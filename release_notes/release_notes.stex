\documentclass{releasenotes}

\thisversion{Version 9.5.1}
\thatversion{Version 8.4}
\pubmonth{January}
\pubyear{2019}

\begin{document}

\maketitle

% \tableofcontents

\section{Overview}

This document outlines the changes made to {\ChezScheme} for
{\thisversion} since {\thatversion}.

{\thisversion} is supported for the following platforms.
The Chez Scheme machine type (returned by the \scheme{machine-type}
procedure) is given in parentheses.

\begin{itemize}
\item Linux x86, nonthreaded (i3le) and threaded (ti3le)
\item Linux x86\_64, nonthreaded (a6le) and threaded (ta6le)
\item MacOS X x86, nonthreaded (i3osx) and threaded (ti3osx)
\item MacOS X x86\_64, nonthreaded (a6osx) and threaded (ta6osx)
\item Linux ARMv6 (32-bit), nonthreaded (arm32le)
\item Linux PowerPC (32-bit), nonthreaded (ppc32le) and threaded (tppc32le)
\item Windows x86, nonthreaded (i3nt) and threaded (ti3nt)
\item Windows x86\_64, nonthreaded (a6nt) and threaded (ta6nt) [experimental]
%\item OpenBSD x86, nonthreaded (i3ob) and threaded (ti3ob)
%\item OpenBSD x86\_64, nonthreaded (a6ob) and threaded (ta6ob)
%\item FreeBSD x86, nonthreaded (i3fb) and threaded (ti3fb)
%\item FreeBSD x86\_64, nonthreaded (a6fb) and threaded (ta6fb)
%\item NetBSD x86, nonthreaded (i3nb) and threaded (ti3nb)
%\item NetBSD x86\_64, nonthreaded (a6nb) and threaded (ta6nb)
%\item OpenSolaris x86, nonthreaded (i3s2) and threaded (ti3s2)
%\item OpenSolaris x86\_64, nonthreaded (a6s2) and threaded (ta6s2)
\end{itemize}

This document contains three sections describing significant
(1) \href[static]{section:functionality}{functionality changes},
(2) \href[static]{section:bugfixes}{bugs fixed}, and
(3) \href[static]{section:performance}{performance enhancements}.
A version number listed in parentheses in the header for a change
indicates the first minor release or internal prerelease to support
the change.

More information on {\ChezScheme} and {\PetiteChezScheme} can 
\scheme{be} found at \hyperlink{http://www.scheme.com/}{http://www.scheme.com},
and extensive documentation is available in
\TSPL{4}{th} (available directly from MIT Press or from online and local retailers)
and the \CSUG{9}.
Online versions of both books can be found at
\hyperlink{http://www.scheme.com/}{http://www.scheme.com}.

%-----------------------------------------------------------------------------
\section{Functionality Changes}\label{section:functionality}

<<<<<<< HEAD
\subsection{Phantom bytevectors (9.5.1)}

Phantom bytevectors reflect externally allocated memory use in an
object. A phamtom bytevector is recognized by \scheme{compute-size},
and it can affect garbage-collection heuristics to trigger earlier
finalization of the external object through a guardian.

\subsection{Counting reachable objects from multiple sources (9.5.1)}

The new procedure \scheme{compute-size-increments} is like
\scheme{compute-size}, but it reports sizes for only newly reached
objects for later elements of a given list. It also treats weak and
ephemeron pairs in a way that assigns sizes to references that cause a
weakly held value to be retained, as opposed to assigning the size to
the pair.

\subsection{Faster loading format (9.5.1)}

The new procedure \scheme{vfasl-convert-file} converts a file to a
format that can be loaded more quickly, especially for an uncompressed
boot file.

\subsection{Extracting a subset of hashtable cells (9.5.1)}

The new \scheme{hashtable-cells} function is similar to
\scheme{hashtable-entries}, but it returns a vector of cells instead
of two vectors. An optional argument limits the size of the result vector,
which enables a traversal of $N$ entries in $O(N)$ time when a hash table
has more than $O(N)$ entries.

\subsection{Procedure redirection with arity-mask adjustment (9.5.1)}

The new procedures \scheme{make-wrapper-procedure} and \scheme{make-arity-wrapper-procedure},
create a procedure that behaves like a given one, but with an
associated data value and a potentially different result for
\scheme{procedure-arity-mask}. If different, the new mask is intended to be a
subset of the original procedure's arity mask, although that is not checked.
The procedure returned by \scheme{make-arity-wrapper-procedure} checks the
argument count against the given arity mask when call, while \scheme{make-wrapper-procedure}
expects the original procedure is intended to
report its own error for argument counts that do not fit the specified mask. The wrapped
procedure (or its data value) can be replaced imperatively,
which is useful for triggering just-in-time conversions of a procedure's implementation
while imposing a minimal overhead on calls to the procedure before or after
conversion.

\subsection{Ordered guardians (9.5.1)}

The \scheme{make-guardian} function now accepts an optional argument to
indicate whether the guardian is ordered or unordered. A guardian is
unordered by default. An ordered guardian's objects are classified as
inaccessible only when they are not reachable from the represetative
of any inaccessible object in any other guardian.
=======
\subsection{Ftype guardians (9.5.1)}

Applications that manage memory outside the Scheme heap can leverage
new support for ftype guardians to help perform reference counting.
An ftype guardian is like an ordinary guardian except that it does
not necessarily save from collection each ftype pointer registered
with it but instead decrements (atomically) a reference count at
the head of the object to which the ftype pointer points.
If the reference count becomes zero as a result of the decrement,
it preserves the object so that it can be retrieved from the guardian
and freed; otherwise it allows it to be collected.

\subsection{Recompile information and whole-program optimization (9.5.1)}

\scheme{compile-whole-program} and \scheme{compile-whole-library}
now propagate recompile information from the named \scheme{wpo}
file to the object file to support \scheme{maybe-compile-program}
and \scheme{maybe-compile-library} in the case where the new object
file overwrites the original object file.

\subsection{Directly accessing the value of compile-time values (9.5.1)}

The value of a compile-time value created by \scheme{make-compile-time-value}
can be retrieved via the new procedure \scheme{compile-time-value-value}.
The new predicate \scheme{compile-time-value?} can be used to determine if
an object is a compile-time value.

\subsection{Extracting a subset of hashtable entries (9.5.1)}

The new \scheme{hashtable-cells} function is similar to
\scheme{hashtable-entries}, but it returns a vector of cells instead
of two vectors. An optional argument to \scheme{hashtable-keys},
\scheme{hashtable-values}, \scheme{hashtable-entries}, or \scheme{hashtable-cells}
limits the size of the result vector.
>>>>>>> da6d02bf

\subsection{Profile data retained for reclaimed code (9.5.1)}

Profile data is now retained indefinitely even for code objects
that have been reclaimed by the garbage collector.
Previously, the counters holding the data were reclaimed by the
collector along with the code objects.
This makes profile output more complete and accurate, but it does
represent a potential space leak in programs that create or load
and release code dynamically.
Such programs can avoid the potential space leak by releasing the
counters explicitly via the new procedure
\scheme{profile-release-counters}.

\subsection{Procedure source location without inspector information (9.5.1)}

When \scheme{generate-inspector-information} is set to \scheme{#f} and
\scheme{generate-procedure-source-information} is set to \scheme{#t},
source location information is preserved for a procedure, even though
other inspector information is not preserved.

\subsection{Atomic compare-and-set (9.5.1)}

The new procedures \scheme{box-cas!} and \scheme{vector-cas!}
atomically update a box or vector with a given new value when the
current content is \scheme{eq?} to a given old value. Atomicity is
guaranteed even if multiple threads attempt to update the same box or
vector.

\subsection{Foreign-procedure thread activation (9.5.1)}

A new \scheme{__collect_safe} foreign-procedure convention, which can
be combined with other conventions, causes a foreign-procedure call to
deactive the current thread during the call so that other threads can
perform a garbage collection. Similarly, the \scheme{__collect_safe}
convention modifier for callables causes the current thread to be
activated on entry to the callable, and the activation state is
reverted on exit from the callable; this activation makes callables
work from threads that are otherwise unknown to the Scheme system.

\subsection{Garbage collection and threads (9.5.1)}

A new \scheme{collect-rendezvous} function performs a garbage
collection in the same way as when the system determines that a
collection should occur. For many purposes,
\scheme{collect-rendezvous} is a variant of \scheme{collect} that
works when multiple threads are active. More precisely, the
\scheme{collect-rendezvous} function invokes the collect-request
handler (in an unspecified thread) after synchronizing all active
threads and temporarily deactivating all but the one used to call the
collect-request handler.

\subsection{Foreign-procedure struct arguments and results (9.5.1)}

A new \scheme{(& \var{ftype})} form allows a struct or union to be
passed between Scheme and a foreign procedure. The Scheme-side
representation of a \scheme{(& \var{ftype})} argument is the
same as a \scheme{(* \var{ftype})} argument, but where
\scheme{(& \var{ftype})} passes an address between the Scheme and C
worlds, \scheme{(& \var{ftype})} passes a copy of the data at the
address. When \scheme{(& \var{ftype})} is used as a result type,
an extra \scheme{(* \var{ftype})} argument must be provided to receive
the copied result, and the directly returned result is unspecified.

\subsection{Record equality and hashing (9.5, 9.5.1)}

Several new procedures and parameters allow a program to control what
\scheme{equal?} and \scheme{equal-hash} do when applied
to structures containing record instances.
The procedures \scheme{record-type-equal-procedure} and
\scheme{record-type-hash-procedure} can be used to customize the
handling of records of specific types by \scheme{equal?} and \scheme{hash}, and
the procedures \scheme{record-equal-procedure} and
\scheme{record-hash-procedure} can be used to look up the
applicable (possibly inherited) equality and hashing procedures
for specific record instances.
The parameters \scheme{default-record-equal-procedure} and
\scheme{default-record-hash-procedure} can be used to control
the default behavior when comparing or hashing records without
type-specific equality and hashing procedures.

\subsection{Immutable vectors, fxvectors, bytevectors, strings, and boxes (9.5)}

Support for immutable vectors, fxvectors, bytevectors, strings, and boxes
has been added.
Immutable vectors are created via \scheme{vector->immutable-vector},
and immutable fxvectors, bytevectors, and strings are created by similarly named
procedures.
Immutable boxes are created via \scheme{box-immutable}.
Any attempt to modify an immutable object causes an exception to be raised.

\subsection{Ephemeron pairs and hashtables (9.5)}

Support for ephemeron pairs has been added, along with eq and eqv
hashtables that use ephemeron pairs to combine keys and values. An
ephemeron pair avoids the ``key in value'' problem of weak pairs,
where a weakly held key is paired to a value that refers back to the
key, in which case the key remains reachable as long as the pair is
reachable. In an ephemeron pair, the cdr of the pair is not considered
reachable by the garbage collector until both the pair and the car of
the pair have been found reachable. An ephemeron hashtable implements
a weak mapping where referencing a key in a value does not prevent the
mapping from being removed from the table.

\subsection{Optional timeout for \protect\scheme{condition-wait} (9.5)}

The \scheme{condition-wait} procedure now takes an optional
\var{timeout} argument and returns a boolean indicating whether the
thread was awakened by the condition before the timeout. The
\var{timeout} can be a time record of type \scheme{time-duration} or
\scheme{time-utc}, or it can be \scheme{#f} for no timeout (the
default).

\subsection{\protect\scheme{date-dst?} and \protect\scheme{date-zone-name} (9.5)}

The new primitive procedures \scheme{date-dst?} and
\scheme{date-zone-name} access time-zone information for a
\scheme{date} record that is created without an explicit
zone offset. The zone-offset argument to \scheme{make-date}
is now optional.

\subsection{\protect\scheme{procedure-arity-mask} (9.5)}

The new primitive procedure \scheme{procedure-arity-mask} takes a
procedure \var{p} and returns a two's complement bitmask representing
the argument counts accepted by \var{p}.
For example, the arity mask for a two-argument procedure such as
\var{cons} is $4$ (only bit two set),
while the arity mask for a procedure that accepts one or more arguments,
such as \var{list*}, is $-2$ (all but bit 0 set).

\subsection{Bytevector compression (9.5)}

The new primitive procedures \scheme{bytevector-compress} and
\scheme{bytevector-decompress} exposes for bytevectors the kind of
compression functionality that is used for files with the
\scheme{compressed} option.

\subsection{Line caching and source objects (9.5)}

The \scheme{locate-source} function accepts an optional argument that
enables the use of a cache for line information, so that a source file
does not have to be consulted each time to compute line information.
To further avoid file and caching issues, a source object has optional
beginning-line and beginning-column components. Source objects with line
and column components take more space, but they allow reporting of line and column
information even if a source file is later modified or becomes unavailable.
The value of the \scheme{current-make-source-object} parameter is used by the
reader to construct source objects for programs, and the parameter can be
modified to collect line and column information eagerly. The value of the
\scheme{current-locate-source-object-source} parameter is used for
error reporting, instead of calling \scheme{locate-source} or
\scheme{locate-source-object-source} directly, so that just-in-time
source-location lookup can be adjusted, too.

\subsection{High-precision clock time in Windows 8 and up (9.5)}

When running on Windows 8 and up, Chez Scheme uses the high-precision
clock time function for the current date and time.

\subsection{Printing of non-standard (extended) identifiers (9.5)}

Chez Scheme extends the syntax of identifiers as described in the
introduction to the Chez Scheme User's Guide, except within forms prefixed
by \scheme{#!r6rs}, which is implied by in a library or top-level program.
Prior to Version~9.5, the printer always printed such identifiers using
hex scalar value escapes as necessary to render them with valid R6RS identifier syntax.
When the new parameter \scheme{print-extended-identifiers} is set
to \scheme{#t}, these identifiers are printed without escapes, e.g.,
\scheme{1+} prints as \scheme{1+} rather than as \scheme{\x31;+}.
The default value of this parameter is \scheme{#f}.

\subsection{Expression-editor Unicode support (9.5)}

The expression editor now supports Unicode characters under Linux and MacOS~X
except that combining characters are not treated correctly for
line-wrapping.

\subsection{Extensions to whole-program, whole-library optimization (9.3.1, 9.3.4)}

\scheme{compile-whole-program} now supports incomplete
whole-program optimization, i.e., whole program optimization that
incorporates only libraries for which wpo files are available while
leaving separate libraries for which only object files are available.
In addition, imported libraries can be left visible for run-time
use by the \scheme{environment} procedure or for dynamically loaded
object files that might require them.
The new procedure \scheme{compile-whole-library} supports the combination
of groups of libraries separate from programs and unconditionally
leaves all imported libraries visible.

\subsection{24-, 40-, 48-, and 56-bit bit-field containers (9.3.3)}

The total size of the fields within an ftype \scheme{bits} can now be
24, 40, 48, or 56 (as well as 8, 16, 32, and 64). 

\subsection{Object-counting for static-generation collections (9.3.3)}

Object counting (see \scheme{object-counts} below) is now enabled for
all collections targeting the static generation.

\subsection{Support for off-line profile profile-dump processing (9.3.2)}

Previously, the output of \scheme{profile-dump} was not specified.
It is now specified to be a list of source-object, profile-count pairs.
In addition, \scheme{profile-dump-html}, \scheme{profile-dump-list},
and \scheme{profile-dump-data} all now take an optional \var{dump}
argument, which is a list of source-object, profile-count pairs in
the form returned by \scheme{profile-dump} and defaults to the current
value of \scheme{(profile-dump)}.

With these changes, it is now possible to obtain a dump from
\scheme{profile-dump} in one process, and write it to a fasl file
(using \scheme{fasl-write}) for subsequent off-line processing in
another process, where it can be read from the fasl file (using
\scheme{fasl-read}) and processed using \scheme{profile-dump-html},
\scheme{profile-dump-list}, \scheme{profile-dump-data} or some
custom mechanism.

\subsection{More support for controlling return of memory to the O/S (9.3.2)}

A new parameter, \scheme{release-minimum-generation}, determines when
the collector attempts to return unneeded virtual memory to the O/S.
It defaults to the value of \scheme{collect-maximum-generation}, so the
collector attempts to return memory to the O/S only when performing a
maximum-generation collection.
It can be set to a lower generation number to cause the collector to
do so for younger generations we well.

\subsection{sstats changes (9.3.1)}

The vector-based sstats structure has been replaced with a record type.
The time fields are all time objects, and the bytes and count fields
are now exact integers.
\scheme{time-difference} no longer coerces negative results to zero.

\subsection{\protect\scheme{library-group} eliminated (9.3.1)}

With the extensions to \scheme{compile-whole-program} and the
addition of \scheme{compile-whole-library}, as described above,
support for whole-program and whole-library optimization now subsumes
the functionality of the experimental \scheme{library-group} form,
and the form has been eliminated.
This is an \emph{incompatible change}.

\subsection{Support for Version~7 interaction-environment semantics eliminated (9.3.1)}

Prior to Version~8, the semantics of the interaction environment
used by the read-eval-print loop (REPL), aka waiter, and by
\scheme{load}, \scheme{compile}, and \scheme{interpret} without
explicit environment arguments treated all variables in the environment
as mutable, including those bound to primitives.
This meant that top-level references to primitive names could not
be optimized by the compiler because their values might change at
run time, except that, at optimize-level 2 and above, the compiler
did treat primitive names as always having their original values.

In Version 8 and subsequent versions, primitive bindings in the
interaction environment are immutable, as if imported directly from
the immutable Scheme environment.
That is, they cannot be assigned, although they can be replaced
with new bindings with a top-level definition.

To provide temporary backward compatibility, the
\scheme{--revert-interaction-semantics} command-line option and
\scheme{revert-interaction-semantics} parameter allowed programmers
to revert the interaction environment to Version~7 semantics.
This functionality has now been eliminated and along with it the
special treatment of primitive bindings at optimize level 2 and
above.

This is an \emph{incompatible change}.

\subsection{Explicit specification of profile source locations (9.3.1)}

Version 9.3.1 augments existing support for explicit source-code
annotations with additional features targeted at source profiling
for externally generated programs, including programs generated by
language front ends that target Scheme and use Chez Scheme as the
back end.
Included is a \scheme{profile} expression that explicitly associates
a specified source object with a profile count (of times the
expression is evaluated), \scheme{generate-profile-forms} parameter
that controls whether the compiler (also) associates profile counts
with source locations implicitly identified by annotated expressions
in the input, and a finer-grained method for marking whether an
individual annotation should be used for debugging, profiling, or
both.

\subsection{``Maybe'' file (re)compilation (9.3.1)}

When \scheme{compile-imported-libraries} is set to \scheme{#t},
libraries required indirectly by one of the
file-compilation procedures, e.g., \scheme{compile-library},
\scheme{compile-program}, and \scheme{compile-file}, are automatically
compiled if and only if the object file is not present, older than
the source (main and include) files, or some library upon which
they depend has been or needs to be recompiled.

Version 9.3.1 adds three new procedures: \scheme{maybe-recompile-library},
\scheme{maybe-recompile-program}, and \scheme{maybe-recompile-file},
that perform a similar analysis and compile the library, program,
or file only under similar circumstances.

\subsection{New primitives for querying memory utilization (9.3.1)}

Three new primitives have been added to allow a Scheme process to
track usage of virtual memory for its heap.

\scheme{current-memory-bytes} returns the total number of bytes of
virtual memory used or reserved to represent the Scheme heap.
This differs from \scheme{bytes-allocated}, which returns the number
of bytes currently occupied by Scheme objects.
\scheme{current-memory-bytes} additionally includes memory used for
heap management as well as memory held in reserve to satisfy future
allocation requests.

\scheme{maximum-memory-bytes} returns the maximum number of bytes
of virtual memory occupied or reserved for the Scheme heap by the
calling process since the last call to \scheme{reset-maximum-memory-bytes!}
or, if \scheme{reset-maximum-memory-bytes!} has never been called,
since system start-up.

\scheme{reset-maximum-memory-bytes!} resets the maximum memory bytes
to the current memory bytes.

\subsection{Unicode 7.0 support (9.3.1)}

The character sets, character classes, and word-breaking algorithms
for character, string, and Unicode-related bytevector operations
have now been updated to Unicode 7.0.

\subsection{Linux PowerPC (32-bit) support (9.3)}

Support for running {\ChezScheme} on 32-bit PowerPC processors
running Linux has been added, with machines type ppc32le (nonthreaded)
and tppc32le (threaded).
C~code intended to be linked with these versions of the system
should be compiled using the GNU C~compiler's \scheme{-m32} option.

\subsection{Printed representation of procedures (9.2.1)}

The printed representation of a procedure now includes the source
file and beginning file position when available.

\subsection{I/O errors writing to the console error port (9.2.1)}

The default exception handler now catches I/O exceptions that occur
when it attempts to display a condition and, if an I/O exception
does occur, resets as if by calling the \scheme{reset} procedure.
The intent is to avoid an infinite regression (ultimately ending
in exhaustion of memory) in which the process repeatedly recurs
back to the default exception handler trying to write to a console-error
port (typically stderr) that is no longer writable, e.g., due to
the other end of a pipe or socket having been closed.

\subsection{C locking macros (9.2.1)}

The header file scheme.h distributed with Chez Scheme now includes
several new lock-related macros:
\scheme{INITLOCK} (corresponding to \scheme{ftype-init-lock!}),
\scheme{SPINLOCK} (\scheme{ftype-spin-lock!}),
\scheme{UNLOCK} (\scheme{ftype-unlock!}),
\scheme{LOCKED_INCR} (\scheme{ftype-locked-incr!}), and
\scheme{LOCKED_DECR} (\scheme{ftype-locked-decr!}).
All take a pointer to an iptr or uptr.
\scheme{LOCKED_INCR} and \scheme{LOCKED_DECR} also take an
\scheme{lvalue} argument that is set to true (nonzero) if the result
of the increment or decrement is zero, otherwise false (zero).

\subsection{New \protect\scheme{compile-to-file} procedure (9.2.1)}

The new procedure \scheme{compile-to-file} is similar to
\scheme{compile-to-port} with the output port replaced with an
output pathname.

\subsection{Whole-program optimization (9.2)}

Version 9.2 includes support for whole-program optimization of a top-level
program and the libraries upon which it depends at run time based on ``wpo''
(whole-program-optimization) files produced as a byproduct of compiling
the program and libraries when the parameter \scheme{generate-wpo-files}
is set to \scheme{#t}.
The new procedure \scheme{compile-whole-program} takes as input
a wpo file for a top-level program, combines it with the wpo files for
any libraries the program requires at run time, and produces a single
object file containing a self-contained program.
In so doing, it discards unused code and optimizes across program and
library boundaries, potentially reducing program load time, run time,
and memory requirements.

\scheme{compile-file}, \scheme{compile-program}, \scheme{compile-library},
and \scheme{compile-script} produce wpo files as well as ordinary
object files when the new \scheme{generate-wpo-files} parameter is set
to \scheme{#t} (the default is \scheme{#f}).
\scheme{compile-port} and \scheme{compile-to-port} do so when passed
an optional \var{wpo output port}.

\subsection{Type-specific symbol-hashtable operators (9.2)\label{sec:symbol-hashtables}}

A new set of primitives that operate on symbol
hashtables has been added:

\schemedisplay
symbol-hashtable?
symbol-hashtable-ref
symbol-hashtable-set!
symbol-hashtable-contains?
symbol-hashtable-cell
symbol-hashtable-update!
symbol-hashtable-delete!
\endschemedisplay

These are like their generic counterparts but operate only on symbol
hashtables, i.e., hashtables created with \scheme{symbol-hash} as
the hash function and \scheme{eq?}, \scheme{eqv?}, \scheme{equal?},
or \scheme{symbol=?} as the equivalence function.

These primitives are more efficient at optimize-level 3 than their
generic counterparts when both are applied to symbol hashtables.
The performance of symbol hashtables has been improved even when the new
operators are not used (Section~\ref{sec:symbol-hashtable-performance}).

\subsection{\protect\scheme{strip-fasl-file} is now machine-independent (9.2)}

\scheme{strip-fasl-file} can now strip fasl files created for a machine
type other than the machine type of the calling process as long as the
Chez Scheme version is the same.

\subsection{\protect\scheme{source-file-descriptor} and \protect\scheme{locate-source} (9.2)}

The new procedure \scheme{source-file-descriptor} can be used to construct
a custom source-file descriptor or reconstruct a source-file descriptor
from values previously extracted from another source-file descriptor.
It takes two arguments: a string \var{path} and exact nonnegative integer
\var{checksum} and returns a new source-file descriptor.

The new procedure \scheme{locate-source} can be used to determine a full
path, line number, and character position from a source-file descriptor
and file position.
It accepts two arguments: a source-file descriptor \var{sfd} and an
exact nonnegative integer file position \var{fp}.
It returns zero values if the unmodified file is not found in the source
directories and three values (string \var{path}, exact nonnegative
integer \var{line}, and exact nonnegative integer \var{char}) if the
file is found.

\subsection{Compressed compiled scripts and partially compressed files (9.2)}

Support for creating and handling files that begin with uncompressed
data and end with compressed data has been added in the form of the
new procedure \scheme{port-file-compressed!} that takes a port and
if not already set up to read or write compressed data, sets it up
to do so.
The port must be a file port pointing to a regular file, i.e., a
file on disk rather than a socket or pipe, and the port must not be
an input/output port.
The port can be a binary or textual port.
If the port is an output port, subsequent output sent to the port
will be compressed.
If the port is an input port, subsequent input will be decompressed
if and only if the port is currently pointing at compressed data.

When the parameter \scheme{compile-compressed} is set ot \scheme{#t},
the \scheme{compile-script} and \scheme{compile-program} procedures
take advantage of this functionality to copy the \scheme{#!} prefix,
if present in the source file, uncompressed in the object file while
compressing the object code emitted for the program, thus reducing
the size of the resulting file without preventing the \scheme{#!}
line from being read and interpreted properly by the operating
system.

\subsection{Change in library import handling (9.2)}

In previous releases, when an object file was found before the
corresponding source file in the library directories, the object file was
older, and the parameter \scheme{compile-imported-libraries} was not set,
the object file was loaded rather than the source file.
The (newer) source file is now loaded instead, just as it would be if
the source file is found before the corresponding, older object file.
This is an \emph{incompatible change}.

\subsection{Change in fasl-strip options (9.1)}

\scheme{strip-fasl-file} now supports stripping of all compile-time
information and no longer supports stripping of just library visit code.
Stripping all compile-time information nearly always results in smaller
object files than stripping just library visit code, with a corresponding
reduction in the memory required when the resulting
file is loaded.

To reflect this, the old fasl-strip option \scheme{library-visit-code}
has been eliminated, and the new fasl-strip option
\scheme{compile-time-information} has been added.
This is an \emph{incompatible change} in that code that previously
used the fasl-strip option \scheme{library-visit-code} will
have to be modified to omit the option or to replace it with
\scheme{compile-time-information}.

\subsection{Library loading (9.1)}

Visiting (via \scheme{visit}) a library no longer loads the library's
run-time information (invoke dependencies and invoke code), and revisiting
(via \scheme{revisit}) a library no longer loads the library's
compile-time information (import and visit dependencies and import and
visit code).

When a library is invoked due to a run-time dependency of another
library or a top-level program on the library, the library is now
``revisited'' (as if via \scheme{revisit}) rather than ``loaded''
(as if via \scheme{load}).
As a result, the compile-time information is not loaded, which can result
in substantial reductions in both library invocation time and memory
footprint.

If a library is revisited, either explicitly or as the result of run-time
dependency, a subsequent import of the library causes it to be
``visited'' (as if via \scheme{visit}) if the same object file can be
found at the same path and the visit code has not been stripped.
The compile-time code can alternatively be loaded explicitly from the same or a
different file via a direct call to \scheme{visit}.

While this change is mostly transparent (ignoring the reduced invocation
time and memory footprint), it is an \emph{incompatible change} in the
sense that the system potentially reads the file twice and can run
code that is marked using \scheme{eval-when} as both visit
and revisit code.

\subsection{Finding objects in the heap (9.1)}

Version 9.1 includes support for a new heap inspection tool that
allows a programmer to look for objects in the heap according to
arbitrary predicates.
The new procedure \scheme{make-object-finder} takes a predicate \var{pred} and two optional
arguments: a starting point \var{x} and a maximum generation \var{g}.
The starting point defaults to the value of the procedure \scheme{oblist},
and the maximum generation defaults to the value of the parameter
\scheme{collect-maximum-generation}.
\scheme{make-object-finder} returns an object finder \var{p} that can be used to
search for objects satisfying \var{pred} within the starting-point object \var{x}.
Immediate objects and objects in generations older than \var{g} are treated
as leaves.
\var{p} is a procedure accepting no arguments.
If an object \var{y} satisfying \var{pred} can be found starting with \var{x},
\var{p} returns a list whose first element is \var{y} and whose remaining
elements represent the path of objects from \var{x} to \var{y}, listed
in reverse order.
\var{p} can be invoked multiple times to find additional objects satisfying
the predicate, if any.
\var{p} returns \scheme{#f} if no more objects matching the predicate
can be found.

\var{p} maintains internal state recording where it has been so that it
can restart at the point of the last found object and not return
the same object twice.
The state can be several times the size of the starting-point object
\var{x} and all that is reachable from \var{x}.

The interactive inspector provides a convenient interface to the object
finder in the form of \scheme{find} and \scheme{find-next} commands.
The \scheme{find} command evaluates its first argument, which should
evaluate to the desired predicate, and treats its second argument, if
present, as the maximum generation, overriding the default.
The starting point \var{x} is the object upon which the
inspector is currently focused.
If an object is found, the inspector's new focus is the found object,
the parent focus (obtainable via the \scheme{up} command) is the first
element in the (reversed) path, the parent's parent is the next element,
and so on up to \var{x}.
The \scheme{find-next} command repeats the last find, as if by an explicit
invocation of the same object finder.

Relocation tables for static code objects are discarded by default, which
prevents object finders from providing accurate results when static code
objects are involved.
That is, they will not find any objects pointed to directly from a code
object that has been promoted to the static generation.
If this is a problem, the command-line argument
\scheme{--retain-static-relocation} can be used to prevent the relocation
tables from being discarded.

\subsection{Object counts (9.1)}

The new procedure \scheme{object-counts} can be used to determine,
for each type of object, the number and size in bytes of objects of
that type in each generation.
Its return value has the following structure:

\schemedisplay
((\var{type} (\var{generation} \var{count} . \var{bytes}) \dots) \dots)
\endschemedisplay

\var{type} is either the name of a primitive type, represented as a
symbol, e.g., \scheme{pair}, or a record-type descriptor (rtd).
\var{generation} is a nonnegative fixnum between 0 and the value
of \scheme{(collect-maximum-generation)}, inclusive, or the symbol
\scheme{static} representing the static generation.
\var{count} and \var{bytes} are nonnegative fixnums.

Object counts are accurate for a generation $n$ immediately after
a collection of generation $n$ or higher if enabled during that
collection.
Object counts are enabled by setting the parameter
\scheme{enable-object-counts} to \scheme{#t}.
The command-line option \scheme{--enable-object-counts} can be used to
set this parameter to \scheme{#t} on startup.
Object counts are not enabled by default since it adds overhead to
garbage collection.

To make the information more useful in the presence of ftype pointers,
the ftype descriptors produced by \scheme{define-ftype} for each
defined ftype now carry the name of the ftype rather than a generic
name like \scheme{ftd-struct}.
(Ftype descriptors are subtypes of record-type descriptors and can appear
as types in the \scheme{object-counts} return value.)

\subsection{Native-eol style is now none (9.1)}

To simplify interaction with tools that naively expose multiple-character
end-of-line sequences such as CRLF as separate characters to the user, the
native end-of-line style (\scheme{native-eol-style}) is now \scheme{none}
on all machine types.
This is an \emph{incompatible change}.

\subsection{Library-requirements options (9.1)}

In previous releases, the \scheme{library-requirements} procedure
returns a list of all libraries required by the specified library,
whether they are needed when the specified library is imported,
visited, or invoked.
While this remains the default behavior, \scheme{library-requirements}
now takes an optional ``options'' argument.
This must be a library-requirements-options enumerations set, i.e., the
value of a \scheme{library-requirements-options} form with some subset of
the options \scheme{import}, \scheme{visit@visit}, \scheme{invoke@visit},
and \scheme{invoke}.  \scheme{import} includes the libraries
that must be imported when the specified library is imported;
\scheme{visit@visit} includes the libraries that must be visited when
the specified library is visited; \scheme{invoke@visit} includes the libraries
that must be invoked when the specified library is visited; and
\scheme{invoke} includes the libraries that must be invoked when
the specified library is invoked.
The default behavior is obtained by supplying a enumeration set containing all
of these options.

\subsection{Nested object size and composition (9.1)}

Two new procedures, \scheme{compute-size} and
\scheme{compute-composition}, can be used to determine the
size and make-up of nested objects with the heap.

Both take an object and an optional generation.
The generation must be a fixnum between 0 and the value of
\scheme{(collect-maximum-generation)}, inclusive, or the symbol static.
It defaults to the value of \scheme{(collect-maximum-generation)}.

\scheme{compute-size} returns the number of bytes occupied by the object
and everything to which it points, ignoring objects in generations older
than the specified generation.

\scheme{compute-composition} returns an association list giving the
number and number of bytes of each type of object that the specified
object is constructed from, ignoring objects in generations older than
the specified generation.  The association list maps type names (e.g.,
pair and flonum) or record-type descriptors to a pair of fixnums
giving the count and bytes.
Types with zero counts are not included in the list.

A surprising number of objects effectively point indirectly to a large
percentage of all objects in the heap due to the attachment of top-level
environment bindings to symbols, but the generation argument can be used
in combination with explicit calls to collect (with automatic collections
disabled) to measure precisely how much space is allocated to freshly
allocated structures.

When used directly from the REPL with no other threads running,
\scheme{(compute-size (oblist) 'static)} effectively gives the size of
the entire heap, and \scheme{(compute-composition (oblist) 'static)}
effectively gives the composition of the entire heap.

The inspector makes the aggregate size of an object similarly available
through the \scheme{size} inspector-object message and the corresponding
\scheme{size} interactive-inspector command, with the twist that it
does not include objects whose sizes were previously requested in the
same session, making it possible to see the effectively smaller sizes
of what the programmer perceives to be substructures in shared and
cyclic structures.

These procedures potentially allocate a large amount of memory and
so should be used only when the information returned by the
procedure \scheme{object-counts} (see preceding entry) does not suffice.

Relocation tables for static code objects are discarded by default,
which prevents these procedures from providing accurate results when
static code objects are involved.
That is, they will not find any objects pointed to directly from a code
object that has been promoted to the static generation.
If accurate sizes and compositions for static code objects are
required, the command-line argument \scheme{--retain-static-relocation}
can be used to prevent the relocation tables from being discarded.

\subsection{Showing expander and optimizer output (9.1)}

When the parameter \scheme{expand-output} is set to a textual output
port, the output of the expander is printed to the port as a side effect
of running \scheme{compile}, \scheme{interpret}, or any of the file
compiling primitives, e.g., \scheme{compile-file} or
\scheme{compile-library}.
Similarly, when the parameter \scheme{expand/optimize-output} is set to a
textual output port, the output of the source optimizer is printed.

\subsection{Undefined-variable warnings (9.1)}

When \scheme{undefined-variable-warnings} is set to \scheme{#t}, the
compiler issues a warning message whenever it cannot determine that
a variable bound by \scheme{letrec}, \scheme{letrec*}, or an internal
definition will not be referenced before it is defined.
The default value is \scheme{#f}.

Regardless of the setting of this parameter, the compiler inserts code
to check for the error, except at optimize level 3.
The check is fairly inexpensive and does not typically inhibit inlining
or other optimizations.
In code that must be carefully tuned, however, it is sometimes useful
to reorder bindings or make other changes to eliminate the checks.
Enabling this warning can facilitate this process.

The checks are also visible in the output of \scheme{expand/optimize}.

\subsection{Detecting accidental use of generative record types (9.1)}

When the new boolean parameter \scheme{require-nongenerative-clause}
is set to \scheme{#t}, a \scheme{define-record-type} without a
\scheme{nongenerative} clause is treated as a syntax error.
This allows the programmer to detect accidental use of generative
record types.
Generative record types are rarely useful and are less efficient
than nongenerative types, since generative record types require the
construction of a record-type-descriptor each time a
\scheme{define-record-type} form is evaluated rather than once,
at compile time.
To support the rare need for a generative record type while still
allowing accidental generativity to be detected,
\scheme{define-record-type} has been extended to allow a generative
record type to be explicitly declared with a \scheme{nongenerative}
clause with \scheme{#f} for the uid, i.e., \scheme{(nongenerative #f)}.

\subsection{Improved support for cross compilation (9.1)}

Cross-compilation support has been improved in two ways: (1) it is
now possible to cross-compile a library and import it later in a
separate process for cross-compilation of dependent libraries, and
(2) the code produced for the target machine when cross compiling is no
longer less efficient than code produced natively on the target
machine.

\subsection{Linux ARMv6 (32-bit) support (9.1)}

Support for running {\ChezScheme} on ARMv6 processors running Linux
has been added, with machine type arm32le (32-bit nonthreaded).
C~code intended to be linked with these versions of the system
should be compiled using the GNU C~compiler's \scheme{-m32} option.

\subsection{Source information in ftype ref/set! error messages (9.0)}

When available at compile time, source information is now included
in run-time error messages produced when \scheme{ftype-&ref},
\scheme{ftype-ref}, \scheme{ftype-set!}, and the locked ftype
operations are handed invalid inputs, e.g., ftype pointers of some
unexpected type, RHS values of some unexpected type, or improper
indices.

\subsection{\protect\scheme{compile-to-port} top-level-program dependencies (9.0)}

When passed a single \scheme{top-level-program} form,
\scheme{compile-to-port} now returns a list of the libraries the
top-level program requires at run time, as with \scheme{compile-program}.
Otherwise, the return value is unspecified.

\subsection{Better feedback for record-type mismatches (9.0)}

When \scheme{make-record-type} or \scheme{make-record-type-descriptor}
detect an incompatibility between two record types with the same
UID, the resulting error messages provide more information to
describe the mismatch, i.e., whether the parent, fields, flags, or
mutability differ.

\subsection{\protect\scheme{enable-cross-library-optimization} parameter (9.0)}

When a library is compiled, information is stored with the object
code to enable propagation of constants and inlining of procedures
defined in the library into dependent libraries.
The new parameter \scheme{enable-cross-library-optimization}, whose
value defaults to \scheme{#t}, can be set to \scheme{#f} to prevent
this information from being stored and disable the corresponding
optimizations.
This might be done to reduce the size of the object files or to
reduce the potential for exposure of near-source information via
the object file.

\subsection{Stripping object files (9.0)}

The new procedure \scheme{strip-fasl-file} allows the removal of
source information of various sorts from a compiled object (fasl) file
produced by \scheme{compile-file} or one of the other file compiling
procedures.
It also allows removal of library visit code, i.e., the code
required to compile (but not run) dependent libraries.

\scheme{strip-fasl-file} accepts three arguments: an input pathname,
and output pathname, and a fasl-strip-options enumeration set,
created by \scheme{fasl-strip-options} with zero or more of the
following options.

\begin{description}
\item[\scheme{inspector-source}:]
Strip inspector source information.

\item[\scheme{source-annotations}:]
Strip source annotations.

\item[\scheme{profile-source}:]
Strip source file and character position information from profiled
code objects.

\item[\scheme{library-visit-code}:]
This strips library visit code from compiled libraries.
\end{description}

\subsection{Ftype array bound of zero (9.0)}

The bound of an ftype array can now be zero and, when zero, is
treated as unbounded in the sense that no run-time upper-bound
checks are performed for accesses to the array.
This simplifies the creation of ftype arrays whose actual bounds
are determined dynamically.

\subsection{\protect\scheme{compile-profile} no longer implies \protect\scheme{generate-inspector-information} (9.0)}

In previous releases, profile and inspector source information was
gathered and stored together so that compiling with profiling enabled
required that inspector information also be stored with each code object.
This is no longer the case.

\subsection{\protect\scheme{case} now uses \protect\scheme{member} (9.0)}

\scheme{case} now uses \scheme{member} rather than \scheme{memv} for key
comparisons, a generalization that allows \scheme{case} to be used for
strings, lists, vectors, etc., rather than just atomic values.
This adds no overhead when keys are comparable with \scheme{memv},
since the compiler converts calls to \scheme{member} into calls to
\scheme{memv} (or \scheme{memq}, or even individual inline pointer
comparisons) when it can determine the more expensive test is not
required.

The \scheme{case} syntax exported by the \scheme{(rnrs)} and
\scheme{(rnrs base)} libraries still uses \scheme{memv} for
compatibility with the R6RS standard.

\subsection{\protect\scheme{write} and \protect\scheme{display} and foreign addresses (9.0)}

The \scheme{write} and \scheme{display} procedures now recognize
foreign addresses that happen to look like Scheme objects and print
them as \scheme{#<foreign>}; previously, \scheme{write} and
\scheme{display} would attempt to treat the addresses as Scheme
objects, typically leading to invalid memory references.
Some foreign addresses are indistinguishable from fixnums and
still print as fixnums.

\subsection{Profile-directed optimization (9.0)}

Compiled code can be instrumented to gather two kinds of
execution counts, source-level and block-level, via different settings
of the \scheme{compile-profile} parameter.
When \scheme{compile-profile} is set to the symbol \scheme{source}
at compile time, source execution counts are gathered by the generated
code, and when \scheme{compile-profile} is set to \scheme{block},
block execution counts are gathered.
Setting it to \scheme{#f} (the default) disables instrumentation.

Source counts are identical to the source counts gathered by generated
code in previous releases when compiled with
\scheme{compile-profile} set to \scheme{#t}, and \scheme{#t}
can be still be used in place of \scheme{source} for backward
compatibility.
Source counts can be viewed by the programmer at the end of the run
of the generated code via \scheme{profile-dump-list} and
\scheme{profile-dump-html}.

Block counts are per \emph{basic block}.
Basic blocks are individual sequences of straight-line code and are
the building blocks of the machine code generated by the compiler.
Counting the number of times a block is executed is thus equivalent
to counting the number of times the instructions within it are
executed.

There is no mechanism for the programmer to view block counts, but
both block counts and source counts can now be saved after a sample
run of the generated code for use in guiding various optimizations
during a subsequent compilation of the same code.

The source counts can be used by ``profile-aware macros,'' i.e.,
macros whose expansion is guided by profiling information.
A profile-aware macro can use profile information to optimize
the code it produces.
For example, a macro defining an abstract datatype might choose
representations and algorithms based on the frequencies
of its operations.
Similarly, a macro, like \scheme{case}, that performs a set of
disjoint tests might choose to order those tests based on which are
most likely to succeed.
Indeed, the built-in \scheme{case} now does just that.
A new syntactic form, \scheme{exclusive-cond}, abstracts a common
use case for profile-aware macros.

The block counts are used to guide certain low-level optimizations,
such as block ordering and register allocation.

The procedure \scheme{profile-dump-data} writes to a specified file
the profile data collected during the run of a program compiled
with \scheme{compile-profile} set to either \scheme{source} or
\scheme{block}.
It is similar to \scheme{profile-dump-list} or \scheme{profile-dump-html}
but stores the profile data in a machine readable form.

The procedure \scheme{profile-load-data} loads one or more files
previously created by \scheme{profile-dump-data} into an internal
database.

The database associates \emph{weights} with source locations or
blocks, where a weight is a flonum representing the ratio of the
location's count versus the maximum count.
When multiple profile data sets are loaded, the weights for each
location are averaged across the data sets.

The procedure \scheme{profile-query-weight} accepts a source object
and returns the weight associated with the location identified by
the source object, or \scheme{#f} if no weight is associated with
the location.
This procedure is intended to be used by a profile-aware macro on
pieces of its input to optimize code based on profile data previously
stored by \scheme{profile-dump-data} and loaded by
\scheme{profile-load-data}.

The procedure \scheme{profile-clear-data} clears the database.

The new \scheme{exclusive-cond} syntax is similar to \scheme{cond}
except it assumes the tests performed by the clauses are disjoint
and reorders them based on available profiling data.
Because the tests might be reordered, the order in which side effects
of the test expressions occur is undefined.
The built-in \scheme{case} form is implemented in terms of
\scheme{exclusive-cond}.

\subsection{New \protect\scheme{ssize_t} foreign type (9.0)}

A new foreign type, \scheme{ssize_t}, is now supported.
It is the signed analogue of \scheme{size_t}.

\subsection{Guardian representatives (9.0)}

When \scheme{make-guardian} is passed a second, \emph{representative},
argument, the representative is returned from the guardian in place
of the guarded object when the guarded object is no longer accessible.

\subsection{Library reloading on dependency change (9.0)}

A library initially imported from an object file is now reimported from
source when a dependency (another library or include file) has changed
since the library was compiled.

\subsection{Expression-editor filename completion (8.9.5)}

The expression editor now performs filename- rather than
command-completion within string constants.
It looks only at the current line to determine whether the cursor is
within a string constant; this can lead to the wrong kind of command
completion for strings that cross line boundaries.

\subsection{New lock mechanisms and elimination of old lock mechanism (8.9.5)}

The built in ftype \scheme{ftype-lock} has been eliminated along
with the corresponding procedures, \scheme{acquire-lock},
\scheme{release-lock}, and \scheme{initialize-lock}.
This is an incompatible change, although defining
\scheme{ftype-lock} and the associated procedures is straightforward
using the forms described below.

The functionality has been replaced and generalized by four new syntactic
forms that operate on lock fields wherever they appear within a foreign
type:

\schemedisplay
(ftype-init-lock! \var{T} (\var{a} ...) \var{e})
(ftype-lock! \var{T} (\var{a} ...) \var{e})
(ftype-spin-lock! \var{T} (\var{a} ...) \var{e})
(ftype-unlock! \var{T} (\var{a} ...) \var{e})
\endschemedisplay

The access chain \scheme{\var{a} \dots} must specify a word-size
integer represented using the native endianness, i.e., a \scheme{uptr}
or \scheme{iptr}.
It is a syntax violation when this is not the case.

For each of the forms, the expression \var{e} is evaluated first
and must evaluate to a ftype pointer \var{p} of type \var{T}.

\scheme{ftype-init-lock!} initializes the specified field of the foreign
object to which \var{p} points, puts the field into the unlocked state,
and returns an unspecified value.

If the field is in the unlocked state, \scheme{ftype-lock!} puts it
into the locked state and returns \scheme{#t}.
If the field is already in the locked state, \scheme{ftype-lock!}
returns \scheme{#f}.

\scheme{ftype-spin-lock!} loops until the lock is in the unlocked
state, then puts it into the locked state and returns an unspecified
value.
\emph{This operation will never return if no other thread or process
unlocks the field, causing interrupts and requests for collection to
be ignored.}

Finally, \scheme{ftype-unlock} puts the field into the unlocked state
(regardless of the current state) and returns an unspecified value.

An additional pair of syntactic forms can be used when just an
atomic increment or decrement is required:

\schemedisplay
(ftype-locked-incr! \var{T} (\var{a} ...) \var{e})
(ftype-locked-decr! \var{T} (\var{a} ...) \var{e})
\endschemedisplay

As for the first set of forms, the access chain \scheme{\var{a} \dots}
must specify a word-size integer represented using the native endianness.

\subsection{\protect\scheme{ftype-pointer-null?}, \protect\scheme{ftype-pointer=?} (8.9.5)}

The new procedure \scheme{ftype-pointer-null?} can be used to compare the
address of its single argument, which must be an ftype pointer, against 0.
It returns \scheme{#t} if the address is 0 and \scheme{#f} otherwise.
Similarly, \scheme{ftype-pointer=?} can be used to compare the
addresses of two ftype-pointer arguments.
It returns \scheme{#t} if the address are the same and \scheme{#f}
otherwise.

These are potentially more efficient than extracting ftype-pointer
addresses first, which might result in bignum allocation for addresses
outside the fixnum range,
although the compiler also now
tries to avoid allocation when the result of a call to
\scheme{ftype-pointer-address} is directly compared with 0 or with the
result of another call to \scheme{ftype-pointer-address}, as described
in Section~\ref{ftpaopt}.

\subsection{\protect\scheme{gensym}'s new optional unique-name argument (8.9.5)}

\scheme{gensym} now accepts a second optional argument, the unique
name to use.
It must be a string and should not be used by any other gensym intended
to be distinct from the new gensym.

\subsection{GC times now maintained with finer granularity (8.9.5)}

In previous releases, collection times as reported by \scheme{statistics}
or printed by \scheme{display-statistics} were gathered internally
with millisecond granularity at each collection, possibly leading to
significant inaccuracies over the course of many collections.
They are now maintained using high-resolution timers with generally
much better accuracy.

\subsection{New time types for tracking collection times (8.9.5)}

New time types \scheme{time-collector-cpu} and \scheme{time-collector-real}
have been added.
When \scheme{current-time} is passed one of these types, a time
object of the specified type is returned and represents the time
(cpu or real) spent during collection.

Previously, this information was available only via the
\scheme{statistics} or \scheme{display-statistics} procedures, and then
with lower precision.

\subsection{New storage-management introspection procedures (8.9.5)}

Three new storage-management introspection procedures have been
added:

\schemedisplay
(collections)
(initial-bytes-allocated)
(bytes-deallocated)
\endschemedisplay

\scheme{collections} returns the number of collections performed so
far by the current Scheme process.

\scheme{initial-bytes-allocated} returns the number of bytes
allocated after loading the boot files and before running any
non-boot user code.

\scheme{bytes-deallocated} returns the total number of bytes
deallocated by the collector.

Previously, this information was available only via the
\scheme{statistics} or \scheme{display-statistics}
procedures.

\subsection{New time-object manipulation procedures (8.9.5)}

Three new procedures for performing arithmetic on time objects have
been added, per SRFI~19:

\schemedisplay
(time-difference \var{t1} \var{t2}) ;=> \var{t3}
(add-duration \var{t1} \var{t2}) ;=> \var{t3}
(subtract-duration \var{t1} \var{t2}) ;=> \var{t3}
\endschemedisplay

\scheme{time-difference} takes two time objects \var{t1} and \var{t2},
which must have the same time type, and returns the result of subtracting
\var{t2} from \var{t1}, represented as a new time object with type
\scheme{time-duration}.
\scheme{add-duration} adds time object \var{t2}, which must be of type
\scheme{time-duration}, to time object \var{t1}, producing a new time object
\var{t3} with the same type as \var{t1}.
\scheme{subtract-duration} subtracts time object \var{t2} which must be
of type \scheme{time-duration}, from time object \var{t1}, producing a new
time object \var{t3} with the same type as \var{t1}.

SRFI~19 also names destructive versions of these operators:

\schemedisplay
(time-difference! \var{t1} \var{t2}) ;=> \var{t3}
(add-duration! \var{t1} \var{t2}) ;=> \var{t3}
(subtract-duration! \var{t1} \var{t2}) ;=> \var{t3}
\endschemedisplay

These are available as well in {\ChezScheme} but are actually
nondestructive, i.e., entirely equivalent to the nondestructive
versions.

\subsection{Better reporting of profile counts (8.9.4, 8.9.5)}

The compiler now collects and reports profile counts for every
source expression that is not determined to be dead either at
compile time or by the time the profile information is obtained via
\scheme{profile-dump-list} or \scheme{profile-dump-html}.
Previously, the compiler suppressed profile counts for constants and
variable references in contexts where the information was likely (though
not guaranteed) to be redundant, and it dropped profile counts for some
forms that were optimized away, such as inlined calls, folded calls,
or useless code.
Furthermore, profile counts now uniformly represent the number of times
a source expression's evaluation was started, which was not always the
case before.

A small related enhancement has been made in the HTML output produced
by \scheme{profile-dump-html}.
Hovering over a source expression now shows, in addition to the count,
the starting position (line number and character) of the source expression
to which the count belongs.
This is useful for identifying when a source expression does not have its
own count but instead inherits the count (and color) from an enclosing
expression.

\subsection{Virtual registers (8.9.4)}

A limited set of \emph{virtual registers} is now supported by the compiler
for use by programs that require high-speed, global, and mutable storage
locations.
Referencing or assigning a virtual register is potentially faster and
never slower than accessing an assignable local or global variable,
and the code sequences for doing so are generally smaller.
Assignment is potentially significantly faster because there is no need
to track pointers from the virtual registers to young objects, as there
is for variable locations that might reside in older generations.
On threaded versions of the system, virtual registers are ``per thread''
and thus serve as thread-local storage in a manner that is less expensive
than thread parameters.

The interface consists of three procedures:

\scheme{(virtual-register-count)} returns the number of virtual registers.
As of this writing, the count is set at 16.  This number is fixed, i.e.,
cannot be changed except by recompiling {\ChezScheme} from source.

\scheme{(set-virtual-register! \var{k} \var{x})} stores \var{x} in virtual
register \var{k}.
\var{k} must be a fixnum between 0 (inclusive) and the value of
\scheme{(virtual-register-count)} (exclusive).

\scheme{(virtual-register \var{k})} returns the value most recently
stored in virtual register \var{k} (on the current thread, in threaded
versions of the system).

To get the fastest possible speed out of the latter two procedures,
\var{k} should be a constant embedded right in the call
(or propagatable via optimization to the call).
To avoid putting these constants in the source code, programmers should
consider using identifier macros to give names to virtual registers, e.g.:

\schemedisplay
(define-syntax foo
  (identifier-syntax
    [id (virtual-register 0)]
    [(set! id e) (set-virtual-register! 0 e)]))
(set! foo 'hello)
foo ;=> hello
\endschemedisplay

Virtual-registers must be treated as an application-level resource, i.e.,
libraries intended to be used by multiple applications should generally
not use virtual registers to avoid conflicts with the applications use of
the registers.

\subsection{24-, 40-, 48-, and 56-bit integer values (8.9.3)}

Support for storing and extracting 24-, 40-, 48-, and 56-bit integers 
to and from records, bytevectors, and foreign types (ftypes) has been
added.
For records and ftypes, this is accomplished by declaring a field
to be of type
\scheme{integer-24}, \scheme{unsigned-24},
\scheme{integer-40}, \scheme{unsigned-40},
\scheme{integer-48}, \scheme{unsigned-48},
\scheme{integer-56}, or \scheme{unsigned-56}.
For bytevectors, this is accomplished via the following new
primitives:

\schemedisplay
bytevector-24-ref
bytevector-24-set!
bytevector-40-ref
bytevector-40-set!
bytevector-48-ref
bytevector-48-set!
bytevector-56-ref
bytevector-56-set!
\endschemedisplay

Similarly, support has been added for sending and receiving
24-, 40-, 48-, and 56-bit integers to and from foreign code via
\scheme{foreign-procedure} and \scheme{foreign-callable}.
Arguments and return values of type \scheme{integer-24} and
\scheme{unsigned-24} are passed as 32-bit quantities, while
those of type \scheme{integer-40}, \scheme{unsigned-40},
\scheme{integer-48}, \scheme{unsigned-48}, \scheme{integer-56},
and \scheme{unsigned-56} are passed as 64-bit quantities.

For unpacked ftypes, a 48-bit (6-byte) quantity is aligned
on an even two-byte boundary, while a
24-bit (3-byte), 40-bit (5-byte), or 56-bit (7-byte) quantity
is aligned on an arbitrary byte boundary.

\subsection{New \protect\scheme{pariah} expression (8.9.3)}

A \scheme{pariah} expression:

\schemedisplay
(pariah \var{expr} \var{expr} \dots)
\endschemedisplay

is syntactically similar and semantically equivalent to a begin
expression but tells the compiler that the expressions within are
relatively unlikely to be executed.
This information is currently used by the compiler for prioritizing
allocation of registers to variables and for putting pariah code
out-of-line in an attempt to reduce instruction cache misses for the
remaining code.

A \scheme{pariah} form is generally most usefully wrapped around the
consequent or alternative of an \scheme{if} expression to identify which
is the less likely path.

The compiler implicitly treats as pariah code any code that leads
up to an unconditional call to \scheme{raise}, \scheme{error},
\scheme{errorf}, \scheme{assertion-violation}, etc., so it is not
necessary to wrap a \scheme{pariah} around such a call.

At some point, there will likely be an option for gathering similar
information automatically via profiling.
In the meantime, we are interested in feedback about whether the
mechanism is beneficial and whether the benefit of using the
\scheme{pariah} form outweighs the programming overhead.

\subsection{Improved automatic library recompilation (8.9.2)}

Local imports within a library now trigger automatic recompilation
of the library when the imported library has been recompiled or needs
to be recompiled, in the same manner as imports listed directly in the
importing library's \scheme{library} form.
Changes in include files also trigger automatic recompilation.

(Automatic recompilation of a library is enabled when an import of
the library, e.g., in another library or in a top-level program, is
compiled and the parameter \scheme{compile-imported-libraries} is set
to a true value.)

\subsection{Redundant profile information (8.9.2)}

Profiling information is no longer produced for constants and variable
references where the information is likely to be redundant.
It is still produced in contexts where the counts are likely to differ
from those of the enclosing form, e.g., where a constant or variable
reference occurs in the consequent or alternative of an \scheme{if}
expression.
This change brings the profiling information largely in sync with
Version~8.4.1 and earlier, though Version~8.9.2 retains source information
in a few cases where it is inappropriately discarded by Version~8.4.1's
compiler, and Version~8.9.2 discards source information in a few cases
where the code has been optimized away.

\subsection{New \protect\scheme{compile-to-port} procedure (8.9.2)}

The procedure \scheme{compile-to-port} is like \scheme{compile-port}
but, instead of taking an input port from which it reads expressions
to be compiled, takes a list of expressions to be compiled.
As with \scheme{compile-port}, the second argument must be a binary
output port.

\subsection{Debug levels (8.9.1)}

Newly introduced debug levels control the amount of debugging support
embedded in the code generated by the compiler.
The current debug level is controlled by the parameter
\scheme{debug-level} and must be set when the compiler is run to have
any effect on the generated code.
Valid debug levels are~0, 1, 2, and~3, and the default is~1.
At present, the only difference between debug levels is whether calls to
certain error-producing routines, like \scheme{error}, whether explicit
or as the result of an implicit run-time check (such as the pair check
in \scheme{car}), are treated as tail calls even when not in tail position.
At debug levels 0 and 1, they are treated as tail calls, and at debug
levels 2 and 3, they are treated as nontail calls.
Treating them as tail calls is more efficient, but treating them as
nontail calls leaves more information on the stack, which affects what
can be shown by the inspector.

For example, assume \scheme{f} is defined as follows:

\schemedisplay
(define f
  (lambda (x)
    (unless (pair? x) (error #f "oops"))
    (car x)))
\endschemedisplay

and is called with a non-pair argument, e.g.:

\schemedisplay
(f 3)
\endschemedisplay

If the debug level is 2 or more at the time the definition is compiled,
the call to \scheme{f} will still be on the stack when the exception
is raised by \scheme{error} and will thus be visible to the inspector:

\schemedisplay
> (f 3)
Exception: oops
Type (debug) to enter the debugger.
> (debug)
debug> i
#<continuation in f>                                              : sf
  0: #<continuation in f>
  1: #<system continuation in new-cafe>
#<continuation in f>                                              : s
  continuation:          #<system continuation in new-cafe>
  procedure code:        (lambda (x) (if (...) ...) (car x))
  call code:             (error #f "oops")
  frame and free variables:
  0. x:                  3
\endschemedisplay

On the other hand, if the debug level is 1 (the default) or 0 at the
time the definition of \scheme{f} is compiled, the call to \scheme{f}
will no longer be on the stack:

\schemedisplay
> (f 3)
Exception: oops
Type (debug) to enter the debugger.
> (debug)
debug> i
#<system continuation in new-cafe>                                : sf
  1: #<system continuation in new-cafe>
\endschemedisplay

\subsection{Cost centers (8.9.1)}

Cost centers are used to track the bytes allocated, instructions executed,
and/or cpu time elapsed while evaluating selected sections of code.
Cost centers are created via the procedure \scheme{make-cost-center}, and
costs are tracked via the procedure \scheme{with-cost-center}.

Allocation and instruction counts are tracked only for code instrumented
for that purpose.
This instrumentation is controlled by the \scheme{generate-allocation-counts}
and \scheme{generate-instruction-counts} parameters.
Instrumentation is disabled by default.
Built in procedures are not instrumented, nor is interpreted code or
non-Scheme code.
Elapsed time is tracked only when the optional \scheme{timed?} argument to
\scheme{with-cost-center} is provided and is not false.

The \scheme{with-cost-center} procedure accurately tracks costs, subject
to the caveats above, even when reentered with the same cost center, used
simultaneously in multiple threads, and exited or reentered one or more
times via continuation invocation.

\textbf{thread parameter:} \scheme{generate-allocation-counts}

When this parameter has a true value, the compiler inserts a short sequence of
instructions at each allocation point in generated code to track the amount of
allocation that occurs.
This parameter is initially false.

\textbf{thread parameter:} \scheme{generate-instruction-counts}

When this parameter has a true value, the compiler inserts a short
sequence of instructions in each block of generated code to track the
number of instructions executed by that block.
This parameter is initially false.

\textbf{procedure:} \scheme{(make-cost-center)}

Creates a new \scheme{cost-center} object with all of its recorded costs
set to zero.

\textbf{procedure:} \scheme{(cost-center? \var{obj})}

Returns \scheme{#t} if \var{obj} is a \scheme{cost-center} object, otherwise
returns \scheme{#f}.

\textbf{procedure:} \scheme{(with-cost-center \var{cost-center} \var{thunk})}\\
\textbf{procedure:} \scheme{(with-cost-center \var{timed?} \var{cost-center} \var{thunk})}

This procedure invokes \var{thunk} without arguments and returns its
values.
It also tracks, dynamically, the bytes allocated, instructions executed,
and cpu time elapsed while evaluating the invocation of \var{thunk} and
adds the tracked costs to the cost center's running record of these costs.

Allocation counts are tracked only for code compiled with the parameter
\scheme{generate-allocation-counts} set to true, and
instruction counts are tracked only for code compiled with
\scheme{generate-instruction-counts} set to true.
Cpu time is tracked only if \var{timed?} is provided and not false and
includes cpu time spent in instrumented, uninstrumented, and non-Scheme
code.

\textbf{procedure:} \scheme{(cost-center-instruction-count \var{cost-center})}

This procedure returns instructions executed recorded by
\var{cost-center}.

\textbf{procedure:} \scheme{(cost-center-allocation-count \var{cost-center})}

This procedure returns the bytes allocated recorded by \var{cost-center}.

\textbf{procedure:} \scheme{(cost-center-time \var{cost-center})}

This procedure returns the cpu time recorded by \var{cost-center}.

\textbf{procedure:} \scheme{(reset-cost-center! \var{cost-center})}

This procedure resets the costs recorded by \var{cost-center} to zero.

\subsection{Experimental access to hardware performance counters (8.9.1)}

Two system primitives, \scheme{#%$read-time-stamp-counter} and
\scheme{#%$read-performance-monitoring-counter}, provide access to the
x86 and x86\_64 hardware time-stamp counter register and to the
model-specific performance monitoring registers.

These primitives rely on instructions that might be restricted to run only in
kernel mode, depending on kernel configuration.
The performance monitoring counters must also be configured to enable
monitoring and to specify which event to monitor.
This can be configured only by instructions executed in kernel mode.

\textbf{procedure:} \scheme{(#%$read-time-stamp-counter)}

This procedure returns the current value of the time-stamp counter for
the processor core executing this code.
A general protection fault, which manifests as an invalid memory
reference exception, results if this operation is not permitted by
the operating system.

Since multiple processes might run on the same core between reads of
the time-stamp counter, the counter does not necessarily reflect time
spent only in the current process.
Also, on machines with multiple cores, the executing process might be
swapped to a different core with a different time-stamp counter.

\textbf{procedure:} \scheme{(#%$read-performance-monitoring-counter \var{counter})}

This procedure returns the current value of the model-specific
performance monitoring register specified by \var{counter}.
\var{counter} must be a fixnum and should specify a valid performance
monitoring register.
Allowable values depend on the processor model.
A general protection fault, which manifests as an invalid memory
reference exception, results if this operation is not permitted by
the operating system or if the specified counter does not exist.

In order to get meaningful results, the performance monitoring registers
must be enabled, and the event to be monitored must by configured by
the performance monitoring control register.
This configuration can be done only by code run in kernel mode.

Since multiple processes might run on the same core between reads of
a performance monitoring register, the register does not necessarily reflect
only the activities of the current process.
Also, on machines with multiple cores, the executing process might be
swapped to a different core with its own set of performance monitoring
registers and possibly a different configuration for those registers.

\subsection{New inspector functionality (8.9.1)}

Within the interactive inspector, closure and frame variables can now
be set by name, and the forward (f) and back (b) commands can now be
used to to move among the frames that comprise a continuation.

A new show-local (sl) command can be be used to look at just the local
variables of a stack frame.
This contrasts with the show (s) command, which shows the free variables
of the frame's closure as well.

Errors occurring during inspection, such as attempts to assign immutable
variables, are handled more smoothly than in previous versions.

\subsection{Fasl support for records with non-ptr fields (8.4.1)}

The fasl writer and reader now support records with non-ptr fields,
e.g., integer-32, wchar, etc., allowing constant record instances with
such fields to appear in source code (or be introduced as constants
by macros) into code to be compiled via \scheme{compile-file},
\scheme{compile-library}, \scheme{compile-program},
\scheme{compile-script}, or \scheme{compile-port}.
Ftype-pointer fields are not supported, since storing addresses
in fasl files does not generally make sense.

%-----------------------------------------------------------------------------
\section{Bug Fixes}\label{section:bugfixes}

\subsection{Automatic recompilation and missing include files (9.5.1)}

A bug in automatic recompilation involving missing include files
has been fixed.
The bug caused automatic recompilation to fail, often with an
exception in \scheme{file-modification-time}, when a file specified
by an absolute pathname or pathname starting with "./" or "../" was
included via \scheme{include} during a previous compilation run and
is no longer present.

\subsection{Invalid memory reference instantiating \protect\scheme{foreign-callable} code object (9.5.1)}

A bug that caused evaluation of a \scheme{foreign-callable} expression in
code that has been collected into the static generation (e.g., when the
\scheme{foreign-callable} form appears in code compiled to a boot file)
to result in an invalid memory reference has been fixed.

\subsection{Invalid constant-folding of some calls to \protect\scheme{apply} (9.5.1)}

A bug in the source optimizer (cp0) allowed constant-folding of some calls to
\scheme{apply} where the last argument is not known to be a list.  For example,
cp0 incorrectly reduced
\scheme{(apply zero? 0)} to \scheme{#t}
and reduced
\scheme{(lambda (x) (apply box? x) x)} to \scheme{(lambda (x) x)},
but now preserves these calls to \scheme{apply} so that they may raise an
exception.

\subsection{Disk-relative filenames in Windows (9.5.1)}

In Windows, filenames that start with a disk designator but no
directory separator are now treated as relative paths. For example,
\scheme{(path-absolute? "C:")} now returns \scheme{#f}, and
\scheme{(directory-list "C:")} now lists the files in the current
directory on disk C instead of the files in the root directory of disk
C.

In addition, \scheme{file-access-time}, \scheme{file-change-time},
\scheme{file-directory?}, \scheme{file-exists?},
\scheme{file-modification-time}, and \scheme{get-mode} no longer
remove trailing directory separators on Windows.

\subsection{Globally unique names on non-Windows systems no longer contain the IP address (9.5.1)}

The globally unique names of gensyms no longer contain the IP address
on non-Windows systems. Windows systems already used a universally
unique identifier.

\subsection{Invalid memory reference from \protect\scheme{fxvector} calls (9.5)}

A compiler bug that could result in an invalid memory reference or
some other unpleasant behavior for calls to \scheme{fxvector} in
which the nested subexpression to compute the new value to be stored
is nontrivial has been fixed.
This bug could also affect calls to \scheme{vector-set-fixnum!} and possibly
other primitive operations.

\subsection{Incorrect return code when \protect\scheme{exit} is called with multiple arguments (9.5)}

A bug in the implementation of the default exit handler with multiple
values has been fixed.

\subsection{Boot files containing compiled library code fail to load (9.5)}

Compiled library code may now appear within fasl objects loaded during
the boot process, provided that they are appended to the end of the base boot
file or appear within a later boot file.

\subsection{Misleading cyclic dependency error (9.5)}

The library system no longer reports a cyclic dependency error
during the second and subsequent attempts to visit or invoke a
library after the first attempt fails for some reason other than
an actual cyclic dependency.
The fix also allows a library to be visited or invoked successfully
on the second or subsequent attempt if the visit or invoke failed
for a transient reason, such as a missing or incorrect version in
an imported library.

\subsection{Incomplete handling of import specs within standalone export forms (9.5)}

A bug that limited the \scheme{(import \var{import-spec} \dots)} form within a
standalone \scheme{export} form to \scheme{(import \var{import-spec})} has been
fixed.

\subsection{Permission denied after deleting files or directories in Windows (9.5)}

In Windows, deleting a file or directory briefly leaves the file or
directory in a state where a subsequent create operation fails with
permission denied. This race condition is now mitigated.
[This bug applies to all versions up to 9.5 on Windows 7 and later.]

\subsection{Incorrect handling of offset in
\protect\scheme{date->time-utc} on Windows (9.5)}

A bug when \scheme{date->time-utc} is called on Windows with a
date-zone-offset smaller than the system's time-zone offset has been
fixed.
[This bug dated back to Version 9.5.]

\subsection{Compiler mishandling of fx /carry operations (9.5)}

A bug in the source optimizer that caused an internal compiler error when
folding certain calls to \scheme{fx+/carry}, \scheme{fx-/carry}, and
\scheme{fx*/carry} has been fixed.
[This bug dated back to Version 9.1.]

\subsection{Compiler mishandling of nested \protect\scheme{call-with-values} calls (9.5)}

A bug in that caused an internal compiler error when optimizing certain
nested calls to \scheme{call-with-values} has been fixed.
[This bug dated back to Version 8.9.1.]

\subsection{Incorrect expansion of \protect\scheme{define-values} of no values (9.5)}

A bug in the expansion of \scheme{define-values} that caused it to produce
a non-definition form when used to define no values has been fixed.
[This bug dated back to at least Version 8.4.]

\subsection{Optimizer dropping \protect\scheme{pariah} forms (9.5)}

A bug in the source optimizer that caused pariah forms to be ignored
has been fixed.
[This bug dated back to at least Version 9.3.1.]

\subsection{Invalid memory references involving complex numbers (9.5)} 

A bug on 64-bit platforms that occasionally caused invalid memory
references when operating on inexact complex numbers or the imaginary parts
of inexact complex numbers has been fixed.
[This bug dated back to Version 8.9.1.]

\subsection{Overflow detection for left-shift operations on fixnums (9.5)}

A bug that caused \scheme{fxsll}, \scheme{fxarithmetic-shift-left},
and \scheme{fxarithmetic-shift} to fail to detect overflow in certain
cases has been fixed.
[This bug dated back to Version 4.0.]

\subsection{Missing \protect\scheme{enum-set-indexer} argument check (9.5)}

A missing argument check that resulted in the procedure returned by \scheme{enum-set-indexer}
causing an invalid memory reference when passed a non-symbol argument has been fixed.
[This bug dated back to Version 7.5.]

\subsection{Storage for inaccessible mutexes and conditions is reclaimed (9.5)}

The C heap storage for inaccessible mutexes and conditions is now reclaimed.
[This bug dated back to Version 6.5.]

\subsection{Missing guardian entries when a thread exits (9.5)}

A bug that caused guardian entries for a thread to be lost when a
thread exits has been fixed.
[This bug dated back to Version 6.5.]

\subsection{Incorrect code for certain nested \protect\scheme{if} patterns (9.5)}

A bug in the source optimizer that produced incorrect code for certain
nested \scheme{if} patterns has been fixed.
For example, the code generated for the following expression:

\schemedisplay
(if (if (if (if (zero? (a)) #f #t) (begin (b) #t) #f)
        (c)
        #f)
    (x)
    (y))
\endschemedisplay

inappropriately evaluated the subexpression \scheme{(b)} when the
subexpression \scheme{(a)} evaluates to 0 and not when \scheme{(a)}
evaluates to 1.
[This bug dated back to Version 9.0.]

\subsection{Leaked or unexpected \protect\scheme{cpvalid-defer} form (9.5)}

A bug in the pass of the compiler that inserts valid checks for
\scheme{letrec} and \scheme{letrec*} bindings has been fixed.
The bug resulted in an internal compiler exception with a condition
message regarding a leaked or unexpected \scheme{cpvalid-defer} form.
[This bug dated back to Version 6.9c.]

\subsection{\protect\scheme{string->number} and reader numeric syntax issues (9.4)}

\scheme{string->number} and the reader previously treated all complex
numbers written in polar notation that Chez Scheme cannot represent
exactly as inexact, even with an explicit \scheme{#e} prefix.
For such numbers with the \scheme{#e} prefix, \scheme{string->number}
now returns \scheme{#f} and the reader now raises an exception with
condition type \scheme{&implementation-restriction}.
Both still return an inexact representation for such numbers written without
the \scheme{#e} prefix, even if R6RS requires an exact result, i.e.,
even if they have no decimal point, exponent, or mantissa width.

Ratios with an exponent, like \scheme{1/2e10}, are non-standard and
now cause cause the procedure \scheme{string->number} imported from
\scheme{(rnrs)} to return \scheme{#f}.
When the reader encounters a ratio followed by an exponent while in R6RS
mode (i.e., when reading a library or top-level program and not following
an \scheme{#!chezscheme}, or when following an explicit \scheme{#!r6rs}),
it raises an exception.

Positive or negative zero followed by a large exponent now properly
produces zero rather than an infinity, e.g., \scheme{0e3000} now produces
\scheme{0} rather than \scheme{+inf.0}.

A rounding bug converting some small ratios into floating point numbers,
when those numbers fall into the range of denormalized floats, has
been fixed.
This bug also affected the reading of and conversion of strings into
denormalized floating-point numbers.
[Some of these bugs dated back to Version 3.0.]

\subsection{\protect\scheme{date->time-utc} ignoring zone-offset field (9.4)}

\scheme{date->time-utc} has been fixed to properly take into account the
zone-offset field.
[This bug dated back to Version 8.0.]

\subsection{\protect\scheme{wchar} and \protect\scheme{wchar_t} record field types fail to inline in Windows (9.4)}

On Windows, the source optimizer has been fixed to handle \scheme{wchar} and
\scheme{wchar_t} record field types.

\subsection{path-related procedures cause invalid memory reference with non-string arguments in Windows (9.4)}

On Windows, the path-related procedures now raise an appropriate exception when the path argument is not a string.

\subsection{Mutex acquisition bug (9.4)}

A bug in the handling of mutexes has been fixed.
The bug typically presented as a spurious ``recursively locked'' exception.

\subsection{\protect\scheme{dynamic-wind} mistakenly enabling interrupts (9.3.3)}

A bug causing \scheme{dynamic-wind} to unconditionally enable
interrupts upon a nonlocal exit from the body thunk has been fixed.
Interrupts are now properly enabled only when the optional
\var{critical?} argument is supplied and is not false.
[This bug dated back to Version 6.9c.]

\subsection{Incorrect optimization of various primitives (9.3.1)}

Mistakes in our primitive database that caused the source optimizer
to treat \scheme{append}, \scheme{append!}, \scheme{list*},
\scheme{cons*}, and \scheme{record-type-parent} as always returning
true values have been fixed, along with mistakes that caused the
source optimizer to treat \scheme{null-environment},
\scheme{source-object-bfp}, \scheme{source-object-efp}, and
\scheme{source-object-sfd} as not requiring argument checks.
[This bug dated back to Version 6.0.]

\subsection{Increased allocation ceiling under 32-bit Windows (9.3.1)}

We have worked around a limitation in the number of distinct allocation
areas the Windows VirtualAlloc function permits to be allocated by
allocating fewer, larger chunks of memory, effectively increasing the
maximum size of the heap to the full amount permitted by the operating
system.

\subsection{Syntax errors for \protect\scheme{let} and \protect\scheme{let*} (9.2.1)}

The expander now handles \scheme{let} and \scheme{let*} in such a
way that certain syntax errors previously reported as syntax errors
in \scheme{lambda} are now reported properly as syntax errors in
\scheme{let} or \scheme{let*}.  This includes duplicate identifier
errors for \scheme{let} and errors involving internal definitions
for both \scheme{let} and \scheme{let*}.

\subsection{Dropped \protect\scheme{profile-dump-html} calls (9.0)}

A bug that caused effect-context calls to \scheme{profile-dump-html}
to be dropped at optimize-level 3 has been fixed.
[This bug dated back to Version 7.5.]

\subsection{Proper treatment of imported meta bindings (8.9.3)}

A deficiency in the handling of library dependencies that prevented meta
definitions exported in one library from being used reliably by a macro
defined in another library has been fixed.
Handling imported meta bindings involves tracking
visit-visit-requirements, which for a library \scheme{(A)} is the set of
libraries that must be visited (rather than invoked) when \scheme{(A)}
is visited.
An attempt to assign a meta variable imported from a library now results
in a syntax error.
[This bug dated back to Version 7.9.1.]

\subsection{Reexport of identifiers with properties (8.9.3)}

A bug that prevented an identifier given a property via
\scheme{define-property} from being exported from a library \scheme{(A)},
imported into and reexported from a second library \scheme{(B)}, and
imported from both \scheme{(A)} and \scheme{(B)} into and reexported
from a third library \scheme{(C)} has been fixed.
[This bug dated back to Version 8.1.]

\subsection{Cyclic record-type descriptors (8.4.1)}

The fasl (fast load) format used for compiled files now supports cyclic
record-type descriptors (RTDs), which are produced for recursive ftype
definitions.
Previously, compiling a file containing a recursive ftype definition
and subsequently loading the file resulted in corruption of the ftype
descriptor used to typecheck ftype pointers, potentially leading to
incorrect behavior or invalid memory references.
[This bug dated back to Version 8.2.]

\subsection{Invalid folding of record accesses (8.4.1)}

A bug that caused the optimizer to fold calls to record accessors applied
to a constant value of the wrong type, sometimes resulting in compile-time
invalid memory references or other compile-time errors, has been fixed.
[This bug dated back to Version 8.4.]

\subsection{4GB+ allocation for Windows x86\_64 (8.4.1)}

A bug that prevented objects larger than 4GB to be created under Windows
x86\_64 has been fixed.
[This bug dated back to Version 8.4.]

%-----------------------------------------------------------------------------
\section{Performance Enhancements}\label{section:performance}

\subsection{Better code for \protect\scheme{bytevector} (9.5.1)}

The compiler now generates better inline code for the \scheme{bytevector}
procedure.
Instead of one byte memory write for each argument, it writes up
to four (32-bit machines) or eight (64-bit machines) bytes at a
time, which almost always results in fewer instructions and fewer
writes.

\subsection{\protect\scheme{vector-for-each} and \protect\scheme{string-for-each} improvement (9.5.1)}

The last call to the procedure passed to \scheme{vector-for-each}
or \scheme{string-for-each} is now reliably implemented as tail
call, as was already the case for \scheme{for-each}.

\subsection{Lambda commonization (9.5.1)}

After running the main source optimization pass (cp0), the
compiler optionally runs a \emph{commonization} pass, which
commonizes code for similar lambda expressions.
The parameter \scheme{commonization-level} controls whether the
commonization pass is run and, if so, how aggressive it is.
The parameter's value must be a nonnegative exact integer ranging
from 0 through 9.  When the parameter is set to 0, the default,
commonization is not run.  Otherwise, higher values result in more
commonization.

\subsection{Improved compile times (9.5.1)}

Compile times are now lower, sometimes by an order of magnitude or
more, for procedures with thousands of parameters, local variables,
and compiler-introduced temporaries.
For such procedures, the register/frame allocator proactively spills
variables with large live ranges, cutting down on the size and cost
of building the conflict graph used to represent pairs of variables
that are live at the same time and therefore cannot share a location.

\subsection{Improved oblist management (9.3.3)}

As a result of improvements in the handing of the oblist (symbol table),
the storage for a symbol is often reclaimed more quickly after it
becomes inaccessible, less space is set aside for the oblist at
start-up, oblist lookups are faster when the oblist contains a large
number of symbols, and the minimum cost of a maximum-generation
collection has been cut significantly, down from tens of microseconds
to just a handful on contemporary hardware.

\subsection{Reduced maximum-generation collection overhead (9.3.3)}

Various changes in the storage manager have reduced the amount of
extra memory required for managing heap storage and increased the
likelihood that memory can be returned to the O/S as the heap
shrinks.
Returning memory to the O/S is now faster, so the minimum time for
a maximum-generation collection, or any other collection where
release of memory to the O/S is enabled, has been cut.

\subsection{Faster library load times (9.3.1)}

Libraries now load faster at both compile and run time, with more
pronounced improvements when dozens of libraries or more are being
loaded.

\subsection{Partially static record instances (9.3.1)}

The source optimizer now maintains information about partially static
record instances to eliminate field accesses and type checks when a
binding site for a record instance is visible to the access or checking
code.
For example,

\schemedisplay
(let ()
  (import scheme)
  (define-record foo ([immutable ptr a] [immutable ptr b]))
  (define (inc r) (make-foo (foo-a r) (+ (foo-b r) 1)))
  (lambda (x)
    (let* ([r (make-foo 37 x)]
           [r (inc r)]
           [r (inc r)])
      r)))
\endschemedisplay

is reduced by the source optimizer down to:

\schemedisplay
(lambda (x) ($record '#<record type foo> 37 (+ (+ x 1) 1)))
\endschemedisplay

where \scheme{$record} is a low-level primitive for creating record
instances.
That is, the source optimizer eliminates the intermediate record
structures, record references, and type checks, in addition to
creating the record-type descriptor at compile time, eliminating
the record-constructor descriptor, record constructor, and record
accessors produced by expansion of the record definition.

\subsection{More source-optimizer improvements (9.3.1)}

The source optimizer now handles \scheme{apply} with a known-list
final argument, e.g., a constant list or list constructed directly
within the apply operation via \scheme{cons}, \scheme{list}, or
\scheme{list*} (\scheme{cons*}) as if it were an ordinary call,
i.e., without the \scheme{apply} and without the constant list
wrapper or list constructor.
For example:

\schemedisplay
(apply apply apply + (list 1 (cons 2 (list x (cons* 4 '(5 6))))))
\endschemedisplay

folds down to \scheme{(+ 18 x)}.
While not common at the source level, patterns like this can
materialize as the result of other source optimizations,
particularly inlining.

The source optimizer now also reduces applications of \scheme{car} and
\scheme{cdr} to the list-building operators \scheme{cons} and
\scheme{list}, e.g.:

\schemedisplay
(car (cons \var{e_1} \var{e_2})) ;-> (begin \var{e_2} \var{e_1})
(car (list \var{e_1} \var{e_2} \var{e_3})) ;-> (begin \var{e_2} \var{e_3} \var{e_1})
(cdr (list \var{e_1} \var{e_2} \var{e_3})) ;-> (begin \var{e_1} (list \var{e_2} \var{e_3}))
\endschemedisplay

discarding side-effect-free expressions in the \scheme{begin} forms
where appropriate.
It treats similarly calls of \scheme{vector-ref} on \scheme{vector};
\scheme{list-ref} on \scheme{list}, \scheme{list*}, and \scheme{cons*};
\scheme{string-ref} on \scheme{string}; and \scheme{fxvector-ref}
on \scheme{fxvector}, taking care with \scheme{string-ref} and
\scheme{fxvector-ref} not to optimize when doing so might mask an
invalid type of argument to a safe constructor.

Finally, the source optimizer now removes certain unnecessary
\scheme{let} bindings within the constraints of evaluation-order
preservation.
For example,

\schemedisplay
(let ([x \var{e_1}] [y \var{e_2}]) (list (cons x y) 7))
\endschemedisplay

reduces to:

\schemedisplay
(list (cons \var{e_1} \var{e_2}) 7)
\endschemedisplay

Such bindings commonly arise from inlining.  Eliminating them tends
to make the output of \scheme{expand/optimize} more readable.

The impact on performance is minimal, but it can result in smaller
expressions and thus enable more inlining within the same size limits.

\subsection{Improved foreign-pointer address handling (9.3.1)}

Various composed operation on ftypes now avoid allocating
and dereferencing intermediate ftype pointers, i.e., \scheme{ftype-ref},
\scheme{ftype-set!}, \scheme{ftype-init-lock!}, \scheme{ftype-lock!},
\scheme{ftype-unlock!}, \scheme{ftype-spin-lock!},
\scheme{ftype-locked-incr!}, or \scheme{ftype-locked-decr!} applied
directly to the result of \scheme{ftype-ref}, \scheme{ftype-&ref}, or
\scheme{make-ftype-pointer}.

\subsection{New source optimizations (9.2.1)}

The source optimizer does a few new optimizations: it folds
calls to \scheme{symbol->string}, \scheme{string->symbol}, and
\scheme{gensym->unique-string} if the argument is known at compile
time and has the right type; it folds zero-argument calls to
\scheme{vector}, \scheme{string}, \scheme{bytevector}, and
\scheme{fxvector}; and it discards subsumed case-lambda clauses,
e.g., the second clause in
\scheme{(case-lambda [(x . y) \var{e_1}] [(x y) \var{e_2}])}.

\subsection{Reduced stack requirements after large apply (9.2)}

A call to \scheme{apply} with a very long argument list can cause a
large chunk of memory to be allocated for the topmost portion of
the stack.
This space is now reclaimed during the next collection.

\subsection{Improved symbol-hashtables performance (9.2)\label{sec:symbol-hashtable-performance}}

The performance of operations on symbol hashtables has been improved
generally over previous releases by eliminating call overhead for the
hash and equality functions.
Further improvements are possible with the use of the new type-specific
symbol-hashtable operators (Section~\ref{sec:symbol-hashtables}).

\subsection{Reduced library-invocation time, memory consumption (9.1)}

The amount of time required to invoke a library and the amount of memory
occupied by the library when the library is invoked as the result of a
run-time dependency of another library or a top-level program have both
been reduced by ``revisiting'' rather than ``invoking'' the library,
effectively leaving the compile-time information on disk until if and
when it is needed.

\subsection{Discarding relocation tables for static code objects (9.1)}

Unless the command-line parameter \scheme{--retain-static-relocation}
is supplied, the collector now discards relocation tables for code
objects when the code objects are promoted to the static generation,
either at boot time via heap compaction or via a call to \scheme{collect}
with the symbol \scheme{static} as the target generation.
This results in a significant reduction in the memory occupied by the
code object (around 20\% in our tests).

\subsection{Guardian registration (9.1)}

The code to register an object with a guardian is now open-coded, at
the cost of some additional work during the next collection.
The result is a modest net improvement in registration overhead (around
15\% in our tests).
Of potentially greater importance when threaded, each registration no
longer requires synchronization.

\subsection{Generated code improvements (9.1)}

The compiler generates better code in several small ways, resulting
in small decreases in code size and corresponding small
performance improvements in the range of 1--5\% in our tests.

\subsection{Reduced collector overhead for large heaps (9.0)}

In previous releases, a factor in collector performance was the
overall size of the heap (measured both in number of pages and the
amount of virtual memory spanned by the heap).
Through various changes to the data structures used to support the
storage manager, this factor has been eliminated, which can
significantly reduce the cost of collecting a younger generation
with a small number of accessible objects relative to overall heap
size.
In our experiments, the minimum cost of collection on contemporary
hardware exceeded 100 microseconds for heaps of 64MB or more and 5
milliseconds for heaps of 1GB or more.
The minimum cost grew in proportion to the heap size from there.
This is now fixed for all heap sizes at just a few microseconds.

\subsection{Reduced mutation overhead (9.0)}

Improvements in the compiler and storage manager have been made to
reduce the cost of tracking possible pointers from older to younger
generations when objects are mutated.

\subsection{Improved foreign-pointer address handling (8.9.5)\label{ftpaopt}}

Ftype pointers with constant addresses are now created at compile
time, with ftype-pointer address checks optimized away as well.

Bignum allocation overhead is avoided for addresses outside the
fixnum range when the results of two \scheme{ftype-pointer-address}
calls are directly compared or the result of one
\scheme{ftype-pointer-address} call is directly compared with 0.
That is, comparisons like:

\schemedisplay
(= (ftype-pointer-address x) 0)
(= (ftype-pointer-address x) (ftype-pointer-address y))
\endschemedisplay

are effectively optimized to:

\schemedisplay
(ftype-pointer-null? x)
(ftype-pointer=? x y)
\endschemedisplay

This optimization is performed when the comparison procedure is
\scheme{=}, \scheme{eqv?}, or \scheme{equal?} and the arguments
are given in either order.
The optimization is also performed when \scheme{zero?} is applied directly
to the result of \scheme{ftype-pointer-address}.

Bignum allocation overhead is also avoided at optimize-level~3
when \scheme{ftype-pointer-address} is used in combination with
\scheme{make-ftype-pointer} to effect a type cast, as in:

\schemedisplay
(make-ftype-pointer T (ftype-pointer-address x))
\endschemedisplay

Both bignum and ftype-pointer allocation is avoided when the result
of such a cast is used directly as the base pointer in an
\scheme{ftype-ref}, \scheme{ftype-&ref}, \scheme{ftype-set!},
\scheme{ftype-locked-incr!}, \scheme{ftype-locked-decr!},
\scheme{ftype-init-lock!}, \scheme{ftype-lock!}, \scheme{ftype-spin-lock!},
or \scheme{ftype-unlock!} form, as in:

\schemedisplay
(ftype-ref T (fld) (make-ftype-pointer T (ftype-pointer-address x)))
\endschemedisplay

These optimizations do not occur when the calls to
\scheme{ftype-pointer-address} are not nested directly within the outer
form, as when a \scheme{let} binding is used to name the result of the
\scheme{ftype-pointer-address} call, e.g.:

\schemedisplay
(let ([addr (ftype-pointer-address x)]) (= addr 0))
\endschemedisplay

In other places where \scheme{ftype-pointer-address} is used, the compiler
now open-codes the extraction and (if necessary) bignum allocation,
reducing overhead by the cost of a procedure call.

\subsection{Improved performance when profiling (8.9.5)}

In addition to improvements in the tracking of profile counts, the
run-time overhead for gathering profile information has gone down by
5--10\% in our tests and is now typically around 10\% of the total
unprofiled run time.
(Unprofiled code is also slightly faster, but by less than 2\% in
our tests.)

\subsection{New compiler back-end (8.9.1, 8.9.2, 8.9.5)}

Versions starting with 8.9.1 employ a new compiler back end that is
structured as a series of nanopassees and replaces the old linear-time
register allocator with a graph-coloring register allocator.
Compilation with the new back end is substantially slower (up to a factor
of two) than with the old back end, while code generated with the new
back end is faster (14--40\% depending on architecture and optimization
level) in our tests.
These improvements are independent of improvements
resulting from cross-library constant folding and inlining
(Section~\ref{subsection:clcfai}).
The code generated for a specific program might be faster or slower.

\subsection{Open-coding of \protect\scheme{make-guardian} (8.9.4)}

Calls to \scheme{make-guardian} are now open-coded by the compiler to
expose the implicit resulting \scheme{case-lambda} expression so that
calls to the guardian can themselves be inlined, thus reducing the overhead
for registering objects with a guardian and querying the guardian for
resurrected objects.

\subsection{Improved open-coding of \protect\scheme{make-parameter} and \protect\scheme{make-thread-parameter} (8.9.4)}

\scheme{make-parameter} and \scheme{make-thread-parameter}
are now open-coded in all cases to expose the implicit resulting
\scheme{case-lambda} expression.
(They were already open-coded when the second, \emph{filter},
argument was a \scheme{lambda} expression or primitive name.)

\subsection{Cross-library constant folding and inlining (8.9.2)\label{subsection:clcfai}}

The compiler now propagates constants and inlines simple procedures
across library boundaries.
A simple procedure is one that, after optimization of the exporting
library, is smaller than a given threshold, contains no free references
to other bindings in the exporting library, and contains no constants
that cannot be copied without breaking pointer identity.
The size threshold is determined, as for inlining within a library or
other compilation unit, by the parameter \scheme{cp0-score-limit}.
In this case, the size threshold is determined based on the size
\emph{before} inlining rather than the size \emph{after} inlining,
which is often more conservative.
Omitting larger procedures that might generate less code when inlined in
a particular context reduces the amount of information that must be stored
in the exporting library's object code to support cross-library inlining.

One particularly useful benefit of this optimization is that record
predicates, accessors, mutators, and (depending on protocols)
constructors created by a record definition in one library and exported
by another are inlined in the importing library, just as if the record
type were defined in the importing library.

\end{document}<|MERGE_RESOLUTION|>--- conflicted
+++ resolved
@@ -58,7 +58,6 @@
 %-----------------------------------------------------------------------------
 \section{Functionality Changes}\label{section:functionality}
 
-<<<<<<< HEAD
 \subsection{Phantom bytevectors (9.5.1)}
 
 Phantom bytevectors reflect externally allocated memory use in an
@@ -112,7 +111,7 @@
 unordered by default. An ordered guardian's objects are classified as
 inaccessible only when they are not reachable from the represetative
 of any inaccessible object in any other guardian.
-=======
+
 \subsection{Ftype guardians (9.5.1)}
 
 Applications that manage memory outside the Scheme heap can leverage
@@ -147,7 +146,6 @@
 of two vectors. An optional argument to \scheme{hashtable-keys},
 \scheme{hashtable-values}, \scheme{hashtable-entries}, or \scheme{hashtable-cells}
 limits the size of the result vector.
->>>>>>> da6d02bf
 
 \subsection{Profile data retained for reclaimed code (9.5.1)}
 
