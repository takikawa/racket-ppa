--- conflicted
+++ resolved
@@ -58,7 +58,6 @@
 %-----------------------------------------------------------------------------
 \section{Functionality Changes}\label{section:functionality}
 
-<<<<<<< HEAD
 \subsection{Atomic compare-and-set (9.5.1)}
 
 The new procedures \scheme{box-cas!} and \scheme{vector-cas!}
@@ -99,14 +98,13 @@
 for triggering just-in-time conversions of a procedure's
 implementation while imposing a minimal overhead on calls to the
 procedure before or after conversion.
-=======
+
 \subsection{Procedure source location without inspector information (9.5.1)}
 
 When \scheme{generate-inspector-information} is set to \scheme{#f} and
 \scheme{generate-procedure-source-information} is set to \scheme{#t},
 source location information is preserved for a procedure, even though
 other inspector information is not preserved.
->>>>>>> 9f1f5b79
 
 \subsection{Record equality and hashing (9.5)}
 
