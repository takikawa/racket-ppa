\documentclass{releasenotes}

\thisversion{Version 9.5.1}
\thatversion{Version 8.4}
\pubmonth{August}
\pubyear{2018}

\begin{document}

\maketitle

% \tableofcontents

\section{Overview}

This document outlines the changes made to {\ChezScheme} for
{\thisversion} since {\thatversion}.

{\thisversion} is supported for the following platforms.
The Chez Scheme machine type (returned by the \scheme{machine-type}
procedure) is given in parentheses.

\begin{itemize}
\item Linux x86, nonthreaded (i3le) and threaded (ti3le)
\item Linux x86\_64, nonthreaded (a6le) and threaded (ta6le)
\item MacOS X x86, nonthreaded (i3osx) and threaded (ti3osx)
\item MacOS X x86\_64, nonthreaded (a6osx) and threaded (ta6osx)
\item Linux ARMv6 (32-bit), nonthreaded (arm32le)
\item Linux PowerPC (32-bit), nonthreaded (ppc32le) and threaded (tppc32le)
\item Windows x86, nonthreaded (i3nt) and threaded (ti3nt)
\item Windows x86\_64, nonthreaded (a6nt) and threaded (ta6nt) [experimental]
%\item OpenBSD x86, nonthreaded (i3ob) and threaded (ti3ob)
%\item OpenBSD x86\_64, nonthreaded (a6ob) and threaded (ta6ob)
%\item FreeBSD x86, nonthreaded (i3fb) and threaded (ti3fb)
%\item FreeBSD x86\_64, nonthreaded (a6fb) and threaded (ta6fb)
%\item NetBSD x86, nonthreaded (i3nb) and threaded (ti3nb)
%\item NetBSD x86\_64, nonthreaded (a6nb) and threaded (ta6nb)
%\item OpenSolaris x86, nonthreaded (i3s2) and threaded (ti3s2)
%\item OpenSolaris x86\_64, nonthreaded (a6s2) and threaded (ta6s2)
\end{itemize}

This document contains three sections describing significant
(1) \href[static]{section:functionality}{functionality changes},
(2) \href[static]{section:bugfixes}{bugs fixed}, and
(3) \href[static]{section:performance}{performance enhancements}.
A version number listed in parentheses in the header for a change
indicates the first minor release or internal prerelease to support
the change.

More information on {\ChezScheme} and {\PetiteChezScheme} can 
\scheme{be} found at \hyperlink{http://www.scheme.com/}{http://www.scheme.com},
and extensive documentation is available in
\TSPL{4}{th} (available directly from MIT Press or from online and local retailers)
and the \CSUG{9}.
Online versions of both books can be found at
\hyperlink{http://www.scheme.com/}{http://www.scheme.com}.

%-----------------------------------------------------------------------------
\section{Functionality Changes}\label{section:functionality}

<<<<<<< HEAD
\subsection{Procedure source location without inspector information (9.5.1)}

When \scheme{generate-inspector-information} is set to \scheme{#f} and
\scheme{generate-procedure-source-information} is set to \scheme{#t},
source location information is preserved for a procedure, even though
other inspector information is not preserved.

\subsection{Atomic compare-and-set (9.5.1)}

The new procedures \scheme{box-cas!} and \scheme{vector-cas!}
atomically update a box or vector with a given new value when the
current content is \scheme{eq?} to a given old value. Atomicity is
guaranteed even if multiple threads attempt to update the same box or
vector.
=======
\subsection{Ordered guardians (9.5.1)}

The \scheme{make-guardian} function now accepts an optional argument to
indicate whether the guardian is ordered or unordered. A guardian is
unordered by default. An ordered guardian's objects are classified as
inaccessible only when they are not reachable from the represetative
of any inaccessible object in any other guardian.
>>>>>>> 2ca43d6c

\subsection{Foreign-procedure thread activation (9.5.1)}

A new \scheme{__collect_safe} foreign-procedure convention, which can
be combined with other conventions, causes a foreign-procedure call to
deactive the current thread during the call so that other threads can
perform a garbage collection. Similarly, the \scheme{__collect_safe}
convention modifier for callables causes the current thread to be
activated on entry to the callable, and the activation state is
reverted on exit from the callable; this activation makes callables
work from threads that are otherwise unknown to the Scheme system.

\subsection{Garbage collection and threads (9.5.1)}

A new \scheme{collect-rendezvous} function performs a garbage
collection in the same way as when the system determines that a
collection should occur. For many purposes,
\scheme{collect-rendezvous} is a variant of \scheme{collect} that
works when multiple threads are active. More precisely, the
\scheme{collect-rendezvous} function invokes the collect-request
handler (in an unspecified thread) after synchronizing all active
threads and temporarily deactivating all but the one used to call the
collect-request handler.

\subsection{Foreign-procedure struct arguments and results (9.5.1)}

A new \scheme{(& \var{ftype})} form allows a struct or union to be
passed between Scheme and a foreign procedure. The Scheme-side
representation of a \scheme{(& \var{ftype})} argument is the
same as a \scheme{(* \var{ftype})} argument, but where
\scheme{(& \var{ftype})} passes an address between the Scheme and C
worlds, \scheme{(& \var{ftype})} passes a copy of the data at the
address. When \scheme{(& \var{ftype})} is used as a result type,
an extra \scheme{(* \var{ftype})} argument must be provided to receive
the copied result, and the directly returned result is unspecified.

\subsection{Record equality and hashing (9.5, 9.5.1)}

Several new procedures and parameters allow a program to control what
\scheme{equal?} and \scheme{equal-hash} do when applied
to structures containing record instances.
The procedures \scheme{record-type-equal-procedure} and
\scheme{record-type-hash-procedure} can be used to customize the
handling of records of specific types by \scheme{equal?} and \scheme{hash}, and
the procedures \scheme{record-equal-procedure} and
\scheme{record-hash-procedure} can be used to look up the
applicable (possibly inherited) equality and hashing procedures
for specific record instances.
The parameters \scheme{default-record-equal-procedure} and
\scheme{default-record-hash-procedure} can be used to control
the default behavior when comparing or hashing records without
type-specific equality and hashing procedures.

\subsection{Immutable vectors, fxvectors, bytevectors, strings, and boxes (9.5)}

Support for immutable vectors, fxvectors, bytevectors, strings, and boxes
has been added.
Immutable vectors are created via \scheme{vector->immutable-vector},
and immutable fxvectors, bytevectors, and strings are created by similarly named
procedures.
Immutable boxes are created via \scheme{box-immutable}.
Any attempt to modify an immutable object causes an exception to be raised.

\subsection{Ephemeron pairs and hashtables (9.5)}

Support for ephemeron pairs has been added, along with eq and eqv
hashtables that use ephemeron pairs to combine keys and values. An
ephemeron pair avoids the ``key in value'' problem of weak pairs,
where a weakly held key is paired to a value that refers back to the
key, in which case the key remains reachable as long as the pair is
reachable. In an ephemeron pair, the cdr of the pair is not considered
reachable by the garbage collector until both the pair and the car of
the pair have been found reachable. An ephemeron hashtable implements
a weak mapping where referencing a key in a value does not prevent the
mapping from being removed from the table.

\subsection{Optional timeout for \protect\scheme{condition-wait} (9.5)}

The \scheme{condition-wait} procedure now takes an optional
\var{timeout} argument and returns a boolean indicating whether the
thread was awakened by the condition before the timeout. The
\var{timeout} can be a time record of type \scheme{time-duration} or
\scheme{time-utc}, or it can be \scheme{#f} for no timeout (the
default).

\subsection{\protect\scheme{date-dst?} and \protect\scheme{date-zone-name} (9.5)}

The new primitive procedures \scheme{date-dst?} and
\scheme{date-zone-name} access time-zone information for a
\scheme{date} record that is created without an explicit
zone offset. The zone-offset argument to \scheme{make-date}
is now optional.

\subsection{\protect\scheme{procedure-arity-mask} (9.5)}

The new primitive procedure \scheme{procedure-arity-mask} takes a
procedure \var{p} and returns a two's complement bitmask representing
the argument counts accepted by \var{p}.
For example, the arity mask for a two-argument procedure such as
\var{cons} is $4$ (only bit two set),
while the arity mask for a procedure that accepts one or more arguments,
such as \var{list*}, is $-2$ (all but bit 0 set).

\subsection{Bytevector compression (9.5)}

The new primitive procedures \scheme{bytevector-compress} and
\scheme{bytevector-decompress} exposes for bytevectors the kind of
compression functionality that is used for files with the
\scheme{compressed} option.

\subsection{Line caching and source objects (9.5)}

The \scheme{locate-source} function accepts an optional argument that
enables the use of a cache for line information, so that a source file
does not have to be consulted each time to compute line information.
To further avoid file and caching issues, a source object has optional
beginning-line and beginning-column components. Source objects with line
and column components take more space, but they allow reporting of line and column
information even if a source file is later modified or becomes unavailable.
The value of the \scheme{current-make-source-object} parameter is used by the
reader to construct source objects for programs, and the parameter can be
modified to collect line and column information eagerly. The value of the
\scheme{current-locate-source-object-source} parameter is used for
error reporting, instead of calling \scheme{locate-source} or
\scheme{locate-source-object-source} directly, so that just-in-time
source-location lookup can be adjusted, too.

\subsection{High-precision clock time in Windows 8 and up (9.5)}

When running on Windows 8 and up, Chez Scheme uses the high-precision
clock time function for the current date and time.

\subsection{Printing of non-standard (extended) identifiers (9.5)}

Chez Scheme extends the syntax of identifiers as described in the
introduction to the Chez Scheme User's Guide, except within forms prefixed
by \scheme{#!r6rs}, which is implied by in a library or top-level program.
Prior to Version~9.5, the printer always printed such identifiers using
hex scalar value escapes as necessary to render them with valid R6RS identifier syntax.
When the new parameter \scheme{print-extended-identifiers} is set
to \scheme{#t}, these identifiers are printed without escapes, e.g.,
\scheme{1+} prints as \scheme{1+} rather than as \scheme{\x31;+}.
The default value of this parameter is \scheme{#f}.

\subsection{Expression-editor Unicode support (9.5)}

The expression editor now supports Unicode characters under Linux and MacOS~X
except that combining characters are not treated correctly for
line-wrapping.

\subsection{Extensions to whole-program, whole-library optimization (9.3.1, 9.3.4)}

\scheme{compile-whole-program} now supports incomplete
whole-program optimization, i.e., whole program optimization that
incorporates only libraries for which wpo files are available while
leaving separate libraries for which only object files are available.
In addition, imported libraries can be left visible for run-time
use by the \scheme{environment} procedure or for dynamically loaded
object files that might require them.
The new procedure \scheme{compile-whole-library} supports the combination
of groups of libraries separate from programs and unconditionally
leaves all imported libraries visible.

\subsection{24-, 40-, 48-, and 56-bit bit-field containers (9.3.3)}

The total size of the fields within an ftype \scheme{bits} can now be
24, 40, 48, or 56 (as well as 8, 16, 32, and 64). 

\subsection{Object-counting for static-generation collections (9.3.3)}

Object counting (see \scheme{object-counts} below) is now enabled for
all collections targeting the static generation.

\subsection{Support for off-line profile profile-dump processing (9.3.2)}

Previously, the output of \scheme{profile-dump} was not specified.
It is now specified to be a list of source-object, profile-count pairs.
In addition, \scheme{profile-dump-html}, \scheme{profile-dump-list},
and \scheme{profile-dump-data} all now take an optional \var{dump}
argument, which is a list of source-object, profile-count pairs in
the form returned by \scheme{profile-dump} and defaults to the current
value of \scheme{(profile-dump)}.

With these changes, it is now possible to obtain a dump from
\scheme{profile-dump} in one process, and write it to a fasl file
(using \scheme{fasl-write}) for subsequent off-line processing in
another process, where it can be read from the fasl file (using
\scheme{fasl-read}) and processed using \scheme{profile-dump-html},
\scheme{profile-dump-list}, \scheme{profile-dump-data} or some
custom mechanism.

\subsection{More support for controlling return of memory to the O/S (9.3.2)}

A new parameter, \scheme{release-minimum-generation}, determines when
the collector attempts to return unneeded virtual memory to the O/S.
It defaults to the value of \scheme{collect-maximum-generation}, so the
collector attempts to return memory to the O/S only when performing a
maximum-generation collection.
It can be set to a lower generation number to cause the collector to
do so for younger generations we well.

\subsection{sstats changes (9.3.1)}

The vector-based sstats structure has been replaced with a record type.
The time fields are all time objects, and the bytes and count fields
are now exact integers.
\scheme{time-difference} no longer coerces negative results to zero.

\subsection{\protect\scheme{library-group} eliminated (9.3.1)}

With the extensions to \scheme{compile-whole-program} and the
addition of \scheme{compile-whole-library}, as described above,
support for whole-program and whole-library optimization now subsumes
the functionality of the experimental \scheme{library-group} form,
and the form has been eliminated.
This is an \emph{incompatible change}.

\subsection{Support for Version~7 interaction-environment semantics eliminated (9.3.1)}

Prior to Version~8, the semantics of the interaction environment
used by the read-eval-print loop (REPL), aka waiter, and by
\scheme{load}, \scheme{compile}, and \scheme{interpret} without
explicit environment arguments treated all variables in the environment
as mutable, including those bound to primitives.
This meant that top-level references to primitive names could not
be optimized by the compiler because their values might change at
run time, except that, at optimize-level 2 and above, the compiler
did treat primitive names as always having their original values.

In Version 8 and subsequent versions, primitive bindings in the
interaction environment are immutable, as if imported directly from
the immutable Scheme environment.
That is, they cannot be assigned, although they can be replaced
with new bindings with a top-level definition.

To provide temporary backward compatibility, the
\scheme{--revert-interaction-semantics} command-line option and
\scheme{revert-interaction-semantics} parameter allowed programmers
to revert the interaction environment to Version~7 semantics.
This functionality has now been eliminated and along with it the
special treatment of primitive bindings at optimize level 2 and
above.

This is an \emph{incompatible change}.

\subsection{Explicit specification of profile source locations (9.3.1)}

Version 9.3.1 augments existing support for explicit source-code
annotations with additional features targeted at source profiling
for externally generated programs, including programs generated by
language front ends that target Scheme and use Chez Scheme as the
back end.
Included is a \scheme{profile} expression that explicitly associates
a specified source object with a profile count (of times the
expression is evaluated), \scheme{generate-profile-forms} parameter
that controls whether the compiler (also) associates profile counts
with source locations implicitly identified by annotated expressions
in the input, and a finer-grained method for marking whether an
individual annotation should be used for debugging, profiling, or
both.

\subsection{``Maybe'' file (re)compilation (9.3.1)}

When \scheme{compile-imported-libraries} is set to \scheme{#t},
libraries required indirectly by one of the
file-compilation procedures, e.g., \scheme{compile-library},
\scheme{compile-program}, and \scheme{compile-file}, are automatically
compiled if and only if the object file is not present, older than
the source (main and include) files, or some library upon which
they depend has been or needs to be recompiled.

Version 9.3.1 adds three new procedures: \scheme{maybe-recompile-library},
\scheme{maybe-recompile-program}, and \scheme{maybe-recompile-file},
that perform a similar analysis and compile the library, program,
or file only under similar circumstances.

\subsection{New primitives for querying memory utilization (9.3.1)}

Three new primitives have been added to allow a Scheme process to
track usage of virtual memory for its heap.

\scheme{current-memory-bytes} returns the total number of bytes of
virtual memory used or reserved to represent the Scheme heap.
This differs from \scheme{bytes-allocated}, which returns the number
of bytes currently occupied by Scheme objects.
\scheme{current-memory-bytes} additionally includes memory used for
heap management as well as memory held in reserve to satisfy future
allocation requests.

\scheme{maximum-memory-bytes} returns the maximum number of bytes
of virtual memory occupied or reserved for the Scheme heap by the
calling process since the last call to \scheme{reset-maximum-memory-bytes!}
or, if \scheme{reset-maximum-memory-bytes!} has never been called,
since system start-up.

\scheme{reset-maximum-memory-bytes!} resets the maximum memory bytes
to the current memory bytes.

\subsection{Unicode 7.0 support (9.3.1)}

The character sets, character classes, and word-breaking algorithms
for character, string, and Unicode-related bytevector operations
have now been updated to Unicode 7.0.

\subsection{Linux PowerPC (32-bit) support (9.3)}

Support for running {\ChezScheme} on 32-bit PowerPC processors
running Linux has been added, with machines type ppc32le (nonthreaded)
and tppc32le (threaded).
C~code intended to be linked with these versions of the system
should be compiled using the GNU C~compiler's \scheme{-m32} option.

\subsection{Printed representation of procedures (9.2.1)}

The printed representation of a procedure now includes the source
file and beginning file position when available.

\subsection{I/O errors writing to the console error port (9.2.1)}

The default exception handler now catches I/O exceptions that occur
when it attempts to display a condition and, if an I/O exception
does occur, resets as if by calling the \scheme{reset} procedure.
The intent is to avoid an infinite regression (ultimately ending
in exhaustion of memory) in which the process repeatedly recurs
back to the default exception handler trying to write to a console-error
port (typically stderr) that is no longer writable, e.g., due to
the other end of a pipe or socket having been closed.

\subsection{C locking macros (9.2.1)}

The header file scheme.h distributed with Chez Scheme now includes
several new lock-related macros:
\scheme{INITLOCK} (corresponding to \scheme{ftype-init-lock!}),
\scheme{SPINLOCK} (\scheme{ftype-spin-lock!}),
\scheme{UNLOCK} (\scheme{ftype-unlock!}),
\scheme{LOCKED_INCR} (\scheme{ftype-locked-incr!}), and
\scheme{LOCKED_DECR} (\scheme{ftype-locked-decr!}).
All take a pointer to an iptr or uptr.
\scheme{LOCKED_INCR} and \scheme{LOCKED_DECR} also take an
\scheme{lvalue} argument that is set to true (nonzero) if the result
of the increment or decrement is zero, otherwise false (zero).

\subsection{New \protect\scheme{compile-to-file} procedure (9.2.1)}

The new procedure \scheme{compile-to-file} is similar to
\scheme{compile-to-port} with the output port replaced with an
output pathname.

\subsection{Whole-program optimization (9.2)}

Version 9.2 includes support for whole-program optimization of a top-level
program and the libraries upon which it depends at run time based on ``wpo''
(whole-program-optimization) files produced as a byproduct of compiling
the program and libraries when the parameter \scheme{generate-wpo-files}
is set to \scheme{#t}.
The new procedure \scheme{compile-whole-program} takes as input
a wpo file for a top-level program, combines it with the wpo files for
any libraries the program requires at run time, and produces a single
object file containing a self-contained program.
In so doing, it discards unused code and optimizes across program and
library boundaries, potentially reducing program load time, run time,
and memory requirements.

\scheme{compile-file}, \scheme{compile-program}, \scheme{compile-library},
and \scheme{compile-script} produce wpo files as well as ordinary
object files when the new \scheme{generate-wpo-files} parameter is set
to \scheme{#t} (the default is \scheme{#f}).
\scheme{compile-port} and \scheme{compile-to-port} do so when passed
an optional \var{wpo output port}.

\subsection{Type-specific symbol-hashtable operators (9.2)\label{sec:symbol-hashtables}}

A new set of primitives that operate on symbol
hashtables has been added:

\schemedisplay
symbol-hashtable?
symbol-hashtable-ref
symbol-hashtable-set!
symbol-hashtable-contains?
symbol-hashtable-cell
symbol-hashtable-update!
symbol-hashtable-delete!
\endschemedisplay

These are like their generic counterparts but operate only on symbol
hashtables, i.e., hashtables created with \scheme{symbol-hash} as
the hash function and \scheme{eq?}, \scheme{eqv?}, \scheme{equal?},
or \scheme{symbol=?} as the equivalence function.

These primitives are more efficient at optimize-level 3 than their
generic counterparts when both are applied to symbol hashtables.
The performance of symbol hashtables has been improved even when the new
operators are not used (Section~\ref{sec:symbol-hashtable-performance}).

\subsection{\protect\scheme{strip-fasl-file} is now machine-independent (9.2)}

\scheme{strip-fasl-file} can now strip fasl files created for a machine
type other than the machine type of the calling process as long as the
Chez Scheme version is the same.

\subsection{\protect\scheme{source-file-descriptor} and \protect\scheme{locate-source} (9.2)}

The new procedure \scheme{source-file-descriptor} can be used to construct
a custom source-file descriptor or reconstruct a source-file descriptor
from values previously extracted from another source-file descriptor.
It takes two arguments: a string \var{path} and exact nonnegative integer
\var{checksum} and returns a new source-file descriptor.

The new procedure \scheme{locate-source} can be used to determine a full
path, line number, and character position from a source-file descriptor
and file position.
It accepts two arguments: a source-file descriptor \var{sfd} and an
exact nonnegative integer file position \var{fp}.
It returns zero values if the unmodified file is not found in the source
directories and three values (string \var{path}, exact nonnegative
integer \var{line}, and exact nonnegative integer \var{char}) if the
file is found.

\subsection{Compressed compiled scripts and partially compressed files (9.2)}

Support for creating and handling files that begin with uncompressed
data and end with compressed data has been added in the form of the
new procedure \scheme{port-file-compressed!} that takes a port and
if not already set up to read or write compressed data, sets it up
to do so.
The port must be a file port pointing to a regular file, i.e., a
file on disk rather than a socket or pipe, and the port must not be
an input/output port.
The port can be a binary or textual port.
If the port is an output port, subsequent output sent to the port
will be compressed.
If the port is an input port, subsequent input will be decompressed
if and only if the port is currently pointing at compressed data.

When the parameter \scheme{compile-compressed} is set ot \scheme{#t},
the \scheme{compile-script} and \scheme{compile-program} procedures
take advantage of this functionality to copy the \scheme{#!} prefix,
if present in the source file, uncompressed in the object file while
compressing the object code emitted for the program, thus reducing
the size of the resulting file without preventing the \scheme{#!}
line from being read and interpreted properly by the operating
system.

\subsection{Change in library import handling (9.2)}

In previous releases, when an object file was found before the
corresponding source file in the library directories, the object file was
older, and the parameter \scheme{compile-imported-libraries} was not set,
the object file was loaded rather than the source file.
The (newer) source file is now loaded instead, just as it would be if
the source file is found before the corresponding, older object file.
This is an \emph{incompatible change}.

\subsection{Change in fasl-strip options (9.1)}

\scheme{strip-fasl-file} now supports stripping of all compile-time
information and no longer supports stripping of just library visit code.
Stripping all compile-time information nearly always results in smaller
object files than stripping just library visit code, with a corresponding
reduction in the memory required when the resulting
file is loaded.

To reflect this, the old fasl-strip option \scheme{library-visit-code}
has been eliminated, and the new fasl-strip option
\scheme{compile-time-information} has been added.
This is an \emph{incompatible change} in that code that previously
used the fasl-strip option \scheme{library-visit-code} will
have to be modified to omit the option or to replace it with
\scheme{compile-time-information}.

\subsection{Library loading (9.1)}

Visiting (via \scheme{visit}) a library no longer loads the library's
run-time information (invoke dependencies and invoke code), and revisiting
(via \scheme{revisit}) a library no longer loads the library's
compile-time information (import and visit dependencies and import and
visit code).

When a library is invoked due to a run-time dependency of another
library or a top-level program on the library, the library is now
``revisited'' (as if via \scheme{revisit}) rather than ``loaded''
(as if via \scheme{load}).
As a result, the compile-time information is not loaded, which can result
in substantial reductions in both library invocation time and memory
footprint.

If a library is revisited, either explicitly or as the result of run-time
dependency, a subsequent import of the library causes it to be
``visited'' (as if via \scheme{visit}) if the same object file can be
found at the same path and the visit code has not been stripped.
The compile-time code can alternatively be loaded explicitly from the same or a
different file via a direct call to \scheme{visit}.

While this change is mostly transparent (ignoring the reduced invocation
time and memory footprint), it is an \emph{incompatible change} in the
sense that the system potentially reads the file twice and can run
code that is marked using \scheme{eval-when} as both visit
and revisit code.

\subsection{Finding objects in the heap (9.1)}

Version 9.1 includes support for a new heap inspection tool that
allows a programmer to look for objects in the heap according to
arbitrary predicates.
The new procedure \scheme{make-object-finder} takes a predicate \var{pred} and two optional
arguments: a starting point \var{x} and a maximum generation \var{g}.
The starting point defaults to the value of the procedure \scheme{oblist},
and the maximum generation defaults to the value of the parameter
\scheme{collect-maximum-generation}.
\scheme{make-object-finder} returns an object finder \var{p} that can be used to
search for objects satisfying \var{pred} within the starting-point object \var{x}.
Immediate objects and objects in generations older than \var{g} are treated
as leaves.
\var{p} is a procedure accepting no arguments.
If an object \var{y} satisfying \var{pred} can be found starting with \var{x},
\var{p} returns a list whose first element is \var{y} and whose remaining
elements represent the path of objects from \var{x} to \var{y}, listed
in reverse order.
\var{p} can be invoked multiple times to find additional objects satisfying
the predicate, if any.
\var{p} returns \scheme{#f} if no more objects matching the predicate
can be found.

\var{p} maintains internal state recording where it has been so that it
can restart at the point of the last found object and not return
the same object twice.
The state can be several times the size of the starting-point object
\var{x} and all that is reachable from \var{x}.

The interactive inspector provides a convenient interface to the object
finder in the form of \scheme{find} and \scheme{find-next} commands.
The \scheme{find} command evaluates its first argument, which should
evaluate to the desired predicate, and treats its second argument, if
present, as the maximum generation, overriding the default.
The starting point \var{x} is the object upon which the
inspector is currently focused.
If an object is found, the inspector's new focus is the found object,
the parent focus (obtainable via the \scheme{up} command) is the first
element in the (reversed) path, the parent's parent is the next element,
and so on up to \var{x}.
The \scheme{find-next} command repeats the last find, as if by an explicit
invocation of the same object finder.

Relocation tables for static code objects are discarded by default, which
prevents object finders from providing accurate results when static code
objects are involved.
That is, they will not find any objects pointed to directly from a code
object that has been promoted to the static generation.
If this is a problem, the command-line argument
\scheme{--retain-static-relocation} can be used to prevent the relocation
tables from being discarded.

\subsection{Object counts (9.1)}

The new procedure \scheme{object-counts} can be used to determine,
for each type of object, the number and size in bytes of objects of
that type in each generation.
Its return value has the following structure:

\schemedisplay
((\var{type} (\var{generation} \var{count} . \var{bytes}) \dots) \dots)
\endschemedisplay

\var{type} is either the name of a primitive type, represented as a
symbol, e.g., \scheme{pair}, or a record-type descriptor (rtd).
\var{generation} is a nonnegative fixnum between 0 and the value
of \scheme{(collect-maximum-generation)}, inclusive, or the symbol
\scheme{static} representing the static generation.
\var{count} and \var{bytes} are nonnegative fixnums.

Object counts are accurate for a generation $n$ immediately after
a collection of generation $n$ or higher if enabled during that
collection.
Object counts are enabled by setting the parameter
\scheme{enable-object-counts} to \scheme{#t}.
The command-line option \scheme{--enable-object-counts} can be used to
set this parameter to \scheme{#t} on startup.
Object counts are not enabled by default since it adds overhead to
garbage collection.

To make the information more useful in the presence of ftype pointers,
the ftype descriptors produced by \scheme{define-ftype} for each
defined ftype now carry the name of the ftype rather than a generic
name like \scheme{ftd-struct}.
(Ftype descriptors are subtypes of record-type descriptors and can appear
as types in the \scheme{object-counts} return value.)

\subsection{Native-eol style is now none (9.1)}

To simplify interaction with tools that naively expose multiple-character
end-of-line sequences such as CRLF as separate characters to the user, the
native end-of-line style (\scheme{native-eol-style}) is now \scheme{none}
on all machine types.
This is an \emph{incompatible change}.

\subsection{Library-requirements options (9.1)}

In previous releases, the \scheme{library-requirements} procedure
returns a list of all libraries required by the specified library,
whether they are needed when the specified library is imported,
visited, or invoked.
While this remains the default behavior, \scheme{library-requirements}
now takes an optional ``options'' argument.
This must be a library-requirements-options enumerations set, i.e., the
value of a \scheme{library-requirements-options} form with some subset of
the options \scheme{import}, \scheme{visit@visit}, \scheme{invoke@visit},
and \scheme{invoke}.  \scheme{import} includes the libraries
that must be imported when the specified library is imported;
\scheme{visit@visit} includes the libraries that must be visited when
the specified library is visited; \scheme{invoke@visit} includes the libraries
that must be invoked when the specified library is visited; and
\scheme{invoke} includes the libraries that must be invoked when
the specified library is invoked.
The default behavior is obtained by supplying a enumeration set containing all
of these options.

\subsection{Nested object size and composition (9.1)}

Two new procedures, \scheme{compute-size} and
\scheme{compute-composition}, can be used to determine the
size and make-up of nested objects with the heap.

Both take an object and an optional generation.
The generation must be a fixnum between 0 and the value of
\scheme{(collect-maximum-generation)}, inclusive, or the symbol static.
It defaults to the value of \scheme{(collect-maximum-generation)}.

\scheme{compute-size} returns the number of bytes occupied by the object
and everything to which it points, ignoring objects in generations older
than the specified generation.

\scheme{compute-composition} returns an association list giving the
number and number of bytes of each type of object that the specified
object is constructed from, ignoring objects in generations older than
the specified generation.  The association list maps type names (e.g.,
pair and flonum) or record-type descriptors to a pair of fixnums
giving the count and bytes.
Types with zero counts are not included in the list.

A surprising number of objects effectively point indirectly to a large
percentage of all objects in the heap due to the attachment of top-level
environment bindings to symbols, but the generation argument can be used
in combination with explicit calls to collect (with automatic collections
disabled) to measure precisely how much space is allocated to freshly
allocated structures.

When used directly from the REPL with no other threads running,
\scheme{(compute-size (oblist) 'static)} effectively gives the size of
the entire heap, and \scheme{(compute-composition (oblist) 'static)}
effectively gives the composition of the entire heap.

The inspector makes the aggregate size of an object similarly available
through the \scheme{size} inspector-object message and the corresponding
\scheme{size} interactive-inspector command, with the twist that it
does not include objects whose sizes were previously requested in the
same session, making it possible to see the effectively smaller sizes
of what the programmer perceives to be substructures in shared and
cyclic structures.

These procedures potentially allocate a large amount of memory and
so should be used only when the information returned by the
procedure \scheme{object-counts} (see preceding entry) does not suffice.

Relocation tables for static code objects are discarded by default,
which prevents these procedures from providing accurate results when
static code objects are involved.
That is, they will not find any objects pointed to directly from a code
object that has been promoted to the static generation.
If accurate sizes and compositions for static code objects are
required, the command-line argument \scheme{--retain-static-relocation}
can be used to prevent the relocation tables from being discarded.

\subsection{Showing expander and optimizer output (9.1)}

When the parameter \scheme{expand-output} is set to a textual output
port, the output of the expander is printed to the port as a side effect
of running \scheme{compile}, \scheme{interpret}, or any of the file
compiling primitives, e.g., \scheme{compile-file} or
\scheme{compile-library}.
Similarly, when the parameter \scheme{expand/optimize-output} is set to a
textual output port, the output of the source optimizer is printed.

\subsection{Undefined-variable warnings (9.1)}

When \scheme{undefined-variable-warnings} is set to \scheme{#t}, the
compiler issues a warning message whenever it cannot determine that
a variable bound by \scheme{letrec}, \scheme{letrec*}, or an internal
definition will not be referenced before it is defined.
The default value is \scheme{#f}.

Regardless of the setting of this parameter, the compiler inserts code
to check for the error, except at optimize level 3.
The check is fairly inexpensive and does not typically inhibit inlining
or other optimizations.
In code that must be carefully tuned, however, it is sometimes useful
to reorder bindings or make other changes to eliminate the checks.
Enabling this warning can facilitate this process.

The checks are also visible in the output of \scheme{expand/optimize}.

\subsection{Detecting accidental use of generative record types (9.1)}

When the new boolean parameter \scheme{require-nongenerative-clause}
is set to \scheme{#t}, a \scheme{define-record-type} without a
\scheme{nongenerative} clause is treated as a syntax error.
This allows the programmer to detect accidental use of generative
record types.
Generative record types are rarely useful and are less efficient
than nongenerative types, since generative record types require the
construction of a record-type-descriptor each time a
\scheme{define-record-type} form is evaluated rather than once,
at compile time.
To support the rare need for a generative record type while still
allowing accidental generativity to be detected,
\scheme{define-record-type} has been extended to allow a generative
record type to be explicitly declared with a \scheme{nongenerative}
clause with \scheme{#f} for the uid, i.e., \scheme{(nongenerative #f)}.

\subsection{Improved support for cross compilation (9.1)}

Cross-compilation support has been improved in two ways: (1) it is
now possible to cross-compile a library and import it later in a
separate process for cross-compilation of dependent libraries, and
(2) the code produced for the target machine when cross compiling is no
longer less efficient than code produced natively on the target
machine.

\subsection{Linux ARMv6 (32-bit) support (9.1)}

Support for running {\ChezScheme} on ARMv6 processors running Linux
has been added, with machine type arm32le (32-bit nonthreaded).
C~code intended to be linked with these versions of the system
should be compiled using the GNU C~compiler's \scheme{-m32} option.

\subsection{Source information in ftype ref/set! error messages (9.0)}

When available at compile time, source information is now included
in run-time error messages produced when \scheme{ftype-&ref},
\scheme{ftype-ref}, \scheme{ftype-set!}, and the locked ftype
operations are handed invalid inputs, e.g., ftype pointers of some
unexpected type, RHS values of some unexpected type, or improper
indices.

\subsection{\protect\scheme{compile-to-port} top-level-program dependencies (9.0)}

When passed a single \scheme{top-level-program} form,
\scheme{compile-to-port} now returns a list of the libraries the
top-level program requires at run time, as with \scheme{compile-program}.
Otherwise, the return value is unspecified.

\subsection{Better feedback for record-type mismatches (9.0)}

When \scheme{make-record-type} or \scheme{make-record-type-descriptor}
detect an incompatibility between two record types with the same
UID, the resulting error messages provide more information to
describe the mismatch, i.e., whether the parent, fields, flags, or
mutability differ.

\subsection{\protect\scheme{enable-cross-library-optimization} parameter (9.0)}

When a library is compiled, information is stored with the object
code to enable propagation of constants and inlining of procedures
defined in the library into dependent libraries.
The new parameter \scheme{enable-cross-library-optimization}, whose
value defaults to \scheme{#t}, can be set to \scheme{#f} to prevent
this information from being stored and disable the corresponding
optimizations.
This might be done to reduce the size of the object files or to
reduce the potential for exposure of near-source information via
the object file.

\subsection{Stripping object files (9.0)}

The new procedure \scheme{strip-fasl-file} allows the removal of
source information of various sorts from a compiled object (fasl) file
produced by \scheme{compile-file} or one of the other file compiling
procedures.
It also allows removal of library visit code, i.e., the code
required to compile (but not run) dependent libraries.

\scheme{strip-fasl-file} accepts three arguments: an input pathname,
and output pathname, and a fasl-strip-options enumeration set,
created by \scheme{fasl-strip-options} with zero or more of the
following options.

\begin{description}
\item[\scheme{inspector-source}:]
Strip inspector source information.

\item[\scheme{source-annotations}:]
Strip source annotations.

\item[\scheme{profile-source}:]
Strip source file and character position information from profiled
code objects.

\item[\scheme{library-visit-code}:]
This strips library visit code from compiled libraries.
\end{description}

\subsection{Ftype array bound of zero (9.0)}

The bound of an ftype array can now be zero and, when zero, is
treated as unbounded in the sense that no run-time upper-bound
checks are performed for accesses to the array.
This simplifies the creation of ftype arrays whose actual bounds
are determined dynamically.

\subsection{\protect\scheme{compile-profile} no longer implies \protect\scheme{generate-inspector-information} (9.0)}

In previous releases, profile and inspector source information was
gathered and stored together so that compiling with profiling enabled
required that inspector information also be stored with each code object.
This is no longer the case.

\subsection{\protect\scheme{case} now uses \protect\scheme{member} (9.0)}

\scheme{case} now uses \scheme{member} rather than \scheme{memv} for key
comparisons, a generalization that allows \scheme{case} to be used for
strings, lists, vectors, etc., rather than just atomic values.
This adds no overhead when keys are comparable with \scheme{memv},
since the compiler converts calls to \scheme{member} into calls to
\scheme{memv} (or \scheme{memq}, or even individual inline pointer
comparisons) when it can determine the more expensive test is not
required.

The \scheme{case} syntax exported by the \scheme{(rnrs)} and
\scheme{(rnrs base)} libraries still uses \scheme{memv} for
compatibility with the R6RS standard.

\subsection{\protect\scheme{write} and \protect\scheme{display} and foreign addresses (9.0)}

The \scheme{write} and \scheme{display} procedures now recognize
foreign addresses that happen to look like Scheme objects and print
them as \scheme{#<foreign>}; previously, \scheme{write} and
\scheme{display} would attempt to treat the addresses as Scheme
objects, typically leading to invalid memory references.
Some foreign addresses are indistinguishable from fixnums and
still print as fixnums.

\subsection{Profile-directed optimization (9.0)}

Compiled code can be instrumented to gather two kinds of
execution counts, source-level and block-level, via different settings
of the \scheme{compile-profile} parameter.
When \scheme{compile-profile} is set to the symbol \scheme{source}
at compile time, source execution counts are gathered by the generated
code, and when \scheme{compile-profile} is set to \scheme{block},
block execution counts are gathered.
Setting it to \scheme{#f} (the default) disables instrumentation.

Source counts are identical to the source counts gathered by generated
code in previous releases when compiled with
\scheme{compile-profile} set to \scheme{#t}, and \scheme{#t}
can be still be used in place of \scheme{source} for backward
compatibility.
Source counts can be viewed by the programmer at the end of the run
of the generated code via \scheme{profile-dump-list} and
\scheme{profile-dump-html}.

Block counts are per \emph{basic block}.
Basic blocks are individual sequences of straight-line code and are
the building blocks of the machine code generated by the compiler.
Counting the number of times a block is executed is thus equivalent
to counting the number of times the instructions within it are
executed.

There is no mechanism for the programmer to view block counts, but
both block counts and source counts can now be saved after a sample
run of the generated code for use in guiding various optimizations
during a subsequent compilation of the same code.

The source counts can be used by ``profile-aware macros,'' i.e.,
macros whose expansion is guided by profiling information.
A profile-aware macro can use profile information to optimize
the code it produces.
For example, a macro defining an abstract datatype might choose
representations and algorithms based on the frequencies
of its operations.
Similarly, a macro, like \scheme{case}, that performs a set of
disjoint tests might choose to order those tests based on which are
most likely to succeed.
Indeed, the built-in \scheme{case} now does just that.
A new syntactic form, \scheme{exclusive-cond}, abstracts a common
use case for profile-aware macros.

The block counts are used to guide certain low-level optimizations,
such as block ordering and register allocation.

The procedure \scheme{profile-dump-data} writes to a specified file
the profile data collected during the run of a program compiled
with \scheme{compile-profile} set to either \scheme{source} or
\scheme{block}.
It is similar to \scheme{profile-dump-list} or \scheme{profile-dump-html}
but stores the profile data in a machine readable form.

The procedure \scheme{profile-load-data} loads one or more files
previously created by \scheme{profile-dump-data} into an internal
database.

The database associates \emph{weights} with source locations or
blocks, where a weight is a flonum representing the ratio of the
location's count versus the maximum count.
When multiple profile data sets are loaded, the weights for each
location are averaged across the data sets.

The procedure \scheme{profile-query-weight} accepts a source object
and returns the weight associated with the location identified by
the source object, or \scheme{#f} if no weight is associated with
the location.
This procedure is intended to be used by a profile-aware macro on
pieces of its input to optimize code based on profile data previously
stored by \scheme{profile-dump-data} and loaded by
\scheme{profile-load-data}.

The procedure \scheme{profile-clear-data} clears the database.

The new \scheme{exclusive-cond} syntax is similar to \scheme{cond}
except it assumes the tests performed by the clauses are disjoint
and reorders them based on available profiling data.
Because the tests might be reordered, the order in which side effects
of the test expressions occur is undefined.
The built-in \scheme{case} form is implemented in terms of
\scheme{exclusive-cond}.

\subsection{New \protect\scheme{ssize_t} foreign type (9.0)}

A new foreign type, \scheme{ssize_t}, is now supported.
It is the signed analogue of \scheme{size_t}.

\subsection{Guardian representatives (9.0)}

When \scheme{make-guardian} is passed a second, \emph{representative},
argument, the representative is returned from the guardian in place
of the guarded object when the guarded object is no longer accessible.

\subsection{Library reloading on dependency change (9.0)}

A library initially imported from an object file is now reimported from
source when a dependency (another library or include file) has changed
since the library was compiled.

\subsection{Expression-editor filename completion (8.9.5)}

The expression editor now performs filename- rather than
command-completion within string constants.
It looks only at the current line to determine whether the cursor is
within a string constant; this can lead to the wrong kind of command
completion for strings that cross line boundaries.

\subsection{New lock mechanisms and elimination of old lock mechanism (8.9.5)}

The built in ftype \scheme{ftype-lock} has been eliminated along
with the corresponding procedures, \scheme{acquire-lock},
\scheme{release-lock}, and \scheme{initialize-lock}.
This is an incompatible change, although defining
\scheme{ftype-lock} and the associated procedures is straightforward
using the forms described below.

The functionality has been replaced and generalized by four new syntactic
forms that operate on lock fields wherever they appear within a foreign
type:

\schemedisplay
(ftype-init-lock! \var{T} (\var{a} ...) \var{e})
(ftype-lock! \var{T} (\var{a} ...) \var{e})
(ftype-spin-lock! \var{T} (\var{a} ...) \var{e})
(ftype-unlock! \var{T} (\var{a} ...) \var{e})
\endschemedisplay

The access chain \scheme{\var{a} \dots} must specify a word-size
integer represented using the native endianness, i.e., a \scheme{uptr}
or \scheme{iptr}.
It is a syntax violation when this is not the case.

For each of the forms, the expression \var{e} is evaluated first
and must evaluate to a ftype pointer \var{p} of type \var{T}.

\scheme{ftype-init-lock!} initializes the specified field of the foreign
object to which \var{p} points, puts the field into the unlocked state,
and returns an unspecified value.

If the field is in the unlocked state, \scheme{ftype-lock!} puts it
into the locked state and returns \scheme{#t}.
If the field is already in the locked state, \scheme{ftype-lock!}
returns \scheme{#f}.

\scheme{ftype-spin-lock!} loops until the lock is in the unlocked
state, then puts it into the locked state and returns an unspecified
value.
\emph{This operation will never return if no other thread or process
unlocks the field, causing interrupts and requests for collection to
be ignored.}

Finally, \scheme{ftype-unlock} puts the field into the unlocked state
(regardless of the current state) and returns an unspecified value.

An additional pair of syntactic forms can be used when just an
atomic increment or decrement is required:

\schemedisplay
(ftype-locked-incr! \var{T} (\var{a} ...) \var{e})
(ftype-locked-decr! \var{T} (\var{a} ...) \var{e})
\endschemedisplay

As for the first set of forms, the access chain \scheme{\var{a} \dots}
must specify a word-size integer represented using the native endianness.

\subsection{\protect\scheme{ftype-pointer-null?}, \protect\scheme{ftype-pointer=?} (8.9.5)}

The new procedure \scheme{ftype-pointer-null?} can be used to compare the
address of its single argument, which must be an ftype pointer, against 0.
It returns \scheme{#t} if the address is 0 and \scheme{#f} otherwise.
Similarly, \scheme{ftype-pointer=?} can be used to compare the
addresses of two ftype-pointer arguments.
It returns \scheme{#t} if the address are the same and \scheme{#f}
otherwise.

These are potentially more efficient than extracting ftype-pointer
addresses first, which might result in bignum allocation for addresses
outside the fixnum range,
although the compiler also now
tries to avoid allocation when the result of a call to
\scheme{ftype-pointer-address} is directly compared with 0 or with the
result of another call to \scheme{ftype-pointer-address}, as described
in Section~\ref{ftpaopt}.

\subsection{\protect\scheme{gensym}'s new optional unique-name argument (8.9.5)}

\scheme{gensym} now accepts a second optional argument, the unique
name to use.
It must be a string and should not be used by any other gensym intended
to be distinct from the new gensym.

\subsection{GC times now maintained with finer granularity (8.9.5)}

In previous releases, collection times as reported by \scheme{statistics}
or printed by \scheme{display-statistics} were gathered internally
with millisecond granularity at each collection, possibly leading to
significant inaccuracies over the course of many collections.
They are now maintained using high-resolution timers with generally
much better accuracy.

\subsection{New time types for tracking collection times (8.9.5)}

New time types \scheme{time-collector-cpu} and \scheme{time-collector-real}
have been added.
When \scheme{current-time} is passed one of these types, a time
object of the specified type is returned and represents the time
(cpu or real) spent during collection.

Previously, this information was available only via the
\scheme{statistics} or \scheme{display-statistics} procedures, and then
with lower precision.

\subsection{New storage-management introspection procedures (8.9.5)}

Three new storage-management introspection procedures have been
added:

\schemedisplay
(collections)
(initial-bytes-allocated)
(bytes-deallocated)
\endschemedisplay

\scheme{collections} returns the number of collections performed so
far by the current Scheme process.

\scheme{initial-bytes-allocated} returns the number of bytes
allocated after loading the boot files and before running any
non-boot user code.

\scheme{bytes-deallocated} returns the total number of bytes
deallocated by the collector.

Previously, this information was available only via the
\scheme{statistics} or \scheme{display-statistics}
procedures.

\subsection{New time-object manipulation procedures (8.9.5)}

Three new procedures for performing arithmetic on time objects have
been added, per SRFI~19:

\schemedisplay
(time-difference \var{t1} \var{t2}) ;=> \var{t3}
(add-duration \var{t1} \var{t2}) ;=> \var{t3}
(subtract-duration \var{t1} \var{t2}) ;=> \var{t3}
\endschemedisplay

\scheme{time-difference} takes two time objects \var{t1} and \var{t2},
which must have the same time type, and returns the result of subtracting
\var{t2} from \var{t1}, represented as a new time object with type
\scheme{time-duration}.
\scheme{add-duration} adds time object \var{t2}, which must be of type
\scheme{time-duration}, to time object \var{t1}, producing a new time object
\var{t3} with the same type as \var{t1}.
\scheme{subtract-duration} subtracts time object \var{t2} which must be
of type \scheme{time-duration}, from time object \var{t1}, producing a new
time object \var{t3} with the same type as \var{t1}.

SRFI~19 also names destructive versions of these operators:

\schemedisplay
(time-difference! \var{t1} \var{t2}) ;=> \var{t3}
(add-duration! \var{t1} \var{t2}) ;=> \var{t3}
(subtract-duration! \var{t1} \var{t2}) ;=> \var{t3}
\endschemedisplay

These are available as well in {\ChezScheme} but are actually
nondestructive, i.e., entirely equivalent to the nondestructive
versions.

\subsection{Better reporting of profile counts (8.9.4, 8.9.5)}

The compiler now collects and reports profile counts for every
source expression that is not determined to be dead either at
compile time or by the time the profile information is obtained via
\scheme{profile-dump-list} or \scheme{profile-dump-html}.
Previously, the compiler suppressed profile counts for constants and
variable references in contexts where the information was likely (though
not guaranteed) to be redundant, and it dropped profile counts for some
forms that were optimized away, such as inlined calls, folded calls,
or useless code.
Furthermore, profile counts now uniformly represent the number of times
a source expression's evaluation was started, which was not always the
case before.

A small related enhancement has been made in the HTML output produced
by \scheme{profile-dump-html}.
Hovering over a source expression now shows, in addition to the count,
the starting position (line number and character) of the source expression
to which the count belongs.
This is useful for identifying when a source expression does not have its
own count but instead inherits the count (and color) from an enclosing
expression.

\subsection{Virtual registers (8.9.4)}

A limited set of \emph{virtual registers} is now supported by the compiler
for use by programs that require high-speed, global, and mutable storage
locations.
Referencing or assigning a virtual register is potentially faster and
never slower than accessing an assignable local or global variable,
and the code sequences for doing so are generally smaller.
Assignment is potentially significantly faster because there is no need
to track pointers from the virtual registers to young objects, as there
is for variable locations that might reside in older generations.
On threaded versions of the system, virtual registers are ``per thread''
and thus serve as thread-local storage in a manner that is less expensive
than thread parameters.

The interface consists of three procedures:

\scheme{(virtual-register-count)} returns the number of virtual registers.
As of this writing, the count is set at 16.  This number is fixed, i.e.,
cannot be changed except by recompiling {\ChezScheme} from source.

\scheme{(set-virtual-register! \var{k} \var{x})} stores \var{x} in virtual
register \var{k}.
\var{k} must be a fixnum between 0 (inclusive) and the value of
\scheme{(virtual-register-count)} (exclusive).

\scheme{(virtual-register \var{k})} returns the value most recently
stored in virtual register \var{k} (on the current thread, in threaded
versions of the system).

To get the fastest possible speed out of the latter two procedures,
\var{k} should be a constant embedded right in the call
(or propagatable via optimization to the call).
To avoid putting these constants in the source code, programmers should
consider using identifier macros to give names to virtual registers, e.g.:

\schemedisplay
(define-syntax foo
  (identifier-syntax
    [id (virtual-register 0)]
    [(set! id e) (set-virtual-register! 0 e)]))
(set! foo 'hello)
foo ;=> hello
\endschemedisplay

Virtual-registers must be treated as an application-level resource, i.e.,
libraries intended to be used by multiple applications should generally
not use virtual registers to avoid conflicts with the applications use of
the registers.

\subsection{24-, 40-, 48-, and 56-bit integer values (8.9.3)}

Support for storing and extracting 24-, 40-, 48-, and 56-bit integers 
to and from records, bytevectors, and foreign types (ftypes) has been
added.
For records and ftypes, this is accomplished by declaring a field
to be of type
\scheme{integer-24}, \scheme{unsigned-24},
\scheme{integer-40}, \scheme{unsigned-40},
\scheme{integer-48}, \scheme{unsigned-48},
\scheme{integer-56}, or \scheme{unsigned-56}.
For bytevectors, this is accomplished via the following new
primitives:

\schemedisplay
bytevector-24-ref
bytevector-24-set!
bytevector-40-ref
bytevector-40-set!
bytevector-48-ref
bytevector-48-set!
bytevector-56-ref
bytevector-56-set!
\endschemedisplay

Similarly, support has been added for sending and receiving
24-, 40-, 48-, and 56-bit integers to and from foreign code via
\scheme{foreign-procedure} and \scheme{foreign-callable}.
Arguments and return values of type \scheme{integer-24} and
\scheme{unsigned-24} are passed as 32-bit quantities, while
those of type \scheme{integer-40}, \scheme{unsigned-40},
\scheme{integer-48}, \scheme{unsigned-48}, \scheme{integer-56},
and \scheme{unsigned-56} are passed as 64-bit quantities.

For unpacked ftypes, a 48-bit (6-byte) quantity is aligned
on an even two-byte boundary, while a
24-bit (3-byte), 40-bit (5-byte), or 56-bit (7-byte) quantity
is aligned on an arbitrary byte boundary.

\subsection{New \protect\scheme{pariah} expression (8.9.3)}

A \scheme{pariah} expression:

\schemedisplay
(pariah \var{expr} \var{expr} \dots)
\endschemedisplay

is syntactically similar and semantically equivalent to a begin
expression but tells the compiler that the expressions within are
relatively unlikely to be executed.
This information is currently used by the compiler for prioritizing
allocation of registers to variables and for putting pariah code
out-of-line in an attempt to reduce instruction cache misses for the
remaining code.

A \scheme{pariah} form is generally most usefully wrapped around the
consequent or alternative of an \scheme{if} expression to identify which
is the less likely path.

The compiler implicitly treats as pariah code any code that leads
up to an unconditional call to \scheme{raise}, \scheme{error},
\scheme{errorf}, \scheme{assertion-violation}, etc., so it is not
necessary to wrap a \scheme{pariah} around such a call.

At some point, there will likely be an option for gathering similar
information automatically via profiling.
In the meantime, we are interested in feedback about whether the
mechanism is beneficial and whether the benefit of using the
\scheme{pariah} form outweighs the programming overhead.

\subsection{Improved automatic library recompilation (8.9.2)}

Local imports within a library now trigger automatic recompilation
of the library when the imported library has been recompiled or needs
to be recompiled, in the same manner as imports listed directly in the
importing library's \scheme{library} form.
Changes in include files also trigger automatic recompilation.

(Automatic recompilation of a library is enabled when an import of
the library, e.g., in another library or in a top-level program, is
compiled and the parameter \scheme{compile-imported-libraries} is set
to a true value.)

\subsection{Redundant profile information (8.9.2)}

Profiling information is no longer produced for constants and variable
references where the information is likely to be redundant.
It is still produced in contexts where the counts are likely to differ
from those of the enclosing form, e.g., where a constant or variable
reference occurs in the consequent or alternative of an \scheme{if}
expression.
This change brings the profiling information largely in sync with
Version~8.4.1 and earlier, though Version~8.9.2 retains source information
in a few cases where it is inappropriately discarded by Version~8.4.1's
compiler, and Version~8.9.2 discards source information in a few cases
where the code has been optimized away.

\subsection{New \protect\scheme{compile-to-port} procedure (8.9.2)}

The procedure \scheme{compile-to-port} is like \scheme{compile-port}
but, instead of taking an input port from which it reads expressions
to be compiled, takes a list of expressions to be compiled.
As with \scheme{compile-port}, the second argument must be a binary
output port.

\subsection{Debug levels (8.9.1)}

Newly introduced debug levels control the amount of debugging support
embedded in the code generated by the compiler.
The current debug level is controlled by the parameter
\scheme{debug-level} and must be set when the compiler is run to have
any effect on the generated code.
Valid debug levels are~0, 1, 2, and~3, and the default is~1.
At present, the only difference between debug levels is whether calls to
certain error-producing routines, like \scheme{error}, whether explicit
or as the result of an implicit run-time check (such as the pair check
in \scheme{car}), are treated as tail calls even when not in tail position.
At debug levels 0 and 1, they are treated as tail calls, and at debug
levels 2 and 3, they are treated as nontail calls.
Treating them as tail calls is more efficient, but treating them as
nontail calls leaves more information on the stack, which affects what
can be shown by the inspector.

For example, assume \scheme{f} is defined as follows:

\schemedisplay
(define f
  (lambda (x)
    (unless (pair? x) (error #f "oops"))
    (car x)))
\endschemedisplay

and is called with a non-pair argument, e.g.:

\schemedisplay
(f 3)
\endschemedisplay

If the debug level is 2 or more at the time the definition is compiled,
the call to \scheme{f} will still be on the stack when the exception
is raised by \scheme{error} and will thus be visible to the inspector:

\schemedisplay
> (f 3)
Exception: oops
Type (debug) to enter the debugger.
> (debug)
debug> i
#<continuation in f>                                              : sf
  0: #<continuation in f>
  1: #<system continuation in new-cafe>
#<continuation in f>                                              : s
  continuation:          #<system continuation in new-cafe>
  procedure code:        (lambda (x) (if (...) ...) (car x))
  call code:             (error #f "oops")
  frame and free variables:
  0. x:                  3
\endschemedisplay

On the other hand, if the debug level is 1 (the default) or 0 at the
time the definition of \scheme{f} is compiled, the call to \scheme{f}
will no longer be on the stack:

\schemedisplay
> (f 3)
Exception: oops
Type (debug) to enter the debugger.
> (debug)
debug> i
#<system continuation in new-cafe>                                : sf
  1: #<system continuation in new-cafe>
\endschemedisplay

\subsection{Cost centers (8.9.1)}

Cost centers are used to track the bytes allocated, instructions executed,
and/or cpu time elapsed while evaluating selected sections of code.
Cost centers are created via the procedure \scheme{make-cost-center}, and
costs are tracked via the procedure \scheme{with-cost-center}.

Allocation and instruction counts are tracked only for code instrumented
for that purpose.
This instrumentation is controlled by the \scheme{generate-allocation-counts}
and \scheme{generate-instruction-counts} parameters.
Instrumentation is disabled by default.
Built in procedures are not instrumented, nor is interpreted code or
non-Scheme code.
Elapsed time is tracked only when the optional \scheme{timed?} argument to
\scheme{with-cost-center} is provided and is not false.

The \scheme{with-cost-center} procedure accurately tracks costs, subject
to the caveats above, even when reentered with the same cost center, used
simultaneously in multiple threads, and exited or reentered one or more
times via continuation invocation.

\textbf{thread parameter:} \scheme{generate-allocation-counts}

When this parameter has a true value, the compiler inserts a short sequence of
instructions at each allocation point in generated code to track the amount of
allocation that occurs.
This parameter is initially false.

\textbf{thread parameter:} \scheme{generate-instruction-counts}

When this parameter has a true value, the compiler inserts a short
sequence of instructions in each block of generated code to track the
number of instructions executed by that block.
This parameter is initially false.

\textbf{procedure:} \scheme{(make-cost-center)}

Creates a new \scheme{cost-center} object with all of its recorded costs
set to zero.

\textbf{procedure:} \scheme{(cost-center? \var{obj})}

Returns \scheme{#t} if \var{obj} is a \scheme{cost-center} object, otherwise
returns \scheme{#f}.

\textbf{procedure:} \scheme{(with-cost-center \var{cost-center} \var{thunk})}\\
\textbf{procedure:} \scheme{(with-cost-center \var{timed?} \var{cost-center} \var{thunk})}

This procedure invokes \var{thunk} without arguments and returns its
values.
It also tracks, dynamically, the bytes allocated, instructions executed,
and cpu time elapsed while evaluating the invocation of \var{thunk} and
adds the tracked costs to the cost center's running record of these costs.

Allocation counts are tracked only for code compiled with the parameter
\scheme{generate-allocation-counts} set to true, and
instruction counts are tracked only for code compiled with
\scheme{generate-instruction-counts} set to true.
Cpu time is tracked only if \var{timed?} is provided and not false and
includes cpu time spent in instrumented, uninstrumented, and non-Scheme
code.

\textbf{procedure:} \scheme{(cost-center-instruction-count \var{cost-center})}

This procedure returns instructions executed recorded by
\var{cost-center}.

\textbf{procedure:} \scheme{(cost-center-allocation-count \var{cost-center})}

This procedure returns the bytes allocated recorded by \var{cost-center}.

\textbf{procedure:} \scheme{(cost-center-time \var{cost-center})}

This procedure returns the cpu time recorded by \var{cost-center}.

\textbf{procedure:} \scheme{(reset-cost-center! \var{cost-center})}

This procedure resets the costs recorded by \var{cost-center} to zero.

\subsection{Experimental access to hardware performance counters (8.9.1)}

Two system primitives, \scheme{#%$read-time-stamp-counter} and
\scheme{#%$read-performance-monitoring-counter}, provide access to the
x86 and x86\_64 hardware time-stamp counter register and to the
model-specific performance monitoring registers.

These primitives rely on instructions that might be restricted to run only in
kernel mode, depending on kernel configuration.
The performance monitoring counters must also be configured to enable
monitoring and to specify which event to monitor.
This can be configured only by instructions executed in kernel mode.

\textbf{procedure:} \scheme{(#%$read-time-stamp-counter)}

This procedure returns the current value of the time-stamp counter for
the processor core executing this code.
A general protection fault, which manifests as an invalid memory
reference exception, results if this operation is not permitted by
the operating system.

Since multiple processes might run on the same core between reads of
the time-stamp counter, the counter does not necessarily reflect time
spent only in the current process.
Also, on machines with multiple cores, the executing process might be
swapped to a different core with a different time-stamp counter.

\textbf{procedure:} \scheme{(#%$read-performance-monitoring-counter \var{counter})}

This procedure returns the current value of the model-specific
performance monitoring register specified by \var{counter}.
\var{counter} must be a fixnum and should specify a valid performance
monitoring register.
Allowable values depend on the processor model.
A general protection fault, which manifests as an invalid memory
reference exception, results if this operation is not permitted by
the operating system or if the specified counter does not exist.

In order to get meaningful results, the performance monitoring registers
must be enabled, and the event to be monitored must by configured by
the performance monitoring control register.
This configuration can be done only by code run in kernel mode.

Since multiple processes might run on the same core between reads of
a performance monitoring register, the register does not necessarily reflect
only the activities of the current process.
Also, on machines with multiple cores, the executing process might be
swapped to a different core with its own set of performance monitoring
registers and possibly a different configuration for those registers.

\subsection{New inspector functionality (8.9.1)}

Within the interactive inspector, closure and frame variables can now
be set by name, and the forward (f) and back (b) commands can now be
used to to move among the frames that comprise a continuation.

A new show-local (sl) command can be be used to look at just the local
variables of a stack frame.
This contrasts with the show (s) command, which shows the free variables
of the frame's closure as well.

Errors occurring during inspection, such as attempts to assign immutable
variables, are handled more smoothly than in previous versions.

\subsection{Fasl support for records with non-ptr fields (8.4.1)}

The fasl writer and reader now support records with non-ptr fields,
e.g., integer-32, wchar, etc., allowing constant record instances with
such fields to appear in source code (or be introduced as constants
by macros) into code to be compiled via \scheme{compile-file},
\scheme{compile-library}, \scheme{compile-program},
\scheme{compile-script}, or \scheme{compile-port}.
Ftype-pointer fields are not supported, since storing addresses
in fasl files does not generally make sense.

%-----------------------------------------------------------------------------
\section{Bug Fixes}\label{section:bugfixes}

\subsection{Disk-relative filenames in Windows (9.5.1)}

In Windows, filenames that start with a disk designator but no
directory separator are now treated as relative paths. For example,
\scheme{(path-absolute? "C:")} now returns \scheme{#f}, and
\scheme{(directory-list "C:")} now lists the files in the current
directory on disk C instead of the files in the root directory of disk
C.

In addition, \scheme{file-access-time}, \scheme{file-change-time},
\scheme{file-directory?}, \scheme{file-exists?},
\scheme{file-modification-time}, and \scheme{get-mode} no longer
remove trailing directory separators on Windows.

\subsection{Globally unique names on non-Windows systems no longer contain the IP address (9.5.1)}

The globally unique names of gensyms no longer contain the IP address
on non-Windows systems. Windows systems already used a universally
unique identifier.

\subsection{Invalid memory reference from \protect\scheme{fxvector} calls (9.5)}

A compiler bug that could result in an invalid memory reference or
some other unpleasant behavior for calls to \scheme{fxvector} in
which the nested subexpression to compute the new value to be stored
is nontrivial has been fixed.
This bug could also affect calls to \scheme{vector-set-fixnum!} and possibly
other primitive operations.

\subsection{Incorrect return code when \protect\scheme{exit} is called with multiple arguments (9.5)}

A bug in the implementation of the default exit handler with multiple
values has been fixed.

\subsection{Boot files containing compiled library code fail to load (9.5)}

Compiled library code may now appear within fasl objects loaded during
the boot process, provided that they are appended to the end of the base boot
file or appear within a later boot file.

\subsection{Misleading cyclic dependency error (9.5)}

The library system no longer reports a cyclic dependency error
during the second and subsequent attempts to visit or invoke a
library after the first attempt fails for some reason other than
an actual cyclic dependency.
The fix also allows a library to be visited or invoked successfully
on the second or subsequent attempt if the visit or invoke failed
for a transient reason, such as a missing or incorrect version in
an imported library.

\subsection{Incomplete handling of import specs within standalone export forms (9.5)}

A bug that limited the \scheme{(import \var{import-spec} \dots)} form within a
standalone \scheme{export} form to \scheme{(import \var{import-spec})} has been
fixed.

\subsection{Permission denied after deleting files or directories in Windows (9.5)}

In Windows, deleting a file or directory briefly leaves the file or
directory in a state where a subsequent create operation fails with
permission denied. This race condition is now mitigated.
[This bug applies to all versions up to 9.5 on Windows 7 and later.]

\subsection{Incorrect handling of offset in
\protect\scheme{date->time-utc} on Windows (9.5)}

A bug when \scheme{date->time-utc} is called on Windows with a
date-zone-offset smaller than the system's time-zone offset has been
fixed.
[This bug dated back to Version 9.5.]

\subsection{Compiler mishandling of fx /carry operations (9.5)}

A bug in the source optimizer that caused an internal compiler error when
folding certain calls to \scheme{fx+/carry}, \scheme{fx-/carry}, and
\scheme{fx*/carry} has been fixed.
[This bug dated back to Version 9.1.]

\subsection{Compiler mishandling of nested \protect\scheme{call-with-values} calls (9.5)}

A bug in that caused an internal compiler error when optimizing certain
nested calls to \scheme{call-with-values} has been fixed.
[This bug dated back to Version 8.9.1.]

\subsection{Incorrect expansion of \protect\scheme{define-values} of no values (9.5)}

A bug in the expansion of \scheme{define-values} that caused it to produce
a non-definition form when used to define no values has been fixed.
[This bug dated back to at least Version 8.4.]

\subsection{Optimizer dropping \protect\scheme{pariah} forms (9.5)}

A bug in the source optimizer that caused pariah forms to be ignored
has been fixed.
[This bug dated back to at least Version 9.3.1.]

\subsection{Invalid memory references involving complex numbers (9.5)} 

A bug on 64-bit platforms that occasionally caused invalid memory
references when operating on inexact complex numbers or the imaginary parts
of inexact complex numbers has been fixed.
[This bug dated back to Version 8.9.1.]

\subsection{Overflow detection for left-shift operations on fixnums (9.5)}

A bug that caused \scheme{fxsll}, \scheme{fxarithmetic-shift-left},
and \scheme{fxarithmetic-shift} to fail to detect overflow in certain
cases has been fixed.
[This bug dated back to Version 4.0.]

\subsection{Missing \protect\scheme{enum-set-indexer} argument check (9.5)}

A missing argument check that resulted in the procedure returned by \scheme{enum-set-indexer}
causing an invalid memory reference when passed a non-symbol argument has been fixed.
[This bug dated back to Version 7.5.]

\subsection{Storage for inaccessible mutexes and conditions is reclaimed (9.5)}

The C heap storage for inaccessible mutexes and conditions is now reclaimed.
[This bug dated back to Version 6.5.]

\subsection{Missing guardian entries when a thread exits (9.5)}

A bug that caused guardian entries for a thread to be lost when a
thread exits has been fixed.
[This bug dated back to Version 6.5.]

\subsection{Incorrect code for certain nested \protect\scheme{if} patterns (9.5)}

A bug in the source optimizer that produced incorrect code for certain
nested \scheme{if} patterns has been fixed.
For example, the code generated for the following expression:

\schemedisplay
(if (if (if (if (zero? (a)) #f #t) (begin (b) #t) #f)
        (c)
        #f)
    (x)
    (y))
\endschemedisplay

inappropriately evaluated the subexpression \scheme{(b)} when the
subexpression \scheme{(a)} evaluates to 0 and not when \scheme{(a)}
evaluates to 1.
[This bug dated back to Version 9.0.]

\subsection{Leaked or unexpected \protect\scheme{cpvalid-defer} form (9.5)}

A bug in the pass of the compiler that inserts valid checks for
\scheme{letrec} and \scheme{letrec*} bindings has been fixed.
The bug resulted in an internal compiler exception with a condition
message regarding a leaked or unexpected \scheme{cpvalid-defer} form.
[This bug dated back to Version 6.9c.]

\subsection{\protect\scheme{string->number} and reader numeric syntax issues (9.4)}

\scheme{string->number} and the reader previously treated all complex
numbers written in polar notation that Chez Scheme cannot represent
exactly as inexact, even with an explicit \scheme{#e} prefix.
For such numbers with the \scheme{#e} prefix, \scheme{string->number}
now returns \scheme{#f} and the reader now raises an exception with
condition type \scheme{&implementation-restriction}.
Both still return an inexact representation for such numbers written without
the \scheme{#e} prefix, even if R6RS requires an exact result, i.e.,
even if they have no decimal point, exponent, or mantissa width.

Ratios with an exponent, like \scheme{1/2e10}, are non-standard and
now cause cause the procedure \scheme{string->number} imported from
\scheme{(rnrs)} to return \scheme{#f}.
When the reader encounters a ratio followed by an exponent while in R6RS
mode (i.e., when reading a library or top-level program and not following
an \scheme{#!chezscheme}, or when following an explicit \scheme{#!r6rs}),
it raises an exception.

Positive or negative zero followed by a large exponent now properly
produces zero rather than an infinity, e.g., \scheme{0e3000} now produces
\scheme{0} rather than \scheme{+inf.0}.

A rounding bug converting some small ratios into floating point numbers,
when those numbers fall into the range of denormalized floats, has
been fixed.
This bug also affected the reading of and conversion of strings into
denormalized floating-point numbers.
[Some of these bugs dated back to Version 3.0.]

\subsection{\protect\scheme{date->time-utc} ignoring zone-offset field (9.4)}

\scheme{date->time-utc} has been fixed to properly take into account the
zone-offset field.
[This bug dated back to Version 8.0.]

\subsection{\protect\scheme{wchar} and \protect\scheme{wchar_t} record field types fail to inline in Windows (9.4)}

On Windows, the source optimizer has been fixed to handle \scheme{wchar} and
\scheme{wchar_t} record field types.

\subsection{path-related procedures cause invalid memory reference with non-string arguments in Windows (9.4)}

On Windows, the path-related procedures now raise an appropriate exception when the path argument is not a string.

\subsection{Mutex acquisition bug (9.4)}

A bug in the handling of mutexes has been fixed.
The bug typically presented as a spurious ``recursively locked'' exception.

\subsection{\protect\scheme{dynamic-wind} mistakenly enabling interrupts (9.3.3)}

A bug causing \scheme{dynamic-wind} to unconditionally enable
interrupts upon a nonlocal exit from the body thunk has been fixed.
Interrupts are now properly enabled only when the optional
\var{critical?} argument is supplied and is not false.
[This bug dated back to Version 6.9c.]

\subsection{Incorrect optimization of various primitives (9.3.1)}

Mistakes in our primitive database that caused the source optimizer
to treat \scheme{append}, \scheme{append!}, \scheme{list*},
\scheme{cons*}, and \scheme{record-type-parent} as always returning
true values have been fixed, along with mistakes that caused the
source optimizer to treat \scheme{null-environment},
\scheme{source-object-bfp}, \scheme{source-object-efp}, and
\scheme{source-object-sfd} as not requiring argument checks.
[This bug dated back to Version 6.0.]

\subsection{Increased allocation ceiling under 32-bit Windows (9.3.1)}

We have worked around a limitation in the number of distinct allocation
areas the Windows VirtualAlloc function permits to be allocated by
allocating fewer, larger chunks of memory, effectively increasing the
maximum size of the heap to the full amount permitted by the operating
system.

\subsection{Syntax errors for \protect\scheme{let} and \protect\scheme{let*} (9.2.1)}

The expander now handles \scheme{let} and \scheme{let*} in such a
way that certain syntax errors previously reported as syntax errors
in \scheme{lambda} are now reported properly as syntax errors in
\scheme{let} or \scheme{let*}.  This includes duplicate identifier
errors for \scheme{let} and errors involving internal definitions
for both \scheme{let} and \scheme{let*}.

\subsection{Dropped \protect\scheme{profile-dump-html} calls (9.0)}

A bug that caused effect-context calls to \scheme{profile-dump-html}
to be dropped at optimize-level 3 has been fixed.
[This bug dated back to Version 7.5.]

\subsection{Proper treatment of imported meta bindings (8.9.3)}

A deficiency in the handling of library dependencies that prevented meta
definitions exported in one library from being used reliably by a macro
defined in another library has been fixed.
Handling imported meta bindings involves tracking
visit-visit-requirements, which for a library \scheme{(A)} is the set of
libraries that must be visited (rather than invoked) when \scheme{(A)}
is visited.
An attempt to assign a meta variable imported from a library now results
in a syntax error.
[This bug dated back to Version 7.9.1.]

\subsection{Reexport of identifiers with properties (8.9.3)}

A bug that prevented an identifier given a property via
\scheme{define-property} from being exported from a library \scheme{(A)},
imported into and reexported from a second library \scheme{(B)}, and
imported from both \scheme{(A)} and \scheme{(B)} into and reexported
from a third library \scheme{(C)} has been fixed.
[This bug dated back to Version 8.1.]

\subsection{Cyclic record-type descriptors (8.4.1)}

The fasl (fast load) format used for compiled files now supports cyclic
record-type descriptors (RTDs), which are produced for recursive ftype
definitions.
Previously, compiling a file containing a recursive ftype definition
and subsequently loading the file resulted in corruption of the ftype
descriptor used to typecheck ftype pointers, potentially leading to
incorrect behavior or invalid memory references.
[This bug dated back to Version 8.2.]

\subsection{Invalid folding of record accesses (8.4.1)}

A bug that caused the optimizer to fold calls to record accessors applied
to a constant value of the wrong type, sometimes resulting in compile-time
invalid memory references or other compile-time errors, has been fixed.
[This bug dated back to Version 8.4.]

\subsection{4GB+ allocation for Windows x86\_64 (8.4.1)}

A bug that prevented objects larger than 4GB to be created under Windows
x86\_64 has been fixed.
[This bug dated back to Version 8.4.]

%-----------------------------------------------------------------------------
\section{Performance Enhancements}\label{section:performance}

\subsection{Lambda commonization (9.5.1)}

After running the main source optimization pass (cp0), the
compiler optionally runs a \emph{commonization} pass, which
commonizes code for similar lambda expressions.
The parameter \scheme{commonization-level} controls whether the
commonization pass is run and, if so, how aggressive it is.
The parameter's value must be a nonnegative exact integer ranging
from 0 through 9.  When the parameter is set to 0, the default,
commonization is not run.  Otherwise, higher values result in more
commonization.

\subsection{Improved compile times (9.5.1)}

Compile times are now lower, sometimes by an order of magnitude or
more, for procedures with thousands of parameters, local variables,
and compiler-introduced temporaries.
For such procedures, the register/frame allocator proactively spills
variables with large live ranges, cutting down on the size and cost
of building the conflict graph used to represent pairs of variables
that are live at the same time and therefore cannot share a location.

\subsection{Improved oblist management (9.3.3)}

As a result of improvements in the handing of the oblist (symbol table),
the storage for a symbol is often reclaimed more quickly after it
becomes inaccessible, less space is set aside for the oblist at
start-up, oblist lookups are faster when the oblist contains a large
number of symbols, and the minimum cost of a maximum-generation
collection has been cut significantly, down from tens of microseconds
to just a handful on contemporary hardware.

\subsection{Reduced maximum-generation collection overhead (9.3.3)}

Various changes in the storage manager have reduced the amount of
extra memory required for managing heap storage and increased the
likelihood that memory can be returned to the O/S as the heap
shrinks.
Returning memory to the O/S is now faster, so the minimum time for
a maximum-generation collection, or any other collection where
release of memory to the O/S is enabled, has been cut.

\subsection{Faster library load times (9.3.1)}

Libraries now load faster at both compile and run time, with more
pronounced improvements when dozens of libraries or more are being
loaded.

\subsection{Partially static record instances (9.3.1)}

The source optimizer now maintains information about partially static
record instances to eliminate field accesses and type checks when a
binding site for a record instance is visible to the access or checking
code.
For example,

\schemedisplay
(let ()
  (import scheme)
  (define-record foo ([immutable ptr a] [immutable ptr b]))
  (define (inc r) (make-foo (foo-a r) (+ (foo-b r) 1)))
  (lambda (x)
    (let* ([r (make-foo 37 x)]
           [r (inc r)]
           [r (inc r)])
      r)))
\endschemedisplay

is reduced by the source optimizer down to:

\schemedisplay
(lambda (x) ($record '#<record type foo> 37 (+ (+ x 1) 1)))
\endschemedisplay

where \scheme{$record} is a low-level primitive for creating record
instances.
That is, the source optimizer eliminates the intermediate record
structures, record references, and type checks, in addition to
creating the record-type descriptor at compile time, eliminating
the record-constructor descriptor, record constructor, and record
accessors produced by expansion of the record definition.

\subsection{More source-optimizer improvements (9.3.1)}

The source optimizer now handles \scheme{apply} with a known-list
final argument, e.g., a constant list or list constructed directly
within the apply operation via \scheme{cons}, \scheme{list}, or
\scheme{list*} (\scheme{cons*}) as if it were an ordinary call,
i.e., without the \scheme{apply} and without the constant list
wrapper or list constructor.
For example:

\schemedisplay
(apply apply apply + (list 1 (cons 2 (list x (cons* 4 '(5 6))))))
\endschemedisplay

folds down to \scheme{(+ 18 x)}.
While not common at the source level, patterns like this can
materialize as the result of other source optimizations,
particularly inlining.

The source optimizer now also reduces applications of \scheme{car} and
\scheme{cdr} to the list-building operators \scheme{cons} and
\scheme{list}, e.g.:

\schemedisplay
(car (cons \var{e_1} \var{e_2})) ;-> (begin \var{e_2} \var{e_1})
(car (list \var{e_1} \var{e_2} \var{e_3})) ;-> (begin \var{e_2} \var{e_3} \var{e_1})
(cdr (list \var{e_1} \var{e_2} \var{e_3})) ;-> (begin \var{e_1} (list \var{e_2} \var{e_3}))
\endschemedisplay

discarding side-effect-free expressions in the \scheme{begin} forms
where appropriate.
It treats similarly calls of \scheme{vector-ref} on \scheme{vector};
\scheme{list-ref} on \scheme{list}, \scheme{list*}, and \scheme{cons*};
\scheme{string-ref} on \scheme{string}; and \scheme{fxvector-ref}
on \scheme{fxvector}, taking care with \scheme{string-ref} and
\scheme{fxvector-ref} not to optimize when doing so might mask an
invalid type of argument to a safe constructor.

Finally, the source optimizer now removes certain unnecessary
\scheme{let} bindings within the constraints of evaluation-order
preservation.
For example,

\schemedisplay
(let ([x \var{e_1}] [y \var{e_2}]) (list (cons x y) 7))
\endschemedisplay

reduces to:

\schemedisplay
(list (cons \var{e_1} \var{e_2}) 7)
\endschemedisplay

Such bindings commonly arise from inlining.  Eliminating them tends
to make the output of \scheme{expand/optimize} more readable.

The impact on performance is minimal, but it can result in smaller
expressions and thus enable more inlining within the same size limits.

\subsection{Improved foreign-pointer address handling (9.3.1)}

Various composed operation on ftypes now avoid allocating
and dereferencing intermediate ftype pointers, i.e., \scheme{ftype-ref},
\scheme{ftype-set!}, \scheme{ftype-init-lock!}, \scheme{ftype-lock!},
\scheme{ftype-unlock!}, \scheme{ftype-spin-lock!},
\scheme{ftype-locked-incr!}, or \scheme{ftype-locked-decr!} applied
directly to the result of \scheme{ftype-ref}, \scheme{ftype-&ref}, or
\scheme{make-ftype-pointer}.

\subsection{New source optimizations (9.2.1)}

The source optimizer does a few new optimizations: it folds
calls to \scheme{symbol->string}, \scheme{string->symbol}, and
\scheme{gensym->unique-string} if the argument is known at compile
time and has the right type; it folds zero-argument calls to
\scheme{vector}, \scheme{string}, \scheme{bytevector}, and
\scheme{fxvector}; and it discards subsumed case-lambda clauses,
e.g., the second clause in
\scheme{(case-lambda [(x . y) \var{e_1}] [(x y) \var{e_2}])}.

\subsection{Reduced stack requirements after large apply (9.2)}

A call to \scheme{apply} with a very long argument list can cause a
large chunk of memory to be allocated for the topmost portion of
the stack.
This space is now reclaimed during the next collection.

\subsection{Improved symbol-hashtables performance (9.2)\label{sec:symbol-hashtable-performance}}

The performance of operations on symbol hashtables has been improved
generally over previous releases by eliminating call overhead for the
hash and equality functions.
Further improvements are possible with the use of the new type-specific
symbol-hashtable operators (Section~\ref{sec:symbol-hashtables}).

\subsection{Reduced library-invocation time, memory consumption (9.1)}

The amount of time required to invoke a library and the amount of memory
occupied by the library when the library is invoked as the result of a
run-time dependency of another library or a top-level program have both
been reduced by ``revisiting'' rather than ``invoking'' the library,
effectively leaving the compile-time information on disk until if and
when it is needed.

\subsection{Discarding relocation tables for static code objects (9.1)}

Unless the command-line parameter \scheme{--retain-static-relocation}
is supplied, the collector now discards relocation tables for code
objects when the code objects are promoted to the static generation,
either at boot time via heap compaction or via a call to \scheme{collect}
with the symbol \scheme{static} as the target generation.
This results in a significant reduction in the memory occupied by the
code object (around 20\% in our tests).

\subsection{Guardian registration (9.1)}

The code to register an object with a guardian is now open-coded, at
the cost of some additional work during the next collection.
The result is a modest net improvement in registration overhead (around
15\% in our tests).
Of potentially greater importance when threaded, each registration no
longer requires synchronization.

\subsection{Generated code improvements (9.1)}

The compiler generates better code in several small ways, resulting
in small decreases in code size and corresponding small
performance improvements in the range of 1--5\% in our tests.

\subsection{Reduced collector overhead for large heaps (9.0)}

In previous releases, a factor in collector performance was the
overall size of the heap (measured both in number of pages and the
amount of virtual memory spanned by the heap).
Through various changes to the data structures used to support the
storage manager, this factor has been eliminated, which can
significantly reduce the cost of collecting a younger generation
with a small number of accessible objects relative to overall heap
size.
In our experiments, the minimum cost of collection on contemporary
hardware exceeded 100 microseconds for heaps of 64MB or more and 5
milliseconds for heaps of 1GB or more.
The minimum cost grew in proportion to the heap size from there.
This is now fixed for all heap sizes at just a few microseconds.

\subsection{Reduced mutation overhead (9.0)}

Improvements in the compiler and storage manager have been made to
reduce the cost of tracking possible pointers from older to younger
generations when objects are mutated.

\subsection{Improved foreign-pointer address handling (8.9.5)\label{ftpaopt}}

Ftype pointers with constant addresses are now created at compile
time, with ftype-pointer address checks optimized away as well.

Bignum allocation overhead is avoided for addresses outside the
fixnum range when the results of two \scheme{ftype-pointer-address}
calls are directly compared or the result of one
\scheme{ftype-pointer-address} call is directly compared with 0.
That is, comparisons like:

\schemedisplay
(= (ftype-pointer-address x) 0)
(= (ftype-pointer-address x) (ftype-pointer-address y))
\endschemedisplay

are effectively optimized to:

\schemedisplay
(ftype-pointer-null? x)
(ftype-pointer=? x y)
\endschemedisplay

This optimization is performed when the comparison procedure is
\scheme{=}, \scheme{eqv?}, or \scheme{equal?} and the arguments
are given in either order.
The optimization is also performed when \scheme{zero?} is applied directly
to the result of \scheme{ftype-pointer-address}.

Bignum allocation overhead is also avoided at optimize-level~3
when \scheme{ftype-pointer-address} is used in combination with
\scheme{make-ftype-pointer} to effect a type cast, as in:

\schemedisplay
(make-ftype-pointer T (ftype-pointer-address x))
\endschemedisplay

Both bignum and ftype-pointer allocation is avoided when the result
of such a cast is used directly as the base pointer in an
\scheme{ftype-ref}, \scheme{ftype-&ref}, \scheme{ftype-set!},
\scheme{ftype-locked-incr!}, \scheme{ftype-locked-decr!},
\scheme{ftype-init-lock!}, \scheme{ftype-lock!}, \scheme{ftype-spin-lock!},
or \scheme{ftype-unlock!} form, as in:

\schemedisplay
(ftype-ref T (fld) (make-ftype-pointer T (ftype-pointer-address x)))
\endschemedisplay

These optimizations do not occur when the calls to
\scheme{ftype-pointer-address} are not nested directly within the outer
form, as when a \scheme{let} binding is used to name the result of the
\scheme{ftype-pointer-address} call, e.g.:

\schemedisplay
(let ([addr (ftype-pointer-address x)]) (= addr 0))
\endschemedisplay

In other places where \scheme{ftype-pointer-address} is used, the compiler
now open-codes the extraction and (if necessary) bignum allocation,
reducing overhead by the cost of a procedure call.

\subsection{Improved performance when profiling (8.9.5)}

In addition to improvements in the tracking of profile counts, the
run-time overhead for gathering profile information has gone down by
5--10\% in our tests and is now typically around 10\% of the total
unprofiled run time.
(Unprofiled code is also slightly faster, but by less than 2\% in
our tests.)

\subsection{New compiler back-end (8.9.1, 8.9.2, 8.9.5)}

Versions starting with 8.9.1 employ a new compiler back end that is
structured as a series of nanopassees and replaces the old linear-time
register allocator with a graph-coloring register allocator.
Compilation with the new back end is substantially slower (up to a factor
of two) than with the old back end, while code generated with the new
back end is faster (14--40\% depending on architecture and optimization
level) in our tests.
These improvements are independent of improvements
resulting from cross-library constant folding and inlining
(Section~\ref{subsection:clcfai}).
The code generated for a specific program might be faster or slower.

\subsection{Open-coding of \protect\scheme{make-guardian} (8.9.4)}

Calls to \scheme{make-guardian} are now open-coded by the compiler to
expose the implicit resulting \scheme{case-lambda} expression so that
calls to the guardian can themselves be inlined, thus reducing the overhead
for registering objects with a guardian and querying the guardian for
resurrected objects.

\subsection{Improved open-coding of \protect\scheme{make-parameter} and \protect\scheme{make-thread-parameter} (8.9.4)}

\scheme{make-parameter} and \scheme{make-thread-parameter}
are now open-coded in all cases to expose the implicit resulting
\scheme{case-lambda} expression.
(They were already open-coded when the second, \emph{filter},
argument was a \scheme{lambda} expression or primitive name.)

\subsection{Cross-library constant folding and inlining (8.9.2)\label{subsection:clcfai}}

The compiler now propagates constants and inlines simple procedures
across library boundaries.
A simple procedure is one that, after optimization of the exporting
library, is smaller than a given threshold, contains no free references
to other bindings in the exporting library, and contains no constants
that cannot be copied without breaking pointer identity.
The size threshold is determined, as for inlining within a library or
other compilation unit, by the parameter \scheme{cp0-score-limit}.
In this case, the size threshold is determined based on the size
\emph{before} inlining rather than the size \emph{after} inlining,
which is often more conservative.
Omitting larger procedures that might generate less code when inlined in
a particular context reduces the amount of information that must be stored
in the exporting library's object code to support cross-library inlining.

One particularly useful benefit of this optimization is that record
predicates, accessors, mutators, and (depending on protocols)
constructors created by a record definition in one library and exported
by another are inlined in the importing library, just as if the record
type were defined in the importing library.

\end{document}<|MERGE_RESOLUTION|>--- conflicted
+++ resolved
@@ -58,7 +58,14 @@
 %-----------------------------------------------------------------------------
 \section{Functionality Changes}\label{section:functionality}
 
-<<<<<<< HEAD
+\subsection{Ordered guardians (9.5.1)}
+
+The \scheme{make-guardian} function now accepts an optional argument to
+indicate whether the guardian is ordered or unordered. A guardian is
+unordered by default. An ordered guardian's objects are classified as
+inaccessible only when they are not reachable from the represetative
+of any inaccessible object in any other guardian.
+
 \subsection{Procedure source location without inspector information (9.5.1)}
 
 When \scheme{generate-inspector-information} is set to \scheme{#f} and
@@ -73,15 +80,6 @@
 current content is \scheme{eq?} to a given old value. Atomicity is
 guaranteed even if multiple threads attempt to update the same box or
 vector.
-=======
-\subsection{Ordered guardians (9.5.1)}
-
-The \scheme{make-guardian} function now accepts an optional argument to
-indicate whether the guardian is ordered or unordered. A guardian is
-unordered by default. An ordered guardian's objects are classified as
-inaccessible only when they are not reachable from the represetative
-of any inaccessible object in any other guardian.
->>>>>>> 2ca43d6c
 
 \subsection{Foreign-procedure thread activation (9.5.1)}
 
