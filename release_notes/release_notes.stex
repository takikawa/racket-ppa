--- conflicted
+++ resolved
@@ -58,7 +58,6 @@
 %-----------------------------------------------------------------------------
 \section{Functionality Changes}\label{section:functionality}
 
-<<<<<<< HEAD
 \subsection{Phantom bytevectors (9.5.1)}
 
 Phantom bytevectors reflect externally allocated memory use in an
@@ -105,8 +104,6 @@
 while imposing a minimal overhead on calls to the procedure before or after
 conversion.
 
-=======
->>>>>>> 21fc7052
 \subsection{Ordered guardians (9.5.1)}
 
 The \scheme{make-guardian} function now accepts an optional argument to
@@ -115,8 +112,6 @@
 inaccessible only when they are not reachable from the represetative
 of any inaccessible object in any other guardian.
 
-<<<<<<< HEAD
-=======
 \subsection{Profile data retained for reclaimed code (9.5.1)}
 
 Profile data is now retained indefinitely even for code objects
@@ -130,7 +125,6 @@
 counters explicitly via the new procedure
 \scheme{profile-release-counters}.
 
->>>>>>> 21fc7052
 \subsection{Procedure source location without inspector information (9.5.1)}
 
 When \scheme{generate-inspector-information} is set to \scheme{#f} and
