--- conflicted
+++ resolved
@@ -58,7 +58,14 @@
 %-----------------------------------------------------------------------------
 \section{Functionality Changes}\label{section:functionality}
 
-<<<<<<< HEAD
+\subsection{Extracting a subset of hashtable cells (9.5.1)}
+
+The new \scheme{hashtable-cells} function is similar to
+\scheme{hashtable-entries}, but it returns a vector of cells instead
+of two vectors. An optional argument limits the size of the result vector,
+which enables a traversal of $N$ entries in $O(N)$ time when a hash table
+has more than $O(N)$ entries.
+
 \subsection{Procedure arity-mask adjustment and redirection (9.5.1)}
 
 The new procedure \scheme{make-arity-wrapper-procedure} creates a
@@ -79,15 +86,6 @@
 unordered by default. An ordered guardian's objects are classified as
 inaccessible only when they are not reachable from the represetative
 of any inaccessible object in any other guardian.
-=======
-\subsection{Extracting a subset of hashtable cells (9.5.1)}
-
-The new \scheme{hashtable-cells} function is similar to
-\scheme{hashtable-entries}, but it returns a vector of cells instead
-of two vectors. An optional argument limits the size of the result vector,
-which enables a traversal of $N$ entries in $O(N)$ time when a hash table
-has more than $O(N)$ entries.
->>>>>>> 19bb7d24
 
 \subsection{Procedure source location without inspector information (9.5.1)}
 
