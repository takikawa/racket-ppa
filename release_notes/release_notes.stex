\documentclass{releasenotes}

\thisversion{Version 9.5.1}
\thatversion{Version 8.4}
\pubmonth{January}
\pubyear{2018}

\begin{document}

\maketitle

% \tableofcontents

\section{Overview}

This document outlines the changes made to {\ChezScheme} for
{\thisversion} since {\thatversion}.

{\thisversion} is supported for the following platforms.
The Chez Scheme machine type (returned by the \scheme{machine-type}
procedure) is given in parentheses.

\begin{itemize}
\item Linux x86, nonthreaded (i3le) and threaded (ti3le)
\item Linux x86\_64, nonthreaded (a6le) and threaded (ta6le)
\item MacOS X x86, nonthreaded (i3osx) and threaded (ti3osx)
\item MacOS X x86\_64, nonthreaded (a6osx) and threaded (ta6osx)
\item Linux ARMv6 (32-bit), nonthreaded (arm32le)
\item Linux PowerPC (32-bit), nonthreaded (ppc32le) and threaded (tppc32le)
\item Windows x86, nonthreaded (i3nt) and threaded (ti3nt)
\item Windows x86\_64, nonthreaded (a6nt) and threaded (ta6nt) [experimental]
%\item OpenBSD x86, nonthreaded (i3ob) and threaded (ti3ob)
%\item OpenBSD x86\_64, nonthreaded (a6ob) and threaded (ta6ob)
%\item FreeBSD x86, nonthreaded (i3fb) and threaded (ti3fb)
%\item FreeBSD x86\_64, nonthreaded (a6fb) and threaded (ta6fb)
%\item NetBSD x86, nonthreaded (i3nb) and threaded (ti3nb)
%\item NetBSD x86\_64, nonthreaded (a6nb) and threaded (ta6nb)
%\item OpenSolaris x86, nonthreaded (i3s2) and threaded (ti3s2)
%\item OpenSolaris x86\_64, nonthreaded (a6s2) and threaded (ta6s2)
\end{itemize}

This document contains three sections describing significant
(1) \href[static]{section:functionality}{functionality changes},
(2) \href[static]{section:bugfixes}{bugs fixed}, and
(3) \href[static]{section:performance}{performance enhancements}.
A version number listed in parentheses in the header for a change
indicates the first minor release or internal prerelease to support
the change.

More information on {\ChezScheme} and {\PetiteChezScheme} can 
\scheme{be} found at \hyperlink{http://www.scheme.com/}{http://www.scheme.com},
and extensive documentation is available in
\TSPL{4}{th} (available directly from MIT Press or from online and local retailers)
and the \CSUG{9}.
Online versions of both books can be found at
\hyperlink{http://www.scheme.com/}{http://www.scheme.com}.

%-----------------------------------------------------------------------------
\section{Functionality Changes}\label{section:functionality}

<<<<<<< HEAD
\subsection{Atomic compare-and-set (9.5.1)}

The new procedures \scheme{box-cas!} and \scheme{vector-cas!}
atomically update a box or vector with a given new value when the
current content is \scheme{eq?} to a given old value. Atomicity is
guaranteed even if multiple threads attempt to update the same box or
vector.
=======
\subsection{Procedure source location without inspector information (9.5.1)}

When \scheme{generate-inspector-information} is set to \scheme{#f} and
\scheme{generate-procedure-source-information} is set to \scheme{#t},
source location information is preserved for a procedure, even though
other inspector information is not preserved.
>>>>>>> 9521af15

\subsection{Foreign-procedure thread activation (9.5.1)}

A new \scheme{__collect_safe} foreign-procedure convention, which can
be combined with other conventions, causes a foreign-procedure call to
deactive the current thread during the call so that other threads can
perform a garbage collection. Similarly, the \scheme{__collect_safe}
convention modifier for callables causes the current thread to be
activated on entry to the callable, and the activation state is
reverted on exit from the callable; this activation makes callables
work from threads that are otherwise unknown to the Scheme system.

\subsection{Garbage collection and threads (9.5.1)}

A new \scheme{collect-rendezvous} function performs a garbage
collection in the same way as when the system determines that a
collection should occur. For many purposes,
\scheme{collect-rendezvous} is a variant of \scheme{collect} that
works when multiple threads are active. More precisely, the
\scheme{collect-rendezvous} function invokes the collect-request
handler (in an unspecified thread) after synchronizing all active
threads and temporarily deactivating all but the one used to call the
collect-request handler.

\subsection{Foreign-procedure struct arguments and results (9.5.1)}

A new \scheme{(& \var{ftype})} form allows a struct or union to be
passed between Scheme and a foreign procedure. The Scheme-side
representation of a \scheme{(& \var{ftype})} argument is the
same as a \scheme{(* \var{ftype})} argument, but where
\scheme{(& \var{ftype})} passes an address between the Scheme and C
worlds, \scheme{(& \var{ftype})} passes a copy of the data at the
address. When \scheme{(& \var{ftype})} is used as a result type,
an extra \scheme{(* \var{ftype})} argument must be provided to receive
the copied result, and the directly returned result is unspecified.

\subsection{Record equality and hashing (9.5, 9.5.1)}

Several new procedures and parameters allow a program to control what
\scheme{equal?} and \scheme{equal-hash} do when applied
to structures containing record instances.
The procedures \scheme{record-type-equal-procedure} and
\scheme{record-type-hash-procedure} can be used to customize the
handling of records of specific types by \scheme{equal?} and \scheme{hash}, and
the procedures \scheme{record-equal-procedure} and
\scheme{record-hash-procedure} can be used to look up the
applicable (possibly inherited) equality and hashing procedures
for specific record instances.
The parameters \scheme{default-record-equal-procedure} and
\scheme{default-record-hash-procedure} can be used to control
the default behavior when comparing or hashing records without
type-specific equality and hashing procedures.

\subsection{Immutable vectors, fxvectors, bytevectors, strings, and boxes (9.5)}

Support for immutable vectors, fxvectors, bytevectors, strings, and boxes
has been added.
Immutable vectors are created via \scheme{vector->immutable-vector},
and immutable fxvectors, bytevectors, and strings are created by similarly named
procedures.
Immutable boxes are created via \scheme{box-immutable}.
Any attempt to modify an immutable object causes an exception to be raised.

\subsection{Ephemeron pairs and hashtables (9.5)}

Support for ephemeron pairs has been added, along with eq and eqv
hashtables that use ephemeron pairs to combine keys and values. An
ephemeron pair avoids the ``key in value'' problem of weak pairs,
where a weakly held key is paired to a value that refers back to the
key, in which case the key remains reachable as long as the pair is
reachable. In an ephemeron pair, the cdr of the pair is not considered
reachable by the garbage collector until both the pair and the car of
the pair have been found reachable. An ephemeron hashtable implements
a weak mapping where referencing a key in a value does not prevent the
mapping from being removed from the table.

\subsection{Optional timeout for \protect\scheme{condition-wait} (9.5)}

The \scheme{condition-wait} procedure now takes an optional
\var{timeout} argument and returns a boolean indicating whether the
thread was awakened by the condition before the timeout. The
\var{timeout} can be a time record of type \scheme{time-duration} or
\scheme{time-utc}, or it can be \scheme{#f} for no timeout (the
default).

\subsection{\protect\scheme{date-dst?} and \protect\scheme{date-zone-name} (9.5)}

The new primitive procedures \scheme{date-dst?} and
\scheme{date-zone-name} access time-zone information for a
\scheme{date} record that is created without an explicit
zone offset. The zone-offset argument to \scheme{make-date}
is now optional.

\subsection{\protect\scheme{procedure-arity-mask} (9.5)}

The new primitive procedure \scheme{procedure-arity-mask} takes a
procedure \var{p} and returns a two's complement bitmask representing
the argument counts accepted by \var{p}.
For example, the arity mask for a two-argument procedure such as
\var{cons} is $4$ (only bit two set),
while the arity mask for a procedure that accepts one or more arguments,
such as \var{list*}, is $-2$ (all but bit 0 set).

\subsection{Bytevector compression (9.5)}

The new primitive procedures \scheme{bytevector-compress} and
\scheme{bytevector-decompress} exposes for bytevectors the kind of
compression functionality that is used for files with the
\scheme{compressed} option.

\subsection{Line caching and source objects (9.5)}

The \scheme{locate-source} function accepts an optional argument that
enables the use of a cache for line information, so that a source file
does not have to be consulted each time to compute line information.
To further avoid file and caching issues, a source object has optional
beginning-line and beginning-column components. Source objects with line
and column components take more space, but they allow reporting of line and column
information even if a source file is later modified or becomes unavailable.
The value of the \scheme{current-make-source-object} parameter is used by the
reader to construct source objects for programs, and the parameter can be
modified to collect line and column information eagerly. The value of the
\scheme{current-locate-source-object-source} parameter is used for
error reporting, instead of calling \scheme{locate-source} or
\scheme{locate-source-object-source} directly, so that just-in-time
source-location lookup can be adjusted, too.

\subsection{High-precision clock time in Windows 8 and up (9.5)}

When running on Windows 8 and up, Chez Scheme uses the high-precision
clock time function for the current date and time.

\subsection{Printing of non-standard (extended) identifiers (9.5)}

Chez Scheme extends the syntax of identifiers as described in the
introduction to the Chez Scheme User's Guide, except within forms prefixed
by \scheme{#!r6rs}, which is implied by in a library or top-level program.
Prior to Version~9.5, the printer always printed such identifiers using
hex scalar value escapes as necessary to render them with valid R6RS identifier syntax.
When the new parameter \scheme{print-extended-identifiers} is set
to \scheme{#t}, these identifiers are printed without escapes, e.g.,
\scheme{1+} prints as \scheme{1+} rather than as \scheme{\x31;+}.
The default value of this parameter is \scheme{#f}.

\subsection{Expression-editor Unicode support (9.5)}

The expression editor now supports Unicode characters under Linux and MacOS~X
except that combining characters are not treated correctly for
line-wrapping.

\subsection{Extensions to whole-program, whole-library optimization (9.3.1, 9.3.4)}

\scheme{compile-whole-program} now supports incomplete
whole-program optimization, i.e., whole program optimization that
incorporates only libraries for which wpo files are available while
leaving separate libraries for which only object files are available.
In addition, imported libraries can be left visible for run-time
use by the \scheme{environment} procedure or for dynamically loaded
object files that might require them.
The new procedure \scheme{compile-whole-library} supports the combination
of groups of libraries separate from programs and unconditionally
leaves all imported libraries visible.

\subsection{24-, 40-, 48-, and 56-bit bit-field containers (9.3.3)}

The total size of the fields within an ftype \scheme{bits} can now be
24, 40, 48, or 56 (as well as 8, 16, 32, and 64). 

\subsection{Object-counting for static-generation collections (9.3.3)}

Object counting (see \scheme{object-counts} below) is now enabled for
all collections targeting the static generation.

\subsection{Support for off-line profile profile-dump processing (9.3.2)}

Previously, the output of \scheme{profile-dump} was not specified.
It is now specified to be a list of source-object, profile-count pairs.
In addition, \scheme{profile-dump-html}, \scheme{profile-dump-list},
and \scheme{profile-dump-data} all now take an optional \var{dump}
argument, which is a list of source-object, profile-count pairs in
the form returned by \scheme{profile-dump} and defaults to the current
value of \scheme{(profile-dump)}.

With these changes, it is now possible to obtain a dump from
\scheme{profile-dump} in one process, and write it to a fasl file
(using \scheme{fasl-write}) for subsequent off-line processing in
another process, where it can be read from the fasl file (using
\scheme{fasl-read}) and processed using \scheme{profile-dump-html},
\scheme{profile-dump-list}, \scheme{profile-dump-data} or some
custom mechanism.

\subsection{More support for controlling return of memory to the O/S (9.3.2)}

A new parameter, \scheme{release-minimum-generation}, determines when
the collector attempts to return unneeded virtual memory to the O/S.
It defaults to the value of \scheme{collect-maximum-generation}, so the
collector attempts to return memory to the O/S only when performing a
maximum-generation collection.
It can be set to a lower generation number to cause the collector to
do so for younger generations we well.

\subsection{sstats changes (9.3.1)}

The vector-based sstats structure has been replaced with a record type.
The time fields are all time objects, and the bytes and count fields
are now exact integers.
\scheme{time-difference} no longer coerces negative results to zero.

\subsection{\protect\scheme{library-group} eliminated (9.3.1)}

With the extensions to \scheme{compile-whole-program} and the
addition of \scheme{compile-whole-library}, as described above,
support for whole-program and whole-library optimization now subsumes
the functionality of the experimental \scheme{library-group} form,
and the form has been eliminated.
This is an \emph{incompatible change}.

\subsection{Support for Version~7 interaction-environment semantics eliminated (9.3.1)}

Prior to Version~8, the semantics of the interaction environment
used by the read-eval-print loop (REPL), aka waiter, and by
\scheme{load}, \scheme{compile}, and \scheme{interpret} without
explicit environment arguments treated all variables in the environment
as mutable, including those bound to primitives.
This meant that top-level references to primitive names could not
be optimized by the compiler because their values might change at
run time, except that, at optimize-level 2 and above, the compiler
did treat primitive names as always having their original values.

In Version 8 and subsequent versions, primitive bindings in the
interaction environment are immutable, as if imported directly from
the immutable Scheme environment.
That is, they cannot be assigned, although they can be replaced
with new bindings with a top-level definition.

To provide temporary backward compatibility, the
\scheme{--revert-interaction-semantics} command-line option and
\scheme{revert-interaction-semantics} parameter allowed programmers
to revert the interaction environment to Version~7 semantics.
This functionality has now been eliminated and along with it the
special treatment of primitive bindings at optimize level 2 and
above.

This is an \emph{incompatible change}.

\subsection{Explicit specification of profile source locations (9.3.1)}

Version 9.3.1 augments existing support for explicit source-code
annotations with additional features targeted at source profiling
for externally generated programs, including programs generated by
language front ends that target Scheme and use Chez Scheme as the
back end.
Included is a \scheme{profile} expression that explicitly associates
a specified source object with a profile count (of times the
expression is evaluated), \scheme{generate-profile-forms} parameter
that controls whether the compiler (also) associates profile counts
with source locations implicitly identified by annotated expressions
in the input, and a finer-grained method for marking whether an
individual annotation should be used for debugging, profiling, or
both.

\subsection{``Maybe'' file (re)compilation (9.3.1)}

When \scheme{compile-imported-libraries} is set to \scheme{#t},
libraries required indirectly by one of the
file-compilation procedures, e.g., \scheme{compile-library},
\scheme{compile-program}, and \scheme{compile-file}, are automatically
compiled if and only if the object file is not present, older than
the source (main and include) files, or some library upon which
they depend has been or needs to be recompiled.

Version 9.3.1 adds three new procedures: \scheme{maybe-recompile-library},
\scheme{maybe-recompile-program}, and \scheme{maybe-recompile-file},
that perform a similar analysis and compile the library, program,
or file only under similar circumstances.

\subsection{New primitives for querying memory utilization (9.3.1)}

Three new primitives have been added to allow a Scheme process to
track usage of virtual memory for its heap.

\scheme{current-memory-bytes} returns the total number of bytes of
virtual memory used or reserved to represent the Scheme heap.
This differs from \scheme{bytes-allocated}, which returns the number
of bytes currently occupied by Scheme objects.
\scheme{current-memory-bytes} additionally includes memory used for
heap management as well as memory held in reserve to satisfy future
allocation requests.

\scheme{maximum-memory-bytes} returns the maximum number of bytes
of virtual memory occupied or reserved for the Scheme heap by the
calling process since the last call to \scheme{reset-maximum-memory-bytes!}
or, if \scheme{reset-maximum-memory-bytes!} has never been called,
since system start-up.

\scheme{reset-maximum-memory-bytes!} resets the maximum memory bytes
to the current memory bytes.

\subsection{Unicode 7.0 support (9.3.1)}

The character sets, character classes, and word-breaking algorithms
for character, string, and Unicode-related bytevector operations
have now been updated to Unicode 7.0.

\subsection{Linux PowerPC (32-bit) support (9.3)}

Support for running {\ChezScheme} on 32-bit PowerPC processors
running Linux has been added, with machines type ppc32le (nonthreaded)
and tppc32le (threaded).
C~code intended to be linked with these versions of the system
should be compiled using the GNU C~compiler's \scheme{-m32} option.

\subsection{Printed representation of procedures (9.2.1)}

The printed representation of a procedure now includes the source
file and beginning file position when available.

\subsection{I/O errors writing to the console error port (9.2.1)}

The default exception handler now catches I/O exceptions that occur
when it attempts to display a condition and, if an I/O exception
does occur, resets as if by calling the \scheme{reset} procedure.
The intent is to avoid an infinite regression (ultimately ending
in exhaustion of memory) in which the process repeatedly recurs
back to the default exception handler trying to write to a console-error
port (typically stderr) that is no longer writable, e.g., due to
the other end of a pipe or socket having been closed.

\subsection{C locking macros (9.2.1)}

The header file scheme.h distributed with Chez Scheme now includes
several new lock-related macros:
\scheme{INITLOCK} (corresponding to \scheme{ftype-init-lock!}),
\scheme{SPINLOCK} (\scheme{ftype-spin-lock!}),
\scheme{UNLOCK} (\scheme{ftype-unlock!}),
\scheme{LOCKED_INCR} (\scheme{ftype-locked-incr!}), and
\scheme{LOCKED_DECR} (\scheme{ftype-locked-decr!}).
All take a pointer to an iptr or uptr.
\scheme{LOCKED_INCR} and \scheme{LOCKED_DECR} also take an
\scheme{lvalue} argument that is set to true (nonzero) if the result
of the increment or decrement is zero, otherwise false (zero).

\subsection{New \protect\scheme{compile-to-file} procedure (9.2.1)}

The new procedure \scheme{compile-to-file} is similar to
\scheme{compile-to-port} with the output port replaced with an
output pathname.

\subsection{Whole-program optimization (9.2)}

Version 9.2 includes support for whole-program optimization of a top-level
program and the libraries upon which it depends at run time based on ``wpo''
(whole-program-optimization) files produced as a byproduct of compiling
the program and libraries when the parameter \scheme{generate-wpo-files}
is set to \scheme{#t}.
The new procedure \scheme{compile-whole-program} takes as input
a wpo file for a top-level program, combines it with the wpo files for
any libraries the program requires at run time, and produces a single
object file containing a self-contained program.
In so doing, it discards unused code and optimizes across program and
library boundaries, potentially reducing program load time, run time,
and memory requirements.

\scheme{compile-file}, \scheme{compile-program}, \scheme{compile-library},
and \scheme{compile-script} produce wpo files as well as ordinary
object files when the new \scheme{generate-wpo-files} parameter is set
to \scheme{#t} (the default is \scheme{#f}).
\scheme{compile-port} and \scheme{compile-to-port} do so when passed
an optional \var{wpo output port}.

\subsection{Type-specific symbol-hashtable operators (9.2)\label{sec:symbol-hashtables}}

A new set of primitives that operate on symbol
hashtables has been added:

\schemedisplay
symbol-hashtable?
symbol-hashtable-ref
symbol-hashtable-set!
symbol-hashtable-contains?
symbol-hashtable-cell
symbol-hashtable-update!
symbol-hashtable-delete!
\endschemedisplay

These are like their generic counterparts but operate only on symbol
hashtables, i.e., hashtables created with \scheme{symbol-hash} as
the hash function and \scheme{eq?}, \scheme{eqv?}, \scheme{equal?},
or \scheme{symbol=?} as the equivalence function.

These primitives are more efficient at optimize-level 3 than their
generic counterparts when both are applied to symbol hashtables.
The performance of symbol hashtables has been improved even when the new
operators are not used (Section~\ref{sec:symbol-hashtable-performance}).

\subsection{\protect\scheme{strip-fasl-file} is now machine-independent (9.2)}

\scheme{strip-fasl-file} can now strip fasl files created for a machine
type other than the machine type of the calling process as long as the
Chez Scheme version is the same.

\subsection{\protect\scheme{source-file-descriptor} and \protect\scheme{locate-source} (9.2)}

The new procedure \scheme{source-file-descriptor} can be used to construct
a custom source-file descriptor or reconstruct a source-file descriptor
from values previously extracted from another source-file descriptor.
It takes two arguments: a string \var{path} and exact nonnegative integer
\var{checksum} and returns a new source-file descriptor.

The new procedure \scheme{locate-source} can be used to determine a full
path, line number, and character position from a source-file descriptor
and file position.
It accepts two arguments: a source-file descriptor \var{sfd} and an
exact nonnegative integer file position \var{fp}.
It returns zero values if the unmodified file is not found in the source
directories and three values (string \var{path}, exact nonnegative
integer \var{line}, and exact nonnegative integer \var{char}) if the
file is found.

\subsection{Compressed compiled scripts and partially compressed files (9.2)}

Support for creating and handling files that begin with uncompressed
data and end with compressed data has been added in the form of the
new procedure \scheme{port-file-compressed!} that takes a port and
if not already set up to read or write compressed data, sets it up
to do so.
The port must be a file port pointing to a regular file, i.e., a
file on disk rather than a socket or pipe, and the port must not be
an input/output port.
The port can be a binary or textual port.
If the port is an output port, subsequent output sent to the port
will be compressed.
If the port is an input port, subsequent input will be decompressed
if and only if the port is currently pointing at compressed data.

When the parameter \scheme{compile-compressed} is set ot \scheme{#t},
the \scheme{compile-script} and \scheme{compile-program} procedures
take advantage of this functionality to copy the \scheme{#!} prefix,
if present in the source file, uncompressed in the object file while
compressing the object code emitted for the program, thus reducing
the size of the resulting file without preventing the \scheme{#!}
line from being read and interpreted properly by the operating
system.

\subsection{Change in library import handling (9.2)}

In previous releases, when an object file was found before the
corresponding source file in the library directories, the object file was
older, and the parameter \scheme{compile-imported-libraries} was not set,
the object file was loaded rather than the source file.
The (newer) source file is now loaded instead, just as it would be if
the source file is found before the corresponding, older object file.
This is an \emph{incompatible change}.

\subsection{Change in fasl-strip options (9.1)}

\scheme{strip-fasl-file} now supports stripping of all compile-time
information and no longer supports stripping of just library visit code.
Stripping all compile-time information nearly always results in smaller
object files than stripping just library visit code, with a corresponding
reduction in the memory required when the resulting
file is loaded.

To reflect this, the old fasl-strip option \scheme{library-visit-code}
has been eliminated, and the new fasl-strip option
\scheme{compile-time-information} has been added.
This is an \emph{incompatible change} in that code that previously
used the fasl-strip option \scheme{library-visit-code} will
have to be modified to omit the option or to replace it with
\scheme{compile-time-information}.

\subsection{Library loading (9.1)}

Visiting (via \scheme{visit}) a library no longer loads the library's
run-time information (invoke dependencies and invoke code), and revisiting
(via \scheme{revisit}) a library no longer loads the library's
compile-time information (import and visit dependencies and import and
visit code).

When a library is invoked due to a run-time dependency of another
library or a top-level program on the library, the library is now
``revisited'' (as if via \scheme{revisit}) rather than ``loaded''
(as if via \scheme{load}).
As a result, the compile-time information is not loaded, which can result
in substantial reductions in both library invocation time and memory
footprint.

If a library is revisited, either explicitly or as the result of run-time
dependency, a subsequent import of the library causes it to be
``visited'' (as if via \scheme{visit}) if the same object file can be
found at the same path and the visit code has not been stripped.
The compile-time code can alternatively be loaded explicitly from the same or a
different file via a direct call to \scheme{visit}.

While this change is mostly transparent (ignoring the reduced invocation
time and memory footprint), it is an \emph{incompatible change} in the
sense that the system potentially reads the file twice and can run
code that is marked using \scheme{eval-when} as both visit
and revisit code.

\subsection{Finding objects in the heap (9.1)}

Version 9.1 includes support for a new heap inspection tool that
allows a programmer to look for objects in the heap according to
arbitrary predicates.
The new procedure \scheme{make-object-finder} takes a predicate \var{pred} and two optional
arguments: a starting point \var{x} and a maximum generation \var{g}.
The starting point defaults to the value of the procedure \scheme{oblist},
and the maximum generation defaults to the value of the parameter
\scheme{collect-maximum-generation}.
\scheme{make-object-finder} returns an object finder \var{p} that can be used to
search for objects satisfying \var{pred} within the starting-point object \var{x}.
Immediate objects and objects in generations older than \var{g} are treated
as leaves.
\var{p} is a procedure accepting no arguments.
If an object \var{y} satisfying \var{pred} can be found starting with \var{x},
\var{p} returns a list whose first element is \var{y} and whose remaining
elements represent the path of objects from \var{x} to \var{y}, listed
in reverse order.
\var{p} can be invoked multiple times to find additional objects satisfying
the predicate, if any.
\var{p} returns \scheme{#f} if no more objects matching the predicate
can be found.

\var{p} maintains internal state recording where it has been so that it
can restart at the point of the last found object and not return
the same object twice.
The state can be several times the size of the starting-point object
\var{x} and all that is reachable from \var{x}.

The interactive inspector provides a convenient interface to the object
finder in the form of \scheme{find} and \scheme{find-next} commands.
The \scheme{find} command evaluates its first argument, which should
evaluate to the desired predicate, and treats its second argument, if
present, as the maximum generation, overriding the default.
The starting point \var{x} is the object upon which the
inspector is currently focused.
If an object is found, the inspector's new focus is the found object,
the parent focus (obtainable via the \scheme{up} command) is the first
element in the (reversed) path, the parent's parent is the next element,
and so on up to \var{x}.
The \scheme{find-next} command repeats the last find, as if by an explicit
invocation of the same object finder.

Relocation tables for static code objects are discarded by default, which
prevents object finders from providing accurate results when static code
objects are involved.
That is, they will not find any objects pointed to directly from a code
object that has been promoted to the static generation.
If this is a problem, the command-line argument
\scheme{--retain-static-relocation} can be used to prevent the relocation
tables from being discarded.

\subsection{Object counts (9.1)}

The new procedure \scheme{object-counts} can be used to determine,
for each type of object, the number and size in bytes of objects of
that type in each generation.
Its return value has the following structure:

\schemedisplay
((\var{type} (\var{generation} \var{count} . \var{bytes}) \dots) \dots)
\endschemedisplay

\var{type} is either the name of a primitive type, represented as a
symbol, e.g., \scheme{pair}, or a record-type descriptor (rtd).
\var{generation} is a nonnegative fixnum between 0 and the value
of \scheme{(collect-maximum-generation)}, inclusive, or the symbol
\scheme{static} representing the static generation.
\var{count} and \var{bytes} are nonnegative fixnums.

Object counts are accurate for a generation $n$ immediately after
a collection of generation $n$ or higher if enabled during that
collection.
Object counts are enabled by setting the parameter
\scheme{enable-object-counts} to \scheme{#t}.
The command-line option \scheme{--enable-object-counts} can be used to
set this parameter to \scheme{#t} on startup.
Object counts are not enabled by default since it adds overhead to
garbage collection.

To make the information more useful in the presence of ftype pointers,
the ftype descriptors produced by \scheme{define-ftype} for each
defined ftype now carry the name of the ftype rather than a generic
name like \scheme{ftd-struct}.
(Ftype descriptors are subtypes of record-type descriptors and can appear
as types in the \scheme{object-counts} return value.)

\subsection{Native-eol style is now none (9.1)}

To simplify interaction with tools that naively expose multiple-character
end-of-line sequences such as CRLF as separate characters to the user, the
native end-of-line style (\scheme{native-eol-style}) is now \scheme{none}
on all machine types.
This is an \emph{incompatible change}.

\subsection{Library-requirements options (9.1)}

In previous releases, the \scheme{library-requirements} procedure
returns a list of all libraries required by the specified library,
whether they are needed when the specified library is imported,
visited, or invoked.
While this remains the default behavior, \scheme{library-requirements}
now takes an optional ``options'' argument.
This must be a library-requirements-options enumerations set, i.e., the
value of a \scheme{library-requirements-options} form with some subset of
the options \scheme{import}, \scheme{visit@visit}, \scheme{invoke@visit},
and \scheme{invoke}.  \scheme{import} includes the libraries
that must be imported when the specified library is imported;
\scheme{visit@visit} includes the libraries that must be visited when
the specified library is visited; \scheme{invoke@visit} includes the libraries
that must be invoked when the specified library is visited; and
\scheme{invoke} includes the libraries that must be invoked when
the specified library is invoked.
The default behavior is obtained by supplying a enumeration set containing all
of these options.

\subsection{Nested object size and composition (9.1)}

Two new procedures, \scheme{compute-size} and
\scheme{compute-composition}, can be used to determine the
size and make-up of nested objects with the heap.

Both take an object and an optional generation.
The generation must be a fixnum between 0 and the value of
\scheme{(collect-maximum-generation)}, inclusive, or the symbol static.
It defaults to the value of \scheme{(collect-maximum-generation)}.

\scheme{compute-size} returns the number of bytes occupied by the object
and everything to which it points, ignoring objects in generations older
than the specified generation.

\scheme{compute-composition} returns an association list giving the
number and number of bytes of each type of object that the specified
object is constructed from, ignoring objects in generations older than
the specified generation.  The association list maps type names (e.g.,
pair and flonum) or record-type descriptors to a pair of fixnums
giving the count and bytes.
Types with zero counts are not included in the list.

A surprising number of objects effectively point indirectly to a large
percentage of all objects in the heap due to the attachment of top-level
environment bindings to symbols, but the generation argument can be used
in combination with explicit calls to collect (with automatic collections
disabled) to measure precisely how much space is allocated to freshly
allocated structures.

When used directly from the REPL with no other threads running,
\scheme{(compute-size (oblist) 'static)} effectively gives the size of
the entire heap, and \scheme{(compute-composition (oblist) 'static)}
effectively gives the composition of the entire heap.

The inspector makes the aggregate size of an object similarly available
through the \scheme{size} inspector-object message and the corresponding
\scheme{size} interactive-inspector command, with the twist that it
does not include objects whose sizes were previously requested in the
same session, making it possible to see the effectively smaller sizes
of what the programmer perceives to be substructures in shared and
cyclic structures.

These procedures potentially allocate a large amount of memory and
so should be used only when the information returned by the
procedure \scheme{object-counts} (see preceding entry) does not suffice.

Relocation tables for static code objects are discarded by default,
which prevents these procedures from providing accurate results when
static code objects are involved.
That is, they will not find any objects pointed to directly from a code
object that has been promoted to the static generation.
If accurate sizes and compositions for static code objects are
required, the command-line argument \scheme{--retain-static-relocation}
can be used to prevent the relocation tables from being discarded.

\subsection{Showing expander and optimizer output (9.1)}

When the parameter \scheme{expand-output} is set to a textual output
port, the output of the expander is printed to the port as a side effect
of running \scheme{compile}, \scheme{interpret}, or any of the file
compiling primitives, e.g., \scheme{compile-file} or
\scheme{compile-library}.
Similarly, when the parameter \scheme{expand/optimize-output} is set to a
textual output port, the output of the source optimizer is printed.

\subsection{Undefined-variable warnings (9.1)}

When \scheme{undefined-variable-warnings} is set to \scheme{#t}, the
compiler issues a warning message whenever it cannot determine that
a variable bound by \scheme{letrec}, \scheme{letrec*}, or an internal
definition will not be referenced before it is defined.
The default value is \scheme{#f}.

Regardless of the setting of this parameter, the compiler inserts code
to check for the error, except at optimize level 3.
The check is fairly inexpensive and does not typically inhibit inlining
or other optimizations.
In code that must be carefully tuned, however, it is sometimes useful
to reorder bindings or make other changes to eliminate the checks.
Enabling this warning can facilitate this process.

The checks are also visible in the output of \scheme{expand/optimize}.

\subsection{Detecting accidental use of generative record types (9.1)}

When the new boolean parameter \scheme{require-nongenerative-clause}
is set to \scheme{#t}, a \scheme{define-record-type} without a
\scheme{nongenerative} clause is treated as a syntax error.
This allows the programmer to detect accidental use of generative
record types.
Generative record types are rarely useful and are less efficient
than nongenerative types, since generative record types require the
construction of a record-type-descriptor each time a
\scheme{define-record-type} form is evaluated rather than once,
at compile time.
To support the rare need for a generative record type while still
allowing accidental generativity to be detected,
\scheme{define-record-type} has been extended to allow a generative
record type to be explicitly declared with a \scheme{nongenerative}
clause with \scheme{#f} for the uid, i.e., \scheme{(nongenerative #f)}.

\subsection{Improved support for cross compilation (9.1)}

Cross-compilation support has been improved in two ways: (1) it is
now possible to cross-compile a library and import it later in a
separate process for cross-compilation of dependent libraries, and
(2) the code produced for the target machine when cross compiling is no
longer less efficient than code produced natively on the target
machine.

\subsection{Linux ARMv6 (32-bit) support (9.1)}

Support for running {\ChezScheme} on ARMv6 processors running Linux
has been added, with machine type arm32le (32-bit nonthreaded).
C~code intended to be linked with these versions of the system
should be compiled using the GNU C~compiler's \scheme{-m32} option.

\subsection{Source information in ftype ref/set! error messages (9.0)}

When available at compile time, source information is now included
in run-time error messages produced when \scheme{ftype-&ref},
\scheme{ftype-ref}, \scheme{ftype-set!}, and the locked ftype
operations are handed invalid inputs, e.g., ftype pointers of some
unexpected type, RHS values of some unexpected type, or improper
indices.

\subsection{\protect\scheme{compile-to-port} top-level-program dependencies (9.0)}

When passed a single \scheme{top-level-program} form,
\scheme{compile-to-port} now returns a list of the libraries the
top-level program requires at run time, as with \scheme{compile-program}.
Otherwise, the return value is unspecified.

\subsection{Better feedback for record-type mismatches (9.0)}

When \scheme{make-record-type} or \scheme{make-record-type-descriptor}
detect an incompatibility between two record types with the same
UID, the resulting error messages provide more information to
describe the mismatch, i.e., whether the parent, fields, flags, or
mutability differ.

\subsection{\protect\scheme{enable-cross-library-optimization} parameter (9.0)}

When a library is compiled, information is stored with the object
code to enable propagation of constants and inlining of procedures
defined in the library into dependent libraries.
The new parameter \scheme{enable-cross-library-optimization}, whose
value defaults to \scheme{#t}, can be set to \scheme{#f} to prevent
this information from being stored and disable the corresponding
optimizations.
This might be done to reduce the size of the object files or to
reduce the potential for exposure of near-source information via
the object file.

\subsection{Stripping object files (9.0)}

The new procedure \scheme{strip-fasl-file} allows the removal of
source information of various sorts from a compiled object (fasl) file
produced by \scheme{compile-file} or one of the other file compiling
procedures.
It also allows removal of library visit code, i.e., the code
required to compile (but not run) dependent libraries.

\scheme{strip-fasl-file} accepts three arguments: an input pathname,
and output pathname, and a fasl-strip-options enumeration set,
created by \scheme{fasl-strip-options} with zero or more of the
following options.

\begin{description}
\item[\scheme{inspector-source}:]
Strip inspector source information.

\item[\scheme{source-annotations}:]
Strip source annotations.

\item[\scheme{profile-source}:]
Strip source file and character position information from profiled
code objects.

\item[\scheme{library-visit-code}:]
This strips library visit code from compiled libraries.
\end{description}

\subsection{Ftype array bound of zero (9.0)}

The bound of an ftype array can now be zero and, when zero, is
treated as unbounded in the sense that no run-time upper-bound
checks are performed for accesses to the array.
This simplifies the creation of ftype arrays whose actual bounds
are determined dynamically.

\subsection{\protect\scheme{compile-profile} no longer implies \protect\scheme{generate-inspector-information} (9.0)}

In previous releases, profile and inspector source information was
gathered and stored together so that compiling with profiling enabled
required that inspector information also be stored with each code object.
This is no longer the case.

\subsection{\protect\scheme{case} now uses \protect\scheme{member} (9.0)}

\scheme{case} now uses \scheme{member} rather than \scheme{memv} for key
comparisons, a generalization that allows \scheme{case} to be used for
strings, lists, vectors, etc., rather than just atomic values.
This adds no overhead when keys are comparable with \scheme{memv},
since the compiler converts calls to \scheme{member} into calls to
\scheme{memv} (or \scheme{memq}, or even individual inline pointer
comparisons) when it can determine the more expensive test is not
required.

The \scheme{case} syntax exported by the \scheme{(rnrs)} and
\scheme{(rnrs base)} libraries still uses \scheme{memv} for
compatibility with the R6RS standard.

\subsection{\protect\scheme{write} and \protect\scheme{display} and foreign addresses (9.0)}

The \scheme{write} and \scheme{display} procedures now recognize
foreign addresses that happen to look like Scheme objects and print
them as \scheme{#<foreign>}; previously, \scheme{write} and
\scheme{display} would attempt to treat the addresses as Scheme
objects, typically leading to invalid memory references.
Some foreign addresses are indistinguishable from fixnums and
still print as fixnums.

\subsection{Profile-directed optimization (9.0)}

Compiled code can be instrumented to gather two kinds of
execution counts, source-level and block-level, via different settings
of the \scheme{compile-profile} parameter.
When \scheme{compile-profile} is set to the symbol \scheme{source}
at compile time, source execution counts are gathered by the generated
code, and when \scheme{compile-profile} is set to \scheme{block},
block execution counts are gathered.
Setting it to \scheme{#f} (the default) disables instrumentation.

Source counts are identical to the source counts gathered by generated
code in previous releases when compiled with
\scheme{compile-profile} set to \scheme{#t}, and \scheme{#t}
can be still be used in place of \scheme{source} for backward
compatibility.
Source counts can be viewed by the programmer at the end of the run
of the generated code via \scheme{profile-dump-list} and
\scheme{profile-dump-html}.

Block counts are per \emph{basic block}.
Basic blocks are individual sequences of straight-line code and are
the building blocks of the machine code generated by the compiler.
Counting the number of times a block is executed is thus equivalent
to counting the number of times the instructions within it are
executed.

There is no mechanism for the programmer to view block counts, but
both block counts and source counts can now be saved after a sample
run of the generated code for use in guiding various optimizations
during a subsequent compilation of the same code.

The source counts can be used by ``profile-aware macros,'' i.e.,
macros whose expansion is guided by profiling information.
A profile-aware macro can use profile information to optimize
the code it produces.
For example, a macro defining an abstract datatype might choose
representations and algorithms based on the frequencies
of its operations.
Similarly, a macro, like \scheme{case}, that performs a set of
disjoint tests might choose to order those tests based on which are
most likely to succeed.
Indeed, the built-in \scheme{case} now does just that.
A new syntactic form, \scheme{exclusive-cond}, abstracts a common
use case for profile-aware macros.

The block counts are used to guide certain low-level optimizations,
such as block ordering and register allocation.

The procedure \scheme{profile-dump-data} writes to a specified file
the profile data collected during the run of a program compiled
with \scheme{compile-profile} set to either \scheme{source} or
\scheme{block}.
It is similar to \scheme{profile-dump-list} or \scheme{profile-dump-html}
but stores the profile data in a machine readable form.

The procedure \scheme{profile-load-data} loads one or more files
previously created by \scheme{profile-dump-data} into an internal
database.

The database associates \emph{weights} with source locations or
blocks, where a weight is a flonum representing the ratio of the
location's count versus the maximum count.
When multiple profile data sets are loaded, the weights for each
location are averaged across the data sets.

The procedure \scheme{profile-query-weight} accepts a source object
and returns the weight associated with the location identified by
the source object, or \scheme{#f} if no weight is associated with
the location.
This procedure is intended to be used by a profile-aware macro on
pieces of its input to optimize code based on profile data previously
stored by \scheme{profile-dump-data} and loaded by
\scheme{profile-load-data}.

The procedure \scheme{profile-clear-data} clears the database.

The new \scheme{exclusive-cond} syntax is similar to \scheme{cond}
except it assumes the tests performed by the clauses are disjoint
and reorders them based on available profiling data.
Because the tests might be reordered, the order in which side effects
of the test expressions occur is undefined.
The built-in \scheme{case} form is implemented in terms of
\scheme{exclusive-cond}.

\subsection{New \protect\scheme{ssize_t} foreign type (9.0)}

A new foreign type, \scheme{ssize_t}, is now supported.
It is the signed analogue of \scheme{size_t}.

\subsection{Guardian representatives (9.0)}

When \scheme{make-guardian} is passed a second, \emph{representative},
argument, the representative is returned from the guardian in place
of the guarded object when the guarded object is no longer accessible.

\subsection{Library reloading on dependency change (9.0)}

A library initially imported from an object file is now reimported from
source when a dependency (another library or include file) has changed
since the library was compiled.

\subsection{Expression-editor filename completion (8.9.5)}

The expression editor now performs filename- rather than
command-completion within string constants.
It looks only at the current line to determine whether the cursor is
within a string constant; this can lead to the wrong kind of command
completion for strings that cross line boundaries.

\subsection{New lock mechanisms and elimination of old lock mechanism (8.9.5)}

The built in ftype \scheme{ftype-lock} has been eliminated along
with the corresponding procedures, \scheme{acquire-lock},
\scheme{release-lock}, and \scheme{initialize-lock}.
This is an incompatible change, although defining
\scheme{ftype-lock} and the associated procedures is straightforward
using the forms described below.

The functionality has been replaced and generalized by four new syntactic
forms that operate on lock fields wherever they appear within a foreign
type:

\schemedisplay
(ftype-init-lock! \var{T} (\var{a} ...) \var{e})
(ftype-lock! \var{T} (\var{a} ...) \var{e})
(ftype-spin-lock! \var{T} (\var{a} ...) \var{e})
(ftype-unlock! \var{T} (\var{a} ...) \var{e})
\endschemedisplay

The access chain \scheme{\var{a} \dots} must specify a word-size
integer represented using the native endianness, i.e., a \scheme{uptr}
or \scheme{iptr}.
It is a syntax violation when this is not the case.

For each of the forms, the expression \var{e} is evaluated first
and must evaluate to a ftype pointer \var{p} of type \var{T}.

\scheme{ftype-init-lock!} initializes the specified field of the foreign
object to which \var{p} points, puts the field into the unlocked state,
and returns an unspecified value.

If the field is in the unlocked state, \scheme{ftype-lock!} puts it
into the locked state and returns \scheme{#t}.
If the field is already in the locked state, \scheme{ftype-lock!}
returns \scheme{#f}.

\scheme{ftype-spin-lock!} loops until the lock is in the unlocked
state, then puts it into the locked state and returns an unspecified
value.
\emph{This operation will never return if no other thread or process
unlocks the field, causing interrupts and requests for collection to
be ignored.}

Finally, \scheme{ftype-unlock} puts the field into the unlocked state
(regardless of the current state) and returns an unspecified value.

An additional pair of syntactic forms can be used when just an
atomic increment or decrement is required:

\schemedisplay
(ftype-locked-incr! \var{T} (\var{a} ...) \var{e})
(ftype-locked-decr! \var{T} (\var{a} ...) \var{e})
\endschemedisplay

As for the first set of forms, the access chain \scheme{\var{a} \dots}
must specify a word-size integer represented using the native endianness.

\subsection{\protect\scheme{ftype-pointer-null?}, \protect\scheme{ftype-pointer=?} (8.9.5)}

The new procedure \scheme{ftype-pointer-null?} can be used to compare the
address of its single argument, which must be an ftype pointer, against 0.
It returns \scheme{#t} if the address is 0 and \scheme{#f} otherwise.
Similarly, \scheme{ftype-pointer=?} can be used to compare the
addresses of two ftype-pointer arguments.
It returns \scheme{#t} if the address are the same and \scheme{#f}
otherwise.

These are potentially more efficient than extracting ftype-pointer
addresses first, which might result in bignum allocation for addresses
outside the fixnum range,
although the compiler also now
tries to avoid allocation when the result of a call to
\scheme{ftype-pointer-address} is directly compared with 0 or with the
result of another call to \scheme{ftype-pointer-address}, as described
in Section~\ref{ftpaopt}.

\subsection{\protect\scheme{gensym}'s new optional unique-name argument (8.9.5)}

\scheme{gensym} now accepts a second optional argument, the unique
name to use.
It must be a string and should not be used by any other gensym intended
to be distinct from the new gensym.

\subsection{GC times now maintained with finer granularity (8.9.5)}

In previous releases, collection times as reported by \scheme{statistics}
or printed by \scheme{display-statistics} were gathered internally
with millisecond granularity at each collection, possibly leading to
significant inaccuracies over the course of many collections.
They are now maintained using high-resolution timers with generally
much better accuracy.

\subsection{New time types for tracking collection times (8.9.5)}

New time types \scheme{time-collector-cpu} and \scheme{time-collector-real}
have been added.
When \scheme{current-time} is passed one of these types, a time
object of the specified type is returned and represents the time
(cpu or real) spent during collection.

Previously, this information was available only via the
\scheme{statistics} or \scheme{display-statistics} procedures, and then
with lower precision.

\subsection{New storage-management introspection procedures (8.9.5)}

Three new storage-management introspection procedures have been
added:

\schemedisplay
(collections)
(initial-bytes-allocated)
(bytes-deallocated)
\endschemedisplay

\scheme{collections} returns the number of collections performed so
far by the current Scheme process.

\scheme{initial-bytes-allocated} returns the number of bytes
allocated after loading the boot files and before running any
non-boot user code.

\scheme{bytes-deallocated} returns the total number of bytes
deallocated by the collector.

Previously, this information was available only via the
\scheme{statistics} or \scheme{display-statistics}
procedures.

\subsection{New time-object manipulation procedures (8.9.5)}

Three new procedures for performing arithmetic on time objects have
been added, per SRFI~19:

\schemedisplay
(time-difference \var{t1} \var{t2}) ;=> \var{t3}
(add-duration \var{t1} \var{t2}) ;=> \var{t3}
(subtract-duration \var{t1} \var{t2}) ;=> \var{t3}
\endschemedisplay

\scheme{time-difference} takes two time objects \var{t1} and \var{t2},
which must have the same time type, and returns the result of subtracting
\var{t2} from \var{t1}, represented as a new time object with type
\scheme{time-duration}.
\scheme{add-duration} adds time object \var{t2}, which must be of type
\scheme{time-duration}, to time object \var{t1}, producing a new time object
\var{t3} with the same type as \var{t1}.
\scheme{subtract-duration} subtracts time object \var{t2} which must be
of type \scheme{time-duration}, from time object \var{t1}, producing a new
time object \var{t3} with the same type as \var{t1}.

SRFI~19 also names destructive versions of these operators:

\schemedisplay
(time-difference! \var{t1} \var{t2}) ;=> \var{t3}
(add-duration! \var{t1} \var{t2}) ;=> \var{t3}
(subtract-duration! \var{t1} \var{t2}) ;=> \var{t3}
\endschemedisplay

These are available as well in {\ChezScheme} but are actually
nondestructive, i.e., entirely equivalent to the nondestructive
versions.

\subsection{Better reporting of profile counts (8.9.4, 8.9.5)}

The compiler now collects and reports profile counts for every
source expression that is not determined to be dead either at
compile time or by the time the profile information is obtained via
\scheme{profile-dump-list} or \scheme{profile-dump-html}.
Previously, the compiler suppressed profile counts for constants and
variable references in contexts where the information was likely (though
not guaranteed) to be redundant, and it dropped profile counts for some
forms that were optimized away, such as inlined calls, folded calls,
or useless code.
Furthermore, profile counts now uniformly represent the number of times
a source expression's evaluation was started, which was not always the
case before.

A small related enhancement has been made in the HTML output produced
by \scheme{profile-dump-html}.
Hovering over a source expression now shows, in addition to the count,
the starting position (line number and character) of the source expression
to which the count belongs.
This is useful for identifying when a source expression does not have its
own count but instead inherits the count (and color) from an enclosing
expression.

\subsection{Virtual registers (8.9.4)}

A limited set of \emph{virtual registers} is now supported by the compiler
for use by programs that require high-speed, global, and mutable storage
locations.
Referencing or assigning a virtual register is potentially faster and
never slower than accessing an assignable local or global variable,
and the code sequences for doing so are generally smaller.
Assignment is potentially significantly faster because there is no need
to track pointers from the virtual registers to young objects, as there
is for variable locations that might reside in older generations.
On threaded versions of the system, virtual registers are ``per thread''
and thus serve as thread-local storage in a manner that is less expensive
than thread parameters.

The interface consists of three procedures:

\scheme{(virtual-register-count)} returns the number of virtual registers.
As of this writing, the count is set at 16.  This number is fixed, i.e.,
cannot be changed except by recompiling {\ChezScheme} from source.

\scheme{(set-virtual-register! \var{k} \var{x})} stores \var{x} in virtual
register \var{k}.
\var{k} must be a fixnum between 0 (inclusive) and the value of
\scheme{(virtual-register-count)} (exclusive).

\scheme{(virtual-register \var{k})} returns the value most recently
stored in virtual register \var{k} (on the current thread, in threaded
versions of the system).

To get the fastest possible speed out of the latter two procedures,
\var{k} should be a constant embedded right in the call
(or propagatable via optimization to the call).
To avoid putting these constants in the source code, programmers should
consider using identifier macros to give names to virtual registers, e.g.:

\schemedisplay
(define-syntax foo
  (identifier-syntax
    [id (virtual-register 0)]
    [(set! id e) (set-virtual-register! 0 e)]))
(set! foo 'hello)
foo ;=> hello
\endschemedisplay

Virtual-registers must be treated as an application-level resource, i.e.,
libraries intended to be used by multiple applications should generally
not use virtual registers to avoid conflicts with the applications use of
the registers.

\subsection{24-, 40-, 48-, and 56-bit integer values (8.9.3)}

Support for storing and extracting 24-, 40-, 48-, and 56-bit integers 
to and from records, bytevectors, and foreign types (ftypes) has been
added.
For records and ftypes, this is accomplished by declaring a field
to be of type
\scheme{integer-24}, \scheme{unsigned-24},
\scheme{integer-40}, \scheme{unsigned-40},
\scheme{integer-48}, \scheme{unsigned-48},
\scheme{integer-56}, or \scheme{unsigned-56}.
For bytevectors, this is accomplished via the following new
primitives:

\schemedisplay
bytevector-24-ref
bytevector-24-set!
bytevector-40-ref
bytevector-40-set!
bytevector-48-ref
bytevector-48-set!
bytevector-56-ref
bytevector-56-set!
\endschemedisplay

Similarly, support has been added for sending and receiving
24-, 40-, 48-, and 56-bit integers to and from foreign code via
\scheme{foreign-procedure} and \scheme{foreign-callable}.
Arguments and return values of type \scheme{integer-24} and
\scheme{unsigned-24} are passed as 32-bit quantities, while
those of type \scheme{integer-40}, \scheme{unsigned-40},
\scheme{integer-48}, \scheme{unsigned-48}, \scheme{integer-56},
and \scheme{unsigned-56} are passed as 64-bit quantities.

For unpacked ftypes, a 48-bit (6-byte) quantity is aligned
on an even two-byte boundary, while a
24-bit (3-byte), 40-bit (5-byte), or 56-bit (7-byte) quantity
is aligned on an arbitrary byte boundary.

\subsection{New \protect\scheme{pariah} expression (8.9.3)}

A \scheme{pariah} expression:

\schemedisplay
(pariah \var{expr} \var{expr} \dots)
\endschemedisplay

is syntactically similar and semantically equivalent to a begin
expression but tells the compiler that the expressions within are
relatively unlikely to be executed.
This information is currently used by the compiler for prioritizing
allocation of registers to variables and for putting pariah code
out-of-line in an attempt to reduce instruction cache misses for the
remaining code.

A \scheme{pariah} form is generally most usefully wrapped around the
consequent or alternative of an \scheme{if} expression to identify which
is the less likely path.

The compiler implicitly treats as pariah code any code that leads
up to an unconditional call to \scheme{raise}, \scheme{error},
\scheme{errorf}, \scheme{assertion-violation}, etc., so it is not
necessary to wrap a \scheme{pariah} around such a call.

At some point, there will likely be an option for gathering similar
information automatically via profiling.
In the meantime, we are interested in feedback about whether the
mechanism is beneficial and whether the benefit of using the
\scheme{pariah} form outweighs the programming overhead.

\subsection{Improved automatic library recompilation (8.9.2)}

Local imports within a library now trigger automatic recompilation
of the library when the imported library has been recompiled or needs
to be recompiled, in the same manner as imports listed directly in the
importing library's \scheme{library} form.
Changes in include files also trigger automatic recompilation.

(Automatic recompilation of a library is enabled when an import of
the library, e.g., in another library or in a top-level program, is
compiled and the parameter \scheme{compile-imported-libraries} is set
to a true value.)

\subsection{Redundant profile information (8.9.2)}

Profiling information is no longer produced for constants and variable
references where the information is likely to be redundant.
It is still produced in contexts where the counts are likely to differ
from those of the enclosing form, e.g., where a constant or variable
reference occurs in the consequent or alternative of an \scheme{if}
expression.
This change brings the profiling information largely in sync with
Version~8.4.1 and earlier, though Version~8.9.2 retains source information
in a few cases where it is inappropriately discarded by Version~8.4.1's
compiler, and Version~8.9.2 discards source information in a few cases
where the code has been optimized away.

\subsection{New \protect\scheme{compile-to-port} procedure (8.9.2)}

The procedure \scheme{compile-to-port} is like \scheme{compile-port}
but, instead of taking an input port from which it reads expressions
to be compiled, takes a list of expressions to be compiled.
As with \scheme{compile-port}, the second argument must be a binary
output port.

\subsection{Debug levels (8.9.1)}

Newly introduced debug levels control the amount of debugging support
embedded in the code generated by the compiler.
The current debug level is controlled by the parameter
\scheme{debug-level} and must be set when the compiler is run to have
any effect on the generated code.
Valid debug levels are~0, 1, 2, and~3, and the default is~1.
At present, the only difference between debug levels is whether calls to
certain error-producing routines, like \scheme{error}, whether explicit
or as the result of an implicit run-time check (such as the pair check
in \scheme{car}), are treated as tail calls even when not in tail position.
At debug levels 0 and 1, they are treated as tail calls, and at debug
levels 2 and 3, they are treated as nontail calls.
Treating them as tail calls is more efficient, but treating them as
nontail calls leaves more information on the stack, which affects what
can be shown by the inspector.

For example, assume \scheme{f} is defined as follows:

\schemedisplay
(define f
  (lambda (x)
    (unless (pair? x) (error #f "oops"))
    (car x)))
\endschemedisplay

and is called with a non-pair argument, e.g.:

\schemedisplay
(f 3)
\endschemedisplay

If the debug level is 2 or more at the time the definition is compiled,
the call to \scheme{f} will still be on the stack when the exception
is raised by \scheme{error} and will thus be visible to the inspector:

\schemedisplay
> (f 3)
Exception: oops
Type (debug) to enter the debugger.
> (debug)
debug> i
#<continuation in f>                                              : sf
  0: #<continuation in f>
  1: #<system continuation in new-cafe>
#<continuation in f>                                              : s
  continuation:          #<system continuation in new-cafe>
  procedure code:        (lambda (x) (if (...) ...) (car x))
  call code:             (error #f "oops")
  frame and free variables:
  0. x:                  3
\endschemedisplay

On the other hand, if the debug level is 1 (the default) or 0 at the
time the definition of \scheme{f} is compiled, the call to \scheme{f}
will no longer be on the stack:

\schemedisplay
> (f 3)
Exception: oops
Type (debug) to enter the debugger.
> (debug)
debug> i
#<system continuation in new-cafe>                                : sf
  1: #<system continuation in new-cafe>
\endschemedisplay

\subsection{Cost centers (8.9.1)}

Cost centers are used to track the bytes allocated, instructions executed,
and/or cpu time elapsed while evaluating selected sections of code.
Cost centers are created via the procedure \scheme{make-cost-center}, and
costs are tracked via the procedure \scheme{with-cost-center}.

Allocation and instruction counts are tracked only for code instrumented
for that purpose.
This instrumentation is controlled by the \scheme{generate-allocation-counts}
and \scheme{generate-instruction-counts} parameters.
Instrumentation is disabled by default.
Built in procedures are not instrumented, nor is interpreted code or
non-Scheme code.
Elapsed time is tracked only when the optional \scheme{timed?} argument to
\scheme{with-cost-center} is provided and is not false.

The \scheme{with-cost-center} procedure accurately tracks costs, subject
to the caveats above, even when reentered with the same cost center, used
simultaneously in multiple threads, and exited or reentered one or more
times via continuation invocation.

\textbf{thread parameter:} \scheme{generate-allocation-counts}

When this parameter has a true value, the compiler inserts a short sequence of
instructions at each allocation point in generated code to track the amount of
allocation that occurs.
This parameter is initially false.

\textbf{thread parameter:} \scheme{generate-instruction-counts}

When this parameter has a true value, the compiler inserts a short
sequence of instructions in each block of generated code to track the
number of instructions executed by that block.
This parameter is initially false.

\textbf{procedure:} \scheme{(make-cost-center)}

Creates a new \scheme{cost-center} object with all of its recorded costs
set to zero.

\textbf{procedure:} \scheme{(cost-center? \var{obj})}

Returns \scheme{#t} if \var{obj} is a \scheme{cost-center} object, otherwise
returns \scheme{#f}.

\textbf{procedure:} \scheme{(with-cost-center \var{cost-center} \var{thunk})}\\
\textbf{procedure:} \scheme{(with-cost-center \var{timed?} \var{cost-center} \var{thunk})}

This procedure invokes \var{thunk} without arguments and returns its
values.
It also tracks, dynamically, the bytes allocated, instructions executed,
and cpu time elapsed while evaluating the invocation of \var{thunk} and
adds the tracked costs to the cost center's running record of these costs.

Allocation counts are tracked only for code compiled with the parameter
\scheme{generate-allocation-counts} set to true, and
instruction counts are tracked only for code compiled with
\scheme{generate-instruction-counts} set to true.
Cpu time is tracked only if \var{timed?} is provided and not false and
includes cpu time spent in instrumented, uninstrumented, and non-Scheme
code.

\textbf{procedure:} \scheme{(cost-center-instruction-count \var{cost-center})}

This procedure returns instructions executed recorded by
\var{cost-center}.

\textbf{procedure:} \scheme{(cost-center-allocation-count \var{cost-center})}

This procedure returns the bytes allocated recorded by \var{cost-center}.

\textbf{procedure:} \scheme{(cost-center-time \var{cost-center})}

This procedure returns the cpu time recorded by \var{cost-center}.

\textbf{procedure:} \scheme{(reset-cost-center! \var{cost-center})}

This procedure resets the costs recorded by \var{cost-center} to zero.

\subsection{Experimental access to hardware performance counters (8.9.1)}

Two system primitives, \scheme{#%$read-time-stamp-counter} and
\scheme{#%$read-performance-monitoring-counter}, provide access to the
x86 and x86\_64 hardware time-stamp counter register and to the
model-specific performance monitoring registers.

These primitives rely on instructions that might be restricted to run only in
kernel mode, depending on kernel configuration.
The performance monitoring counters must also be configured to enable
monitoring and to specify which event to monitor.
This can be configured only by instructions executed in kernel mode.

\textbf{procedure:} \scheme{(#%$read-time-stamp-counter)}

This procedure returns the current value of the time-stamp counter for
the processor core executing this code.
A general protection fault, which manifests as an invalid memory
reference exception, results if this operation is not permitted by
the operating system.

Since multiple processes might run on the same core between reads of
the time-stamp counter, the counter does not necessarily reflect time
spent only in the current process.
Also, on machines with multiple cores, the executing process might be
swapped to a different core with a different time-stamp counter.

\textbf{procedure:} \scheme{(#%$read-performance-monitoring-counter \var{counter})}

This procedure returns the current value of the model-specific
performance monitoring register specified by \var{counter}.
\var{counter} must be a fixnum and should specify a valid performance
monitoring register.
Allowable values depend on the processor model.
A general protection fault, which manifests as an invalid memory
reference exception, results if this operation is not permitted by
the operating system or if the specified counter does not exist.

In order to get meaningful results, the performance monitoring registers
must be enabled, and the event to be monitored must by configured by
the performance monitoring control register.
This configuration can be done only by code run in kernel mode.

Since multiple processes might run on the same core between reads of
a performance monitoring register, the register does not necessarily reflect
only the activities of the current process.
Also, on machines with multiple cores, the executing process might be
swapped to a different core with its own set of performance monitoring
registers and possibly a different configuration for those registers.

\subsection{New inspector functionality (8.9.1)}

Within the interactive inspector, closure and frame variables can now
be set by name, and the forward (f) and back (b) commands can now be
used to to move among the frames that comprise a continuation.

A new show-local (sl) command can be be used to look at just the local
variables of a stack frame.
This contrasts with the show (s) command, which shows the free variables
of the frame's closure as well.

Errors occurring during inspection, such as attempts to assign immutable
variables, are handled more smoothly than in previous versions.

\subsection{Fasl support for records with non-ptr fields (8.4.1)}

The fasl writer and reader now support records with non-ptr fields,
e.g., integer-32, wchar, etc., allowing constant record instances with
such fields to appear in source code (or be introduced as constants
by macros) into code to be compiled via \scheme{compile-file},
\scheme{compile-library}, \scheme{compile-program},
\scheme{compile-script}, or \scheme{compile-port}.
Ftype-pointer fields are not supported, since storing addresses
in fasl files does not generally make sense.

%-----------------------------------------------------------------------------
\section{Bug Fixes}\label{section:bugfixes}

\subsection{Boot files containing compiled library code fail to load}

Compiled library code may now appear within fasl objects loaded during
the boot process, provided that they are appended to the end of the base boot
file or appear within a later boot file.

\subsection{Misleading cyclic dependency error (9.5)}

The library system no longer reports a cyclic dependency error
during the second and subsequent attempts to visit or invoke a
library after the first attempt fails for some reason other than
an actual cyclic dependency.
The fix also allows a library to be visited or invoked successfully
on the second or subsequent attempt if the visit or invoke failed
for a transient reason, such as a missing or incorrect version in
an imported library.

\subsection{Incomplete handling of import specs within standalone export forms (9.5)}

A bug that limited the \scheme{(import \var{import-spec} \dots)} form within a
standalone \scheme{export} form to \scheme{(import \var{import-spec})} has been
fixed.

\subsection{Permission denied after deleting files or directories in Windows (9.5)}

In Windows, deleting a file or directory briefly leaves the file or
directory in a state where a subsequent create operation fails with
permission denied. This race condition is now mitigated.
[This bug applies to all versions up to 9.5 on Windows 7 and later.]

\subsection{Incorrect handling of offset in
\protect\scheme{date->time-utc} on Windows (9.5)}

A bug when \scheme{date->time-utc} is called on Windows with a
date-zone-offset smaller than the system's time-zone offset has been
fixed.
[This bug dated back to Version 9.5.]

\subsection{Compiler mishandling of fx /carry operations (9.5)}

A bug in the source optimizer that caused an internal compiler error when
folding certain calls to \scheme{fx+/carry}, \scheme{fx-/carry}, and
\scheme{fx*/carry} has been fixed.
[This bug dated back to Version 9.1.]

\subsection{Compiler mishandling of nested \protect\scheme{call-with-values} calls (9.5)}

A bug in that caused an internal compiler error when optimizing certain
nested calls to \scheme{call-with-values} has been fixed.
[This bug dated back to Version 8.9.1.]

\subsection{Incorrect expansion of \protect\scheme{define-values} of no values (9.5)}

A bug in the expansion of \scheme{define-values} that caused it to produce
a non-definition form when used to define no values has been fixed.
[This bug dated back to at least Version 8.4.]

\subsection{Optimizer dropping \protect\scheme{pariah} forms (9.5)}

A bug in the source optimizer that caused pariah forms to be ignored
has been fixed.
[This bug dated back to at least Version 9.3.1.]

\subsection{Invalid memory references involving complex numbers (9.5)} 

A bug on 64-bit platforms that occasionally caused invalid memory
references when operating on inexact complex numbers or the imaginary parts
of inexact complex numbers has been fixed.
[This bug dated back to Version 8.9.1.]

\subsection{Overflow detection for left-shift operations on fixnums (9.5)}

A bug that caused \scheme{fxsll}, \scheme{fxarithmetic-shift-left},
and \scheme{fxarithmetic-shift} to fail to detect overflow in certain
cases has been fixed.
[This bug dated back to Version 4.0.]

\subsection{Missing \protect\scheme{enum-set-indexer} argument check (9.5)}

A missing argument check that resulted in the procedure returned by \scheme{enum-set-indexer}
causing an invalid memory reference when passed a non-symbol argument has been fixed.
[This bug dated back to Version 7.5.]

\subsection{Storage for inaccessible mutexes and conditions is reclaimed (9.5)}

The C heap storage for inaccessible mutexes and conditions is now reclaimed.
[This bug dated back to Version 6.5.]

\subsection{Missing guardian entries when a thread exits (9.5)}

A bug that caused guardian entries for a thread to be lost when a
thread exits has been fixed.
[This bug dated back to Version 6.5.]

\subsection{Incorrect code for certain nested \protect\scheme{if} patterns (9.5)}

A bug in the source optimizer that produced incorrect code for certain
nested \scheme{if} patterns has been fixed.
For example, the code generated for the following expression:

\schemedisplay
(if (if (if (if (zero? (a)) #f #t) (begin (b) #t) #f)
        (c)
        #f)
    (x)
    (y))
\endschemedisplay

inappropriately evaluated the subexpression \scheme{(b)} when the
subexpression \scheme{(a)} evaluates to 0 and not when \scheme{(a)}
evaluates to 1.
[This bug dated back to Version 9.0.]

\subsection{Leaked or unexpected \protect\scheme{cpvalid-defer} form (9.5)}

A bug in the pass of the compiler that inserts valid checks for
\scheme{letrec} and \scheme{letrec*} bindings has been fixed.
The bug resulted in an internal compiler exception with a condition
message regarding a leaked or unexpected \scheme{cpvalid-defer} form.
[This bug dated back to Version 6.9c.]

\subsection{\protect\scheme{string->number} and reader numeric syntax issues (9.4)}

\scheme{string->number} and the reader previously treated all complex
numbers written in polar notation that Chez Scheme cannot represent
exactly as inexact, even with an explicit \scheme{#e} prefix.
For such numbers with the \scheme{#e} prefix, \scheme{string->number}
now returns \scheme{#f} and the reader now raises an exception with
condition type \scheme{&implementation-restriction}.
Both still return an inexact representation for such numbers written without
the \scheme{#e} prefix, even if R6RS requires an exact result, i.e.,
even if they have no decimal point, exponent, or mantissa width.

Ratios with an exponent, like \scheme{1/2e10}, are non-standard and
now cause cause the procedure \scheme{string->number} imported from
\scheme{(rnrs)} to return \scheme{#f}.
When the reader encounters a ratio followed by an exponent while in R6RS
mode (i.e., when reading a library or top-level program and not following
an \scheme{#!chezscheme}, or when following an explicit \scheme{#!r6rs}),
it raises an exception.

Positive or negative zero followed by a large exponent now properly
produces zero rather than an infinity, e.g., \scheme{0e3000} now produces
\scheme{0} rather than \scheme{+inf.0}.

A rounding bug converting some small ratios into floating point numbers,
when those numbers fall into the range of denormalized floats, has
been fixed.
This bug also affected the reading of and conversion of strings into
denormalized floating-point numbers.
[Some of these bugs dated back to Version 3.0.]

\subsection{\protect\scheme{date->time-utc} ignoring zone-offset field (9.4)}

\scheme{date->time-utc} has been fixed to properly take into account the
zone-offset field.
[This bug dated back to Version 8.0.]

\subsection{\protect\scheme{wchar} and \protect\scheme{wchar_t} record field types fail to inline in Windows (9.4)}

On Windows, the source optimizer has been fixed to handle \scheme{wchar} and
\scheme{wchar_t} record field types.

\subsection{path-related procedures cause invalid memory reference with non-string arguments in Windows (9.4)}

On Windows, the path-related procedures now raise an appropriate exception when the path argument is not a string.

\subsection{Mutex acquisition bug (9.4)}

A bug in the handling of mutexes has been fixed.
The bug typically presented as a spurious ``recursively locked'' exception.

\subsection{\protect\scheme{dynamic-wind} mistakenly enabling interrupts (9.3.3)}

A bug causing \scheme{dynamic-wind} to unconditionally enable
interrupts upon a nonlocal exit from the body thunk has been fixed.
Interrupts are now properly enabled only when the optional
\var{critical?} argument is supplied and is not false.
[This bug dated back to Version 6.9c.]

\subsection{Incorrect optimization of various primitives (9.3.1)}

Mistakes in our primitive database that caused the source optimizer
to treat \scheme{append}, \scheme{append!}, \scheme{list*},
\scheme{cons*}, and \scheme{record-type-parent} as always returning
true values have been fixed, along with mistakes that caused the
source optimizer to treat \scheme{null-environment},
\scheme{source-object-bfp}, \scheme{source-object-efp}, and
\scheme{source-object-sfd} as not requiring argument checks.
[This bug dated back to Version 6.0.]

\subsection{Increased allocation ceiling under 32-bit Windows (9.3.1)}

We have worked around a limitation in the number of distinct allocation
areas the Windows VirtualAlloc function permits to be allocated by
allocating fewer, larger chunks of memory, effectively increasing the
maximum size of the heap to the full amount permitted by the operating
system.

\subsection{Syntax errors for \protect\scheme{let} and \protect\scheme{let*} (9.2.1)}

The expander now handles \scheme{let} and \scheme{let*} in such a
way that certain syntax errors previously reported as syntax errors
in \scheme{lambda} are now reported properly as syntax errors in
\scheme{let} or \scheme{let*}.  This includes duplicate identifier
errors for \scheme{let} and errors involving internal definitions
for both \scheme{let} and \scheme{let*}.

\subsection{Dropped \protect\scheme{profile-dump-html} calls (9.0)}

A bug that caused effect-context calls to \scheme{profile-dump-html}
to be dropped at optimize-level 3 has been fixed.
[This bug dated back to Version 7.5.]

\subsection{Proper treatment of imported meta bindings (8.9.3)}

A deficiency in the handling of library dependencies that prevented meta
definitions exported in one library from being used reliably by a macro
defined in another library has been fixed.
Handling imported meta bindings involves tracking
visit-visit-requirements, which for a library \scheme{(A)} is the set of
libraries that must be visited (rather than invoked) when \scheme{(A)}
is visited.
An attempt to assign a meta variable imported from a library now results
in a syntax error.
[This bug dated back to Version 7.9.1.]

\subsection{Reexport of identifiers with properties (8.9.3)}

A bug that prevented an identifier given a property via
\scheme{define-property} from being exported from a library \scheme{(A)},
imported into and reexported from a second library \scheme{(B)}, and
imported from both \scheme{(A)} and \scheme{(B)} into and reexported
from a third library \scheme{(C)} has been fixed.
[This bug dated back to Version 8.1.]

\subsection{Cyclic record-type descriptors (8.4.1)}

The fasl (fast load) format used for compiled files now supports cyclic
record-type descriptors (RTDs), which are produced for recursive ftype
definitions.
Previously, compiling a file containing a recursive ftype definition
and subsequently loading the file resulted in corruption of the ftype
descriptor used to typecheck ftype pointers, potentially leading to
incorrect behavior or invalid memory references.
[This bug dated back to Version 8.2.]

\subsection{Invalid folding of record accesses (8.4.1)}

A bug that caused the optimizer to fold calls to record accessors applied
to a constant value of the wrong type, sometimes resulting in compile-time
invalid memory references or other compile-time errors, has been fixed.
[This bug dated back to Version 8.4.]

\subsection{4GB+ allocation for Windows x86\_64 (8.4.1)}

A bug that prevented objects larger than 4GB to be created under Windows
x86\_64 has been fixed.
[This bug dated back to Version 8.4.]

%-----------------------------------------------------------------------------
\section{Performance Enhancements}\label{section:performance}

\subsection{Lambda commonization (9.5.1)}

After running the main source optimization pass (cp0), the
compiler optionally runs a \emph{commonization} pass, which
commonizes code for similar lambda expressions.
The parameter \scheme{commonization-level} controls whether the
commonization pass is run and, if so, how aggressive it is.
The parameter's value must be a nonnegative exact integer ranging
from 0 through 9.  When the parameter is set to 0, the default,
commonization is not run.  Otherwise, higher values result in more
commonization.

\subsection{Improved compile times (9.5.1)}

Compile times are now lower, sometimes by an order of magnitude or
more, for procedures with thousands of parameters, local variables,
and compiler-introduced temporaries.
For such procedures, the register/frame allocator proactively spills
variables with large live ranges, cutting down on the size and cost
of building the conflict graph used to represent pairs of variables
that are live at the same time and therefore cannot share a location.

\subsection{Improved oblist management (9.3.3)}

As a result of improvements in the handing of the oblist (symbol table),
the storage for a symbol is often reclaimed more quickly after it
becomes inaccessible, less space is set aside for the oblist at
start-up, oblist lookups are faster when the oblist contains a large
number of symbols, and the minimum cost of a maximum-generation
collection has been cut significantly, down from tens of microseconds
to just a handful on contemporary hardware.

\subsection{Reduced maximum-generation collection overhead (9.3.3)}

Various changes in the storage manager have reduced the amount of
extra memory required for managing heap storage and increased the
likelihood that memory can be returned to the O/S as the heap
shrinks.
Returning memory to the O/S is now faster, so the minimum time for
a maximum-generation collection, or any other collection where
release of memory to the O/S is enabled, has been cut.

\subsection{Faster library load times (9.3.1)}

Libraries now load faster at both compile and run time, with more
pronounced improvements when dozens of libraries or more are being
loaded.

\subsection{Partially static record instances (9.3.1)}

The source optimizer now maintains information about partially static
record instances to eliminate field accesses and type checks when a
binding site for a record instance is visible to the access or checking
code.
For example,

\schemedisplay
(let ()
  (import scheme)
  (define-record foo ([immutable ptr a] [immutable ptr b]))
  (define (inc r) (make-foo (foo-a r) (+ (foo-b r) 1)))
  (lambda (x)
    (let* ([r (make-foo 37 x)]
           [r (inc r)]
           [r (inc r)])
      r)))
\endschemedisplay

is reduced by the source optimizer down to:

\schemedisplay
(lambda (x) ($record '#<record type foo> 37 (+ (+ x 1) 1)))
\endschemedisplay

where \scheme{$record} is a low-level primitive for creating record
instances.
That is, the source optimizer eliminates the intermediate record
structures, record references, and type checks, in addition to
creating the record-type descriptor at compile time, eliminating
the record-constructor descriptor, record constructor, and record
accessors produced by expansion of the record definition.

\subsection{More source-optimizer improvements (9.3.1)}

The source optimizer now handles \scheme{apply} with a known-list
final argument, e.g., a constant list or list constructed directly
within the apply operation via \scheme{cons}, \scheme{list}, or
\scheme{list*} (\scheme{cons*}) as if it were an ordinary call,
i.e., without the \scheme{apply} and without the constant list
wrapper or list constructor.
For example:

\schemedisplay
(apply apply apply + (list 1 (cons 2 (list x (cons* 4 '(5 6))))))
\endschemedisplay

folds down to \scheme{(+ 18 x)}.
While not common at the source level, patterns like this can
materialize as the result of other source optimizations,
particularly inlining.

The source optimizer now also reduces applications of \scheme{car} and
\scheme{cdr} to the list-building operators \scheme{cons} and
\scheme{list}, e.g.:

\schemedisplay
(car (cons \var{e_1} \var{e_2})) ;-> (begin \var{e_2} \var{e_1})
(car (list \var{e_1} \var{e_2} \var{e_3})) ;-> (begin \var{e_2} \var{e_3} \var{e_1})
(cdr (list \var{e_1} \var{e_2} \var{e_3})) ;-> (begin \var{e_1} (list \var{e_2} \var{e_3}))
\endschemedisplay

discarding side-effect-free expressions in the \scheme{begin} forms
where appropriate.
It treats similarly calls of \scheme{vector-ref} on \scheme{vector};
\scheme{list-ref} on \scheme{list}, \scheme{list*}, and \scheme{cons*};
\scheme{string-ref} on \scheme{string}; and \scheme{fxvector-ref}
on \scheme{fxvector}, taking care with \scheme{string-ref} and
\scheme{fxvector-ref} not to optimize when doing so might mask an
invalid type of argument to a safe constructor.

Finally, the source optimizer now removes certain unnecessary
\scheme{let} bindings within the constraints of evaluation-order
preservation.
For example,

\schemedisplay
(let ([x \var{e_1}] [y \var{e_2}]) (list (cons x y) 7))
\endschemedisplay

reduces to:

\schemedisplay
(list (cons \var{e_1} \var{e_2}) 7)
\endschemedisplay

Such bindings commonly arise from inlining.  Eliminating them tends
to make the output of \scheme{expand/optimize} more readable.

The impact on performance is minimal, but it can result in smaller
expressions and thus enable more inlining within the same size limits.

\subsection{Improved foreign-pointer address handling (9.3.1)}

Various composed operation on ftypes now avoid allocating
and dereferencing intermediate ftype pointers, i.e., \scheme{ftype-ref},
\scheme{ftype-set!}, \scheme{ftype-init-lock!}, \scheme{ftype-lock!},
\scheme{ftype-unlock!}, \scheme{ftype-spin-lock!},
\scheme{ftype-locked-incr!}, or \scheme{ftype-locked-decr!} applied
directly to the result of \scheme{ftype-ref}, \scheme{ftype-&ref}, or
\scheme{make-ftype-pointer}.

\subsection{New source optimizations (9.2.1)}

The source optimizer does a few new optimizations: it folds
calls to \scheme{symbol->string}, \scheme{string->symbol}, and
\scheme{gensym->unique-string} if the argument is known at compile
time and has the right type; it folds zero-argument calls to
\scheme{vector}, \scheme{string}, \scheme{bytevector}, and
\scheme{fxvector}; and it discards subsumed case-lambda clauses,
e.g., the second clause in
\scheme{(case-lambda [(x . y) \var{e_1}] [(x y) \var{e_2}])}.

\subsection{Reduced stack requirements after large apply (9.2)}

A call to \scheme{apply} with a very long argument list can cause a
large chunk of memory to be allocated for the topmost portion of
the stack.
This space is now reclaimed during the next collection.

\subsection{Improved symbol-hashtables performance (9.2)\label{sec:symbol-hashtable-performance}}

The performance of operations on symbol hashtables has been improved
generally over previous releases by eliminating call overhead for the
hash and equality functions.
Further improvements are possible with the use of the new type-specific
symbol-hashtable operators (Section~\ref{sec:symbol-hashtables}).

\subsection{Reduced library-invocation time, memory consumption (9.1)}

The amount of time required to invoke a library and the amount of memory
occupied by the library when the library is invoked as the result of a
run-time dependency of another library or a top-level program have both
been reduced by ``revisiting'' rather than ``invoking'' the library,
effectively leaving the compile-time information on disk until if and
when it is needed.

\subsection{Discarding relocation tables for static code objects (9.1)}

Unless the command-line parameter \scheme{--retain-static-relocation}
is supplied, the collector now discards relocation tables for code
objects when the code objects are promoted to the static generation,
either at boot time via heap compaction or via a call to \scheme{collect}
with the symbol \scheme{static} as the target generation.
This results in a significant reduction in the memory occupied by the
code object (around 20\% in our tests).

\subsection{Guardian registration (9.1)}

The code to register an object with a guardian is now open-coded, at
the cost of some additional work during the next collection.
The result is a modest net improvement in registration overhead (around
15\% in our tests).
Of potentially greater importance when threaded, each registration no
longer requires synchronization.

\subsection{Generated code improvements (9.1)}

The compiler generates better code in several small ways, resulting
in small decreases in code size and corresponding small
performance improvements in the range of 1--5\% in our tests.

\subsection{Reduced collector overhead for large heaps (9.0)}

In previous releases, a factor in collector performance was the
overall size of the heap (measured both in number of pages and the
amount of virtual memory spanned by the heap).
Through various changes to the data structures used to support the
storage manager, this factor has been eliminated, which can
significantly reduce the cost of collecting a younger generation
with a small number of accessible objects relative to overall heap
size.
In our experiments, the minimum cost of collection on contemporary
hardware exceeded 100 microseconds for heaps of 64MB or more and 5
milliseconds for heaps of 1GB or more.
The minimum cost grew in proportion to the heap size from there.
This is now fixed for all heap sizes at just a few microseconds.

\subsection{Reduced mutation overhead (9.0)}

Improvements in the compiler and storage manager have been made to
reduce the cost of tracking possible pointers from older to younger
generations when objects are mutated.

\subsection{Improved foreign-pointer address handling (8.9.5)\label{ftpaopt}}

Ftype pointers with constant addresses are now created at compile
time, with ftype-pointer address checks optimized away as well.

Bignum allocation overhead is avoided for addresses outside the
fixnum range when the results of two \scheme{ftype-pointer-address}
calls are directly compared or the result of one
\scheme{ftype-pointer-address} call is directly compared with 0.
That is, comparisons like:

\schemedisplay
(= (ftype-pointer-address x) 0)
(= (ftype-pointer-address x) (ftype-pointer-address y))
\endschemedisplay

are effectively optimized to:

\schemedisplay
(ftype-pointer-null? x)
(ftype-pointer=? x y)
\endschemedisplay

This optimization is performed when the comparison procedure is
\scheme{=}, \scheme{eqv?}, or \scheme{equal?} and the arguments
are given in either order.
The optimization is also performed when \scheme{zero?} is applied directly
to the result of \scheme{ftype-pointer-address}.

Bignum allocation overhead is also avoided at optimize-level~3
when \scheme{ftype-pointer-address} is used in combination with
\scheme{make-ftype-pointer} to effect a type cast, as in:

\schemedisplay
(make-ftype-pointer T (ftype-pointer-address x))
\endschemedisplay

Both bignum and ftype-pointer allocation is avoided when the result
of such a cast is used directly as the base pointer in an
\scheme{ftype-ref}, \scheme{ftype-&ref}, \scheme{ftype-set!},
\scheme{ftype-locked-incr!}, \scheme{ftype-locked-decr!},
\scheme{ftype-init-lock!}, \scheme{ftype-lock!}, \scheme{ftype-spin-lock!},
or \scheme{ftype-unlock!} form, as in:

\schemedisplay
(ftype-ref T (fld) (make-ftype-pointer T (ftype-pointer-address x)))
\endschemedisplay

These optimizations do not occur when the calls to
\scheme{ftype-pointer-address} are not nested directly within the outer
form, as when a \scheme{let} binding is used to name the result of the
\scheme{ftype-pointer-address} call, e.g.:

\schemedisplay
(let ([addr (ftype-pointer-address x)]) (= addr 0))
\endschemedisplay

In other places where \scheme{ftype-pointer-address} is used, the compiler
now open-codes the extraction and (if necessary) bignum allocation,
reducing overhead by the cost of a procedure call.

\subsection{Improved performance when profiling (8.9.5)}

In addition to improvements in the tracking of profile counts, the
run-time overhead for gathering profile information has gone down by
5--10\% in our tests and is now typically around 10\% of the total
unprofiled run time.
(Unprofiled code is also slightly faster, but by less than 2\% in
our tests.)

\subsection{New compiler back-end (8.9.1, 8.9.2, 8.9.5)}

Versions starting with 8.9.1 employ a new compiler back end that is
structured as a series of nanopassees and replaces the old linear-time
register allocator with a graph-coloring register allocator.
Compilation with the new back end is substantially slower (up to a factor
of two) than with the old back end, while code generated with the new
back end is faster (14--40\% depending on architecture and optimization
level) in our tests.
These improvements are independent of improvements
resulting from cross-library constant folding and inlining
(Section~\ref{subsection:clcfai}).
The code generated for a specific program might be faster or slower.

\subsection{Open-coding of \protect\scheme{make-guardian} (8.9.4)}

Calls to \scheme{make-guardian} are now open-coded by the compiler to
expose the implicit resulting \scheme{case-lambda} expression so that
calls to the guardian can themselves be inlined, thus reducing the overhead
for registering objects with a guardian and querying the guardian for
resurrected objects.

\subsection{Improved open-coding of \protect\scheme{make-parameter} and \protect\scheme{make-thread-parameter} (8.9.4)}

\scheme{make-parameter} and \scheme{make-thread-parameter}
are now open-coded in all cases to expose the implicit resulting
\scheme{case-lambda} expression.
(They were already open-coded when the second, \emph{filter},
argument was a \scheme{lambda} expression or primitive name.)

\subsection{Cross-library constant folding and inlining (8.9.2)\label{subsection:clcfai}}

The compiler now propagates constants and inlines simple procedures
across library boundaries.
A simple procedure is one that, after optimization of the exporting
library, is smaller than a given threshold, contains no free references
to other bindings in the exporting library, and contains no constants
that cannot be copied without breaking pointer identity.
The size threshold is determined, as for inlining within a library or
other compilation unit, by the parameter \scheme{cp0-score-limit}.
In this case, the size threshold is determined based on the size
\emph{before} inlining rather than the size \emph{after} inlining,
which is often more conservative.
Omitting larger procedures that might generate less code when inlined in
a particular context reduces the amount of information that must be stored
in the exporting library's object code to support cross-library inlining.

One particularly useful benefit of this optimization is that record
predicates, accessors, mutators, and (depending on protocols)
constructors created by a record definition in one library and exported
by another are inlined in the importing library, just as if the record
type were defined in the importing library.

\end{document}<|MERGE_RESOLUTION|>--- conflicted
+++ resolved
@@ -58,7 +58,13 @@
 %-----------------------------------------------------------------------------
 \section{Functionality Changes}\label{section:functionality}
 
-<<<<<<< HEAD
+\subsection{Procedure source location without inspector information (9.5.1)}
+
+When \scheme{generate-inspector-information} is set to \scheme{#f} and
+\scheme{generate-procedure-source-information} is set to \scheme{#t},
+source location information is preserved for a procedure, even though
+other inspector information is not preserved.
+
 \subsection{Atomic compare-and-set (9.5.1)}
 
 The new procedures \scheme{box-cas!} and \scheme{vector-cas!}
@@ -66,14 +72,6 @@
 current content is \scheme{eq?} to a given old value. Atomicity is
 guaranteed even if multiple threads attempt to update the same box or
 vector.
-=======
-\subsection{Procedure source location without inspector information (9.5.1)}
-
-When \scheme{generate-inspector-information} is set to \scheme{#f} and
-\scheme{generate-procedure-source-information} is set to \scheme{#t},
-source location information is preserved for a procedure, even though
-other inspector information is not preserved.
->>>>>>> 9521af15
 
 \subsection{Foreign-procedure thread activation (9.5.1)}
 
