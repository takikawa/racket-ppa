--- conflicted
+++ resolved
@@ -404,48 +404,6 @@
     (set-signal-value! ret ((signal-thunk ret)))
     ret))
 
-<<<<<<< HEAD
-; XXX general efficiency fix for delay
-; signal[a] signal[num] -> signal[a]
-(define (delay-by beh ms-b)
-  (letrec ([last (mcons (cons (if (zero? (value-now ms-b))
-                                  (value-now/no-copy beh)
-                                  undefined)
-                              (current-inexact-milliseconds))
-                        empty)]
-           [head last]          
-           [consumer #f]
-           [producer (proc->signal
-                      (lambda ()
-                        (let* ([now (and (signal? consumer) (current-inexact-milliseconds))]
-                               [ms (value-now ms-b)])
-                          (let loop ()
-                            (if (or (empty? (mcdr head))
-                                    (< now (+ ms (cdr (mcar (mcdr head))))))
-                              (let ([val (car (mcar head))])
-                                (if (event-set? val)
-                                  (make-events-now (event-set-events val))
-                                  val))
-                              (begin
-                                (set! head (mcdr head))
-                                (loop)))))))])
-    (begin
-      (set! consumer (proc->signal
-                      (lambda ()
-                        (let* ([now (current-inexact-milliseconds)]
-                               [new (deep-value-now beh empty)]
-                               [ms (value-now ms-b)])
-                          (when (not (equal? new (car (mcar last))))
-                            (set-mcdr! last (mcons (cons new now)
-                                                   empty))
-                            (set! last (mcdr last))
-                            (schedule-alarm (+ now ms) producer))))
-                      beh ms-b))
-      producer)))
-
-(define (inf-delay beh)
-  (delay-by beh 0))
-=======
 ;; signal[a] num -> signal[a]
 ;;
 ;; Returns a signal whose value at (approximately) time (+ t |delay-millis|) is a (deep) snapshot
@@ -550,7 +508,6 @@
 ;; Delays |sig| by the smallest possible amount of time.
 (define (inf-delay sig)
   (delay-by sig 0))
->>>>>>> c326c21b
 
 ; XXX fix to take arbitrary monotonically increasing number
 ; (instead of milliseconds)
