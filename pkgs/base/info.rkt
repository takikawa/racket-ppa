#lang info

;; The "base" package exists mainly as a way to declare dependencies
;; on the current Racket core. If the core gets smaller in the
;; future, then "base" can have new dependencies to cover things
;; moved out of the core, while a new "base2" package can represent
;; the new, smaller core.

;; The "base" package also depends on "racket-lib", which ensures that
;; any native libraries needed for a platform are installed along with
;; practically any package installation.

(define collection 'multi)

<<<<<<< HEAD
(define version "6.1")
=======
(define version "6.1.0.7")
>>>>>>> c326c21b

(define deps `("racket-lib"
               ["racket" #:version ,version]))

(define implies '(core))

(define pkg-desc "Racket libraries that are currently always available")

(define pkg-authors '(mflatt))
<|MERGE_RESOLUTION|>--- conflicted
+++ resolved
@@ -12,11 +12,7 @@
 
 (define collection 'multi)
 
-<<<<<<< HEAD
-(define version "6.1")
-=======
 (define version "6.1.0.7")
->>>>>>> c326c21b
 
 (define deps `("racket-lib"
                ["racket" #:version ,version]))
