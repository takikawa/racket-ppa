/* scheme.c
 * Copyright 1984-2017 Cisco Systems, Inc.
 *
 * Licensed under the Apache License, Version 2.0 (the "License");
 * you may not use this file except in compliance with the License.
 * You may obtain a copy of the License at
 *
 * http://www.apache.org/licenses/LICENSE-2.0
 *
 * Unless required by applicable law or agreed to in writing, software
 * distributed under the License is distributed on an "AS IS" BASIS,
 * WITHOUT WARRANTIES OR CONDITIONS OF ANY KIND, either express or implied.
 * See the License for the specific language governing permissions and
 * limitations under the License.
 */

#include "system.h"
#include "config.h"
#include <setjmp.h>
#include <limits.h>
#ifdef WIN32
#include <time.h>
#else
#include <sys/time.h>
#endif
#include <stddef.h>

static INT boot_count;
static IBOOL verbose;

typedef enum { UNINITIALIZED, BOOTING, RUNNING, DEINITIALIZED } heap_state;
static heap_state current_state = UNINITIALIZED;

/***************************************************************************/
/* INITIALIZATION SUPPORT */

/* locally defined functions */
static void main_init PROTO((void));
static void idiot_checks PROTO((void));
static INT run_script PROTO((const char *who, const char *scriptfile, INT argc, const char *argv[], IBOOL programp));

static void main_init() {
    ptr tc = get_thread_context();
    ptr p;
    INT i;

  /* force thread inline allocation to go through find_room until ready */
    AP(tc) = (ptr)0;
    EAP(tc) = (ptr)0;
    REAL_EAP(tc) = (ptr)0;
  /* set up dummy CP so locking in read/write/Scall won't choke */
    CP(tc) = Svoid;
    CODERANGESTOFLUSH(tc) = Snil;

    if (S_boot_time) S_G.protect_next = 0;

    S_segment_init();
    S_alloc_init();
    S_thread_init();
    S_intern_init();
    S_gc_init();
    S_number_init();
    S_schsig_init();
    S_new_io_init();
    S_print_init();
    S_stats_init();
    S_foreign_init();
    S_prim_init();
    S_prim5_init();
    S_fasl_init();
    S_machine_init();
    S_flushcache_init(); /* must come after S_machine_init(); */
#ifdef FEATURE_EXPEDITOR
    S_expeditor_init();
#endif /* FEATURE_EXPEDITOR */

    if (!S_boot_time) return;

    FXLENGTHBV(tc) = p = S_bytevector(256);
    for (i = 0; i < 256; i += 1) {
      BVIT(p, i) =
       (iptr)FIX(i & 0x80 ? 8 : i & 0x40 ? 7 : i & 0x20 ? 6 : i & 0x10 ? 5 :
                 i & 0x08 ? 4 : i & 0x04 ? 3 : i & 0x02 ? 2 : i & 0x01 ? 1 : 0);
    }

    FXFIRSTBITSETBV(tc) = p = S_bytevector(256);
    for (i = 0; i < 256; i += 1) {
      BVIT(p, i) =
       (iptr)FIX(i & 0x01 ? 0 : i & 0x02 ? 1 : i & 0x04 ? 2 : i & 0x08 ? 3 :
                 i & 0x10 ? 4 : i & 0x20 ? 5 : i & 0x40 ? 6 : i & 0x80 ? 7 : 0);
    }

    NULLIMMUTABLEVECTOR(tc) = S_null_immutable_vector();
    NULLIMMUTABLEFXVECTOR(tc) = S_null_immutable_fxvector();
    NULLIMMUTABLEBYTEVECTOR(tc) = S_null_immutable_bytevector();
    NULLIMMUTABLESTRING(tc) = S_null_immutable_string();

    PARAMETERS(tc) = S_G.null_vector;
    for (i = 0 ; i < virtual_register_count ; i += 1) {
      VIRTREG(tc, i) = FIX(0);
    }

    p = S_code(tc, type_code, size_rp_header);
    CODERELOC(p) = S_relocation_table(0);
    CODENAME(p) = Sfalse;
    CODEARITYMASK(p) = FIX(0);
    CODEFREE(p) = 0;
    CODEINFO(p) = Sfalse;
    CODEPINFOS(p) = Snil;
    RPHEADERFRAMESIZE(&CODEIT(p, 0)) = 0;
    RPHEADERLIVEMASK(&CODEIT(p, 0)) = 0;
    RPHEADERTOPLINK(&CODEIT(p, 0)) =
       (uptr)&RPHEADERTOPLINK(&CODEIT(p, 0)) - (uptr)p;
    S_protect(&S_G.dummy_code_object);
    S_G.dummy_code_object = p;

    S_protect(&S_G.error_invoke_code_object);
    S_G.error_invoke_code_object = Snil;
    S_protect(&S_G.invoke_code_object);
    S_G.invoke_code_object = Snil;

    S_protect(&S_G.active_threads_id);
    S_G.active_threads_id = S_intern((const unsigned char *)"$active-threads");
    S_set_symbol_value(S_G.active_threads_id, FIX(0));

    S_protect(&S_G.heap_reserve_ratio_id);
    S_G.heap_reserve_ratio_id = S_intern((const unsigned char *)"$heap-reserve-ratio");
    SETSYMVAL(S_G.heap_reserve_ratio_id, Sflonum(default_heap_reserve_ratio));

    S_protect(&S_G.scheme_version_id);
    S_G.scheme_version_id = S_intern((const unsigned char *)"$scheme-version");
    S_protect(&S_G.make_load_binary_id);
    S_G.make_load_binary_id = S_intern((const unsigned char *)"$make-load-binary");
    S_protect(&S_G.load_binary);
    S_G.load_binary = Sfalse;
}

static ptr fixtest = FIX(-1);

static void idiot_checks() {
  IBOOL oops = 0;

  if (bytes_per_segment < S_pagesize) {
    fprintf(stderr, "bytes_per_segment (%x) < S_pagesize (%lx)\n",
              bytes_per_segment, (long)S_pagesize);
    oops = 1;
  }
  if (sizeof(iptr) != sizeof(ptr)) {
    fprintf(stderr, "sizeof(iptr) [%ld] != sizeof(ptr) [%ld]\n",
              (long)sizeof(iptr), (long)sizeof(ptr));
    oops = 1;
  }
  if (sizeof(uptr) != sizeof(ptr)) {
    fprintf(stderr, "sizeof(uptr) [%ld] != sizeof(ptr) [%ld]\n",
              (long)sizeof(uptr), (long)sizeof(ptr));
    oops = 1;
  }
  if (sizeof(ptr) * 8 != ptr_bits) {
    fprintf(stderr, "sizeof(ptr) * 8 [%ld] != ptr_bits [%d]\n",
              (long)sizeof(ptr), ptr_bits);
    oops = 1;
  }
  if (sizeof(int) * 8 != int_bits) {
    fprintf(stderr, "sizeof(int) * 8 [%ld] != int_bits [%d]\n",
              (long)sizeof(int), int_bits);
    oops = 1;
  }
  if (sizeof(short) * 8 != short_bits) {
    fprintf(stderr, "sizeof(short) * 8 [%ld] != short_bits [%d]\n",
              (long)sizeof(short), short_bits);
    oops = 1;
  }
  if (sizeof(long) * 8 != long_bits) {
    fprintf(stderr, "sizeof(long) * 8 [%ld] != long_bits [%d]\n",
              (long)sizeof(long), long_bits);
    oops = 1;
  }
#ifndef WIN32
  if (sizeof(long long) * 8 != long_long_bits) {
    fprintf(stderr, "sizeof(long long) * 8 [%ld] != long_long_bits [%d]\n",
              (long)sizeof(long long), long_long_bits);
    oops = 1;
  }
#endif
  if (sizeof(wchar_t) * 8 != wchar_bits) {
    fprintf(stderr, "sizeof(wchar_t) * 8 [%ld] != wchar_bits [%d]\n",
              (long)sizeof(wchar_t), wchar_bits);
    oops = 1;
  }
  if (sizeof(size_t) * 8 != size_t_bits) {
    fprintf(stderr, "sizeof(size_t) * 8 [%ld] != size_t_bits [%d]\n",
              (long)sizeof(size_t), size_t_bits);
    oops = 1;
  }
#ifndef WIN32
  if (sizeof(ssize_t) * 8 != size_t_bits) {
    fprintf(stderr, "sizeof(ssize_t) * 8 [%ld] != size_t_bits [%d]\n",
              (long)sizeof(ssize_t), size_t_bits);
    oops = 1;
  }
#endif
  if (sizeof(ptrdiff_t) * 8 != ptrdiff_t_bits) {
    fprintf(stderr, "sizeof(ptrdiff_t) * 8 [%ld] != ptrdiff_t_bits [%d]\n",
              (long)sizeof(ptrdiff_t), ptrdiff_t_bits);
    oops = 1;
  }
  if (sizeof(time_t) * 8 != time_t_bits) {
    fprintf(stderr, "sizeof(time_t) * 8 [%ld] != time_t_bits [%d]\n",
              (long)sizeof(time_t), time_t_bits);
    oops = 1;
  }
  if (sizeof(bigit) * 8 != bigit_bits) {
    fprintf(stderr, "sizeof(bigit) * 8 [%ld] != bigit_bits [%d]\n",
              (long)sizeof(bigit), bigit_bits);
    oops = 1;
  }
  if (sizeof(bigitbigit) != 2 * sizeof(bigit)) {
    fprintf(stderr, "sizeof(bigitbigit) [%ld] != sizeof(bigit) [%ld] * 2\n",
              (long)sizeof(bigitbigit), (long)sizeof(bigit));
    oops = 1;
  }
  if (sizeof(char) != 1) {
    fprintf(stderr, "sizeof(char) [%ld] != 1\n", (long)sizeof(char));
    oops = 1;
  }
  if (sizeof(I8) != 1) {
    fprintf(stderr, "sizeof(I8) [%ld] != 1\n", (long)sizeof(I8));
    oops = 1;
  }
  if (sizeof(U8) != 1) {
    fprintf(stderr, "sizeof(U8) [%ld] != 1\n", (long)sizeof(U8));
    oops = 1;
  }
  if (sizeof(I16) != 2) {
    fprintf(stderr, "sizeof(I16) [%ld] != 2\n", (long)sizeof(I16));
    oops = 1;
  }
  if (sizeof(U16) != 2) {
    fprintf(stderr, "sizeof(U16) [%ld] != 2\n", (long)sizeof(U16));
    oops = 1;
  }
  if (sizeof(I32) != 4) {
    fprintf(stderr, "sizeof(I32) [%ld] != 4\n", (long)sizeof(I32));
    oops = 1;
  }
  if (sizeof(U32) != 4) {
    fprintf(stderr, "sizeof(U32) [%ld] != 4\n", (long)sizeof(U32));
    oops = 1;
  }
  if (sizeof(I64) != 8) {
    fprintf(stderr, "sizeof(I64) [%ld] != 8\n", (long)sizeof(I64));
    oops = 1;
  }
  if (sizeof(U64) != 8) {
    fprintf(stderr, "sizeof(U64) [%ld] != 8\n", (long)sizeof(U64));
    oops = 1;
  }
  if (sizeof(string_char) != string_char_bytes) {
    fprintf(stderr, "sizeof(string_char) [%ld] != string_char_bytes [%d]\n", (long)sizeof(string_char), string_char_bytes);
    oops = 1;
  }
  if (UNFIX(fixtest) != -1) {
    fprintf(stderr, "UNFIX operation failed\n");
    oops = 1;
  }
  if (strlen(VERSION)+1 > HEAP_VERSION_LENGTH) {
    fprintf(stderr, "insufficient space for version in heap header\n");
    oops = 1;
  }
  if (strlen(MACHINE_TYPE)+1 > HEAP_MACHID_LENGTH) {
    fprintf(stderr, "insufficient space for machine id in heap header\n");
    oops = 1;
  }
#define big 0
#define little 1
  if (native_endianness == big) {
    uptr x[1];
    *x = 1;
    if (*(char *)x != 0) {
      fprintf(stderr, "endianness claimed to be big, appears to be little\n");
      oops = 1;
    }
  } else {
    uptr x[1];
    *x = 1;
    if (*(char *)x == 0) {
      fprintf(stderr, "endianness claimed to be little, appears to be big\n");
      oops = 1;
    }
  }

  if (sizeof(bucket_pointer_list) != sizeof(bucket_list)) {
    /* gc repurposes bucket_lists for bucket_pointer lists, so they'd better have the same size */
    fprintf(stderr, "bucket_pointer_list and bucket_list have different sizes\n");
    oops = 1;
  }

  if ((cards_per_segment & (sizeof(iptr) - 1)) != 0) {
    /* gc sometimes processes dirty bytes sizeof(iptr) bytes at a time */
    fprintf(stderr, "cards_per_segment is not a multiple of sizeof(iptr)\n");
    oops = 1;
  }
  if (((uptr)(&((seginfo *)0)->dirty_bytes[0]) & (sizeof(iptr) - 1)) != 0) {
    /* gc sometimes processes dirty bytes sizeof(iptr) bytes at a time */
    fprintf(stderr, "dirty_bytes[0] is not iptr-aligned wrt to seginfo struct\n");
    oops = 1;
  }
  if (!Sfixnump(type_vector | ~mask_vector)) {
    /* gc counts on vector type/length looking like a fixnum, so it can put vectors in space_impure */
    fprintf(stderr, "vector type/length field does not look like a fixnum\n");
    oops = 1;
  }

  if (oops) S_abnormal_exit();
}

/***************************************************************************/
/* SUPPORT FOR CALLING INTO SCHEME */

/* locally defined functions */
static ptr boot_call PROTO((ptr tc, ptr p, INT n));
static void check_ap PROTO((ptr tc));

/* arguments and ac0 set up */
static ptr boot_call(tc, p, n) ptr tc; ptr p; INT n; {
    AC1(tc) = p;
    CP(tc) = Svoid; /* don't have calling code object */

    AC0(tc) = (ptr)(uptr)n;
    S_call_help(tc, 0, 0);
    check_ap(tc);

    CP(tc) = Svoid; /* leave clean so direct Scall won't choke */

    switch ((iptr)AC1(tc)) {
        case 1:
            p = AC0(tc);
            break;
        case 0:
            p = Svoid;
            break;
        default:
            p = S_get_scheme_arg(tc, 0);
            break;
    }
    return p;
}

static void check_ap(tc) ptr tc; {
    if ((uptr)AP(tc) & (byte_alignment - 1)) {
        (void) fprintf(stderr, "ap is not double word aligned\n");
        S_abnormal_exit();
    }
    if ((ptr *)AP(tc) > (ptr *)EAP(tc)) {
        (void) fprintf(stderr, "ap is greater than eap\n");
        S_abnormal_exit();
    }
}

void S_generic_invoke(tc, code) ptr tc; ptr code; {
#if defined(PPCAIX)
    struct {caddr_t entry, toc, static_link;} hdr;
    hdr.entry = (caddr_t)&CODEIT(code,0);
    hdr.toc = (caddr_t)0;
    hdr.static_link = (caddr_t)0;
    (*((void (*) PROTO((ptr)))(void *)&hdr))(tc);
#elif defined(PPCNT)
  /* under NT, function headers contain no static link */
    struct {I32 entry, toc;} hdr;
    typedef void (*ugly)(ptr);
    ugly p;
    hdr.entry = (I32)&CODEIT(code,0);
    hdr.toc = (I32)0;
  /* MSVC++ bombs with internal compiler error if we don't split this up */
    p = (ugly)&hdr;
    p(tc);
#elif defined(PARISC)
    struct {I32 entry, env;} hdr;
    typedef void (*ugly)(ptr);
    ugly p;
    hdr.entry = (I32)&CODEIT(code,0);
    hdr.env = (I32)0;
    p = (ugly)((I32)&hdr + 2);
    p(tc);
#elif defined(WIN32)
    __try {
      (*((void (*) PROTO((ptr)))(void *)&CODEIT(code,0)))(tc);
    }
    __except(GetExceptionCode() == EXCEPTION_ACCESS_VIOLATION ?
             EXCEPTION_EXECUTE_HANDLER : EXCEPTION_CONTINUE_SEARCH)
    {
        if (S_pants_down)
            S_error_abort("nonrecoverable invalid memory reference");
        else
            S_error_reset("invalid memory reference");
    }
#else
    (*((void (*) PROTO((ptr)))(void *)&CODEIT(code,0)))(tc);
#endif
}

/***************************************************************************/
/* MISCELLANEOUS HELPERS */

/* locally defined functions */
static IBOOL next_path PROTO((char *path, const char *name, const char *ext, const char **sp, const char **dsp));
static const char *path_last PROTO((const char *path));
static char *get_defaultheapdirs PROTO((void));

static const char *path_last(p) const char *p; {
  const char *s;
#ifdef WIN32
  char c;

  if ((c = *p) >= 'a' && c <= 'z' || c >= 'A' && c <= 'Z')
    if (*(p + 1) == ':')
      p += 2;
#endif

  for (s = p; *s != 0; s += 1)
    if (DIRMARKERP(*s)) p = ++s;
  return p;
}

#ifdef WIN32
#ifndef DEFAULT_HEAP_PATH
/* by default, look in executable directory or in parallel boot directory */
#define DEFAULT_HEAP_PATH "%x;%x\\..\\..\\boot\\%m"
#endif
#define SEARCHPATHSEP ';'
#define PATHSEP '\\'

static char *get_defaultheapdirs() {
  char *result;
  wchar_t buf[PATH_MAX];
  DWORD len = sizeof(buf);
  if (ERROR_SUCCESS != RegGetValueW(HKEY_LOCAL_MACHINE, L"Software\\Chez Scheme\\csv" VERSION, L"HeapSearchPath", RRF_RT_REG_SZ, NULL, buf, &len))
    return DEFAULT_HEAP_PATH;
  else if ((result = Swide_to_utf8(buf)))
    return result;
  else
    return DEFAULT_HEAP_PATH;
}
#else /* not WIN32: */
#define SEARCHPATHSEP ':'
#define PATHSEP '/'
#ifndef DEFAULT_HEAP_PATH
#define DEFAULT_HEAP_PATH "/usr/lib/csv%v/%m:/usr/local/lib/csv%v/%m"
#endif

static char *get_defaultheapdirs() {
  return DEFAULT_HEAP_PATH;
}
#endif /* WIN32 */

/* next_path isolates the next entry in the two-part search path sp/dsp,
 * leaving the full path with name affixed in path and *sp / *dsp pointing
 * past the current entry.  it returns 1 on success and 0 if at the end of
 * the search path.  path should be a pointer to an unoccupied buffer
 * PATH_MAX characters long.  either or both of sp/dsp may be empty,
 * but neither may be null, i.e., (char *)0. */
static IBOOL next_path(path, name, ext, sp, dsp) char *path; const char *name, *ext, **sp, **dsp; {
  char *p;
  const char *s, *t;

#define setp(c) if (p >= path + PATH_MAX) { fprintf(stderr, "search path entry too long\n"); S_abnormal_exit(); } else *p++ = (c)
  for (;;) {
    s = *sp;
    p = path;
  /* copy first searchpath entry into path, substituting MACHINE_TYPE for %m,
   * VERSION for %v, % for %%, and : (; windows) for %: (%; windows) */
    while (*s != 0 && *s != SEARCHPATHSEP) {
      switch (*s) {
        case '%':
          s += 1;
          switch (*s) {
#ifdef WIN32
            case 'x': {
              wchar_t exepath[PATH_MAX]; DWORD n;
              s += 1;
              n = GetModuleFileNameW(NULL, exepath, PATH_MAX);
              if (n == 0 || (n == PATH_MAX && GetLastError() == ERROR_INSUFFICIENT_BUFFER)) {
                fprintf(stderr, "warning: executable path is too long; ignoring %%x\n");
              } else {
                char *tstart;
                const char *tend;
                tstart = Swide_to_utf8(exepath);
                t = tstart;
                tend = path_last(t);
                if (tend != t) tend -= 1; /* back up to directory separator */
                while (t != tend) setp(*t++);
                free(tstart);
              }
              break;
            }
#endif
            case 'm':
              s += 1;
              t = MACHINE_TYPE;
              while (*t != 0) setp(*t++);
              break;
            case 'v':
              s += 1;
              t = VERSION;
              while (*t != 0) setp(*t++);
              break;
            case '%':
            case SEARCHPATHSEP:
              setp(*s++);
              break;
            default:
              fprintf(stderr, "warning: ignoring extra %% in search path\n");
              break;
          }
          break;
        default:
          setp(*s++);
          break;
      }
    }

  /* unless entry was null, append name and ext onto path and return true with
   * updated path, sp, and possibly dsp */
    if (s != *sp) {
      if (!DIRMARKERP(*(p - 1))) { setp(PATHSEP); }
      t = name;
      while (*t != 0) setp(*t++);
      t = ext;
      while (*t != 0) setp(*t++);
      setp(0);
      *sp = s;
      return 1;
    }

  /* if current segment is empty, move to next segment.  if next segment
   * is empty, return false */
    if (*s == 0) {
      if (*(*sp = *dsp) == 0) return 0;
      *dsp = "";
    } else {
      *sp = s + 1;
    }
  }
#undef setp
}

/***************************************************************************/
/* BOOT FILES */

typedef struct {
  gzFile file;
  char path[PATH_MAX];
} boot_desc;

#define MAX_BOOT_FILES 10
static boot_desc bd[MAX_BOOT_FILES];

/* locally defined functions */
static uptr zget_uptr PROTO((gzFile file, uptr *pn));
static INT zgetstr PROTO((gzFile file, char *s, iptr max));
static IBOOL find_boot PROTO((const char *name, const char *ext, int fd, IBOOL errorp));
static void load PROTO((ptr tc, iptr n, IBOOL base));
static void check_boot_file_state PROTO((const char *who));

static IBOOL find_boot(name, ext, fd, errorp) const char *name, *ext; int fd; IBOOL errorp; {
  char pathbuf[PATH_MAX], buf[PATH_MAX];
  uptr n; INT c;
  const char *path;
#ifdef WIN32
  wchar_t *expandedpath;
#else
  char *expandedpath;
#endif
  gzFile file;

  if ((fd != -1) || S_fixedpathp(name)) {
    if (strlen(name) >= PATH_MAX) {
      fprintf(stderr, "boot-file path is too long %s\n", name);
      S_abnormal_exit();
    }

    path = name;

    if (fd != -1) {
      file = gzdopen(fd, "rb");
    } else {
<<<<<<< HEAD
      expandedpath = S_malloc_pathname(path);
      file = gzopen(expandedpath, "rb");
=======
#ifdef WIN32
      expandedpath = S_malloc_wide_pathname(path);
      file = gzopen_w(expandedpath, "rb");
#else
      expandedpath = S_malloc_pathname(path);
      file = gzopen(expandedpath, "rb");
#endif
>>>>>>> b6a71f1c
      /* assumption (seemingly true based on a glance at the source code):
         gzopen doesn't squirrel away a pointer to expandedpath. */
      free(expandedpath);
    }

    if (!file) {
      if (errorp) {
        fprintf(stderr, "cannot open boot file %s\n", path);
        S_abnormal_exit();
      } else {
        if (verbose) fprintf(stderr, "trying %s...cannot open\n", path);
        return 0;
      }
    }
    if (verbose) fprintf(stderr, "trying %s...opened\n", path);

   /* check for magic number */
    if (gzgetc(file) != fasl_type_header ||
        gzgetc(file) != 0 ||
        gzgetc(file) != 0 ||
        gzgetc(file) != 0 ||
        gzgetc(file) != 'c' ||
        gzgetc(file) != 'h' ||
        gzgetc(file) != 'e' ||
        gzgetc(file) != 'z') {
      fprintf(stderr, "malformed fasl-object header in %s\n", path);
      S_abnormal_exit();
    }

   /* check version */
    if (zget_uptr(file, &n) != 0) {
      fprintf(stderr, "unexpected end of file on %s\n", path);
      gzclose(file);
      S_abnormal_exit();
    }

    if (n != scheme_version) {
      fprintf(stderr, "%s is for Version %s; ", path, S_format_scheme_version(n));
     /* use separate fprintf since S_format_scheme_version returns static string */
      fprintf(stderr, "need Version %s\n", S_format_scheme_version(scheme_version));
      gzclose(file);
      S_abnormal_exit();
    }

   /* check machine type */
    if (zget_uptr(file, &n) != 0) {
      fprintf(stderr, "unexpected end of file on %s\n", path);
      gzclose(file);
      S_abnormal_exit();
    }

    if (n != machine_type) {
      fprintf(stderr, "%s is for machine-type %s; need machine-type %s\n", path,
              S_lookup_machine_type(n), S_lookup_machine_type(machine_type));
      gzclose(file);
      S_abnormal_exit();
    }
  } else {
    const char *sp = Sschemeheapdirs;
    const char *dsp = Sdefaultheapdirs;

    path = pathbuf;
    for (;;) {
      if (!next_path(pathbuf, name, ext, &sp, &dsp)) {
        if (errorp) {
          fprintf(stderr, "cannot find compatible boot file %s%s in search path:\n  \"%s%s\"\n",
                  name, ext,
                  Sschemeheapdirs, Sdefaultheapdirs);
          S_abnormal_exit();
        } else {
          if (verbose) fprintf(stderr, "no compatible %s%s found\n", name, ext);
          return 0;
        }
      }

#ifdef WIN32
      expandedpath = S_malloc_wide_pathname(path);
      file = gzopen_w(expandedpath, "rb");
#else
      expandedpath = S_malloc_pathname(path);
      file = gzopen(expandedpath, "rb");
#endif
      /* assumption (seemingly true based on a glance at the source code):
         gzopen doesn't squirrel away a pointer to expandedpath. */
      free(expandedpath);
      if (!file) {
        if (verbose) fprintf(stderr, "trying %s...cannot open\n", path);
        continue;
      }

      if (verbose) fprintf(stderr, "trying %s...opened\n", path);

     /* check for magic number */
      if (gzgetc(file) != fasl_type_header ||
          gzgetc(file) != 0 ||
          gzgetc(file) != 0 ||
          gzgetc(file) != 0 ||
          gzgetc(file) != 'c' ||
          gzgetc(file) != 'h' ||
          gzgetc(file) != 'e' ||
          gzgetc(file) != 'z') {
        if (verbose) fprintf(stderr, "malformed fasl-object header in %s\n", path);
        gzclose(file);
        continue;
      }

     /* check version */
      if (zget_uptr(file, &n) != 0) {
        if (verbose) fprintf(stderr, "unexpected end of file on %s\n", path);
        gzclose(file);
        continue;
      }

      if (n != scheme_version) {
        if (verbose) {
          fprintf(stderr, "%s is for Version %s; ", path, S_format_scheme_version(n));
         /* use separate fprintf since S_format_scheme_version returns static string */
          fprintf(stderr, "need Version %s\n", S_format_scheme_version(scheme_version));
        }
        gzclose(file);
        continue;
      }

     /* check machine type */
      if (zget_uptr(file, &n) != 0) {
        if (verbose) fprintf(stderr, "unexpected end of file on %s\n", path);
        gzclose(file);
        continue;
      }

      if (n != machine_type) {
        if (verbose)
          fprintf(stderr, "%s is for machine-type %s; need machine-type %s\n", path,
                  S_lookup_machine_type(n), S_lookup_machine_type(machine_type));
        gzclose(file);
        continue;
      }

      break;
    }
  }

  if (verbose) fprintf(stderr, "version and machine type check\n");

  if (gzgetc(file) != '(') {  /* ) */
    fprintf(stderr, "malformed boot file %s\n", path);
    gzclose(file);
    S_abnormal_exit();
  }

  /* ( */
  if ((c = gzgetc(file)) == ')') {
    if (boot_count != 0) {
      fprintf(stderr, "base boot file %s must come before other boot files\n", path);
      gzclose(file);
      S_abnormal_exit();
    }
  } else {
    if (boot_count == 0) {
      for (;;) {
        gzungetc(c, file);
       /* try to load heap or boot file this boot file requires */
        if (zgetstr(file, buf, PATH_MAX) != 0) {
          fprintf(stderr, "unexpected end of file on %s\n", path);
          gzclose(file);
          S_abnormal_exit();
        }
        if (find_boot(buf, ".boot", -1, 0)) break;
        if ((c = gzgetc(file)) == ')') {
          char *sep; char *wastebuf[8];
          fprintf(stderr, "cannot find subordinate boot file ");
          gzrewind(file);
          (void) gzread(file, wastebuf, 8); /* magic number */
          (void) zget_uptr(file, &n); /* version */
          (void) zget_uptr(file, &n); /* machine type */
          (void) gzgetc(file);        /* open paren */
          for (sep = ""; ; sep = "or ") {
            if ((c = gzgetc(file)) == ')') break;
            gzungetc(c, file);
            (void) zgetstr(file, buf, PATH_MAX);
            fprintf(stderr, "%s%s.boot ", sep, buf);
          }
          fprintf(stderr, "required by %s\n", path);
          gzclose(file);
          S_abnormal_exit();
        }
      }
    }

   /* skip to end of header */
    while ((c = gzgetc(file)) != ')') {
      if (c < 0) {
        fprintf(stderr, "malformed boot file %s\n", path);
        gzclose(file);
        S_abnormal_exit();
      }
    }
  }

  if (boot_count >= MAX_BOOT_FILES) {
    fprintf(stderr, "exceeded maximum number of boot files (%d)\n", MAX_BOOT_FILES);
    S_abnormal_exit();
  }

  bd[boot_count].file = file;
  strcpy(bd[boot_count].path, path);
  boot_count += 1;

  return 1;
}

static uptr zget_uptr(gzFile file, uptr *pn) {
  uptr n, m; int c; octet k;

  if ((c = gzgetc(file)) < 0) return -1;
  k = (octet)c;
  n = k >> 1;
  while (k & 1) {
    if ((c = gzgetc(file)) < 0) return -1;
    k = (octet)c;
    m = n << 7;
    if (m >> 7 != n) return -1;
    n = m | (k >> 1);
  }
  *pn = n;
  return 0;
}

static INT zgetstr(file, s, max) gzFile file; char *s; iptr max; {
  ICHAR c;

  while (max-- > 0) {
    if ((c = gzgetc(file)) < 0) return -1;
    if (c == ' ' || c == ')') {
      if (c == ')') gzungetc(c, file);
      *s = 0;
      return 0;
    }
    *s++ = c;
  }

  return -1;
}

static IBOOL loadecho = 0;
#define LOADSKIP 0

static void handle_visit_revisit(tc, p) ptr tc; ptr p; {
  ptr a = Scar(p);

  if (a == FIX(visit_tag) || a == FIX(revisit_tag)) {
    ptr d = Scdr(p);
    if (Sprocedurep(d)) {
      S_initframe(tc, 0);
      INITCDR(p) = boot_call(tc, d, 0);
    }
  }
}

static int set_load_binary(iptr n) {
  if (SYMVAL(S_G.scheme_version_id) == sunbound) return 0; // set by back.ss
  ptr make_load_binary = SYMVAL(S_G.make_load_binary_id);
  if (Sprocedurep(make_load_binary)) {
    S_G.load_binary = Scall3(make_load_binary, Sstring_utf8(bd[n].path, -1), Sstring_to_symbol("load"), Sfalse);
    return 1;
  }
  return 0;
}

static void load(tc, n, base) ptr tc; iptr n; IBOOL base; {
  ptr x; iptr i;

  if (base) {
    S_G.error_invoke_code_object = S_boot_read(bd[n].file, bd[n].path);
    if (!Scodep(S_G.error_invoke_code_object)) {
      (void) fprintf(stderr, "first object on boot file not code object\n");
      S_abnormal_exit();
    }

    S_G.invoke_code_object = S_boot_read(bd[n].file, bd[n].path);
    if (!Scodep(S_G.invoke_code_object)) {
      (void) fprintf(stderr, "second object on boot file not code object\n");
      S_abnormal_exit();
    }
    S_G.base_rtd = S_boot_read(bd[n].file, bd[n].path);
    if (!Srecordp(S_G.base_rtd)) {
      S_abnormal_exit();
    }
  }

  i = 0;
  while (i++ < LOADSKIP && S_boot_read(bd[n].file, bd[n].path) != Seof_object);

  while ((x = S_boot_read(bd[n].file, bd[n].path)) != Seof_object) {
    if (loadecho) {
      printf("%ld: ", (long)i);
      fflush(stdout);
    }
    if (Sprocedurep(x)) {
      S_initframe(tc, 0);
      x = boot_call(tc, x, 0);
    } else if (Sprocedurep(S_G.load_binary) || set_load_binary(n)) {
      S_initframe(tc, 1);
      S_put_arg(tc, 1, x);
      x = boot_call(tc, S_G.load_binary, 1);
    } else if (Svectorp(x)) {
      iptr j, n;
      n = Svector_length(x);
      for (j = 0; j < n; j += 1) {
        ptr y = Svector_ref(x, j);
        if (Sprocedurep(y)) {
          S_initframe(tc, 0);
          INITVECTIT(x, j) = boot_call(tc, y, 0);
        } else if (Spairp(y)) {
          handle_visit_revisit(tc, y);
        }
      }
    } else if (Spairp(x)) {
      handle_visit_revisit(tc, x);
    }
    if (loadecho) {
      S_prin1(x);
      putchar('\n');
      fflush(stdout);
    }
    i += 1;
  }

  S_G.load_binary = Sfalse;
  gzclose(bd[n].file);
}

/***************************************************************************/
/* HEAP FILES */

#ifdef DEBUG
#define debug(x) {x}
#else
#define debug(x)
#endif

#include <fcntl.h>
#include <sys/types.h>

#ifdef WIN32
#include <io.h>
#endif /* WIN32 */

#ifdef MMAP_HEAP
#include <sys/mman.h>
#endif

#ifndef O_BINARY
#define O_BINARY 0
#endif /* O_BINARY */

#define check(expr,path) {if ((INT)(expr) < 0) {perror(path); S_abnormal_exit();}}

/***************************************************************************/
/* EXPORTED ROUTINES */

const char *Skernel_version(void) {
  return VERSION;
}

extern void Sset_verbose(v) INT v; {
  verbose = v;
}

extern void Sretain_static_relocation(void) {
  S_G.retain_static_relocation = 1;
}

#ifdef ITEST
#include "itest.c"
#endif

static void default_abnormal_exit(void) {
  exit(1);
}

extern void Sscheme_init(abnormal_exit) void (*abnormal_exit) PROTO((void)); {
  S_abnormal_exit_proc = abnormal_exit ? abnormal_exit : default_abnormal_exit;
  S_errors_to_console = 1;

 /* set before idiot checks */
  S_pagesize = GETPAGESIZE();

  idiot_checks();

  switch (current_state) {
    case RUNNING:
      fprintf(stderr, "error (Sscheme_init): call Sscheme_deinit first to terminate\n");
      S_abnormal_exit();
    case BOOTING:
      fprintf(stderr, "error (Sscheme_init): already initialized\n");
      S_abnormal_exit();
    case UNINITIALIZED:
    case DEINITIALIZED:
      break;
  }
  current_state = BOOTING;

  S_G.retain_static_relocation = 0;
  S_G.enable_object_counts = 0;
  S_G.enable_object_backreferences = 0;

  boot_count = 0;

#ifdef WIN32
  Sschemeheapdirs = Sgetenv("SCHEMEHEAPDIRS");
#else
  Sschemeheapdirs = getenv("SCHEMEHEAPDIRS");
#endif
  if (Sschemeheapdirs == (char *)0) {
    Sschemeheapdirs = "";
    if ((Sdefaultheapdirs = get_defaultheapdirs()) == (char *)0) Sdefaultheapdirs = "";
  } else if (*Sschemeheapdirs != 0 && Sschemeheapdirs[strlen(Sschemeheapdirs)-1] == SEARCHPATHSEP) {
      if ((Sdefaultheapdirs = get_defaultheapdirs()) == (char *)0) Sdefaultheapdirs = "";
  } else {
      Sdefaultheapdirs = "";
  }

#ifdef PTHREADS
  {
    int status;
    if ((status = s_thread_key_create(&S_tc_key)) != 0)
      S_error_abort(strerror(status));
    s_thread_setspecific(S_tc_key, S_G.thread_context);
  }
#endif

#ifdef ITEST
  S_boot_time = 1;
  main_init();

  bignum_test();
  exit(0);
#endif
}

static void check_boot_file_state(const char *who) {
  switch (current_state) {
    case UNINITIALIZED:
    case DEINITIALIZED:
      fprintf(stderr, "error (%s): uninitialized; call Sscheme_init first\n", who);
      if (current_state == UNINITIALIZED) exit(1); else S_abnormal_exit();
    case RUNNING:
      fprintf(stderr, "error (%s): already running\n", who);
      S_abnormal_exit();
    case BOOTING:
      break;
  }
}

extern void Sregister_boot_file(name) const char *name; {
  check_boot_file_state("Sregister_boot_file");
  find_boot(name, "", -1, 1);
}

extern void Sregister_boot_file_fd(name, fd) const char *name; int fd; {
  check_boot_file_state("Sregister_boot_file_fd");
  find_boot(name, "", fd, 1);
}

extern void Sregister_heap_file(UNUSED const char *path) {
  fprintf(stderr, "Sregister_heap_file: saved heap files are not presently supported\n");
  S_abnormal_exit();
}

extern void Sbuild_heap(kernel, custom_init) const char *kernel; void (*custom_init) PROTO((void)); {
  ptr tc = Svoid; /* initialize to make gcc happy */
  ptr p;

  switch (current_state) {
    case UNINITIALIZED:
    case DEINITIALIZED:
      fprintf(stderr, "error (Sbuild_heap): uninitialized; call Sscheme_init first\n");
      if (current_state == UNINITIALIZED) exit(1); else S_abnormal_exit();
    case RUNNING:
      fprintf(stderr, "error (Sbuild_heap): already running\n");
      S_abnormal_exit();
    case BOOTING:
      break;
  }
  current_state = RUNNING;

  S_boot_time = 1;

  if (boot_count == 0) {
    const char *name;

    if (!kernel) {
      fprintf(stderr, "no boot file or executable name specified\n");
      S_abnormal_exit();
    }

    name = path_last(kernel);
    if (strlen(name) >= PATH_MAX) {
      fprintf(stderr, "executable name too long: %s\n", name);
      S_abnormal_exit();
    }

#ifdef WIN32
    { /* strip off trailing .exe, if any */
      static char buf[PATH_MAX];
      iptr n;

      n = strlen(name) - 4;
      if (n >= 0 && (strcmp(name + n, ".exe") == 0 || strcmp(name + n, ".EXE") == 0)) {
        strcpy(buf, name);
        buf[n] = 0;
        name = buf;
      }
    }
#endif

    if (!find_boot(name, ".boot", -1, 0)) {
      fprintf(stderr, "cannot find compatible %s.boot in search path\n  \"%s%s\"\n",
              name,
              Sschemeheapdirs, Sdefaultheapdirs);
      S_abnormal_exit();
    }
  }

  if (boot_count != 0) {
    INT i = 0;

    main_init();
    if (custom_init) custom_init();

    S_threads = Snil;
    S_nthreads = 0;
    S_set_symbol_value(S_G.active_threads_id, FIX(0));
    /* pass a parent tc of Svoid, since this call establishes the initial
     * thread context and hence there is no parent thread context.  */
    tc = (ptr)THREADTC(S_create_thread_object("startup", tc));
#ifdef PTHREADS
    s_thread_setspecific(S_tc_key, tc);
#endif

    /* #scheme-init enables interrupts */
    TRAP(tc) = (ptr)most_positive_fixnum;
    DISABLECOUNT(tc) = Sfixnum(1);

    load(tc, i++, 1);
    S_boot_time = 0;

    while (i < boot_count) load(tc, i++, 0);
  }

  if (boot_count != 0) Scompact_heap();

 /* complete the initialization on the Scheme side */
  p = S_symbol_value(S_intern((const unsigned char *)"$scheme-init"));
  if (!Sprocedurep(p)) {
      (void) fprintf(stderr,"\n$scheme-init is not bound to a procedure\n");
      S_abnormal_exit();
  }

  S_initframe(tc, 0);
  (void)boot_call(tc, p, 0);

 /* should be okay to invoke Scheme's error handler now */
  S_errors_to_console = 0;
}

extern void Senable_expeditor(history_file) const char *history_file; {
  Scall1(S_symbol_value(Sstring_to_symbol("$enable-expeditor")), Strue);
  if (history_file != (const char *)0)
    Scall1(S_symbol_value(Sstring_to_symbol("$expeditor-history-file")),
           Sstring_utf8(history_file, -1));
}

extern INT Sscheme_start(argc, argv) INT argc; const char *argv[]; {
  ptr tc = get_thread_context();
  ptr arglist, p; INT i;

  switch (current_state) {
    case UNINITIALIZED:
    case DEINITIALIZED:
      fprintf(stderr, "error (Sscheme_start): uninitialized; call Sscheme_init and Sbuild_heap first\n");
      if (current_state == UNINITIALIZED) exit(1); else S_abnormal_exit();
    case BOOTING:
      fprintf(stderr, "error (Sscheme_start): no heap built yet; call Sbuild_heap first\n");
      S_abnormal_exit();
    case RUNNING:
      break;
  }

  arglist = Snil;
  for (i = argc - 1; i > 0; i -= 1)
    arglist = Scons(Sstring_utf8(argv[i], -1), arglist);

  p = S_symbol_value(S_intern((const unsigned char *)"$scheme"));
  if (!Sprocedurep(p)) {
    (void) fprintf(stderr,"\n$scheme is not bound to a procedure\n");
    S_abnormal_exit();
  }

  S_initframe(tc, 1);
  S_put_arg(tc, 1, arglist);
  p = boot_call(tc, p, 1);

  if (S_integer_valuep(p)) return (INT)Sinteger_value(p);
  return p == Svoid ? 0 : 1;
}

static INT run_script(const char *who, const char *scriptfile, INT argc, const char *argv[], IBOOL programp) {
  ptr tc = get_thread_context();
  ptr arglist, p; INT i;

  switch (current_state) {
    case UNINITIALIZED:
    case DEINITIALIZED:
      fprintf(stderr, "error (%s): uninitialized; call Sscheme_init and Sbuild_heap first\n", who);
      if (current_state == UNINITIALIZED) exit(1); else S_abnormal_exit();
    case BOOTING:
      fprintf(stderr, "error (%s): no heap built yet; call Sbuild_heap first\n", who);
      S_abnormal_exit();
    case RUNNING:
      break;
  }

  arglist = Snil;
  for (i = argc - 1; i > 0; i -= 1)
    arglist = Scons(Sstring_utf8(argv[i], -1), arglist);

  p = S_symbol_value(S_intern((const unsigned char *)"$script"));
  if (!Sprocedurep(p)) {
    (void) fprintf(stderr,"\n$script is not bound to a procedure\n");
    S_abnormal_exit();
  }

  S_initframe(tc, 3);
  S_put_arg(tc, 1, Sboolean(programp));
  S_put_arg(tc, 2, Sstring_utf8(scriptfile, -1));
  S_put_arg(tc, 3, arglist);
  p = boot_call(tc, p, 3);

  if (S_integer_valuep(p)) return (INT)Sinteger_value(p);
  return p == Svoid ? 0 : 1;
}

extern INT Sscheme_script(scriptfile, argc, argv) const char *scriptfile; INT argc; const char *argv[]; {
  return run_script("Sscheme_script", scriptfile, argc, argv, 0);
}

extern INT Sscheme_program(programfile, argc, argv) const char *programfile; INT argc; const char *argv[]; {
  return run_script("Sscheme_program", programfile, argc, argv, 1);
}

extern void Ssave_heap(UNUSED const char *path, UNUSED INT level) {
  fprintf(stderr, "Ssave_heap: saved heap files are not presently supported\n");
  S_abnormal_exit();
}

extern void Sscheme_deinit() {
  ptr p, tc = get_thread_context();

  switch (current_state) {
    case UNINITIALIZED:
    case DEINITIALIZED:
      fprintf(stderr, "error (Sscheme_deinit): not yet initialized or running\n");
      if (current_state == UNINITIALIZED) exit(1); else S_abnormal_exit();
    case BOOTING:
      fprintf(stderr, "error (Sscheme_deinit): not yet running\n");
      S_abnormal_exit();
    case RUNNING:
      break;
  }

  p = S_symbol_value(S_intern((const unsigned char *)"$close-files"));
  S_initframe(tc, 0);
  boot_call(tc, p, 0);

  S_errors_to_console = 1;
  current_state = DEINITIALIZED;
}<|MERGE_RESOLUTION|>--- conflicted
+++ resolved
@@ -584,10 +584,6 @@
     if (fd != -1) {
       file = gzdopen(fd, "rb");
     } else {
-<<<<<<< HEAD
-      expandedpath = S_malloc_pathname(path);
-      file = gzopen(expandedpath, "rb");
-=======
 #ifdef WIN32
       expandedpath = S_malloc_wide_pathname(path);
       file = gzopen_w(expandedpath, "rb");
@@ -595,7 +591,6 @@
       expandedpath = S_malloc_pathname(path);
       file = gzopen(expandedpath, "rb");
 #endif
->>>>>>> b6a71f1c
       /* assumption (seemingly true based on a glance at the source code):
          gzopen doesn't squirrel away a pointer to expandedpath. */
       free(expandedpath);
