--- conflicted
+++ resolved
@@ -16,11 +16,7 @@
 m = arm32le
 Cpu = ARMV6
 
-<<<<<<< HEAD
-mdclib = -lm -ldl $(LIBNCURSES) -lrt -luuid
-=======
 mdclib = -lm -ldl ${ncursesLib} -lrt -luuid
->>>>>>> 1de465c4
 C = ${CC} ${CPPFLAGS} -Wpointer-arith -Wextra -Werror -Wno-implicit-fallthrough -O2 ${CFLAGS}
 o = o
 mdsrc = arm32le.c
@@ -34,24 +30,14 @@
 
 include Mf-base
 
-<<<<<<< HEAD
-${Kernel}: ${kernelobj} ${zlibDep} ${LZ4Dep}
-	${LD} -r -X -o ${Kernel} ${kernelobj} ${zlibLib} ${LZ4Lib}
-=======
 ${KernelO}: ${kernelobj} ${zlibDep} ${LZ4Dep}
 	${LD} -r -X -o ${KernelO} ${kernelobj} ${zlibLib} ${LZ4Lib}
->>>>>>> 1de465c4
 
 ${KernelLib}: ${kernelobj}
 	${AR} ${ARFLAGS} ${KernelLib} ${kernelobj}
 
-<<<<<<< HEAD
-${Scheme}: ${KernelLib} ${zlibDep} ${LZ4Dep} ${Main}
-	$C -rdynamic -o ${Scheme} ${Main} ${KernelLib} ${mdclib} ${zlibLib} ${LZ4Lib} ${LDFLAGS}
-=======
 ${Scheme}: ${Kernel} ${KernelLinkDeps} ${Main}
 	$C -rdynamic -o ${Scheme} ${Main} ${Kernel} ${mdclib} ${KernelLinkLibs} ${LDFLAGS}
->>>>>>> 1de465c4
 
 ../zlib/configure.log:
 	(cd ../zlib; ./configure)
