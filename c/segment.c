--- conflicted
+++ resolved
@@ -239,12 +239,9 @@
   si->has_triggers = 0;
   si->trigger_ephemerons = 0;
   si->trigger_guardians = 0;
-<<<<<<< HEAD
-=======
 #ifdef PRESERVE_FLONUM_EQ
   si->forwarded_flonums = NULL;
 #endif
->>>>>>> 21fc7052
 }
 
 iptr S_find_segments(s, g, n) ISPC s; IGEN g; iptr n; {
