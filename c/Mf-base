--- conflicted
+++ resolved
@@ -23,21 +23,12 @@
 Scheme=../bin/$m/scheme
 
 kernelsrc=statics.c segment.c alloc.c symbol.c intern.c gcwrapper.c gc-ocd.c gc-oce.c\
-<<<<<<< HEAD
  number.c schsig.c io.c new-io.c print.c fasl.c vfasl.c stats.c foreign.c prim.c prim5.c flushcache.c\
- schlib.c thread.c expeditor.c scheme.c
-
-kernelobj=${kernelsrc:%.c=%.$o} ${mdobj}
-
-kernelhdr=system.h types.h version.h globals.h externs.h segment.h gc.c sort.h thread.h config.h itest.c nocurses.h
-=======
- number.c schsig.c io.c new-io.c print.c fasl.c stats.c foreign.c prim.c prim5.c flushcache.c\
  schlib.c thread.c expeditor.c scheme.c compress.c
 
 kernelobj=${kernelsrc:%.c=%.$o} ${mdobj}
 
-kernelhdr=system.h types.h version.h globals.h externs.h segment.h gc.c sort.h thread.h config.h compress.h itest.c 
->>>>>>> 8ab97330
+kernelhdr=system.h types.h version.h globals.h externs.h segment.h gc.c sort.h thread.h config.h compress.h itest.c nocurses.h
 
 mainsrc=main.c
 
@@ -60,11 +51,7 @@
 
 scheme.o: itest.c
 scheme.o main.o: config.h
-<<<<<<< HEAD
-${kernelobj}: system.h types.h version.h externs.h globals.h segment.h thread.h sort.h nocurses.h
-=======
-${kernelobj}: system.h types.h version.h externs.h globals.h segment.h thread.h sort.h compress.h
->>>>>>> 8ab97330
+${kernelobj}: system.h types.h version.h externs.h globals.h segment.h thread.h sort.h nocurses.h compress.h
 ${kernelobj}: ${Include}/equates.h ${Include}/scheme.h
 ${mainobj}: ${Include}/scheme.h
 ${kernelobj}: ${zlibHeaderDep} ${LZ4HeaderDep}
