--- conflicted
+++ resolved
@@ -16,11 +16,7 @@
 m = ppc32le
 Cpu = PPC32
 
-<<<<<<< HEAD
-mdclib = -lm -ldl $(LIBNCURSES) -lrt
-=======
-mdclib = -lm -ldl -lncurses -lrt -luuid
->>>>>>> c90bd7bb
+mdclib = -lm -ldl $(LIBNCURSES) -lrt -luuid
 C = ${CC} ${CPPFLAGS} -m32 -Wpointer-arith -Wextra -Werror -Wno-implicit-fallthrough -O2 ${CFLAGS}
 o = o
 mdsrc = ppc32.c
