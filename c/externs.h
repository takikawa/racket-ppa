/* externs.h
 * Copyright 1984-2017 Cisco Systems, Inc.
 * 
 * Licensed under the Apache License, Version 2.0 (the "License");
 * you may not use this file except in compliance with the License.
 * You may obtain a copy of the License at
 * 
 * http://www.apache.org/licenses/LICENSE-2.0
 * 
 * Unless required by applicable law or agreed to in writing, software
 * distributed under the License is distributed on an "AS IS" BASIS,
 * WITHOUT WARRANTIES OR CONDITIONS OF ANY KIND, either express or implied.
 * See the License for the specific language governing permissions and
 * limitations under the License.
 */

/* This file sets up platform-dependent includes and extern declarations
 * for Scheme globals not intended for use outside of the system (prefixed
 * with S_).  Scheme globals intended for use outside of the system
 * (prefixed with S) are declared in scheme.h
 */

#include <stdlib.h>
#include <string.h>
#include <errno.h>

#ifndef WIN32
#include <unistd.h>

#if (machine_type == machine_type_i3qnx || machine_type == machine_type_ti3qnx)
off64_t lseek64(int,off64_t,int);
#endif

#endif

#ifdef SOLARIS
#include <fcntl.h>
#include <sys/wait.h>
#include <setjmp.h>
#endif

#ifdef WIN32
#include <fcntl.h>
#include <direct.h> /* for _getcwd */
#include <setjmp.h>
#endif

/* external procedure declarations */
/* prototypes gen. by ProtoGen Version 0.31 (Haydn Huntley) 1/18/93 */

/* alloc.c */
extern void S_alloc_init PROTO((void));
extern void S_protect PROTO((ptr *p));
extern void S_reset_scheme_stack PROTO((ptr tc, iptr n));
extern void S_reset_allocation_pointer PROTO((ptr tc));
extern ptr S_compute_bytes_allocated PROTO((ptr xg, ptr xs));
extern ptr S_find_more_room PROTO((ISPC s, IGEN g, iptr n, ptr old));
extern void S_dirty_set PROTO((ptr *loc, ptr x));
extern void S_scan_dirty PROTO((ptr **p, ptr **endp));
extern void S_scan_remembered_set PROTO((void));
extern void S_get_more_room PROTO((void));
extern ptr S_get_more_room_help PROTO((ptr tc, uptr ap, uptr type, uptr size));
extern ptr S_cons_in PROTO((ISPC s, IGEN g, ptr car, ptr cdr));
extern ptr S_symbol PROTO((ptr name));
extern ptr S_rational PROTO((ptr n, ptr d));
extern ptr S_tlc PROTO((ptr keyval, ptr tconc, ptr next));
extern ptr S_vector_in PROTO((ISPC s, IGEN g, iptr n));
extern ptr S_vector PROTO((iptr n));
extern ptr S_fxvector PROTO((iptr n));
extern ptr S_bytevector PROTO((iptr n));
extern ptr S_null_immutable_vector PROTO((void));
extern ptr S_null_immutable_fxvector PROTO((void));
extern ptr S_null_immutable_bytevector PROTO((void));
extern ptr S_null_immutable_string PROTO((void));
extern ptr S_record PROTO((iptr n));
extern ptr S_closure PROTO((ptr cod, iptr n));
extern ptr S_mkcontinuation PROTO((ISPC s, IGEN g, ptr nuate, ptr stack,
                iptr length, iptr clength, ptr link, ptr ret, ptr winders,
                ptr attachments));
extern ptr S_inexactnum PROTO((double rp, double ip));
extern ptr S_exactnum PROTO((ptr a, ptr b));
extern ptr S_thread PROTO((ptr tc));
extern ptr S_ifile PROTO((iptr icount, ptr name, iptr fd, ptr info, iptr flags, char *ilast,
                  ptr ibuf));
extern ptr S_ofile PROTO((iptr ocount, ptr name, iptr fd, ptr info, iptr flags, char *olast,
            ptr obuf));
extern ptr S_iofile PROTO((iptr icount, iptr ocount, ptr name, iptr fd, ptr info, iptr flags,
            char *ilast, ptr ibuf, char *olast, ptr obuf));
extern ptr S_string PROTO((const char *s, iptr n));
extern ptr S_bignum PROTO((iptr n, IBOOL sign));
extern ptr S_code PROTO((ptr tc, iptr type, iptr n));
extern ptr S_relocation_table PROTO((iptr n));
<<<<<<< HEAD
extern ptr S_phantom_bytevector PROTO((uptr sz));
extern void S_phantom_bytevector_adjust PROTO((ptr ph, uptr new_sz));
=======
extern ptr S_weak_cons PROTO((ptr car, ptr cdr));
>>>>>>> 21fc7052

/* fasl.c */
extern void S_fasl_init PROTO((void));
ptr S_fasl_read PROTO((ptr file, IBOOL gzflag, ptr path));
ptr S_bv_fasl_read PROTO((ptr bv, int ty, uptr offset, uptr len, ptr path));
/* S_boot_read's f argument is really gzFile, but zlib.h is not included everywhere */
ptr S_boot_read PROTO((gzFile file, const char *path));
char *S_format_scheme_version PROTO((uptr n));
char *S_lookup_machine_type PROTO((uptr n));
extern void S_set_code_obj PROTO((char *who, IFASLCODE typ, ptr p, iptr n,
             ptr x, iptr o));
extern ptr S_get_code_obj PROTO((IFASLCODE typ, ptr p, iptr n, iptr o));
extern int S_fasl_stream_read PROTO((void *stream, octet *dest, iptr n));
extern int S_fasl_intern_rtd(ptr *x);

/* vfasl.c */
extern ptr S_to_vfasl PROTO((ptr v));
extern ptr S_vfasl PROTO((ptr bv, void *stream, iptr offset, iptr len));
extern ptr S_vfasl_to PROTO((ptr v));
extern IBOOL S_vfasl_can_combinep(ptr v);

/* flushcache.c */
extern void S_record_code_mod PROTO((ptr tc, uptr addr, uptr bytes));
extern void S_flush_instruction_cache PROTO((ptr tc));
extern void S_flushcache_init PROTO((void));

/* foreign.c */
extern void S_foreign_init PROTO((void));
extern void S_foreign_entry PROTO((void));

/* gcwrapper.c */
extern void S_ptr_tell PROTO((ptr p));
extern void S_addr_tell PROTO((ptr p));
extern void S_gc_init PROTO((void));
#ifndef WIN32
extern void S_register_child_process PROTO((INT child));
#endif /* WIN32 */
extern void S_fixup_counts PROTO((ptr counts));
extern void S_do_gc PROTO((IGEN g, IGEN gtarget));
extern void S_gc PROTO((ptr tc, IGEN mcg, IGEN tg));
extern void S_gc_init PROTO((void));
extern void S_set_maxgen PROTO((IGEN g));
extern IGEN S_maxgen PROTO((void));
extern void S_set_minfreegen PROTO((IGEN g));
extern IGEN S_minfreegen PROTO((void));
#ifndef WIN32
extern void S_register_child_process PROTO((INT child));
#endif /* WIN32 */
extern IBOOL S_enable_object_counts PROTO((void));
extern void S_set_enable_object_counts PROTO((IBOOL eoc));
extern ptr S_object_counts PROTO((void));
extern IBOOL S_enable_object_backreferences PROTO((void));
extern void S_set_enable_object_backreferences PROTO((IBOOL eoc));
extern ptr S_object_backreferences PROTO((void));
extern void S_do_gc PROTO((IGEN g, IGEN gtarget));
extern ptr S_locked_objects PROTO((void));
extern void S_compact_heap PROTO((void));
extern void S_check_heap PROTO((IBOOL aftergc));

/* gc-ocd.c */
extern void S_gc_ocd PROTO((ptr tc, IGEN mcg, IGEN tg));

/* gc-oce.c */
extern void S_gc_oce PROTO((ptr tc, IGEN mcg, IGEN tg));

/* intern.c */
extern void S_intern_init PROTO((void));
extern void S_resize_oblist PROTO((void));
extern ptr S_intern PROTO((const unsigned char *s));
extern ptr S_intern_sc PROTO((const string_char *s, iptr n, ptr name_str));
extern ptr S_intern3 PROTO((const string_char *pname, iptr plen, const string_char *uname, iptr ulen, ptr pname_str, ptr uame_str));
extern ptr S_intern4 PROTO((ptr sym));
extern void S_intern_gensym PROTO((ptr g));
extern void S_retrofit_nonprocedure_code PROTO((void));

/* io.c */
extern IBOOL S_file_existsp PROTO((const char *inpath, IBOOL followp));
extern IBOOL S_file_regularp PROTO((const char *inpath, IBOOL followp));
extern IBOOL S_file_directoryp PROTO((const char *inpath, IBOOL followp));
extern IBOOL S_file_symbolic_linkp PROTO((const char *inpath));
#ifdef WIN32
extern ptr S_find_files PROTO((const char *wildpath));
#else
extern ptr S_directory_list PROTO((const char *inpath));
#endif
extern char *S_malloc_pathname PROTO((const char *inpath));
#ifdef WIN32
extern wchar_t *S_malloc_wide_pathname PROTO((const char *inpath));
#endif
extern IBOOL S_fixedpathp PROTO((const char *inpath));

/* new-io.c */
extern INT S_gzxfile_fd PROTO((ptr x));
extern gzFile S_gzxfile_gzfile PROTO((ptr x));
extern ptr S_new_open_input_fd PROTO((const char *filename, IBOOL compressed));
extern ptr S_new_open_output_fd PROTO((
  const char *filename, INT mode,
  IBOOL no_create, IBOOL no_fail, IBOOL no_truncate,
  IBOOL append, IBOOL lock, IBOOL replace, IBOOL compressed));
extern ptr S_new_open_input_output_fd PROTO((
  const char *filename, INT mode,
  IBOOL no_create, IBOOL no_fail, IBOOL no_truncate,
  IBOOL append, IBOOL lock, IBOOL replace, IBOOL compressed));
extern ptr S_close_fd PROTO((ptr file, IBOOL gzflag));
extern ptr S_compress_input_fd PROTO((INT fd, I64 fp));
extern ptr S_compress_output_fd PROTO((INT fd));

extern ptr S_bytevector_read PROTO((ptr file, ptr buffer, iptr start, iptr count, IBOOL gzflag));
extern ptr S_bytevector_read_nb PROTO((ptr file, ptr buffer, iptr start, iptr count, IBOOL gzflag));
extern ptr S_bytevector_write PROTO((ptr file, ptr buffer, iptr start, iptr count, IBOOL gzflag));
extern ptr S_put_byte PROTO((ptr file, INT byte, IBOOL gzflag));

extern ptr S_get_fd_pos PROTO((ptr file, IBOOL gzflag));
extern ptr S_set_fd_pos PROTO((ptr file, ptr pos, IBOOL gzflag));
extern ptr S_get_fd_non_blocking PROTO((ptr file, IBOOL gzflag));
extern ptr S_set_fd_non_blocking PROTO((ptr file, IBOOL x, IBOOL gzflag));
extern ptr S_get_fd_length PROTO((ptr file, IBOOL gzflag));
extern ptr S_set_fd_length PROTO((ptr file, ptr length, IBOOL gzflag));
extern void S_new_io_init PROTO((void));

extern uptr S_bytevector_compress_size PROTO((iptr s_count));
extern ptr S_bytevector_compress PROTO((ptr dest_bv, iptr d_start, iptr d_count,
                                        ptr src_bv, iptr s_start, iptr s_count));
extern ptr S_bytevector_uncompress PROTO((ptr dest_bv, iptr d_start, iptr d_count,
                                          ptr src_bv, iptr s_start, iptr s_count));

/* thread.c */
extern void S_thread_init PROTO((void));
extern ptr S_create_thread_object PROTO((const char *who, ptr p_tc));
#ifdef PTHREADS
extern ptr S_fork_thread PROTO((ptr thunk));
extern scheme_mutex_t *S_make_mutex PROTO((void));
extern void S_mutex_free PROTO((scheme_mutex_t *m));
extern void S_mutex_acquire PROTO((scheme_mutex_t *m));
extern INT S_mutex_tryacquire PROTO((scheme_mutex_t *m));
extern void S_mutex_release PROTO((scheme_mutex_t *m));
extern s_thread_cond_t *S_make_condition PROTO((void));
extern void S_condition_free PROTO((s_thread_cond_t *c));
extern IBOOL S_condition_wait PROTO((s_thread_cond_t *c, scheme_mutex_t *m, ptr t));
extern INT S_activate_thread PROTO((void));
extern void S_unactivate_thread PROTO((int mode));
#endif

/* scheme.c */
extern void S_generic_invoke PROTO((ptr tc, ptr code));

/* number.c */
extern void S_number_init PROTO((void));
extern ptr S_normalize_bignum PROTO((ptr x));
extern IBOOL S_integer_valuep PROTO((ptr x));
extern iptr S_integer_value PROTO((const char *who, ptr x));
extern I64 S_int64_value PROTO((char *who, ptr x));
extern IBOOL S_big_eq PROTO((ptr x, ptr y));
extern IBOOL S_big_lt PROTO((ptr x, ptr y));
extern ptr S_add PROTO((ptr x, ptr y));
extern ptr S_sub PROTO((ptr x, ptr y));
extern ptr S_mul PROTO((ptr x, ptr y));
extern ptr S_div PROTO((ptr x, ptr y));
extern ptr S_rem PROTO((ptr x, ptr y));
extern ptr S_trunc PROTO((ptr x, ptr y));
extern void S_trunc_rem PROTO((ptr x, ptr y, ptr *q, ptr *r));
extern ptr S_gcd PROTO((ptr x, ptr y));
extern ptr S_ash PROTO((ptr x, ptr n));
extern ptr S_big_positive_bit_field PROTO((ptr x, ptr fxstart, ptr fxend));
extern ptr S_integer_length PROTO((ptr x));
extern ptr S_big_first_bit_set PROTO((ptr x));
extern double S_random_double PROTO((U32 m1, U32 m2,
               U32 m3, U32 m4, double scale));
extern double S_floatify PROTO((ptr x));
extern ptr S_decode_float PROTO((double d));
extern ptr S_logand PROTO((ptr x, ptr y));
extern ptr S_logbitp PROTO((ptr k, ptr x));
extern ptr S_logbit0 PROTO((ptr k, ptr x));
extern ptr S_logbit1 PROTO((ptr k, ptr x));
extern ptr S_logtest PROTO((ptr x, ptr y));
extern ptr S_logor PROTO((ptr x, ptr y));
extern ptr S_logxor PROTO((ptr x, ptr y));
extern ptr S_lognot PROTO((ptr x));
extern void S_bignum_mask_test PROTO((void));

/* prim.c */
extern ptr S_lookup_library_entry PROTO((iptr n, IBOOL errorp));
extern ptr S_lookup_c_entry PROTO((iptr i));
extern void S_prim_init PROTO((void));

/* prim5.c */
extern ptr S_strerror PROTO((INT errnum));
extern void S_prim5_init PROTO((void));
extern void S_dump_tc PROTO((ptr tc));

/* print.c */
extern void S_print_init PROTO((void));
extern void S_prin1 PROTO((ptr x));

/* schsig.c */
extern ptr S_get_scheme_arg PROTO((ptr tc, iptr n));
extern void S_put_scheme_arg PROTO((ptr tc, iptr n, ptr x));
extern iptr S_continuation_depth PROTO((ptr k));
extern ptr S_single_continuation PROTO((ptr k, iptr n));
extern void S_split_and_resize PROTO((void));
extern void S_handle_overflow PROTO((void));
extern void S_handle_overflood PROTO((void));
extern void S_handle_apply_overflood PROTO((void));
extern void S_overflow PROTO((ptr tc, iptr frame_request));
extern void S_error_reset PROTO((const char *s));
extern void S_error_abort PROTO((const char *s));
extern void S_abnormal_exit PROTO((void));
extern void S_error PROTO((const char *who, const char *s));
extern void S_error1 PROTO((const char *who, const char *s, ptr x));
extern void S_error2 PROTO((const char *who, const char *s, ptr x, ptr y));
extern void S_error3 PROTO((const char *who, const char *s, ptr x, ptr y, ptr z));
extern void S_boot_error PROTO((const ptr who, ptr s, ptr args));
extern void S_handle_docall_error PROTO((void));
extern void S_handle_arg_error PROTO((void));
extern void S_handle_nonprocedure_symbol PROTO((void));
extern void S_handle_values_error PROTO((void));
extern void S_handle_mvlet_error PROTO((void));
extern void S_register_scheme_signal PROTO((iptr sig));
extern void S_fire_collector PROTO((void));
extern void S_noncontinuable_interrupt PROTO((void));
extern void S_schsig_init PROTO((void));
#ifdef DEFINE_MATHERR
#include <math.h>
extern INT matherr PROTO((struct exception *x));
#endif /* DEFINE_MATHERR */

/* segment.c */
extern void S_segment_init PROTO((void));
extern void *S_getmem PROTO((iptr bytes, IBOOL zerofill));
extern void S_freemem PROTO((void *addr, iptr bytes));
extern iptr S_find_segments PROTO((ISPC s, IGEN g, iptr n));
extern void S_free_chunk PROTO((chunkinfo *chunk));
extern void S_free_chunks PROTO((void));
extern uptr S_curmembytes PROTO((void));
extern uptr S_maxmembytes PROTO((void));
extern void S_resetmaxmembytes PROTO((void));
extern void S_move_to_chunk_list PROTO((chunkinfo *chunk, chunkinfo **pchunk_list));

/* stats.c */
extern void S_stats_init PROTO((void));
extern ptr S_cputime PROTO((void));
extern ptr S_realtime PROTO((void));
extern ptr S_clock_gettime PROTO((I32 typeno));
extern ptr S_gmtime PROTO((ptr tzoff, ptr tspair));
extern ptr S_asctime PROTO((ptr dtvec));
extern ptr S_mktime PROTO((ptr dtvec));
extern ptr S_unique_id PROTO((void));
extern void S_gettime PROTO((INT typeno, struct timespec *tp));

/* symbol.c */
extern ptr S_symbol_value PROTO((ptr sym));
extern void S_set_symbol_value PROTO((ptr sym, ptr val));

/* machine-dependent .c files, e.g., x88k.c */
#ifdef FLUSHCACHE
extern INT S_flushcache_max_gap PROTO((void));
extern void S_doflush PROTO((uptr start, uptr end));
#endif
extern void S_machine_init PROTO((void));

/* schlib.c */
extern void S_initframe PROTO((ptr tc, iptr n));
extern void S_put_arg PROTO((ptr tc, iptr i, ptr x));
extern void S_return PROTO((void));
extern void S_call_help PROTO((ptr tc, IBOOL singlep, IBOOL lock_ts));
extern void S_call_one_result PROTO((void));
extern void S_call_any_results PROTO((void));

#ifdef WIN32
/* windows.c */
extern INT S_getpagesize(void);
extern ptr S_LastErrorString(void);
extern void *S_ntdlopen(const char *path);
extern void *S_ntdlsym(void *h, const char *s);
extern char *S_ntdlerror(void);
extern int S_windows_flock(int fd, int operation);
extern int S_windows_chdir(const char *pathname);
extern int S_windows_chmod(const char *pathname, int mode);
extern int S_windows_mkdir(const char *pathname);
extern int S_windows_open(const char *pathname, int flags, int mode);
extern int S_windows_rename(const char *oldpathname, const char *newpathname);
extern int S_windows_rmdir(const char *pathname);
extern int S_windows_stat64(const char *pathname, struct STATBUF *buffer);
extern int S_windows_system(const char *command);
extern int S_windows_unlink(const char *pathname);
extern char *S_windows_getcwd(char *buffer, int maxlen);
#endif /* WIN32 */

#ifdef FEATURE_EXPEDITOR
/* expeditor.c */
extern void S_expeditor_init PROTO((void));
#endif /* FEATURE_EXPEDITOR */<|MERGE_RESOLUTION|>--- conflicted
+++ resolved
@@ -90,12 +90,9 @@
 extern ptr S_bignum PROTO((iptr n, IBOOL sign));
 extern ptr S_code PROTO((ptr tc, iptr type, iptr n));
 extern ptr S_relocation_table PROTO((iptr n));
-<<<<<<< HEAD
+extern ptr S_weak_cons PROTO((ptr car, ptr cdr));
 extern ptr S_phantom_bytevector PROTO((uptr sz));
 extern void S_phantom_bytevector_adjust PROTO((ptr ph, uptr new_sz));
-=======
-extern ptr S_weak_cons PROTO((ptr car, ptr cdr));
->>>>>>> 21fc7052
 
 /* fasl.c */
 extern void S_fasl_init PROTO((void));
