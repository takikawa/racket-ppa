--- conflicted
+++ resolved
@@ -109,10 +109,7 @@
 extern ptr S_to_vfasl PROTO((ptr v));
 extern ptr S_vfasl PROTO((ptr bv, void *stream, iptr len));
 extern ptr S_vfasl_to PROTO((ptr v));
-<<<<<<< HEAD
-=======
 extern IBOOL S_vfasl_can_combinep(ptr v);
->>>>>>> f3bbf06c
 
 /* flushcache.c */
 extern void S_record_code_mod PROTO((ptr tc, uptr addr, uptr bytes));
