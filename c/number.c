--- conflicted
+++ resolved
@@ -637,11 +637,6 @@
   return copy_normalize(&BIGIT(W(tc),0),xl+yl,sign);
 }
 
-<<<<<<< HEAD
-#define SHORTMIN ((most_negative_fixnum / (1 << (fixnum_bits / 2))) + 1)
-#define SHORTMAX (most_positive_fixnum / (1 << (fixnum_bits / 2)))
-#define SHORTRANGE(x) ((x) >= SHORTMIN && (x) <= SHORTMAX)
-=======
 /* SHORTRANGE is -floor(sqrt(most_positive_fixnum))..floor(sqrt(most_positive_fixnum)).
    We don't use sqrt because it rounds up for fixnum_bits = 61 */
 #if (fixnum_bits == 30)
@@ -649,7 +644,6 @@
 #elif (fixnum_bits == 61)
 #define SHORTRANGE(x) (-0x3FFFFFFF <= (x) && (x) <= 0x3FFFFFFF)
 #endif
->>>>>>> 58ee6372
 
 ptr S_mul(x, y) ptr x, y; {
   ptr tc = get_thread_context();
