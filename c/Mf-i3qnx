--- conflicted
+++ resolved
@@ -16,11 +16,7 @@
 m = i3qnx
 Cpu = I386
 
-<<<<<<< HEAD
-mdclib = -lm /usr/local/lib/libiconv.so -lsocket $(LIBNCURSES)
-=======
 mdclib = -lm /usr/local/lib/libiconv.so -lsocket ${ncursesLib}
->>>>>>> 1de465c4
 C = qcc ${CPPFLAGS} -m32 -Wpointer-arith -Wextra -Werror -O2 -N2048K ${CFLAGS}
 o = o
 mdsrc = i3le.c
@@ -35,24 +31,14 @@
 
 include Mf-base
 
-<<<<<<< HEAD
-${Kernel}: ${kernelobj} ${zlibDep} ${LZ4Dep}
-	${LD} -mi386nto -r -X -o ${Kernel} ${kernelobj} ${zlibLib} ${LZ4Lib}
-=======
 ${KernelO}: ${kernelobj} ${zlibDep} ${LZ4Dep}
 	${LD} -mi386nto -r -X -o ${KernelO} ${kernelobj} ${zlibLib} ${LZ4Lib}
->>>>>>> 1de465c4
 
 ${KernelLib}: ${kernelobj}
 	${AR} ${ARFLAGS} ${KernelLib} ${kernelobj}
 
-<<<<<<< HEAD
-${Scheme}: ${KernelLib} ${zlibDep} ${LZ4Dep} ${Main}
-	$C -Wl,--export-dynamic -o ${Scheme} ${Main} ${KernelLib} ${mdclib} ${zlibLib} ${LZ4Lib} ${LDFLAGS}
-=======
 ${Scheme}: ${Kernel} ${KernelLinkDeps} ${Main}
 	$C -Wl,--export-dynamic -o ${Scheme} ${Main} ${Kernel} ${mdclib} ${KernelLinkLibs} ${LDFLAGS}
->>>>>>> 1de465c4
 
 ../zlib/configure.log:
 	(cd ../zlib; CFLAGS="${CFLAGS} -m32" ./configure)
