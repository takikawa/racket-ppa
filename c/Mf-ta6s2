# Mf-ta6s2
# Copyright 1984-2017 Cisco Systems, Inc.
#
# Licensed under the Apache License, Version 2.0 (the "License");
# you may not use this file except in compliance with the License.
# You may obtain a copy of the License at
#
# http://www.apache.org/licenses/LICENSE-2.0
#
# Unless required by applicable law or agreed to in writing, software
# distributed under the License is distributed on an "AS IS" BASIS,
# WITHOUT WARRANTIES OR CONDITIONS OF ANY KIND, either express or implied.
# See the License for the specific language governing permissions and
# limitations under the License.

m = ta6s2
Cpu = X86_64

mdclib = -lnsl -ldl -lm -lpthread -lcurses -lrt
<<<<<<< HEAD
C = gcc ${CPPFLAGS} -m64 -Wpointer-arith -Wextra -Werror -Wno-implicit-fallthrough -O2 -D_REENTRANT ${CFLAGS}
=======
C = ${CC} ${CPPFLAGS} -m64 -Wpointer-arith -Wextra -Werror -O2 -D_REENTRANT ${CFLAGS}
>>>>>>> 458ba853
o = o
mdsrc = i3le.c
mdobj = i3le.o

.SUFFIXES:
.SUFFIXES: .c .o

.c.o:
	$C -c -DSOLARIS -D${Cpu} -I${Include} -I../zlib $*.c

include Mf-base

${Kernel}: ${kernelobj} ../zlib/libz.a
	ld -melf_x86_64 -r -X -o ${Kernel} ${kernelobj} ../zlib/libz.a

${Scheme}: ${Kernel} ${Main}
	$C -o ${Scheme} ${Kernel} ${Main} ${mdclib} ${LDFLAGS}

../zlib/configure.log:
	(cd ../zlib; CFLAGS=-m64 ./configure --64)<|MERGE_RESOLUTION|>--- conflicted
+++ resolved
@@ -17,11 +17,7 @@
 Cpu = X86_64
 
 mdclib = -lnsl -ldl -lm -lpthread -lcurses -lrt
-<<<<<<< HEAD
-C = gcc ${CPPFLAGS} -m64 -Wpointer-arith -Wextra -Werror -Wno-implicit-fallthrough -O2 -D_REENTRANT ${CFLAGS}
-=======
 C = ${CC} ${CPPFLAGS} -m64 -Wpointer-arith -Wextra -Werror -O2 -D_REENTRANT ${CFLAGS}
->>>>>>> 458ba853
 o = o
 mdsrc = i3le.c
 mdobj = i3le.o
