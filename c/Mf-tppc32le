# Mf-tppc32le
# Copyright 1984-2017 Cisco Systems, Inc.
#
# Licensed under the Apache License, Version 2.0 (the "License");
# you may not use this file except in compliance with the License.
# You may obtain a copy of the License at
#
# http://www.apache.org/licenses/LICENSE-2.0
#
# Unless required by applicable law or agreed to in writing, software
# distributed under the License is distributed on an "AS IS" BASIS,
# WITHOUT WARRANTIES OR CONDITIONS OF ANY KIND, either express or implied.
# See the License for the specific language governing permissions and
# limitations under the License.

m = tppc32le
Cpu = PPC32

mdclib = -lm -ldl -lncurses -lpthread -lrt
<<<<<<< HEAD
C = gcc ${CPPFLAGS} -m32 -Wpointer-arith -Wextra -Werror -Wno-implicit-fallthrough -O2 -D_REENTRANT -pthread ${CFLAGS}
=======
C = ${CC} ${CPPFLAGS} -m32 -Wpointer-arith -Wextra -Werror -O2 -D_REENTRANT -pthread ${CFLAGS}
>>>>>>> 458ba853
o = o
mdsrc = ppc32le.c
mdobj = ppc32le.o

.SUFFIXES:
.SUFFIXES: .c .o

.c.o:
	$C -c -D${Cpu} -I${Include} -I../zlib $*.c

include Mf-base

${Kernel}: ${kernelobj} ../zlib/libz.a
	ld -r -X -o ${Kernel} ${kernelobj} ../zlib/libz.a

${Scheme}: ${Kernel} ${Main}
	$C -rdynamic -o ${Scheme} ${Kernel} ${Main} ${mdclib} ${LDFLAGS}

../zlib/configure.log:
	(cd ../zlib; CFLAGS=-m32 ./configure)<|MERGE_RESOLUTION|>--- conflicted
+++ resolved
@@ -17,11 +17,7 @@
 Cpu = PPC32
 
 mdclib = -lm -ldl -lncurses -lpthread -lrt
-<<<<<<< HEAD
-C = gcc ${CPPFLAGS} -m32 -Wpointer-arith -Wextra -Werror -Wno-implicit-fallthrough -O2 -D_REENTRANT -pthread ${CFLAGS}
-=======
-C = ${CC} ${CPPFLAGS} -m32 -Wpointer-arith -Wextra -Werror -O2 -D_REENTRANT -pthread ${CFLAGS}
->>>>>>> 458ba853
+C = ${CC} ${CPPFLAGS} -m32 -Wpointer-arith -Wextra -Werror -Wno-implicit-fallthrough -O2 -D_REENTRANT -pthread ${CFLAGS}
 o = o
 mdsrc = ppc32le.c
 mdobj = ppc32le.o
