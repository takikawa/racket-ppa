--- conflicted
+++ resolved
@@ -563,30 +563,17 @@
             S_G.countof[tg][countof_closure] += 1;
             S_G.bytesof[tg][countof_closure] += n;
 #endif /* ENABLE_OBJECT_COUNTS */
-<<<<<<< HEAD
-            if (BACKREFERENCES_ENABLED)
-              s = space_closure;
-            else if (CODETYPE(code) & (code_flag_mutable_closure << code_flags_offset)) {
-=======
             if (BACKREFERENCES_ENABLED) {
               find_room(space_closure, tg, type_closure, n, p);
             } else if (CODETYPE(code) & (code_flag_mutable_closure << code_flags_offset)) {
->>>>>>> 6e00dab3
               /* Using `space_impure` is ok because the code slot of a mutable
                  closure is never mutated, so the code is never newer than the
                  closure. If it were, then because the code pointer looks like
                  a fixnum, an old-generation sweep wouldn't update it properly. */
-<<<<<<< HEAD
-              s = space_impure;
-            } else
-              s = space_pure;
-            find_room(s, tg, type_closure, n, p);
-=======
               find_room(space_impure, tg, type_closure, n, p);
             } else {
               find_room(space_pure, tg, type_closure, n, p);
             }
->>>>>>> 6e00dab3
             copy_ptrs(type_closure, p, pp, n);
             SETCLOSCODE(p,code);
          /* pad if necessary */
