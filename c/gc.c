--- conflicted
+++ resolved
@@ -1886,7 +1886,32 @@
   }
 }
 
-<<<<<<< HEAD
+static void sweep_live_tree(range, tree, pp) uptr range; ptr tree, *pp; {
+  /* A tree is either a fixnum or a pair of two trees, with
+     half of the range on the left and the rest on the right */
+    if (Sfixnump(tree)) {
+      uptr mask = UNFIX(tree);
+      while (mask != 0) {
+        pp += 1;
+        if (mask & 0x0001) relocate(pp)
+        mask >>= 1;
+      }
+    } else if (tree == Strue) {
+      while (range-- > 0) {
+        pp += 1;
+        relocate(pp)
+      }
+    } else {
+      uptr split = range >> 1;
+      
+      relocate(&INITCAR(tree))
+      relocate(&INITCDR(tree))
+
+      sweep_live_tree(split, Scar(tree), pp);
+      sweep_live_tree(range - split, Scdr(tree), pp + split);
+    }
+}
+
 #define sweep_or_check_record(x, sweep_or_check)                 \
     ptr *pp; ptr num; ptr rtd;                 \
                                                         \
@@ -1933,36 +1958,6 @@
         bits = bigit_bits;                                              \
       }                                                                 \
     }                                                                   \
-=======
-static void sweep_live_tree(range, tree, pp) uptr range; ptr tree, *pp; {
-  /* A tree is either a fixnum or a pair of two trees, with
-     half of the range on the left and the rest on the right */
-    if (Sfixnump(tree)) {
-      uptr mask = UNFIX(tree);
-      while (mask != 0) {
-        pp += 1;
-        if (mask & 0x0001) relocate(pp)
-        mask >>= 1;
-      }
-    } else if (tree == Strue) {
-      while (range-- > 0) {
-        pp += 1;
-        relocate(pp)
-      }
-    } else {
-      uptr split = range >> 1;
-      
-      relocate(&INITCAR(tree))
-      relocate(&INITCDR(tree))
-
-      sweep_live_tree(split, Scar(tree), pp);
-      sweep_live_tree(range - split, Scdr(tree), pp + split);
-    }
-}
-
-static void sweep_record(x) ptr x; {
-    ptr *pp; ptr num; ptr rtd;
->>>>>>> 3ba909f3
 
 static void sweep_record(x) ptr x; {
   PUSH_BACKREFERENCE(x)
