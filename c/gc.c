--- conflicted
+++ resolved
@@ -79,7 +79,6 @@
 static ptr tlcs_to_rehash;
 static ptr recheck_guardians_ls;
 
-<<<<<<< HEAD
 #ifdef ENABLE_BACKREFERENCE
 static ptr sweep_from;
 # define BACKREFERENCES_ENABLED S_G.enable_object_backreferences
@@ -105,8 +104,6 @@
 # define ADD_BACKREFERENCE_FROM(p, from_p)
 #endif
 
-=======
->>>>>>> 21fc7052
 /* Values for a guardian entry's `pending` field when it's added to a
    seginfo's pending list: */
 enum {
@@ -761,119 +758,6 @@
   }
 
   POP_BACKREFERENCE()
-}
-
-/* sweep_in_old() is like sweep(), but the goal is to sweep the
-   object's content without copying the object itself, so we're sweep
-   an object while it's still in old space. If an object refers back
-   to itself, naively sweeping might copy the object while we're
-   trying to sweep the old copy, which interacts badly with the words
-   set to a forwarding marker and pointer. To handle that problem,
-   sweep_in_old() is allowed to copy the object, since the object
-   is going to get copied anyway. */
-static void sweep_in_old(ptr tc, ptr p) {
-  ptr tf; ITYPE t;
-
-  /* Detect all the cases when we need to give up on in-place
-     sweeping: */
-  if ((t = TYPEBITS(p)) == type_pair) {
-    ISPC s = SPACE(p) & ~(space_locked | space_old);
-    if (s == space_ephemeron) {
-      /* Weak reference can be ignored, so we do nothing */
-      return;
-    } else if (s != space_weakpair) {
-      if (p == Scar(p)) {
-        relocate(&p)
-        return;
-      }
-    }
-    if (p == Scdr(p)) {
-      relocate(&p)
-      return;
-    }
-  } else if (t == type_closure) {
-    /* A closure can refer back to itself */
-    ptr code = CLOSCODE(p);
-    if (!(CODETYPE(code) & (code_flag_continuation << code_flags_offset))) {
-      if (scan_ptrs_for_self(&CLOSIT(p, 0), CLOSLEN(p), p)) {
-        relocate(&p)
-        return;
-      }
-    }
-  } else if (t == type_symbol) {
-    /* a symbol can refer back to itself as its own value */
-    if (p == SYMVAL(p)) {
-      relocate(&p)
-      return;
-    }
-  } else if (t == type_flonum) {
-    /* nothing to sweep */
-    return;
- /* typed objects */
-  } else if (tf = TYPEFIELD(p), TYPEP(tf, mask_vector, type_vector)) {
-    if (scan_ptrs_for_self(&INITVECTIT(p, 0), Svector_length(p), p)) {
-      relocate(&p)
-      return;
-    }
-  } else if (TYPEP(tf, mask_string, type_string) || TYPEP(tf, mask_bytevector, type_bytevector) || TYPEP(tf, mask_fxvector, type_fxvector)) {
-    /* nothing to sweep */
-    return;
-  } else if (TYPEP(tf, mask_record, type_record)) {
-    relocate(&RECORDINSTTYPE(p));
-    if (scan_record_for_self(p)) {
-      relocate(&p)
-      return;
-    }
-  } else if (TYPEP(tf, mask_box, type_box)) {
-    if (Sunbox(p) == p) {
-      relocate(&p)
-      return;
-    }
-  } else if ((iptr)tf == type_ratnum) {
-    /* can't refer back to itself */
-  } else if ((iptr)tf == type_exactnum) {
-    /* can't refer back to itself */
-  } else if ((iptr)tf == type_inexactnum) {
-    /* nothing to sweep */
-    return;
-  } else if (TYPEP(tf, mask_bignum, type_bignum)) {
-    /* nothing to sweep */
-    return;
-  } else if (TYPEP(tf, mask_port, type_port)) {
-    /* a symbol can refer back to itself as info */
-    if (p == PORTINFO(p)) {
-      relocate(&p)
-      return;
-    }
-  } else if (TYPEP(tf, mask_code, type_code)) {
-    /* We don't expect code to be accessible to a layer that registers
-       an ordered finalizer, but just in case, assume that code
-       includes a self-reference */
-    relocate(&p)
-    return;
-  } else if ((iptr)tf == type_thread) {
-    /* threads are allocated with plain malloc(), so ordered
-       finalization cannot work on them */
-    S_error_abort("sweep_in_old(gc): cannot check thread");
-  } else if ((iptr)tf == type_rtd_counts) {
-    /* nothing to sweep */
-    return;
-  } else {
-    S_error_abort("sweep_in_old(gc): illegal type");
-  }
-
-  /* We've determined that `p` won't refer immediately back to itself,
-     so it's ok to use sweep(). */
-  sweep(tc, p, 1);
-}
-
-static int scan_ptrs_for_self(ptr *pp, iptr len, ptr p) {
-  while (len--) {
-    if (*pp == p)
-      return 1;
-    pp += 1;
-  }
-  return 0;
 }
 
 /* sweep_in_old() is like sweep(), but the goal is to sweep the
@@ -1316,11 +1200,7 @@
                      representative can't itself be a tconc, so we
                      won't discover any new tconcs at that point. */
                   ptr obj = GUARDIANOBJ(ls);
-<<<<<<< HEAD
-                  if (FWDMARKER(obj) == forward_marker && TYPEBITS(obj) != type_flonum) {
-=======
                   if (FORWARDEDP(obj, SegInfo(ptr_get_segment(obj)))) {
->>>>>>> 21fc7052
                     /* Object is reachable, so we might as well move
                        this one to the hold list --- via pend_hold_ls, which
                        leads to a copy to move to hold_ls */
@@ -1328,33 +1208,20 @@
                     pend_hold_ls = ls;
                   } else {
                     seginfo *si;
-<<<<<<< HEAD
                     if (!IMMEDIATE(rep) && (si = MaybeSegInfo(ptr_get_segment(rep))) != NULL && (si->space & space_old) && !locked(rep)) {
                       PUSH_BACKREFERENCE(rep)
                       sweep_in_old(tc, rep);
                       POP_BACKREFERENCE()
                     }
-=======
-                    if (!IMMEDIATE(rep) && (si = MaybeSegInfo(ptr_get_segment(rep))) != NULL && (si->space & space_old) && !locked(rep))
-                      sweep_in_old(tc, rep);
->>>>>>> 21fc7052
                     INITGUARDIANNEXT(ls) = maybe_final_ordered_ls;
                     maybe_final_ordered_ls = ls;
                   }
                 } else {
-<<<<<<< HEAD
                 /* if tconc was old it's been forwarded */
                   tconc = GUARDIANTCONC(ls);
                   
                   WITH_TOP_BACKREFERENCE(tconc, relocate(&rep));
 
-=======
-                  relocate(&rep);
-
-                /* if tconc was old it's been forwarded */
-                  tconc = GUARDIANTCONC(ls);
-                  
->>>>>>> 21fc7052
                   old_end = Scdr(tconc);
                 /* allocating pair in tg means it will be swept, which is wasted effort, but should cause no harm */
                   new_end = S_cons_in(space_impure, tg, FIX(0), FIX(0));
@@ -1414,11 +1281,7 @@
               for (; ls != Snil; ls = next) {
                 ptr obj = GUARDIANOBJ(ls);
                 next = GUARDIANNEXT(ls);
-<<<<<<< HEAD
-                if (FWDMARKER(obj) == forward_marker && TYPEBITS(obj) != type_flonum) {
-=======
                 if (FORWARDEDP(obj, SegInfo(ptr_get_segment(obj)))) {
->>>>>>> 21fc7052
                   /* Will defintely move to hold_ls, but the entry
                      must be copied to move from pend_hold_ls to
                      hold_ls: */
@@ -2139,13 +2002,9 @@
     }                                                                   \
 
 static void sweep_record(x) ptr x; {
-<<<<<<< HEAD
   PUSH_BACKREFERENCE(x)
   sweep_or_check_record(x, relocate)
   POP_BACKREFERENCE()
-=======
-  sweep_or_check_record(x, relocate)
->>>>>>> 21fc7052
 }
 
 #define check_self(pp) if (*(pp) == x) return 1;
