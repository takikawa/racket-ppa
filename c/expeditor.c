--- conflicted
+++ resolved
@@ -527,14 +527,10 @@
 }
 
 #else /* WIN32 */
-<<<<<<< HEAD
+#include <limits.h>
 #ifdef DISABLE_CURSES
 #include "nocurses.h"
 #elif defined(SOLARIS)
-=======
-#include <limits.h>
-#ifdef SOLARIS
->>>>>>> 8ab97330
 #define NCURSES_CONST
 #define CHTYPE int
 #include </usr/include/curses.h>
