/* globals.h
 * Copyright 1984-2017 Cisco Systems, Inc.
 * 
 * Licensed under the Apache License, Version 2.0 (the "License");
 * you may not use this file except in compliance with the License.
 * You may obtain a copy of the License at
 * 
 * http://www.apache.org/licenses/LICENSE-2.0
 * 
 * Unless required by applicable law or agreed to in writing, software
 * distributed under the License is distributed on an "AS IS" BASIS,
 * WITHOUT WARRANTIES OR CONDITIONS OF ANY KIND, either express or implied.
 * See the License for the specific language governing permissions and
 * limitations under the License.
 */

/* globals that do NOT need to be preserved in a saved heap.
 * they must be initialized each time the system is brought up. */

/* gc.c */
EXTERN IBOOL S_checkheap;
EXTERN uptr S_checkheap_errors;
#ifndef WIN32
EXTERN ptr S_child_processes[static_generation+1];
#endif /* WIN32 */

/* scheme.c */
EXTERN IBOOL S_boot_time;
EXTERN int S_vfasl_boot_mode;
EXTERN IBOOL S_errors_to_console;
EXTERN ptr S_threads;
EXTERN uptr S_nthreads;
EXTERN uptr S_pagesize;
EXTERN void (*S_abnormal_exit_proc)();
EXTERN char *Sschemeheapdirs;
EXTERN char *Sdefaultheapdirs;
#ifdef PTHREADS
EXTERN s_thread_key_t S_tc_key;
EXTERN scheme_mutex_t S_tc_mutex;
EXTERN s_thread_cond_t S_collect_cond;
EXTERN INT S_tc_mutex_depth;
#endif

/* segment.c */
#ifdef segment_t2_bits
#ifdef segment_t3_bits
EXTERN t2table *S_segment_info[1<<segment_t3_bits];
#else
EXTERN t1table *S_segment_info[1<<segment_t2_bits];
#endif
#else
EXTERN seginfo *S_segment_info[1<<segment_t1_bits];
#endif

EXTERN chunkinfo *S_chunks_full;
EXTERN chunkinfo *S_chunks[PARTIAL_CHUNK_POOLS+1];

/* schsig.c */
EXTERN IBOOL S_pants_down;

/* foreign.c */
#ifdef LOAD_SHARED_OBJECT
EXTERN ptr S_foreign_dynamic;
#endif

/* globals that do need to be preserved in a saved heap */
EXTERN struct {
  /* scheme.c */
    double thread_context[size_tc / sizeof(double)];
    ptr active_threads_id;
    ptr error_invoke_code_object;
    ptr invoke_code_object;
    ptr dummy_code_object;
    ptr heap_reserve_ratio_id;
    IBOOL retain_static_relocation;
    IBOOL enable_object_counts;
    IBOOL enable_object_backreferences;
    ptr scheme_version_id;
    ptr make_load_binary_id;
    ptr load_binary;

  /* foreign.c */
    ptr foreign_static;
    ptr foreign_names;

  /* thread.c */
    ptr threadno;

  /* segment.c */
    seginfo *occupied_segments[max_real_space+1][static_generation+1];
    uptr number_of_nonstatic_segments;
    uptr number_of_empty_segments;

  /* alloc.c */
    ptr *protected[max_protected];
    uptr protect_next;
    ptr first_loc[max_real_space+1][static_generation+1];
    ptr base_loc[max_real_space+1][static_generation+1];
    ptr next_loc[max_real_space+1][static_generation+1];
    iptr bytes_left[max_real_space+1][static_generation+1];
    uptr bytes_of_space[max_real_space+1][static_generation+1];
    uptr collect_trip_bytes;
    ptr nonprocedure_code;
    ptr null_string;
    ptr null_vector;
    ptr null_fxvector;
    ptr null_bytevector;
    ptr null_immutable_string;
    ptr null_immutable_vector;
    ptr null_immutable_fxvector;
    ptr null_immutable_bytevector;
    seginfo *dirty_segments[DIRTY_SEGMENT_LISTS];

  /* schsig.c */
    ptr error_id;
    ptr nuate_id;
    ptr null_continuation_id;
    ptr collect_request_pending_id;

  /* gc.c */
    ptr guardians[static_generation+1];
    ptr locked_objects[static_generation+1];
    ptr unlocked_objects[static_generation+1];
    IGEN min_free_gen;
    IGEN new_min_free_gen;
    IGEN max_nonstatic_generation;
    IGEN new_max_nonstatic_generation;
    uptr countof[static_generation+1][countof_types];
    uptr bytesof[static_generation+1][countof_types];
    uptr gctimestamp[static_generation+1];
    ptr rtds_with_counts[static_generation+1];
    uptr countof_size[countof_types];
    ptr static_id;
    ptr countof_names;
<<<<<<< HEAD
    ptr gcbackreference[static_generation+1];
=======
    uptr phantom_sizes[static_generation+1];
>>>>>>> 538def47

  /* intern.c */
    iptr *oblist_length_pointer;
    iptr oblist_length;
    iptr oblist_count;
    bucket **oblist;
    bucket_list *buckets_of_generation[static_generation];

  /* prim.c */
    ptr library_entry_vector;
    ptr c_entry_vector;

  /* fasl.c */
    ptr base_rtd;
    ptr rtd_key;
    ptr eq_symbol;
    ptr eq_ht_rtd;
    ptr symbol_symbol;
    ptr symbol_ht_rtd;
    ptr eqp;
    ptr eqvp;
    ptr equalp;
    ptr symboleqp;

  /* vfasl.c */
   struct vfasl_hash_table *c_entries;
   struct vfasl_hash_table *library_entries;
   struct vfasl_hash_table *library_entry_codes;
} S_G;<|MERGE_RESOLUTION|>--- conflicted
+++ resolved
@@ -132,11 +132,8 @@
     uptr countof_size[countof_types];
     ptr static_id;
     ptr countof_names;
-<<<<<<< HEAD
     ptr gcbackreference[static_generation+1];
-=======
     uptr phantom_sizes[static_generation+1];
->>>>>>> 538def47
 
   /* intern.c */
     iptr *oblist_length_pointer;
