# Mf-a6s2
# Copyright 1984-2017 Cisco Systems, Inc.
#
# Licensed under the Apache License, Version 2.0 (the "License");
# you may not use this file except in compliance with the License.
# You may obtain a copy of the License at
#
# http://www.apache.org/licenses/LICENSE-2.0
#
# Unless required by applicable law or agreed to in writing, software
# distributed under the License is distributed on an "AS IS" BASIS,
# WITHOUT WARRANTIES OR CONDITIONS OF ANY KIND, either express or implied.
# See the License for the specific language governing permissions and
# limitations under the License.

m = a6s2
Cpu = X86_64

<<<<<<< HEAD
mdclib = -lnsl -ldl -lm $(LIBCURSES) -lrt
=======
mdclib = -lnsl -ldl -lm ${cursesLib} -lrt
>>>>>>> 1de465c4
C = ${CC} ${CPPFLAGS} -m64 -Wpointer-arith -Wextra -Werror -O ${CFLAGS}
o = o
mdsrc = i3le.c
mdobj = i3le.o

.SUFFIXES:
.SUFFIXES: .c .o

.c.o:
	$C -c -DSOLARIS -D${Cpu} -I${Include} ${zlibInc} ${LZ4Inc} $*.c

include Mf-base

<<<<<<< HEAD
${Kernel}: ${kernelobj} ${zlibDep} ${LZ4Dep}
	${LD} -melf_x86_64 -r -X -o ${Kernel} ${kernelobj} ${zlibLib} ${LZ4Lib}
=======
${KernelO}: ${kernelobj} ${zlibDep} ${LZ4Dep}
	${LD} -melf_x86_64 -r -X -o ${KernelO} ${kernelobj} ${zlibLib} ${LZ4Lib}
>>>>>>> 1de465c4

${KernelLib}: ${kernelobj}
	${AR} ${ARFLAGS} ${KernelLib} ${kernelobj}

<<<<<<< HEAD
${Scheme}: ${KernelLib} ${zlibDep} ${LZ4Dep} ${Main}
	$C -o ${Scheme} ${Main} ${KernelLib} ${mdclib} ${zlibLib} ${LZ4Lib} ${LDFLAGS}
=======
${Scheme}: ${Kernel} ${KernelLinkDeps} ${Main}
	$C -o ${Scheme} ${Main} ${Kernel} ${mdclib} ${KernelLinkLibs} ${LDFLAGS}
>>>>>>> 1de465c4

../zlib/configure.log:
	(cd ../zlib; CFLAGS="${CFLAGS} -m64" ./configure --64)

../lz4/lib/liblz4.a: ${LZ4Sources}
	(cd ../lz4/lib; CFLAGS="${CFLAGS} -m64" ${MAKE} liblz4.a)<|MERGE_RESOLUTION|>--- conflicted
+++ resolved
@@ -16,11 +16,7 @@
 m = a6s2
 Cpu = X86_64
 
-<<<<<<< HEAD
-mdclib = -lnsl -ldl -lm $(LIBCURSES) -lrt
-=======
 mdclib = -lnsl -ldl -lm ${cursesLib} -lrt
->>>>>>> 1de465c4
 C = ${CC} ${CPPFLAGS} -m64 -Wpointer-arith -Wextra -Werror -O ${CFLAGS}
 o = o
 mdsrc = i3le.c
@@ -34,24 +30,14 @@
 
 include Mf-base
 
-<<<<<<< HEAD
-${Kernel}: ${kernelobj} ${zlibDep} ${LZ4Dep}
-	${LD} -melf_x86_64 -r -X -o ${Kernel} ${kernelobj} ${zlibLib} ${LZ4Lib}
-=======
 ${KernelO}: ${kernelobj} ${zlibDep} ${LZ4Dep}
 	${LD} -melf_x86_64 -r -X -o ${KernelO} ${kernelobj} ${zlibLib} ${LZ4Lib}
->>>>>>> 1de465c4
 
 ${KernelLib}: ${kernelobj}
 	${AR} ${ARFLAGS} ${KernelLib} ${kernelobj}
 
-<<<<<<< HEAD
-${Scheme}: ${KernelLib} ${zlibDep} ${LZ4Dep} ${Main}
-	$C -o ${Scheme} ${Main} ${KernelLib} ${mdclib} ${zlibLib} ${LZ4Lib} ${LDFLAGS}
-=======
 ${Scheme}: ${Kernel} ${KernelLinkDeps} ${Main}
 	$C -o ${Scheme} ${Main} ${Kernel} ${mdclib} ${KernelLinkLibs} ${LDFLAGS}
->>>>>>> 1de465c4
 
 ../zlib/configure.log:
 	(cd ../zlib; CFLAGS="${CFLAGS} -m64" ./configure --64)
