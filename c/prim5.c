--- conflicted
+++ resolved
@@ -1548,10 +1548,7 @@
     Sforeign_symbol("(cs)bv_fasl_read", (void *)S_bv_fasl_read);
     Sforeign_symbol("(cs)to_vfasl", (void *)S_to_vfasl);
     Sforeign_symbol("(cs)vfasl_to", (void *)S_vfasl_to);
-<<<<<<< HEAD
-=======
     Sforeign_symbol("(cs)vfasl_can_combinep", (void *)S_vfasl_can_combinep);
->>>>>>> f3bbf06c
     Sforeign_symbol("(cs)s_decode_float", (void *)s_decode_float);
 
     Sforeign_symbol("(cs)new_open_input_fd", (void *)S_new_open_input_fd);
