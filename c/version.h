/* version.h
 * Copyright 1984-2017 Cisco Systems, Inc.
 * 
 * Licensed under the Apache License, Version 2.0 (the "License");
 * you may not use this file except in compliance with the License.
 * You may obtain a copy of the License at
 * 
 * http://www.apache.org/licenses/LICENSE-2.0
 * 
 * Unless required by applicable law or agreed to in writing, software
 * distributed under the License is distributed on an "AS IS" BASIS,
 * WITHOUT WARRANTIES OR CONDITIONS OF ANY KIND, either express or implied.
 * See the License for the specific language governing permissions and
 * limitations under the License.
 */

#include "config.h"

#if (machine_type == machine_type_arm32le || machine_type == machine_type_tarm32le || machine_type == machine_type_arm64le || machine_type == machine_type_tarm64le)
#if (machine_type == machine_type_tarm32le || machine_type == machine_type_tarm64le)
#define PTHREADS
#endif
#define NOBLOCK O_NONBLOCK
#define LOAD_SHARED_OBJECT
#define USE_MMAP
#define MMAP_HEAP
#define IEEE_DOUBLE
#define LITTLE_ENDIAN_IEEE_DOUBLE
#define LDEXP
#define ARCHYPERBOLIC
#define GETPAGESIZE() getpagesize()
typedef char *memcpy_t;
#define MAKE_NAN(x) { x = 0.0; x = x / x; }
#define GETWD(x) getcwd((x),PATH_MAX)
typedef int tputsputcchar;
#define LOCKF
#define DIRMARKERP(c) ((c) == '/')
#define FLUSHCACHE
#ifndef DISABLE_X11
#define LIBX11 "libX11.so"
#endif
#define LSEEK lseek64
#define OFF_T off64_t
#define _LARGEFILE64_SOURCE
#define SECATIME(sb) (sb).st_atim.tv_sec
#define SECCTIME(sb) (sb).st_ctim.tv_sec
#define SECMTIME(sb) (sb).st_mtim.tv_sec
#define NSECATIME(sb) (sb).st_atim.tv_nsec
#define NSECCTIME(sb) (sb).st_ctim.tv_nsec
#define NSECMTIME(sb) (sb).st_mtim.tv_nsec
#define ICONV_INBUF_TYPE char **
#define UNUSED __attribute__((__unused__))
#endif

#if (machine_type == machine_type_ppc32le || machine_type == machine_type_tppc32le || machine_type == machine_type_ppc64le || machine_type == machine_type_tppc64le)
#if (machine_type == machine_type_tppc32le || machine_type == machine_type_tppc64le)
#define PTHREADS
#endif
#define NOBLOCK O_NONBLOCK
#define LOAD_SHARED_OBJECT
#define USE_MMAP
#define MMAP_HEAP
#define IEEE_DOUBLE
#define LDEXP
#define ARCHYPERBOLIC
#define GETPAGESIZE() getpagesize()
typedef char *memcpy_t;
#define MAKE_NAN(x) { x = 0.0; x = x / x; }
#define GETWD(x) getcwd((x),PATH_MAX)
typedef int tputsputcchar;
#define LOCKF
#define DIRMARKERP(c) ((c) == '/')
#define FLUSHCACHE
#ifndef DISABLE_X11
#define LIBX11 "libX11.so"
#endif
#define LSEEK lseek64
#define OFF_T off64_t
#define _LARGEFILE64_SOURCE
#define SECATIME(sb) (sb).st_atim.tv_sec
#define SECCTIME(sb) (sb).st_ctim.tv_sec
#define SECMTIME(sb) (sb).st_mtim.tv_sec
#define NSECATIME(sb) (sb).st_atim.tv_nsec
#define NSECCTIME(sb) (sb).st_ctim.tv_nsec
#define NSECMTIME(sb) (sb).st_mtim.tv_nsec
#define ICONV_INBUF_TYPE char **
#define UNUSED __attribute__((__unused__))
#endif

#if (machine_type == machine_type_i3le || machine_type == machine_type_ti3le || machine_type == machine_type_a6le || machine_type == machine_type_ta6le)
#if (machine_type == machine_type_ti3le || machine_type == machine_type_ta6le)
#define PTHREADS
#endif
#define NOBLOCK O_NONBLOCK
#define LOAD_SHARED_OBJECT
#define USE_MMAP
#define MMAP_HEAP
#define IEEE_DOUBLE
#define LITTLE_ENDIAN_IEEE_DOUBLE
#define LDEXP
#define ARCHYPERBOLIC
#define GETPAGESIZE() getpagesize()
typedef char *memcpy_t;
#define MAKE_NAN(x) { x = 0.0; x = x / x; }
#define GETWD(x) getcwd((x),PATH_MAX)
typedef int tputsputcchar;
#define LOCKF
#define DIRMARKERP(c) ((c) == '/')
#ifndef DISABLE_X11
#define LIBX11 "libX11.so"
#endif
#define LSEEK lseek64
#define OFF_T off64_t
#define _LARGEFILE64_SOURCE
#define SECATIME(sb) (sb).st_atim.tv_sec
#define SECCTIME(sb) (sb).st_ctim.tv_sec
#define SECMTIME(sb) (sb).st_mtim.tv_sec
#define NSECATIME(sb) (sb).st_atim.tv_nsec
#define NSECCTIME(sb) (sb).st_ctim.tv_nsec
#define NSECMTIME(sb) (sb).st_mtim.tv_nsec
#define ICONV_INBUF_TYPE char **
#define UNUSED __attribute__((__unused__))
#endif

#if (machine_type == machine_type_i3fb || machine_type == machine_type_ti3fb || machine_type == machine_type_a6fb || machine_type == machine_type_ta6fb)
#if (machine_type == machine_type_ti3fb || machine_type == machine_type_ta6fb)
#define PTHREADS
#endif
#define NOBLOCK O_NONBLOCK
#define LOAD_SHARED_OBJECT
#define USE_MMAP
#define MMAP_HEAP
#define IEEE_DOUBLE
#define LITTLE_ENDIAN_IEEE_DOUBLE
#define LDEXP
#define ARCHYPERBOLIC
#define GETPAGESIZE() getpagesize()
typedef char *memcpy_t;
#define MAKE_NAN(x) { x = 0.0; x = x / x; }
#define GETWD(x) getcwd((x),PATH_MAX)
typedef int tputsputcchar;
#define LOCKF
#define DIRMARKERP(c) ((c) == '/')
#ifndef DISABLE_X11
#define LIBX11 "libX11.so"
#endif
#define SECATIME(sb) (sb).st_atimespec.tv_sec
#define SECCTIME(sb) (sb).st_ctimespec.tv_sec
#define SECMTIME(sb) (sb).st_mtimespec.tv_sec
#define NSECATIME(sb) (sb).st_atimespec.tv_nsec
#define NSECCTIME(sb) (sb).st_ctimespec.tv_nsec
#define NSECMTIME(sb) (sb).st_mtimespec.tv_nsec
#define ICONV_INBUF_TYPE char **
#define UNUSED __attribute__((__unused__))
#define USE_OSSP_UUID
#endif

#if (machine_type == machine_type_i3nb || machine_type == machine_type_ti3nb || machine_type == machine_type_a6nb || machine_type == machine_type_ta6nb)
#if (machine_type == machine_type_ti3nb || machine_type == machine_type_ta6nb)
#define NETBSD
#define PTHREADS
#endif
#define NOBLOCK O_NONBLOCK
#define LOAD_SHARED_OBJECT
#define USE_MMAP
#define MMAP_HEAP
#define IEEE_DOUBLE
#define LITTLE_ENDIAN_IEEE_DOUBLE
#define LDEXP
#define ARCHYPERBOLIC
#define GETPAGESIZE() getpagesize()
typedef char *memcpy_t;
struct timespec;
#define MAKE_NAN(x) { x = 0.0; x = x / x; }
#define GETWD(x) getcwd((x),PATH_MAX)
typedef int tputsputcchar;
#define LOCKF
#define DIRMARKERP(c) ((c) == '/')
#ifndef DISABLE_X11
#define LIBX11 "libX11.so"
#endif
#define SECATIME(sb) (sb).st_atimespec.tv_sec
#define SECCTIME(sb) (sb).st_ctimespec.tv_sec
#define SECMTIME(sb) (sb).st_mtimespec.tv_sec
#define NSECATIME(sb) (sb).st_atimespec.tv_nsec
#define NSECCTIME(sb) (sb).st_ctimespec.tv_nsec
#define NSECMTIME(sb) (sb).st_mtimespec.tv_nsec
#define ICONV_INBUF_TYPE const char **
#define UNUSED __attribute__((__unused__))
#define USE_NETBSD_UUID
#define USE_MBRTOWC_L
#endif

#if (machine_type == machine_type_i3nt || machine_type == machine_type_ti3nt || machine_type == machine_type_a6nt || machine_type == machine_type_ta6nt)
#if (machine_type == machine_type_ti3nt || machine_type == machine_type_ta6nt)
#define PTHREADS
#endif
#define GETPAGESIZE() S_getpagesize()
#define GETWD(x) GETCWD(x, _MAX_PATH)
#define IEEE_DOUBLE
#define LITTLE_ENDIAN_IEEE_DOUBLE
#define LOAD_SHARED_OBJECT
#define USE_VIRTUAL_ALLOC
#define NAN_INCLUDE <math.h>
#define MAKE_NAN(x) { x = sqrt(-1.0); }
#ifndef PATH_MAX
# define PATH_MAX _MAX_PATH
#endif
typedef char *memcpy_t;
<<<<<<< HEAD
=======
struct timespec;
>>>>>>> 1de465c4
#ifndef __MINGW32__
# define _setjmp setjmp
# define _longjmp longjmp
#endif
#ifndef __MINGW32__
#define ftruncate _chsize_s
#endif
#define LOCK_SH 1
#define LOCK_EX 2
#define LOCK_NB 4
#define LOCK_UN 8
#define FLOCK S_windows_flock
#define DIRMARKERP(c) ((c) == '/' || (c) == '\\')
#define CHDIR S_windows_chdir
#define CHMOD S_windows_chmod
#define CLOSE _close
#define DUP _dup
#define FILENO _fileno
#define FSTAT _fstat64
#define GETCWD S_windows_getcwd
#define GETPID _getpid
#define HYPOT _hypot
#define LSEEK _lseeki64
#define LSTAT S_windows_stat64
#define OFF_T __int64
#define OPEN S_windows_open
#define READ _read
#define RENAME S_windows_rename
#define RMDIR S_windows_rmdir
#define STAT S_windows_stat64
#define STATBUF _stat64
#define SYSTEM S_windows_system
#define UNLINK S_windows_unlink
#define WRITE _write
#define SECATIME(sb) (sb).st_atime
#define SECCTIME(sb) (sb).st_ctime
#define SECMTIME(sb) (sb).st_mtime
#define NSECATIME(sb) 0
#define NSECCTIME(sb) 0
#define NSECMTIME(sb) 0
#define ICONV_INBUF_TYPE char **
struct timespec;
#define UNUSED
#if defined(__MINGW32__) && (machine_type == machine_type_ti3nt || machine_type == machine_type_i3nt)
#define time_t __time64_t
#define time _time64
#endif
#endif

#if (machine_type == machine_type_i3ob || machine_type == machine_type_ti3ob || machine_type == machine_type_a6ob || machine_type == machine_type_ta6ob)
#if (machine_type == machine_type_ti3ob || machine_type == machine_type_ta6ob)
#define PTHREADS
#endif
#define NOBLOCK O_NONBLOCK
#define LOAD_SHARED_OBJECT
#define USE_MMAP
#define MMAP_HEAP
#define IEEE_DOUBLE
#define LITTLE_ENDIAN_IEEE_DOUBLE
#define LDEXP
#define ARCHYPERBOLIC
#define GETPAGESIZE() getpagesize()
typedef char *memcpy_t;
struct timespec;
#define MAKE_NAN(x) { x = 0.0; x = x / x; }
#define GETWD(x) getcwd((x),PATH_MAX)
typedef int tputsputcchar;
#define LOCKF
#define DIRMARKERP(c) ((c) == '/')
#ifndef DISABLE_X11
#define LIBX11 "libX11.so"
#endif
#define SECATIME(sb) (sb).st_atimespec.tv_sec
#define SECCTIME(sb) (sb).st_ctimespec.tv_sec
#define SECMTIME(sb) (sb).st_mtimespec.tv_sec
#define NSECATIME(sb) (sb).st_atimespec.tv_nsec
#define NSECCTIME(sb) (sb).st_ctimespec.tv_nsec
#define NSECMTIME(sb) (sb).st_mtimespec.tv_nsec
#define ICONV_INBUF_TYPE char **
#define UNUSED __attribute__((__unused__))
#define USE_OSSP_UUID
#endif

#if (machine_type == machine_type_i3osx || machine_type == machine_type_ti3osx || machine_type == machine_type_a6osx || machine_type == machine_type_ta6osx)
#if (machine_type == machine_type_ti3osx || machine_type == machine_type_ta6osx)
#define PTHREADS
#endif
#define MACOSX
#define NOBLOCK O_NONBLOCK
#define LOAD_SHARED_OBJECT
#define USE_MMAP
#define MMAP_HEAP
#define IEEE_DOUBLE
#define LITTLE_ENDIAN_IEEE_DOUBLE
#define LDEXP
#define ARCHYPERBOLIC
#define GETPAGESIZE() getpagesize()
typedef char *memcpy_t;
#define MAKE_NAN(x) { x = 0.0; x = x / x; }
#define GETWD(x) getcwd((x),PATH_MAX)
typedef int tputsputcchar;
#define LOCKF
#define DIRMARKERP(c) ((c) == '/')
#ifndef DISABLE_X11
#define LIBX11 "/usr/X11R6/lib/libX11.dylib"
#endif
#define _DARWIN_USE_64_BIT_INODE
#define SECATIME(sb) (sb).st_atimespec.tv_sec
#define SECCTIME(sb) (sb).st_ctimespec.tv_sec
#define SECMTIME(sb) (sb).st_mtimespec.tv_sec
#define NSECATIME(sb) (sb).st_atimespec.tv_nsec
#define NSECCTIME(sb) (sb).st_ctimespec.tv_nsec
#define NSECMTIME(sb) (sb).st_mtimespec.tv_nsec
#define ICONV_INBUF_TYPE char **
#define UNUSED __attribute__((__unused__))
#endif

#if (machine_type == machine_type_i3qnx || machine_type == machine_type_ti3qnx)
#if (machine_type == machine_type_ti3qnx)
#define PTHREADS
#endif
#define NOBLOCK O_NONBLOCK
#define LOAD_SHARED_OBJECT
#define USE_MMAP
#define MMAP_HEAP
#define IEEE_DOUBLE
#define LITTLE_ENDIAN_IEEE_DOUBLE
#define LDEXP
#define ARCHYPERBOLIC
#define GETPAGESIZE() getpagesize()
typedef char *memcpy_t;
#define MAKE_NAN(x) { x = 0.0; x = x / x; }
#define GETWD(x) getcwd((x),PATH_MAX)
typedef int tputsputcchar;
#define LOCKF
#define DIRMARKERP(c) ((c) == '/')
#define LSEEK lseek64
#define OFF_T off64_t
#define _LARGEFILE64_SOURCE
#define SECATIME(sb) (sb).st_atime
#define SECCTIME(sb) (sb).st_ctime
#define SECMTIME(sb) (sb).st_mtime
#define NSECATIME(sb) 0
#define NSECCTIME(sb) 0
#define NSECMTIME(sb) 0
#define ICONV_INBUF_TYPE char **
#define NOFILE 256
#define UNUSED
#endif

#if (machine_type == machine_type_i3s2 || machine_type == machine_type_ti3s2 || machine_type == machine_type_a6s2 || machine_type == machine_type_ta6s2)
#if (machine_type == machine_type_ti3s2 || machine_type == machine_type_ta6s2)
#define PTHREADS
#endif
#define NOBLOCK O_NONBLOCK
#define LOAD_SHARED_OBJECT
#define USE_MMAP
#define MMAP_HEAP
#define IEEE_DOUBLE
#define LITTLE_ENDIAN_IEEE_DOUBLE
#define LDEXP
#define ARCHYPERBOLIC
#define LOG1P
#define DEFINE_MATHERR
#define GETPAGESIZE() getpagesize()
typedef char *memcpy_t;
#define MAKE_NAN(x) { x = 0.0; x = x / x; }
#define _setjmp setjmp
#define _longjmp longjmp
typedef char tputsputcchar;
#define LOCKF
#define DIRMARKERP(c) ((c) == '/')
#ifndef DISABLE_X11
#define LIBX11 "libX11.so"
#endif
#define SECATIME(sb) (sb).st_atim.tv_sec
#define SECCTIME(sb) (sb).st_ctim.tv_sec
#define SECMTIME(sb) (sb).st_mtim.tv_sec
#define NSECATIME(sb) (sb).st_atim.tv_nsec
#define NSECCTIME(sb) (sb).st_ctim.tv_nsec
#define NSECMTIME(sb) (sb).st_mtim.tv_nsec
#define ICONV_INBUF_TYPE const char **
#define UNUSED __attribute__((__unused__))
#endif

/* defaults */

#ifndef CHDIR
# define CHDIR chdir
#endif
#ifndef CHMOD
# define CHMOD chmod
#endif
#ifndef CLOSE
# define CLOSE close
#endif
#ifndef DUP
# define DUP dup
#endif
#ifndef FILENO
# define FILENO fileno
#endif
#ifndef FSTAT
# define FSTAT fstat
#endif
#ifndef GETPID
# define GETPID getpid
#endif
#ifndef HYPOT
# define HYPOT hypot
#endif
#ifndef OFF_T
# define OFF_T off_t
#endif
#ifndef LSEEK
# define LSEEK lseek
#endif
#ifndef LSTAT
# define LSTAT lstat
#endif
#ifndef OPEN
# define OPEN open
#endif
#ifndef READ
# define READ read
#endif
#ifndef RENAME
# define RENAME rename
#endif
#ifndef RMDIR
# define RMDIR rmdir
#endif
#ifndef STAT
# define STAT stat
#endif
#ifndef STATBUF
# define STATBUF stat
#endif
#ifndef SYSTEM
# define SYSTEM system
#endif
#ifndef UNLINK
# define UNLINK unlink
#endif
#ifndef WRITE
# define WRITE write
#endif<|MERGE_RESOLUTION|>--- conflicted
+++ resolved
@@ -207,10 +207,7 @@
 # define PATH_MAX _MAX_PATH
 #endif
 typedef char *memcpy_t;
-<<<<<<< HEAD
-=======
 struct timespec;
->>>>>>> 1de465c4
 #ifndef __MINGW32__
 # define _setjmp setjmp
 # define _longjmp longjmp
