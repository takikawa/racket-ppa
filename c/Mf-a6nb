--- conflicted
+++ resolved
@@ -18,11 +18,7 @@
 
 mdinclude = -I/usr/X11R7/include -I/usr/pkg/include -I/usr/pkg/include/ncurses -I/usr/local/include -I/usr/X11R6/include
 mdclib = /usr/lib/i18n/libiconv_std.a -lm /usr/pkg/lib/libncurses.a
-<<<<<<< HEAD
-C = gcc ${CPPFLAGS} -m64 -Wpointer-arith -Wextra -Werror -Wno-implicit-fallthrough -O ${CFLAGS}
-=======
 C = ${CC} ${CPPFLAGS} -m64 -Wpointer-arith -Wextra -Werror -O ${CFLAGS}
->>>>>>> 458ba853
 o = o
 mdsrc = i3le.c
 mdobj = i3le.o
