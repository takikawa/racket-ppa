/* fasl.c
 * Copyright 1984-2017 Cisco Systems, Inc.
 * 
 * Licensed under the Apache License, Version 2.0 (the "License");
 * you may not use this file except in compliance with the License.
 * You may obtain a copy of the License at
 * 
 * http://www.apache.org/licenses/LICENSE-2.0
 * 
 * Unless required by applicable law or agreed to in writing, software
 * distributed under the License is distributed on an "AS IS" BASIS,
 * WITHOUT WARRANTIES OR CONDITIONS OF ANY KIND, either express or implied.
 * See the License for the specific language governing permissions and
 * limitations under the License.
 */

/* fasl representation:
 *
 * <fasl-file> -> <fasl-group>*
 *
 * <fasl-group> -> <fasl header><fasl-object>*
 *
 * <fasl-header> -> {header}\0\0\0chez<uptr version><uptr machine-type>
 *
 * <fasl-object> -> {fasl-size}<uptr size> # size in bytes of following <fasl>
 *                             <fasl>
 *
 * <fasl> -> {pair}<uptr n><fasl elt1>...<fasl eltn><fasl last-cdr>
 *
 *        -> {weak-pair}<fasl><fasl>
 *
 *        -> {box}<fasl>
 *
 *        -> {symbol}<faslstring>
 *
 *        -> {gensym}<faslstring name><faslstring uname>
 *
 *        -> {string}<faslstring>
 *
 *        -> {vector}<uptr n><fasl elt1>...<fasl eltn>
 *
 *        -> {fxvector}<uptr n><iptr elt1>...<iptr eltn>
 *
 *        -> {bytevector}<uptr n><octet elt1>...<octet eltn>
 *
 *        -> {immediate}<uptr>
 *
 *        -> {small-integer}<iptr>
 *
 *        -> {large-integer}<byte sign><uptr n><uptr bigit1>...<uptr bigitn>
 *
 *        -> {ratum}<fasl numerator><fasl denominator>
 *
 *        -> {inexactnum}<fasl real-part><fasl imag-part>
 *
 *        -> {exactnum}<fasl real-part><fasl imag-part>
 *
 *        -> {flonum}<uptr high><uptr low>
 *
 *        -> {entry}<uptr index>
 *
 *        -> {library}<uptr index>
 *
 *        -> {library-code}<uptr index>
 *
 *        -> {graph}<uptr graph-length>
 *
 *        -> {graph-def}<uptr index><fasl object>
 *
 *        -> {graph-ref}<uptr index>
 *
 *        -> {base-rtd}
 *
 *        -> {rtd}<faslrecord>
 *
 *        -> {record}<faslrecord>
 *
 *        -> {eq-hashtable}<byte mutable?>
 *                         <byte weak?>
 *                         <uptr minlen>
 *                         <uptr veclen>
 *                         <uptr n>
 *                         <keyval1>...<keyvaln>
 *           <keyval> -> <fasl key><fasl val>
 *
 *        -> {symbol-hashtable}<byte mutable?>
 *                             <uptr minlen>
 *                             <byte equiv>     ; 0: eq?, 1: eqv?, 2: equal?, 3: symbol=?
 *                             <uptr veclen>
 *                             <uptr n>
 *                         <keyval1>...<keyvaln>
 *           <keyval> -> <fasl key><fasl val>
 *
 *        -> {closure}<uptr offset><fasl code>
 *
 *        -> {code}<byte flags>
 *                 <uptr free>       # number of free variables
 *                 <uptr n>          # length in bytes of code
 *                 <fasl name>
 *                 <fasl arity-mask> # two's complement encoding of accepted argument counts
 *                 <fasl info>       # inspector info
 *                 <fasl pinfo*>     # profiling info
 *                 <byte code1>...<byte coden>
 *                 <uptr m>          # length in uptrs of relocation table
 *                 <faslreloc>       # first relocation entry
 *                 ...
 *                 <faslreloc>       # last relocation entry
 *
 * <faslreloc> -> <byte type-etc>    # bit 0: extended entry, bit 1: expect item offset, bit 2+: type
 *                <uptr code-offset>
 *                <uptr item-offset> # omitted if bit 1 of type-etc is 0
 *                <fasl object>
 *
 * <faslstring> -> <uptr n><uptr char1>...<uptr charn>
 *
 * <faslrecord> -> <uptr size>       # size in bytes, not necessarily ptr-aligned
 *                 <uptr n>          # number of flds
 *                 <fasl rtd>
 *                 <field elt1>
 *                 ...
 *                 <field eltn>
 * <field> -> <padty fld-type-ptr><fasl object>
 *            <padty fld-type-u8><octet>
 *            <padty fld-type-i16><iptr>
 *            <padty fld-type-i24><iptr>
 *            <padty fld-type-i32><iptr>
 *            <padty fld-type-i40><iptr high><uptr low>      # 32-bit target
 *            <padty fld-type-i40><iptr>                     # 64-bit target
 *            <padty fld-type-i48><iptr high><uptr low>      # 32-bit target
 *            <padty fld-type-i48><iptr>                     # 64-bit target
 *            <padty fld-type-i56><iptr high><uptr low>      # 32-bit target
 *            <padty fld-type-i56><iptr>                     # 64-bit target
 *            <padty fld-type-i64><iptr high><uptr low>      # 32-bit target
 *            <padty fld-type-i64><iptr>                     # 64-bit target
 *            <padty fld-type-single><uptr>
 *            <padty fld-type-double><uptr high><uptr low>
 * <padty fld-type> -> <byte pad << 5 | fld-type>
 *
 * <uptr n> -> <ubyte1>*<ubyte0>
 * <ubyte1> -> k << 1 | 1, 0 <= k <= 127
 * <ubyte0> -> k << 1 | 0, 0 <= k <= 127
 *         each ubyte represents 7 bits of the uptr, least-significant first
 *         low-order bit is continuation bit: 1 iff more bytes are present
 *
 * <iptr n> -> <ibyte0> | <ibyte1><ubyte1>*<ubyte0>
 * <ibyte1> -> sign << 7 | k << 1 | 1, 0 <= k <= 63
 * <ibyte0> -> sign << 7 | k << 1 | 0, 0 <= k <= 63
 *         leading ibyte represents least-significant 6 bits and sign
 *         each ubyte represents 7 of the remaining bits of the iptr,
 *         least-significant first
 *
 * Notes:
 *  * a list of length n will appear to be shorter in the fasl
 *    representation when the tail of the list is shared, since the
 *    shared tail will be a {graph-def} or {graph-ref}.
 *
 *  * the length of a relocation table is the number of uptrs in the
 *    table, not the number of relocation entries.
 *
 *  * closure offset is the amount added to the code object before
 *    storing it in the code field of the closure.
 *
 *  * {graph} defines the size of the graph used to commonize shared
 *    structure, including cycles.  It must appear before {graph-def}
 *    or {graph-ref}.  A {graph-def} at index i must appear before
 *    a {graph-ref} at index i.
 *
 *  * after an rtd is read: if its uname is unbound, the rtd is placed
 *    into the symbol value slot of the uname; otherwise, the rtd is
 *    discarded and the existing symbol value of uname is returned
 *    instead.  Note that when many records appear within the same
 *    aggregrate structure, the full rtd will appear only in the
 *    first occurrence; the remainder will simply be graph references.
 *
 *  * at present, the fasl representation supports only records
 *    containing only scheme-object fields.
 */

#include "system.h"

#ifdef WIN32
#include <io.h>
#endif /* WIN32 */

#ifdef NAN_INCLUDE
#include NAN_INCLUDE
#endif

#define UFFO_TYPE_GZ 1
#define UFFO_TYPE_FD 2
#define UFFO_TYPE_BV 3

/* we do our own buffering size gzgetc is slow */
typedef struct unbufFaslFileObj {
  ptr path;
  INT type;
  INT fd;
  gzFile file;
} *unbufFaslFile;

typedef struct faslFileObj {
  unbufFaslFile uf;
  iptr size;
  octet *next;
  octet *end;
  octet *buf;
} *faslFile;

/* locally defined functions */
static INT uf_read PROTO((unbufFaslFile uf, octet *s, iptr n));
static octet uf_bytein PROTO((unbufFaslFile uf));
static uptr uf_uptrin PROTO((unbufFaslFile uf));
static ptr fasl_entry PROTO((ptr tc, unbufFaslFile uf));
static ptr bv_fasl_entry PROTO((ptr tc, ptr bv, IFASLCODE ty, unbufFaslFile uf));
static void fillFaslFile PROTO((faslFile f));
static void bytesin PROTO((octet *s, iptr n, faslFile f));
static void toolarge PROTO((ptr path));
static iptr iptrin PROTO((faslFile f));
static uptr uptrin PROTO((faslFile f));
static float singlein PROTO((faslFile f));
static double doublein PROTO((faslFile f));
static iptr stringin PROTO((ptr *pstrbuf, iptr start, faslFile f));
static void faslin PROTO((ptr tc, ptr *x, ptr t, ptr *pstrbuf, faslFile f));
static void fasl_record PROTO((ptr tc, ptr *x, ptr t, ptr *pstrbuf, faslFile f));
static IBOOL rtd_equiv PROTO((ptr x, ptr y));
static IBOOL equalp PROTO((ptr x, ptr y));
#ifdef ARMV6
static void arm32_set_abs PROTO((void *address, uptr item));
static uptr arm32_get_abs PROTO((void *address));
static void arm32_set_jump PROTO((void *address, uptr item, IBOOL callp));
static uptr arm32_get_jump PROTO((void *address));
#endif /* ARMV6 */
#ifdef PPC32
static void ppc32_set_abs PROTO((void *address, uptr item));
static uptr ppc32_get_abs PROTO((void *address));
static void ppc32_set_jump PROTO((void *address, uptr item, IBOOL callp));
static uptr ppc32_get_jump PROTO((void *address));
#endif /* PPC32 */
#ifdef X86_64
static void x86_64_set_jump PROTO((void *address, uptr item, IBOOL callp, IBOOL force_abs));
static uptr x86_64_get_jump PROTO((void *address));
#endif /* X86_64 */
#ifdef SPARC64
static INT extract_reg_from_sethi PROTO((void *address));
static void emit_sethi_lo PROTO((U32 item, INT destreg, void *address));
static uptr sparc64_get_literal PROTO((void *address));
static void sparc64_set_call PROTO((void *address, U32 *call_addr, uptr item));
static U32 adjust_delay_inst PROTO((U32 delay_inst, U32 *old_call_addr, U32 *new_call_addr));
static INT sparc64_set_lit_only PROTO((void *address, uptr item, I32 destreg));
static void sparc64_set_literal PROTO((void *address, uptr item));
#endif /* SPARC64 */

static double s_nan;

void S_fasl_init() {
    if (S_boot_time) {
        S_protect(&S_G.base_rtd);
        S_G.base_rtd = Sfalse;
        S_protect(&S_G.rtd_key);
        S_G.rtd_key = S_intern((const unsigned char *)"*rtd*");
        S_protect(&S_G.eq_symbol);
        S_G.eq_symbol = S_intern((const unsigned char *)"eq");
        S_protect(&S_G.eq_ht_rtd);
        S_G.eq_ht_rtd = Sfalse;
        S_protect(&S_G.symbol_symbol);
        S_G.symbol_symbol = S_intern((const unsigned char *)"symbol");
        S_protect(&S_G.symbol_ht_rtd);
        S_G.symbol_ht_rtd = Sfalse;
        S_protect(&S_G.eqp);
        S_G.eqp = Sfalse;
        S_protect(&S_G.eqvp);
        S_G.eqvp = Sfalse;
        S_protect(&S_G.equalp);
        S_G.equalp = Sfalse;
        S_protect(&S_G.symboleqp);
        S_G.symboleqp = Sfalse;
    }

    MAKE_NAN(s_nan)
#ifndef WIN32 /* msvc returns true for s_nan==s_nan! */
    if (s_nan == s_nan) {
        fprintf(stderr, "s_nan == s_nan\n");
        S_abnormal_exit();
    }
#endif
}

ptr S_fasl_read(ptr file, IBOOL gzflag, ptr path) {
  ptr tc = get_thread_context();
  ptr x; struct unbufFaslFileObj uffo;

 /* acquire mutex in case we modify code pages */
  tc_mutex_acquire()
  uffo.path = path;
  if (gzflag) {
    uffo.type = UFFO_TYPE_GZ;
    uffo.file = S_gzxfile_gzfile(file);
  } else {
    uffo.type = UFFO_TYPE_FD;
    uffo.fd = GET_FD(file);
  }
  x = fasl_entry(tc, &uffo);
  tc_mutex_release()
  return x;
}

ptr S_bv_fasl_read(ptr bv, int ty, ptr path) {
  ptr tc = get_thread_context();
  ptr x; struct unbufFaslFileObj uffo;

 /* acquire mutex in case we modify code pages */
  tc_mutex_acquire()
  uffo.path = path;
  uffo.type = UFFO_TYPE_BV;
  x = bv_fasl_entry(tc, bv, ty, &uffo);
  tc_mutex_release()
  return x;
}

ptr S_boot_read(gzFile file, const char *path) {
  ptr tc = get_thread_context();
  struct unbufFaslFileObj uffo;

  uffo.path = Sstring_utf8(path, -1);
  uffo.type = UFFO_TYPE_GZ;
  uffo.file = file;
  return fasl_entry(tc, &uffo);
}

#define GZ_IO_SIZE_T unsigned int

#ifdef WIN32
#define IO_SIZE_T unsigned int
#else /* WIN32 */
#define IO_SIZE_T size_t
#endif /* WIN32 */

static INT uf_read(unbufFaslFile uf, octet *s, iptr n) {
  iptr k; INT errnum;
  while (n > 0) {
    uptr nx = n;

#if (iptr_bits > 32)
  if ((WIN32 || gzflag) && (unsigned int)nx != nx) nx = 0xffffffff;
#endif

    switch (uf->type) {
      case UFFO_TYPE_GZ:
        k = gzread(uf->file, s, (GZ_IO_SIZE_T)nx);
        if (k > 0)
          n -= k;
        else if (k == 0)
          return -1;
        else {
          gzerror(uf->file, &errnum);
          gzclearerr(uf->file);
          if (errnum != Z_ERRNO || errno != EINTR)
            S_error1("", "error reading from ~a", uf->path);
        }
        break;
      case UFFO_TYPE_FD:
        k = READ(uf->fd, s, (IO_SIZE_T)nx);
        if (k > 0)
          n -= k;
        else if (k == 0)
          return -1;
        else if (errno != EINTR)
         S_error1("", "error reading from ~a", uf->path);
        break;
      default:
        return -1;
    }
  }
  return 0;
}

int S_fasl_stream_read(void *stream, octet *dest, iptr n)
{
  return uf_read((unbufFaslFile)stream, dest, n);
}

static octet uf_bytein(unbufFaslFile uf) {
  octet buf[1];
  if (uf_read(uf, buf, 1) < 0)
    S_error1("", "unexpected eof in fasl file ~a", uf->path);
  return buf[0];
}

static uptr uf_uptrin(unbufFaslFile uf) {
  uptr n, m; octet k;

  k = uf_bytein(uf);
  n = k >> 1;
  while (k & 1) {
    k = uf_bytein(uf);
    m = n << 7;
    if (m >> 7 != n) toolarge(uf->path);
    n = m | (k >> 1);
  }

  return n;
}

char *S_format_scheme_version(uptr n) {
  static char buf[16]; INT len;
  if ((n >> 16) != ((n >> 16) & 0xffff)) return "unknown";
  if ((n & 0xff) == 0)
    len = snprintf(buf, 16, "%d.%d", (int) n >> 16, (int) (n >> 8) & 0xff);
  else
    len = snprintf(buf, 16, "%d.%d.%d", (int) n >> 16, (int) (n >> 8) & 0xff, 
                   (int) n & 0xff);
  return len > 0 ? buf : "unknown";
}

char *S_lookup_machine_type(uptr n) {
  static char *machine_type_table[] = machine_type_names;
  if (n < machine_type_limit)
    return machine_type_table[n];
  else
    return "unknown";
}

static ptr fasl_entry(ptr tc, unbufFaslFile uf) {
  ptr x; ptr strbuf = S_G.null_string;
  octet tybuf[1]; IFASLCODE ty;
  struct faslFileObj ffo; octet buf[SBUFSIZ];

  if (uf_read(uf, tybuf, 1) < 0) return Seof_object; 
  ty = tybuf[0];

  while (ty == fasl_type_header) {
    uptr n; ICHAR c;
  
   /* check for remainder of magic number */
    if (uf_bytein(uf) != 0 ||
        uf_bytein(uf) != 0 ||
        uf_bytein(uf) != 0 || 
        uf_bytein(uf) != 'c' || 
        uf_bytein(uf) != 'h' || 
        uf_bytein(uf) != 'e' || 
        uf_bytein(uf) != 'z')
      S_error1("", "malformed fasl-object header found in ~a", uf->path);
  
    if ((n = uf_uptrin(uf)) != scheme_version)
      S_error2("", "incompatible fasl-object version ~a found in ~a", S_string(S_format_scheme_version(n), -1), uf->path);
  
    if ((n = uf_uptrin(uf)) != machine_type_any && n != machine_type)
      S_error2("", "incompatible fasl-object machine-type ~a found in ~a", S_string(S_lookup_machine_type(n), -1), uf->path);
  
    if (uf_bytein(uf) != '(')
      S_error1("", "malformed fasl-object header found in ~a", uf->path);
  
    while ((c = uf_bytein(uf)) != ')')
      if (c < 0) S_error1("", "malformed fasl-object header found in ~a", uf->path);

    ty = uf_bytein(uf);
  }

  if ((ty != fasl_type_fasl_size)
      && (ty != fasl_type_vfasl_size))
    S_error1("", "malformed fasl-object header found in ~a", uf->path);

  ffo.size = uf_uptrin(uf);

  if (ty == fasl_type_vfasl_size) {
<<<<<<< HEAD
=======
    if (S_vfasl_boot_mode == -1) {
      ptr pre = S_cputime();
      Scompact_heap();
      S_vfasl_boot_mode = 1;
      printf("pre compact %ld\n", UNFIX(S_cputime()) - UNFIX(pre));
    }
>>>>>>> f3bbf06c
    x = S_vfasl((ptr)0, uf, ffo.size);
  } else {
    ffo.buf = buf;
    ffo.next = ffo.end = ffo.buf;
    ffo.uf = uf;
    
    faslin(tc, &x, S_G.null_vector, &strbuf, &ffo);
  }

  S_flush_instruction_cache(tc);
  return x;
}

static ptr bv_fasl_entry(ptr tc, ptr bv, int ty, unbufFaslFile uf) {
  ptr x; ptr strbuf = S_G.null_string;
  struct faslFileObj ffo;

  ffo.size = Sbytevector_length(bv);

  if (ty == fasl_type_vfasl_size) {
    x = S_vfasl(bv, (ptr)0, ffo.size);
  } else {
    ffo.next = ffo.buf = &BVIT(bv, 0);
    ffo.end = &BVIT(bv, ffo.size);
    ffo.uf = uf;
    
    faslin(tc, &x, S_G.null_vector, &strbuf, &ffo);
  }

  S_flush_instruction_cache(tc);
  return x;
}

static void fillFaslFile(faslFile f) {
  iptr n = f->size < SBUFSIZ ? f->size : SBUFSIZ;
  if (uf_read(f->uf, f->buf, n) < 0)
    S_error1("", "unexpected eof in fasl file ~a", f->uf->path);
  f->end = (f->next = f->buf) + n;
  f->size -= n;
}

#define bytein(f) ((((f)->next == (f)->end) ? fillFaslFile(f) : (void)0), *((f)->next++))

static void bytesin(octet *s, iptr n, faslFile f) {
  iptr avail = f->end - f->next;
  if (avail < n) {
    if (avail != 0) {
      memcpy(s, f->next, avail);
      f->next = f->end;
      n -= avail;
      s += avail;
    }
    if (uf_read(f->uf, s, n) < 0)
      S_error1("", "unexpected eof in fasl file ~a", f->uf->path);
    f->size -= n;
  } else {
    memcpy(s, f->next, n);
    f->next += n;
  }
}

static void toolarge(ptr path) {
  S_error1("", "fasl value too large for this machine type in ~a", path);
}

static iptr iptrin(faslFile f) {
  uptr n, m; octet k, k0;

  k0 = k = bytein(f);
  n = (k & 0x7f) >> 1;
  while (k & 1) {
    k = bytein(f);
    m = n << 7;
    if (m >> 7 != n) toolarge(f->uf->path);
    n = m | (k >> 1);
  }

  if (k0 & 0x80) {
    if (n < ((uptr)1 << (ptr_bits - 1))) {
      return -(iptr)n;
    } else if (n > ((uptr)1 << (ptr_bits - 1))) {
      toolarge(f->uf->path);
    }
#if (fixnum_bits > 32)
    return (iptr)0x8000000000000000;
#else
    return (iptr)0x80000000;
#endif
  } else {
    if (n >= ((uptr)1 << (ptr_bits - 1))) toolarge(f->uf->path);
    return (iptr)n;
  }
}

static uptr uptrin(faslFile f) {
  uptr n, m; octet k;

  k = bytein(f);
  n = k >> 1;
  while (k & 1) {
    k = bytein(f);
    m = n << 7;
    if (m >> 7 != n) toolarge(f->uf->path);
    n = m | (k >> 1);
  }

  return n;
}

static float singlein(faslFile f) {
  union { float f; U32 u; } val;

  val.u = (U32)uptrin(f);

  return val.f;
}

static double doublein(faslFile f) {
#ifdef LITTLE_ENDIAN_IEEE_DOUBLE
  union { double d; struct { U32 l; U32 h; } u; } val;
#else
  union { double d; struct { U32 h; U32 l; } u; } val;
#endif

  val.u.h = (U32)uptrin(f);
  val.u.l = (U32)uptrin(f);

  return val.d;
}

static iptr stringin(ptr *pstrbuf, iptr start, faslFile f) {
  iptr end, n, i; ptr p = *pstrbuf;

  end = start + (n = uptrin(f));
  if (Sstring_length(*pstrbuf) < end) {
     ptr newp = S_string((char *)0, end);
     for (i = 0; i != start; i += 1) Sstring_set(newp, i, Sstring_ref(p, i));
     *pstrbuf = p = newp;
  }
  for (i = start; i != end; i += 1) Sstring_set(p, i, uptrin(f));
  return n;
}

static void faslin(ptr tc, ptr *x, ptr t, ptr *pstrbuf, faslFile f) {
    IFASLCODE ty = bytein(f);
    switch (ty) {
        case fasl_type_pair: {
            iptr n; ptr p;
            n = uptrin(f);
            *x = p = Scons(FIX(0), FIX(0));
            faslin(tc, &INITCAR(p), t, pstrbuf, f);
            while (--n) {
                INITCDR(p) = Scons(FIX(0), FIX(0));
                p = INITCDR(p);
                faslin(tc, &INITCAR(p), t, pstrbuf, f);
            }
            faslin(tc, &INITCDR(p), t, pstrbuf, f);
            return;
        }
        case fasl_type_box:
        case fasl_type_immutable_box:
            *x = Sbox(FIX(0));
            faslin(tc, &INITBOXREF(*x), t, pstrbuf, f);
            if (ty == fasl_type_immutable_box)
              BOXTYPE(*x) = type_immutable_box;
            return;
        case fasl_type_symbol: {
            iptr n;
            n = stringin(pstrbuf, 0, f);
            *x = S_intern_sc(&STRIT(*pstrbuf, 0), n, Sfalse);
            return;
        }
        case fasl_type_gensym: {
            iptr pn, un;
            pn = stringin(pstrbuf, 0, f);
            un = stringin(pstrbuf, pn, f);
            *x = S_intern3(&STRIT(*pstrbuf, 0), pn, &STRIT(*pstrbuf, pn), un, Sfalse, Sfalse);
            return;
        }
        case fasl_type_ratnum:
            *x = S_rational(FIX(0), FIX(0));
            faslin(tc, &RATNUM(*x), t, pstrbuf, f);
            faslin(tc, &RATDEN(*x), t, pstrbuf, f);
            return;
        case fasl_type_exactnum:
            *x = S_exactnum(FIX(0), FIX(0));
            faslin(tc, &EXACTNUM_REAL_PART(*x), t, pstrbuf, f);
            faslin(tc, &EXACTNUM_IMAG_PART(*x), t, pstrbuf, f);
            return;
        case fasl_type_group:
        case fasl_type_vector:
        case fasl_type_immutable_vector: {
            iptr n; ptr *p;
            n = uptrin(f);
            *x = S_vector(n);
            p = &INITVECTIT(*x, 0);
            while (n--) faslin(tc, p++, t, pstrbuf, f);
            if (ty == fasl_type_immutable_vector) {
              if (Svector_length(*x) == 0)
                *x = NULLIMMUTABLEVECTOR(tc);
              else
                VECTTYPE(*x) |= vector_immutable_flag;
            }
            return;
        }
        case fasl_type_fxvector:
        case fasl_type_immutable_fxvector: {
            iptr n; ptr *p;
            n = uptrin(f);
            *x = S_fxvector(n);
            p = &FXVECTIT(*x, 0);
            while (n--) {
              iptr t = iptrin(f);
              if (!FIXRANGE(t)) toolarge(f->uf->path);
              *p++ = FIX(t);
            }
            if (ty == fasl_type_immutable_fxvector) {
              if (Sfxvector_length(*x) == 0)
                *x = NULLIMMUTABLEFXVECTOR(tc);
              else
                FXVECTOR_TYPE(*x) |= fxvector_immutable_flag;
            }
            return;
        }
        case fasl_type_bytevector:
        case fasl_type_immutable_bytevector: {
            iptr n;
            n = uptrin(f);
            *x = S_bytevector(n);
            bytesin(&BVIT(*x,0), n, f);
            if (ty == fasl_type_immutable_bytevector) {
              if (Sbytevector_length(*x) == 0)
                *x = NULLIMMUTABLEBYTEVECTOR(tc);
              else
                BYTEVECTOR_TYPE(*x) |= bytevector_immutable_flag;
            }
            return;
        }
        case fasl_type_base_rtd: {
            ptr rtd;
            if ((rtd = S_G.base_rtd) == Sfalse) {
              if (!Srecordp(rtd)) S_error_abort("S_G.base-rtd has not been set");
            }
            *x = rtd;
            return;
        } case fasl_type_rtd: {
            fasl_record(tc, x, t, pstrbuf, f);
            if (S_fasl_intern_rtd(x) < 0) {
              S_error2("", "incompatible record type ~s in ~a", RECORDDESCNAME(*x), f->uf->path);
            }
            return;
        }
        case fasl_type_record: {
            fasl_record(tc, x, t, pstrbuf, f);
            return;
        }
        case fasl_type_eq_hashtable: {
            ptr rtd, ht, v; uptr subtype; uptr veclen, i, n;
            if ((rtd = S_G.eq_ht_rtd) == Sfalse) {
              S_G.eq_ht_rtd = rtd = SYMVAL(S_intern((const unsigned char *)"$eq-ht-rtd"));
              if (!Srecordp(rtd)) S_error_abort("$eq-ht-rtd has not been set");
            }
            *x = ht = S_record(size_record_inst(UNFIX(RECORDDESCSIZE(rtd))));
            RECORDINSTTYPE(ht) = rtd;
            INITPTRFIELD(ht,eq_hashtable_type_disp) = S_G.eq_symbol;
            INITPTRFIELD(ht,eq_hashtable_mutablep_disp) = bytein(f) ? Strue : Sfalse;
            switch ((subtype = bytein(f))) {
            case eq_hashtable_subtype_normal:
            case eq_hashtable_subtype_weak:
            case eq_hashtable_subtype_ephemeron:
              INITPTRFIELD(ht,eq_hashtable_subtype_disp) = FIX(subtype);
              break;
            default:
              S_error2("", "invalid eq-hashtable subtype code", FIX(subtype), f->uf->path);
            }
            INITPTRFIELD(ht,eq_hashtable_minlen_disp) = FIX(uptrin(f));
            veclen = uptrin(f);
            INITPTRFIELD(ht,eq_hashtable_vec_disp) = v = S_vector(veclen);
            n = uptrin(f);
            INITPTRFIELD(ht,eq_hashtable_size_disp) = FIX(n);
            for (i = 0; i < veclen ; i += 1) { INITVECTIT(v, i) = FIX(i); }
            while (n > 0) {
              ptr keyval;
              switch (subtype) {
              case eq_hashtable_subtype_normal:
                keyval = Scons(FIX(0), FIX(0));
                break;
              case eq_hashtable_subtype_weak:
                keyval = S_cons_in(space_weakpair, 0, FIX(0), FIX(0));
                break;
              case eq_hashtable_subtype_ephemeron:
              default:
                keyval = S_cons_in(space_ephemeron, 0, FIX(0), FIX(0));
                break;
              }
              faslin(tc, &INITCAR(keyval), t, pstrbuf, f);
              faslin(tc, &INITCDR(keyval), t, pstrbuf, f);
              i = ((uptr)Scar(keyval) >> primary_type_bits) & (veclen - 1);
              INITVECTIT(v, i) = S_tlc(keyval, ht, Svector_ref(v, i));
              n -= 1;
            }
            return;
        }
        case fasl_type_symbol_hashtable: {
            ptr rtd, ht, equiv, v; uptr equiv_code, veclen, i, n;
            if ((rtd = S_G.symbol_ht_rtd) == Sfalse) {
              S_G.symbol_ht_rtd = rtd = SYMVAL(S_intern((const unsigned char *)"$symbol-ht-rtd"));
              if (!Srecordp(rtd)) S_error_abort("$symbol-ht-rtd has not been set");
            }
            *x = ht = S_record(size_record_inst(UNFIX(RECORDDESCSIZE(rtd))));
            RECORDINSTTYPE(ht) = rtd;
            INITPTRFIELD(ht,symbol_hashtable_type_disp) = S_G.symbol_symbol;
            INITPTRFIELD(ht,symbol_hashtable_mutablep_disp) = bytein(f) ? Strue : Sfalse;
            INITPTRFIELD(ht,symbol_hashtable_minlen_disp) = FIX(uptrin(f));
            equiv_code = bytein(f);
            switch (equiv_code) {
              case 0:
                if ((equiv = S_G.eqp) == Sfalse) {
                  S_G.eqp = equiv = SYMVAL(S_intern((const unsigned char *)"eq?"));
                  if (!Sprocedurep(equiv)) S_error_abort("fasl: eq? has not been set");
                }
                break;
              case 1:
                if ((equiv = S_G.eqvp) == Sfalse) {
                  S_G.eqvp = equiv = SYMVAL(S_intern((const unsigned char *)"eqv?"));
                  if (!Sprocedurep(equiv)) S_error_abort("fasl: eqv? has not been set");
                }
                break;
              case 2:
                if ((equiv = S_G.equalp) == Sfalse) {
                  S_G.equalp = equiv = SYMVAL(S_intern((const unsigned char *)"equal?"));
                  if (!Sprocedurep(equiv)) S_error_abort("fasl: equal? has not been set");
                }
                break;
              case 3:
                if ((equiv = S_G.symboleqp) == Sfalse) {
                  S_G.symboleqp = equiv = SYMVAL(S_intern((const unsigned char *)"symbol=?"));
                  if (!Sprocedurep(equiv)) S_error_abort("fasl: symbol=? has not been set");
                }
                break;
              default:
                S_error2("", "invalid symbol-hashtable equiv code", FIX(equiv_code), f->uf->path);
                /* make compiler happy */
                equiv = Sfalse;
            }
            INITPTRFIELD(ht,symbol_hashtable_equivp_disp) = equiv;
            veclen = uptrin(f);
            INITPTRFIELD(ht,symbol_hashtable_vec_disp) = v = S_vector(veclen);
            n = uptrin(f);
            INITPTRFIELD(ht,symbol_hashtable_size_disp) = FIX(n);
            for (i = 0; i < veclen ; i += 1) { INITVECTIT(v, i) = Snil; }
            while (n > 0) {
              ptr keyval;
              keyval = Scons(FIX(0), FIX(0));
              faslin(tc, &INITCAR(keyval), t, pstrbuf, f);
              faslin(tc, &INITCDR(keyval), t, pstrbuf, f);
              i = UNFIX(SYMHASH(Scar(keyval))) & (veclen - 1);
              INITVECTIT(v, i) = Scons(keyval, Svector_ref(v, i));
              n -= 1;
            }
            return;
        }
        case fasl_type_closure: {
            ptr cod; iptr offset;
            offset = uptrin(f);
            *x = S_closure((ptr)0, 0);
            faslin(tc, &cod, t, pstrbuf, f);
            CLOSENTRY(*x) = (ptr)((uptr)cod + offset);
            return;
        }
        case fasl_type_flonum: {
            *x = Sflonum(doublein(f));
            return;
        }
        case fasl_type_inexactnum: {
            ptr rp, ip;
            faslin(tc, &rp, t, pstrbuf, f);
            faslin(tc, &ip, t, pstrbuf, f);
            *x = S_inexactnum(FLODAT(rp), FLODAT(ip));
            return;
        }
        case fasl_type_string:
        case fasl_type_immutable_string: {
            iptr i, n; ptr str;
            n = uptrin(f);
            str = S_string((char *)0, n);
            for (i = 0; i != n; i += 1) Sstring_set(str, i, uptrin(f));
            if (ty == fasl_type_immutable_string) {
              if (n == 0)
                str = NULLIMMUTABLESTRING(tc);
              else
                STRTYPE(str) |= string_immutable_flag;
            }
            *x = str;
            return;
        }
        case fasl_type_small_integer:
            *x = Sinteger(iptrin(f));
            return;
        case fasl_type_large_integer: {
            IBOOL sign; iptr n; ptr t; bigit *p;
            sign = bytein(f);
            n = uptrin(f);
            t = S_bignum(n, sign);
            p = &BIGIT(t, 0);
            while (n--) *p++ = (bigit)uptrin(f);
            *x = S_normalize_bignum(t);
            return;
        }
        case fasl_type_weak_pair:
            *x = S_cons_in(space_weakpair, 0, FIX(0), FIX(0));
            faslin(tc, &INITCAR(*x), t, pstrbuf, f);
            faslin(tc, &INITCDR(*x), t, pstrbuf, f);
            return;
        case fasl_type_ephemeron:
            *x = S_cons_in(space_ephemeron, 0, FIX(0), FIX(0));
            faslin(tc, &INITCAR(*x), t, pstrbuf, f);
            faslin(tc, &INITCDR(*x), t, pstrbuf, f);
            return;
        case fasl_type_code: {
            iptr n, m, a; INT flags; iptr free;
            ptr co, reloc, name;
            flags = bytein(f);
            free = uptrin(f);
            n = uptrin(f) /* length in bytes of code */;
            *x = co = S_code(tc, type_code | (flags << code_flags_offset), n);
            CODEFREE(co) = free;
            faslin(tc, &name, t, pstrbuf, f);
            if (Sstringp(name)) name = SYMNAME(S_intern_sc(&STRIT(name, 0), Sstring_length(name), name));
            CODENAME(co) = name;
            faslin(tc, &CODEARITYMASK(co), t, pstrbuf, f);
            faslin(tc, &CODEINFO(co), t, pstrbuf, f);
            faslin(tc, &CODEPINFOS(co), t, pstrbuf, f);
            bytesin((octet *)&CODEIT(co, 0), n, f);
            m = uptrin(f);
            CODERELOC(co) = reloc = S_relocation_table(m);
            RELOCCODE(reloc) = co;
            a = 0;
            n = 0;
            while (n < m) {
              INT type_etc, type; uptr item_off, code_off;
              ptr obj;
              type_etc = bytein(f);
              type = type_etc >> 2;
              code_off = uptrin(f);
              item_off = (type_etc & 2) ? uptrin(f) : 0;
              if (type_etc & 1) {
                RELOCIT(reloc,n) = (type << reloc_type_offset)|reloc_extended_format ;    n += 1;
                RELOCIT(reloc,n) = item_off; n += 1;
                RELOCIT(reloc,n) = code_off; n += 1;
              } else {
                RELOCIT(reloc,n) = MAKE_SHORT_RELOC(type,code_off,item_off); n += 1;
              }
              a += code_off;
              faslin(tc, &obj, t, pstrbuf, f);
              S_set_code_obj("read", type, co, a, obj, item_off);
            }
            return;
        }
        case fasl_type_immediate:
            *x = (ptr)uptrin(f);
            return;
        case fasl_type_entry:
            *x = (ptr)S_lookup_c_entry(uptrin(f));
            return;
        case fasl_type_library:
            *x = S_lookup_library_entry(uptrin(f), 1);
            return;
        case fasl_type_library_code:
            *x = CLOSCODE(S_lookup_library_entry(uptrin(f), 1));
            return;
        case fasl_type_graph:
            faslin(tc, x, S_vector(uptrin(f)), pstrbuf, f);
            return;
        case fasl_type_graph_def: {
            ptr *p;
            p = &INITVECTIT(t, uptrin(f));
            faslin(tc, p, t, pstrbuf, f);
            *x = *p;
            return;
        }
        case fasl_type_graph_ref:
            *x = Svector_ref(t, uptrin(f));
            return;
        case fasl_type_visit: {
            ptr p;
            *x = p = Scons(FIX(visit_tag), FIX(0));
            faslin(tc, &INITCDR(p), t, pstrbuf, f);
            return;
        }
        case fasl_type_revisit: {
            ptr p;
            *x = p = Scons(FIX(revisit_tag), FIX(0));
            faslin(tc, &INITCDR(p), t, pstrbuf, f);
            return;
        }
        default:
            S_error2("", "invalid object type ~d in fasl file ~a", FIX(ty), f->uf->path);
    }
}

#define big 0
#define little 1
static void fasl_record(ptr tc, ptr *x, ptr t, ptr *pstrbuf, faslFile f) {
  uptr size, n, addr; ptr p; UINT padty;

  size = uptrin(f);
  n = uptrin(f);
  *x = p = S_record(size_record_inst(size));
  faslin(tc, &RECORDINSTTYPE(p), t, pstrbuf, f);
  addr = (uptr)&RECORDINSTIT(p, 0);
  for (; n != 0; n -= 1) {
    padty = bytein(f);
    addr += padty >> 4;
    switch (padty & 0xf) {
      case fasl_fld_ptr:
        faslin(tc, (ptr *)addr, t, pstrbuf, f);
        addr += sizeof(ptr);
        break;
      case fasl_fld_u8:
        *(U8 *)addr = (U8)bytein(f);
        addr += 1;
        break;
      case fasl_fld_i16:
        *(I16 *)addr = (I16)iptrin(f);
        addr += 2;
        break;
      case fasl_fld_i24: {
        iptr q = iptrin(f);
#if (native_endianness == little)
        *(U16 *)addr = (U16)q;
        *(U8 *)(addr + 2) = (U8)(q >> 16);
#elif (native_endianness == big)
        *(U16 *)addr = (U16)(q >> 8);
        *(U8 *)(addr + 2) = (U8)q;
#else
        unexpected_endianness();
#endif
        addr += 3;
        break;
      }
      case fasl_fld_i32:
        *(I32 *)addr = (I32)iptrin(f);
        addr += 4;
        break;
      case fasl_fld_i40: {
        I64 q;
#if (ptr_bits == 32)
        q = (I64)iptrin(f) << 32;
        q |= (U32)uptrin(f);
#elif (ptr_bits == 64)
        q = (I64)iptrin(f);
#else
        unexpected_ptr_bits();
#endif
#if (native_endianness == little)
        *(U32 *)addr = (U32)q;
        *(U8 *)(addr + 4) = (U8)(q >> 32);
#elif (native_endianness == big)
        *(U32 *)addr = (U32)(q >> 8);
        *(U8 *)(addr + 4) = (U8)q;
#else
        unexpected_endianness();
#endif
        addr += 5;
        break;
      }
      case fasl_fld_i48: {
        I64 q;
#if (ptr_bits == 32)
        q = (I64)iptrin(f) << 32;
        q |= (U32)uptrin(f);
#elif (ptr_bits == 64)
        q = (I64)iptrin(f);
#else
        unexpected_ptr_bits();
#endif
#if (native_endianness == little)
        *(U32 *)addr = (U32)q;
        *(U16 *)(addr + 4) = (U16)(q >> 32);
#elif (native_endianness == big)
        *(U32 *)addr = (U32)(q >> 16);
        *(U16 *)(addr + 4) = (U16)q;
#else
        unexpected_endianness();
#endif
        addr += 6;
        break;
      }
      case fasl_fld_i56: {
        I64 q;
#if (ptr_bits == 32)
        q = (I64)iptrin(f) << 32;
        q |= (U32)uptrin(f);
#elif (ptr_bits == 64)
        q = (I64)iptrin(f);
#else
        unexpected_ptr_bits();
#endif
#if (native_endianness == little)
        *(U32 *)addr = (U32)q;
        *(U16 *)(addr + 4) = (U16)(q >> 32);
        *(U8 *)(addr + 6) = (U8)(q >> 48);
#elif (native_endianness == big)
        *(U32 *)addr = (U32)(q >> 24);
        *(U32 *)(addr + 3) = (U32)q;
#else
        unexpected_endianness();
#endif
        addr += 7;
        break;
      }
      case fasl_fld_i64: {
        I64 q;
#if (ptr_bits == 32)
        q = (I64)iptrin(f) << 32;
        q |= (U32)uptrin(f);
#elif (ptr_bits == 64)
        q = (I64)iptrin(f);
#else
        unexpected_ptr_bits();
#endif
        *(I64 *)addr = q;
        addr += 8;
        break;
      }
      case fasl_fld_single:
        *(float *)addr = (float)singlein(f);
        addr += sizeof(float);
        break;
      case fasl_fld_double:
        *(double *)addr = (double)doublein(f);
        addr += sizeof(double);
        break;
      default:
        S_error1("", "unrecognized record fld type ~d", FIX(padty & 0xf));
        break;
    }
  }
}

/* Result: 0 => interned; 1 => replaced; -1 => inconsistent */
int S_fasl_intern_rtd(ptr *x)
{
  ptr rtd, rtd_uid, plist, ls;

  rtd = *x;
  rtd_uid = RECORDDESCUID(rtd);

  /* see if uid's property list already registers an rtd */
  plist = SYMSPLIST(rtd_uid);
  for (ls = plist; ls != Snil; ls = Scdr(Scdr(ls))) {
    if (Scar(ls) == S_G.rtd_key) {
      ptr old_rtd = Scar(Scdr(ls));
      /* if so, check new rtd against old rtd and return old rtd */
      if (!rtd_equiv(rtd, old_rtd))
        return -1;
      else
        *x = old_rtd;
      return 1;
    }
  }
  
  /* if not, register it */
  SETSYMSPLIST(rtd_uid, Scons(S_G.rtd_key, Scons(rtd, plist)));
  return 0;
}

/* limited version for checking rtd fields */
static IBOOL equalp(x, y) ptr x, y; {
  if (x == y) return 1;
  if (Spairp(x)) return Spairp(y) && equalp(Scar(x), Scar(y)) && equalp(Scdr(x), Scdr(y));
  if (Svectorp(x)) {
    iptr n;
    if (!Svectorp(y)) return 0;
    if ((n = Svector_length(x)) != Svector_length(y)) return 0;
    while (--n >= 0) if (!equalp(Svector_ref(x, n), Svector_ref(y, n))) return 0;
    return 1;
  }
  return Sbignump(x) && Sbignump(y) && S_big_eq(x, y);
}

static IBOOL rtd_equiv(x, y) ptr x, y; {
  return ((RECORDINSTTYPE(x) == RECORDINSTTYPE(y))
          /* recognize `base-rtd` shape: */
          || ((RECORDINSTTYPE(x) == x)
              && (RECORDINSTTYPE(y) == y))) &&
         RECORDDESCPARENT(x) == RECORDDESCPARENT(y) &&
         equalp(RECORDDESCPM(x), RECORDDESCPM(y)) &&
         equalp(RECORDDESCMPM(x), RECORDDESCMPM(y)) &&
         equalp(RECORDDESCFLDS(x), RECORDDESCFLDS(y)) &&
         RECORDDESCSIZE(x) == RECORDDESCSIZE(y) &&
         RECORDDESCFLAGS(x) == RECORDDESCFLAGS(y);
}

#ifdef HPUX
INT pax_decode21(INT x)
{
  INT x0_4, x5_6, x7_8, x9_19, x20;

  x20   = x & 0x1; x >>= 1;
  x9_19 = x & 0x7ff; x >>= 11;
  x7_8  = x & 0x3; x >>= 2;
  x5_6  = x & 0x3;
  x0_4  = x >> 2;

  return (((x20<<11 | x9_19)<<2 | x5_6)<<5 | x0_4)<<2 | x7_8;
}

INT pax_encode21(INT n)
{
  INT x0_4, x5_6, x7_8, x9_19, x20;

  x7_8  = n & 0x3; n >>= 2;
  x0_4  = n & 0x1f; n >>= 5;
  x5_6  = n & 0x3; n >>= 2;
  x9_19 = n & 0x7ff;
  x20   = n >> 11;

  return (((x0_4<<2 | x5_6)<<2 | x7_8)<<11 | x9_19)<<1 | x20;
}
#endif /* HPUX */

/* used here, in S_gc(), and in compile.ss */
void S_set_code_obj(who, typ, p, n, x, o) char *who; IFASLCODE typ; iptr n, o; ptr p, x; {
    void *address; uptr item;

    address = (void *)((uptr)p + n);
    item = (uptr)x + o;
    switch (typ & ~reloc_force_abs) {
        case reloc_abs:
            *(uptr *)address = item;
            break;
#ifdef ARMV6
        case reloc_arm32_abs:
            arm32_set_abs(address, item);
            break;
        case reloc_arm32_jump:
            arm32_set_jump(address, item, 0);
            break;
        case reloc_arm32_call:
            arm32_set_jump(address, item, 1);
            break;
#endif /* ARMV6 */
#ifdef PPC32
        case reloc_ppc32_abs:
            ppc32_set_abs(address, item);
            break;
        case reloc_ppc32_jump:
            ppc32_set_jump(address, item, 0);
            break;
        case reloc_ppc32_call:
            ppc32_set_jump(address, item, 1);
            break;
#endif /* PPC32 */
#ifdef I386
        case reloc_rel:
            item = item - ((uptr)address + sizeof(uptr));
            *(uptr *)address = item;
            break;
#endif /* I386 */
#ifdef X86_64
        case reloc_x86_64_jump:
            x86_64_set_jump(address, item, 0, typ & reloc_force_abs);
            break;
        case reloc_x86_64_call:
            x86_64_set_jump(address, item, 1, typ & reloc_force_abs);
            break;
#endif /* X86_64 */
#ifdef SPARC64
        case reloc_sparc64abs:
            sparc64_set_literal(address, item);
            break;
      /* we don't use this presently since it can't handle out-of-range
         relocations */
        case reloc_sparc64rel:
           /* later: make the damn thing local by copying it an
              every other code object we can reach into a single
              close area of memory */
            item = item - (uptr)address;
            if ((iptr)item < -0x20000000 || (iptr)item > 0x1FFFFFFF)
              S_error1("", "sparc64rel address out of range ~x",
                       Sunsigned((uptr)address));
            *(U32 *)address = *(U32 *)address & ~0x3fffffff | item >> 2 & 0x3fffffff;
            break;
#endif /* SPARC64 */
#ifdef SPARC
        case reloc_sparcabs:
            *(U32 *)address = *(U32 *)address & ~0x3fffff | item >> 10 & 0x3fffff;
            *((U32 *)address + 1) = *((U32 *)address + 1) & ~0x3ff | item & 0x3ff;
            break;
        case reloc_sparcrel:
            item = item - (uptr)address;
            *(U32 *)address = *(U32 *)address & ~0x3fffffff | item >> 2 & 0x3fffffff;
            break;
#endif /* SPARC */
        default:
            S_error1(who, "invalid relocation type ~s", FIX(typ));
    }
}

/* used in S_gc() */
ptr S_get_code_obj(typ, p, n, o) IFASLCODE typ; iptr n, o; ptr p; {
    void *address; uptr item;

    address = (void *)((uptr)p + n);
    switch (typ & ~reloc_force_abs) {
        case reloc_abs:
            item = *(uptr *)address;
            break;
#ifdef ARMV6
        case reloc_arm32_abs:
            item = arm32_get_abs(address);
            break;
        case reloc_arm32_jump:
        case reloc_arm32_call:
            item = arm32_get_jump(address);
            break;
#endif /* ARMV6 */
#ifdef PPC32
        case reloc_ppc32_abs:
            item = ppc32_get_abs(address);
            break;
        case reloc_ppc32_jump:
        case reloc_ppc32_call:
            item = ppc32_get_jump(address);
            break;
#endif /* PPC32 */
#ifdef I386
        case reloc_rel:
            item = *(uptr *)address;
            item = item + ((uptr)address + sizeof(uptr));
            break;
#endif /* I386 */
#ifdef X86_64
        case reloc_x86_64_jump:
        case reloc_x86_64_call:
            item = x86_64_get_jump(address);
            break;
#endif /* X86_64 */
#ifdef SPARC64
        case reloc_sparc64abs:
            item = sparc64_get_literal(address);
            break;
        case reloc_sparc64rel:
            item = (*(U32 *)address & 0x3fffffff) << 2;
            if (item & 0x80000000) /* sign bit set */
              item = item | 0xffffffff00000000;
            item = (uptr)address + (iptr)item;
            break;
#endif /* SPARC64 */
#ifdef SPARC
        case reloc_sparcabs:
            item = (*(U32 *)address & 0x3fffff) << 10 | *((U32 *)address + 1) & 0x3ff;
            break;
        case reloc_sparcrel:
            item = (*(U32 *)address & 0x3fffffff) << 2;
            item += (uptr)address;
            break;
#endif /* SPARC */
        default:
            S_error1("", "invalid relocation type ~s", FIX(typ));
            return (ptr)0 /* not reached */;
    }
    return (ptr)(item - o);
}


#ifdef ARMV6
static void arm32_set_abs(void *address, uptr item) {
  /* code generator produces ldrlit destreg, 0; brai 0; long 0 */
  /* we change long 0 => long item */
  *((U32 *)address + 2) = item;
}

static uptr arm32_get_abs(void *address) {
  return *((U32 *)address + 2);
}

#define MAKE_B(n) (0xEA000000 | (n))
#define MAKE_BL(n) (0xEB000000 | (n))
#define B_OR_BL_DISP(x) ((x) & 0xFFFFFF)
#define MAKE_BX(reg) (0xE12FFF10 | (reg))
#define MAKE_BLX(reg) (0xE12FFF30 | (reg))
#define MAKE_LDRLIT(dst,n) (0xE59F0000 | ((dst) << 12) | (n))
#define LDRLITP(x) (((x) & 0xFFFF0000) == 0xE59F0000)
#define LDRLIT_DST(x) (((x) >> 12) & 0xf)
#define MAKE_MOV(dst,src) (0xE1A00000 | ((dst) << 12) | (src))
#define MOV_SRC(x) ((x) & 0xf)
/* nop instruction is not supported by all ARMv6 chips, so use recommended mov r0, r0 */
#define NOP MAKE_MOV(0,0)

static void arm32_set_jump(void *address, uptr item, IBOOL callp) {
  /* code generator produces ldrlit %ip, 0; brai 0; long 0; bx or blx %ip */
  U32 inst = *((U32 *)address + 0);
  INT reg = LDRLITP(inst) ? LDRLIT_DST(inst) : MOV_SRC(*((U32 *)address + 1));
  I32 worddisp = (U32 *)item - ((U32 *)address + 2);
  if (worddisp >= -0x800000 && worddisp <= 0x7FFFFF) {
    worddisp &= 0xFFFFFF;
    *((U32 *)address + 0) = (callp ? MAKE_BL(worddisp) : MAKE_B(worddisp));
    *((U32 *)address + 1) = MAKE_MOV(reg,reg); /* effective NOP recording tmp reg for later use */
    *((U32 *)address + 2) = NOP;
    *((U32 *)address + 3) = NOP;
  } else {
    *((U32 *)address + 0) = MAKE_LDRLIT(reg,0);
    *((U32 *)address + 1) = MAKE_B(0);
    *((U32 *)address + 2) = item;
    *((U32 *)address + 3) = (callp ? MAKE_BLX(reg) : MAKE_BX(reg));
  }
}

static uptr arm32_get_jump(void *address) {
  U32 inst = *((U32 *)address + 0);
  if (LDRLITP(inst)) {
    return *((U32 *)address + 2);
  } else {
    I32 worddisp = B_OR_BL_DISP(inst);
    if (worddisp >= 0x800000) worddisp -= 0x1000000;
    return (uptr)(((U32 *)address + 2) + worddisp);
  }
}
#endif /* ARMV6 */

#ifdef PPC32

#define UPDATE_ADDIS(item, instr) (((instr) & ~0xFFFF) | (((item) >> 16) & 0xFFFF))
#define UPDATE_ADDI(item, instr)  (((instr) & ~0xFFFF) | ((item) & 0xFFFF))

#define MAKE_B(disp, callp) ((18 << 26) | (((disp) & 0xFFFFFF) << 2) | (callp))
#define MAKE_ADDIS(item)    ((15 << 26) | (((item) >> 16) & 0xFFFF))
#define MAKE_ORI(item)      ((24 << 26) | ((item) & 0xFFFF))
#define MAKE_NOP            ((24 << 26))
#define MAKE_MTCTR          ((31 << 26) | (9 << 16) | (467 << 1))
#define MAKE_BCTR(callp)    ((19 << 26) | (20 << 21) | (528 << 1) | (callp))

static void ppc32_set_abs(void *address, uptr item) {
  /* code generator produces addis destreg, %r0, 0 (hi) ; addi destreg, destreg, 0 (lo) */
  /* we change 0 (hi) => upper 16 bits of address */
  /* we change 0 (lo) => lower 16 bits of address */
  /* low part is signed: if negative, increment high part */
  item = item + (item << 1 & 0x10000);
  *((U32 *)address + 0) = UPDATE_ADDIS(item, *((U32 *)address + 0));
  *((U32 *)address + 1) = UPDATE_ADDI(item, *((U32 *)address + 1));
}

static uptr ppc32_get_abs(void *address) {
  uptr item = ((*((U32 *)address + 0) & 0xFFFF) << 16) | (*((U32 *)address + 1) & 0xFFFF);
  return item - (item << 1 & 0x10000);
}

static void ppc32_set_jump(void *address, uptr item, IBOOL callp) {
  iptr disp = (iptr *)item - (iptr *)address;
  if (-0x800000 <= disp && disp <= 0x7FFFFF) {
    *((U32 *)address + 0) = MAKE_B(disp, callp);
    *((U32 *)address + 1) = MAKE_NOP;
    *((U32 *)address + 2) = MAKE_NOP;
    *((U32 *)address + 3) = MAKE_NOP;
  } else {
    *((U32 *)address + 0) = MAKE_ADDIS(item);
    *((U32 *)address + 1) = MAKE_ORI(item);
    *((U32 *)address + 2) = MAKE_MTCTR;
    *((U32 *)address + 3) = MAKE_BCTR(callp);
  }
}

static uptr ppc32_get_jump(void *address) {
  uptr item, instr = *(U32 *)address;

  if ((instr >> 26) == 18) {
    /* bl disp */
    iptr disp = (instr >> 2) & 0xFFFFFF;
    if (disp & 0x800000) disp -= 0x1000000;
    item = (uptr)address + (disp << 2);
  } else {
    /* lis r0, high
       ori r0, r0, low */
    item = ((instr & 0xFFFF) << 16) | (*((U32 *)address + 1) & 0xFFFF);
  }

  return item;
}
#endif /* PPC32 */

#ifdef X86_64
static void x86_64_set_jump(void *address, uptr item, IBOOL callp, IBOOL force_abs) {
  I64 disp = (I64)item - ((I64)address + 5); /* 5 = size of call instruction */
  if ((I32)disp == disp && !force_abs) {
    *(octet *)address = callp ? 0xE8 : 0xE9;  /* call or jmp disp32 opcode */
    *(I32 *)((uptr)address + 1) = (I32)disp;
    *((octet *)address + 5) = 0x90; /* nop */
    *((octet *)address + 6) = 0x90; /* nop */
    *((octet *)address + 7) = 0x90; /* nop */
    *((octet *)address + 8) = 0x90; /* nop */
    *((octet *)address + 9) = 0x90; /* nop */
    *((octet *)address + 10) = 0x90; /* nop */
    *((octet *)address + 11) = 0x90; /* nop */
  } else {
    *(octet *)address = 0x48; /* REX w/REX.w set */
    *((octet *)address + 1)= 0xB8;  /* MOV imm64 to RAX */
    *(uptr *)((uptr)address + 2) = item;
    *((octet *)address + 10) = 0xFF;  /* call/jmp reg/mem opcode */
    *((octet *)address + 11) = callp ? 0xD0 : 0xE0; /* mod=11, ttt=010 (call) or 100 (jmp), r/m = 0 (RAX) */
  }
}

static uptr x86_64_get_jump(void *address) {
  if (*(octet *)address == 0x48) /* REX w/REX.w set */
   /* must be long form: move followed by call/jmp */
    return *(uptr *)((uptr)address + 2);
  else
   /* must be short form: call/jmp */
    return ((uptr)address + 5) + *(I32 *)((uptr)address + 1);
}
#endif /* X86_64 */

#ifdef SPARC64
#define ASMREG0 1
/* TMPREG is asm-literal-tmp in sparc64macros.ss */
#define TMPREG 5
/* CRETREG is retreg in sparc64macros.ss */
#define CRETREG 15
/* SRETREG is ret in sparc64macros.ss */
#define SRETREG 26

#define OP_ADDI 0x80002000
#define OP_CALL 0x40000000
#define OP_JSR 0x81C00000
#define OP_OR 0x80100000
#define OP_ORI 0x80102000
#define OP_SETHI 0x1000000
/* SLLXI is the 64-bit version */
#define OP_SLLXI 0x81283000
#define OP_XORI 0x80182000
/* NOP is sethi %g0,0 */
#define NOP 0x1000000
#define IMMMASK (U32)0x1fff
#define IMMRANGE(x) ((U32)(x) + (U32)0x1000 <= IMMMASK)
#define ADDI(src,imm,dst) (OP_ADDI | (dst) << 25 | (src) << 14 | (imm) & IMMMASK)
#define JSR(src) (OP_JSR | CRETREG << 25 | (src) << 14)
#define ORI(src,imm,dst) (OP_ORI | (dst) << 25 | (src) << 14 | (imm) & IMMMASK)
#define SETHI(dst,high) (OP_SETHI | (dst) << 25 | (high) & 0x3fffff)
#define CALL(disp) (OP_CALL | (disp) >> 2 & 0x3fffffff)


static INT extract_reg_from_sethi(address) void *address; {
  return *(U32 *)address >> 25;
}

static void emit_sethi_lo(U32 item, INT destreg, void *address) {
  U32 high = item >> 10;
  U32 low = item & 0x3ff;

 /* sethi destreg, high */
  *(U32 *)address = SETHI(destreg,high);
 /* setlo destreg, low */
  *((U32 *)address + 1) = ORI(destreg,low,destreg);
}

static uptr sparc64_get_literal(address) void *address; {
  uptr item;

 /* we may have "call disp" followed by delay instruction */
  item = *(U32 *)address;
  if (item >> 30 == OP_CALL >> 30) {
    item = (item & 0x3fffffff) << 2;
    if (item & 0x80000000) /* sign bit set */
      item = item | 0xffffffff00000000;
    item = (uptr)address + (iptr)item;
    return item;
  }

  item = (item & 0x3fffff) << 10 | *((U32 *)address + 1) & 0x3ff;
  if (*((U32 *)address + 2) != NOP) {
    item = item << 32 |
           (*((U32 *)address + 3) & 0x3fffff) << 10 |
            *((U32 *)address + 4) & 0x3ff;
  }
  return item;
}

static U32 adjust_delay_inst(delay_inst, old_call_addr, new_call_addr)
      U32 delay_inst; U32 *old_call_addr, *new_call_addr; {
  INT offset;

  offset = sizeof(U32) * (old_call_addr - new_call_addr);
  if (offset == 0) return delay_inst;

  if ((delay_inst & ~IMMMASK) == ADDI(CRETREG,0,SRETREG)) {
    INT k = delay_inst & IMMMASK;
    k = k - ((k << 1) & (IMMMASK+1));
    offset = k + offset;
    if (IMMRANGE(offset)) return ADDI(CRETREG,offset,SRETREG);
  } else if ((delay_inst & ~IMMMASK) == ADDI(CRETREG,0,CRETREG)) {
    INT k = delay_inst & IMMMASK;
    k = k - ((k << 1) & (IMMMASK+1));
    offset = k + offset;
    if (offset == 0) return NOP;
    if (IMMRANGE(offset)) return ADDI(CRETREG,offset,CRETREG);
  } else if (IMMRANGE(offset))
    return ADDI(CRETREG,offset,CRETREG);

  return 0; /* fortunately, not a valid instruction here */
}

static void sparc64_set_call(address, call_addr, item) void *address; U32 *call_addr; uptr item; {
  U32 delay_inst = *(call_addr + 1), new_delay_inst; iptr disp;

 /* later: make item local if it refers to Scheme code, i.e., is in the
    Scheme heap, by copying it and every other code object we can reach
    into a single close area of memory.  Or generate a close stub. */
  disp = item - (uptr)address;
  if (disp >= -0x20000000 && disp <= 0x1FFFFFFF &&
       (new_delay_inst = adjust_delay_inst(delay_inst, call_addr,
                                            (U32 *)address))) {
    *(U32 *)address = CALL(disp);
    *((U32 *)address + 1) = new_delay_inst;
  } else {
    INT n = sparc64_set_lit_only(address, item, ASMREG0);
    new_delay_inst = adjust_delay_inst(delay_inst, call_addr, (U32 *)address + n);
    *((U32 *)address + n) = JSR(ASMREG0);
    *((U32 *)address + n + 1) = new_delay_inst;
  }
}

static INT sparc64_set_lit_only(address, item, destreg) void *address; uptr item; I32 destreg; {

  if ((iptr)item >= -0xffffffff && item <= 0xffffffff) {
    uptr x, high, low;

    if ((iptr)item < 0) {
        x = 0x100000000 - item;
        high = x >> 10;
        low = x - (high << 10);
       /* sethi destreg, ~high */
        *(U32 *)address = OP_SETHI | destreg << 25 | ~high & 0x3fffff;
       /* xor.i destreg, low|0x1c00, destreg */
        *((U32 *)address + 1) = OP_XORI | destreg << 25 | destreg << 14 |
                   low | 0x1c00;
    } else {
        emit_sethi_lo(item, destreg, address);
    }
    *((U32 *)address + 2) = NOP;
    *((U32 *)address + 3) = NOP;
    *((U32 *)address + 4) = NOP;
    *((U32 *)address + 5) = NOP;
    return 2;
  } else {
    emit_sethi_lo(item >> 32, destreg, address);
   /* sll destreg, 32, destreg */
    *((U32 *)address + 2) = OP_SLLXI | destreg << 25 | destreg << 14 | 32;
    emit_sethi_lo(item & 0xffffffff, TMPREG, (void *)((U32 *)address+3));
   /* or destreg, tmpreg, destreg */
    *((U32 *)address + 5) = OP_OR | destreg << 25 | destreg << 14 | TMPREG;
    return 6;
  }
}

static void sparc64_set_literal(address, item) void *address; uptr item; {
  I32 destreg;

 /* case 1: we have call followed by delay inst */
  if (*(U32 *)address >> 30 == OP_CALL >> 30) {
    sparc64_set_call(address, (U32 *)address, item);
    return;
  }

  destreg = extract_reg_from_sethi(address);

 /* case 2: we have two-instr load-literal followed by jsr and delay inst */
  if (*((U32 *)address + 2) == JSR(destreg)) {
    sparc64_set_call(address, (U32 *)address + 2, item);
    return;
  }

 /* case 3: we have six-instr load-literal followed by jsr and a delay
    instruction we're willing to try to deal with */
  if (*((U32 *)address + 6) == JSR(destreg) &&
        (*((U32 *)address + 7) & ~IMMMASK == ADDI(CRETREG,0,SRETREG) ||
         *((U32 *)address + 7) == NOP)) {
    sparc64_set_call(address, (U32 *)address + 6, item);
    return;
  }

 /* case 4: we have a plain load-literal */
  sparc64_set_lit_only(address, item, destreg);
}
#endif /* SPARC64 */<|MERGE_RESOLUTION|>--- conflicted
+++ resolved
@@ -237,7 +237,7 @@
 static uptr ppc32_get_jump PROTO((void *address));
 #endif /* PPC32 */
 #ifdef X86_64
-static void x86_64_set_jump PROTO((void *address, uptr item, IBOOL callp, IBOOL force_abs));
+static void x86_64_set_jump PROTO((void *address, uptr item, IBOOL callp));
 static uptr x86_64_get_jump PROTO((void *address));
 #endif /* X86_64 */
 #ifdef SPARC64
@@ -463,15 +463,12 @@
   ffo.size = uf_uptrin(uf);
 
   if (ty == fasl_type_vfasl_size) {
-<<<<<<< HEAD
-=======
     if (S_vfasl_boot_mode == -1) {
       ptr pre = S_cputime();
       Scompact_heap();
       S_vfasl_boot_mode = 1;
       printf("pre compact %ld\n", UNFIX(S_cputime()) - UNFIX(pre));
     }
->>>>>>> f3bbf06c
     x = S_vfasl((ptr)0, uf, ffo.size);
   } else {
     ffo.buf = buf;
@@ -1201,7 +1198,7 @@
 
     address = (void *)((uptr)p + n);
     item = (uptr)x + o;
-    switch (typ & ~reloc_force_abs) {
+    switch (typ) {
         case reloc_abs:
             *(uptr *)address = item;
             break;
@@ -1235,10 +1232,10 @@
 #endif /* I386 */
 #ifdef X86_64
         case reloc_x86_64_jump:
-            x86_64_set_jump(address, item, 0, typ & reloc_force_abs);
+            x86_64_set_jump(address, item, 0);
             break;
         case reloc_x86_64_call:
-            x86_64_set_jump(address, item, 1, typ & reloc_force_abs);
+            x86_64_set_jump(address, item, 1);
             break;
 #endif /* X86_64 */
 #ifdef SPARC64
@@ -1278,7 +1275,7 @@
     void *address; uptr item;
 
     address = (void *)((uptr)p + n);
-    switch (typ & ~reloc_force_abs) {
+    switch (typ) {
         case reloc_abs:
             item = *(uptr *)address;
             break;
@@ -1456,9 +1453,9 @@
 #endif /* PPC32 */
 
 #ifdef X86_64
-static void x86_64_set_jump(void *address, uptr item, IBOOL callp, IBOOL force_abs) {
+static void x86_64_set_jump(void *address, uptr item, IBOOL callp) {
   I64 disp = (I64)item - ((I64)address + 5); /* 5 = size of call instruction */
-  if ((I32)disp == disp && !force_abs) {
+  if ((I32)disp == disp) {
     *(octet *)address = callp ? 0xE8 : 0xE9;  /* call or jmp disp32 opcode */
     *(I32 *)((uptr)address + 1) = (I32)disp;
     *((octet *)address + 5) = 0x90; /* nop */
