"front.ss"
;;; front.ss
;;; Copyright 1984-2017 Cisco Systems, Inc.
;;; 
;;; Licensed under the Apache License, Version 2.0 (the "License");
;;; you may not use this file except in compliance with the License.
;;; You may obtain a copy of the License at
;;; 
;;; http://www.apache.org/licenses/LICENSE-2.0
;;; 
;;; Unless required by applicable law or agreed to in writing, software
;;; distributed under the License is distributed on an "AS IS" BASIS,
;;; WITHOUT WARRANTIES OR CONDITIONS OF ANY KIND, either express or implied.
;;; See the License for the specific language governing permissions and
;;; limitations under the License.

(define-who make-parameter
  (case-lambda
    [(init guard) (#2%make-parameter init guard)]
    [(v) (#2%make-parameter v)]))

(when-feature pthreads
(let ()
  (define allocate-thread-parameter
    (let ()
      (define free-list '())  ; list of pairs w/ index as car
      (define index-guardian (make-guardian))
      (lambda (initval)
        (with-tc-mutex
          (let ([index
                 (or (index-guardian)
                     (and (not (null? free-list))
                          (let ([index (car free-list)])
                            (set! free-list (cdr free-list))
                            index))
                     (let* ([n (vector-length ($tc-field 'parameters ($tc)))]
                            [m (fx* (fx+ n 1) 2)])
                       (for-each
                         (lambda (thread)
                           (let ([tc ($thread-tc thread)])
                             (let ([old ($tc-field 'parameters tc)]
                                   [new (make-vector m)])
                               (do ([i (fx- n 1) (fx- i 1)])
                                   ((fx< i 0))
                                   (vector-set! new i (vector-ref old i)))
                               ($tc-field 'parameters tc new))))
                         ($thread-list))
                       (set! free-list
                         (do ([i (fx- m 1) (fx- i 1)]
                              [ls free-list (cons (list i) ls)])
                             ((fx= i n) ls)))
                       (list n)))])
            (let loop ()
              (let ([index (index-guardian)])
                (when index
                  (for-each
                    (lambda (thread)
                      (vector-set!
                        ($tc-field 'parameters ($thread-tc thread))
                        (car index)
                        0))
                    ($thread-list))
                  (set! free-list (cons index free-list))
                  (loop))))
            (for-each
              (lambda (thread)
                (vector-set!
                  ($tc-field 'parameters ($thread-tc thread))
                  (car index)
                  initval))
              ($thread-list))
            (index-guardian index)
            index)))))
  (define set-thread-parameter!
    (lambda (index value)
      (with-tc-mutex
        (vector-set! ($tc-field 'parameters ($tc)) (car index) value))))
  (set-who! make-thread-parameter
    (case-lambda
      [(init guard)
       (unless (procedure? guard) ($oops who "~s is not a procedure" guard))
       (let ([index (allocate-thread-parameter (guard init))])
         (case-lambda
           [() (vector-ref ($tc-field 'parameters ($tc)) (car index))]
           [(u) (set-thread-parameter! index (guard u))]))]
      [(init)
       (let ([index (allocate-thread-parameter init)])
         (case-lambda
           [() (vector-ref ($tc-field 'parameters ($tc)) (car index))]
           [(u) (set-thread-parameter! index u)]))]))
  (set! $allocate-thread-parameter allocate-thread-parameter)
  (set! $set-thread-parameter! set-thread-parameter!))
)

(define case-sensitive ($make-thread-parameter #t (lambda (x) (and x #t))))

(define compile-interpret-simple ($make-thread-parameter #t (lambda (x) (and x #t))))

(define generate-interrupt-trap ($make-thread-parameter #t (lambda (x) (and x #t))))

(define generate-allocation-counts ($make-thread-parameter #f (lambda (x) (and x #t))))

(define generate-instruction-counts ($make-thread-parameter #f (lambda (x) (and x #t))))

(define enable-cross-library-optimization ($make-thread-parameter #t (lambda (x) (and x #t))))

<<<<<<< HEAD
(define-who current-generate-id
  ($make-thread-parameter
   (lambda (sym)
     (unless (symbol? sym) ($oops 'default-generate-id "~s is not a symbol" sym))
     (gensym (symbol->string sym)))
   (lambda (p)
     (unless (procedure? p) ($oops who "~s is not a procedure" p))
     p)))
=======
(define enable-type-recovery ($make-thread-parameter #t (lambda (x) (and x #t))))
>>>>>>> ecc31010

(define machine-type
  (lambda ()
    (constant machine-type-name)))

(define-who $fasl-target ($make-thread-parameter #f))

;;; package stubs are defined here in case we exclude certain packages
(eval-when (compile)
(define-syntax package-stub
  (lambda (x)
    (syntax-case x ()
      [(_ name msg)
       (identifier? #'name)
       #'(package-stub (name name) msg)]
      [(_ (name pub-name) msg)
       #'(define name (lambda args ($oops 'pub-name msg)))])))

(define-syntax package-stubs
  (lambda (x)
    (syntax-case x ()
      [(_ pkg name ...)
       (with-syntax ([msg (format "~a package is not loaded" (datum pkg))])
         #'(begin (package-stub name msg) ...))])))
)

(package-stubs cafe
  waiter-prompt-and-read
  waiter-write
  waiter-prompt-string
  new-cafe)
(package-stubs compile
  ($clear-dynamic-closure-counts compile)
  ($c-make-closure compile)
  ($c-make-code compile)
  compile
  ($compile-backend compile)
  compile-file
  ($compile-host-library compile)
  compile-library
  compile-port
  compile-program
  compile-script
  compile-to-file
  compile-to-port
  compile-whole-library
  compile-whole-program
  ($dynamic-closure-counts compile)
  ($loop-unroll-limit compile)
  make-boot-file
  ($make-boot-file make-boot-file)
  make-boot-header
  ($make-boot-header make-boot-header)
  maybe-compile-file
  maybe-compile-library
  maybe-compile-program
  ($np-boot-code compile)
  ($np-compile compile)
  ($np-get-timers compile)
  ($np-last-pass compile)
  ($np-reset-timers! compile)
  ($np-tracer compile)
  ($optimize-closures compile)
  ($track-dynamic-closure-counts compile)
  ($track-static-closure-counts compile))
(package-stubs fasl
  ($fasl-bld-graph fasl-write)
  ($fasl-enter fasl-write)
  ($fasl-start fasl-write)
  ($fasl-table fasl-write)
  ($fasl-out fasl-write)
  ($fasl-wrf-graph fasl-write)
  fasl-write
  fasl-file)
(package-stubs inspect
  inspect
  inspect/object)
(package-stubs interpret
  interpret)
(package-stubs pretty-print
  pretty-format
  pretty-line-length
  pretty-one-line-limit
  pretty-initial-indent
  pretty-standard-indent
  pretty-maximum-lines
  pretty-print
  pretty-file)
(package-stubs profile
  profile-clear
  profile-dump)
(package-stubs sc-expand
  sc-expand
  ($syntax-dispatch sc-expand)
  syntax-error
  literal-identifier=?
  bound-identifier=?
  free-identifier=?
  identifier?
  generate-temporaries
  syntax->datum
  datum->syntax)
(package-stubs trace
  trace-output-port
  trace-print
  ($trace trace)
  ($untrace untrace)
  ($trace-closure trace))
(package-stubs compiler-support
  $cp0
  $cpvalid
  $cptypes
  $cpletrec
  $cpcheck)
(package-stubs syntax-support
  $uncprep)

(define current-eval
  ($make-thread-parameter
    (lambda args ($oops 'eval "no current evaluator"))
    (lambda (x)
       (unless (procedure? x)
          ($oops 'current-eval "~s is not a procedure" x))
       x)))

(define current-expand
  ($make-thread-parameter
    (lambda args ($oops 'expand "no current expander"))
    (lambda (x)
      (unless (procedure? x)
        ($oops 'current-expand "~s is not a procedure" x))
      x)))

(define eval
  (case-lambda
    [(x) ((current-eval) x)]
    [(x env-spec) ((current-eval) x env-spec)]))

(define expand
  (case-lambda
    [(x) ((current-expand) x)]
    [(x env-spec) ((current-expand) x env-spec)]
    [(x env-spec records?) ((current-expand) x env-spec records?)]
    [(x env-spec records? compiling-a-file) ((current-expand) x env-spec records? compiling-a-file)]
    [(x env-spec records? compiling-a-file outfn) ((current-expand) x env-spec records? compiling-a-file outfn)]))

(define $compiler-is-loaded? #f)<|MERGE_RESOLUTION|>--- conflicted
+++ resolved
@@ -104,7 +104,7 @@
 
 (define enable-cross-library-optimization ($make-thread-parameter #t (lambda (x) (and x #t))))
 
-<<<<<<< HEAD
+
 (define-who current-generate-id
   ($make-thread-parameter
    (lambda (sym)
@@ -113,9 +113,9 @@
    (lambda (p)
      (unless (procedure? p) ($oops who "~s is not a procedure" p))
      p)))
-=======
+
 (define enable-type-recovery ($make-thread-parameter #t (lambda (x) (and x #t))))
->>>>>>> ecc31010
+
 
 (define machine-type
   (lambda ()
