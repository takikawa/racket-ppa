;;; x86.ss
;;; Copyright 1984-2017 Cisco Systems, Inc.
;;; 
;;; Licensed under the Apache License, Version 2.0 (the "License");
;;; you may not use this file except in compliance with the License.
;;; You may obtain a copy of the License at
;;; 
;;; http://www.apache.org/licenses/LICENSE-2.0
;;; 
;;; Unless required by applicable law or agreed to in writing, software
;;; distributed under the License is distributed on an "AS IS" BASIS,
;;; WITHOUT WARRANTIES OR CONDITIONS OF ANY KIND, either express or implied.
;;; See the License for the specific language governing permissions and
;;; limitations under the License.

;;; SECTION 1: registers
(define-registers
  (reserved
    [%tc  %edi #t 7]
    [%sfp %ebp #t 5]
    #;[%ap]
    #;[%esp]
    #;[%eap]
    #;[%trap])
  (allocable ; keep in sync with all-but-byte-registers below
    [%ac0 %edx #f 2]
    [%xp  %ecx #f 1]
    [%ts  %eax #f 0]
    [%td  %ebx #t 3]
    #;[%ret]
    #;[%cp]
    #;[%ac1]
    #;[%yp]
    [%esi      #t 6])
  (machine-dependent
    [%flreg1   #f 0]
    [%flreg2   #f 1]
    [%sp       #t 4]
    #;[%esi      #f 6]))

;;; SECTION 2: instructions
(module (md-handle-jump) ; also sets primitive handlers
  (import asm-module)

  (define-syntax seq
    (lambda (x)
      (syntax-case x ()
        [(_ e ... ex)
         (with-syntax ([(t ...) (generate-temporaries #'(e ...))])
           #'(let ([t e] ...)
               (with-values ex
                 (case-lambda
                   [(x*) (cons* t ... x*)]
                   [(x* p) (values (cons* t ... x*) p)]))))])))

  (define all-but-byte-registers
    ; include only allocable registers that aren't byte registers
    ; keep in sync with define-registers above
    (lambda ()
      (list %esi)))

  ; don't bother with literal@? check since lvalues can't be literals
  (define lmem? mref?)

  (define mem?
    (lambda (x)
      (or (lmem? x) (literal@? x))))

  (define real-imm32?
    (lambda (x)
      (nanopass-case (L15c Triv) x
        [(immediate ,imm)
         (constant-case ptr-bits
           [(32) #t]                   ; allows 2^31...2^32-1 per immediate?
           [(64) (signed-32? imm)])]   ; 2^31...2^32-1 aren't 32-bit values on 64-bit machines
        [else #f])))

  (define negatable-real-imm32?
    (lambda (x)
      (nanopass-case (L15c Triv) x
        [(immediate ,imm) (<= #x-7FFFFFFF imm #x7FFFFFFF)]
        [else #f])))

  (define lvalue->ur
    (lambda (x k)
      (if (mref? x)
          (let ([u (make-tmp 'u)])
            (seq
              (set-ur=mref u x)
              (k u)))
          (k x))))

  (define literal@->mem
    (lambda (a k)
      (nanopass-case (L15c Triv) a
        ; NOTE: x86_64 and risc arch's will need to deal with this differently
        [(literal ,info) (k (with-output-language (L15d Triv) `(literal ,info)))])))

  (define mref->mref
    (lambda (a k)
      (nanopass-case (L15c Triv) a
        ; NOTE: x86_64 and risc arch's will need to deal with limitations on the offset
        [(mref ,lvalue0 ,lvalue1 ,imm)
         (lvalue->ur lvalue0
           (lambda (x0)
             (lvalue->ur lvalue1
               (lambda (x1)
                 (k (with-output-language (L15d Triv) `(mref ,x0 ,x1 ,imm)))))))])))

  (define mem->mem
    (lambda (a k)
      (cond
        [(literal@? a) (literal@->mem a k)]
        [else (mref->mref a k)])))

  (define-syntax coercible?
    (syntax-rules ()
      [(_ ?a ?aty*)
       (let ([a ?a] [aty* ?aty*])
         (or (memq 'ur aty*)
             (or (and (memq 'imm32 aty*) (imm32? a))
                 (and (memq 'imm aty*) (imm? a))
                 (and (memq 'zero aty*) (imm0? a))
                 (and (memq 'real-imm32 aty*) (real-imm32? a))
                 (and (memq 'negatable-real-imm32 aty*) (negatable-real-imm32? a))
                 (and (memq 'mem aty*) (mem? a)))))]))

  (define-syntax coerce-opnd ; passes k something compatible with aty*
    (syntax-rules ()
      [(_ ?a ?aty* ?k)
       (let ([a ?a] [aty* ?aty*] [k ?k])
         (cond
           [(and (memq 'mem aty*) (mem? a)) (mem->mem a k)]
           [(and (memq 'imm32 aty*) (imm32? a)) (k (imm->imm a))]
           [(and (memq 'imm aty*) (imm? a)) (k (imm->imm a))]
           [(and (memq 'zero aty*) (imm0? a)) (k (imm->imm a))]
           [(and (memq 'real-imm32 aty*) (real-imm32? a)) (k (imm->imm a))]
           [(and (memq 'negatable-real-imm32 aty*) (negatable-real-imm32? a)) (k (imm->imm a))]
           [(memq 'ur aty*)
            (cond
              [(ur? a) (k a)]
              [(imm? a)
               (let ([u (make-tmp 'u)])
                 (seq
                   (build-set! ,u ,(imm->imm a))
                   (k u)))]
              [(mem? a)
               (mem->mem a
                 (lambda (a)
                   (let ([u (make-tmp 'u)])
                     (seq
                       (build-set! ,u ,a)
                       (k u)))))]
              [else (sorry! 'coerce-opnd "unexpected operand ~s" a)])]
           [else (sorry! 'coerce-opnd "cannot coerce ~s to ~s" a aty*)]))]))

  (define set-ur=mref
    (lambda (ur mref)
      (mref->mref mref
        (lambda (mref)
          (build-set! ,ur ,mref)))))

  (define-who extract-imm
    (lambda (e)
      (nanopass-case (L15d Triv) e
        [(immediate ,imm) imm]
        [else (sorry! who "~s is not an immediate" e)])))

  (define md-handle-jump
    (lambda (t)
      (with-output-language (L15d Tail)
        (nanopass-case (L15c Triv) t
          [,lvalue
           (if (mem? lvalue)
               (mem->mem lvalue
                 (lambda (mref)
                   (values '() `(jump ,mref))))
               (values '() `(jump ,lvalue)))]
          [(literal ,info)
           (guard (and (not (info-literal-indirect? info))
                       (memq (info-literal-type info) '(entry library-code))))
           (values '() `(jump (literal ,info)))]
          [(label-ref ,l ,offset)
           (values '() `(jump (label-ref ,l ,offset)))]
          [else
           (let ([tmp (make-tmp 'utmp)])
             (values
               (with-output-language (L15d Effect) `(set! ,(make-live-info) ,tmp ,t))
               `(jump ,tmp)))]))))

  (define-syntax define-instruction
    (lambda (x)
      (define acsame-mem
        (lambda (c a b bty* k)
          #`(lambda (c a b)
              (if (and (lmem? c) (same? a c) (coercible? b '#,bty*))
                  (coerce-opnd b '#,bty*
                    (lambda (b)
                      (mem->mem c
                        (lambda (c)
                          (#,k c b)))))
                  (next c a b)))))

      (define-who acsame-ur
        (lambda (c a b bty* k)
          #`(lambda (c a b)
              (if (and (same? a c) (coercible? b '#,bty*))
                  (coerce-opnd b '#,bty*
                    (lambda (b)
                      (cond
                        [(ur? c) (#,k c b)]
                        [(mref? c)
                         (nanopass-case (L15c Triv) c
                           ; NOTE: x86_64 and risc arch's will need to deal with limitations on the offset
                           [(mref ,lvalue0 ,lvalue1 ,imm)
                            (lvalue->ur lvalue0
                              (lambda (x0)
                                (lvalue->ur lvalue1
                                  (lambda (x1)
                                    (let ([u (make-tmp 'u)])
                                      (seq
                                        (build-set! ,u (mref ,x0 ,x1 ,imm))
                                        (#,k u b)
                                        (build-set! (mref ,x0 ,x1 ,imm) ,u)))))))])]
                        [else (sorry! '#,(datum->syntax #'* who) "unexpected operand ~s" c)])))
                  (next c a b)))))

      (define make-value-clause
        (lambda (fmt)
          (syntax-case fmt (mem ur xp)
            [(op (c mem) (a ?c) (b bty* ...))
             (bound-identifier=? #'?c #'c)
             (acsame-mem #'c #'a #'b #'(bty* ...) #'(lambda (c b) (rhs c c b)))]
            [(op (c ur) (a ?c) (b bty* ...))
             (bound-identifier=? #'?c #'c)
             (acsame-ur #'c #'a #'b #'(bty* ...) #'(lambda (c b) (rhs c c b)))]
            [(op (c mem) (a aty* ...) (b ?c))
             (bound-identifier=? #'?c #'c)
             (acsame-mem #'c #'b #'a #'(aty* ...) #'(lambda (c a) (rhs c a c)))]
            [(op (c ur) (a aty* ...) (b ?c))
             (bound-identifier=? #'?c #'c)
             (acsame-ur #'c #'b #'a #'(aty* ...) #'(lambda (c a) (rhs c a c)))]
            [(op (c mem) (a aty ...) (b bty ...))
             #`(lambda (c a b)
                 (if (and (lmem? c) (coercible? a '(aty ...)) (coercible? b '(bty ...)))
                     (coerce-opnd b '(bty ...)
                       (lambda (b)
                         (coerce-opnd a '(aty ...)
                           (lambda (a)
                             (mref->mref c (lambda (c) (rhs c a b)))))))
                     (next c a b)))]
            [(op (c ur) (a aty ...) (b bty ...))
             #`(lambda (c a b)
                 (if (and (coercible? a '(aty ...)) (coercible? b '(bty ...)))
                     (coerce-opnd b '(bty ...)
                       (lambda (b)
                         (coerce-opnd a '(aty ...)
                           (lambda (a)
                             (if (ur? c)
                                 (rhs c a b)
                                 (let ([u (make-tmp 'u)])
                                   (seq
                                     (rhs u a b)
                                     (mref->mref c
                                       (lambda (c)
                                         (build-set! ,c ,u))))))))))
                     (next c a b)))]
            ; four-operand case below can require four unspillables
            [(op (c ur) (a ur) (b ur) (d dty ...))
             (not (memq 'mem (datum (dty ...))))
             #`(lambda (c a b d)
                 (if (coercible? d '(dty ...))
                     (coerce-opnd d '(dty ...)
                       (lambda (d)
                         (coerce-opnd a '(ur)
                           (lambda (a)
                             (coerce-opnd b '(ur)
                               (lambda (b)
                                 (if (ur? c)
                                     (rhs c a b d)
                                     (let ([u (make-tmp 'u)])
                                       (seq
                                         (rhs u a b d)
                                         (mref->mref c
                                           (lambda (c)
                                             (build-set! ,c ,u))))))))))))
                     (next c a b d)))]
            [(op (c mem) (a ?c))
             (bound-identifier=? #'?c #'c)
             #`(lambda (c a)
                 (if (and (lmem? c) (same? c a))
                     (mem->mem c
                       (lambda (c)
                         (rhs c c)))
                     (next c a)))]
            [(op (c ur) (a ?c))
             (bound-identifier=? #'?c #'c)
             #`(lambda (c a)
                 (if (same? a c)
                     (if (ur? c)
                         (rhs c c)
                         (mem->mem c
                           (lambda (c)
                             (let ([u (make-tmp 'u)])
                               (seq
                                 (build-set! ,u ,c)
                                 (rhs u u)
                                 (build-set! ,c ,u))))))
                     (next c a)))]
            [(op (c mem) (a aty ...))
             #`(lambda (c a)
                 (if (and (lmem? c) (coercible? a '(aty ...)))
                     (coerce-opnd a '(aty ...)
                       (lambda (a)
                         (mem->mem c
                           (lambda (c)
                             (rhs c a)))))
                     (next c a)))]
            [(op (c ur) (a aty ...))
             #`(lambda (c a)
                 (if (coercible? a '(aty ...))
                     (coerce-opnd a '(aty ...)
                       (lambda (a)
                         (if (ur? c)
                             (rhs c a)
                             (mem->mem c
                               (lambda (c)
                                 (let ([u (make-tmp 'u)])
                                   (seq
                                     (rhs u a)
                                     (build-set! ,c ,u))))))))
                     (next c a)))]
            [(op (c ur))
             #`(lambda (c)
                 (if (ur? c)
                     (rhs c)
                     (mem->mem c
                       (lambda (c)
                         (let ([u (make-tmp 'u)])
                           (seq
                             (rhs u)
                             (build-set! ,c ,u)))))))]
            [(op (c mem))
             #`(lambda (c)
                 (if (lmem? c)
                     (mem->mem c
                       (lambda (c)
                         (rhs c)))
                     (next c)))])))

      (define-who make-pred-clause
        (lambda (fmt)
          (syntax-case fmt ()
            [(op (a aty ...) ...)
             #`(lambda (a ...)
                 (if (and (coercible? a '(aty ...)) ...)
                     #,(let f ([a* #'(a ...)] [aty** #'((aty ...) ...)])
                         (if (null? a*)
                             #'(rhs a ...)
                             #`(coerce-opnd #,(car a*) '#,(car aty**)
                                 (lambda (#,(car a*)) #,(f (cdr a*) (cdr aty**))))))
                     (next a ...)))])))

      (define-who make-effect-clause
        (lambda (fmt)
          (syntax-case fmt ()
            [(op (a aty ...) ...)
             #`(lambda (a ...)
                 (if (and (coercible? a '(aty ...)) ...)
                     #,(let f ([a* #'(a ...)] [aty** #'((aty ...) ...)])
                         (if (null? a*)
                             #'(rhs a ...)
                             #`(coerce-opnd #,(car a*) '#,(car aty**)
                                 (lambda (#,(car a*)) #,(f (cdr a*) (cdr aty**))))))
                     (next a ...)))])))

      (syntax-case x (definitions)
        [(k context (sym ...) (definitions defn ...) [(op (a aty ...) ...) ?rhs0 ?rhs1 ...] ...)
         ; potentially unnecessary level of checking, but the big thing is to make sure
         ; the number of operands expected is the same on every clause of define-intruction
         (and (not (null? #'(op ...)))
              (andmap identifier? #'(sym ...))
              (andmap identifier? #'(op ...))
              (andmap identifier? #'(a ... ...))
              (andmap identifier? #'(aty ... ... ...)))
         (with-implicit (k info return with-output-language)
           (with-syntax ([((opnd* ...) . ignore) #'((a ...) ...)])
             (define make-proc
               (lambda (make-clause)
                 (let f ([op* #'(op ...)]
                         [fmt* #'((op (a aty ...) ...) ...)]
                         [arg* #'((a ...) ...)]
                         [rhs* #'((?rhs0 ?rhs1 ...) ...)])
                   (if (null? op*)
                       #'(lambda (opnd* ...)
                           (sorry! name "no match found for ~s" (list opnd* ...)))
                       #`(let ([next #,(f (cdr op*) (cdr fmt*) (cdr arg*) (cdr rhs*))]
                               [rhs (lambda #,(car arg*)
                                      (let ([#,(car op*) name])
                                        #,@(car rhs*)))])
                           #,(make-clause (car fmt*)))))))
             (unless (let ([a** #'((a ...) ...)])
                       (let* ([a* (car a**)] [len (length a*)])
                         (andmap (lambda (a*) (fx= (length a*) len)) (cdr a**))))
               (syntax-error x "mismatched instruction arities"))
             (cond
               [(free-identifier=? #'context #'value)
                #`(let ([fvalue (lambda (name)
                                  (lambda (info opnd* ...)
                                    defn ...
                                    (with-output-language (L15d Effect)
                                      (#,(make-proc make-value-clause) opnd* ...))))])
                    (begin
                      (safe-assert (eq? (primitive-type (%primitive sym)) 'value))
                      (primitive-handler-set! (%primitive sym) (fvalue 'sym)))
                    ...)]
               [(free-identifier=? #'context #'pred)
                #`(let ([fpred (lambda (name)
                                 (lambda (info opnd* ...)
                                   defn ...
                                   (with-output-language (L15d Pred)
                                     (#,(make-proc make-pred-clause) opnd* ...))))])
                    (begin
                      (safe-assert (eq? (primitive-type (%primitive sym)) 'pred))
                      (primitive-handler-set! (%primitive sym) (fpred 'sym)))
                    ...)]
               [(free-identifier=? #'context #'effect)
                #`(let ([feffect (lambda (name)
                                   (lambda (info opnd* ...)
                                     defn ...
                                     (with-output-language (L15d Effect)
                                       (#,(make-proc make-effect-clause) opnd* ...))))])
                    (begin
                      (safe-assert (eq? (primitive-type (%primitive sym)) 'effect))
                      (primitive-handler-set! (%primitive sym) (feffect 'sym)))
                    ...)]
               [else (syntax-error #'context "unrecognized context")])))]
        [(k context (sym ...) cl ...) #'(k context (sym ...) (definitions) cl ...)]
        [(k context sym cl ...) (identifier? #'sym) #'(k context (sym) (definitions) cl ...)])))

  ; x is not the same as z in any clause that follows a clause where (x z)
  ; and y is coercible to one of its types, however:
  ; WARNING: do not assume that if x isn't the same as z then x is independent
  ; of z, since x might be an mref with z as it's base or index

  (define-instruction value (-)
    [(op (z mem) (x z) (y ur imm32))
     `(set! ,(make-live-info) ,z (asm ,info ,asm-sub ,x ,y))]
    [(op (z mem) (x zero) (y z))
     `(set! ,(make-live-info) ,z (asm ,info ,asm-negate ,y))]
    [(op (z ur) (x z) (y ur mem imm32))
     `(set! ,(make-live-info) ,z (asm ,info ,asm-sub ,x ,y))]
    [(op (z ur) (x zero) (y ur))
     (seq
       `(set! ,(make-live-info) ,z ,y)
       `(set! ,(make-live-info) ,z (asm ,info ,asm-negate ,z)))]
    [(op (z ur) (x ur mem imm32) (y z))
     `(set! ,(make-live-info) ,z (asm ,info ,asm-sub-negate ,y ,x))]
    [(op (z ur) (x ur) (y negatable-real-imm32))
     (seq
       `(move-related ,z ,x)
       `(set! ,(make-live-info) ,z (asm ,info ,(asm-lea1 (- (extract-imm y))) ,x)))]
    [(op (z ur) (x mem imm32) (y ur))
     (let ([t (make-tmp 'u)])
       (seq
         `(set! ,(make-live-info) ,t ,y)
         `(set! ,(make-live-info) ,t (asm ,info ,asm-sub-negate ,t ,x))
         `(set! ,(make-live-info) ,z ,t)))]
    [(op (z ur) (x ur) (y ur mem imm32))
     (let ([t (make-tmp 'u)])
       (seq
         `(set! ,(make-live-info) ,t ,x)
         `(set! ,(make-live-info) ,t (asm ,info ,asm-sub ,t ,y))
         `(set! ,(make-live-info) ,z ,t)))])

  (define-instruction value (-/ovfl -/eq) ; must set condition codes, so can't use lea or sub-negate
    [(op (z mem) (x z) (y ur imm32))
     `(set! ,(make-live-info) ,z (asm ,info ,asm-sub ,x ,y))]
    [(op (z mem) (x zero) (y z))
     `(set! ,(make-live-info) ,z (asm ,info ,asm-negate ,y))]
    [(op (z ur) (x z) (y ur mem imm32))
     `(set! ,(make-live-info) ,z (asm ,info ,asm-sub ,x ,y))]
    [(op (z ur) (x zero) (y ur))
     (seq
       `(set! ,(make-live-info) ,z ,y)
       `(set! ,(make-live-info) ,z (asm ,info ,asm-negate ,z)))]
    [(op (z ur) (x ur) (y ur mem imm32))
     (let ([t (make-tmp 'u)])
       (seq
         `(set! ,(make-live-info) ,t ,x)
         `(set! ,(make-live-info) ,t (asm ,info ,asm-sub ,t ,y))
         `(set! ,(make-live-info) ,z ,t)))])

  (define-instruction value (+)
    [(op (z mem) (x z) (y ur imm32))
     `(set! ,(make-live-info) ,z (asm ,info ,asm-add ,z ,y))]
    [(op (z mem) (x ur imm32) (y z))
     `(set! ,(make-live-info) ,z (asm ,info ,asm-add ,z ,x))]
    [(op (z ur) (x z) (y ur mem imm32))
     `(set! ,(make-live-info) ,z (asm ,info ,asm-add ,z ,y))]
    [(op (z ur) (x ur mem imm32) (y z))
     `(set! ,(make-live-info) ,z (asm ,info ,asm-add ,z ,x))]
    [(op (z ur) (x ur) (y real-imm32))
     (seq
       `(move-related ,z ,x)
       `(set! ,(make-live-info) ,z (asm ,info ,(asm-lea1 (extract-imm y)) ,x)))]
    [(op (z ur) (x real-imm32) (y ur))
     (seq
       `(move-related ,z ,y)
       `(set! ,(make-live-info) ,z (asm ,info ,(asm-lea1 (extract-imm x)) ,y)))]
    [(op (z ur) (x ur) (y mem imm32))
     (let ([t (make-tmp 'u)])
       (seq
         `(set! ,(make-live-info) ,t ,x)
         `(set! ,(make-live-info) ,t (asm ,info ,asm-add ,t ,y))
         `(set! ,(make-live-info) ,z ,t)))]
    [(op (z ur) (x mem imm32) (y ur))
     (let ([t (make-tmp 'u)])
       (seq
         `(set! ,(make-live-info) ,t ,y)
         `(set! ,(make-live-info) ,t (asm ,info ,asm-add ,t ,x))
         `(set! ,(make-live-info) ,z ,t)))]
    [(op (z ur) (x ur) (y ur))
     (seq
       `(move-related ,z ,y)
       `(move-related ,z ,x)
       `(set! ,(make-live-info) ,z (asm ,info ,(asm-lea2 0) ,x ,y)))])

  (define-instruction value (+/ovfl +/carry) ; must set condition codes, so can't use lea
    [(op (z mem) (x z) (y ur imm32))
     `(set! ,(make-live-info) ,z (asm ,info ,asm-add ,z ,y))]
    [(op (z mem) (x ur imm32) (y z))
     `(set! ,(make-live-info) ,z (asm ,info ,asm-add ,z ,x))]
    [(op (z ur) (x z) (y ur mem imm32))
     `(set! ,(make-live-info) ,z (asm ,info ,asm-add ,z ,y))]
    [(op (z ur) (x ur mem imm32) (y z))
     `(set! ,(make-live-info) ,z (asm ,info ,asm-add ,z ,x))]
    [(op (z ur) (x ur) (y mem imm32))
     (let ([t (make-tmp 'u)])
       (seq
         `(set! ,(make-live-info) ,t ,x)
         `(set! ,(make-live-info) ,t (asm ,info ,asm-add ,t ,y))
         `(set! ,(make-live-info) ,z ,t)))]
    [(op (z ur) (x mem imm32) (y ur))
     (let ([t (make-tmp 'u)])
       (seq
         `(set! ,(make-live-info) ,t ,y)
         `(set! ,(make-live-info) ,t (asm ,info ,asm-add ,t ,x))
         `(set! ,(make-live-info) ,z ,t)))]
    [(op (z ur) (x ur) (y ur))
     (let ([t (make-tmp 'u)])
       (seq
         `(set! ,(make-live-info) ,t ,x)
         `(set! ,(make-live-info) ,t (asm ,info ,asm-add ,t ,y))
         `(set! ,(make-live-info) ,z ,t)))])

  (define-instruction value (* */ovfl) ; */ovfl must set mulitply-overflow flag on overflow
    [(op (z ur) (x z) (y ur mem))
     `(set! ,(make-live-info) ,z (asm ,info ,asm-mul ,z ,y))]
    [(op (z ur) (x ur mem) (y z))
     `(set! ,(make-live-info) ,z (asm ,info ,asm-mul ,z ,x))]
    [(op (z ur) (x ur mem) (y imm32))
     `(set! ,(make-live-info) ,z (asm ,info ,asm-muli ,x ,y))]
    [(op (z ur) (x imm32) (y ur mem))
     `(set! ,(make-live-info) ,z (asm ,info ,asm-muli ,y ,x))]
    [(op (z ur) (x ur) (y ur))
     (let ([t (make-tmp 'u)])
       (seq
         `(set! ,(make-live-info) ,t ,x)
         `(set! ,(make-live-info) ,t (asm ,info ,asm-mul ,t ,y))
         `(set! ,(make-live-info) ,z ,t)))])

  (define-instruction value (/)
    (definitions
      (define go
        (lambda (z x y)
          (let ([ueax (make-precolored-unspillable 'ueax %eax)]
                [uedx (make-precolored-unspillable 'uedx %edx)])
            (with-output-language (L15d Effect)
              (seq
                `(set! ,(make-live-info) ,ueax ,x)
                `(set! ,(make-live-info) ,uedx (asm ,null-info ,asm-sext-eax->edx ,ueax))
                `(set! ,(make-live-info) ,ueax (asm ,null-info ,asm-div ,ueax ,uedx ,y))
                `(set! ,(make-live-info) ,z ,ueax)))))))
    [(op (z mem) (x ur mem imm) (y ur mem)) (go z x y)]
    [(op (z ur) (x ur mem imm) (y ur mem)) (go z x y)])

  (define-instruction value (logand logor logxor)
    [(op (z mem) (x z) (y ur imm32))
     `(set! ,(make-live-info) ,z (asm ,info ,(asm-addop op) ,z ,y))]
    [(op (z mem) (x ur imm32) (y z))
     `(set! ,(make-live-info) ,z (asm ,info ,(asm-addop op) ,z ,x))]
    [(op (z ur) (x z) (y ur mem imm32))
     `(set! ,(make-live-info) ,z (asm ,info ,(asm-addop op) ,z ,y))]
    [(op (z ur) (x ur mem imm32) (y z))
     `(set! ,(make-live-info) ,z (asm ,info ,(asm-addop op) ,z ,x))]
    [(op (z ur) (x ur) (y mem imm32))
     (let ([t (make-tmp 'u)])
       (seq
         `(set! ,(make-live-info) ,t ,x)
         `(set! ,(make-live-info) ,t (asm ,info ,(asm-addop op) ,t ,y))
         `(set! ,(make-live-info) ,z ,t)))]
    [(op (z ur) (x ur mem imm32) (y ur))
     (let ([t (make-tmp 'u)])
       (seq
         `(set! ,(make-live-info) ,t ,y)
         `(set! ,(make-live-info) ,t (asm ,info ,(asm-addop op) ,t ,x))
         `(set! ,(make-live-info) ,z ,t)))])

  (define-instruction value (lognot)
    [(op (z mem) (x z))
     `(set! ,(make-live-info) ,z (asm ,info ,asm-lognot ,x))]
    [(op (z ur) (x z))
     `(set! ,(make-live-info) ,z (asm ,info ,asm-lognot ,x))]
    [(op (z ur) (x ur mem imm32))
     (seq
        `(set! ,(make-live-info) ,z ,x)
        `(set! ,(make-live-info) ,z (asm ,info ,asm-lognot ,z)))])

  ; TODO: use lea for certain constant shifts when x != z
  (define-instruction value (sll srl sra)
    (definitions
      (define go
        (lambda (info op z x y)
          (let ([uecx (make-precolored-unspillable 'uecx %ecx)])
            (with-output-language (L15d Effect)
              (seq
                `(set! ,(make-live-info) ,uecx ,y)
                `(set! ,(make-live-info) ,z (asm ,info ,(asm-shiftop op) ,x ,uecx))))))))
    [(op (z mem) (x z) (y imm32))
     `(set! ,(make-live-info) ,z (asm ,info ,(asm-shiftop op) ,x ,y))]
    ;; NB: need to return in these cases?
    [(op (z mem) (x z) (y ur mem imm)) (go info op z x y)]
    [(op (z ur) (x z) (y imm32))
     `(set! ,(make-live-info) ,z (asm ,info ,(asm-shiftop op) ,x ,y))]
    [(op (z ur) (x z) (y ur mem imm)) (go info op z x y)]
    [(op (z ur) (x ur mem imm32) (y imm32))
     (let ([t (make-tmp 'u)])
       (seq
         `(set! ,(make-live-info) ,t ,x)
         `(set! ,(make-live-info) ,t (asm ,info ,(asm-shiftop op) ,t ,y))
         `(set! ,(make-live-info) ,z ,t)))]
    [(op (z ur) (x ur mem imm32) (y ur mem imm))
     (let ([t (make-tmp 'u)])
       (seq
         `(set! ,(make-live-info) ,t ,x)
         (go info op t t y)
         `(set! ,(make-live-info) ,z ,t)))])

  (define-instruction value move
    [(op (z mem) (x ur imm32))
     `(set! ,(make-live-info) ,z ,x)]
    [(op (z ur) (x ur mem imm))
     ; NOTE: risc arch's will need to deal with limitations on imm
     `(set! ,(make-live-info) ,z ,x)])

  (define-instruction value lea1
    [(op (z ur) (x ur))
     ; TODO: risc arch, x86_64 must handle cases where offset is too lage
     `(set! ,(make-live-info) ,z (asm ,info ,(asm-lea1 (info-lea-offset info)) ,x))])

  (define-instruction value lea2
    [(op (z ur) (x ur) (y ur))
     ; TODO: risc arch, x86_64 must handle cases where offset is too lage
     `(set! ,(make-live-info) ,z (asm ,info ,(asm-lea2 (info-lea-offset info)) ,x ,y))])

  (define-instruction value (sext8 sext16 zext8 zext16)
    [(op (z ur) (x ur mem)) `(set! ,(make-live-info) ,z (asm ,info ,(asm-move/extend op) ,x))])

  (define-instruction value (load)
    (definitions
      (define maybe-swap
        (lambda (info z expr)
          (with-output-language (L15d Effect)
            (if (info-load-swapped? info)
                (seq
                  expr
                  `(set! ,(make-live-info) ,z (asm ,info ,(asm-swap (info-load-type info)) ,z)))
                expr)))))
    [(op (z ur) (x ur) (y ur) (w imm32))
     (maybe-swap info z
       `(set! ,(make-live-info) ,z (asm ,info ,(asm-load (info-load-type info)) ,x ,y ,w)))]
    [(op (z ur) (x ur) (y ur) (w ur))
     (maybe-swap info z
       (if (eq? y %zero)
           `(set! ,(make-live-info) ,z (asm ,info ,(asm-load (info-load-type info)) ,x ,w (immediate 0)))
           (let ([u (make-tmp 'u)])
             (seq
               `(set! ,(make-live-info) ,u (asm ,null-info ,(asm-lea2 0) ,y ,w))
               `(set! ,(make-live-info) ,z (asm ,info ,(asm-load (info-load-type info)) ,x ,u (immediate 0)))))))])

  (define-instruction effect (store)
    (definitions
      (define maybe-swap
        (lambda (swapped? w k)
          (with-output-language (L15d Effect)
            (if swapped?
                (let ([u (make-tmp 'u)])
                  (seq
                    `(set! ,(make-live-info) ,u ,w)
                    `(set! ,(make-live-info) ,u (asm ,info ,(asm-swap (info-load-type info)) ,u))
                    (k u)))
                (k w)))))
      (define select-value-register
        (lambda (type w k)
          (if (and (ur? w) (memq type '(integer-8 unsigned-8)))
              (let ([u (make-restricted-unspillable 'ubyte (all-but-byte-registers))])
                (with-output-language (L15d Effect)
                  (seq
                    `(set! ,(make-live-info) ,u ,w)
                    (k u))))
              (k w)))))
    [(op (x ur) (y ur) (z imm32) (w ur real-imm32))
     (let ([type (info-load-type info)])
       (select-value-register type w
         (lambda (w)
           (maybe-swap (info-load-swapped? info) w
             (lambda (w)
               `(asm ,info ,(asm-store type) ,x ,y ,z ,w))))))]
    [(op (x ur) (y ur) (z ur) (w ur real-imm32))
     (let ([type (info-load-type info)])
       (select-value-register type w
         (lambda (w)
           (maybe-swap (info-load-swapped? info) w
             (lambda (w)
               (if (eq? y %zero)
                   `(asm ,info ,(asm-store type) ,x ,z (immediate 0) ,w)
                   (let ([u (make-tmp 'u)])
                     (seq
                       `(set! ,(make-live-info) ,u (asm ,null-info ,(asm-lea2 0) ,y ,z))
                       `(asm ,info ,(asm-store type) ,x ,u (immediate 0) ,w)))))))))])

  (define-instruction value (fstpl)
    [(op (z mem)) `(set! ,(make-live-info) ,z (asm ,info ,asm-fstpl))])

  (define-instruction value (fstps)
    [(op (z mem)) `(set! ,(make-live-info) ,z (asm ,info ,asm-fstps))])

  (define-instruction effect (fldl)
    [(op (z mem)) `(asm ,info ,asm-fldl ,z)])

  (define-instruction effect (flds)
    [(op (z mem)) `(asm ,info ,asm-flds ,z)])

  (define-instruction effect (load-single->double load-double->single)
    [(op (x ur) (y ur) (z imm32))
     `(asm ,info ,(asm-fl-cvt op (info-loadfl-flreg info)) ,x ,y ,z)])

  (define-instruction effect (store-single store-double)
    [(op (x ur) (y ur) (z imm32))
     `(asm ,info ,(asm-fl-store op (info-loadfl-flreg info)) ,x ,y ,z)])

  (define-instruction effect (load-double load-single)
    [(op (x ur) (y ur) (z imm32))
     `(asm ,info ,(asm-fl-load op (info-loadfl-flreg info)) ,x ,y ,z)])

  (define-instruction effect (flt)
    [(op (x mem ur) (y ur)) `(asm ,info ,asm-flt ,x ,y)])

  (define-instruction effect (fl+ fl- fl/ fl*)
    [(op (x ur) (y ur) (z ur)) `(asm ,info ,(asm-flop-2 op) ,x ,y ,z)])

  (define-instruction effect (flsqrt)
    [(op (x ur) (y ur)) `(asm ,info ,asm-flsqrt ,x ,y)])

  (define-instruction effect inc-cc-counter
    [(op (x ur) (y imm32 ur) (z imm32 ur)) `(asm ,info ,asm-inc-cc-counter ,x ,y ,z)])

  (define-instruction effect inc-profile-counter 
    [(op (x ur mem) (y imm32 ur)) `(asm ,info ,asm-inc-profile-counter ,x ,y)])

  (define-instruction value (trunc)
    [(op (z ur) (x ur)) `(set! ,(make-live-info) ,z (asm ,info ,asm-trunc ,x))])

  ;; no kills since we expect to be called when all necessary state has already been saved
  (define-instruction value get-tc
    [(op (z ur))
     (safe-assert (eq? z %eax))
     `(set! ,(make-live-info) ,z (asm ,info ,asm-get-tc))])

  (define-instruction value activate-thread
    [(op (z ur))
     (safe-assert (eq? z %eax)) ; see get-tc
     `(set! ,(make-live-info) ,z (asm ,info ,asm-activate-thread))])

  (define-instruction effect deactivate-thread
    [(op)
     `(asm ,info ,asm-deactivate-thread)])

  (define-instruction effect unactivate-thread
    [(op)
     `(asm ,info ,asm-unactivate-thread)])

  ; TODO: should we insist that asm-library-call preserve %ts and %td?
  ; TODO: risc architectures will have to take info-asmlib-save-ra? into account
  (define-instruction value asmlibcall
    [(op (z ur)) 
     `(set! ,(make-live-info) ,z (asm ,info ,(asm-library-call (info-asmlib-libspec info)) ,(info-kill*-live*-live* info) ...))])

  (define-instruction effect asmlibcall!
    [(op) `(asm ,info ,(asm-library-call (info-asmlib-libspec info)) ,(info-kill*-live*-live* info) ...)])

  (safe-assert (reg-callee-save? %tc)) ; no need to save-restore
  (define-instruction effect (c-simple-call)
    [(op) `(asm ,info ,(asm-c-simple-call (info-c-simple-call-entry info)))])

  (define-instruction value pop
    [(op (z ur)) `(set! ,(make-live-info) ,z (asm ,info ,asm-pop))])

  (define-instruction pred (fl= fl< fl<=)
    [(op (x ur) (y ur))
     (let ([info (make-info-condition-code op #t #f)]) ; NB: reversed? flag is assumed to be #t
       (values '() `(asm ,info ,(asm-fl-relop info) ,x ,y)))])

  (define-instruction pred (eq? u< < > <= >=)
    ; the idea (following from the intel x86/x86_64 documentation)
    ; is that we want to squeeze this into a CMP that allows one of
    ; the following formats:
    ; CMP r/m, imm
    ; CMP r/m, r
    ; CMP r, r/m
    ; the last format we may want to drop, since it uses a different
    ; format from the one above it, but is interchangable with it,
    ; if we reverse the operands.
    [(op (x mem) (y ur imm32))
     (let ([info (make-info-condition-code op #f #t)])
       (values '() `(asm ,info ,(asm-relop info) ,x ,y)))]
    [(op (x ur) (y mem))
     (let ([info (make-info-condition-code op #t #t)])
       (values '() `(asm ,info ,(asm-relop info) ,y ,x)))]
    [(op (x imm32) (y ur mem))
     (let ([info (make-info-condition-code op #t #t)])
       (values '() `(asm ,info ,(asm-relop info) ,y ,x)))]
    [(op (x ur) (y ur imm32))
     (let ([info (make-info-condition-code op #f #t)])
       (values '() `(asm ,info ,(asm-relop info) ,x ,y)))])

  (define-instruction pred (condition-code)
    [(op) (values '() `(asm ,info ,(asm-condition-code info)))])

  (let* ([info-cc-eq (make-info-condition-code 'eq? #f #t)]
         [asm-eq (asm-relop info-cc-eq)])
    (define-instruction pred (type-check?)
      [(op (x ur mem) (mask imm32 ur) (type imm32 ur))
       (let ([tmp (make-tmp 'u)])
         (values
           (with-output-language (L15d Effect)
             (seq
               `(set! ,(make-live-info) ,tmp ,x)
               `(set! ,(make-live-info) ,tmp (asm ,null-info ,asm-logand ,tmp ,mask))))
           `(asm ,info-cc-eq ,asm-eq ,tmp ,type)))])

    (define-instruction pred (logtest log!test)
      [(op (x mem) (y ur imm32))
       (values '() `(asm ,info-cc-eq ,(asm-logtest (eq? op 'log!test) info-cc-eq) ,x ,y))]
      [(op (x ur imm32) (y mem))
       (values '() `(asm ,info-cc-eq ,(asm-logtest (eq? op 'log!test) info-cc-eq) ,y ,x))]
      [(op (x imm32) (y ur))
       (values '() `(asm ,info-cc-eq ,(asm-logtest (eq? op 'log!test) info-cc-eq) ,y ,x))]
      [(op (x ur) (y ur imm32))
       (values '() `(asm ,info-cc-eq ,(asm-logtest (eq? op 'log!test) info-cc-eq) ,x ,y))])

    (define-instruction pred (lock!)
      [(op (x ur) (y ur) (w imm32))
       (let ([uts (make-precolored-unspillable 'uts %ts)])
         (values
           (nanopass-case (L15d Triv) w
             [(immediate ,imm)
              (with-output-language (L15d Effect)
                (seq
                  `(set! ,(make-live-info) ,uts (immediate 1))
                  `(set! ,(make-live-info) ,uts
                     (asm ,info ,asm-exchange ,uts
                       (mref ,x ,y ,imm)))))])
           `(asm ,info-cc-eq ,asm-eq ,uts (immediate 0))))]))

  (define-instruction effect (locked-incr!)
    [(op (x ur) (y ur) (w imm32))
     `(asm ,info ,asm-locked-incr ,x ,y ,w)])

  (define-instruction effect (locked-decr!)
    [(op (x ur) (y ur) (w imm32))
     `(asm ,info ,asm-locked-decr ,x ,y ,w)])

  (define-instruction effect (cas)
    [(op (x ur) (y ur) (w imm32) (old ur) (new ur))
     (let ([ueax (make-precolored-unspillable 'ueax %eax)])
       (with-output-language (L15d Effect)
         (seq
           `(set! ,(make-live-info) ,ueax ,old)
           ;; NB: may modify %eax:
           `(asm ,info ,asm-locked-cmpxchg ,x ,y ,w ,ueax ,new))))])

  (define-instruction effect (pause)
    [(op) `(asm ,info ,asm-pause)])

  (define-instruction value read-performance-monitoring-counter
    [(op (z ur) (x ur mem imm))
     (safe-assert (eq? z %eax))
     (safe-assert (and (info-kill*? info) (memq %edx (info-kill*-kill* info))))
     (let ([uecx (make-precolored-unspillable 'uecx %ecx)])
       (seq
         `(set! ,(make-live-info) ,uecx ,x)
         `(set! ,(make-live-info) ,z (asm ,info ,asm-read-performance-monitoring-counter ,uecx))))])

  (define-instruction value read-time-stamp-counter
    [(op (z ur))
     (safe-assert (eq? z %eax))
     (safe-assert (and (info-kill*? info) (memq %edx (info-kill*-kill* info))))
     `(set! ,(make-live-info) ,z (asm ,info ,asm-read-time-stamp-counter))])

  (define-instruction effect (c-call)
    [(op (x ur mem)) `(asm ,info ,asm-indirect-call ,x)])

  (define-instruction effect (push)
    [(op (x ur)) `(asm ,info ,asm-push ,x)])

  (define-instruction effect save-flrv
    [(op) `(asm ,info ,asm-save-flrv)])

  (define-instruction effect restore-flrv
    [(op) `(asm ,info ,asm-restore-flrv)])

  (define-instruction effect invoke-prelude
    [(op)
     (constant-case machine-type-name
       [(i3osx ti3osx)
        (seq
          `(set! ,(make-live-info) ,%tc (mref ,%sp ,%zero 4))
          `(set! ,(make-live-info) ,%sp (asm ,info ,asm-sub ,%sp (immediate 12))))]
       [else `(set! ,(make-live-info) ,%tc (mref ,%sp ,%zero 4))])])
  )

;;; SECTION 3: assembler
(module asm-module (; required exports
                     asm-move asm-move/extend asm-load asm-store asm-swap asm-library-call asm-library-jump
                     asm-mul asm-muli asm-addop asm-add asm-sub asm-negate asm-sub-negate
                     asm-pop asm-shiftop asm-sll asm-logand asm-lognot
                     asm-logtest asm-fl-relop asm-relop asm-push asm-indirect-jump asm-literal-jump
                     asm-direct-jump asm-return-address asm-jump asm-conditional-jump asm-data-label asm-rp-header
                     asm-lea1 asm-lea2 asm-indirect-call asm-fstpl asm-fstps asm-fldl asm-flds asm-condition-code
                     asm-fl-cvt asm-fl-store asm-fl-load asm-flt asm-trunc asm-div
                     asm-exchange asm-pause asm-locked-incr asm-locked-decr asm-locked-cmpxchg
                     asm-flop-2 asm-flsqrt asm-c-simple-call
                     asm-save-flrv asm-restore-flrv asm-return asm-c-return asm-size
                     asm-enter asm-foreign-call asm-foreign-callable
                     asm-inc-profile-counter
                     asm-inc-cc-counter asm-read-time-stamp-counter asm-read-performance-monitoring-counter
                     ; threaded version specific
                     asm-get-tc asm-activate-thread asm-deactivate-thread asm-unactivate-thread
                     ; machine dependent exports
                     asm-sext-eax->edx)

  (define byte-register?
    (lambda (x)
      (or (eq? x %eax) (eq? x %ebx) (eq? x %ecx) (eq? x %edx))))

  (define ax-register?
    (case-lambda
      [(x) (record-case x [(reg) r #t] [else #f])]
      [(x reg) (record-case x [(reg) r (eq? r reg)] [else #f])]))

  (define ax-ea-reg-code
    (lambda (ea)
      (record-case ea
        [(reg) r (reg-mdinfo r)]
        [else (sorry! 'ax-ea-reg-code "ea=~s" ea)])))

  (define ax-imm-data
    (lambda (ea)
      (record-case ea
        [(imm) (n) n]
        [else ($oops 'assembler-internal "ax-imm-data ea=~s" ea)])))

  ; define-op sets up assembly op macros--
  ; suffixes are a sub-list of (b w l)--
  ; the opcode, the size (byte word or long), and all other expressions
  ; are passed to the specified handler--
  ; for prefix 'p' and each suffix 's' a macro of the form 'ps' is set up--
  ; if no suffix is specified the prefix is defined as a macro
  (define-syntax define-op
    (lambda (x)
      (syntax-case x ()
        [(k prefix (suffix ...) handler e ...)
         (let ([suffix* (datum (suffix ...))])
           (unless (andmap (lambda (x) (memq x '(b w *))) suffix*)
             (syntax-error x (format "invalid suffix list ~s" suffix*)))
           (with-syntax ([(op ...) (map (lambda (x)
                                          (if (eq? x '*)
                                              (construct-name #'k "386op-" #'prefix)
                                              (construct-name #'k "386op-" #'prefix x)))
                                     suffix*)]
                         [(size ...) (map (lambda (x)
                                            (case x [(b) #'byte] [(w) #'word] [(*) #'long]))
                                       suffix*)])
             #'(begin
                 (define-syntax op
                   (syntax-rules ()
                     [(_ mneu arg (... ...))
                      (handler 'mneu 'size e ... arg (... ...))]))
                 ...)))]
        [(k op handler e ...)
         (with-syntax ([op (construct-name #'k "386op-" #'op)])
           #'(define-syntax op
               (syntax-rules ()
                 [(_ mneu arg (... ...))
                  (handler 'mneu e ... arg (... ...))])))])))

  (define-syntax emit
    (lambda (x)
      (syntax-case x ()
        [(k op x ...)
         (with-syntax ([emit-op (construct-name #'k "386op-" #'op)])
           #'(emit-op op x ...))])))

  ;;; note that the assembler isn't clever--you must be very explicit about
  ;;; which flavor you want, and there are a few new varieties introduced
  ;;; (commented-out opcodes are not currently used by the assembler--
  ;;; spaces are left to indicate possible size extensions)

  (define-op asl  (*) unary-op  #b1101001 #b100) ; shifts by CL
  (define-op lsr  (*) unary-op  #b1101001 #b101) ; shifts by CL
  (define-op asr  (*) unary-op  #b1101001 #b111) ; shifts by CL
  (define-op asli (*) shifti-op #b1100000 #b100)
  (define-op lsri (*) shifti-op #b1100000 #b101)
  (define-op asri (*) shifti-op #b1100000 #b111)

  (define-op addi (b *) addi-op   #b100000 #b000)
  (define-op subi (b *) addi-op   #b100000 #b101)
  (define-op cmpi (b *) addi-op   #b100000 #b111)

  (define-op adci (b *) addi-op   #b100000 #b010)

  (define-op ori  (b *) logi-op #b001)
  (define-op andi (b *) logi-op #b100)
  (define-op xori (b *) logi-op #b110)
  (define-op testi (b *) testi-op #b1111011 #b000)

  (define-op movi (b w *) movi-op #b1100011 #b000)

  (define-op mov    (b w *) binary-op #b100010)
  (define-op movsb     mul-op #b00001111 #b10111110)
  (define-op movsw     mul-op #b00001111 #b10111111)
  (define-op movzb     mul-op #b00001111 #b10110110)
  (define-op movzw     mul-op #b00001111 #b10110111)

  (define-op add  (b *) binary-op #b000000)
  (define-op or   (b *) binary-op #b000010)
  (define-op and  (b *) binary-op #b001000)
  (define-op sub  (b *) binary-op #b001010)
  (define-op xor  (b *) binary-op #b001100)
  (define-op test (b *) test-op   #b1000010)
  (define-op cmp  (b *) binary-op #b001110)
  (define-op xchg (b *) xchg-op   #b1000011)
  (define-op bswap      byte-reg-op2 #b00001111 #b11001)

  (define-op divsax (*) unary-op   #b1111011  #b111)
  (define-op mulsax (*) unary-op   #b1111011  #b100)
  (define-op muls      mul-op     #b00001111 #b10101111)
  (define-op mulsi     muli-op    #b01101001)

  (define-op lea       lea-op     #b10001101)

  (define-op pop       byte-reg-op1 #b01011)
  (define-op push      byte-reg-op1 #b01010)
  (define-op pushi     pushil-op)
  (define-op pushall   byte-op     #b01100000)
  (define-op popall    byte-op     #b01100001)
  (define-op pushf     byte-op     #b10011100)
  (define-op popf      byte-op     #b10011101)
  (define-op nop       byte-op     #b10010000)
  (define-op ret       byte-op     #b11000011)
  (define-op retl      byte+short-op #b11000010)
  (define-op sahf      byte-op     #b10011110)
  (define-op extad     byte-op     #b10011001)  ; extend eax to edx

  (define-op rdtsc     two-byte-op     #b1111 #b00110001) ; read time-stamp counter
  (define-op rdpmc     two-byte-op     #b1111 #b00110011) ; read performance monitoring counter
  (define-op pause     two-byte-op #b11110011 #b10010000) ; equivalent to rep nop

  (define-op dec (b *) unary-op  #b1111111 #b001)
  (define-op inc (b *) unary-op  #b1111111 #b000)
  (define-op neg (b *) unary-op  #b1111011 #b011)
  (define-op not (b *) unary-op  #b1111011 #b010)

  (define-op locked-dec (b *) locked-unary-op #b1111111 #b001)
  (define-op locked-inc (b *) locked-unary-op #b1111111 #b000)

  (define-op locked-cmpxchg (*) locked-cmpxchg-op)

  ; also do inc-reg dec-reg

  (define-op call      jump-op #b010)
  (define-op jmp       jump-op #b100)    ; ow - was #b011 (looks like lcal*)
  (define-op bra       bra-op)
  (define-op bsr       bsr-op)

  (define-op bvs branch-op #b0000) ; jump on overflow
  (define-op bvc branch-op #b0001) ; jump on not overflow
  (define-op bcs branch-op #b0010) ; jump on below (carry set)
  (define-op bcc branch-op #b0011) ; jump on not below (carry clear)
  (define-op beq branch-op #b0100) ; jump on equal
  (define-op bne branch-op #b0101) ; jump on not equal
  (define-op bls branch-op #b0110) ; jump on less or same (below or equal)
  (define-op bhi branch-op #b0111) ; jump on higher (above)
  (define-op blt branch-op #b1100) ; jump on less than
  (define-op bge branch-op #b1101) ; jump on greater than or equal
  (define-op ble branch-op #b1110) ; jump on less than or equal
  (define-op bgt branch-op #b1111) ; jump on greater than

  ; coprocessor ops required to handle calling conventions
  (define-op fldl  float-op2 #b101 #b000) ; double memory push => ST[0]
  (define-op flds  float-op2 #b001 #b000) ; single memory push => ST[0]
  (define-op fstpl float-op2 #b101 #b011) ; ST[0] => double memory, pop
  (define-op fstps float-op2 #b001 #b011) ; ST[0] => single memory, pop

  ; SSE2 instructions (pulled from x86_64macros.ss)
  (define-op sse.addsd     sse-op1 #xF2 #x58)
  (define-op sse.andpd     sse-op1 #x66 #x54)
  (define-op sse.cvtss2sd  sse-op1 #xF3 #x5A)
  (define-op sse.cvtsd2ss  sse-op1 #xF2 #x5A)
  (define-op sse.cvttsd2si sse-op1 #xF2 #x2C)
  (define-op sse.cvtsi2sd  sse-op1 #xF2 #x2A)
  (define-op sse.divsd     sse-op1 #xF2 #x5E)
  (define-op sse.movd      sse-op2 #x66 #x6E #x7E)
  (define-op sse.movsd     sse-op2 #xF2 #x10 #x11)
  (define-op sse.movss     sse-op2 #xF3 #x10 #x11)
  (define-op sse.mulsd     sse-op1 #xF2 #x59)
  (define-op sse.sqrtsd    sse-op1 #xF2 #x51)
  (define-op sse.subsd     sse-op1 #xF2 #x5C)
  (define-op sse.ucomisd   sse-op1 #x66 #x2E)
  (define-op sse.xorpd     sse-op1 #x66 #x57)

  (define sse-op1
    (lambda (op prefix-code op-code source dest-reg code*)
      (emit-code (op source dest-reg code*)
        (build byte prefix-code)
        (build byte #x0F)
        (build byte op-code)
        (ax-ea-modrm-reg source dest-reg)
        (ax-ea-sib source)
        (ax-ea-addr-disp source))))

  (define sse-op2
    (lambda (op prefix-code dstreg-op-code srcreg-op-code source dest code*)
      (cond
        [(ax-register? source)
         (emit-code (op source dest code*)
           (build byte prefix-code)
           (build byte #x0F)
           (build byte srcreg-op-code)
           (ax-ea-modrm-reg dest source)
           (ax-ea-sib dest)
           (ax-ea-addr-disp dest))]
        [(ax-register? dest)
         (emit-code (op source dest code*)
           (build byte prefix-code)
           (build byte #x0F)
           (build byte dstreg-op-code)
           (ax-ea-modrm-reg source dest)
           (ax-ea-sib source)
           (ax-ea-addr-disp source))]
        [else
          ($oops 'assembler-internal "sse-op2 source=~s dest=~s" source dest)])))

  (define float-op2
    (lambda (op op-code1 op-code2 source-ea code*)
      (emit-code (op source-ea code*)
        (build byte
          (byte-fields
            [3 #b11011]
            [0 op-code1]))
        (ax-ea-modrm-ttt source-ea op-code2)
        (ax-ea-sib source-ea)
        (ax-ea-addr-disp source-ea))))

  (define mul-op
    ; used for movzbl as well as mulsl
    (lambda (op op-code1 op-code2 source-ea dest-reg code*)
      (emit-code (op source-ea dest-reg code*)
        (build byte op-code1)
        (build byte op-code2)
        (ax-ea-modrm-reg source-ea dest-reg)
        (ax-ea-sib source-ea)
        (ax-ea-addr-disp source-ea))))

  (define muli-op
    (lambda (op op-code imm-data source-ea dest-reg code*)
      (emit-code (op imm-data source-ea dest-reg code*)
        (build byte op-code)
        (ax-ea-modrm-reg source-ea dest-reg)
        (ax-ea-sib source-ea)
        (ax-ea-addr-disp source-ea)
        (build long (ax-imm-data imm-data)))))

  (define lea-op
    (lambda (op op-code source-ea reg code*)
      (emit-code (op source-ea reg code*)
        (build byte op-code)
        (ax-ea-modrm-reg source-ea reg)
        (ax-ea-sib source-ea)
        (ax-ea-addr-disp source-ea))))

  (define test-op
    (lambda (op size op-code source-ea reg code*)
      (emit-code (op source-ea reg code*)
        (build byte
          (byte-fields
            [1 op-code]
            [0 (ax-size-code size)]))
        (ax-ea-modrm-reg source-ea reg)
        (ax-ea-sib source-ea)
        (ax-ea-addr-disp source-ea))))

  (define unary-op
    (lambda (op size op-code ttt-code dest-ea code*)
      (emit-code (op dest-ea code*)
        (build byte
          (byte-fields
            [1 op-code]
            [0 (ax-size-code size)]))
        (ax-ea-modrm-ttt dest-ea ttt-code)
        (ax-ea-sib dest-ea)
        (ax-ea-addr-disp dest-ea))))

  (define locked-unary-op
    (lambda (op size op-code ttt-code dest-ea code*)
      (emit-code (op dest-ea code*)
        (build byte #xf0) ; lock prefix
        (build byte
          (byte-fields
            [1 op-code]
            [0 (ax-size-code size)]))
        (ax-ea-modrm-ttt dest-ea ttt-code)
        (ax-ea-sib dest-ea)
        (ax-ea-addr-disp dest-ea))))

  (define locked-cmpxchg-op
    (lambda (op size dest-ea new-reg code*)
      (begin
        (emit-code (op dest-ea new-reg code*)
          (build byte #xf0) ; lock prefix
          (build byte #x0f)
          (build byte
            (byte-fields
              [1 #b1011000]
              [0 (ax-size-code size)]))
          (ax-ea-modrm-reg dest-ea new-reg)
          (ax-ea-sib dest-ea)
          (ax-ea-addr-disp dest-ea)))))

  (define pushil-op
    (lambda (op imm-ea code*)
      (if (ax-range? -128 imm-ea 127)
          (emit-code (op imm-ea code*)
            (build byte 106)
            (ax-ea-imm-data 'byte imm-ea))
          (emit-code (op imm-ea code*)
            (build byte 104)
            (ax-ea-imm-data 'long imm-ea)))))

  ; imm-data can be either an (imm n) or else a (literal size addr) record.
  ;
  (define testi-op
    (lambda (op size op-code ttt-code imm-ea dest-ea code*)
      (emit-code (op imm-ea dest-ea code*)
        (build byte
          (byte-fields
            [1 op-code]
            [0 (ax-size-code size)]))
        (ax-ea-modrm-ttt dest-ea ttt-code)
        (ax-ea-sib dest-ea)
        (ax-ea-addr-disp dest-ea)
        (ax-ea-imm-data size imm-ea))))

  (define logi-op
    (lambda (op size ttt-code imm-ea dest-ea code*)
      (if (and (eq? size 'long)
               (record-case imm-ea
                 [(imm) (n) (<= -128 n 127)]
                 [else #f]))
          (emit-code (op imm-ea dest-ea code*)
            (build byte
              (byte-fields
                [1 #b1000001]
                [0 (ax-size-code size)]))
            (ax-ea-modrm-ttt dest-ea ttt-code)
            (ax-ea-sib dest-ea)
            (ax-ea-addr-disp dest-ea)
            (ax-ea-imm-data 'byte imm-ea))
          (emit-code (op imm-ea dest-ea code*)
            (build byte
              (byte-fields
                [1 #b1000000]
                [0 (ax-size-code size)]))
            (ax-ea-modrm-ttt dest-ea ttt-code)
            (ax-ea-sib dest-ea)
            (ax-ea-addr-disp dest-ea)
            (ax-ea-imm-data size imm-ea)))))

  (define addi-op
    (lambda (op size op-code ttt-code imm-ea dest-ea code*)
      (if (and (eq? size 'long)
               (record-case imm-ea
                 [(imm) (n) (<= -128 n 127)]
                 [else #f]))
          (emit-code (op imm-ea dest-ea code*)
            (build byte
              (byte-fields
                [2 op-code]
                [1 1]
                [0 (ax-size-code size)]))
            (ax-ea-modrm-ttt dest-ea ttt-code)
            (ax-ea-sib dest-ea)
            (ax-ea-addr-disp dest-ea)
            (ax-ea-imm-data 'byte imm-ea))
          (emit-code (op imm-ea dest-ea code*)
            (build byte
              (byte-fields
                [2 op-code]
                [1 0]
                [0 (ax-size-code size)]))
            (ax-ea-modrm-ttt dest-ea ttt-code)
            (ax-ea-sib dest-ea)
            (ax-ea-addr-disp dest-ea)
            (ax-ea-imm-data size imm-ea)))))

  (define movi-op
    (lambda (op size op-code ttt-code imm-ea dest-ea code*)
      (cond
        [(ax-register? dest-ea)
         (emit-code (op imm-ea dest-ea code*)
           (and (eq? size 'word) (build byte 102))
           (build byte
             (byte-fields
               [4 11]
               [3 (ax-size-code size)]
               [0 (ax-ea-reg-code dest-ea)]))
           (ax-ea-imm-data size imm-ea))]
        [else
          (emit-code (op imm-ea dest-ea code*)
            (and (eq? size 'word) (build byte 102))
            (build byte
              (byte-fields
                [1 99]
                [0 (ax-size-code size)]))
            (ax-ea-modrm-ttt dest-ea ttt-code)
            (ax-ea-sib dest-ea)
            (ax-ea-addr-disp dest-ea)
            (ax-ea-imm-data size imm-ea))])))

  ;;; always need byte immediate data for shift ops
  (define shifti-op
    (lambda (op size op-code ttt-code imm-ea dest-ea code*)
      (emit-code (op imm-ea dest-ea code*)
        (build byte
          (byte-fields
            [1 op-code]
            [0 (ax-size-code size)]))
        (ax-ea-modrm-ttt dest-ea ttt-code)
        (ax-ea-sib dest-ea)
        (ax-ea-addr-disp dest-ea)
        (ax-ea-imm-data 'byte imm-ea))))

  (define binary-op
    (lambda (op size op-code source dest code*)
      (cond
        [(ax-register? source)
         (emit-code (op source dest code*)
           (and (eq? size 'word) (build byte 102))
           (build byte
             (byte-fields
               [2 op-code]
               [1 0]
               [0 (ax-size-code size)]))
           (ax-ea-modrm-reg dest source)
           (ax-ea-sib dest)
           (ax-ea-addr-disp dest))]
        [(ax-register? dest)
         (emit-code (op source dest code*)
           (and (eq? size 'word) (build byte 102))
           (build byte
             (byte-fields
               [2 op-code]
               [1 1]
               [0 (ax-size-code size)]))
           (ax-ea-modrm-reg source dest)
           (ax-ea-sib source)
           (ax-ea-addr-disp source))]
        [else
          ($oops 'assembler-internal "binary-op source=~s dest=~s" source dest)])))

  (define xchg-op
    (lambda (op size op-code source dest code*)
      (cond
        [(ax-register? source)
         (emit-code (op source dest code*)
           (build byte
             (byte-fields
               [1 op-code]
               [0 (ax-size-code size)]))
           (ax-ea-modrm-reg dest source)
           (ax-ea-sib dest)
           (ax-ea-addr-disp dest))]
        [(ax-register? dest)
         (emit-code (op source dest code*)
           (build byte
             (byte-fields
               [1 op-code]
               [0 (ax-size-code size)]))
           (ax-ea-modrm-reg source dest)
           (ax-ea-sib source)
           (ax-ea-addr-disp source))]
        [else
          ($oops 'assembler-internal "xchg-op source=~s dest=~s" source dest)])))

  (define branch-op
    (lambda (op condition-code disp code*)
      (record-case disp
        [(label) (offset l)
         (if (and (fixnum? offset) (fx<= -128 offset 127))
             (emit-code (op disp code*)
               (build byte
                 (byte-fields
                   [4 7]
                   [0 condition-code]))
               (build byte offset))
             (emit-code (op disp code*)
               (build byte 15)
               (build byte
                 (byte-fields
                   [4 8]
                   [0 condition-code]))
               (build long offset)))]
        [else
          (emit-code (op disp code*)
            (build byte 15)
            (build byte
              (byte-fields
                [4 8]
                [0 condition-code]))
            (ax-ea-branch-disp disp))])))

  (define jump-op
    (lambda (op ttt-code dest-ea code*)
      (emit-code (op dest-ea code*)
        (build byte 255)
        (ax-ea-modrm-ttt dest-ea ttt-code)
        (ax-ea-sib dest-ea)
        (ax-ea-addr-disp dest-ea))))

  (define bra-op
    (lambda (op disp code*)
      (record-case disp
        [(label) (offset l)
         (if (and (fixnum? offset) (fx<= -128 offset 127))
             (emit-code (op disp code*)
               (build byte #b11101011)
               (build byte offset))
             (emit-code (op disp code*)
               (build byte #b11101001)
               (build long offset)))]
        [else 
          (emit-code (op disp code*)
            (build byte #b11101001)
            (ax-ea-branch-disp disp))])))

  (define bsr-op
    (lambda (op disp code*)
      (emit-code (op disp code*)
        (build byte #b11101000)
        (if (pair? disp)
            (ax-ea-branch-disp disp)
            (build long disp)))))

  (define byte-op
    (lambda (op op-code code*)
      (emit-code (op code*)
        (build byte op-code))))

  (define two-byte-op
    (lambda (op op-code1 op-code2 code*)
      (emit-code (op code*)
        (build byte op-code1)
        (build byte op-code2))))

  (define byte+short-op
    (lambda (op op-code1 t code*)
      (emit-code (op code*)
        (build byte op-code1)
        (build byte (fxand (cadr t) #xFF))
        (build byte (fxsrl (cadr t) 16)))))

  (define byte-reg-op1
    (lambda (op op-code1 reg code*)
      (begin
        (unless (ax-register? reg)
          ($oops 'assembler-internal "(byte-reg-op) ~s is not a real register" reg))
        (emit-code (op reg code*)
          (build byte
            (byte-fields
              [3 op-code1]
              [0 (ax-ea-reg-code reg)]))))))

  (define byte-reg-op2
    (lambda (op op-code1 op-code2 reg code*)
      (begin
        (unless (ax-register? reg)
          ($oops 'assembler-internal "(byte-reg-op) ~s is not a real register" reg))
        (emit-code (op reg code*)
          (build byte op-code1)
          (build byte
            (byte-fields
              [3 op-code2]
              [0 (ax-ea-reg-code reg)]))))))

  (define-syntax emit-code
    (lambda (x)
      (define build-maybe-cons*
        (lambda (e* e-ls)
          (if (null? e*)
              e-ls
              #`(let ([t #,(car e*)] [ls #,(build-maybe-cons* (cdr e*) e-ls)])
                  (if t (cons t ls) ls)))))
      (syntax-case x ()
        [(_ (op opnd ... ?code*) chunk ...)
         (build-maybe-cons* #'(chunk ...)
           #'(aop-cons* `(asm ,op ,opnd ...) ?code*))])))

  (define-who ax-size-code
    (lambda (x)
      (case x
        [(byte) 0]
        [(word) 1]
        [(long) 1]
        [else (sorry! who "invalid size ~s" x)])))

  (define-syntax build
    (syntax-rules ()
      [(_ x e)
       (and (memq (datum x) '(byte word long)) (integer? (datum e)))
       (quote (x . e))]
      [(_ x e)
       (memq (datum x) '(byte word long))
       (cons 'x e)]))

  (define-syntax byte-fields
    (syntax-rules ()
      [(byte-fields (n e) ...)
       (andmap fixnum? (datum (n ...)))
       (fx+ (fxsll e n) ...)]))

  (define ax-ea-addr-disp
    (lambda (dest-ea)
      (record-case dest-ea
        [(index) (size index-reg base-reg)
         (cond
           [(and (fxzero? size) (not (eq? base-reg %ebp))) #f]
           [(ax-byte-size? size) (build byte size)]
           [else (build long size)])]
        [(literal@) stuff (cons 'abs stuff)]
        [(disp) (size reg)
         (cond
           [(and (fxzero? size) (not (eq? reg %ebp))) #f] ; indirect
           [(ax-byte-size? size) (build byte size)]
           [else (build long size)])]
        [(reg) r #f]
        [else ($oops 'assembler-internal "ax-ea-addr-disp dest-ea=~s" dest-ea)])))

  (define ax-ea-sib
    (let ([ax-ss-index-base
           (lambda (index-reg base-reg)
             (build byte
               (byte-fields
                 [6 #b00]          ; 2 bits, scaled by bytes.
                 [3 index-reg]     ; 3 bits, index register.
                 [0 base-reg])))]) ; 3 bits, base register.
      (lambda (dest-ea)
        (record-case dest-ea
          [(index) (size index-reg base-reg)
           (ax-ss-index-base (reg-mdinfo index-reg) (reg-mdinfo base-reg))]
          [(literal@) (size addr) #f]
          [(disp) (size reg)
           (and (eq? reg %sp) (ax-ss-index-base #b100 #b100))]
          [(reg) r #f]
          [else ($oops 'assembler-internal "ax-ea-sib dest-ea=~s" dest-ea)]))))

  (define ax-ea-modrm-reg
    (lambda (dest-ea reg)
      (ax-ea-modrm-ttt dest-ea (ax-ea-reg-code reg))))

  (define ax-ea-modrm-ttt
    (letrec
      ([ax-mod-ttt-r/m
        (lambda (mod ttt r/m)
          (build byte
            (byte-fields
              [6 mod]     ; 2 bits
              [3 ttt]     ; 3 bits
              [0 r/m])))] ; 3 bits
       [ax-r/m ; 3 bits
        (lambda (dest-ea)
          (record-case dest-ea
            [(index) (size index-reg base-reg) #b100]
            [(literal@) (size addr) #b101]
            [(disp) (size reg) (reg-mdinfo reg)]
            [(reg) r (reg-mdinfo r)]
            [else ($oops 'assembler-internal "ax-r/m dest-ea=~s" dest-ea)]))]
       [ax-mod ; 2 bits
        (lambda (dest-ea)
          (record-case dest-ea
            [(index) (size index-reg base-reg)
             (cond
               [(and (fxzero? size) (not (eq? base-reg %ebp))) #b00]
               [(ax-byte-size? size) #b01]
               [else #b10])]
            [(literal@) stuff #b00]   
            [(disp) (size reg)
             (cond
               [(and (fxzero? size) (not (eq? reg %ebp))) #b00] ; indirect
               [(ax-byte-size? size) #b01]
               [else #b10])]
            [(reg) r #b11]
            [else ($oops 'assembler-internal "ax-mod dest-ea ~s" dest-ea)]))])
      (lambda (dest-ea ttt)
        (ax-mod-ttt-r/m (ax-mod dest-ea) ttt (ax-r/m dest-ea)))))

  (define ax-ea-imm-data
    (lambda (size imm-data)
      (record-case imm-data
        [(literal) stuff (cons 'abs stuff)]
        [(funcrel) stuff (cons 'funcrel (ax-ea-imm-data 'long stuff))]
        [(imm) (n) (cons size n)]
        [else ($oops 'assembler-internal
                "ax-ea-imm-data imm-data=~s" imm-data)])))

  (define ax-byte-size?
    (lambda (n)
      (<= -128 n 127)))

  (define ax-range?
    (lambda (low x high)
      (record-case x
        [(imm) (n) (<= low n high)]
        [else #f])))

  (define ax-ea-branch-disp
    (lambda (dest-ea)
      (record-case dest-ea
        [(literal) stuff (cons 'rel stuff)]
        [else ($oops 'assembler-internal
                "ax-ea-branch-disp dest-ea=~s" dest-ea)])))

  (define asm-size
    (lambda (x)
      (case (car x)
        [(asm) 0]
        [(byte) 1]
        [(word) 2]
        [else 4])))

  (define asm-move
    (lambda (code* dest src)
      (Trivit (dest src)
        (record-case src
          [(imm) (n)
           (if (and (eqv? n 0) (record-case dest [(reg) r #t] [else #f]))
               (emit xor dest dest code*)
               (emit movi src dest code*))]
          [(literal) stuff (emit movi src dest code*)]
          [else (emit mov src dest code*)]))))

  (define-who asm-move/extend
    (lambda (op)
      (lambda (code* dest src)
        (Trivit (dest src)
          (case op
            [(sext8) (emit movsb src dest code*)]
            [(sext16) (emit movsw src dest code*)]
            [(zext8) (emit movzb src dest code*)]
            [(zext16) (emit movzw src dest code*)]
            [else (sorry! who "unexpected op ~s" op)])))))

  (define asm-fstpl
    (lambda (code* dest)
      (Trivit (dest)
        (emit fstpl dest code*))))

  (define asm-fstps
    (lambda (code* dest)
      (Trivit (dest)
        (emit fstps dest code*))))

  (define asm-fldl
    (lambda (code* src)
      (Trivit (src)
        (emit fldl src code*))))

  (define asm-flds
    (lambda (code* src)
      (Trivit (src)
        (emit flds src code*))))

  (define asm-fl-cvt
    (lambda (op flreg)
      (lambda (code* base index offset)
        (let ([src (build-mem-opnd base index offset)])
          (case op
            [(load-single->double) (emit sse.cvtss2sd src (cons 'reg flreg) code*)]
            [(load-double->single) (emit sse.cvtsd2ss src (cons 'reg flreg) code*)])))))

  (define asm-fl-store
    (lambda (op flreg)
      (lambda (code* base index offset)
        (let ([dest (build-mem-opnd base index offset)])
          (case op
            [(store-single) (emit sse.movss (cons 'reg flreg) dest code*)]
            [(store-double) (emit sse.movsd (cons 'reg flreg) dest code*)])))))

  (define asm-fl-load
    (lambda (op flreg)
      (lambda (code* base index offset)
        (let ([src (build-mem-opnd base index offset)])
          (case op
            [(load-single) (emit sse.movss src (cons 'reg flreg) code*)]
            [(load-double) (emit sse.movsd src (cons 'reg flreg) code*)])))))

  (define asm-flt
    (lambda (code* src flonumreg)
      (Trivit (src)
        (let ([dest `(disp ,(constant flonum-data-disp) ,flonumreg)]
              [flreg (cons 'reg %flreg1)])
          (emit sse.cvtsi2sd src flreg
            (emit sse.movsd flreg dest code*))))))

  (define asm-flop-2
    (lambda (op)
      (lambda (code* src1 src2 dest)
        (let ([src1 `(disp ,(constant flonum-data-disp) ,src1)]
              [src2 `(disp ,(constant flonum-data-disp) ,src2)]
              [dest `(disp ,(constant flonum-data-disp) ,dest)])
          (let ([code* (emit sse.movsd (cons 'reg %flreg1) dest code*)])
            (let ([code* (case op
                           [(fl+) (emit sse.addsd src2 (cons 'reg %flreg1) code*)]
                           [(fl-) (emit sse.subsd src2 (cons 'reg %flreg1) code*)]
                           [(fl*) (emit sse.mulsd src2 (cons 'reg %flreg1) code*)]
                           [(fl/) (emit sse.divsd src2 (cons 'reg %flreg1) code*)])])
              (emit sse.movsd src1 (cons 'reg %flreg1) code*)))))))

  (define asm-flsqrt
    (lambda (code* src dest)
      (let ([src `(disp ,(constant flonum-data-disp) ,src)]
            [dest `(disp ,(constant flonum-data-disp) ,dest)])
        (emit sse.sqrtsd src (cons 'reg %flreg1)
          (emit sse.movsd (cons 'reg %flreg1) dest code*)))))

  (define asm-trunc
    (lambda (code* dest flonumreg)
      (Trivit (dest)
        (let ([src `(disp ,(constant flonum-data-disp) ,flonumreg)])
          (emit sse.cvttsd2si src dest code*)))))

  (define asm-load
    (lambda (type)
      (lambda (code* dest base index offset)
        (Trivit (dest)
          (let ([src (build-mem-opnd base index offset)])
            (case type
              [(integer-32 unsigned-32) (emit mov src dest code*)]
              [(integer-16) (emit movsw src dest code*)]
              [(unsigned-16) (emit movzw src dest code*)]
              [(integer-8) (emit movsb src dest code*)]
              [(unsigned-8) (emit movzb src dest code*)]
              [else (sorry! 'asm-load "unexpected mref type ~s" type)]))))))

  (define asm-store
    (lambda (type)
      (lambda (code* base index offset src)
        (define imm8 (lambda (n) `(imm ,(modulo n #x100))))
        (define imm16 (lambda (n) `(imm ,(modulo n #x10000))))
        (Trivit (src)
          (let ([dest (build-mem-opnd base index offset)])
            (record-case src
              [(imm) (n)
               (case type
                 [(integer-32 unsigned-32) (emit movi src dest code*)]
                 [(integer-16 unsigned-16) (emit moviw (imm16 n) dest code*)]
                 [(integer-8 unsigned-8) (emit movib (imm8 n) dest code*)]
                 [else (sorry! 'asm-store "unexpected mset! type ~s" type)])]
              [(literal) stuff
               (case type
                 [(integer-32 unsigned-32) (emit movi src dest code*)]
                 [(integer-16 unsigned-16) (emit moviw src dest code*)]
                 [(integer-8 unsigned-8) (emit movib src dest code*)]
                 [else (sorry! 'asm-store "unexpected mset! type ~s" type)])]
              [else
                (case type
                  [(integer-32 unsigned-32) (emit mov src dest code*)]
                  [(integer-16 unsigned-16) (emit movw src dest code*)]
                  [(integer-8 unsigned-8) (emit movb src dest code*)]
                  [else (sorry! 'asm-store "unexpected mset! type ~s" type)])]))))))

  (define asm-swap
    (lambda (type)
      (lambda (code* dest src)
        (Trivit (dest)
          (safe-assert (equal? (Triv->rand src) dest))
          (emit bswap dest
            (case type
              [(integer-16) (emit asri '(imm 16) dest code*)]
              [(unsigned-16) (emit lsri '(imm 16) dest code*)]
              [(integer-32 unsigned-32) code*]
              [else ($oops 'assembler-internal "unexpected asm-swap type argument ~s" type)]))))))

  (define asm-mul
    (lambda (code* dest src0 src1)
      (Trivit (dest src1)
        (safe-assert (equal? (Triv->rand src0) dest))
        (emit muls src1 dest code*))))

  (define asm-div
    (lambda (code* dest-eax src-eax src-edx src2)
      (Trivit (src2)
        (safe-assert (and (eq? dest-eax %eax) (eq? src-eax %eax) (eq? src-edx %edx)))
        (emit divsax src2 code*))))

  (define asm-sext-eax->edx
    (lambda (code* dest-edx src-eax)
      (safe-assert (and (eq? dest-edx %edx) (eq? src-eax %eax)))
      (emit extad code*)))

  (define asm-muli
    (lambda (code* dest src0 src1)
      (Trivit (dest src0 src1)
        (emit mulsi src1 src0 dest code*))))

  (define-who asm-addop
    (lambda (op)
      (case op
        [(+) asm-add]
        [(logand) asm-logand]
        [(logor) asm-logor]
        [(logxor) asm-logxor]
        [else ($oops who "unsupported op ~s" op)])))

  (define asm-add
    (lambda (code* dest src0 src1)
      (Trivit (dest src1)
        (safe-assert (equal? (Triv->rand src0) dest))
        (record-case src1
          [(imm literal) stuff (emit addi src1 dest code*)]
          [else (emit add src1 dest code*)]))))

  (define asm-read-performance-monitoring-counter
    (lambda (code* dest src)
      ; edx is an implied dest and included in info's kill list
      (safe-assert (eq? dest %eax))
      (safe-assert (eq? src %ecx))
      (emit rdpmc code*)))

  (define asm-read-time-stamp-counter
    (lambda (code* dest)
      ; edx is an implied dest and included in info's kill list
      (safe-assert (eq? dest %eax))
      (emit rdtsc code*)))

  (define asm-inc-profile-counter
    (lambda (code* dest src)
      (Trivit (dest src)
        (record-case src
          [(imm) (n) (if (eqv? n 1) (emit inc dest code*) (emit addi src dest code*))]
          [(literal) stuff (emit addi src dest code*)]
          [else (emit add src dest code*)]))))

  (define-who asm-inc-cc-counter
    (lambda (code* base offset val)
      (let-values ([(lo-dest hi-dest)
                    (nanopass-case (L16 Triv) offset
                      [(immediate ,imm)
                       (values `(disp ,imm ,base) `(disp ,(+ imm (constant ptr-bytes)) ,base))]
                      [,x (values `(index 0 ,x ,base) `(index ,(constant ptr-bytes) ,x ,base))]
                      [else ($oops who "unexpected increment offset ~s" offset)])])
        (let ([code* (emit adci '(imm 0) hi-dest code*)])
          (nanopass-case (L16 Triv) val
            [(immediate ,imm) (emit addi `(imm ,imm) lo-dest code*)]
            [,x (emit add (cons 'reg x) lo-dest code*)]
            [else ($oops who "unsupported increment ~s" val)])))))

  (define asm-sub
    (lambda (code* dest src0 src1)
      (Trivit (dest src1)
        (safe-assert (equal? (Triv->rand src0) dest))
        (record-case src1
          [(imm literal) stuff (emit subi src1 dest code*)]
          [else (emit sub src1 dest code*)]))))

  (define asm-negate
    (lambda (code* dest src)
      (Trivit (dest)
        (safe-assert (equal? (Triv->rand src) dest))
        (emit neg dest code*))))

  (define asm-sub-negate
    (lambda (code* dest src0 src1)
      (Trivit (dest src1)
        (safe-assert (equal? (Triv->rand src0) dest))
        (let ([code* (emit neg dest code*)])
          (record-case src1
            [(imm literal) stuff (emit subi src1 dest code*)]
            [else (emit sub src1 dest code*)])))))

  (define asm-pop
    (lambda (code* dest)
      (Trivit (dest)
        (emit pop dest code*))))

  (define asm-return
    (lambda ()
      (constant-case machine-type-name
        ; remove padding added by asm-enter
        [(i3osx ti3osx) (emit addi '(imm 12) (cons 'reg %sp) (emit ret '()))]
        [else (emit ret '())])))

  (define asm-c-return
    (lambda (info)
      (if (info-c-return? info)
          (let ([offset (info-c-return-offset info)])
            (safe-assert (<= 0 offset #xFFFF))
            (emit retl `(imm ,offset) '()))
          (emit ret '()))))

  (define asm-locked-incr
    (lambda (code* base index offset)
      (let ([dest (build-mem-opnd base index offset)])
        (emit locked-inc dest code*))))

  (define asm-locked-decr
    (lambda (code* base index offset)
      (let ([dest (build-mem-opnd base index offset)])
        (emit locked-dec dest code*))))

  (define asm-locked-cmpxchg
    (lambda (code* base index offset old-v new-v)
      (let ([dest (build-mem-opnd base index offset)])
        (emit locked-cmpxchg dest (cons 'reg new-v) code*))))

  (define asm-pause
    (lambda (code*)
      (emit pause code*)))

  (define asm-exchange
    (lambda (code* dest src0 src1)
      (Trivit (dest src1)
        (safe-assert (equal? (Triv->rand src0) dest))
        (emit xchg src1 dest code*))))

  (define-who asm-shiftop
    (lambda (op)
      (case op
        [(sll) asm-sll]
        [(srl) asm-srl]
        [(sra) asm-sra]
        [else ($oops who "unsupported op ~s" op)])))

  (define asm-sll
    (lambda (code* dest src0 src1)
      (Trivit (dest src1)
        (safe-assert (equal? (Triv->rand src0) dest))
        (record-case src1
          [(imm literal) stuff (emit asli src1 dest code*)]
          [else
            (safe-assert (ax-register? src1 %ecx))
            (emit asl dest code*)]))))

  (define asm-srl
    (lambda (code* dest src0 src1)
      (Trivit (dest src1)
        (safe-assert (equal? (Triv->rand src0) dest))
        (record-case src1
          [(imm literal) stuff (emit lsri src1 dest code*)]
          [else
            (safe-assert (ax-register? src1 %ecx))
            (emit lsr dest code*)]))))

  (define asm-sra
    (lambda (code* dest src0 src1)
      (Trivit (dest src1)
        (safe-assert (equal? (Triv->rand src0) dest))
        (record-case src1
          [(imm literal) stuff (emit asri src1 dest code*)]
          [else
            (safe-assert (ax-register? src1 %ecx))
            (emit asr dest code*)]))))

  (define asm-logand
    (lambda (code* dest src0 src1)
      (Trivit (dest src1)
        (safe-assert (equal? (Triv->rand src0) dest))
        (record-case src1
          [(imm literal) stuff (emit andi src1 dest code*)]
          [else (emit and src1 dest code*)]))))

  (define asm-logor
    (lambda (code* dest src0 src1)
      (Trivit (dest src1)
        (safe-assert (equal? (Triv->rand src0) dest))
        (record-case src1
          [(imm literal) stuff (emit ori src1 dest code*)]
          [else (emit or src1 dest code*)]))))

  (define asm-logxor
    (lambda (code* dest src0 src1)
      (Trivit (dest src1)
        (safe-assert (equal? (Triv->rand src0) dest))
        (record-case src1
          [(imm literal) stuff (emit xori src1 dest code*)]
          [else (emit xor src1 dest code*)]))))

  (define asm-lognot
    (lambda (code* dest src)
      (Trivit (dest)
        (safe-assert (equal? (Triv->rand src) dest))
        (emit not dest code*))))

  (define asm-lea1
    (lambda (offset)
      (rec asm-lea1-internal
        (lambda (code* dest src)
          (if (eq? src dest)
              (Trivit (dest)
                (emit addi `(imm ,offset) dest code*))
              (Trivit (dest)
                (emit lea `(disp ,offset ,src) dest code*)))))))

  (define asm-lea2
    (lambda (offset)
      (rec asm-lea2-internal
        (lambda (code* dest src1 src2)
          (cond
            [(and (eq? src1 dest) (fx= offset 0))
             (Trivit (dest src2)
               (emit add src2 dest code*))]
            [(and (eq? src2 dest) (fx= offset 0))
             (Trivit (dest src1)
               (emit add src1 dest code*))]
            [else
              (Trivit (dest)
                (emit lea `(index ,offset ,src1 ,src2)
                  dest code*))])))))

  (define asm-logtest
    (lambda (i? info)
      (lambda (l1 l2 offset x y)
        (Trivit (x y)
          (safe-assert
            (record-case x
              [(disp reg index literal@) stuff #t]
              [else #f]))
          (values
            (record-case y
              [(imm) (n)
               (if (and (fixnum? n)
                        (fx= (fxlogand n #xff) n)
                        (record-case x
                          [(reg) r (byte-register? r)]
                          ; counting on little-endian byte order
                          [(disp index literal@) stuff #t]))
                   (emit testib y x '())
                   (emit testi y x '()))]
              [(literal) stuff (emit testi y x '())]
              [else (emit test x y '())])
            (let-values ([(l1 l2) (if i? (values l2 l1) (values l1 l2))])
              (asm-conditional-jump info l2 l1 offset)))))))

  (define asm-fl-relop
    (lambda (info)
      (lambda (l1 l2 offset x y)
        (values
          (let ([x `(disp ,(constant flonum-data-disp) ,x)]
                [y `(disp ,(constant flonum-data-disp) ,y)])
            (emit sse.movsd y (cons 'reg %flreg1)
              (emit sse.ucomisd x (cons 'reg %flreg1) '())))
          (asm-conditional-jump info l1 l2 offset)))))

  (define asm-relop
    (lambda (info)
      (rec asm-relop-internal
        (lambda (l1 l2 offset x y)
          (Trivit (x y)
            (safe-assert
              (record-case x
                [(reg disp index literal@) ignore #t]
                [else #f]))
            (values
              (record-case y
                [(imm literal) stuff (emit cmpi y x '())]
                [else (emit cmp y x '())])
              (asm-conditional-jump info l1 l2 offset)))))))

  (define asm-condition-code
    (lambda (info)
      (rec asm-check-flag-internal
        (lambda (l1 l2 offset)
          (values '() (asm-conditional-jump info l1 l2 offset))))))

  ; TODO: should this also handle pushil?
  (define asm-push
    (lambda (code* x)
      (Trivit (x)
        (emit push x code*))))

  (define asm-save-flrv
    (lambda (code*)
      ; we normally need 8 to store the floating point return variable, but
      ; on the x86 mac we need 16 in order to get the required 16-byte alignment
      (emit subi `(imm ,(constant-case machine-type-name [(i3osx ti3osx) 16] [else 8]))
        (cons 'reg %sp)
        (emit fstpl `(disp 0 ,%sp) code*))))

  (define asm-restore-flrv
    (lambda (code*)
      ; we normally need 8 to store the floating point return variable, but
      ; on the x86 mac we need 16 in order to get the required 16-byte alignment
      (emit fldl `(disp 0 ,%sp)
        (emit addi `(imm ,(constant-case machine-type-name [(i3osx ti3osx) 16] [else 8]))
          (cons 'reg %sp) code*))))

  (define asm-library-jump
    (lambda (l)
      (emit bra
        `(literal ,(constant code-data-disp) (library-code ,(libspec-label-libspec l)))
        '())))

  (define asm-library-call
    (lambda (libspec)
      (let ([target `(literal ,(constant code-data-disp) (library-code ,libspec))])
        (rec asm-asm-call-internal
          (lambda (code* . ignore) ; ignore arguments, which must be in fixed locations
            (emit bsr target code*))))))

  (define asm-c-simple-call
    (lambda (entry)
      (let ([target `(literal 0 (entry ,entry))])
        (rec asm-c-simple-call-internal
          (lambda (code*)
            (emit bsr target code*))))))

  (define asm-get-tc
    (let ([target `(literal 0 (entry ,(lookup-c-entry get-thread-context)))])
      (lambda (code* dest) ; dest is ignored, since it is always the first C result (eax in this case)
        (emit bsr target code*))))

  (define asm-activate-thread
    (let ([target `(literal 0 (entry ,(lookup-c-entry activate-thread)))])
      (lambda (code* dest) ; dest is ignored, as in asm-get-tc
        (emit bsr target code*))))

  (define asm-deactivate-thread
    (let ([target `(literal 0 (entry ,(lookup-c-entry deactivate-thread)))])
      (lambda (code*)
        (emit bsr target code*))))

  (define asm-unactivate-thread
    (let ([target `(literal 0 (entry ,(lookup-c-entry unactivate-thread)))])
      (lambda (code*)
        (emit bsr target code*))))

  (define asm-indirect-call
    (lambda (code* t)
      (Trivit (t)
        (emit call t code*))))

  (define asm-direct-jump
    (lambda (l offset)
      (emit bra (make-funcrel 'literal l offset) '())))

  (define asm-literal-jump
    (lambda (info)
      (emit bra
        `(literal ,(info-literal-offset info) (,(info-literal-type info) ,(info-literal-addr info)))
        '())))

  (define asm-indirect-jump
    (lambda (t)
      (Trivit (t)
        (emit jmp t '()))))

  (define-who asm-return-address
    (lambda (dest l incr-offset next-addr)
      ; no pc-relative addressing on x86 (except via call/pop),
      ; so just use move and let the linker hook it up
      (make-rachunk dest l incr-offset next-addr
        (asm-move '() dest (with-output-language (L16 Triv) `(label-ref ,l ,incr-offset))))))

  (define asm-jump
    (lambda (l next-addr)
      (make-gchunk l next-addr
        (cond
          [(local-label-offset l) =>
           (lambda (offset)
             (let ([disp (fx- next-addr offset)])
               (if (fx= disp 0)
                   '()
                   (emit bra `(label ,disp ,l) '()))))]
          [else
           ; label must be somewhere above.  generate something so that a hard loop
           ; doesn't get dropped.  this also has some chance of being the right size
           ; for the final branch instruction.
           (emit bra `(label 0 ,l) '())]))))

  (define-who asm-conditional-jump
    (lambda (info l1 l2 next-addr)
      (define get-disp-opnd
        (lambda (next-addr l)
          (cond
            [(and (local-label? l) (local-label-offset l)) =>
             (lambda (offset)
               (let ([disp (fx- next-addr offset)])
                 (values disp `(label ,disp ,l))))]
            [(libspec-label? l)
             (values 0 `(literal ,(constant code-data-disp) (library-code ,(libspec-label-libspec l))))]
            [else (values 0 `(label 0 ,l))])))
      (let ([type (info-condition-code-type info)]
            [reversed? (info-condition-code-reversed? info)])
        (make-cgchunk info l1 l2 next-addr
          (let ()
            (define-syntax pred-case
              (lambda (x)
                (define build-bop-seq
                  (lambda (bop opnd1 opnd2 l2 body)
                    #`(let ([code* (emit #,bop #,opnd1 code*)])
                        (let-values ([(disp #,opnd2) (get-disp-opnd (fx+ next-addr (asm-size* code*)) #,l2)])
                          #,body))))
                (define handle-or
                  (lambda (e opnd l)
                    (syntax-case e (or)
                      [(or bop1 bop2)
                       (build-bop-seq #'bop2 opnd opnd l
                         #`(emit bop1 #,opnd code*))]
                      [bop #`(emit bop #,opnd code*)])))
                (define handle-reverse
                  (lambda (e opnd l)
                    (syntax-case e (r?)
                      [(r? c1 c2) #`(if reversed? #,(handle-or #'c1 opnd l) #,(handle-or #'c2 opnd l))]
                      [_ (handle-or e opnd l)])))
                (define handle-inverse
                  (lambda (e)
                    (syntax-case e (i?)
                      [(i? c1 c2)
                       #`(cond
                           [(fx= disp1 0) #,(handle-reverse #'c1 #'opnd2 #'l2)]
                           [(fx= disp2 0) #,(handle-reverse #'c2 #'opnd1 #'l1)]
                           [else #,(build-bop-seq #'bra #'opnd2 #'opnd1 #'l1
                                     (handle-reverse #'c2 #'opnd1 #'l1))])]
                      [_ #`(cond ; treating e as c1: inverted condition, branching to false label
                             [(fx= disp1 0) #,(handle-reverse e #'opnd2 #'l2)]
                             [else #,(build-bop-seq #'bra #'opnd1 #'opnd2 #'l2
                                       (handle-reverse e #'opnd2 #'l2))])])))
                (syntax-case x ()
                  [(_ [(pred ...) cl-body] ...)
                   (with-syntax ([(cl-body ...) (map handle-inverse #'(cl-body ...))])
                     #'(let ([code* '()])
                         (let-values ([(disp1 opnd1) (get-disp-opnd next-addr l1)]
                                      [(disp2 opnd2) (get-disp-opnd next-addr l2)])
                           (case type
                             [(pred ...) cl-body] ...
                             [else ($oops who "~s branch type is currently unsupported" type)]))))])))
            (pred-case
              [(eq?) (i? bne beq)]
              [(u<) (i? (r? bls bcc) (r? bhi bcs))]
              [(<) (i? (r? ble bge) (r? bgt blt))]
              [(<=) (i? (r? blt bgt) (r? bge ble))]
              [(>) (i? (r? bge ble) (r? blt bgt))]
              [(>=) (i? (r? bgt blt) (r? ble bge))]
              [(overflow multiply-overflow) (i? bvc bvs)]
              [(carry) (i? bcc bcs)]
              ; unordered: zf,pf,cf <- 111; gt: 000; lt: 001; eq: 100
              ; reversed & inverted: !(fl< y x) = !(fl> x y) iff zf = 1 & cf = 1
              [(fl<) bls]
              ; reversed & inverted: !(fl<= y x) = !(fl>= x y) iff cf = 1
              [(fl<=) bcs]
              ; inverted: !(fl= x y) iff zf = 0 or cf (or pf) = 1
              [(fl=) (or bne bcs)]))))))

  (define asm-data-label
    (lambda (code* l offset func code-size)
      (let ([rel (make-funcrel 'abs l offset)])
        (cons* rel (aop-cons* `(asm "mrv point:" ,rel) code*)))))

  (define asm-rp-header
    (let ([mrv-error `(abs ,(constant code-data-disp)
                        (library-code ,(lookup-libspec values-error)))])
      (lambda (code* mrvl fs lpm func code-size)
        (cons*
          (if (target-fixnum? lpm)
              `(long . ,(fix lpm))
              `(abs 0 (object ,lpm)))
          (aop-cons* `(asm livemask: ,(if (number? lpm) (format "~b" lpm) (format "~s" lpm)))
            '(code-top-link)
            (aop-cons* `(asm code-top-link)
              `(long . ,fs)
              (aop-cons* `(asm "frame size:" ,fs)
                (if mrvl
                    (asm-data-label code* mrvl 0 func code-size)
                    (cons*
                      mrv-error
                      (aop-cons* `(asm "mrv point:" ,mrv-error)
                        code*))))))))))

  (constant-case machine-type-name
    [(i3osx ti3osx)
     (define-syntax asm-enter
       (lambda (x)
         (syntax-case x ()
           [(k e)
            (with-implicit (k %seq %inline)
              #'(%seq
                 ; adjust to 16-byte boundary, accounting for 4-byte return address pushed by call
                 (set! ,%sp ,(%inline - ,%sp (immediate 12)))
                 ,e))])))]
    [else (define asm-enter values)])

  (define callee-expects-result-pointer?
    (lambda (result-type)
      (nanopass-case (Ltype Type) result-type
        [(fp-ftd& ,ftd) (constant-case machine-type-name
                          [(i3osx ti3osx i3nt ti3nt)
                           (case ($ftd-size ftd)
                             [(1 2 4 8) #f]
                             [else #t])]
                          [else ($ftd-compound? ftd)])]
        [else #f])))
  (define callee-pops-result-pointer?
    (lambda (result-type)
      (callee-expects-result-pointer? result-type)))
  (define fill-result-pointer-from-registers?
    (lambda (result-type)
      (nanopass-case (Ltype Type) result-type
        [(fp-ftd& ,ftd) (not (callee-expects-result-pointer? result-type))]
        [else #f])))

  (module (push-registers pop-registers push-registers-size)
    (define (move-registers regs fp-reg-count load? offset e)
      (with-output-language (L13 Effect)
        (cond
         [(fx> fp-reg-count 0)
          (let ([offset (fx- offset 8)])
            (move-registers regs (fx- fp-reg-count 1) load? offset
                            (cond
                             [load? `(seq ,(%inline fldl ,(%mref ,%sp ,offset)) ,e)]
                             [else  `(seq ,e ,(%inline fstpl ,(%mref ,%sp ,offset)))])))]
         [(pair? regs)
          (let ([offset (fx- offset 4)])
            (move-registers (cdr regs) 0 load? offset
                            (cond
                             [load? `(seq (set! ,(car regs) ,(%mref ,%sp ,offset)) ,e)]
                             [else  `(seq ,e (set! ,(%mref ,%sp ,offset) ,(car regs)))])))]
         [else e])))
    (define (push-registers-size regs fp-reg-count arg-count)
      ;; Align with the expectation that `arg-count` arguments
      ;; will be pushed later, before a function call
      (let ([offset (fx+ (fx* 4 (length regs)) (fx* 8 fp-reg-count))])
        (constant-case machine-type-name
          [(i3osx ti3osx)
           (fx- (fxlogand (fx+ offset (fx* 4 arg-count) 15) -16)
                 (fx* 4 arg-count))]
          [else offset])))
    (define (push-registers regs fp-reg-count arg-count)
      (let ([offset (push-registers-size regs fp-reg-count arg-count)])
        (move-registers regs fp-reg-count #f offset
                        (with-output-language (L13 Effect)
                          `(set! ,%sp ,(%inline - ,%sp (immediate ,offset)))))))
    (define (pop-registers regs fp-reg-count arg-count)
      (let ([offset (push-registers-size regs fp-reg-count arg-count)])
        (move-registers regs fp-reg-count #t offset
                        (with-output-language (L13 Effect)
                                              `(set! ,%sp ,(%inline + ,%sp (immediate ,offset))))))))

  (define asm-foreign-call
    (with-output-language (L13 Effect)
      (letrec ([load-double-stack
                (lambda (offset)
                  (lambda (x) ; requires var
                    (%seq
                      (inline ,(make-info-loadfl %flreg1) ,%load-double ,x ,%zero ,(%constant flonum-data-disp))
                      (inline ,(make-info-loadfl %flreg1) ,%store-double ,%sp ,%zero (immediate ,offset)))))]
               [load-single-stack
                (lambda (offset)
                  (lambda (x) ; requires var
                    (%seq
                      (inline ,(make-info-loadfl %flreg1) ,%load-double->single ,x ,%zero ,(%constant flonum-data-disp))
                      (inline ,(make-info-loadfl %flreg1) ,%store-single ,%sp ,%zero (immediate ,offset)))))]
               [load-stack
                 (lambda (offset)
                   (lambda (rhs) ; requires rhs
                     `(set! ,(%mref ,%sp ,offset) ,rhs)))]
               [load-stack64
                 (lambda (offset)
                   (lambda (lorhs hirhs) ; requires rhs
                     (%seq
                       (set! ,(%mref ,%sp ,offset) ,lorhs)
                       (set! ,(%mref ,%sp ,(fx+ offset 4)) ,hirhs))))]
               [load-content
                (lambda (offset len)
                  (lambda (x) ; requires var
                    (let loop ([offset offset] [x-offset 0] [len len])
                      (cond
                       [(= len 0) `(nop)]
                       [(>= len 4)
                        `(seq
                          (set! ,(%mref ,%sp ,offset) (inline ,(make-info-load 'integer-32 #f)
                                                              ,%load ,x ,%zero (immediate ,x-offset)))
                          ,(loop (fx+ offset 4) (fx+ x-offset 4) (fx- len 4)))]
                       [(>= len 2)
                        (%seq
                          (set! ,%eax (inline ,(make-info-load 'integer-16 #f)
                                              ,%load ,x ,%zero (immediate ,x-offset)))
                          (inline ,(make-info-load 'integer-16 #f)
                                  ,%store ,%sp ,%zero (immediate ,offset)
                                  ,%eax)
                          ,(loop (fx+ offset 2) (fx+ x-offset 2) (fx- len 2)))]
                       [else
                        (%seq
                         (set! ,%eax (inline ,(make-info-load 'integer-8 #f)
                                             ,%load ,x ,%zero (immediate ,x-offset)))
                         (inline ,(make-info-load 'integer-8 #f)
                                 ,%store ,%sp ,%zero (immediate ,offset)
                                 ,%eax))]))))]
               [do-stack
                (lambda (types locs n result-type)
                  (if (null? types)
                      (values n locs)
                      (nanopass-case (Ltype Type) (car types)
                        [(fp-double-float)
                         (do-stack (cdr types)
                           (cons (load-double-stack n) locs)
                           (fx+ n 8)
                           #f)]
                        [(fp-single-float)
                         (do-stack (cdr types)
                           (cons (load-single-stack n) locs)
                           (fx+ n 4)
                           #f)]
                        [(fp-ftd& ,ftd)
                         (do-stack (cdr types)
                           (cons (load-content n ($ftd-size ftd)) locs)
                           (fx+ n (fxlogand (fx+ ($ftd-size ftd) 3) -4))
                           #f)]
                        [(fp-ftd ,ftd)
                         (cond
                          [(and result-type
                                (fill-result-pointer-from-registers? result-type))
                           ;; Callee doesn't expect this argument; move
                           ;; it to the end just to save it for filling
                           ;; when the callee returns
                           (let ([end-n 0])
                             (with-values (do-stack (cdr types)
                                                    (cons (lambda (rhs)
                                                            ((load-stack end-n) rhs))
                                                          locs)
                                                    n
                                                    #f)
                               (lambda (frame-size locs)
                                 (set! end-n frame-size)
                                 (values (fx+ frame-size 4) locs))))]
                          [else
                           (do-stack (cdr types)
                               (cons (load-stack n) locs)
                               (fx+ n 4)
                               #f)])]
                        [else
                         (if (nanopass-case (Ltype Type) (car types)
                               [(fp-integer ,bits) (fx= bits 64)]
                               [(fp-unsigned ,bits) (fx= bits 64)]
                               [else #f])
                             (do-stack (cdr types)
                               (cons (load-stack64 n) locs)
                               (fx+ n 8)
                               #f)
                             (do-stack (cdr types)
                               (cons (load-stack n) locs)
                               (fx+ n 4)
                               #f))])))])
        (define (get-result-registers fill-result-here? result-type)
          (cond
           [fill-result-here?
            (let* ([ftd (nanopass-case (Ltype Type) result-type
                          [(fp-ftd& ,ftd) ftd])]
                   [size ($ftd-size ftd)])
              (case size
                [(4)
                 (cond
                  [(and (if-feature windows (not ($ftd-compound? ftd)) #t)
                        (equal? '((float 4 0)) ($ftd->members ftd)))
                   (values '() 1)]
                  [else (values (reg-list %eax) 0)])]
                [(8)
                 (cond
                  [(and (if-feature windows (not ($ftd-compound? ftd)) #t)
                        (equal? '((float 8 0)) ($ftd->members ftd)))
                   (values '() 1)]
                  [else (values (reg-list %eax %edx) 0)])]
                [else (values (reg-list %eax) 0)]))]
           [else
            (nanopass-case (Ltype Type) result-type
              [(fp-double-float) (values '() 1)]
              [(fp-single-float) (values '() 1)]
              [(fp-integer ,bits)
               (case bits
                 [(64) (values (reg-list %eax %edx) 0)]
                 [else (values (reg-list %eax) 0)])]
              [(fp-unsigned ,bits)
               (case bits
                 [(64) (values (reg-list %eax %edx) 0)]
                 [else (values (reg-list %eax) 0)])]
              [(fp-void) (values '() 0)]
              [else (values (reg-list %eax) 0)])]))
        (define (add-deactivate adjust-active? fill-result-here? t0 result-type e)
          (cond
           [adjust-active?
            (let-values ([(result-regs result-fp-count) (get-result-registers fill-result-here? result-type)])
              (let ([save-and-restore
                     (lambda (regs fp-count e)
                       (cond
                        [(and (null? regs) (fx= 0 fp-count)) e]
                        [else (%seq
                               ,(push-registers regs fp-count 0)
                               ,e
                               ,(pop-registers regs fp-count 0))]))])
                (%seq
<<<<<<< HEAD
                 (set! ,%eax ,t0)
                 ,(save-and-restore (list %eax) 0 (%inline deactivate-thread))
=======
                 (set! ,%edx ,t0)
                 ,(save-and-restore (list %edx) 0 (%inline deactivate-thread))
>>>>>>> b6a71f1c
                 ,e
                 ,(save-and-restore result-regs result-fp-count `(set! ,%eax ,(%inline activate-thread))))))]
           [else e]))
        (define returnem
<<<<<<< HEAD
          (lambda (conv orig-frame-size locs result-type ccall r-loc)
=======
          (lambda (conv* orig-frame-size locs result-type ccall r-loc)
>>>>>>> b6a71f1c
            (let ([frame-size (constant-case machine-type-name
                                ; maintain 16-byte alignment not including the return address pushed
                                ; by the call instruction, which counts as part of callee's frame
                                [(i3osx ti3osx) (fxlogand (fx+ orig-frame-size 15) -16)]
                                [else orig-frame-size])])
              (values (lambda ()
                        (if (fx= frame-size 0)
                            `(nop)
                            `(set! ,%sp ,(%inline - ,%sp (immediate ,frame-size)))))
                (reverse locs)
                ccall
                r-loc
                ; Windows __stdcall convention requires callee to clean up
                (lambda ()
<<<<<<< HEAD
                  (if (or (fx= frame-size 0) (memq 'i3nt-stdcall conv) (memq 'i3nt-com conv))
=======
                  (if (or (fx= frame-size 0) (memq 'i3nt-stdcall conv*) (memq 'i3nt-com conv*))
>>>>>>> b6a71f1c
                      `(nop)
                      (let ([frame-size (if (callee-pops-result-pointer? result-type)
                                            (fx- frame-size (constant ptr-bytes))
                                            frame-size)])
                        `(set! ,%sp ,(%inline + ,%sp (immediate ,frame-size))))))))))
        (lambda (info)
          (safe-assert (reg-callee-save? %tc)) ; no need to save-restore
          (let ([conv* (info-foreign-conv* info)]
                [arg-type* (info-foreign-arg-type* info)]
                [result-type (info-foreign-result-type info)])
            (with-values (do-stack arg-type* '() 0 result-type)
              (lambda (frame-size locs)
<<<<<<< HEAD
                (returnem conv frame-size locs result-type
                  (lambda (t0)
                    (let* ([fill-result-here? (fill-result-pointer-from-registers? result-type)]
                           [adjust-active? (memq 'adjust-active conv)]
                           [t (if adjust-active? %eax t0)] ; need a register if `adjust-active?`
                           [call
                            (add-deactivate adjust-active? fill-result-here? t0 result-type
                              (cond
                                [(memq 'i3nt-com conv)
=======
                (returnem conv* frame-size locs result-type
                  (lambda (t0)
                    (let* ([fill-result-here? (fill-result-pointer-from-registers? result-type)]
                           [adjust-active? (if-feature pthreads (memq 'adjust-active conv*) #f)]
                           [t (if adjust-active? %edx t0)] ; need a register if `adjust-active?`
                           [call
                            (add-deactivate adjust-active? fill-result-here? t0 result-type
                              (cond
                                [(memq 'i3nt-com conv*)
>>>>>>> b6a71f1c
                                 (when (null? arg-type*)
                                   ($oops 'foreign-procedure
                                          "__com convention requires instance argument"))
                                 ; jump indirect
                                 (%seq
                                  (set! ,%eax ,(%mref ,%sp 0))
                                  (set! ,%eax ,(%mref ,%eax 0))
                                  (set! ,%eax ,(%inline + ,%eax ,t))
                                  (inline ,(make-info-kill*-live* (reg-list %eax %edx) '()) ,%c-call ,(%mref ,%eax 0)))]
                                [else `(inline ,(make-info-kill*-live* (reg-list %eax %edx) '()) ,%c-call ,t)]))])
                      (cond
                       [fill-result-here?
                        (let* ([ftd (nanopass-case (Ltype Type) result-type
                                      [(fp-ftd& ,ftd) ftd])]
                               [size ($ftd-size ftd)])
                          (%seq
                           ,call
                           (set! ,%ecx ,(%mref ,%sp ,(fx- frame-size (constant ptr-bytes))))
                           ,(case size
                              [(1)
                               `(inline ,(make-info-load 'integer-8 #f) ,%store
                                        ,%ecx ,%zero (immediate ,0) ,%eax)]
                              [(2)
                               `(inline ,(make-info-load 'integer-16 #f) ,%store
                                        ,%ecx ,%zero (immediate ,0) ,%eax)]
                              [(4)
                               (cond
                                [(and (if-feature windows (not ($ftd-compound? ftd)) #t)
				      (equal? '((float 4 0)) ($ftd->members ftd)))
                                 `(set! ,(%mref ,%ecx 0) ,(%inline fstps))]
                                [else
                                 `(set! ,(%mref ,%ecx 0) ,%eax)])]
                              [(8)
                               (cond
                                [(and (if-feature windows (not ($ftd-compound? ftd)) #t)
				      (equal? '((float 8 0)) ($ftd->members ftd)))
                                 `(set! ,(%mref ,%ecx 0) ,(%inline fstpl))]
                                [else
                                 `(seq
                                   (set! ,(%mref ,%ecx 0) ,%eax)
                                   (set! ,(%mref ,%ecx 4) ,%edx))])])))]
                       [else call])))
                  (nanopass-case (Ltype Type) result-type
                    [(fp-double-float)
                     (lambda (x)
                       `(set! ,(%mref ,x ,(constant flonum-data-disp))
                          ,(%inline fstpl)))]
                    [(fp-single-float)
                     (lambda (x)
                       `(set! ,(%mref ,x ,(constant flonum-data-disp))
                          ,(%inline fstpl)))]
                    [(fp-integer ,bits)
                     (case bits
                       [(8) (lambda (lvalue) `(set! ,lvalue ,(%inline sext8 ,%eax)))]
                       [(16) (lambda (lvalue) `(set! ,lvalue ,(%inline sext16 ,%eax)))]
                       [(32) (lambda (lvalue) `(set! ,lvalue ,%eax))]
                       [(64) (lambda (lvlow lvhigh)
                               ; right now we are using ac0 (edx) for our low value and ac1 (pseudo-reg)
                               ; for the high value.  As a result we need to be careful to clear edx (ac0)
                               ; before we set ac0 (edx)
                               `(seq
                                  (set! ,lvhigh ,%edx)
                                  (set! ,lvlow ,%eax)))]
                       [else ($oops 'assembler-internal
                               "unexpected asm-foreign-procedures fp-integer size ~s"
                               bits)])]
                    [(fp-unsigned ,bits)
                     (case bits
                       [(8) (lambda (lvalue) `(set! ,lvalue ,(%inline zext8 ,%eax)))]
                       [(16) (lambda (lvalue) `(set! ,lvalue ,(%inline zext16 ,%eax)))]
                       [(32) (lambda (lvalue) `(set! ,lvalue ,%eax))]
                       [(64) (lambda (lvlow lvhigh)
                               ; right now we are using ac0 (edx) for our low value and ac1 (pseudo-reg)
                               ; for the high value.  As a result we need to be careful to clear edx (ac0)
                               ; before we set ac0 (edx)
                               `(seq
                                  (set! ,lvhigh ,%edx)
                                  (set! ,lvlow ,%eax)))]
                       [else ($oops 'assembler-internal
                               "unexpected asm-foreign-procedures fp-integer size ~s"
                               bits)])]
                    [else (lambda (lvalue) `(set! ,lvalue ,%eax))])))))))))

  (define asm-foreign-callable
    #|
                   Frame Layout
                   +---------------------------+
                   |                           |
                   |    incoming stack args    |
         sp+X+Y+Z: |                           |
                   +---------------------------+ <- i3osx: 16-byte boundary
                   |   incoming return address | one word
                   +---------------------------+
                   |                           | 
                   |   callee-save registers   | EBP, ESI, EDI, EBX (4 words)
           sp+X+Y: |                           |
                   +---------------------------+
             sp+X: |      unactivate mode      | 0 words or 1 word
                   +---------------------------+
                   |   indirect result space   | i3osx: 3 words
                   |  (for & results via regs) | other: 2 words
             sp+0: +---------------------------+<- i3osx: 16-byte boundary
      |#


    (with-output-language (L13 Effect)
      (let ()
        (define load-double-stack
          (lambda (offset)
            (lambda (x) ; requires var
              (%seq
                (inline ,(make-info-loadfl %flreg1) ,%load-double ,%sp ,%zero (immediate ,offset))
                (inline ,(make-info-loadfl %flreg1) ,%store-double ,x ,%zero ,(%constant flonum-data-disp))))))
        (define load-single-stack
          (lambda (offset)
            (lambda (x) ; requires var
              (%seq
                (inline ,(make-info-loadfl %flreg1) ,%load-single->double ,%sp ,%zero (immediate ,offset))
                (inline ,(make-info-loadfl %flreg1) ,%store-double ,x ,%zero ,(%constant flonum-data-disp))))))
        (define load-stack
          (lambda (type offset)
            (lambda (lvalue) ; requires lvalue
              (nanopass-case (Ltype Type) type
                [(fp-integer ,bits)
                 (case bits
                   [(8) `(set! ,lvalue (inline ,(make-info-load 'integer-8 #f) ,%load
                                         ,%sp ,%zero (immediate ,offset)))]
                   [(16) `(set! ,lvalue (inline ,(make-info-load 'integer-16 #f) ,%load
                                          ,%sp ,%zero (immediate ,offset)))]
                   [(32) `(set! ,lvalue ,(%mref ,%sp ,offset))]
                   [else ($oops 'assembler-internal
                           "unexpected load-int-stack fp-integer size ~s"
                           bits)])]
                [(fp-unsigned ,bits)
                 (case bits
                   [(8) `(set! ,lvalue (inline ,(make-info-load 'unsigned-8 #f) ,%load
                                         ,%sp ,%zero (immediate ,offset)))]
                   [(16) `(set! ,lvalue (inline ,(make-info-load 'unsigned-16 #f) ,%load
                                          ,%sp ,%zero (immediate ,offset)))]
                   [(32) `(set! ,lvalue ,(%mref ,%sp ,offset))]
                   [else ($oops 'assembler-internal
                           "unexpected load-int-stack fp-unsigned size ~s"
                           bits)])]
                [else `(set! ,lvalue ,(%mref ,%sp ,offset))]))))
        (define load-stack-address
          (lambda (offset)
            (lambda (lvalue) ; requires lvalue
              `(set! ,lvalue ,(%inline + ,%sp (immediate ,offset))))))
        (define load-stack64
          (lambda (type offset)
            (lambda (lolvalue hilvalue) ; requires lvalue
              (%seq
                (set! ,lolvalue ,(%mref ,%sp ,offset))
                (set! ,hilvalue ,(%mref ,%sp ,(fx+ offset 4)))))))
        (define do-stack
          (lambda (types locs n)
            (if (null? types)
                (values n locs)
                (nanopass-case (Ltype Type) (car types)
                  [(fp-double-float)
                   (do-stack (cdr types)
                     (cons (load-double-stack n) locs)
                     (fx+ n 8))]
                  [(fp-single-float)
                   (do-stack (cdr types)
                     (cons (load-single-stack n) locs)
                     (fx+ n 4))]
                  [(fp-ftd& ,ftd)
                   (do-stack (cdr types)
                     (cons (load-stack-address n) locs)
                     (fx+ n (fxlogand (fx+ ($ftd-size ftd) 3) -4)))]
                  [else
                   (if (nanopass-case (Ltype Type) (car types)
                         [(fp-integer ,bits) (fx= bits 64)]
                         [(fp-unsigned ,bits) (fx= bits 64)]
                         [else #f])
                       (do-stack (cdr types)
                         (cons (load-stack64 (car types) n) locs)
                         (fx+ n 8))
                       (do-stack (cdr types)
                         (cons (load-stack (car types) n) locs)
                         (fx+ n 4)))]))))
          (define (do-result result-type init-stack-offset indirect-result-to-registers?)
            (nanopass-case (Ltype Type) result-type
              [(fp-ftd& ,ftd)
               (cond
                [indirect-result-to-registers?
                 (cond
                  [(and (if-feature windows (not ($ftd-compound? ftd)) #t)
                        (equal? '((float 4 0)) ($ftd->members ftd)))
                   (values (lambda ()
                             (%inline flds ,(%mref ,%sp 0)))
                           '()
                           1)]
                  [(and (if-feature windows (not ($ftd-compound? ftd)) #t)
                        (equal? '((float 8 0)) ($ftd->members ftd)))
                   (values (lambda ()
                             (%inline fldl ,(%mref ,%sp 0)))
                           '()
                           1)]
                  [(fx= ($ftd-size ftd) 8)
                   (values (lambda ()
                             `(seq
                               (set! ,%eax ,(%mref ,%sp 0))
                               (set! ,%edx ,(%mref ,%sp 4))))
                           (list %eax %edx)
                           0)]
                  [else
                   (values (lambda ()
                             `(set! ,%eax ,(%mref ,%sp 0)))
                           (list %eax)
                           0)])]
                [else
                 (values (lambda ()
                           ;; Return pointer that was filled; destination was the first argument
                           `(set! ,%eax ,(%mref ,%sp ,init-stack-offset)))
                         (list %eax)
                         0)])]
              [(fp-double-float)
               (values (lambda (x)
                         (%inline fldl ,(%mref ,x ,(constant flonum-data-disp))))
                       '()
                       1)]
              [(fp-single-float)
               (values (lambda (x)
                         (%inline fldl ,(%mref ,x ,(constant flonum-data-disp))))
                       '()
                       1)]
              [(fp-void)
               (values (lambda () `(nop))
                       '()
                       0)]
              [else
               (cond
                [(nanopass-case (Ltype Type) result-type
                   [(fp-integer ,bits) (fx= bits 64)]
                   [(fp-unsigned ,bits) (fx= bits 64)]
                   [else #f])
                 (values (lambda (lorhs hirhs) ; requires rhs
                           (%seq
                            (set! ,%eax ,lorhs)
                            (set! ,%edx ,hirhs)))
                         (list %eax %edx)
                         0)]
                [else
                 (values (lambda (x)
                           `(set! ,%eax ,x))
                         (list %eax)
                         0)])]))
          (define (unactivate result-regs result-num-fp-regs)
            (let ([e (%seq
                       (set! ,%eax ,(%mref ,%sp ,(+ 8 (push-registers-size result-regs result-num-fp-regs 1))))
                       ,(%inline push ,%eax)
                       ,(%inline unactivate-thread)
                       ,(%inline pop ,%eax))])
              (if (and (null? result-regs) (fx= 0 result-num-fp-regs))
                  e
                  (%seq
                   ,(push-registers result-regs result-num-fp-regs 1)
                   ,e
                   ,(pop-registers result-regs result-num-fp-regs 1)))))
        (lambda (info)
<<<<<<< HEAD
          (let* ([conv (info-foreign-conv info)]
                 [adjust-active? (memq 'adjust-active conv)]
=======
          (let* ([conv* (info-foreign-conv* info)]
                 [adjust-active? (if-feature pthreads (memq 'adjust-active conv*) #f)]
>>>>>>> b6a71f1c
                 [arg-type* (info-foreign-arg-type* info)]
                 [result-type (info-foreign-result-type info)]
                 [indirect-result-space (constant-case machine-type-name
                                          [(i3osx ti3osx)
                                           ;; maintain 16-bit alignment for i3osx, taking into account
                                           ;; 16 bytes pushed above + 4 for RA pushed by asmCcall;
                                           ;; 8 of these bytes are used for &-return space, if needed;
                                           ;; the extra 4 bytes may be used for the unactivate mode
                                           12]
                                          [else (if adjust-active? 12 8)])]
                 [init-stack-offset (fx+ 20 indirect-result-space)]
		 [indirect-result-to-registers? (fill-result-pointer-from-registers? result-type)])
              (let-values ([(get-result result-regs result-num-fp-regs)
                            (do-result result-type init-stack-offset indirect-result-to-registers?)])
                (with-values (do-stack (if indirect-result-to-registers?
                                           (cdr arg-type*)
                                           arg-type*)
                                       '()
                                       init-stack-offset)
                  (lambda (frame-size locs)
                    (values
                     (lambda ()
                       (%seq
                         ,(%inline push ,%ebp)
                         ,(%inline push ,%esi)
                         ,(%inline push ,%edi)
                         ,(%inline push ,%ebx)
                         (set! ,%sp ,(%inline - ,%sp (immediate ,indirect-result-space)))
                         ,(if-feature pthreads
                            ((lambda (e)
                               (if adjust-active?
                                   (%seq
                                    (set! ,%eax ,(%inline activate-thread))
                                    (set! ,(%mref ,%sp ,8) ,%eax)
                                    ,e)
                                   e))
                             `(seq
                                (set! ,%eax ,(%inline get-tc))
                                (set! ,%tc ,%eax)))
                            `(set! ,%tc (literal ,(make-info-literal #f 'entry (lookup-c-entry thread-context) 0))))))
                     (let ([locs (reverse locs)])
                       (if indirect-result-to-registers?
                           (cons (load-stack-address 0) ; use the &-return space
                                 locs)
                           locs))
                     get-result
                     (lambda ()
                       (in-context Tail
                        ((lambda (e)
                           (if adjust-active?
                               (%seq
                                ,(unactivate result-regs result-num-fp-regs)
                                ,e)
                               e))
                         (%seq
                           (set! ,%sp ,(%inline + ,%sp (immediate ,indirect-result-space)))
                           (set! ,%ebx ,(%inline pop))
                           (set! ,%edi ,(%inline pop))
                           (set! ,%esi ,(%inline pop))
                           (set! ,%ebp ,(%inline pop))
                           ; Windows __stdcall convention requires callee to clean up
                           ,((lambda (e)
<<<<<<< HEAD
                               (if (or (memq 'i3nt-stdcall conv) (memq 'i3nt-com conv))
=======
                               (if (or (memq 'i3nt-stdcall conv*) (memq 'i3nt-com conv*))
>>>>>>> b6a71f1c
                                 (let ([arg-size (fx- frame-size init-stack-offset)])
                                   (if (fx> arg-size 0)
                                       (%seq
                                        (set!
                                         ,(%mref ,%sp ,arg-size)
                                         ,(%mref ,%sp 0))
                                        (set! ,%sp ,(%inline + ,%sp (immediate ,arg-size)))
                                        ,e)
                                       e))
                                 e))
                             `(asm-c-return ,(if (callee-pops-result-pointer? result-type)
                                                 ;; remove the pointer argument provided by the caller
                                                 ;; after popping the return address
                                                 (make-info-c-return 4)
                                                 null-info)
                                            ,result-regs ...)))))))))))))))
  )<|MERGE_RESOLUTION|>--- conflicted
+++ resolved
@@ -2295,7 +2295,7 @@
           (if (target-fixnum? lpm)
               `(long . ,(fix lpm))
               `(abs 0 (object ,lpm)))
-          (aop-cons* `(asm livemask: ,(if (number? lpm) (format "~b" lpm) (format "~s" lpm)))
+          (aop-cons* `(asm livemask: ,(format "~b" lpm))
             '(code-top-link)
             (aop-cons* `(asm code-top-link)
               `(long . ,fs)
@@ -2528,22 +2528,13 @@
                                ,e
                                ,(pop-registers regs fp-count 0))]))])
                 (%seq
-<<<<<<< HEAD
-                 (set! ,%eax ,t0)
-                 ,(save-and-restore (list %eax) 0 (%inline deactivate-thread))
-=======
                  (set! ,%edx ,t0)
                  ,(save-and-restore (list %edx) 0 (%inline deactivate-thread))
->>>>>>> b6a71f1c
                  ,e
                  ,(save-and-restore result-regs result-fp-count `(set! ,%eax ,(%inline activate-thread))))))]
            [else e]))
         (define returnem
-<<<<<<< HEAD
-          (lambda (conv orig-frame-size locs result-type ccall r-loc)
-=======
           (lambda (conv* orig-frame-size locs result-type ccall r-loc)
->>>>>>> b6a71f1c
             (let ([frame-size (constant-case machine-type-name
                                 ; maintain 16-byte alignment not including the return address pushed
                                 ; by the call instruction, which counts as part of callee's frame
@@ -2558,11 +2549,7 @@
                 r-loc
                 ; Windows __stdcall convention requires callee to clean up
                 (lambda ()
-<<<<<<< HEAD
-                  (if (or (fx= frame-size 0) (memq 'i3nt-stdcall conv) (memq 'i3nt-com conv))
-=======
                   (if (or (fx= frame-size 0) (memq 'i3nt-stdcall conv*) (memq 'i3nt-com conv*))
->>>>>>> b6a71f1c
                       `(nop)
                       (let ([frame-size (if (callee-pops-result-pointer? result-type)
                                             (fx- frame-size (constant ptr-bytes))
@@ -2575,17 +2562,6 @@
                 [result-type (info-foreign-result-type info)])
             (with-values (do-stack arg-type* '() 0 result-type)
               (lambda (frame-size locs)
-<<<<<<< HEAD
-                (returnem conv frame-size locs result-type
-                  (lambda (t0)
-                    (let* ([fill-result-here? (fill-result-pointer-from-registers? result-type)]
-                           [adjust-active? (memq 'adjust-active conv)]
-                           [t (if adjust-active? %eax t0)] ; need a register if `adjust-active?`
-                           [call
-                            (add-deactivate adjust-active? fill-result-here? t0 result-type
-                              (cond
-                                [(memq 'i3nt-com conv)
-=======
                 (returnem conv* frame-size locs result-type
                   (lambda (t0)
                     (let* ([fill-result-here? (fill-result-pointer-from-registers? result-type)]
@@ -2595,7 +2571,6 @@
                             (add-deactivate adjust-active? fill-result-here? t0 result-type
                               (cond
                                 [(memq 'i3nt-com conv*)
->>>>>>> b6a71f1c
                                  (when (null? arg-type*)
                                    ($oops 'foreign-procedure
                                           "__com convention requires instance argument"))
@@ -2858,13 +2833,8 @@
                    ,e
                    ,(pop-registers result-regs result-num-fp-regs 1)))))
         (lambda (info)
-<<<<<<< HEAD
-          (let* ([conv (info-foreign-conv info)]
-                 [adjust-active? (memq 'adjust-active conv)]
-=======
           (let* ([conv* (info-foreign-conv* info)]
                  [adjust-active? (if-feature pthreads (memq 'adjust-active conv*) #f)]
->>>>>>> b6a71f1c
                  [arg-type* (info-foreign-arg-type* info)]
                  [result-type (info-foreign-result-type info)]
                  [indirect-result-space (constant-case machine-type-name
@@ -2927,11 +2897,7 @@
                            (set! ,%ebp ,(%inline pop))
                            ; Windows __stdcall convention requires callee to clean up
                            ,((lambda (e)
-<<<<<<< HEAD
-                               (if (or (memq 'i3nt-stdcall conv) (memq 'i3nt-com conv))
-=======
                                (if (or (memq 'i3nt-stdcall conv*) (memq 'i3nt-com conv*))
->>>>>>> b6a71f1c
                                  (let ([arg-size (fx- frame-size init-stack-offset)])
                                    (if (fx> arg-size 0)
                                        (%seq
