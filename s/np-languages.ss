--- conflicted
+++ resolved
@@ -78,13 +78,6 @@
   (import (nanopass))
   (include "base-lang.ss")
 
-<<<<<<< HEAD
- ; convention is a list of symbols (we're assuming the front end already verified
- ; the convention is a valid one for this machine-type)
-  (define convention? (lambda (x) (and (list? x) (andmap symbol? x))))
-
-=======
->>>>>>> b6a71f1c
  ; r6rs says a quote subform should be a datum, not must be a datum
  ; chez scheme allows a quote subform to be any value
   (define datum? (lambda (x) #t))
@@ -789,8 +782,6 @@
     (lambda (x)
       (and (integer? x) (exact? x))))
 
-  (define livemask? $livemask?)
-
  ; calling conventions are imposed; clauses no longer have formals (they are
  ; now locals set by arguments from argument registers and frame); calls no
  ; longer have arguments; case-lambda is resposible for dispatching to correct
@@ -806,7 +797,7 @@
       (pred-primitive (pred-prim))
       (value-primitive (value-prim))
       (immediate (imm fs))
-      (livemask (lpm))
+      (exact-integer (lpm))
       (info (info))
       (maybe-label (mrvl))
       (label (l rpl))
@@ -935,7 +926,7 @@
       (pred-primitive (pred-prim))
       (value-primitive (value-prim))
       (immediate (imm fs))
-      (livemask (lpm))
+      (exact-integer (lpm))
       (live-info (live-info))
       (info (info))
       (label (l rpl))
