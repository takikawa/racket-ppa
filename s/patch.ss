;;; patch.ss
;;; Copyright 1984-2017 Cisco Systems, Inc.
;;; 
;;; Licensed under the Apache License, Version 2.0 (the "License");
;;; you may not use this file except in compliance with the License.
;;; You may obtain a copy of the License at
;;; 
;;; http://www.apache.org/licenses/LICENSE-2.0
;;; 
;;; Unless required by applicable law or agreed to in writing, software
;;; distributed under the License is distributed on an "AS IS" BASIS,
;;; WITHOUT WARRANTIES OR CONDITIONS OF ANY KIND, either express or implied.
;;; See the License for the specific language governing permissions and
;;; limitations under the License.

<<<<<<< HEAD
(define ($make-arity-wrapper-procedure proc mask) proc)
=======
(define generate-procedure-source-information
  (case-lambda
   [() #f]
   [(v) (void)]))
>>>>>>> 9521af15

(printf "loading ~s cross compiler~%" (constant machine-type-name))

; (current-expand (lambda args (apply sc-expand args)))
; (current-eval (lambda args (apply interpret args)))

(when-feature pthreads
  (meta-cond
    [(not (threaded?))
     ; we must be cross-compiling from nonthreaded to threaded version
     ; handle thread parameter creation
     (define-syntax with-mutex
       (syntax-rules ()
         [(_ mexp e0 e1 ...) (begin e0 e1 ...)]))
     (set! make-thread-parameter make-parameter)
     (set! mutex-acquire (lambda (m) (void)))
     (set! mutex-release (lambda (m) (void)))
     (set! $tc-mutex (void))]))
<|MERGE_RESOLUTION|>--- conflicted
+++ resolved
@@ -13,14 +13,11 @@
 ;;; See the License for the specific language governing permissions and
 ;;; limitations under the License.
 
-<<<<<<< HEAD
 (define ($make-arity-wrapper-procedure proc mask) proc)
-=======
 (define generate-procedure-source-information
   (case-lambda
    [() #f]
    [(v) (void)]))
->>>>>>> 9521af15
 
 (printf "loading ~s cross compiler~%" (constant machine-type-name))
 
