"primvars.ss"
;;; primvars.ss
;;; Copyright 1984-2017 Cisco Systems, Inc.
;;; 
;;; Licensed under the Apache License, Version 2.0 (the "License");
;;; you may not use this file except in compliance with the License.
;;; You may obtain a copy of the License at
;;; 
;;; http://www.apache.org/licenses/LICENSE-2.0
;;; 
;;; Unless required by applicable law or agreed to in writing, software
;;; distributed under the License is distributed on an "AS IS" BASIS,
;;; WITHOUT WARRANTIES OR CONDITIONS OF ANY KIND, either express or implied.
;;; See the License for the specific language governing permissions and
;;; limitations under the License.

(let ()
  (include "primref.ss")

  (define record-prim!
<<<<<<< HEAD
    (lambda (prim unprefixed flags arity boolean-valued? result-arity)
=======
    (lambda (prim unprefixed flags arity boolean-valued? signatures)
>>>>>>> ecc31010
      (unless (eq? unprefixed prim) ($sputprop prim '*unprefixed* unprefixed))
      (let* ([flags (if boolean-valued? (fxlogor flags (prim-mask boolean-valued)) flags)]
             [flags (if (eq? 'single result-arity) (fxlogor flags (prim-mask single-valued)) flags)]
             [arity (and (not (null? arity)) arity)])
        (when (and (eq? result-arity 'multiple) (any-set? (prim-mask single-valued) flags))
          ($oops 'prims "inconsistent single-value information for ~s" prim))
        ($sputprop prim '*flags* flags)
        (when (any-set? (prim-mask (or primitive system)) flags)
          ($sputprop prim '*prim2* (make-primref prim flags arity signatures))
          ($sputprop prim '*prim3* (make-primref prim (fxlogor flags (prim-mask unsafe)) arity signatures))))))

  (define-syntax setup
    (lambda (x)
      (import priminfo)
      ; sort vector of primitive names so boot files compare equal
      (let ([v-prim (vector-sort (lambda (x y) (string<=? (symbol->string x) (symbol->string y))) (primvec))])
        (let ([v-info (vector-map get-priminfo v-prim)])
          #`(vector-for-each record-prim!
              '#,(datum->syntax #'* v-prim)
              '#,(datum->syntax #'* (vector-map priminfo-unprefixed v-info))
              '#,(datum->syntax #'* (vector-map priminfo-mask v-info))
              '#,(datum->syntax #'* (vector-map priminfo-arity v-info))
              '#,(datum->syntax #'* (vector-map priminfo-boolean? v-info))
<<<<<<< HEAD
              '#,(datum->syntax #'* (vector-map priminfo-result-arity v-info)))))))
=======
              '#,(datum->syntax #'* (vector-map priminfo-signatures v-info)))))))
>>>>>>> ecc31010

  (for-each (lambda (x) (for-each (lambda (key) ($sremprop x key)) '(*prim2* *prim3* *flags* *unprefixed*))) (oblist))
  setup)<|MERGE_RESOLUTION|>--- conflicted
+++ resolved
@@ -18,11 +18,7 @@
   (include "primref.ss")
 
   (define record-prim!
-<<<<<<< HEAD
-    (lambda (prim unprefixed flags arity boolean-valued? result-arity)
-=======
-    (lambda (prim unprefixed flags arity boolean-valued? signatures)
->>>>>>> ecc31010
+    (lambda (prim unprefixed flags arity boolean-valued? result-arity signatures)
       (unless (eq? unprefixed prim) ($sputprop prim '*unprefixed* unprefixed))
       (let* ([flags (if boolean-valued? (fxlogor flags (prim-mask boolean-valued)) flags)]
              [flags (if (eq? 'single result-arity) (fxlogor flags (prim-mask single-valued)) flags)]
@@ -46,11 +42,8 @@
               '#,(datum->syntax #'* (vector-map priminfo-mask v-info))
               '#,(datum->syntax #'* (vector-map priminfo-arity v-info))
               '#,(datum->syntax #'* (vector-map priminfo-boolean? v-info))
-<<<<<<< HEAD
-              '#,(datum->syntax #'* (vector-map priminfo-result-arity v-info)))))))
-=======
+              '#,(datum->syntax #'* (vector-map priminfo-result-arity v-info))
               '#,(datum->syntax #'* (vector-map priminfo-signatures v-info)))))))
->>>>>>> ecc31010
 
   (for-each (lambda (x) (for-each (lambda (key) ($sremprop x key)) '(*prim2* *prim3* *flags* *unprefixed*))) (oblist))
   setup)