--- conflicted
+++ resolved
@@ -754,17 +754,12 @@
 (define-constant type-phantom          #b01111110)
 (define-constant type-record                #b111)
 
-<<<<<<< HEAD
-(define-constant code-flag-system           #b00001)
-(define-constant code-flag-continuation     #b00010)
-(define-constant code-flag-mutable-closure  #b00100)
-(define-constant code-flag-arity-in-closure #b01000)
-(define-constant code-flag-single-valued    #b10000)
-=======
-(define-constant code-flag-system         #b0001)
-(define-constant code-flag-continuation   #b0010)
-(define-constant code-flag-template       #b0100)
->>>>>>> da6d02bf
+(define-constant code-flag-system           #b000001)
+(define-constant code-flag-continuation     #b000010)
+(define-constant code-flag-template         #b000100)
+(define-constant code-flag-mutable-closure  #b001000)
+(define-constant code-flag-arity-in-closure #b010000)
+(define-constant code-flag-single-valued    #b100000)
 
 (define-constant fixnum-bits
   (case (constant ptr-bits)
