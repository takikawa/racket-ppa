--- conflicted
+++ resolved
@@ -2606,12 +2606,9 @@
      (nuate #f 0 #f #t)
      (virtual-register #f 1 #t #t)
      (set-virtual-register! #f 1 #t #t)
-<<<<<<< HEAD
      ($arity-wrapper-apply #f 0 #f #f)
      (arity-wrapper-apply #f 0 #f #f)
-=======
      ($shift-attachment #f 0 #f #f)
->>>>>>> f919bbca
   ))
 
 (let ()
