"7.ss"
;;; 7.ss
;;; Copyright 1984-2017 Cisco Systems, Inc.
;;; 
;;; Licensed under the Apache License, Version 2.0 (the "License");
;;; you may not use this file except in compliance with the License.
;;; You may obtain a copy of the License at
;;; 
;;; http://www.apache.org/licenses/LICENSE-2.0
;;; 
;;; Unless required by applicable law or agreed to in writing, software
;;; distributed under the License is distributed on an "AS IS" BASIS,
;;; WITHOUT WARRANTIES OR CONDITIONS OF ANY KIND, either express or implied.
;;; See the License for the specific language governing permissions and
;;; limitations under the License.

;;; system operations

(define scheme-start
  (make-parameter
    (lambda fns (for-each load fns) (new-cafe))
    (lambda (p)
      (unless (procedure? p)
        ($oops 'scheme-start "~s is not a procedure" p))
      p)))

(define scheme-script
  (make-parameter
    (lambda (fn . fns)
      (command-line (cons fn fns))
      (command-line-arguments fns)
      (load fn))
    (lambda (p)
      (unless (procedure? p)
        ($oops 'scheme-script "~s is not a procedure" p))
      p)))

(define scheme-program
  (make-parameter
    (lambda (fn . fns)
      (command-line (cons fn fns))
      (command-line-arguments fns)
      (load-program fn))
    (lambda (p)
      (unless (procedure? p)
        ($oops 'scheme-program "~s is not a procedure" p))
      p)))

(define command-line-arguments
  (make-parameter
    '()
    (lambda (x)
      (unless (and (list? x) (andmap string? x))
        ($oops 'command-line-arguments "~s is not a list of strings" x))
      x)))

(define command-line
  (make-parameter
    '("")
    (lambda (x)
      (unless (and (list? x) (not (null? x)) (andmap string? x))
        ($oops 'command-line "~s is not a nonempty list of strings" x))
      x)))

(define-who #(r6rs: command-line)
  (lambda ()
    (#2%command-line)))

(define-who bytes-allocated
  (let ([ba (foreign-procedure "(cs)bytes_allocated"
              (scheme-object scheme-object)
              scheme-object)])
    (define filter-generation
      (lambda (g)
        (cond
          [(and (fixnum? g) (fx<= 0 g (collect-maximum-generation))) g]
          [(eq? g 'static) (constant static-generation)]
          [else ($oops who "invalid generation ~s" g)])))
    (define filter-space
      (lambda (s)
        (cond
          [(assq s (constant real-space-alist)) => cdr]
          [else ($oops who "invalid space ~s" s)])))
    (case-lambda
      [() (ba -1 -1)]
      [(g) (ba (filter-generation g) -1)]
      [(g s) (ba (if g (filter-generation g) -1) (if s (filter-space s) -1))])))

(define $spaces (lambda () (map car (constant real-space-alist))))

(define current-memory-bytes (foreign-procedure "(cs)curmembytes" () uptr))
(define maximum-memory-bytes (foreign-procedure "(cs)maxmembytes" () uptr))

(define reset-maximum-memory-bytes! (foreign-procedure "(cs)resetmaxmembytes" () void))

(define-who with-source-path
  (lambda (whoarg fn p)
    (unless (or (eq? whoarg #f) (string? whoarg) (symbol? whoarg)) ($oops who "invalid who argument ~s" whoarg))
    (unless (procedure? p) ($oops who "~s is not a procedure" p))
    (unless (string? fn) ($oops whoarg "~s is not a string" fn))
    (let ([dirs (source-directories)])
      (if (or (equal? dirs '("")) (equal? dirs '(".")) ($fixed-path? fn))
          (p fn)
          (let loop ([ls dirs])
            (if (null? ls)
                ($oops whoarg "file ~s not found in source directories" fn)
                (let ([path (let ([dir (car ls)])
                              (if (or (string=? dir "") (string=? dir "."))
                                  fn
                                  (format
                                    (if (directory-separator?
                                          (string-ref dir
                                            (fx- (string-length dir) 1)))
                                        "~a~a"
                                        "~a/~a")
                                    dir fn)))])
                  (if (guard (c [#t #f]) (close-input-port (open-input-file path)) #t)
                      (p path)
                      (loop (cdr ls))))))))))

(set! fasl-read
  (let ()
    (define $fasl-read (foreign-procedure "(cs)fasl_read" (ptr boolean ptr) ptr))
    (define $bv-fasl-read (foreign-procedure "(cs)bv_fasl_read" (ptr ptr) ptr))
    (define (get-uptr p)
      (let ([k (get-u8 p)])
        (let f ([k k] [n (fxsrl k 1)])
          (if (fxlogbit? 0 k)
              (let ([k (get-u8 p)])
                (f k (logor (ash n 7) (fxsrl k 1))))
              n))))
    (define (malformed p) ($oops 'fasl-read "malformed fasl-object header found in ~s" p))
    (define (check-header p)
      (let ([bv (make-bytevector 8 (constant fasl-type-header))])
        (unless (and (eqv? (get-bytevector-n! p bv 1 7) 7)
                     (bytevector=? bv (constant fasl-header)))
          (malformed p)))
      (let ([n (get-uptr p)])
        (unless (= n (constant scheme-version))
          ($oops 'fasl-read "incompatible fasl-object version ~a found in ~s"
            ($format-scheme-version n) p)))
      (let ([n (get-uptr p)])
        (unless (or (= n (constant machine-type-any)) (= n (constant machine-type)))
          (cond
            [(assv n (constant machine-type-alist)) =>
             (lambda (a)
               ($oops 'fasl-read "incompatible fasl-object machine-type ~s found in ~s"
                 (cdr a) p))]
            [else (malformed p)])))
      (unless (and (eqv? (get-u8 p) (char->integer #\()) ;)
                   (let f ()
                     (let ([n (get-u8 p)])
                       (and (not (eof-object? n)) ;(
                            (or (eqv? n (char->integer #\))) (f))))))
        (malformed p)))
    (lambda (p)
      (unless (and (input-port? p) (binary-port? p))
        ($oops 'fasl-read "~s is not a binary input port" p))
      (if (and ($port-flags-set? p (constant port-flag-file))
               (eqv? (binary-port-input-count p) 0))
          ($fasl-read ($port-info p)
            ($port-flags-set? p (constant port-flag-compressed))
            (port-name p))
          (let fasl-entry ()
            (let ([ty (get-u8 p)])
              (cond
                [(eof-object? ty) ty]
                [(eqv? ty (constant fasl-type-header))
                 (check-header p)
                 (fasl-entry)]
                [(eqv? ty (constant fasl-type-fasl-size))
                 ($bv-fasl-read (get-bytevector-n p (get-uptr p)) (port-name p))]
                [else (malformed p)])))))))

(define ($compiled-file-header? ip)
  (let ([pos (port-position ip)])
    (let ([cfh? (let* ([bv (constant fasl-header)] [n (bytevector-length bv)])
                  (let f ([i 0])
                    (or (fx= i n)
                        (and (eqv? (get-u8 ip) (bytevector-u8-ref bv i))
                             (f (fx+ i 1))))))])
      (set-port-position! ip pos)
      cfh?)))

(let ()
  (define do-load-binary
    (lambda (who fn ip situation for-import? results?)
<<<<<<< HEAD
      (module (Lexpand? visit-stuff? visit-stuff-inner revisit-stuff? revisit-stuff-inner
               recompile-info? library/ct-info? library/rt-info? program-info?)
        (import (nanopass))
        (include "base-lang.ss")
        (include "expand-lang.ss"))
      (define unexpected-value!
        (lambda (x)
          ($oops who "unexpected value ~s read from ~a" x fn)))
      (let loop ([lookahead-x #f])
        (let* ([x (or lookahead-x (fasl-read ip))]
               [next-x (and results? (not (eof-object? x)) (fasl-read ip))])
          (define run-inner
            (lambda (x)
              (cond
                [(procedure? x) (x)]
                [(library/rt-info? x) ($install-library/rt-desc x for-import? fn)]
                [(library/ct-info? x) ($install-library/ct-desc x for-import? fn)]
                [(program-info? x) ($install-program-desc x)]
                [else (unexpected-value! x)])))
          (define run-outer
            (lambda (x)
              (cond
                [(recompile-info? x) (void)]
                [(revisit-stuff? x) (when (memq situation '(load revisit)) (run-inner (revisit-stuff-inner x)))]
                [(visit-stuff? x) (when (memq situation '(load visit)) (run-inner (visit-stuff-inner x)))]
                [else (run-inner x)])))
          (define run-vector
            (lambda (x i)
              (cond
               [(fx= (fx+ i 1) (vector-length x))
                (run-outer (vector-ref x i))]
               [else
                (run-outer (vector-ref x i))
                (run-vector x (fx+ i 1))])))
          (cond
            [(eof-object? x) (close-port ip)]
            [(vector? x)
             (cond
              [(and results? (eof-object? next-x) (fx> (vector-length x) 0)) (run-vector x 0)]
              [else (vector-for-each run-outer x) (loop next-x)])]
            [(Lexpand? x) ($interpret-backend x situation for-import? fn) (loop next-x)]
            [(and results? (eof-object? next-x)) (run-outer x)]
            [else (run-outer x) (loop next-x)])))))
=======
      (let ([load-binary (make-load-binary who fn situation for-import?)])
        (let loop ([lookahead-x #f])
          (let* ([x (or lookahead-x (fasl-read ip))]
                 [next-x (and results? (not (eof-object? x)) (fasl-read ip))])
            (cond
             [(eof-object? x) (close-port ip)]
             [(and results? (eof-object? next-x)) (load-binary x)]
             [else (load-binary x) (loop next-x)]))))))

  (define (make-load-binary who fn situation for-import?)
    (module (Lexpand? visit-stuff? visit-stuff-inner revisit-stuff? revisit-stuff-inner
              recompile-info? library/ct-info? library/rt-info? program-info?)
      (import (nanopass))
      (include "base-lang.ss")
      (include "expand-lang.ss"))
    (define unexpected-value!
      (lambda (x)
        ($oops who "unexpected value ~s read from ~a" x fn)))
    (define run-inner
      (lambda (x)
        (cond
         [(procedure? x) (x)]
         [(library/rt-info? x) ($install-library/rt-desc x for-import? fn)]
         [(library/ct-info? x) ($install-library/ct-desc x for-import? fn)]
         [(program-info? x) ($install-program-desc x)]
         [else (unexpected-value! x)])))
    (define run-outer
      (lambda (x)
        (cond
         [(recompile-info? x) (void)]
         [(revisit-stuff? x) (when (memq situation '(load revisit)) (run-inner (revisit-stuff-inner x)))]
         [(visit-stuff? x) (when (memq situation '(load visit)) (run-inner (visit-stuff-inner x)))]
         [else (run-inner x)])))
    (define run-vector
      (lambda (x i)
        (cond
         [(fx= (fx+ i 1) (vector-length x))
          (run-outer (vector-ref x i))]
         [else
          (run-outer (vector-ref x i))
          (run-vector x (fx+ i 1))])))
    (lambda (x)
      (cond
       [(vector? x) (run-vector x 0)]
       [(Lexpand? x) ($interpret-backend x situation for-import? fn)]
       [else (run-outer x)])))
>>>>>>> b6a71f1c

  (define (do-load who fn situation for-import? ksrc)
    (let ([ip ($open-file-input-port who fn)])
      (on-reset (close-port ip)
        (let ([fp (let ([start-pos (port-position ip)])
                    (if (and (eqv? (get-u8 ip) (char->integer #\#))
                             (eqv? (get-u8 ip) (char->integer #\!))
                             (let ([b (get-u8 ip)]) (or (eqv? b (char->integer #\space)) (eqv? b (char->integer #\/)))))
                        (let loop ([fp 3])
                          (let ([b (get-u8 ip)])
                            (if (eof-object? b)
                                fp
                                (let ([fp (+ fp 1)])
                                  (if (eqv? b (char->integer #\newline))
                                      fp
                                      (loop fp))))))
                        (begin (set-port-position! ip start-pos) 0)))])
          (port-file-compressed! ip)
          (if ($compiled-file-header? ip)
              (do-load-binary who fn ip situation for-import? #f)
              (begin
                (when ($port-flags-set? ip (constant port-flag-compressed))
                  ($oops who "missing header for compiled file ~s" fn))
                (unless ksrc ($oops who "~a is not a compiled file" fn))
                (unless (eqv? fp 0) (set-port-position! ip 0))
                (let ([sfd ($source-file-descriptor fn ip (eqv? fp 0))])
                  (unless (eqv? fp 0) (set-port-position! ip fp))
                  ; whack ip so on-reset close-port call above closes the text port
                  (set! ip (transcoded-port ip (current-transcoder)))
                  (ksrc ip sfd ($make-read ip sfd fp)))))))))

<<<<<<< HEAD
=======
  (set! $make-load-binary
    (lambda (fn situation for-import?)
      (make-load-binary '$make-load-binary fn situation for-import?)))

>>>>>>> b6a71f1c
  (set-who! load-compiled-from-port
    (lambda (ip)
      (unless (and (input-port? ip) (binary-port? ip))
        ($oops who "~s is not a binary input port" ip))
      (do-load-binary who (port-name ip) ip 'load #f #t)))

  (set-who! load-program
    (rec load-program
      (case-lambda
        [(fn) (load-program fn eval)]
        [(fn ev)
         (unless (procedure? ev) ($oops who "~s is not a procedure" ev))
         (with-source-path who fn
           (lambda (fn)
             (do-load who fn 'load #f
               (lambda (ip sfd do-read)
                 ($set-port-flags! ip (constant port-flag-r6rs))
                 (let loop ([x* '()])
                   (let ([x (do-read)])
                     (if (eof-object? x)
                         (begin
                           (close-port ip)
                           (ev `(top-level-program ,@(reverse x*)))
                           (void))
                         (loop (cons x x*)))))))))])))

  (set-who! load-library ; like load, but sets #!r6rs mode
    (rec load-library
      (case-lambda
        [(fn) (load-library fn eval)]
        [(fn ev)
         (unless (procedure? ev) ($oops who "~s is not a procedure" ev))
         (with-source-path who fn
           (lambda (fn)
             (do-load who fn 'load #f
               (lambda (ip sfd do-read)
                 ($set-port-flags! ip (constant port-flag-r6rs))
                 (let loop ()
                   (let ([x (do-read)])
                     (unless (eof-object? x)
                       (ev x)
                       (loop))))
                 (close-port ip)))))])))

  (set! $load-library ; for syntax.ss load-library
    ; like load, but sets #!r6rs mode and does not use with-source-path,
    ; since syntax.ss load-library has already determined the path.
    ; adds fn's directory to source-directories
    (lambda (fn situation)
      (define who 'import)
      (let ([fn (let ([host-fn (format "~a.~s" (path-root fn) (machine-type))])
                  (if (file-exists? host-fn) host-fn fn))])
        (do-load who fn situation #t
          (lambda (ip sfd do-read)
            ($set-port-flags! ip (constant port-flag-r6rs))
            (parameterize ([source-directories (cons (path-parent fn) (source-directories))])
              (let loop ()
                (let ([x (do-read)])
                  (unless (eof-object? x)
                    (eval x)
                    (loop)))))
            (close-port ip))))))

  (set-who! load
    (rec load
      (case-lambda
        [(fn) (load fn eval)]
        [(fn ev)
         (unless (procedure? ev) ($oops who "~s is not a procedure" ev))
         (with-source-path who fn
           (lambda (fn)
             (do-load who fn 'load #f
               (lambda (ip sfd do-read)
                 (let loop ()
                   (let ([x (do-read)])
                     (unless (eof-object? x)
                       (ev x)
                       (loop))))
                 (close-port ip)))))])))

  (set! $visit
    (lambda (who fn)
      (do-load who fn 'visit #t #f)))

  (set! $revisit
    (lambda (who fn)
      (do-load who fn 'revisit #t #f)))

  (set-who! visit
    (lambda (fn)
      (do-load who fn 'visit #f #f)))

  (set-who! revisit
    (lambda (fn)
      (do-load who fn 'revisit #f #f))))

(let ()
  (module sstats-record (make-sstats sstats? sstats-cpu sstats-real
                          sstats-bytes sstats-gc-count sstats-gc-cpu
                          sstats-gc-real sstats-gc-bytes
                          set-sstats-cpu! set-sstats-real!
                          set-sstats-bytes! set-sstats-gc-count!
                          set-sstats-gc-cpu! set-sstats-gc-real!
                          set-sstats-gc-bytes!)
    (define-record-type (sstats make-sstats sstats?)
      (nongenerative #{sstats pfwch3jd8ts96giujpitoverj-0})
      (sealed #t)
      (fields 
        (mutable cpu sstats-cpu set-sstats-cpu!)
        (mutable real sstats-real set-sstats-real!)
        (mutable bytes sstats-bytes set-sstats-bytes!)
        (mutable gc-count sstats-gc-count set-sstats-gc-count!)
        (mutable gc-cpu sstats-gc-cpu set-sstats-gc-cpu!)
        (mutable gc-real sstats-gc-real set-sstats-gc-real!)
        (mutable gc-bytes sstats-gc-bytes set-sstats-gc-bytes!))
      (protocol
        (lambda (new)
          (lambda (cpu real bytes gc-count gc-cpu gc-real gc-bytes)
            (new cpu real bytes gc-count gc-cpu gc-real gc-bytes))))))
  (define exact-integer? (lambda (x) (and (integer? x) (exact? x))))
  (set-who! make-sstats 
    (lambda (cpu real bytes gc-count gc-cpu gc-real gc-bytes)
      (define verify-time
        (lambda (name x)
          (unless (time? x)
            ($oops who "~s value ~s is not a time record" name x))))
      (define verify-exact-integer
        (lambda (name x)
          (unless (exact-integer? x)
            ($oops who "~s value ~s is not an exact integer" name x))))
      (import sstats-record)
      (verify-time 'cpu cpu)
      (verify-time 'real real)
      (verify-exact-integer 'bytes bytes)
      (verify-exact-integer 'gc-count gc-count)
      (verify-time 'gc-cpu gc-cpu)
      (verify-time 'gc-real gc-real)
      (verify-exact-integer 'gc-bytes gc-bytes)
      (make-sstats cpu real bytes gc-count gc-cpu gc-real gc-bytes)))
  (set! sstats? (lambda (x) (import sstats-record) (sstats? x)))
  (let ()
    (define verify-sstats
      (lambda (who x)
        (import sstats-record)
        (unless (sstats? x) ($oops who "~s is not an sstats record" x))))
    (define verify-exact-integer
      (lambda (who x)
        (unless (exact-integer? x)
          ($oops who "~s is not an exact integer" x))))
    (define verify-time
      (lambda (who x)
        (unless (time? x)
          ($oops who "~s is not a time record" x))))
    (define-syntax field
      (lambda (x)
        (syntax-case x ()
          [(_ name verify-arg)
            (with-syntax ([sstats-name (construct-name #'sstats-record "sstats-" #'name)]
                          [set-sstats-name! (construct-name #'sstats-record "set-sstats-" #'name "!")])
              #'(begin
                  (set-who! sstats-name
                    (lambda (x)
                      (import sstats-record)
                      (verify-sstats who x)
                      (sstats-name x)))
                  (set-who! set-sstats-name!
                    (lambda (x n)
                      (import sstats-record)
                      (verify-sstats who x)
                      (verify-arg who n)
                      (set-sstats-name! x n)))))])))
    (field cpu verify-time)
    (field real verify-time)
    (field bytes verify-exact-integer)
    (field gc-count verify-exact-integer)
    (field gc-cpu verify-time)
    (field gc-real verify-time)
    (field gc-bytes verify-exact-integer)))

(define-who sstats-print
  (rec sstats-print
   (case-lambda
     [(s) (sstats-print s (current-output-port))]
     [(s port)
      (unless (sstats? s)
        ($oops who "~s is not an sstats record" s))
      (unless (and (output-port? port) (textual-port? port))
        ($oops who "~s is not a textual output port" port))
      (let ([collections (sstats-gc-count s)]
            [time->string
             (lambda (x)
               ;; based on record-writer for ts in date.ss
               (let ([sec (time-second x)] [nsec (time-nanosecond x)])
                 (if (and (< sec 0) (> nsec 0))
                     (format "-~d.~9,'0ds" (- -1 sec) (- 1000000000 nsec))
                     (format "~d.~9,'0ds" sec nsec))))])
         (if (zero? collections)
             (fprintf port
"    no collections
    ~a elapsed cpu time
    ~a elapsed real time
    ~s bytes allocated
"
                      (time->string (sstats-cpu s))
                      (time->string (sstats-real s))
                      (sstats-bytes s))
             (fprintf port
"    ~s collection~:p
    ~a elapsed cpu time, including ~a collecting
    ~a elapsed real time, including ~a collecting
    ~s bytes allocated, including ~s bytes reclaimed
"
                      collections
                      (time->string (sstats-cpu s)) (time->string (sstats-gc-cpu s))
                      (time->string (sstats-real s)) (time->string (sstats-gc-real s))
                      (sstats-bytes s) (sstats-gc-bytes s))))])))

(define display-statistics
   (case-lambda
      [() (display-statistics (current-output-port))]
      [(p)
       (unless (and (output-port? p) (textual-port? p))
          ($oops 'display-statistics "~s is not a textual output port" p))
       (sstats-print (statistics) p)]))

(define-who sstats-difference
   (lambda (a b)
      (unless (sstats? a)
        ($oops who "~s is not an sstats record" a))
      (unless (sstats? b)
        ($oops who "~s is not an sstats record" b))
      (let ([int-diff (lambda (f a b) (- (f a) (f b)))]
            [time-diff (lambda (f a b) (time-difference (f a) (f b)))])
         (make-sstats
           (time-diff sstats-cpu a b)
           (time-diff sstats-real a b)
           (int-diff sstats-bytes a b)
           (int-diff sstats-gc-count a b)
           (time-diff sstats-gc-cpu a b)
           (time-diff sstats-gc-real a b)
           (int-diff sstats-gc-bytes a b)))))

(define collect-generation-radix
   (make-parameter
      4
      (lambda (v)
         (unless (and (fixnum? v) (fx< 0 v))
            ($oops 'collect-generation-radix "~s is not a positive fixnum" v))
         v)))

(define $reset-protect
  (lambda (body out)
    ((call/cc
       (lambda (k)
         (parameterize ([reset-handler
                         (lambda ()
                           (k (lambda ()
                                (out)
                                ((reset-handler)))))])
           (with-exception-handler
             (lambda (c)
              ; would prefer not to burn bridges even for serious condition
              ; if the exception is continuable, but we have no way to know
              ; short of grubbing through the continuation
               (if (serious-condition? c)
                   (k (lambda () (out) (raise c)))
                   (raise-continuable c)))
             (lambda ()
               (call-with-values body
                 (case-lambda
                   [(v) (lambda () v)]
                   [v* (lambda () (apply values v*))]))))))))))

(define exit-handler)
(define reset-handler)
(define abort-handler)
(let ([c-exit (foreign-procedure "(cs)c_exit" (integer-32) void)])
  (define (integer-32? x)
    (and (integer? x)
         (exact? x)
         (<= #x-80000000 x #x7fffffff)))

  (set! exit-handler
    ($make-thread-parameter
      (case-lambda
        [() (c-exit 0)]
        [(x . args) (c-exit (if (eqv? x (void)) 0 (if (integer-32? x) x -1)))])
      (lambda (v)
        (unless (procedure? v)
          ($oops 'exit-handler "~s is not a procedure" v))
        v)))

  (set! reset-handler
    ($make-thread-parameter
      (lambda () (c-exit 0))
      (lambda (v)
        (unless (procedure? v)
          ($oops 'reset-handler "~s is not a procedure" v))
        v)))

  (set! abort-handler
    ($make-thread-parameter
      (case-lambda
        [() (c-exit -1)]
        [(x) (c-exit (if (eqv? x (void)) 0 (if (integer-32? x) x -1)))])
      (lambda (v)
        (unless (procedure? v)
          ($oops 'abort-handler "~s is not a procedure" v))
        v))))

(let ()
  (define (unexpected-return who)
    ($oops who (format "unexpected return from ~s handler" who)))

  (set-who! exit
    (lambda args
      (apply (exit-handler) args)
      (unexpected-return who)))

  (set-who! #(r6rs: exit)
    (case-lambda
      [() ((exit-handler)) (unexpected-return who)]
      [(x) ((exit-handler) x) (unexpected-return who)]))

  (set-who! reset
    (lambda ()
      ((reset-handler))
      (unexpected-return who)))

  (set-who! abort
    (case-lambda
      [() ((abort-handler)) (unexpected-return who)]
      [(x) ((abort-handler) x) (unexpected-return who)])))

(define $interrupt ($make-thread-parameter void))

(define $format-scheme-version
  (lambda (n)
    (if (= (logand n 255) 0)
        (format "~d.~d"
          (ash n -16)
          (logand (ash n -8) 255))
        (format "~d.~d.~d"
          (ash n -16)
          (logand (ash n -8) 255)
          (logand n 255)))))

; set in back.ss
(define $scheme-version)

(define scheme-version-number
  (lambda ()
    (let ([n (constant scheme-version)])
      (values
        (ash n -16)
        (logand (ash n -8) 255)
        (logand n 255)))))

(define scheme-version
  (let ([s #f])
    (lambda ()
      (unless s
        (set! s
          (format "~:[Petite ~;~]Chez Scheme Version ~a"
            $compiler-is-loaded?
            $scheme-version)))
      s)))

(define petite?
  (lambda ()
    (not $compiler-is-loaded?)))

(define threaded?
  (lambda ()
    (if-feature pthreads #t #f)))

(define get-process-id (foreign-procedure "(cs)getpid" () integer-32))

(set! get-thread-id
  (lambda ()
    ($tc-field 'threadno ($tc))))

(define-who sleep
  (let ([fp (foreign-procedure "(cs)nanosleep" (ptr ptr) void)])
    (lambda (t)
      (unless (and (time? t) (eq? (time-type t) 'time-duration))
        ($oops who "~s is not a time record of type time-duration" t))
      (fp (time-second t) (time-nanosecond t)))))

(define $scheme-greeting
  (lambda ()
    (format "~a\nCopyright 1984-2017 Cisco Systems, Inc.\n"
      (scheme-version))))

(define $session-key #f)
(define $scheme-init)
(define $scheme)
(define $script)
(define $as-time-goes-by)
(define collect)
(define break-handler)
(define debug)

(let ()

(define debug-condition* '())

(module (docollect collect-init)
  (define gc-trip 0)
  (define gc-cpu (make-time 'time-collector-cpu 0 0))
  (define gc-real (make-time 'time-collector-real 0 0))
  (define gc-bytes 0)
  (define gc-count 0)
  (define start-bytes 0)
  (define docollect
    (let ([do-gc (foreign-procedure "(cs)do_gc" (int int) void)])
      (lambda (p)
        (with-tc-mutex
          (unless (= $active-threads 1)
            ($oops 'collect "cannot collect when multiple threads are active"))
          (let-values ([(trip g gtarget) (p gc-trip)])
            (set! gc-trip trip)
            (let ([cpu (current-time 'time-thread)] [real (current-time 'time-monotonic)])
              (set! gc-bytes (+ gc-bytes (bytes-allocated)))
              (when (collect-notify)
                (fprintf (console-output-port)
                  "~%[collecting generation ~s into generation ~s..."
                  g gtarget)
                (flush-output-port (console-output-port)))
              (when (eqv? g (collect-maximum-generation))
                ($clear-source-lines-cache))
              (do-gc g gtarget)
              ($close-resurrected-files)
              (when-feature pthreads
                ($close-resurrected-mutexes&conditions))
              (when (collect-notify)
                (fprintf (console-output-port) "done]~%")
                (flush-output-port (console-output-port)))
              (set! gc-bytes (- gc-bytes (bytes-allocated)))
              (set! gc-cpu (add-duration gc-cpu (time-difference (current-time 'time-thread) cpu)))
              (set! gc-real (add-duration gc-real (time-difference (current-time 'time-monotonic) real)))
              (set! gc-count (1+ gc-count))))))))
  (define collect-init
    (lambda ()
      (set! gc-trip 0)
      (set! gc-cpu (make-time 'time-collector-cpu 0 0))
      (set! gc-real (make-time 'time-collector-real 0 0))
      (set! gc-count 0)
      (set! gc-bytes 0)
      (set! start-bytes (bytes-allocated))))
  (set! $gc-real-time (lambda () gc-real))
  (set! $gc-cpu-time (lambda () gc-cpu))
  (set! initial-bytes-allocated (lambda () start-bytes))
  (set! bytes-deallocated (lambda () gc-bytes))
  (set! collections (lambda () gc-count))
  (set! statistics
    (lambda ()
      (make-sstats
        (current-time 'time-thread)
        (current-time 'time-monotonic)
        (+ (- (bytes-allocated) start-bytes) gc-bytes)
        gc-count
        gc-cpu
        gc-real
        gc-bytes))))

(set-who! collect
  (let ()
    (define collect0
      (lambda ()
        (docollect
          (lambda (gct)
            (let ([gct (+ gct 1)])
              (let loop ([g (collect-maximum-generation)])
                (if (= (modulo gct (expt (collect-generation-radix) g)) 0)
                    (if (fx= g (collect-maximum-generation))
                        (values 0 g g)
                        (values gct g (fx+ g 1)))
                    (loop (fx- g 1)))))))))
    (define collect2
      (lambda (g gtarget)
        (docollect
          (lambda (gct)
            (values 
             ; make gc-trip to look like we've just collected generation g
             ; w/o also having collected generation g+1
              (if (fx= g (collect-maximum-generation))
                  0
                  (let ([gct (+ gct 1)])
                    (define (trip g)
                      (let ([n (expt (collect-generation-radix) g)])
                        (+ gct (modulo (- n gct) n))))
                    (let ([next (trip g)] [limit (trip (fx+ g 1))])
                      (if (< next limit) next (- limit 1)))))
              g gtarget)))))
    (case-lambda
      [() (collect0)]
      [(g)
       (unless (and (fixnum? g) (fx<= 0 g (collect-maximum-generation)))
         ($oops who "invalid generation ~s" g))
       (collect2 g (if (fx= g (collect-maximum-generation)) g (fx+ g 1)))]
      [(g gtarget)
       (unless (and (fixnum? g) (fx<= 0 g (collect-maximum-generation)))
         ($oops who "invalid generation ~s" g))
       (unless (if (fx= g (collect-maximum-generation))
                   (or (eqv? gtarget g) (eq? gtarget 'static))
                   (or (eqv? gtarget g) (eqv? gtarget (fx+ g 1))))
         ($oops who "invalid target generation ~s for generation ~s" gtarget g))
       (collect2 g (if (eq? gtarget 'static) (constant static-generation) gtarget))])))

(set! collect-rendezvous
  (let ([fire-collector (foreign-procedure "(cs)fire_collector" () void)])
    (lambda ()
      (fire-collector)
      ($collect-rendezvous))))

(set! keyboard-interrupt-handler
   ($make-thread-parameter
      (lambda ()
         (clear-output-port (console-output-port))
         (fresh-line (console-output-port))
         (flush-output-port (console-output-port))
         (($interrupt)))
      (lambda (x)
         (unless (procedure? x)
            ($oops 'keyboard-interrupt-handler "~s is not a procedure" x))
         x)))

(let ()
  (define register-scheme-signal
    (foreign-procedure "(cs)register_scheme_signal" (iptr) void))

  (define signal-alist '())

  (set! register-signal-handler
    (lambda (sig handler)
      (unless (fixnum? sig)
        ($oops 'register-signal-handler "~s is not a fixnum" sig))
      (unless (procedure? handler)
        ($oops 'register-signal-handler "~s is not a procedure" handler))
      (critical-section
        (register-scheme-signal sig)
        (let ((a (assq sig signal-alist)))
          (if a
              (set-cdr! a handler)
              (set! signal-alist (cons (cons sig handler) signal-alist)))))))

  (set! $signal-interrupt-handler
    (lambda (sig)
      (let ((a (assq sig signal-alist)))
        (unless a
          ($oops '$signal-interrupt-handler
                 "unexpected signal number ~d received~%"
                 sig))
        ((cdr a) sig)))))

;;; entry point from C kernel

(set! $scheme-init
  (lambda ()
    (set! debug-condition* '())
    (collect-init)
    ($io-init)
    (set! $session-key #f)
    ($interrupt reset)
    ($clear-pass-stats)
    (enable-interrupts)))

(set! $scheme
  (lambda (fns)
    (define (go)
      (call/cc
        (lambda (k)
          (parameterize ([abort-handler
                          (case-lambda [() (k -1)] [(x) (k x)])]
                         [exit-handler
                          (case-lambda [() (k (void))] [(x . args) (k x)])]
                         [reset-handler (lambda () (k -1))])
            (apply (scheme-start) fns)))))
    (unless (suppress-greeting)
      (display ($scheme-greeting) (console-output-port))
      (newline (console-output-port))
      (flush-output-port (console-output-port)))
    (if-feature expeditor
      (if ($enable-expeditor) ($expeditor go) (go))
      (go))))

(set! $script
  (lambda (program? fn fns)
    (define (go)
      (call/cc
        (lambda (k)
          (parameterize ([abort-handler
                          (case-lambda [() (k -1)] [(x) (k x)])]
                         [exit-handler
                          (case-lambda [() (k (void))] [(x . args) (k x)])]
                         [reset-handler (lambda () (k -1))])
            (apply (if program? (scheme-program) (scheme-script)) fn fns)))))
    (if-feature expeditor
      (if ($enable-expeditor) ($expeditor go) (go))
      (go))))

(set! $as-time-goes-by
  (lambda (e t)
    (define sanitize
      (lambda (s)
        (define sanitize-time
          (lambda (t)
            (if (< (time-second t) 0)
                (make-time 'time-duration 0 0)
                t)))
        (define sanitize-count
          (lambda (n)
            (max n 0)))
        (make-sstats
          (sanitize-time (sstats-cpu s))
          (sanitize-time (sstats-real s))
          (sanitize-count (sstats-bytes s))
          (sanitize-count (sstats-gc-count s))
          (sanitize-time (sstats-gc-cpu s))
          (sanitize-time (sstats-gc-real s))
          (sanitize-count (sstats-gc-bytes s)))))
    (define prstats
      (lambda (b1 b2)
        (let ([a (statistics)])
          (parameterize ([print-level 2] [print-length 2])
            (fprintf (console-output-port) "(time ~s)~%" e))
          (let ([elapsed (sstats-difference a b2)])
            (let ([overhead (sstats-difference b2 b1)])
              (let ([adjusted (sanitize (sstats-difference elapsed overhead))])
                (sstats-print adjusted (console-output-port)))))
          (flush-output-port (console-output-port)))))
    (let ([b1 (statistics)])
      (let ([b2 (statistics)])
        (call-with-values t
          (case-lambda
            [(v) (prstats b1 b2) v]
            [(v1 v2) (prstats b1 b2) (values v1 v2)]
            [(v1 v2 v3) (prstats b1 b2) (values v1 v2 v3)]
            [(v1 v2 v3 v4) (prstats b1 b2) (values v1 v2 v3 v4)]
            [r (prstats b1 b2) (apply values r)]))))))

(set! $report-string
    (lambda (dest what who msg args)
      (let ([what (and (not (equal? what "")) what)]
            [who (and (not (equal? who "")) who)])
        (parameterize ([print-level 3] [print-length 6])
          (format dest "~@[~@(~a~)~]~:[~; in ~]~@[~a~]~:[~;: ~]~@[~?~]"
            what
            (and what who)
            who
            (and (or what who) (not (equal? msg "")))
            msg
            args)))))

(let ()
(define report
  (lambda (what who msg args)
    (fresh-line (console-output-port))
    ($report-string (console-output-port) what who msg args)
    (newline (console-output-port))
    (flush-output-port (console-output-port))))

(set! break-handler
   ($make-thread-parameter
      (case-lambda
         [(who msg . args)
          (unless (string? msg)
             ($oops 'default-break-handler "~s is not a string" msg))
          (report "break" who msg args)
          (($interrupt))]
         [(who)
          (report "break" who "" '())
          (($interrupt))]
         [()
          (($interrupt))])
      (lambda (x)
         (unless (procedure? x)
            ($oops 'break-handler "~s is not a procedure" x))
         x)))
)

(set-who! debug-condition
  (case-lambda
    [() (cond
          [(assv ($tc-field 'threadno ($tc)) debug-condition*) => cdr]
          [else #f])]
    [(c)
     (let ([n ($tc-field 'threadno ($tc))])
       (with-tc-mutex
         (set! debug-condition*
           (let ([ls (remp (lambda (a) (eqv? (car a) n)) debug-condition*)])
             (if c (cons (cons n c) ls) ls)))))]))

(set! debug
  (lambda ()
    (define line-limit 74)
    (define pad
      (lambda (s n p)
        (let ([i (string-length s)])
          (when (> n i) (display (make-string (- n i) #\space) p))
          (display s p)
          (max i n))))
    (define numbered-line-display
      (lambda (point? n c p)
        (display (if point? "*" " "))
        (let ([s (with-output-to-string (lambda () (display-condition c)))])
          (let ([k (- line-limit (+ (pad (number->string n) 4 p) 2))])
            (display ": " p)
            (let ([i (string-length s)])
              (if (> i k)
                  (fprintf p "~a ...~%" (substring s 0 (- k 4)))
                  (fprintf p "~a~%" s)))))))
    (define unnumbered-line-display
      (lambda (c p)
        (let ([s (with-output-to-string (lambda () (display-condition c)))])
          (let ([k (- line-limit 2)])
            (display "  " p)
            (let ([i (string-length s)])
              (if (> i k)
                  (fprintf p "~a ...~%" (substring s 0 (- k 4)))
                  (fprintf p "~a~%" s)))))))
    (define printem
      (lambda (point ls p)
        (if (null? (cdr ls))
            (let ([x (car ls)])
              (unnumbered-line-display (cdr x) p))
            (for-each
              (lambda (x)
                (numbered-line-display (eq? x point) (car x) (cdr x) p))
              ls))))
    (define debug-cafe
      (lambda (point ls)
        (parameterize ([$interrupt void])
          (clear-input-port (console-input-port))
          (let ([waiter (call/cc
                          (lambda (k)
                            (rec f (lambda () (k f)))))])
            (fprintf (console-output-port) "debug> ")
            (flush-output-port (console-output-port))
            (let ([x (let ([x (parameterize ([$interrupt waiter]
                                             [reset-handler waiter])
                                (read (console-input-port)))])
                       (if (eof-object? x)
                           (begin
                             (newline (console-output-port))
                             (flush-output-port (console-output-port))
                             'e)
                           x))])
              (case x
                [(i)
                 (let ([c (cdr point)])
                   (if (continuation-condition? c)
                       (inspect (condition-continuation c))
                       (display "the raise continuation is not available\n")))
                 (waiter)]
                [(c)
                 (inspect (cdr point))
                 (waiter)]
                [(q)
                 (with-tc-mutex
                   (for-each
                     (lambda (x) (set! debug-condition* (remq x debug-condition*)))
                     ls))
                 (void)]
                [(e)
                 (void)]
                [(s)
                 (printem point
                   (sort (lambda (x y) (< (car x) (car y))) ls)
                   (console-output-port))
                 (waiter)]
                [(?)
                 (if (null? (cdr ls))
                     (fprintf (console-output-port)
"Type i  to inspect the raise continuation (if available)
     s  to display the condition
     c  to inspect the condition
     e  or eof to exit the debugger, retaining error continuation
     q  to exit the debugger, discarding error continuation
")
                     (fprintf (console-output-port)
"Type i  to inspect the selected thread's raise continuation (if available)
    <n> to select thread <n>
     s  to display the conditions
     c  to inspect the selected thread's condition
     e  or eof to exit the debugger, retaining error continuations
     q  to exit the debugger, discarding error continuations
"))
                 (flush-output-port (console-output-port))
                 (waiter)]
                [else
                 (cond
                   [(assv x ls) =>
                    (lambda (a)
                      (set! point a)
                      (waiter))]
                   [(and (integer? x) (nonnegative? x))
                    (fprintf (console-output-port)
                       "No saved error continution for thread ~s.~%"
                       x)
                    (flush-output-port (console-output-port))
                    (waiter)]
                   [else
                    (fprintf (console-output-port)
                      "Invalid command.  Type ? for options.~%")
                    (flush-output-port (console-output-port))
                    (waiter)])]))))))
    (let ([ls debug-condition*])
      (cond
        [(null? ls)
         (fprintf (console-output-port) "Nothing to debug.~%")
         (flush-output-port (console-output-port))]
        [else
         (debug-cafe (car ls) ls)]))))
)

(define $collect-rendezvous
  (lambda ()
    (define once
      (let ([once #f])
        (lambda ()
          (when (eq? once #t)
            ($oops '$collect-rendezvous
              "cannot return to the collect-request-handler"))
          (set! once #t))))
    (if-feature pthreads
      (with-tc-mutex
        (let f ()
          (when $collect-request-pending
            (if (= $active-threads 1) ; last one standing
                (dynamic-wind
                  once
                  (collect-request-handler)
                  (lambda ()
                    (set! $collect-request-pending #f)
                    (condition-broadcast $collect-cond)))
                (begin
                  (condition-wait $collect-cond $tc-mutex)
                  (f))))))
      (critical-section
        (dynamic-wind 
          once
          (collect-request-handler)
          (lambda () (set! $collect-request-pending #f)))))))

(define collect-request-handler
   (make-parameter
      (lambda () (collect))
      (lambda (x)
         (unless (procedure? x)
            ($oops 'collect-request-handler "~s is not a procedure" x))
         x)))

(define collect-notify (make-parameter #f (lambda (x) (and x #t))))

(define $c-error
  (lambda (arg . error-args)
   ; error-args may be present along doargerr path, but we presently
   ; ignore them
    (define-syntax c-error-case
      (lambda (x)
        (syntax-case x ()
          [(_ arg [(key) fmls e1 e2 ...] ...)
           (with-syntax ([(k ...) (map lookup-constant (datum (key ...)))])
             #'(let ([t arg])
                 (record-case t
                   [(k) fmls e1 e2 ...]
                   ...
                   [else ($oops '$c-error "invalid error type ~s" t)])))])))
    (c-error-case arg
      [(ERROR_OTHER) args (apply $oops args)]
      [(ERROR_CALL_UNBOUND) (cnt symbol arg1?)
       ($oops #f "variable ~:s is not bound" symbol)]
      [(ERROR_CALL_NONPROCEDURE_SYMBOL) (cnt symbol arg1?)
       ($oops #f "attempt to apply non-procedure ~s"
                 ($top-level-value symbol))]
      [(ERROR_CALL_NONPROCEDURE) (cnt nonprocedure arg1?)
       ($oops #f "attempt to apply non-procedure ~s" nonprocedure)]
      [(ERROR_CALL_ARGUMENT_COUNT) (cnt procedure arg1?)
       ($oops #f "incorrect number of arguments to ~s" procedure)]
      [(ERROR_RESET) (who msg . args)
       ($oops who "~?.  Some debugging context lost" msg args)]
      [(ERROR_NONCONTINUABLE_INTERRUPT) args
       (let ([noncontinuable-interrupt
              (lambda ()
                 ((keyboard-interrupt-handler))
                 (fprintf (console-output-port)
                          "Noncontinuable interrupt.~%")
                 (reset))])
          ;; ruse to get inspector to print "continuation in
          ;; noncontinuable-interrupt" instead of "#c-error".
          (noncontinuable-interrupt))]
      [(ERROR_VALUES) (cnt)
       ($oops #f
         "returned ~r values to single value return context"
         cnt)]
      [(ERROR_MVLET) (cnt)
       ($oops #f
         "incorrect number of values received in multiple value context")])))

(define break
  (lambda args
    (apply (break-handler) args)))

(define timer-interrupt-handler
   ($make-thread-parameter
      (lambda ()
         ($oops 'timer-interrupt
                "timer interrupt occurred with no handler defined"))
      (lambda (x)
         (unless (procedure? x)
            ($oops 'timer-interrupt-handler "~s is not a procedure" x))
         x)))

(define $symbol-type
  (lambda (name)
    (let ((flags ($sgetprop name '*flags* 0)))
      (cond
        [(any-set? (prim-mask system) flags) 'system]
        [(any-set? (prim-mask primitive) flags) 'primitive]
        [(any-set? (prim-mask keyword) flags)
         (if (any-set? (prim-mask library-uid) flags)
             'library-uid
             'keyword)]
        [(any-set? (prim-mask system-keyword) flags)
         (if (any-set? (prim-mask library-uid) flags)
             'system-library-uid
             'system-keyword)]
        [else 'unknown]))))

(let ()
 ; naive version is good enough for apropos
  (define (substring? s1 s2)
    (let ([n1 (string-length s1)] [n2 (string-length s2)])
      (let loop2 ([i2 0])
        (let loop1 ([i1 0] [j i2])
          (if (fx= i1 n1)
              i2
              (and (not (fx= j n2))
                   (if (char=? (string-ref s1 i1) (string-ref s2 j))
                       (loop1 (fx+ i1 1) (fx+ j 1))
                       (loop2 (fx+ i2 1)))))))))
  (define sym<? (lambda (x y) (string-ci<? (symbol->string x) (symbol->string y))))
  (define apropos-help
    (lambda (s env)
      (let ([s (if (symbol? s) (symbol->string s) s)])
        (sort sym<?
          (let f ([ls (environment-symbols env)])
            (if (null? ls)
                '()
                (if (substring? s (symbol->string (car ls)))
                    (cons (car ls) (f (cdr ls)))
                    (f (cdr ls)))))))))
  (define apropos-library-help
    (lambda (s)
      (define lib<?
        (lambda (lib1 lib2)
          (and (not (null? lib2))
               (or (null? lib1)
                   (if (eq? (car lib1) (car lib2))
                       (lib<? (cdr lib1) (cdr lib2))
                       (sym<? (car lib1) (car lib2)))))))
      (let ([s (if (symbol? s) (symbol->string s) s)])
        (sort (lambda (ls1 ls2) (lib<? (car ls1) (car ls2)))
          (let do-libs ([lib* (library-list)] [match** '()])
            (if (null? lib*)
                match**
                (do-libs (cdr lib*)
                  (let do-exports ([x* (library-exports (car lib*))] [match* '()])
                    (if (null? x*)
                        (if (null? match*)
                            match**
                            (cons (cons (car lib*) (sort sym<? match*)) match**))
                        (do-exports (cdr x*)
                          (if (substring? s (symbol->string (car x*)))
                              (cons (car x*) match*)
                              match*)))))))))))
  (define check-s
    (lambda (who s)
      (unless (or (symbol? s) (string? s))
        ($oops who "~s is not a symbol or string" s))))
  (define check-env
    (lambda (who env)
      (unless (environment? env)
        ($oops 'apropos-list "~s is not an environment" env))))
  (set! apropos-list
    (case-lambda
      [(s)
       (check-s 'apropos-list s)
       (append
         (apropos-help s (interaction-environment))
         (apropos-library-help s))]
      [(s env)
       (check-s 'apropos-list s)
       (check-env 'apropos-list env)
       (append
         (apropos-help s env)
         (apropos-library-help s))]))
  (let ()
    (define do-apropos
      (lambda (who where s env)
        (printf "~a environment:\n ~{~<~%~& ~1:; ~s~>~^,~}~&" where (apropos-help s env))
        (for-each
          (lambda (x) (printf "~s:\n ~{~<~%~& ~1:; ~s~>~^,~}~&" (car x) (cdr x)))
          (apropos-library-help s))))
    (set-who! apropos
      (case-lambda
        [(s)
         (check-s who s)
         (do-apropos who "interaction" s (interaction-environment))]
        [(s env)
         (check-s who s)
         (check-env who env)
         (do-apropos who "supplied" s env)]))))

(let ()
  (define-record-type pass-stats
    (nongenerative)
    (sealed #t)
    (fields 
      (mutable calls)
      (mutable cpu)
      (mutable gc-cpu)
      (mutable bytes))
    (protocol
      (lambda (n)
        (lambda ()
          (let ([t (make-time 'time-duration 0 0)])
            (n 0 t t 0))))))

  (define field-names '(name calls cpu gc-cpu bytes))

  (define stats-ht)

  (define-threaded outer-ps #f)

  (set! $clear-pass-stats
    (lambda ()
      (set! stats-ht (make-eq-hashtable))))

  (set! $enable-pass-timing (make-parameter #f))
  
  (set-who! $pass-time
    (lambda (name thunk)
      (unless (symbol? name) ($oops who "~s is not a symbol" name))
      (unless (procedure? thunk) ($oops who "~s is not a procedure" thunk))
      (if ($enable-pass-timing)
          (let ([ps (with-tc-mutex
                      (let ([a (hashtable-cell stats-ht name #f)])
                        (let ([ps (or (cdr a) (let ([ps (make-pass-stats)]) (set-cdr! a ps) ps))])
                          (pass-stats-calls-set! ps (+ (pass-stats-calls ps) 1))
                          ps)))])
            (dynamic-wind
              (lambda ()
                (with-tc-mutex
                  (let ([cpu (current-time 'time-thread)]
                        [gc-cpu (current-time 'time-collector-cpu)]
                        [bytes (+ (bytes-deallocated) (bytes-allocated))])
                    (set-time-type! cpu 'time-duration)
                    (set-time-type! gc-cpu 'time-duration)
                    (when outer-ps
                      (pass-stats-cpu-set! outer-ps (add-duration (pass-stats-cpu outer-ps) cpu))
                      (pass-stats-gc-cpu-set! outer-ps (add-duration (pass-stats-gc-cpu outer-ps) gc-cpu))
                      (pass-stats-bytes-set! outer-ps (+ (pass-stats-bytes outer-ps) bytes)))
                    (pass-stats-cpu-set! ps (subtract-duration (pass-stats-cpu ps) cpu))
                    (pass-stats-gc-cpu-set! ps (subtract-duration (pass-stats-gc-cpu ps) gc-cpu))
                    (pass-stats-bytes-set! ps (- (pass-stats-bytes ps) bytes)))))
              (lambda () (fluid-let ([outer-ps ps]) (thunk)))
              (lambda ()
                (with-tc-mutex
                  (let ([cpu (current-time 'time-thread)]
                        [gc-cpu (current-time 'time-collector-cpu)]
                        [bytes (+ (bytes-deallocated) (bytes-allocated))])
                    (set-time-type! cpu 'time-duration)
                    (set-time-type! gc-cpu 'time-duration)
                    (when outer-ps
                      (pass-stats-cpu-set! outer-ps (subtract-duration (pass-stats-cpu outer-ps) cpu))
                      (pass-stats-gc-cpu-set! outer-ps (subtract-duration (pass-stats-gc-cpu outer-ps) gc-cpu))
                      (pass-stats-bytes-set! outer-ps (- (pass-stats-bytes outer-ps) bytes)))
                    (pass-stats-cpu-set! ps (add-duration (pass-stats-cpu ps) cpu))
                    (pass-stats-gc-cpu-set! ps (add-duration (pass-stats-gc-cpu ps) gc-cpu))
                    (pass-stats-bytes-set! ps (+ (pass-stats-bytes ps) bytes)))))))
          (thunk))))

  (set-who! $pass-stats-fields (lambda () field-names))

  (set! $pass-stats
    (lambda ()
      (let-values ([(namev psv) (with-tc-mutex (hashtable-entries stats-ht))])
        (vector->list
          (vector-map
            (lambda (name ps) 
              (list name 
                (pass-stats-calls ps)
                (pass-stats-cpu ps)
                (pass-stats-gc-cpu ps)
                (pass-stats-bytes ps)))
            namev
            psv)))))

  (let ()
    (define who '$print-pass-stats)
    (define field-name-strings (map symbol->string field-names))
    (define check-psls
      (lambda (psl*)
        (unless (list? psl*) ($oops who "~s is not a list" psl*))
        (for-each
          (lambda (psl)
            (define exact-integer? (lambda (x) (or (fixnum? x) (bignum? x))))
            (unless (and (fx= ($list-length psl who) 5)
                         (apply (lambda (name calls cpu gc-cpu bytes)
                                  (and (exact-integer? calls)
                                       (time? cpu)
                                       (time? gc-cpu)
                                       (exact-integer? bytes)))
                           psl))
              ($oops who "malformed pass-stats entry ~s" psl)))
          psl*)))
    (define val->string
      (lambda (x)
        (cond
          [(time? x)
           (let-values ([(sec nsec)
                         (let ([sec (time-second x)] [nsec (time-nanosecond x)])
                           (if (and (< sec 0) (> nsec 0))
                               (values (+ sec 1) (- 1000000000 nsec))
                               (values sec nsec)))])
             (format "~d.~9,'0d" sec nsec))]
          [else (format "~s" x)])))
    (define (print-pass-stats key psl*)
      (define psl<?
        (lambda (x y)
          (apply (lambda (x-name x-calls x-cpu x-gc-cpu x-bytes)
                   (apply (lambda (y-name y-calls y-cpu y-gc-cpu y-bytes)
                            (case (or key 'non-gc-cpu)
                              [(non-gc-cpu)
                               (time<?
                                 (time-difference x-cpu x-gc-cpu)
                                 (time-difference y-cpu y-gc-cpu))]
                              [(cpu) (time<? x-cpu y-cpu)]
                              [(gc-cpu) (time<? x-gc-cpu y-gc-cpu)]
                              [(bytes) (< x-bytes y-bytes)]
                              [(name) (string<? (symbol->string x-name) (symbol->string y-name))]
                              [(calls) (< x-calls y-calls)]
                              [else ($oops who "unrecognized sort key ~s" key)]))
                     y))
            x)))
      ; run check when passed psl* to check psl*; run when passed
      ; the value of ($pass-stats) to check our assumptions
      (check-psls psl*)
      (let ([psl* (append (sort psl<? psl*)
                    (list (let loop ([psl* psl*] [calls 0] [cpu (make-time 'time-duration 0 0)] [gc-cpu (make-time 'time-duration 0 0)] [bytes 0])
                            (if (null? psl*)
                                (list 'TOTAL calls cpu gc-cpu bytes)
                                (apply (lambda (*name *calls *cpu *gc-cpu *bytes)
                                         (loop (cdr psl*)
                                           (+ calls *calls)
                                           (add-duration cpu *cpu)
                                           (add-duration gc-cpu *gc-cpu)
                                           (+ bytes *bytes)))
                                  (car psl*))))))])
        (let ([s** (map (lambda (psl) (map val->string psl)) psl*)])
          (let ([w* (fold-left (lambda (w* s*)
                                 (map (lambda (s w) (fxmax (string-length s) w)) s* w*))
                      (map string-length field-name-strings)
                      s**)])
            (define print-row
              (lambda (s*)
                (printf "~v<~a~;~>  " (car w*) (car s*))
                (for-each (lambda (s w) (printf "~v:<~a~>  " w s)) (cdr s*) (cdr w*))
                (newline)))
            (print-row field-name-strings)
            (print-row (map (lambda (w) (make-string w #\-)) w*))
            (for-each print-row s**)))))
    (set! $print-pass-stats
      (case-lambda
        [() (print-pass-stats #f ($pass-stats))]
        [(key) (print-pass-stats key ($pass-stats))]
        [(key psl*) (print-pass-stats key psl*)]))))<|MERGE_RESOLUTION|>--- conflicted
+++ resolved
@@ -185,51 +185,6 @@
 (let ()
   (define do-load-binary
     (lambda (who fn ip situation for-import? results?)
-<<<<<<< HEAD
-      (module (Lexpand? visit-stuff? visit-stuff-inner revisit-stuff? revisit-stuff-inner
-               recompile-info? library/ct-info? library/rt-info? program-info?)
-        (import (nanopass))
-        (include "base-lang.ss")
-        (include "expand-lang.ss"))
-      (define unexpected-value!
-        (lambda (x)
-          ($oops who "unexpected value ~s read from ~a" x fn)))
-      (let loop ([lookahead-x #f])
-        (let* ([x (or lookahead-x (fasl-read ip))]
-               [next-x (and results? (not (eof-object? x)) (fasl-read ip))])
-          (define run-inner
-            (lambda (x)
-              (cond
-                [(procedure? x) (x)]
-                [(library/rt-info? x) ($install-library/rt-desc x for-import? fn)]
-                [(library/ct-info? x) ($install-library/ct-desc x for-import? fn)]
-                [(program-info? x) ($install-program-desc x)]
-                [else (unexpected-value! x)])))
-          (define run-outer
-            (lambda (x)
-              (cond
-                [(recompile-info? x) (void)]
-                [(revisit-stuff? x) (when (memq situation '(load revisit)) (run-inner (revisit-stuff-inner x)))]
-                [(visit-stuff? x) (when (memq situation '(load visit)) (run-inner (visit-stuff-inner x)))]
-                [else (run-inner x)])))
-          (define run-vector
-            (lambda (x i)
-              (cond
-               [(fx= (fx+ i 1) (vector-length x))
-                (run-outer (vector-ref x i))]
-               [else
-                (run-outer (vector-ref x i))
-                (run-vector x (fx+ i 1))])))
-          (cond
-            [(eof-object? x) (close-port ip)]
-            [(vector? x)
-             (cond
-              [(and results? (eof-object? next-x) (fx> (vector-length x) 0)) (run-vector x 0)]
-              [else (vector-for-each run-outer x) (loop next-x)])]
-            [(Lexpand? x) ($interpret-backend x situation for-import? fn) (loop next-x)]
-            [(and results? (eof-object? next-x)) (run-outer x)]
-            [else (run-outer x) (loop next-x)])))))
-=======
       (let ([load-binary (make-load-binary who fn situation for-import?)])
         (let loop ([lookahead-x #f])
           (let* ([x (or lookahead-x (fasl-read ip))]
@@ -276,7 +231,6 @@
        [(vector? x) (run-vector x 0)]
        [(Lexpand? x) ($interpret-backend x situation for-import? fn)]
        [else (run-outer x)])))
->>>>>>> b6a71f1c
 
   (define (do-load who fn situation for-import? ksrc)
     (let ([ip ($open-file-input-port who fn)])
@@ -308,13 +262,10 @@
                   (set! ip (transcoded-port ip (current-transcoder)))
                   (ksrc ip sfd ($make-read ip sfd fp)))))))))
 
-<<<<<<< HEAD
-=======
   (set! $make-load-binary
     (lambda (fn situation for-import?)
       (make-load-binary '$make-load-binary fn situation for-import?)))
 
->>>>>>> b6a71f1c
   (set-who! load-compiled-from-port
     (lambda (ip)
       (unless (and (input-port? ip) (binary-port? ip))
