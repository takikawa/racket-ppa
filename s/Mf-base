# Mf-base
# Copyright 1984-2017 Cisco Systems, Inc.
# 
# Licensed under the Apache License, Version 2.0 (the "License");
# you may not use this file except in compliance with the License.
# You may obtain a copy of the License at
# 
# http://www.apache.org/licenses/LICENSE-2.0
# 
# Unless required by applicable law or agreed to in writing, software
# distributed under the License is distributed on an "AS IS" BASIS,
# WITHOUT WARRANTIES OR CONDITIONS OF ANY KIND, either express or implied.
# See the License for the specific language governing permissions and
# limitations under the License.

MAKEFLAGS += --no-print-directory

# the following flags control various compiler options.  flags prefixed by an x
# separately control the options used while compiling a cross compiler.

# o determines the optimize level
o = 3

# d is the debug level at which the system should be built
d = 0

# cl (xcl) determines the commonization level
cl = (commonization-level)

# i determines whether inspector-information is generated: f for false, t for true
i = f

# cp0 (xcp0) determines the number of cp0 (source optimizer) iterations run
cp0 = 2
xcp0 = 2

# p (xp) determines whether source profiling is enabled: f for false, t for true.
p = f
xp = f

# bp (xpb) determines whether binary profiling is enabled: f for false, t for true.
bp = f
xbp = f

# loadspd determines whether source-profile data is loaded: f for false, t for true
loadspd = f

# dumpspd determines whether source-profile data is dumped: f for false, t for true
dumpspd = f

# loadbpd determines whether binary-profile data is loaded: f for false, t for true
loadbpd = f

# dumpbpd determines whether binary-profile data is dumped: f for false, t for true
dumpbpd = f

# compile determines the entry point for compilng files
# another useful value for this is compile-with-asm, defined in debug.ss
compile = compile-file

# pdhtml determines whether profile-dump-html is called at the end of a build
pdhtml = f

# gac determines whether cost-center allocation counts are generated: f for false, t for true
gac = f

# gic determines whether cost-center instruction counts are generated: f for false, t for true
gic = f

# pps determines whether pass timings are printed
pps = f

# Explicit ".exe" needed for WSL
ifeq ($(OS),Windows_NT)
  ExeSuffix = .exe
else
  ExeSuffix =
endif

# The following control where files sit and typically don't need to be changed, except
# that Scheme and SCHEMEHEAPDIRS are set by Mf-cross to point to the host Scheme
# implementation
Scheme = ../bin/$m/scheme${ExeSuffix}
export SCHEMEHEAPDIRS=../boot/%m
export CHEZSCHEMELIBDIRS=.

# Define the libdirs separator character
ifeq ($(OS),Windows_NT)
  dirsep = ;
else
  dirsep = :
endif

ProfileDumpSource = source.pd
ProfileDumpBlock = block.pd
PetiteBoot = ../boot/$m/petite.boot
SchemeBoot = ../boot/$m/scheme.boot
Cheader = ../boot/$m/scheme.h
Cequates = ../boot/$m/equates.h

# The following controls the patch files loaded before compiling, typically used only
# to load a new compiler for cross compilation
patchfile =
patch = patch

# putting cpnanopass.patch early for maximum make --jobs=2 benefit
patchobj = patch.patch cpnanopass.patch cprep.patch cpcheck.patch\
 cp0.patch cpvalid.patch cptypes.patch cpcommonize.patch cpletrec.patch\
 reloc.patch\
 compile.patch fasl.patch syntax.patch env.patch\
 read.patch interpret.patch ftype.patch strip.patch\
 ubify.patch

#ordering constraints:
#first: library, prims, mathprims, front, 5_?
#last: back
#newhash before read
#io before read
#event before 4
#ftype after syntax
#layout and record before strnum (first define-record)
#date before 7
#(there may be other constraints as well)

basesrc =\
 library.ss prims.ss mathprims.ss record.ss 5_1.ss 5_2.ss 5_3.ss\
 strnum.ss bytevector.ss 5_4.ss 5_6.ss 5_7.ss\
 event.ss 4.ss front.ss foreign.ss 6.ss print.ss newhash.ss\
 format.ss date.ss 7.ss cafe.ss trace.ss engine.ss\
 interpret.ss cprep.ss cpcheck.ss cp0.ss cpvalid.ss  cptypes.ss cpcommonize.ss cpletrec.ss inspect.ss\
 enum.ss io.ss read.ss primvars.ss syntax.ss costctr.ss expeditor.ss\
 exceptions.ss pretty.ss env.ss\
 fasl.ss reloc.ss pdhtml.ss strip.ss ftype.ss back.ss

baseobj = ${basesrc:%.ss=%.$m}

compilersrc =\
 cpnanopass.ss compile.ss cback.ss

compilerobj = ${compilersrc:%.ss=%.$m}

src = ${basesrc} ${compilersrc}
obj = ${baseobj} ${compilerobj}
asm = $(basesrc:%.ss=%.asm)

macroobj =\
 cmacros.so priminfo.so primvars.so env.so setup.so

allsrc =\
 ${basesrc} ${compilersrc} cmacros.ss ${archincludes} setup.ss debug.ss priminfo.ss primdata.ss layout.ss\
 base-lang.ss expand-lang.ss primref.ss types.ss io-types.ss fasl-helpers.ss hashtable-types.ss\
<<<<<<< HEAD
 np-languages.ss bitset.ss
=======
 np-languages.ss fxmap.ss
>>>>>>> ecc31010

# doit uses a different Scheme process to compile each target
doit: ${PetiteBoot} ${SchemeBoot} ${Cheader} ${Cequates}

# all uses a single Scheme process to compile all targets.  this is typically
# faster when most of the targets need to be recompiled.
all: bootall ${Cheader} ${Cequates}

# allx runs all up to three times and checks to see if the new boot file is the
# same as the last, i.e., the system is properly bootstrapped.
allx: prettyclean saveboot
	$(MAKE) all
	if $(MAKE) checkboot; then echo fine ; else\
          $(MAKE) prettyclean saveboot &&\
          $(MAKE) all &&\
          if $(MAKE) checkboot; then echo fine ; else\
            $(MAKE) prettyclean saveboot &&\
            $(MAKE) all &&\
            $(MAKE) checkboot ;\
          fi\
        fi
	$(MAKE) restoreboot
ifneq ($(OS),Windows_NT)
	$(MAKE) resetbootlinks
endif

# bootstrap runs allx if any sources have changed since the last bootstrap
bootstrap: ${allsrc}
	$(MAKE) allx
	touch bootstrap

# source eagerly creates links to most of the files that might be needed
source: ${allsrc} mkheader.ss script.all

# profiled goes through the involved process of building a profile-optimized boot file
profiled:
	$(MAKE) profileclean
	$(MAKE) all p=t
	$(MAKE) prettyclean
	$(MAKE) io.$m dumpspd=t
	$(MAKE) prettyclean
	$(MAKE) all loadspd=t bp=t PetiteBoot=../boot/$m/xpetite.boot SchemeBoot=../boot/$m/xscheme.boot
	$(MAKE) prettyclean
	$(MAKE) io.$m loadspd=t dumpbpd=t Scheme="../bin/$m/scheme -b ../boot/$m/xpetite.boot -b ../boot/$m/xscheme.boot"
	/bin/rm -f ../boot/$m/xpetite.boot ../boot/$m/xscheme.boot
	$(MAKE) prettyclean
	$(MAKE) all loadspd=t loadbpd=t

# clean removes the products of the targets above
clean: profileclean
	rm -f bootstrap
	rm -f Make.out

# the remaining targets are typically not useful except to support those above

.SUFFIXES:
.SUFFIXES: .ss .$m .patch .so .asm

.ss.$m:
	echo '(reset-handler abort)'\
             '(optimize-level $o)'\
             '(debug-level $d)'\
             '(commonization-level $(cl))'\
             '(when #$p (compile-profile (quote source)))'\
             '(when #$(bp) (compile-profile (quote block)))'\
             '(when #$(loadspd) (profile-load-data "${ProfileDumpSource}"))'\
             '(when #$(loadbpd) (profile-load-data "${ProfileDumpBlock}"))'\
             '(generate-inspector-information #$i)'\
             '(generate-allocation-counts #${gac})'\
             '(generate-instruction-counts #${gic})'\
             '(run-cp0 (lambda (cp0 x)'\
             '           (do ([i ${cp0} (fx- i 1)] [x x (cp0 x)])'\
             '               ((fx= i 0) x))))'\
             '(collect-trip-bytes (expt 2 24))'\
             '(collect-request-handler (lambda () (collect 0 1)))'\
             '(collect 1 2)'\
             '(time (${compile} "$*.ss" "$*.$m" (quote $m)))'\
             '(when #${pdhtml} (profile-dump-html))'\
             '(when #${dumpspd} (profile-dump-data "${ProfileDumpSource}"))'\
             '(when #${dumpbpd} (profile-dump-data "${ProfileDumpBlock}"))'\
             | ${Scheme} -q ${macroobj} ${patchfile}

.ss.asm:
	echo '(reset-handler abort)'\
             '(optimize-level $o)'\
             '(debug-level $d)'\
             '(commonization-level $(cl))'\
             '(when #$p (compile-profile (quote source)))'\
             '(when #$(bp) (compile-profile (quote block)))'\
             '(when #$(loadspd) (profile-load-data "${ProfileDumpSource}"))'\
             '(when #$(loadbpd) (profile-load-data "${ProfileDumpBlock}"))'\
             '(generate-inspector-information #$i)'\
             '(generate-allocation-counts #${gac})'\
             '(generate-instruction-counts #${gic})'\
             '(run-cp0 (lambda (cp0 x)'\
             '           (do ([i ${cp0} (fx- i 1)] [x x (cp0 x)])'\
             '               ((fx= i 0) x))))'\
             '(collect-trip-bytes (expt 2 24))'\
             '(collect-request-handler (lambda () (collect 0 1)))'\
             '(collect 1 2)'\
             '(print-gensym (quote pretty/suffix))'\
             '(compile-with-asm "$*.ss" "$*.$m" (quote $m))'\
             '(when #${pdhtml} (profile-dump-html))'\
             '(when #${dumpspd} (profile-dump-data "${ProfileDumpSource}"))'\
             '(when #${dumpbpd} (profile-dump-data "${ProfileDumpBlock}"))'\
             | ${Scheme} -q ${macroobj} ${patchfile}

.ss.so:
	echo '(reset-handler abort)'\
             '(base-exception-handler (lambda (c) (fresh-line) (display-condition c) (newline) (reset)))'\
	     '(keyboard-interrupt-handler (lambda () (display "interrupted---aborting\n") (reset)))'\
             '(optimize-level $o)'\
             '(debug-level $d)'\
             '(commonization-level $(cl))'\
             '(generate-inspector-information #$i)'\
             '(subset-mode (quote system))'\
             '(compile-file "$*.ss" "$*.so")'\
             | ${Scheme} -q cmacros.so priminfo.so

.ss.patch:
	echo '(reset-handler abort)'\
             '(optimize-level $o)'\
             '(debug-level $d)'\
             '(commonization-level $(cl))'\
             '(when #$(xp) (compile-profile (quote source)))'\
             '(when #$(xbp) (compile-profile (quote block)))'\
             '(generate-inspector-information #$i)'\
             '(run-cp0 (lambda (cp0 x)'\
             '           (do ([i ${cp0} (fx- i 1)] [x x (cp0 x)])'\
             '               ((fx= i 0) x))))'\
             '(collect-trip-bytes (expt 2 24))'\
             '(collect-request-handler (lambda () (collect 0 1)))'\
             '(collect 1 2)'\
             '(time (${compile} "$*.ss" "$*.patch" (quote $m)))'\
             | ${Scheme} -q ${macroobj}

saveboot:
	cp -p -f ${PetiteBoot} ../boot/$m/sbb
	cp -p -f ${SchemeBoot} ../boot/$m/scb

checkboot:
	@echo '(reset-handler abort)'\
              '(base-exception-handler (lambda (c) (fresh-line) (display-condition c) (newline) (reset)))'\
              '(begin'\
                 '(#%$$fasl-file-equal? "../boot/$m/sbb" "../boot/$m/petite.boot" #t)'\
                 '(#%$$fasl-file-equal? "../boot/$m/scb" "../boot/$m/scheme.boot" #t)'\
                 '(printf "bootfile comparison succeeded\n"))'\
             | ../bin/$m/scheme${ExeSuffix} -b ../boot/$m/sbb -q

xcheckboot: ${macroobj} ${patchfile}
	@echo '(reset-handler abort)'\
              '(base-exception-handler (lambda (c) (fresh-line) (display-condition c) (newline) (reset)))'\
              '(begin'\
                 '(#%$$fasl-file-equal? "../boot/$m/sbb" "../boot/$m/petite.boot" #t)'\
                 '(#%$$fasl-file-equal? "../boot/$m/scb" "../boot/$m/scheme.boot" #t)'\
                 '(printf "bootfile comparison succeeded\n"))'\
             | ${Scheme} -q ${macroobj} ${patchfile}

restoreboot:
	-mv -f ../boot/$m/sbb ${PetiteBoot}
	-mv -f ../boot/$m/scb ${SchemeBoot}

resetbootlinks:
	-@echo '(reset-handler abort)'\
               '(for-each'\
                  '(lambda (fn)'\
                     '(let ([fn (symbol->string fn)])'\
                        '(unless (file-symbolic-link? fn)'\
                           '(when (guard (c [else #f]) (#%$$fasl-file-equal? (format "../~a" fn) fn))'\
                              '(system (format "ln -sf ../../~a ~a" fn fn))'\
                              '(void)))))'\
                  '(list (quote ${SchemeBoot}) (quote ${PetiteBoot})))'\
             | ${Scheme} -q

${PetiteBoot}: ${macroobj} ${patchfile} ${baseobj}
	echo '(reset-handler abort)'\
             '(apply #%$$make-boot-file "${PetiteBoot}" (quote $m) (quote ())'\
             '  (map symbol->string (quote (${baseobj}))))'\
             | ${Scheme} -q ${macroobj} ${patchfile}

${SchemeBoot}: ${macroobj} ${patchfile} ${compilerobj}
	echo '(reset-handler abort)'\
             '(apply #%$$make-boot-file "${SchemeBoot}" (quote $m) (quote ("petite"))'\
             '  (map symbol->string (quote (${compilerobj}))))'\
             | ${Scheme} -q ${macroobj} ${patchfile}

cmacros.so: cmacros.ss machine.def layout.ss
	echo '(reset-handler abort)'\
             '(base-exception-handler (lambda (c) (fresh-line) (display-condition c) (newline) (reset)))'\
             '(keyboard-interrupt-handler (lambda () (display "interrupted---aborting\n") (reset)))'\
             '(optimize-level $o)'\
             '(debug-level $d)'\
             '(commonization-level $(cl))'\
             '(generate-inspector-information #$i)'\
             '(subset-mode (quote system))'\
             '(compile-file "$*.ss" "$*.so")'\
             | ${Scheme} -q

priminfo.so: priminfo.ss primdata.ss cmacros.so
	echo '(reset-handler abort)'\
             '(base-exception-handler (lambda (c) (fresh-line) (display-condition c) (newline) (reset)))'\
             '(keyboard-interrupt-handler (lambda () (display "interrupted---aborting\n") (reset)))'\
             '(optimize-level $o)'\
             '(debug-level $d)'\
             '(commonization-level $(cl))'\
             '(generate-inspector-information #$i)'\
             '(subset-mode (quote system))'\
             '(compile-file "$*.ss" "$*.so")'\
             | ${Scheme} -q cmacros.so

# supply primvars.so as well as cmacros.so
mkheader.so: mkheader.ss cmacros.so primvars.so env.so
	echo '(reset-handler abort)'\
             '(base-exception-handler (lambda (c) (fresh-line) (display-condition c) (newline) (reset)))'\
             '(keyboard-interrupt-handler (lambda () (display "interrupted---aborting\n") (reset)))'\
             '(optimize-level $o)'\
             '(debug-level $d)'\
             '(commonization-level $(cl))'\
             '(generate-inspector-information #$i)'\
             '(subset-mode (quote system))'\
             '(compile-file "$*.ss" "$*.so")'\
             | ${Scheme} -q cmacros.so priminfo.so primvars.so env.so

nanopass.so: $(shell echo ../nanopass/nanopass/*) ../nanopass/nanopass.ss
	echo '(reset-handler abort)'\
             '(base-exception-handler (lambda (c) (fresh-line) (display-condition c) (newline) (reset)))'\
             '(keyboard-interrupt-handler (lambda () (display "interrupted---aborting\n") (reset)))'\
             '(optimize-level $o)'\
             '(debug-level $d)'\
             '(commonization-level $(cl))'\
             '(generate-inspector-information #$i)'\
             '(collect-trip-bytes (expt 2 24))'\
             '(collect-request-handler (lambda () (collect 0 1)))'\
             '(collect 1 2)'\
             '(compile-library "../nanopass/nanopass.ss" "nanopass.so")'\
             | ${Scheme} -q --libdirs "../nanopass${dirsep}${dirsep}." --compile-imported-libraries

rootsrc = $(shell cd ../../s; echo *)
${rootsrc}:
ifeq ($(OS),Windows_NT)
	cp -p ../../s/$@ $@
else
	ln -s ../../s/$@ $@
endif

script.all: Mf-base

script.all makescript:
	echo '(reset-handler abort)'\
             '(for-each load (command-line-arguments))'\
             '(optimize-level $o)'\
             '(debug-level $d)'\
             '(commonization-level $(cl))'\
             '(when #$p (compile-profile (quote source)))'\
             '(when #$(bp) (compile-profile (quote block)))'\
             '(when #$(loadspd) (profile-load-data "${ProfileDumpSource}"))'\
             '(when #$(loadbpd) (profile-load-data "${ProfileDumpBlock}"))'\
             '(generate-inspector-information #$i)'\
             '(generate-allocation-counts #${gac})'\
             '(generate-instruction-counts #${gic})'\
             '(#%$$enable-pass-timing #${pps})'\
             '(run-cp0 (lambda (cp0 x)'\
             '           (do ([i ${cp0} (fx- i 1)] [x x (cp0 x)])'\
             '               ((fx= i 0) x))))'\
             '(collect-trip-bytes (expt 2 24))'\
             '(collect-request-handler (lambda () (collect 0 1)))'\
             '(time (for-each (lambda (x y)'\
             '                   (collect 1 2)'\
             '                   (${compile} (symbol->string x)'\
             '                                 (symbol->string y)'\
             '                                 (quote $m)))'\
             '                (quote (${src}))'\
             '                (quote (${obj}))))'\
             '(when #${pps} (#%$$print-pass-stats))'\
             '(apply #%$$make-boot-file "${PetiteBoot}" (quote $m) (quote ())'\
             '  (map symbol->string (quote (${baseobj}))))'\
             '(apply #%$$make-boot-file "${SchemeBoot}" (quote $m) (quote ("petite"))'\
             '  (map symbol->string (quote (${compilerobj}))))'\
             '(when #${pdhtml} (profile-dump-html))'\
             '(when #${dumpspd} (profile-dump-data "${ProfileDumpSource}"))'\
             '(when #${dumpbpd} (profile-dump-data "${ProfileDumpBlock}"))'\
             > script.all

script-static.all:
	echo '(reset-handler abort)'\
             '(for-each load (command-line-arguments))'\
             '(optimize-level $o)'\
             '(debug-level $d)'\
             '(commonization-level $(cl))'\
             '(when #$p (compile-profile (quote source)))'\
             '(when #$(bp) (compile-profile (quote block)))'\
             '(generate-inspector-information #$i)'\
             '(generate-allocation-counts #${gac})'\
             '(generate-instruction-counts #${gic})'\
             '(run-cp0 (lambda (cp0 x)'\
             '           (do ([i ${cp0} (fx- i 1)] [x x (cp0 x)])'\
             '               ((fx= i 0) x))))'\
             '(compile-with-setup-closure-counts (quote (${closure-opt})) (quote (${src})) (quote (${obj})) (quote $m) #$r)'\
             '(apply #%$$make-boot-file "${PetiteBoot}" (quote $m) (quote ())'\
             '  (map symbol->string (quote (${baseobj}))))'\
             '(apply #%$$make-boot-file "${SchemeBoot}" (quote $m) (quote ("petite"))'\
             '  (map symbol->string (quote (${compilerobj}))))'\
             '(when #${pdhtml} (profile-dump-html))'\
             > script-static.all

script-dynamic.all:
	echo '(reset-handler abort)'\
             '(for-each load (command-line-arguments))'\
             '(optimize-level $o)'\
             '(debug-level $d)'\
             '(commonization-level $(cl))'\
             '(when #$p (compile-profile (quote source)))'\
             '(when #$(bp) (compile-profile (quote block)))'\
             '(generate-inspector-information #$i)'\
             '(generate-allocation-counts #${gac})'\
             '(generate-instruction-counts #${gic})'\
             '(run-cp0 (lambda (cp0 x)'\
             '           (do ([i ${cp0} (fx- i 1)] [x x (cp0 x)])'\
             '               ((fx= i 0) x))))'\
             '(compile-with-closure-counts (quote (${closure-opt})) (quote (${src})) (quote (${obj})) (quote $m) #$r)'\
             '(apply #%$$make-boot-file "${PetiteBoot}" (quote $m) (quote ())'\
             '  (map symbol->string (quote (${baseobj}))))'\
             '(apply #%$$make-boot-file "${SchemeBoot}" (quote $m) (quote ("petite"))'\
             '  (map symbol->string (quote (${compilerobj}))))'\
             '(when #${pdhtml} (profile-dump-html))'\
             > script-dynamic.all

closure-counts:  ${allsrc} ${patchfile} ${macroobj} nanopass.so base-lang.ss expand-lang.ss primref.ss types.ss io-types.ss fasl-helpers.ss hashtable-types.ss script-static.all script-dynamic.all
	${Scheme} -q ${macroobj} ${patchfile} --script script-static.all
	$(MAKE) ${PetiteBoot} ${SchemeBoot}
	${Scheme} -q ${macroobj} ${patchfile} --script script-dynamic.all
	$(MAKE) all

bootall: ${allsrc} ${patchfile} ${macroobj} nanopass.so makescript
	${Scheme} -q ${macroobj} ${patchfile} --script script.all

${patch}: ${patchobj}
	rm -f ${patch}
	cat ${patchobj} > ${patch}

${asm} ${obj} mkheader.so: ${macroobj} nanopass.so base-lang.ss expand-lang.ss primref.ss types.ss io-types.ss fasl-helpers.ss hashtable-types.ss ${patchfile}
primvars.so setup.so mkheader.so env.so: cmacros.so priminfo.so primref.ss
setup.so: debug.ss

${patchobj}: ${macroobj} nanopass.so base-lang.ss expand-lang.ss primref.ss types.ss io-types.ss fasl-helpers.ss hashtable-types.ss env.ss
cpnanopass.$m cpnanopass.patch: nanopass.so np-languages.ss fxmap.ss ${archincludes}
5_4.$m: ../unicode/unicode-char-cases.ss ../unicode/unicode-charinfo.ss
inspect.$m: bitset.ss

${Cheader}: mkheader.so ${macroobj} nanopass.so base-lang.ss expand-lang.ss primref.ss types.ss io-types.ss fasl-helpers.ss hashtable-types.ss
	(if [ -r ${Cheader} ]; then mv -f ${Cheader} ${Cheader}.bak; fi)
	echo '(reset-handler abort)'\
             '(mkscheme.h "${Cheader}" (quote $m))' |\
         ${Scheme} -q ${macroobj} mkheader.so
	(if `cmp -s ${Cheader} ${Cheader}.bak`;\
          then mv -f ${Cheader}.bak ${Cheader};\
          else rm -f ${Cheader}.bak; fi)

${Cequates}: mkheader.so ${macroobj} nanopass.so base-lang.ss expand-lang.ss primref.ss types.ss io-types.ss fasl-helpers.ss hashtable-types.ss
	(if [ -r ${Cequates} ]; then mv -f ${Cequates} ${Cequates}.bak; fi)
	echo '(reset-handler abort)'\
             '(mkequates.h "${Cequates}")' |\
         ${Scheme} -q ${macroobj} mkheader.so
	(if `cmp -s ${Cequates} ${Cequates}.bak`;\
          then mv -f ${Cequates}.bak ${Cequates};\
          else rm -f ${Cequates}.bak; fi)

examples:
	( cd ../examples && ${MAKE} all Scheme="${Scheme} ../s/${patchfile}" )

prettyclean:
	rm -f *.$m xpatch ${patch} *.patch *.so *.asm script.all header.tmp *.html
	rm -rf nanopass

profileclean: prettyclean
	rm -f ${ProfileDumpSource} ${ProfileDumpBlock}<|MERGE_RESOLUTION|>--- conflicted
+++ resolved
@@ -149,11 +149,7 @@
 allsrc =\
  ${basesrc} ${compilersrc} cmacros.ss ${archincludes} setup.ss debug.ss priminfo.ss primdata.ss layout.ss\
  base-lang.ss expand-lang.ss primref.ss types.ss io-types.ss fasl-helpers.ss hashtable-types.ss\
-<<<<<<< HEAD
- np-languages.ss bitset.ss
-=======
- np-languages.ss fxmap.ss
->>>>>>> ecc31010
+ np-languages.ss bitset.ss fxmap.ss
 
 # doit uses a different Scheme process to compile each target
 doit: ${PetiteBoot} ${SchemeBoot} ${Cheader} ${Cequates}
