;;; ppc32.ss
;;; Copyright 1984-2017 Cisco Systems, Inc.
;;; 
;;; Licensed under the Apache License, Version 2.0 (the "License");
;;; you may not use this file except in compliance with the License.
;;; You may obtain a copy of the License at
;;; 
;;; http://www.apache.org/licenses/LICENSE-2.0
;;; 
;;; Unless required by applicable law or agreed to in writing, software
;;; distributed under the License is distributed on an "AS IS" BASIS,
;;; WITHOUT WARRANTIES OR CONDITIONS OF ANY KIND, either express or implied.
;;; See the License for the specific language governing permissions and
;;; limitations under the License.

;;; SECTION 1: registers
;;; ABI:
;;;  Registers:
;;;    r0-r31: general purpose registers, 32 bits each
;;;    f0-f31: floating point registers, 64 bits each
;;;    cr0-cr7: condition register fields, 4 bits each
;;;    lr: link register
;;;    ctr: count register
;;;    xer: fixed-point exception register
;;;    fpscr: floating-point status and control register
;;;  Register usage:
;;;    r1: stack frame pointer -- callee-saved.
;;;        16-byte aligned, pointing at lowest allocated, valid 
;;;        stack frame, growing toward low addresses. contents 
;;;        of address point to the previously allocated stack frame.
;;;    r2: system-reserved -- do not use
;;;    r3, r4: return values -- caller-saved
;;;    r3-r10: parameter passing -- caller-saved
;;;    r13: small data area pointer -- shared objects shall not alter
;;;    r0, r11, r12: unused -- caller-saved
;;;    r14-r30: unused -- callee-saved
;;;    r31: used for local variables or "environment pointers" -- callee-saved
;;;    f1: floating point return value
;;;    f1-f8: floating point parameter passing
;;;    f0, f9-f13: unused -- callee-saved
;;;    f14-f31: unused -- caller-saved
;;;    cr2-cr4: callee-saved
;;;    cr1, cr5-cr7: caller-saved

(define-registers
  (reserved
    [%tc        %r29              #t 29]
    [%sfp       %r23              #t 23]
    [%ap        %r31              #t 31]
    [%esp       %r21              #t 21]
    [%eap       %r26              #t 26]
    [%trap      %r22              #t 22]
    [%real-zero %r0               #f  0])
  (allocable
    #;[%zero                      #f  0]
    [%ac0   %r11                  #f 11]
    [%xp    %r20                  #t 20]
    [%ts    %r14                  #t 14]
    [%td    %r15                  #t 15]
    [%ac1   %r12 %deact           #f 12]
    [%ret   %r17                  #t 17]
    [%cp    %r24                  #t 24]
    [%yp    %r27                  #t 27]
    [%tp    %r28                  #t 28]
    [       %r3  %Carg1  %Cretval  %Cretval-high  #f  3]
    [       %r4  %Carg2            %Cretval-low   #f  4]
    [       %r5  %Carg3                           #f  5]
    [       %r6  %Carg4                           #f  6]
    [       %r7  %Carg5                           #f  7]
    [       %r8  %Carg6                           #f  8]
    [       %r9  %Carg7                           #f  9]
    [       %r10 %Carg8                           #f 10]
    [       %r16                                  #t 16]
    [       %r18                                  #t 18]
    [       %r19                                  #t 19]
    [       %r25                                  #t 25]
    [       %r30                                  #t 30]
  )
  (machine-dependent
    [%sp       %Csp        #t  1]
    [%Ctoc                 #f  2] ;; operating system reserved
    [%Csda                 #f 13] ;; might point to small data area, if used
    [%flreg1               #f  0]
    [%Cfparg1  %Cfpretval  #f  1]
    [%Cfparg2              #f  2]
    [%Cfparg3              #f  3]
    [%Cfparg4              #f  4]
    [%Cfparg5              #f  5]
    [%Cfparg6              #f  6]
    [%Cfparg7              #f  7]
    [%Cfparg8              #f  8]
    [%flreg2               #f  9]
    [%flreg3               #f 10]
    [%flreg4               #f 11]
    [%flreg5               #f 12]
    [%flreg6               #f 13]
    [%flreg7               #t 14]
    [%flreg8               #t 15]
    [%flreg9               #t 16]
    [%flreg10              #t 17]
    [%flreg11              #t 18]
    [%flreg12              #t 19]
    [%flreg13              #t 20]
    [%flreg14              #t 21]
    [%flreg15              #t 22]
    [%flreg16              #t 23]
    [%flreg17              #t 24]
    [%flreg18              #t 25]
    [%flreg19              #t 26]
    [%flreg20              #t 27]
    [%flreg21              #t 28]
    [%flreg22              #t 29]
    [%flreg23              #t 30]
    [%flreg24              #t 31]
    ))

;;; SECTION 2: instructions
(module (md-handle-jump) ; also sets primitive handlers
  (import asm-module)

  (define-syntax seq
    (lambda (x)
      (syntax-case x ()
        [(_ e ... ex)
         (with-syntax ([(t ...) (generate-temporaries #'(e ...))])
           #'(let ([t e] ...)
               (with-values ex
                 (case-lambda
                   [(x*) (cons* t ... x*)]
                   [(x* p) (values (cons* t ... x*) p)]))))])))

  ; don't bother with literal@? check since lvalues can't be literals
  (define lmem? mref?)

  (define mem?
    (lambda (x)
      (or (lmem? x) (literal@? x))))

  (define-syntax define-imm-pred
    (lambda (x)
      (syntax-case x ()
        [(_ pred?)
         (with-syntax ([imm-pred? (construct-name #'pred? "imm-" #'pred?)])
           #'(define imm-pred?
               (lambda (x)
                 (nanopass-case (L15c Triv) x
                   [(immediate ,imm) (pred? imm)]
                   [else #f]))))])))

  (define-imm-pred integer16?)
  (define-imm-pred shifted-integer16?)
  (define-imm-pred negatable-integer16?)
  (define-imm-pred negatable-shifted-integer16?)
  (define-imm-pred unsigned16?)
  (define-imm-pred shifted-unsigned16?)
  (define-imm-pred shift-count?)

  (define imm-constant?
    (lambda (x)
      (nanopass-case (L15c Triv) x
        [(immediate ,imm) #t]
        [else #f])))

  (define lvalue->ur
    (lambda (x k)
      (if (mref? x)
          (let ([u (make-tmp 'u)])
            (seq
              (set-ur=mref u x)
              (k u)))
          (k x))))

  (define mref->mref
    (lambda (a k)
      (define return
        (lambda (x0 x1 imm)
          ; ppc load & store instructions support index or offset but not both
          (safe-assert (or (eq? x1 %zero) (eqv? imm 0)))
          (k (with-output-language (L15d Triv) `(mref ,x0 ,x1 ,imm)))))
      (nanopass-case (L15c Triv) a
        [(mref ,lvalue0 ,lvalue1 ,imm)
         (lvalue->ur lvalue0
           (lambda (x0)
             (lvalue->ur lvalue1
               (lambda (x1)
                 (cond
                   [(and (eq? x1 %zero) (integer16? imm)) (return x0 %zero imm)]
                   [else
                    (let ([u (make-tmp 'u)])
                      (seq
                        (build-set! ,u (immediate ,imm))
                        (if (eq? x1 %zero)
                            (return x0 u 0)
                            (seq
                              (build-set! ,u (asm ,null-info ,asm-add ,u ,x1))
                              (return x0 u 0)))))])))))])))

  (define mem->mem
    (lambda (a k)
      (cond
        [(literal@? a)
         (let ([u (make-tmp 'u)])
           (seq
             (build-set! ,u ,(literal@->literal a))
             (k (with-output-language (L15d Lvalue) `(mref ,u ,%zero 0)))))]
        [else (mref->mref a k)])))

  (define-pass imm->negative-imm : (L15c Triv) (ir) -> (L15d Triv) ()
    (Lvalue : Lvalue (ir) -> Lvalue ()
      [(mref ,lvalue1 ,lvalue2 ,imm) (sorry! who "unexpected mref ~s" ir)])
    (Triv : Triv (ir) -> Triv ()
      [(immediate ,imm) `(immediate ,(- imm))]))

  (define-syntax coercible?
    (syntax-rules ()
      [(_ ?a ?aty*)
       (let ([a ?a] [aty* ?aty*])
         (or (memq 'ur aty*)
             (and (memq 'shift-count aty*) (imm-shift-count? a))
             (and (memq 'unsigned16 aty*) (imm-unsigned16? a))
             (and (memq 'shifted-unsigned16 aty*) (imm-shifted-unsigned16? a))
             (and (memq 'integer16 aty*) (imm-integer16? a))
             (and (memq 'shifted-integer16 aty*) (imm-shifted-integer16? a))
             (and (memq 'negated-integer16 aty*) (imm-negatable-integer16? a))
             (and (memq 'negated-shifted-integer16 aty*) (imm-negatable-shifted-integer16? a))
             (and (memq 'imm-constant aty*) (imm-constant? a))
             (and (memq 'mem aty*) (mem? a))))]))

  (define-syntax coerce-opnd ; passes k something compatible with aty*
    (syntax-rules ()
      [(_ ?a ?aty* ?k)
       (let ([a ?a] [aty* ?aty*] [k ?k])
         (cond
           [(and (memq 'mem aty*) (mem? a)) (mem->mem a k)]
           [(or (and (memq 'shift-count aty*) (imm-shift-count? a))
                (and (memq 'unsigned16 aty*) (imm-unsigned16? a))
                (and (memq 'shifted-unsigned16 aty*) (imm-shifted-unsigned16? a))
                (and (memq 'integer16 aty*) (imm-integer16? a))
                (and (memq 'shifted-integer16 aty*) (imm-shifted-integer16? a))
                (and (memq 'imm-constant aty*) (imm-constant? a)))
             (k (imm->imm a))]
           [(or (and (memq 'negated-integer16 aty*) (imm-negatable-integer16? a))
                (and (memq 'negated-shifted-integer16 aty*) (imm-negatable-shifted-integer16? a)))
            (k (imm->negative-imm a))]
           [(memq 'ur aty*)
            (cond
              [(ur? a) (k a)]
              [(imm? a)
               (let ([u (make-tmp 'u)])
                 (seq
                   (build-set! ,u ,(imm->imm a))
                   (k u)))]
              [(mem? a)
               (mem->mem a
                 (lambda (a)
                   (let ([u (make-tmp 'u)])
                     (seq
                       (build-set! ,u ,a)
                       (k u)))))]
              [else (sorry! 'coerce-opnd "unexpected operand ~s" a)])]
           [else (sorry! 'coerce-opnd "cannot coerce ~s to ~s" a aty*)]))]))

  (define set-ur=mref
    (lambda (ur mref)
      (mref->mref mref
        (lambda (mref)
          (build-set! ,ur ,mref)))))

  (define md-handle-jump
    (lambda (t)
      (with-output-language (L15d Tail)
        (define long-form
          (lambda (e)
            (let ([tmp (make-tmp 'utmp)])
              (values
                (in-context Effect `(set! ,(make-live-info) ,tmp ,e))
                `(jump ,tmp)))))
        (nanopass-case (L15c Triv) t
          [,lvalue
           (if (mem? lvalue)
               (mem->mem lvalue (lambda (e) (values '() `(jump ,e))))
               (values '() `(jump ,lvalue)))]
          [(literal ,info)
           (guard (and (not (info-literal-indirect? info))
                       (memq (info-literal-type info) '(entry library-code))))
           ; NB: really need to use unspillable or mark %real-zero killed here but can't without extending jump syntax
           (values '() `(jump (literal ,info)))]
          [(label-ref ,l ,offset)
           ; NB: really need to use unspillable or mark %real-zero killed here but can't without extending jump syntax
           (values '() `(jump (label-ref ,l ,offset)))]
          [else (long-form t)]))))

  (define-syntax define-instruction
    (lambda (x)
      (define make-value-clause
        (lambda (fmt)
          (syntax-case fmt (mem ur)
            [(op (c mem) (a ur))
             #`(lambda (c a)
                 (if (lmem? c)
                     (coerce-opnd a '(ur)
                       (lambda (a)
                         (mem->mem c
                           (lambda (c)
                             (rhs c a)))))
                     (next c a)))]
            [(op (c ur) (a aty ...) ...)
             #`(lambda (c a ...)
                 (if (and (coercible? a '(aty ...)) ...)
                     #,(let f ([a* #'(a ...)] [aty** #'((aty ...) ...)])
                         (if (null? a*)
                             #'(if (ur? c)
                                   (rhs c a ...)
                                   (let ([u (make-tmp 'u)])
                                     (seq
                                       (rhs u a ...)
                                       (mref->mref c
                                         (lambda (c)
                                           (build-set! ,c ,u))))))
                             #`(coerce-opnd #,(car a*) '#,(car aty**)
                                 (lambda (#,(car a*)) #,(f (cdr a*) (cdr aty**))))))
                     (next c a ...)))])))

      (define-who make-pred-clause
        (lambda (fmt)
          (syntax-case fmt ()
            [(op (a aty ...) ...)
             #`(lambda (a ...)
                 (if (and (coercible? a '(aty ...)) ...)
                     #,(let f ([a* #'(a ...)] [aty** #'((aty ...) ...)])
                         (if (null? a*)
                             #'(rhs a ...)
                             #`(coerce-opnd #,(car a*) '#,(car aty**)
                                 (lambda (#,(car a*)) #,(f (cdr a*) (cdr aty**))))))
                     (next a ...)))])))

      (define-who make-effect-clause
        (lambda (fmt)
          (syntax-case fmt ()
            [(op (a aty ...) ...)
             #`(lambda (a ...)
                 (if (and (coercible? a '(aty ...)) ...)
                     #,(let f ([a* #'(a ...)] [aty** #'((aty ...) ...)])
                         (if (null? a*)
                             #'(rhs a ...)
                             #`(coerce-opnd #,(car a*) '#,(car aty**)
                                 (lambda (#,(car a*)) #,(f (cdr a*) (cdr aty**))))))
                     (next a ...)))])))

      (syntax-case x (definitions)
        [(k context (sym ...) (definitions defn ...) [(op (a aty ...) ...) ?rhs0 ?rhs1 ...] ...)
         ; potentially unnecessary level of checking, but the big thing is to make sure
         ; the number of operands expected is the same on every clause of define-intruction
         (and (not (null? #'(op ...)))
              (andmap identifier? #'(sym ...))
              (andmap identifier? #'(op ...))
              (andmap identifier? #'(a ... ...))
              (andmap identifier? #'(aty ... ... ...)))
         (with-implicit (k info return with-output-language)
           (with-syntax ([((opnd* ...) . ignore) #'((a ...) ...)])
             (define make-proc
               (lambda (make-clause)
                 (let f ([op* #'(op ...)]
                         [fmt* #'((op (a aty ...) ...) ...)]
                         [arg* #'((a ...) ...)]
                         [rhs* #'((?rhs0 ?rhs1 ...) ...)])
                   (if (null? op*)
                       #'(lambda (opnd* ...)
                           (sorry! name "no match found for ~s" (list opnd* ...)))
                       #`(let ([next #,(f (cdr op*) (cdr fmt*) (cdr arg*) (cdr rhs*))]
                               [rhs (lambda #,(car arg*)
                                      (let ([#,(car op*) name])
                                        #,@(car rhs*)))])
                           #,(make-clause (car fmt*)))))))
             (unless (let ([a** #'((a ...) ...)])
                       (let* ([a* (car a**)] [len (length a*)])
                         (andmap (lambda (a*) (fx= (length a*) len)) (cdr a**))))
               (syntax-error x "mismatched instruction arities"))
             (cond
               [(free-identifier=? #'context #'value)
                #`(let ([fvalue (lambda (name)
                                  (lambda (info opnd* ...)
                                    defn ...
                                    (with-output-language (L15d Effect)
                                      (#,(make-proc make-value-clause) opnd* ...))))])
                    (begin
                      (safe-assert (eq? (primitive-type (%primitive sym)) 'value))
                      (primitive-handler-set! (%primitive sym) (fvalue 'sym)))
                    ...)]
               [(free-identifier=? #'context #'pred)
                #`(let ([fpred (lambda (name)
                                 (lambda (info opnd* ...)
                                   defn ...
                                   (with-output-language (L15d Pred)
                                     (#,(make-proc make-pred-clause) opnd* ...))))])
                    (begin
                      (safe-assert (eq? (primitive-type (%primitive sym)) 'pred))
                      (primitive-handler-set! (%primitive sym) (fpred 'sym)))
                    ...)]
               [(free-identifier=? #'context #'effect)
                #`(let ([feffect (lambda (name)
                                   (lambda (info opnd* ...)
                                     defn ...
                                     (with-output-language (L15d Effect)
                                       (#,(make-proc make-effect-clause) opnd* ...))))])
                    (begin
                      (safe-assert (eq? (primitive-type (%primitive sym)) 'effect))
                      (primitive-handler-set! (%primitive sym) (feffect 'sym)))
                    ...)]
               [else (syntax-error #'context "unrecognized context")])))]
        [(k context (sym ...) cl ...) #'(k context (sym ...) (definitions) cl ...)]
        [(k context sym cl ...) (identifier? #'sym) #'(k context (sym) (definitions) cl ...)])))

  (define info-cc-eq (make-info-condition-code 'eq? #f #t))

  ; x is not the same as z in any clause that follows a clause where (x z)
  ; and y is coercible to one of its types, however:
  ; WARNING: do not assume that if x isn't the same as z then x is independent
  ; of z, since x might be an mref with z as it's base or index

  (define-instruction value (-)
    [(op (z ur) (x ur) (y negated-integer16 negated-shifted-integer16))
     `(set! ,(make-live-info) ,z (asm ,info ,asm-add ,x ,y))]
    [(op (z ur) (x ur) (y ur))
     `(set! ,(make-live-info) ,z (asm ,info ,asm-sub-from ,y ,x))])

  (define-instruction value (-/ovfl)
    [(op (z ur) (x ur) (y ur))
     `(set! ,(make-live-info) ,z (asm ,info ,asm-sub-from/ovfl ,y ,x))])

  (define-instruction value (-/eq)
    [(op (z ur) (x ur) (y ur))
     `(set! ,(make-live-info) ,z (asm ,info ,asm-sub-from/eq ,y ,x))])

  (define-instruction value (+)
    [(op (z ur) (x ur) (y integer16 shifted-integer16))
     `(set! ,(make-live-info) ,z (asm ,info ,asm-add ,x ,y))]
    [(op (z ur) (x integer16 shifted-integer16) (y ur))
     `(set! ,(make-live-info) ,z (asm ,info ,asm-add ,y ,x))]
    [(op (z ur) (x ur) (y ur))
     `(set! ,(make-live-info) ,z (asm ,info ,asm-add ,x ,y))])

  (define-instruction value (+/ovfl)
    [(op (z ur) (x ur) (y ur))
     `(set! ,(make-live-info) ,z (asm ,info ,asm-add/ovfl ,x ,y))])

  (define-instruction value (+/carry)
    [(op (z ur) (x ur) (y ur))
     `(set! ,(make-live-info) ,z (asm ,info ,asm-add/carry ,x ,y))])

  (define-instruction value (*)
    [(op (z ur) (x ur) (y integer16))
     `(set! ,(make-live-info) ,z (asm ,info ,asm-mul ,x ,y))]
    [(op (z ur) (x integer16) (y ur))
     `(set! ,(make-live-info) ,z (asm ,info ,asm-mul ,y ,x))]
    [(op (z ur) (x ur) (y ur))
     `(set! ,(make-live-info) ,z (asm ,info ,asm-mul ,x ,y))])

  (define-instruction value (*/ovfl) ; ov flag set iff non-immediate
    [(op (z ur) (x ur) (y ur))
     `(set! ,(make-live-info) ,z (asm ,info ,asm-mul/ovfl ,x ,y))])

  (define-instruction value (/)
    [(op (z ur) (x ur) (y ur))
     `(set! ,(make-live-info) ,z (asm ,info ,asm-div ,x ,y))])

  (let ()
    (define select-op
      (lambda (op)
        (case op
          [(logand) asm-logand]
          [(logor) asm-logor]
          [(logxor) asm-logxor]
          [else (sorry! #f "unexpected logical operator ~s" op)])))
    (define-instruction value (logand logor logxor)
      [(op (z ur) (x unsigned16 shifted-unsigned16) (y ur))
       `(set! ,(make-live-info) ,z (asm ,info ,(select-op op) ,y ,x))]
      [(op (z ur) (x ur) (y unsigned16 shifted-unsigned16))
       `(set! ,(make-live-info) ,z (asm ,info ,(select-op op) ,x ,y))]
      [(op (z ur) (x ur) (y ur))
       `(set! ,(make-live-info) ,z (asm ,info ,(select-op op) ,x ,y))]))

  (define-instruction value (lognot)
    [(op (z ur) (x ur))
     `(set! ,(make-live-info) ,z (asm ,info ,asm-lognot ,x))])

  (define-instruction value (srl)
    [(op (z ur) (x ur) (y shift-count))
     (if (nanopass-case (L15d Triv) y [(immediate ,imm) (zero? imm)])
         `(set! ,(make-live-info) ,z ,x)
         `(set! ,(make-live-info) ,z (asm ,info ,asm-srl ,x ,y)))]
    [(op (z ur) (x ur) (y ur))
     `(set! ,(make-live-info) ,z (asm ,info ,asm-srl ,x ,y))])

  (let ()
    (define select-op
      (lambda (op)
        (case op
          [(sra) asm-sra]
          [(sll) asm-sll])))
    (define-instruction value (sra sll)
      [(op (z ur) (x ur) (y shift-count ur))
       `(set! ,(make-live-info) ,z (asm ,info ,(select-op op) ,x ,y))]))

  (define-instruction value (move)
    [(op (z mem) (x ur))
     `(set! ,(make-live-info) ,z ,x)]
    [(op (z ur) (x ur mem imm-constant))
     `(set! ,(make-live-info) ,z ,x)])

  (define-instruction value lea1
    ; NB: would be simpler if offset were explicit operand
    ; NB: why not one version of lea with %zero for y in lea1 case?
    [(op (z ur) (x ur))
     (let ([offset (info-lea-offset info)])
       (if (or (integer16? offset) (shifted-integer16? offset))
           `(set! ,(make-live-info) ,z (asm ,info ,asm-add ,x (immediate ,offset)))
           (let ([u (make-tmp 'u)])
             (seq
               `(set! ,(make-live-info) ,u (immediate ,offset))
               `(set! ,(make-live-info) ,z (asm ,info ,asm-add ,x ,u))))))])

  (define-instruction value lea2
    ; NB: would be simpler if offset were explicit operand
    [(op (z ur) (x ur) (y ur))
     (let ([offset (info-lea-offset info)] [u (make-tmp 'u)])
       (seq
         (if (or (integer16? offset) (shifted-integer16? offset))
             `(set! ,(make-live-info) ,u (asm ,info ,asm-add ,y (immediate ,offset)))
             (seq
               `(set! ,(make-live-info) ,u (immediate ,offset))
               `(set! ,(make-live-info) ,u (asm ,null-info ,asm-add ,u ,y))))
         `(set! ,(make-live-info) ,z (asm ,info ,asm-add ,x ,u))))])

  (define-instruction value (sext8 sext16 zext8 zext16)
    [(op (z ur) (x mem ur)) `(set! ,(make-live-info) ,z (asm ,info ,(asm-move/extend op) ,x))])

  ;; load formats:
  ;; unsigned-16
  ;; lhzx rD <- [rA + rB]
  ;; lhz  rD <- [rA + d]
  ;; integer-16
  ;; lhax rD <- [rA + rB]
  ;; lha  rD <- [rA + d]
  ;; unsigned-8
  ;; lbzx rD <- [rA + rB]
  ;; lbz  rD <- [rA + rB]
  ;; signed-8 (no instructions for, have to load unsigned-8 and sign-extend)
  ;; lwz  rD <- [rA + d]
  ;; lwzx rD <- [rA + rB]
  (let ()
    (define imm-zero (with-output-language (L15d Triv) `(immediate 0)))
    (define load/store
      (lambda (info x y w k) ; x ur, y ur, w ur or imm
        (safe-assert (not (eq? w %zero)))
        (safe-assert (not (eq? x %zero)))
        (with-output-language (L15d Effect)
          (if (ur? w)
              (if (eq? y %zero)
                  (k x w imm-zero)
                  (let ([u (make-tmp 'u)])
                    (seq
                      `(set! ,(make-live-info) ,u (asm ,null-info ,asm-add ,y ,w))
                      (k x u imm-zero))))
              (let ([n (nanopass-case (L15d Triv) w [(immediate ,imm) imm])])
                (cond
                  [(fx= n 0) (k x y w)]
                  [(and (integer16? n) (not (info-load-swapped? info)))
                   (if (eq? y %zero)
                       (k x y w)
                       (let ([u (make-tmp 'u)])
                         (seq
                           `(set! ,(make-live-info) ,u (asm ,null-info ,asm-add ,x ,y))
                           (k u %zero w))))]
                  [(and (integer16? n) (not (eq? y %zero))) ; and swapped
                   (let ([u (make-tmp 'u)])
                     (seq
                       `(set! ,(make-live-info) ,u (asm ,null-info ,asm-add ,x ,w))
                       (k u y imm-zero)))]
                  [else (let ([u (make-tmp 'u)])
                          (seq
                            `(set! ,(make-live-info) ,u ,w)
                            (if (eq? y %zero)
                                (k x u imm-zero)
                                (seq
                                  `(set! ,(make-live-info) ,u (asm ,null-info ,asm-add ,x ,u))
                                  (k u y imm-zero)))))]))))))
    (define-instruction value (load)
      [(op (z ur) (x ur) (y ur) (w ur imm-constant))
       (load/store info x y w
         (lambda (x y w)
           `(set! ,(make-live-info) ,z (asm ,null-info ,(asm-load info) ,x ,y ,w))))])
    (define-instruction effect (store)
      [(op (x ur) (y ur) (w ur imm-constant) (z ur))
       (load/store info x y w
         (lambda (x y w)
           `(asm ,null-info ,(asm-store info) ,x ,y ,w ,z)))]))

  (define-instruction effect (store-with-update)
    [(op (x ur) (y ur) (z ur integer16))
     `(asm ,info ,asm-store-with-update ,x ,y ,z)])

  (define-instruction effect (load-single load-single->double load-double load-double->single
                              store-single store-single->double store-double)
    [(op (x ur) (y ur) (z integer16 ur))
     (if (eq? y %zero)
         (if (ur? z)
             `(asm ,info ,(asm-fl-load/store op (info-loadfl-flreg info)) ,x ,z (immediate 0))
             `(asm ,info ,(asm-fl-load/store op (info-loadfl-flreg info)) ,x ,y ,z))
         (if (and (not (ur? z)) (fx= (nanopass-case (L15d Triv) z [(immediate ,imm) imm]) 0))
             `(asm ,info ,(asm-fl-load/store op (info-loadfl-flreg info)) ,x ,y ,z)
             (let ([u (make-tmp 'u)])
               (seq
                 `(set! ,(make-live-info) ,u (asm ,null-info ,asm-add ,y ,z))
                 `(asm ,info ,(asm-fl-load/store op (info-loadfl-flreg info)) ,x ,u (immediate 0))))))])

  (define-instruction effect (flt)
    [(op (x ur) (y ur))
     (let ([u (make-tmp 'u)])
       (seq
         `(set! ,(make-live-info) ,u (asm ,null-info ,asm-kill))
         `(asm ,info ,asm-flt ,x ,y ,u)))])

  (define-instruction effect (fl+ fl- fl/ fl*)
    [(op (x ur) (y ur) (z ur))
     `(asm ,info ,(asm-flop-2 op) ,x ,y ,z)])

  (define-instruction value (trunc)
    [(op (z ur) (x ur))
     `(set! ,(make-live-info) ,z (asm ,info ,asm-trunc ,x))])

  (define-instruction pred (fl= fl< fl<=)
    [(op (x ur) (y ur))
     (let ([info (make-info-condition-code op #f #f)])
        (values '() `(asm ,info ,(asm-fl-relop info) ,x ,y)))])

  (define-instruction effect (inc-cc-counter)
    [(op (x ur) (w shifted-integer16 integer16 ur) (z ur))
     (let ([u1 (make-tmp 'u1)] [u2 (make-tmp 'u2)])
       (seq
         `(set! ,(make-live-info) ,u1 (asm ,null-info ,asm-add ,x ,w))
         `(set! ,(make-live-info) ,u2 (asm ,null-info ,asm-kill))
         `(asm ,null-info ,asm-inc-cc-counter ,u1 ,z ,u2)))])

  (define-instruction effect (inc-profile-counter)
    [(op (x mem) (y ur shifted-integer16 integer16))
     (let ([u (make-tmp 'u)])
       (seq
         `(set! ,(make-live-info) ,u ,x)
         `(set! ,(make-live-info) ,u (asm ,null-info ,asm-add ,u ,y))
         `(set! ,(make-live-info) ,x ,u)))])

  (define-instruction value (read-time-stamp-counter)
    [(op (z ur))
     (safe-assert (and (info-kill*? info) (memq %real-zero (info-kill*-kill* info))))
      `(set! ,(make-live-info) ,z (asm ,info ,asm-read-time-base))])

  ;; always returns 0 on PPC
  (define-instruction value (read-performance-monitoring-counter)
    [(op (z ur) (x imm-constant ur)) `(set! ,(make-live-info) ,z (asm ,null-info ,asm-read-counter))])

  ;; no kills since we expect to be called when all necessary state has already been saved
  (define-instruction value (get-tc)
    [(op (z ur))
     (safe-assert (eq? z %Cretval))
     (let ([u (make-tmp 'u)])
       (seq
         `(set! ,(make-live-info) ,u (asm ,null-info ,asm-kill))
         `(set! ,(make-live-info) ,z (asm ,info ,asm-get-tc ,u))))])

  ;; like get-tc
  (define-instruction value (activate-thread)
    [(op (z ur))
     (safe-assert (eq? z %Cretval))
     (let ([u (make-tmp 'u)])
       (seq
         `(set! ,(make-live-info) ,u (asm ,null-info ,asm-kill))
         `(set! ,(make-live-info) ,z (asm ,info ,asm-activate-thread ,u))))])

  (define-instruction effect (deactivate-thread)
    [(op)
     (let ([u (make-tmp 'u)])
       (seq
         `(set! ,(make-live-info) ,u (asm ,null-info ,asm-kill))
         `(asm ,info ,asm-deactivate-thread ,u)))])

  (define-instruction effect (unactivate-thread)
    [(op (z ur))
     (safe-assert (eq? z %Carg1))
     (let ([u (make-tmp 'u)])
       (seq
         `(set! ,(make-live-info) ,u (asm ,null-info ,asm-kill))
         `(asm ,info ,asm-unactivate-thread ,u)))])

  (define-instruction value (asmlibcall)
    [(op (z ur)) 
     (let ([u (make-tmp 'u)])
       (seq
         `(set! ,(make-live-info) ,u (asm ,null-info ,asm-kill))
         `(set! ,(make-live-info) ,z 
            (asm ,info ,(asm-library-call (info-asmlib-libspec info) #t) ,u ,(info-kill*-live*-live* info) ...))))])

  (define-instruction effect (asmlibcall!)
    [(op)
     (let ([u (make-tmp 'u)])
       (seq
         `(set! ,(make-live-info) ,u (asm ,null-info ,asm-kill))
         `(asm ,info ,(asm-library-call! (info-asmlib-libspec info) #t) ,u ,(info-kill*-live*-live* info) ...)))])

  (safe-assert (reg-callee-save? %tc)) ; no need to save-restore
  (define-instruction effect (c-simple-call)
    [(op)
     (let ([u (make-tmp 'u)])
       (seq
         `(set! ,(make-live-info) ,u (asm ,null-info ,asm-kill))
         `(asm ,info ,(asm-c-simple-call (info-c-simple-call-entry info) #t) ,u)))])

  (define-instruction pred (eq? < > <= >=)
    [(op (y integer16) (x ur))
     (let ([info (if (eq? op 'eq?) info-cc-eq (make-info-condition-code op #t #t))])
       (values '() `(asm ,info ,(asm-relop info) ,x ,y)))]
    [(op (x ur) (y ur integer16))
     (let ([info (if (eq? op 'eq?) info-cc-eq (make-info-condition-code op #f #t))])
       (values '() `(asm ,info ,(asm-relop info) ,x ,y)))])

  (define-instruction pred (u<)
    [(op (y unsigned16) (x ur))
     (let ([info (make-info-condition-code op #t #t)])
       (values '() `(asm ,info ,(asm-logrelop info) ,x ,y)))]
    [(op (x ur) (y ur unsigned16))
     (let ([info (make-info-condition-code op #f #t)])
       (values '() `(asm ,info ,(asm-logrelop info) ,x ,y)))])

  (define-instruction pred (condition-code)
    [(op) (values '() `(asm ,info ,(asm-condition-code info)))])

  (define-instruction pred (type-check?)
    [(op (x ur) (mask shifted-unsigned16 unsigned16 ur) (type unsigned16 ur))
     (let ([u (make-tmp 'u)])
       (values
         (with-output-language (L15d Effect)
           `(set! ,(make-live-info) ,u (asm ,null-info ,asm-logand ,x ,mask)))
         `(asm ,info-cc-eq ,(asm-logrelop info-cc-eq) ,u ,type)))])

  (define-instruction pred (logtest log!test)
    [(op (x shifted-unsigned16 unsigned16) (y ur))
     (values '() `(asm ,info-cc-eq ,(asm-logtest (eq? op 'log!test) info-cc-eq) ,y ,x))]
    [(op (x ur) (y ur integer16))
     (values '() `(asm ,info-cc-eq ,(asm-logtest (eq? op 'log!test) info-cc-eq) ,x ,y))])

  (let ()
    (define lea->reg
      (lambda (x y w k)
        (let ([n (nanopass-case (L15d Triv) w [(immediate ,imm) imm])])
          (with-output-language (L15d Effect)
            (cond
              [(eqv? n 0)
                (if (eq? y %zero)
                    (k %real-zero x)
                    (k x y))]
              [(or (shifted-integer16? n) (integer16? n))
                (let ([u (make-tmp 'u)])
                  (seq
                    (if (eq? y %zero)
                        `(set! ,(make-live-info) ,u ,w)
                        `(set! ,(make-live-info) ,u (asm ,null-info ,asm-add ,y ,w)))
                    (k x u)))]
              [else
                (let ([u (make-tmp 'u)])
                  (seq
                    `(set! ,(make-live-info) ,u ,w)
                    `(set! ,(make-live-info) ,u (asm ,null-info ,asm-add ,y ,u))
                    (k x u)))])))))
    ;; compiler implements init-lock! and unlock! as 32-bit store of zero 
    (define-instruction pred (lock!)
      [(op (x ur) (y ur) (w shifted-integer16 integer16))
       (lea->reg x y w
         (lambda (base index)
           (values
             '()
             `(asm ,info-cc-eq ,(asm-lock info-cc-eq) ,base ,index))))])
    (define-instruction effect (locked-incr! locked-decr!)
      [(op (x ur) (y ur) (w shifted-integer16 integer16))
       (lea->reg x y w
         (lambda (base index)
           (let ([u (make-tmp 'u)])
             (seq
               `(set! ,(make-live-info) ,u (asm ,null-info ,asm-kill))
               `(asm ,null-info ,(asm-lock+/- op) ,base ,index ,u)))))])
    (define-instruction effect (cas)
      [(op (x ur) (y ur) (w shifted-integer16 integer16) (old ur) (new ur))
       (lea->reg x y w
         (lambda (base index)
	   (let ([u (make-tmp 'u)])
             (seq
               `(set! ,(make-live-info) ,u (asm ,null-info ,asm-kill))
	       `(asm ,info ,asm-cas ,base ,index ,old ,new ,u)))))]))

  (define-instruction effect (pause)
    [(op) `(asm ,info ,asm-isync)])

  (define-instruction effect (c-call)
    [(op (x ur))
     `(asm ,info ,asm-indirect-call ,x ,(info-kill*-live*-live* info) ...)])

  (define-instruction effect save-flrv
    [(op) `(asm ,info ,asm-save-flrv)])

  (define-instruction effect restore-flrv
    [(op) `(asm ,info ,asm-restore-flrv)])

  (define-instruction effect (invoke-prelude)
    [(op) `(set! ,(make-live-info) ,%tc ,%Carg1)])

  (define-instruction effect (save-lr)
    [(op (z integer16))
     (let ([n (nanopass-case (L15d Triv) z [(immediate ,imm) imm])])
       (seq
         `(set! ,(make-live-info) ,%real-zero (asm ,info ,(asm-get-lr)))
         `(set! ,(make-live-info) (mref ,%Csp ,%zero ,n) ,%real-zero)))])

  (define-instruction effect (restore-lr)
    [(op (z integer16))
     (let ([n (nanopass-case (L15d Triv) z [(immediate ,imm) imm])])
       (seq
         `(set! ,(make-live-info) ,%real-zero (mref ,%Csp ,%zero ,n))
         `(asm ,info ,(asm-set-lr) ,%real-zero)))])
)

;;; SECTION 3: assembler
(module asm-module ( ; required exports
                     asm-move asm-move/extend asm-load asm-store asm-library-call asm-library-call! asm-library-jump
                     asm-div asm-mul asm-mul/ovfl asm-add asm-add/ovfl asm-sub-from asm-sub-from/ovfl
                     asm-add/carry asm-sub-from/eq
                     asm-logand asm-logor asm-logxor asm-sra asm-srl asm-sll
                     asm-logand asm-lognot
                     asm-logtest asm-fl-relop asm-relop asm-logrelop
                     asm-indirect-jump asm-literal-jump
                     asm-direct-jump asm-return-address asm-jump asm-conditional-jump asm-data-label asm-rp-header
                     asm-indirect-call asm-condition-code
                     asm-trunc asm-flt
                     asm-lock asm-lock+/- asm-cas
                     asm-fl-load/store
                     asm-flop-2 asm-c-simple-call
                     asm-save-flrv asm-restore-flrv asm-return asm-c-return asm-size
                     asm-enter asm-foreign-call asm-foreign-callable
                     asm-read-counter
                     asm-read-time-base
                     asm-inc-cc-counter
                     asm-store-with-update
                     asm-get-lr asm-set-lr
                     unsigned16? shifted-unsigned16?
                     integer16? shifted-integer16?
                     negatable-integer16? negatable-shifted-integer16?
                     shift-count?
                     asm-isync
                     ; threaded version specific
                     asm-get-tc asm-activate-thread asm-deactivate-thread asm-unactivate-thread
                     ; machine dependent exports
                     asm-kill)

  (define ax-register?
    (case-lambda
      [(x) (record-case x [(reg) r #t] [else #f])]
      [(x reg) (record-case x [(reg) r (eq? r reg)] [else #f])]))

  (define-who ax-ea-reg-code
    (lambda (ea)
      (record-case ea
        [(reg) r (reg-mdinfo r)]
        [else (sorry! who "ea=~s" ea)])))

  (define ax-register-list
    (lambda (r*)
      (fold-left
        (lambda (a r) (fx+ a (fxsll 1 (reg-mdinfo r))))
        0 r*)))

  (define ax-reg?
    (lambda (ea)
      (record-case ea
        [(reg) ignore #t]
        [else #f])))

  (define ax-imm?
    (lambda (ea)
      (record-case ea
        [(imm) ignore #t]
        [else #f])))

  (define-who ax-imm-data
    (lambda (ea)
      (record-case ea
        [(imm) (n) n]
        [else (sorry! who "ax-imm-data ea=~s" ea)])))

  (define ax-condition-helper
    (lambda (code)
      (define build-code
        (lambda (code opnd-code)
          (let ([opnd (case opnd-code
                        [(true)   #b01100]
                        [(false)  #b00100]
                        [(always) #b10100])]
                [index (case code
                         [(lt) 0]
                         [(gt) 1]
                         [(eq) 2]
                         [(so) 3])])
            ;; always assuming cr = 0, if not calculation is (fx+ (fx* cr 4) index)
            (fxlogor (fxsll opnd 5) index))))
      (case code
        [(al) (build-code 'lt 'always)]
        [(lt) (build-code 'lt 'true)]
        [(le) (build-code 'gt 'false)]
        [(eq) (build-code 'eq 'true)]
        [(ge) (build-code 'lt 'false)]
        [(gt) (build-code 'gt 'true)]
        [(nl) (build-code 'lt 'false)]
        [(ne) (build-code 'eq 'false)]
        [(ng) (build-code 'gt 'false)]
        [(so) (build-code 'so 'true)]
        [(ns) (build-code 'so 'false)])))

  (define ax-spr-code
    (lambda (spr)
      (case spr
        [(lr)  #b0100000000]
        [(ctr) #b0100100000]
        [(xer) #b0000100000])))

  ; define-op sets up assembly op macros--
  ; the opcode and all other expressions are passed to the specified handler--
  (define-syntax define-op
    (lambda (x)
      (syntax-case x ()
        [(k op handler e ...)
         (with-syntax ([op (construct-name #'k "asmop-" #'op)])
           #'(define-syntax op
               (syntax-rules ()
                 [(_ mneu arg (... ...))
                  (handler 'mneu e ... arg (... ...))])))])))

  (define-syntax emit
    (lambda (x)
      (syntax-case x ()
        [(k op x ...)
         (with-syntax ([emit-op (construct-name #'k "asmop-" #'op)])
           #'(emit-op op x ...))])))

  (define-op add     arithmetic-op   #b100001010 #b0 #b0)
  (define-op add.    arithmetic-op   #b100001010 #b1 #b0)
  (define-op addo.   arithmetic-op   #b100001010 #b1 #b1)
  (define-op addi    reg-reg-simm-op #b001110)
  (define-op addis   reg-reg-simm-op #b001111)
  (define-op divw    arithmetic-op   #b111101011 #b0 #b0)
  (define-op mulli   reg-reg-simm-op #b000111)
  (define-op mullw   arithmetic-op   #b011101011 #b0 #b0)
  (define-op mullwo. arithmetic-op   #b011101011 #b1 #b1)
  (define-op subf    arithmetic-op   #b000101000 #b0 #b0)
  (define-op subf.   arithmetic-op   #b000101000 #b1 #b0)
  (define-op subfo.  arithmetic-op   #b000101000 #b1 #b1)

  (define-op and    logical-op      #b0000011100 #b0)
  (define-op and.   logical-op      #b0000011100 #b1)
  (define-op andi.  reg-reg-uimm-op #b011100)
  (define-op andis. reg-reg-uimm-op #b011101)
  (define-op or     logical-op      #b0110111100 #b0)
  (define-op nor    logical-op      #b0001111100 #b0)
  (define-op ori    reg-reg-uimm-op #b011000)
  (define-op oris   reg-reg-uimm-op #b011001)
  (define-op xor    logical-op      #b0100111100 #b0)
  (define-op xori   reg-reg-uimm-op #b011010)
  (define-op xoris  reg-reg-uimm-op #b011011)

  ; Note: actually a reg-reg-uimm-op ori r0, r0,0, written this way to get the
  ; nop to show up in asm output.
  (define-op nop    nop-op)

  (define-op rlwinm  rotate-imm-op  #b0)
  (define-op slw     logical-op     #b0000011000 #b0)
  (define-op sraw    logical-op     #b1100011000 #b0)
  (define-op srawi   logical-imm-op #b1100111000 #b0)
  (define-op srw     logical-op     #b1000011000 #b0)

  (define-op lbz   reg-reg-simm-op #b100010)
  (define-op lbzx  indexed-op      #b0001010111)
  (define-op lha   reg-reg-simm-op #b101010)
  (define-op lhax  indexed-op      #b0101010111)
  (define-op lhbrx indexed-op      #b1100010110)
  (define-op lhz   reg-reg-simm-op #b101000)
  (define-op lhzx  indexed-op      #b0100010111)
  (define-op lwarx reserved-op     #b010100     #b0)
  (define-op lwbrx indexed-op      #b1000010110)
  (define-op lwz   reg-reg-simm-op #b0000100000)
  (define-op lwzx  indexed-op      #b0000010111)

  (define-op lfd  reg-reg-simm-op #b110010)
  (define-op lfdx indexed-op      #b1001010111)
  (define-op lfs  reg-reg-simm-op #b110000)
  (define-op lfsx indexed-op      #b1000010111)

  (define-op stfd   reg-reg-simm-op #b110110)
  (define-op stfdu  reg-reg-simm-op #b110111)
  (define-op stfdx  indexed-op      #b1011010111)
  (define-op stfs   reg-reg-simm-op #b110100)
  (define-op stfsx  indexed-op      #b1010010111)
  (define-op stwcx. reserved-op     #b10010110 #b1)

  (define-op fctiwz flsingle-op #b001111 #b0)
  (define-op frsp   flsingle-op #b001100 #b0)

  (define-op fadd flreg-op #b010101 #b0)
  (define-op fdiv flreg-op #b010010 #b0)
  (define-op fmul flmul-op #b0)
  (define-op fsub flreg-op #b010100 #b0)

  (define-op cror cror-op)

  (define-op fcmpu compare-op     #b111111 #b0000000000)
  (define-op cmp   compare-op     #b011111 #b0000000000)
  (define-op cmpl  compare-op     #b011111 #b0000100000)
  (define-op cmpi  compare-imm-op #b001011)
  (define-op cmpli compare-imm-op #b001010)

  (define-op stb    reg-reg-simm-op #b100110)
  (define-op stbx   indexed-op      #b0011010111)
  (define-op sth    reg-reg-simm-op #b101100)
  (define-op sthbrx indexed-op      #b1110010110)
  (define-op sthx   indexed-op      #b0110010111)
  (define-op stw    reg-reg-simm-op #b100100)
  (define-op stwbrx indexed-op      #b1010010110)
  (define-op stwu   reg-reg-simm-op #b100101)
  (define-op stwux  indexed-op      #b0010110111)
  (define-op stwx   indexed-op      #b0010010111)

  (define-op extsb ext-op #b1110111010 #b0)
  (define-op extsh ext-op #b1110011010 #b0)

  (define-op b     unconditional-branch-op      #b0 #b0)
  (define-op blt   conditional-branch-op        #b0 #b0 (ax-condition-helper 'lt))
  (define-op ble   conditional-branch-op        #b0 #b0 (ax-condition-helper 'le))
  (define-op beq   conditional-branch-op        #b0 #b0 (ax-condition-helper 'eq))
  (define-op bge   conditional-branch-op        #b0 #b0 (ax-condition-helper 'ge))
  (define-op bgt   conditional-branch-op        #b0 #b0 (ax-condition-helper 'gt))
  (define-op bnl   conditional-branch-op        #b0 #b0 (ax-condition-helper 'nl))
  (define-op bne   conditional-branch-op        #b0 #b0 (ax-condition-helper 'ne))
  (define-op bng   conditional-branch-op        #b0 #b0 (ax-condition-helper 'ng))
  (define-op bso   conditional-branch-op        #b0 #b0 (ax-condition-helper 'so))
  (define-op bns   conditional-branch-op        #b0 #b0 (ax-condition-helper 'ns))
  (define-op bctr  conditional-branch-to-spr-op #b1000010000 #b0 (ax-condition-helper 'al))
  (define-op bctrl conditional-branch-to-spr-op #b1000010000 #b1 (ax-condition-helper 'al))
  (define-op blr   conditional-branch-to-spr-op #b0000010000 #b0 (ax-condition-helper 'al))

  (define-op mfcr  move-from-cr-op)
  (define-op mflr  move-from-special-reg-op #b0101010011 (ax-spr-code 'lr))
  (define-op mftb  move-from-special-reg-op #b0101110011 #b0110001000)
  (define-op mftbu move-from-special-reg-op #b0101110011 #b0110101000)
  (define-op mtcrf move-to-cr-op)
  (define-op mtlr  move-to-special-reg-op (ax-spr-code 'lr))
  (define-op mtctr move-to-special-reg-op (ax-spr-code 'ctr))
  (define-op mtxer move-to-special-reg-op (ax-spr-code 'xer))

  (define-op isync isync-op)

  (define arithmetic-op
    (lambda (op opcode set-cr? set-oe? dest-ea opnd0-ea opnd1-ea code*)
      (emit-code (op dest-ea opnd0-ea opnd1-ea code*)
        [26 #b011111]
        [21 (ax-ea-reg-code dest-ea)]
        [16 (ax-ea-reg-code opnd0-ea)]
        [11 (ax-ea-reg-code opnd1-ea)]
        [10 set-oe?]
        [1  opcode]
        [0  set-cr?])))

  (define reg-reg-simm-op
    (lambda (op opcode dest-ea opnd0-ea imm code*)
      (emit-code (op dest-ea opnd0-ea imm code*)
        [26 opcode]
        [21 (ax-ea-reg-code dest-ea)]
        [16 (ax-ea-reg-code opnd0-ea)]
        [0  (fxlogand (ax-imm-data imm) #xFFFF)])))

  (define reg-reg-uimm-op
    (lambda (op opcode dest-ea opnd0-ea imm code*)
      (emit-code (op dest-ea opnd0-ea imm code*)
        [26 opcode]
        [21 (ax-ea-reg-code opnd0-ea)]
        [16 (ax-ea-reg-code dest-ea)]
        [0  (fxlogand (ax-imm-data imm) #xFFFF)])))

  ;; same as reg-reg-uimm-op, if we fixed the operation to ori and provided
  ;; r0, r0, 0 as the operands
  (define nop-op
    (lambda (op code*)
      (emit-code (op code*)
        [26 #b011000]
        [21 #b00000]
        [16 #b00000]
        [0  #b00000])))
 
  (define logical-op
    (lambda (op opcode set-cr? dest-ea opnd0-ea opnd1-ea code*)
      (emit-code (op dest-ea opnd0-ea opnd1-ea code*)
        [26 #b011111]
        [21 (ax-ea-reg-code opnd0-ea)]
        [16 (ax-ea-reg-code dest-ea)]
        [11 (ax-ea-reg-code opnd1-ea)]
        [1  opcode]
        [0  set-cr?])))
  
  (define logical-imm-op
    (lambda (op opcode set-cr? dest-ea opnd0-ea imm code*)
      (emit-code (op dest-ea opnd0-ea imm code*)
        [26 #b011111]
        [21 (ax-ea-reg-code opnd0-ea)]
        [16 (ax-ea-reg-code dest-ea)]
        [11 (fxlogand (ax-imm-data imm) #xFFFF)]
        [1  opcode]
        [0  set-cr?])))
  
  (define indexed-op
    (lambda (op opcode dest-ea opnd0-ea opnd1-ea code*)
      (emit-code (op dest-ea opnd0-ea opnd1-ea code*)
        [26 #b011111]
        [21 (ax-ea-reg-code dest-ea)]
        [16 (ax-ea-reg-code opnd0-ea)]
        [11 (ax-ea-reg-code opnd1-ea)]
        [1  opcode]
        [0  #b0])))

  (define ext-op
    (lambda (op opcode set-cr? dest-ea opnd0-ea code*)
      (emit-code (op dest-ea opnd0-ea code*)
        [26 #b011111]
        [21 (ax-ea-reg-code opnd0-ea)]
        [16 (ax-ea-reg-code dest-ea)]
        [11 #b00000]
        [1  opcode]
        [0  set-cr?])))

  (define rotate-imm-op
    (lambda (op set-cr? dest-ea opnd0-ea imm-shift imm-mb imm-me code*)
      ;; imm-shift, imm-mb, and imm-me checked to be between 0 <= imm-{shift,mb,me} <= 31 before calling rotate-imm-op
      (emit-code (op dest-ea opnd0-ea imm-shift imm-mb imm-me code*)
        [26 #b010101]
        [21 (ax-ea-reg-code opnd0-ea)]
        [16 (ax-ea-reg-code dest-ea)]
        [11 (ax-imm-data imm-shift)]
        [6  (ax-imm-data imm-mb)]
        [1  (ax-imm-data imm-me)]
        [0  set-cr?])))

  (define flsingle-op
    (lambda (op opcode set-cr? dest-ea opnd0-ea code*)
      (emit-code (op dest-ea opnd0-ea code*)
        [26 #b111111]
        [21 (ax-ea-reg-code dest-ea)]
        [11 (ax-ea-reg-code opnd0-ea)]
        [1  opcode]
        [0  set-cr?])))

  (define flreg-op
    (lambda (op opcode set-cr? dest-ea opnd0-ea opnd1-ea code*)
      (emit-code (op dest-ea opnd0-ea opnd1-ea code*)
        [26 #b111111]
        [21 (ax-ea-reg-code dest-ea)]
        [16 (ax-ea-reg-code opnd0-ea)]
        [11 (ax-ea-reg-code opnd1-ea)]
        [6  #b00000]
        [1  opcode]
        [0  set-cr?])))

  (define flmul-op
    (lambda (op set-cr? dest-ea opnd0-ea opnd1-ea code*)
      (emit-code (op dest-ea opnd0-ea opnd1-ea code*)
        [26 #b111111]
        [21 (ax-ea-reg-code dest-ea)]
        [16 (ax-ea-reg-code opnd0-ea)]
        [11 #b00000]
        [6  (ax-ea-reg-code opnd1-ea)]
        [1  #b011001]
        [0  set-cr?])))

  (define compare-op
    (lambda (op opcode0 opcode1 opnd0-ea opnd1-ea code*)
      (emit-code (op opnd0-ea opnd1-ea code*)
        [26 opcode0]
        [23 #b000] ; crfD
        [22 #b0]
        [21 #b0] ; L-bit (long?), must be 0 on 32-bit
        [16 (ax-ea-reg-code opnd0-ea)]
        [11 (ax-ea-reg-code opnd1-ea)]
        [1  opcode1]
        [0  #b0])))

  (define compare-imm-op
    (lambda (op opcode opnd-ea imm code*)
      (emit-code (op opnd-ea imm code*)
        [26 opcode]
        [23 #b000] ; crfD
        [22 #b0]
        [21 #b0]   ; L bit
        [16 (ax-ea-reg-code opnd-ea)]
        [0  (fxlogand (ax-imm-data imm) #xFFFF)])))

  (define reserved-op
    (lambda (op opcode1 opcode2 dest-ea opnd0-ea opnd1-ea code*)
      (emit-code (op dest-ea opnd0-ea opnd1-ea code*)
        [26 #b011111]
        [21 (ax-ea-reg-code dest-ea)]
        [16 (ax-ea-reg-code opnd0-ea)]
        [11 (ax-ea-reg-code opnd1-ea)]
        [1  opcode1]
        [0  opcode2])))

  (define-who conditional-branch-op
    (lambda (op absolute-address link condition-bits branch-dest code*)
      (emit-code (op branch-dest code*) 
        [26 #b010000]
        [16 condition-bits]
        [2  (if (pair? branch-dest)
                (record-case branch-dest
                  [(label) (offset l)
                   (fxlogand (fxsrl (fx+ offset 4) 2) #x3FFF)]
                  [else (sorry! who "unexpected dest ~s" branch-dest)])
                (fxlogand branch-dest #x3FFF))]
        [1  absolute-address]
        [0  link])))

  (define conditional-branch-to-spr-op
    (lambda (op opcode link condition-bits code*)
      (emit-code (op code*) 
        [26 #b010011]
        [16 condition-bits]
        [11 #b00000]
        [1  opcode]
        [0  link])))

  (define-who unconditional-branch-op
    (lambda (op absolute-address link dest code*)
      (record-case dest
        [(label) (offset l)
         (emit-code (op dest code*)
           [26 #b010010]
           [2  (fxlogand (fxsrl (fx+ offset 4) 2) #xFFFFFF)]
           [1  absolute-address]
           [0  link])]
        [else (sorry! who "unexpected dest ~s" dest)])))

  (define move-from-cr-op
    (lambda (op dest-ea code*)
      (emit-code (op dest-ea code*)
        [26 #b011111]
        [21 (ax-ea-reg-code dest-ea)]
        [16 #b00000]
        [11 #b00000]
        [1  #b0000010011]
        [0  #b0])))

  (define move-from-special-reg-op
    (lambda (op opcode spr dest-ea code*)
      (emit-code (op dest-ea code*)
        [26 #b011111]
        [21 (ax-ea-reg-code dest-ea)]
        [11 spr]
        [1  opcode]
        [0  #b0])))

  (define move-to-cr-op
    (lambda (op mask opnd-ea code*)
      (emit-code (op mask opnd-ea code*)
        [26 #b011111]
        [21 (ax-ea-reg-code opnd-ea)]
        [20 #b0]
        [12 mask]
        [11 #b0]
        [1  #b0010010000]
        [0  #b0])))

  (define move-to-special-reg-op
    (lambda (op spr opnd-ea code*)
      (emit-code (op opnd-ea code*)
        [26 #b011111]
        [21 (ax-ea-reg-code opnd-ea)]
        [11 spr]
        [1  #b0111010011]
        [0  #b0])))

  (define cror-op
    (lambda (op dest-fld opnd0-fld opnd1-fld code*)
      (emit-code (op dest-fld opnd0-fld opnd1-fld code*)
        [26 #b010011]
        [21 dest-fld]
        [16 opnd0-fld]
        [11 opnd1-fld]
        [1  #b0111000001]
        [0  #b0])))

  (define isync-op
    (lambda (op code*)
      (emit-code (op code*)
        [26 #b010011]
        [21 #b00000]
        [16 #b00000]
        [11 #b00000]
        [1  #b0010010110]
        [0  #b0])))

  (define-syntax emit-code
    (lambda (x)
      ; NB: probably won't need emit-code to weed out #f
      (define build-maybe-cons*
        (lambda (e* e-ls)
          (if (null? e*)
              e-ls
              #`(let ([t #,(car e*)] [ls #,(build-maybe-cons* (cdr e*) e-ls)])
                  (if t (cons t ls) ls)))))
      (syntax-case x ()
        [(_ (op opnd ... ?code*) chunk ...)
         (build-maybe-cons* #'((build long (byte-fields chunk ...)))
           #'(aop-cons* `(asm ,op ,opnd ...) ?code*))])))
  
  (define-syntax build
    (syntax-rules ()
      [(_ x e)
       (and (memq (datum x) '(byte word long)) (integer? (datum e)))
       (quote (x . e))]
      [(_ x e)
       (memq (datum x) '(byte word long))
       (cons 'x e)]))

  (define-syntax byte-fields
    (syntax-rules ()
      [(byte-fields (n e) ...)
       (andmap fixnum? (datum (n ...)))
       (+ (bitwise-arithmetic-shift-left e n) ...)]))

  (define ax-byte-size?
    (lambda (n)
      (<= -128 n 127)))

  (define ax-range?
    (lambda (low x high)
      (record-case x
        [(imm) (n) (<= low n high)]
        [else #f])))

  (define ax-ea-branch-disp
    (lambda (dest-ea)
      (record-case dest-ea
        [(literal) stuff (cons 'rel stuff)]
        [else ($oops 'assembler-internal
                "ax-ea-branch-disp dest-ea=~s" dest-ea)])))

  (define unsigned16?
    (lambda (imm)
      (and (fixnum? imm) ($fxu< imm (expt 2 16)))))

  (define shifted-unsigned16?
    (lambda (imm)
      (and (<= (- (expt 2 31)) imm (- (expt 2 31) 1))
           (not (logtest imm #xFFFF)))))

  (define integer16?
    (lambda (imm)
      (and (fixnum? imm) (fx< (fx- (expt 2 15)) imm (fx- (expt 2 15) 1)))))

  (define shifted-integer16?
    (lambda (imm)
      (and (<= (- (expt 2 31)) imm (- (expt 2 31) 1))
           (not (logtest imm #xFFFF)))))

  (define negatable-integer16?
    (lambda (imm)
      (and (fixnum? imm) (fx<= (fx- 1 (expt 2 15)) imm (expt 2 15)))))

  (define negatable-shifted-integer16?
    (lambda (imm)
      (and (<= (- 1 (expt 2 31)) imm (expt 2 31))
           (not (logtest imm #xFFFF)))))

  (define shift-count?
    (lambda (imm)
      (and (fixnum? imm) ($fxu< imm (expt 2 5)))))

  (define branch-disp?
    (lambda (x)
      (and (fixnum? x) 
           (fx<= (- (expt 2 25)) x (- (expt 2 25) 1))
           (not (fxlogtest x #b11)))))

  (define conditional-branch-disp?
    (lambda (x)
      (and (fixnum? x) 
           (fx<= (- (expt 2 15)) x (- (expt 2 15) 1))
           (not (fxlogtest x #b11)))))

  (define asm-size
    (lambda (x)
      (case (car x)
        [(asm ppc32-abs ppc32-jump ppc32-call) 0]
        [else 4])))

  (define ax-mov32
    (lambda (dest n code*)
      (let* ([n (if (< n 0) (+ n (expt 2 32)) n)] ;; signed -> unsigned conversion for 32-bit value
             [high (ash n -16)]                   ;; shift high bits into lower 16
             [low (- n (ash high 16))]            ;; subtract upper 16 bits off x
             [high (cond
                     [(fx< low #x8000) high]          ;; if high bit of low is set, use high
                     [(fx< high #xFFFF) (fx+ high 1)] ;; else, if high is less than (- (expt 2 16) 1), add 1 to adjust for signed-ness of lower addi
                     [else 0])])                      ;; otherwise high is (- (expt 2 16) 1), we still need to add 1, so we wrap to 0, giving the right final result.
        (emit addis dest `(reg . ,%real-zero) `(imm ,high)
          (emit addi dest dest `(imm ,low) code*)))))

  (define-who ax-move-literal
    (lambda (dest src code*)
      (record-case src
        [(literal) stuff
         (ax-mov32 dest 0
           (asm-helper-relocation (cons 'ppc32-abs stuff) code*))]
        [else (sorry! who "unexpected source ~s" src)])))

  (define-who asm-move
    (lambda (code* dest src)
      ; move pseudo instruction used by set! case in select-instruction
      ; guarantees dest is a reg and src is reg, mem, or imm OR dest is
      ; mem and src is reg.
      (Trivit (dest src)
        (define (bad!) (sorry! who "unexpected combination of src ~s and dest ~s" src dest))
        (cond
          [(ax-reg? dest)
           (record-case src
             [(reg) ignore (emit or dest src src code*)]
             [(imm) (n)
              (cond
                [(integer16? n) (emit addi dest `(reg . ,%real-zero) `(imm ,n) code*)]
                [(shifted-integer16? n)
                 (emit addis dest `(reg . ,%real-zero)
                   `(imm ,(bitwise-arithmetic-shift-right n 16))
                   code*)]
                [else (ax-mov32 dest n code*)])]
             [(literal) stuff (ax-move-literal dest src code*)]
             [(disp) (n breg)
              (safe-assert (integer16? n))
              (emit lwz dest `(reg . ,breg) `(imm ,n) code*)]
             [(index) (n ireg breg)
              (safe-assert (eqv? n 0))
              (emit lwzx dest `(reg . ,breg) `(reg . ,ireg) code*)]
             [else (bad!)])]
          [(ax-reg? src)
           (record-case dest
             [(disp) (n breg)
              (safe-assert (or (unsigned16? n) (unsigned16? (- n))))
              (emit stw src `(reg . ,breg) `(imm ,n) code*)]
             [(index) (n ireg breg)
              (safe-assert (eqv? n 0))
              (emit stwx src `(reg . ,breg) `(reg . ,ireg) code*)]
             [else (bad!)])]
          [else (bad!)]))))

  (define-who asm-move/extend
    (lambda (op)
      (lambda (code* dest src)
        (Trivit (dest src)
          (record-case src
            [(reg) ignore 
             (case op
               [(sext8) (emit extsb dest src code*)]
               [(sext16) (emit extsh dest src code*)]
               [(zext8) (emit andi. dest src `(imm #xff) code*)]
               [(zext16) (emit andi. dest src `(imm #xffff) code*)]
               [else (sorry! who "unexpected op ~s" op)])]
            [(disp) (n breg)
             (safe-assert (integer16? n))
             (case op
               [(sext8) (emit lbz dest breg `(imm ,n)
                          (emit extsb dest dest code*))]
               [(sext16) (emit lha dest breg `(imm ,n) code*)]
               [(zext8) (emit lbz dest breg `(imm ,n) code*)]
               [(zext16) (emit lhz dest breg `(imm ,n) code*)]
               [else (sorry! who "unexpected op ~s" op)])]
            [(index) (n ireg breg)
             (safe-assert (eqv? n 0))
             (case op
               [(sext8) (emit lbzx dest breg ireg
                          (emit extsb dest dest code*))]
               [(sext16) (emit lhax dest breg ireg code*)]
               [(zext8) (emit lbzx dest breg ireg code*)]
               [(zext16) (emit lhzx dest breg ireg code*)]
               [else (sorry! who "unexpected op ~s" op)])]
            [else (sorry! who "unexpected src ~s" src)])))))

  (define asm-add
    (lambda (code* dest src0 src1)
      (Trivit (dest src0 src1)
        (record-case src1
          [(imm) (n)
           (if (shifted-integer16? n)
               (emit addis dest src0
                 `(imm ,(bitwise-arithmetic-shift-right n 16))
                 code*)
               (emit addi dest src0 `(imm ,n) code*))]
          [else (emit add dest src0 src1 code*)]))))

  (define asm-add/ovfl
    (lambda (code* dest src0 src1)
      (Trivit (dest src0 src1)
        (let ([zed `(reg . ,%real-zero)])
          (emit addi zed zed `(imm 0)
            (emit mtxer zed
              (emit addo. dest src0 src1 code*)))))))

  (define asm-add/carry 
    (lambda (code* dest src0 src1)
      (Trivit (dest src0 src1)
        (emit add. dest src0 src1 code*))))

  (define asm-sub-from
    (lambda (code* dest src0 src1)
      (Trivit (dest src0 src1)
        (emit subf dest src0 src1 code*))))

  (define asm-sub-from/ovfl
    (lambda (code* dest src0 src1)
      (Trivit (dest src0 src1)
        (let ([zed `(reg . ,%real-zero)])
          (emit addi zed zed `(imm 0)
            (emit mtxer zed
              (emit subfo. dest src0 src1 code*)))))))

  (define asm-sub-from/eq 
    (lambda (code* dest src0 src1)
      (Trivit (dest src0 src1)
        (emit subf. dest src0 src1 code*))))

  (module (asm-logand asm-logor asm-logxor)
    (define-syntax asm-logicalop
      (syntax-rules ()
        [(_ opi opis op)
         (lambda (code* dest src0 src1)
           (Trivit (dest src0 src1)
             (record-case src1
               [(imm) (n)
                (if (unsigned16? n)
                    (emit opi dest src0 `(imm ,n) code*)
                    (begin
                      (safe-assert (shifted-unsigned16? n))
                      (emit opis dest src0 `(imm ,(ash n -16)) code*)))]
               [else (emit op dest src0 src1 code*)])))]))

    (define asm-logand (asm-logicalop andi. andis. and))
    (define asm-logor (asm-logicalop ori oris or))
    (define asm-logxor (asm-logicalop xori xoris xor)))

  (define asm-sra
    (lambda (code* dest src0 src1)
      (Trivit (dest src0 src1)
        (record-case src1
          [(imm) (n) (emit srawi dest src0 `(imm ,n) code*)]
          [else (emit sraw dest src0 src1 code*)]))))

  (define asm-srl
    (lambda (code* dest src0 src1)
      (Trivit (dest src0 src1)
        (record-case src1
          [(imm) (n) (emit rlwinm dest src0 `(imm ,(fx- 32 n)) `(imm ,n) `(imm 31) code*)]
          [else (emit srw dest src0 src1 code*)]))))

  (define asm-sll
    (lambda (code* dest src0 src1)
      (Trivit (dest src0 src1)
        (record-case src1
          [(imm) (n) (emit rlwinm dest src0 `(imm ,n) `(imm 0) `(imm ,(fx- 31 n)) code*)]
          [else (emit slw dest src0 src1 code*)]))))

  (define asm-mul
    (lambda (code* dest src0 src1)
      (Trivit (dest src0 src1)
        (record-case src1
          [(imm) (n) (emit mulli dest src0 `(imm ,n) code*)]
          [else (emit mullw dest src0 src1 code*)]))))

  (define asm-mul/ovfl
    (lambda (code* dest src0 src1)
      (Trivit (dest src0 src1)
        (let ([zed `(reg . ,%real-zero)])
          (emit addi zed zed `(imm 0)
            (emit mtxer zed
              (emit mullwo. dest src0 src1 code*)))))))

  (define asm-div
    (lambda (code* dest src0 src1)
      (Trivit (dest src0 src1)
        (emit divw dest src0 src1 code*))))

  (define-who asm-load
    (lambda (info)
      (lambda (code* dest base index offset)
        (let ([type (info-load-type info)] [swapped? (info-load-swapped? info)])
          (let ([n (nanopass-case (L16 Triv) offset
                     [(immediate ,imm) imm]
                     [else (sorry! who "unexpected non-immediate offset ~s" offset)])])
            (Trivit (dest base)
              (cond
                [(eqv? n 0)
                 (let ([index (if (eq? index %zero) %real-zero index)])
                   (Trivit (index)
                     (case type
                       [(integer-32 unsigned-32)
                        (if swapped?
                            (emit lwbrx dest index base code*)
                            (emit lwzx dest index base code*))]
                       [(integer-16)
                        (if swapped?
                            (emit lhbrx dest index base
                              (emit extsh dest dest code*))
                            (emit lhax dest index base code*))]
                       [(unsigned-16)
                        (if swapped?
                            (emit lhbrx dest index base code*)
                            (emit lhzx dest index base code*))]
                       [(integer-8) (emit lbzx dest index base
                                      (emit extsb dest dest code*))]
                       [(unsigned-8) (emit lbzx dest index base code*)]
                       [else (sorry! who "unexpected mref type ~s" type)])))]
                [(eq? index %zero)
                 (case type
                   [(integer-32 unsigned-32) (emit lwz dest base `(imm ,n) code*)]
                   [(integer-16) (emit lha dest base `(imm ,n) code*)]
                   [(unsigned-16) (emit lhz dest base `(imm ,n) code*)]
                   [(integer-8) (emit lbz dest base `(imm ,n) 
                                  (emit extsb dest dest code*))]
                   [(unsigned-8) (emit lbz dest base `(imm ,n) code*)]
                   [else (sorry! who "unexpected mref type ~s" type)])]
                [else (sorry! who "expected %zero base or 0 offset, got ~s and ~s" base offset)])))))))

  (define-who asm-store
    (lambda (info)
      (lambda (code* base index offset src)
        (let ([type (info-load-type info)] [swapped? (info-load-swapped? info)])
          (let ([n (nanopass-case (L16 Triv) offset
                     [(immediate ,imm) imm]
                     [else (sorry! who "unexpected non-immediate offset ~s" offset)])])
            (Trivit (src base)
              (cond
                [(eqv? n 0)
                 (let ([index (if (eq? index %zero) %real-zero index)])
                   (Trivit (index)
                     (case type
                       [(integer-32 unsigned-32)
                         (if swapped?
                             (emit stwbrx src index base code*)
                             (emit stwx src index base code*))]
                       [(integer-16 unsigned-16)
                         (if swapped?
                             (emit sthbrx src index base code*)
                             (emit sthx src index base code*))]
                       [(integer-8 unsigned-8) (emit stbx src index base code*)]
                       [else (sorry! who "unexpected mref type ~s" type)])))]
                [(eq? index %zero)
                 (case type
                   [(integer-32 unsigned-32) (emit stw src base `(imm ,n) code*)]
                   [(integer-16 unsigned-16) (emit sth src base `(imm ,n) code*)]
                   [(integer-8 unsigned-8) (emit stb src base `(imm ,n) code*)]
                   [else (sorry! who "unexpected mref type ~s" type)])]
                [else (sorry! who "expected %zero base or 0 offset, got ~s and ~s" base offset)])))))))

  ;; load single->double
  ;; lfs  frD <- [rA + d]
  ;; lfsx frD <- [rA + rB]
  ;; load double
  ;; lfd  frD <- [rA + d]
  ;; lfdx frD <- [rA + rB]
  ;; store double
  ;; stfd  [rA + d] <- frS
  ;; stfdx [rA + rB] <- frS
  ;; store double->single
  ;; stfs  [rA + d] <- frS
  ;; stfsx [rA + rB] <- frS
  (define asm-fl-load/store
    (lambda (op flreg)
      (lambda (code* base index offset)
        (Trivit (flreg base)
          (define-syntax finish
            (syntax-rules ()
              [(_ op opx code*)
               (if (eq? index %zero)
                   (Trivit (offset)
                     (emit op flreg base offset code*))
                   (Trivit (index)
                     (emit opx flreg base index code*)))]))
          (case op
            [(load-single load-single->double) (finish lfs lfsx code*)]
            [(load-double) (finish lfd lfdx code*)]
            [(load-double->single) 
             (finish lfd lfdx (emit frsp flreg flreg code*))]
            [(store-single) (finish stfs stfsx code*)]
            [(store-double) (finish stfd stfdx code*)]
            [(store-single->double) 
             (emit frsp flreg flreg
               (finish stfd stfdx code*))])))))

  (define-who asm-flop-2
    (lambda (op)
      (lambda (code* src1 src2 dest)
        (let ([flreg1 `(reg . ,%flreg1)] [flreg2 `(reg . ,%flreg2)])
          (Trivit (src1 src2 dest)
            (emit lfd flreg1 src1 `(imm ,(constant flonum-data-disp))
              (emit lfd flreg2 src2 `(imm ,(constant flonum-data-disp))
                (let ([code* (emit stfd flreg1 dest `(imm ,(constant flonum-data-disp)) code*)])
                  (case op
                    [(fl+) (emit fadd flreg1 flreg1 flreg2 code*)]
                    [(fl-) (emit fsub flreg1 flreg1 flreg2 code*)]
                    [(fl*) (emit fmul flreg1 flreg1 flreg2 code*)]
                    [(fl/) (emit fdiv flreg1 flreg1 flreg2 code*)]
                    [else (sorry! who "unrecognized op ~s" op)])))))))))

  (define asm-trunc
    (lambda (code* dest src)
      (let ([flreg1 `(reg . ,%flreg1)] [Csp `(reg . ,%Csp)])
        (Trivit (dest src)
          (emit lfd flreg1 src `(imm ,(constant flonum-data-disp))
            (emit fctiwz flreg1 flreg1
              (emit stfd flreg1 Csp `(imm -8)
                (emit lwz dest Csp `(imm -4) code*))))))))

  (define asm-flt
    (lambda (code* src dest tmp)
      (Trivit (src dest tmp)
        (let ([flreg1 `(reg . ,%flreg1)]
              [flreg2 `(reg . ,%flreg2)]
              [flodat-disp `(imm ,(constant flonum-data-disp))])
          (emit xoris tmp src `(imm #x8000)
            (emit stw tmp dest `(imm ,(+ (constant flonum-data-disp) 4))
              (emit addis tmp `(reg . ,%real-zero) `(imm #x4330)
                (emit stw tmp dest flodat-disp
                  (emit lfd flreg1 dest flodat-disp
                    (ax-move-literal tmp `(literal 0 (object 4503601774854144.0))
                      (emit lfd flreg2 tmp flodat-disp
                        (emit fsub flreg1 flreg1 flreg2 
                          (emit stfd flreg1 dest flodat-disp
                            code*)))))))))))))

  (define asm-lock
    (lambda (info)
      ;  r0 = lwarx [base, index]
      ;  cmpi r0, 0
      ;  bc (ne) L1 (+3)
      ;  r0 = 1
      ;  strex r0, [base, index]
      ;L1:
      (lambda (l1 l2 offset base index)
        (values
          (Trivit (base index)
            (let ([zed `(reg . ,%real-zero)])
              (emit lwarx zed base index
                (emit cmpi zed `(imm 0)
                  (emit bne 3  ;; jumping past 3 instructions: bne, ori, and stwcx.
                    (emit addi zed zed `(imm 1)
                      (emit stwcx. zed base index '())))))))
          (asm-conditional-jump info l1 l2 offset)))))

  (define-who asm-lock+/-
    ; L:
    ;   tmp = lwarx [base,index] 
    ;   tmp = tmp +/- 1
    ;   stwcx. tmp [base,index] -- sets condition code
    ;   bc (ne) L (-3)
    ;   cmpi tmp, 0
    (lambda (op)
      (lambda (code* base index tmp)
        (let ([inc `(imm ,(case op
                            [(locked-incr!) 1]
                            [(locked-decr!) -1]
                            [else (sorry! who "unexpected op ~s" op)]))])
          (assert (not (eq? tmp %real-zero)))
          (Trivit (base index tmp)
            (emit lwarx tmp base index
              (emit addi tmp tmp inc
                (emit stwcx. tmp base index
                  ;; jumping back to the lwarx
                  (emit bne -3 
                    (emit cmpi tmp `(imm 0) code*))))))))))

  (define-who asm-cas
    ;   tmp = lwarx [base,index] 
    ;   cmp tmp, old
    ;   bc (ne) L 2
    ;   stwcx. new [base,index] -- also sets condition code
    ; L:
    (lambda (code* base index old new tmp)
      (assert (not (eq? tmp %real-zero)))
      (Trivit (base index old new tmp)
        (emit lwarx tmp base index
          (emit cmpl tmp old
            (emit bne 2
              (emit stwcx. new base index
                code*)))))))

  (define asm-fl-relop
    (lambda (info)
      (lambda (l1 l2 offset x y)
        (let ([flreg1 `(reg . ,%flreg1)] [flreg2 `(reg . ,%flreg2)])
          (Trivit (x y)
            (values
              (emit lfd flreg1 x `(imm ,(constant flonum-data-disp))
                (emit lfd flreg2 y `(imm ,(constant flonum-data-disp))
                  (emit fcmpu flreg1 flreg2
                    (if (eq? (info-condition-code-type info) 'fl<=)
                        (emit cror 1 1 3 '())
                        '()))))
              (asm-conditional-jump info l1 l2 offset)))))))

  (module (asm-relop asm-logrelop)
    (define-syntax define-asm-relop
      (syntax-rules ()
        [(_ name opi op)
         (define name
           (lambda (info)
             (lambda (l1 l2 offset x y)
               (Trivit (x y)
                 (safe-assert (ax-reg? x))
                 (values
                   (record-case y
                     [(imm) (n) (emit opi x `(imm ,n) '())]
                     [(reg) ignore (emit op x y '())]
                     [else (sorry! 'name "unexpected second operand ~s" y)])
                   (asm-conditional-jump info l1 l2 offset))))))]))
    (define-asm-relop asm-relop cmpi cmp)
    (define-asm-relop asm-logrelop cmpli cmpl))

  ;; ASM INSTRUCTIONS DONE ABOVE HERE

  (define asm-condition-code
    (lambda (info)
      (rec asm-check-flag-internal
        (lambda (l1 l2 offset)
          (values '() (asm-conditional-jump info l1 l2 offset))))))

  (define asm-save-flrv
    (lambda (code*)
      ; could instead stash flrv either in callee-save fl reg (one that we preserve ourselves in invoke-prelude) or in thread context
      (let ([Csp `(reg . ,%Csp)])
        (emit stfdu `(reg . ,%Cfpretval) Csp `(imm -8) 
          (emit stwu Csp Csp `(imm -8) code*)))))

  (define asm-restore-flrv
    (lambda (code*)
      (let ([Csp `(reg . ,%Csp)])
        (emit lfd `(reg . ,%Cfpretval) Csp `(imm 8)
          (emit addi Csp Csp `(imm 16) code*)))))

  (define asm-read-time-base
    (lambda (code* dest)
      (Trivit (dest)
        ; NB: not atomic => value will be way off on average once every 4 billion times, but we
        ; NB: don't care since consumers have to deal with incorrect values for other reasons.
        (emit mftbu dest
          (emit mftb `(reg . ,%real-zero) code*)))))

  (define asm-read-counter
    (lambda (code* dest)
      (Trivit (dest)
        ;; return zero
        (emit ori dest `(reg . ,%real-zero) `(imm 0) code*))))

  (define asm-library-jump
    (lambda (l)
      (asm-helper-jump '()
        `(ppc32-jump ,(constant code-data-disp) (library-code ,(libspec-label-libspec l))))))

  (define asm-library-call
    (lambda (libspec save-ra?)
      (let ([target `(ppc32-call ,(constant code-data-disp) (library-code ,libspec))])
        (rec asm-asm-call-internal
          (lambda (code* dest tmp . ignore) ; ignore arguments, which must be in fixed locations
            (asm-helper-call code* target save-ra? tmp))))))

  (define asm-library-call!
    (lambda (libspec save-ra?)
      (let ([target `(ppc32-call ,(constant code-data-disp) (library-code ,libspec))])
        (rec asm-asm-call-internal
          (lambda (code* tmp . ignore) ; ignore arguments, which must be in fixed locations
            (asm-helper-call code* target save-ra? tmp))))))

  (define asm-c-simple-call
    (lambda (entry save-ra?)
      (let ([target `(ppc32-call 0 (entry ,entry))])
        (rec asm-c-simple-call-internal
          (lambda (code* tmp . ignore)
            (asm-helper-call code* target save-ra? tmp))))))

  (define-who asm-indirect-call
    (lambda (code* dest . ignore)
      (Trivit (dest)
        (unless (ax-reg? dest) (sorry! who "unexpected dest ~s" dest))
        (emit mtctr dest
          (emit bctrl code*)))))

  (define asm-direct-jump
    (lambda (l offset)
      (asm-helper-jump '() (make-funcrel 'ppc32-jump l offset))))

  (define asm-literal-jump
    (lambda (info)
      (asm-helper-jump '()
        `(ppc32-jump ,(info-literal-offset info) (,(info-literal-type info) ,(info-literal-addr info))))))

  ;; NB: cleanup asm-indirect-jump call in cpnanopass so that a real tmp is
  ;; NB: assigned to this when we are jumping to a mref.
  ;; NB: (currently using %real-zero for a temporary)
  (define-who asm-indirect-jump
    (lambda (src)
      (let ([real-zero-reg `(reg . ,%real-zero)])
        (Trivit (src)
          (record-case src
            [(reg) ignore 
             (emit mtctr src
               (emit bctr '()))]
            [(disp) (n breg)
             (safe-assert (integer16? n))
             (emit lwz real-zero-reg `(reg . ,breg) `(imm ,n)
               (emit mtctr real-zero-reg
                 (emit bctr '())))]
            [(index) (n ireg breg)
             (safe-assert (eqv? n 0))
             (emit lwzx real-zero-reg `(reg . ,breg) `(reg . ,ireg) 
               (emit mtctr real-zero-reg
                 (emit bctr '())))]
            [else (sorry! who "unexpected src ~s" src)])))))

  ;; NB: kills real-zero, since it is used as a temporary here 
  (define asm-logtest
    (lambda (i? info)
      (lambda (l1 l2 offset x y)
        (Trivit (x y)
          (values
            (record-case y
              [(imm) (n)
               (if (shifted-unsigned16? n)
                   (emit andis. `(reg . ,%real-zero) x
                     `(imm ,(bitwise-arithmetic-shift-right n 16)) '())
                   (emit andi. `(reg . ,%real-zero) x `(imm ,n) '()))]
              [else (emit and. `(reg . ,%real-zero) x y '())])
            (let-values ([(l1 l2) (if i? (values l2 l1) (values l1 l2))])
              (asm-conditional-jump info l2 l1 offset)))))))

  (define asm-get-tc
    (let ([target `(ppc32-call 0 (entry ,(lookup-c-entry get-thread-context)))])
      (lambda (code* dest tmp . ignore) ; dest is ignored, since it is always Cretval
        (asm-helper-call code* target #f tmp))))

  (define asm-activate-thread
    (let ([target `(ppc32-call 0 (entry ,(lookup-c-entry activate-thread)))])
      (lambda (code* dest tmp . ignore) ; dest is ignored, since it is always Cretval
        (asm-helper-call code* target #f tmp))))

  (define asm-deactivate-thread
    (let ([target `(ppc32-call 0 (entry ,(lookup-c-entry deactivate-thread)))])
      (lambda (code* tmp . ignore)
        (asm-helper-call code* target #f tmp))))

  (define asm-unactivate-thread
    (let ([target `(ppc32-call 0 (entry ,(lookup-c-entry unactivate-thread)))])
      (lambda (code* tmp . ignore)
        (asm-helper-call code* target #f tmp))))

  (define-who asm-return-address
    (lambda (dest l incr-offset next-addr)
      (make-rachunk dest l incr-offset next-addr
        (asm-move '() dest
          (with-output-language (L16 Triv) `(label-ref ,l ,incr-offset))))))

  (define-who asm-jump
    (lambda (l next-addr)
      (make-gchunk l next-addr
        (cond
          [(local-label-offset l) =>
           (lambda (offset)
             (let ([disp (fx- next-addr offset)])
               (cond
                 [(eqv? disp 0) '()]
                 [(branch-disp? disp) (emit b `(label ,disp ,l) '())]
                 ; will have to deal with this on architectures with smaller displacements.
                 ; problem is we'll need a temp reg, and we discover this way past register
                 ; allocation.  so possibly compute the max possible code-object size at
                 ; instruction selection time.  when max possible size exceeds branch range
                 ; (plus or minus), supply asm-jump and others like it an unspillable.  don't
                 ; want to supply an unspillable for smaller code objects since this
                 ; unnecessarily constrains the register allocator.
                 [else (sorry! who "no support for code objects > 32MB in length")])))]
          [else
            ; label must be somewhere above.  generate something so that a hard loop
            ; doesn't get dropped.  this also has some chance of being the right size
            ; for the final branch instruction.
            (emit b `(label 0 ,l) '())]))))

  (define-who asm-conditional-jump
    (lambda (info l1 l2 next-addr)
      (define get-disp
        (lambda (next-addr l)
          (if (local-label? l)
              (cond
                [(local-label-offset l) =>
                 (lambda (offset)
                   (let ([disp (fx- next-addr offset)])
                     (unless (branch-disp? disp) (sorry! who "no support for code objects > 32MB in length"))
                     disp))]
                [else 0])
              (sorry! who "unexpected label ~s" l))))
      (define-syntax define-pred-emitter
        (lambda (x)
          (define build-emit
            (lambda (op)
              (with-syntax ([op op])
                #'(emit op disp/opnd code*))))
          (define process-r
            (lambda (r*)
              (if (null? r*)
                  '()
                  (syntax-case (car r*) (r?)
                    [(r? op1 op2)
                     (with-syntax ([op1 (build-emit #'op1)] [op2 (build-emit #'op2)])
                       (cons #'(if r? op1 op2) (process-r (cdr r*))))]
                    [op (identifier? #'op) (cons (build-emit #'op) (process-r (cdr r*)))]))))
          (syntax-case x (i?)
            [(_ name [(ops ...) (i? r1 r2)] ...)
             (with-syntax ([(r1 ...) (process-r #'(r1 ...))]
                           [(r2 ...) (process-r #'(r2 ...))])
               #'(define name
                   (lambda (op i? r? disp/opnd code*)
                     (case op
                       [(ops ...) (if i? r1 r2)] ...))))])))
      (define-pred-emitter emit-branch
        [(fl= eq?) (i? bne beq)]
        [(fl< < u<) (i? (r? ble bge) (r? bgt blt))]
        [(fl<= <=) (i? (r? blt bgt) (r? bge ble))]
        [(>) (i? (r? bge ble) (r? blt bgt))]
        [(>=) (i? (r? bgt blt) (r? ble bge))]
        [(carry multiply-overflow overflow) (i? bns bso)])
      (let ([type (info-condition-code-type info)]
            [reversed? (info-condition-code-reversed? info)])
        (make-cgchunk info l1 l2 next-addr
          (let ([disp1 (get-disp next-addr l1)] [disp2 (get-disp next-addr l2)])
            (cond
              ;; 1 conditional jump
              [(and (fx= disp1 0) (conditional-branch-disp? disp2))
               (emit-branch type #t reversed? `(label ,disp2 ,l2) '())]
              [(and (fx= disp2 0) (conditional-branch-disp? disp1))
               (emit-branch type #f reversed? `(label ,disp1 ,l1) '())]
              ;; 1 conditional jump, 1 unconditional jump
              [(conditional-branch-disp? (fx+ disp2 4))
               (emit-branch type #t reversed? `(label ,(fx+ disp2 4) ,l2)
                 (emit b `(label ,disp1 ,l1) '()))]
              [(conditional-branch-disp? (fx+ disp1 4))
               (emit-branch type #f reversed? `(label ,(fx+ disp1 4) ,l1)
                 (emit b `(label ,disp2 ,l2) '()))]
              ;;     jmp<condition> L1
              ;;     jmp dest1
              ;; L1: jmp dest2
              [else
               ;; jumping past 2 instructions, the branch and b opnd1
               (emit-branch type #t reversed? 2
                 (emit b `(label ,(fx+ disp1 4) ,l1)
                   (emit b `(label ,disp2 ,l2) '())))]))))))

  (define asm-data-label
    (lambda (code* l offset func code-size)
      (let ([rel (make-funcrel 'abs l offset)])
        (cons* rel (aop-cons* `(asm "mrv point:" ,rel) code*)))))

  (define asm-helper-jump
    (lambda (code* reloc)
      (emit nop
        (emit nop
          (emit nop
            (emit nop 
              (asm-helper-relocation reloc code*)))))))

  (define asm-kill
    (lambda (code* dest)
      code*))

  (define asm-helper-call
    (lambda (code* reloc save-ra? tmp)
      (Trivit (tmp)
        ;; NB. saves lr into the local variable space for the frame we are
        ;; NB. creating.
        (define ax-save/restore
          (lambda (code* tmp p)
            (let ([Csp `(reg . ,%Csp)])
              (emit mflr tmp
                (emit stwu Csp Csp `(imm -16)
                  (emit stw tmp Csp `(imm 12)
                    (p (emit lwz tmp Csp `(imm 12)
                         (emit mtlr tmp
                           (emit addi Csp Csp `(imm 16) code*))))))))))
        (define maybe-save-ra
          (lambda (code* p)
            (if save-ra?
                (ax-save/restore code* tmp p)
                (p code*))))
        (maybe-save-ra code*
          (lambda (code*)
            (emit nop
              (emit nop
                (emit nop
                  (emit nop 
                    (asm-helper-relocation reloc code*))))))))))

  (define asm-helper-relocation
    (lambda (reloc code*)
      (cons* reloc (aop-cons* `(asm "relocation:" ,reloc) code*))))

  (define asm-rp-header
    (let ([mrv-error `(abs ,(constant code-data-disp)
                        (library-code ,(lookup-libspec values-error)))])
      (lambda (code* mrvl fs lpm func code-size)
        (cons*
          (if (target-fixnum? lpm)
              `(long . ,(fix lpm))
              `(abs 0 (object ,lpm)))
          (aop-cons* `(asm livemask: ,(if (number? lpm) (format "~b" lpm) (format "~s" lpm)))
            '(code-top-link)
            (aop-cons* `(asm code-top-link)
              `(long . ,fs)
              (aop-cons* `(asm "frame size:" ,fs)
                (if mrvl
                    (asm-data-label code* mrvl 0 func code-size)
                    (cons*
                      mrv-error
                      (aop-cons* `(asm "mrv point:" ,mrv-error)
                        code*))))))))))

  (define asm-return 
    (lambda () 
      (emit blr '())))

  (define asm-c-return 
    (lambda (info) 
      (emit blr '())))

  (define asm-lognot
    (lambda (code* dest src)
      (Trivit (dest src)
        (emit nor dest src src code*))))

  (define asm-enter values)
  
  (define-who asm-inc-cc-counter
    (lambda (code* addr val tmp)
      (assert (not (eq? tmp %zero)))
      (Trivit (addr val tmp)
        (define do-ldr
          (lambda (offset k code*)
            (emit lwz tmp addr `(imm ,offset) (k (emit stw tmp addr `(imm ,offset) code*)))))
        (define do-add/carry
          (lambda (code*)
            (emit addo. tmp tmp val code*)))
        (do-ldr 4
          do-add/carry
          (emit bns 4
            (do-ldr 0
              (lambda (code*)
                (emit addi tmp tmp `(imm 1) code*))
              code*))))))

  (define asm-store-with-update
    (lambda (code* src base idx/off)
      (Trivit (src base idx/off)
        (record-case idx/off
          [(imm) (n) (emit stwu src base `(imm ,n) code*)]
          [else (emit stwux src base idx/off code*)])))) 

  (define asm-get-lr
    (lambda ()
      (lambda (code* dest)
        (Trivit (dest)
          (emit mflr dest code*)))))
  
  (define asm-set-lr
    (lambda ()
      (lambda (code* src)
        (Trivit (src)
          (emit mtlr src code*)))))

  (define asm-isync
    (lambda (code*)
      (emit isync code*)))
  
  (module (asm-foreign-call asm-foreign-callable)
    (define align (lambda (b x) (let ([k (- b 1)]) (fxlogand (fx+ x k) (fxlognot k)))))
    (define gp-parameter-regs (lambda () (list %Carg1 %Carg2 %Carg3 %Carg4 %Carg5 %Carg6 %Carg7 %Carg8)))
    (define fp-parameter-regs (lambda () (list %Cfparg1 %Cfparg2 %Cfparg3 %Cfparg4 %Cfparg5 %Cfparg6 %Cfparg7 %Cfparg8)))
    (define fp-result-regs (lambda () (list %Cfpretval)))
    (define (indirect-result-that-fits-in-registers? result-type)
      (nanopass-case (Ltype Type) result-type
        [(fp-ftd& ,ftd) (not ($ftd-compound? ftd))]
	[else #f]))
    (define (indirect-result-to-pointer? result-type)
      (nanopass-case (Ltype Type) result-type
        [(fp-ftd& ,ftd) ($ftd-compound? ftd)]
	[else #f]))

    (module (push-registers pop-registers)
      ;; stack offset must be 8-byte aligned if fp-reg-count is non-zero
      (define (move-registers regs fp-reg-count fp-regs load? offset e)
	(with-output-language (L13 Effect)
          (cond
	   [(fx> fp-reg-count 0)
	    ;; Push floating-point first to get correct alignment
	    (let ([offset (align 8 offset)])
	      (move-registers regs (fx- fp-reg-count 1) (cdr fp-regs) load? (fx+ offset 8)
			      (cond
			       [load? `(seq ,e (inline ,(make-info-loadfl (car fp-regs)) ,%load-double ,%sp ,%zero (immediate ,offset)))]
			       [else  `(seq (inline ,(make-info-loadfl (car fp-regs)) ,%store-double ,%sp ,%zero (immediate ,offset)) ,e)])))]
	   [(pair? regs)
	    (move-registers (cdr regs) 0 '() load? (fx+ offset 4)
			    (cond
			     [load? `(seq ,e (set! ,(car regs) ,(%mref ,%sp ,offset)))]
			     [else  `(seq (set! ,(%mref ,%sp ,offset) ,(car regs)) ,e)]))]
	   [else e])))
      ;; Add "pushes" before e
      (define (push-registers regs fp-reg-count fp-regs offset e)
	(move-registers regs fp-reg-count fp-regs #f offset e))
      ;; Add "pops" after e
      (define (pop-registers regs fp-reg-count fp-regs offset e)
        (move-registers regs fp-reg-count fp-regs #t offset e)))

    (define-who asm-foreign-call
      (with-output-language (L13 Effect)
        (define load-double-stack
          (lambda (offset fp-disp)
            (lambda (x) ; requires var
              (%seq
                (inline ,(make-info-loadfl %flreg1) ,%load-double ,x ,%zero (immediate ,fp-disp))
                (inline ,(make-info-loadfl %flreg1) ,%store-double ,%sp ,%zero (immediate ,offset))))))
        (define load-single-stack
          (lambda (offset fp-disp single?)
            (lambda (x) ; requires var
              (%seq
                (inline ,(make-info-loadfl %flreg1) ,(if single? %load-single %load-double->single) ,x ,%zero (immediate ,fp-disp))
                (inline ,(make-info-loadfl %flreg1) ,%store-single ,%sp ,%zero (immediate ,offset))))))
        (define load-int-stack
          (lambda (offset)
            (lambda (rhs) ; requires rhs
              `(set! ,(%mref ,%sp ,offset) ,rhs))))
        (define load-int64-stack
          (lambda (offset)
            (lambda (lorhs hirhs) ; requires rhs
              (%seq
                (set! ,(%mref ,%sp ,(fx+ offset 4)) ,lorhs)
                (set! ,(%mref ,%sp ,offset) ,hirhs)))))
        (define load-indirect-int-stack
          (lambda (offset size)
            (lambda (rhs) ; requires rhs
	      (let ([int-type (case size
				[(1) 'integer-8]
				[(2) 'integer-16]
				[else 'integer-32])])
              `(set! ,(%mref ,%sp ,offset) (inline ,(make-info-load int-type #f) ,%load ,rhs ,%zero (immediate ,0)))))))
        (define load-indirect-int64-stack
          (lambda (offset)
            (lambda (x) ; requires var
              `(seq
		(set! ,(%mref ,%sp ,offset) ,(%mref ,x 0))
		(set! ,(%mref ,%sp ,(fx+ offset 4)) ,(%mref ,x 4))))))
        (define load-double-reg
          (lambda (fpreg fp-disp)
            (lambda (x) ; requires var
              `(inline ,(make-info-loadfl fpreg) ,%load-double ,x ,%zero (immediate ,fp-disp)))))
        (define load-soft-double-reg
          (lambda (loreg hireg fp-disp)
            (lambda (x)
               (%seq
                 (set! ,loreg ,(%mref ,x ,(fx+ fp-disp 4)))
                 (set! ,hireg ,(%mref ,x ,fp-disp))))))
        (define load-single-reg
          (lambda (fpreg fp-disp single?)
            (lambda (x) ; requires var
              `(inline ,(make-info-loadfl fpreg) ,(if single? %load-single %load-double->single) ,x ,%zero (immediate ,fp-disp)))))
        (define load-soft-single-reg
          (lambda (ireg fp-disp single?)
            (lambda (x)
              (%seq
                (inline ,(make-info-loadfl %flreg1) ,(if single? %load-single %load-double->single) ,x ,%zero (immediate ,fp-disp))
                (inline ,(make-info-loadfl %flreg1) ,%store-single ,%tc ,%zero (immediate ,(constant tc-ac0-disp)))
                (set! ,ireg ,(%tc-ref ac0))))))
        (define load-int-reg
          (lambda (ireg)
            (lambda (x) ; requires rhs
              `(set! ,ireg ,x))))
        (define load-int64-reg
          (lambda (loreg hireg)
            (lambda (lo hi) ; requires two rhss
              (%seq
                (set! ,loreg ,lo)
                (set! ,hireg ,hi)))))
        (define load-indirect-int-reg
          (lambda (ireg size category)
            (lambda (rhs) ; requires var
	      (let ([int-type (case category
				[(unsigned) (case size
					      [(1) 'unsigned-8]
					      [(2) 'unsigned-16]
					      [else 'unsigned-32])]
				[else (case size
					[(1) 'integer-8]
					[(2) 'integer-16]
					[else 'integer-32])])])
		`(set! ,ireg (inline ,(make-info-load int-type #f) ,%load ,rhs ,%zero (immediate ,0)))))))
        (define load-indirect-int64-reg
          (lambda (loreg hireg)
            (lambda (x) ; requires var
              `(seq
		(set! ,hireg ,(%mref ,x 0))
		(set! ,loreg ,(%mref ,x 4))))))
        (define do-args
          (lambda (types)
            ;; NB: start stack pointer at 8 to put arguments above the linkage area
            (let loop ([types types] [locs '()] [live* '()] [int* (gp-parameter-regs)] [flt* (fp-parameter-regs)] [isp 8]
		       ;; needed when adjusting active:
		       [fp-live-count 0]
		       ;; configured for `ftd-fp&` unpacking of floats:
		       [fp-disp (constant flonum-data-disp)] [single? #f])
              (if (null? types)
                  (values isp locs live* fp-live-count)
                  (nanopass-case (Ltype Type) (car types)
                    [(fp-double-float)
                     (if (constant software-floating-point)
                         (let ([int* (if (even? (length int*)) int* (cdr int*))])
                           (if (null? int*)
                               (let ([isp (align 8 isp)])
                                 (loop (cdr types)
                                   (cons (load-double-stack isp fp-disp) locs)
                                   live* '() flt* (fx+ isp 8) fp-live-count
				   (constant flonum-data-disp) #f))
                               (loop (cdr types)
                                 (cons (load-soft-double-reg (cadr int*) (car int*) fp-disp) locs)
                                 (cons* (car int*) (cadr int*) live*) (cddr int*) flt* isp fp-live-count
				 (constant flonum-data-disp) #f)))
                         (if (null? flt*)
                             (let ([isp (align 8 isp)])
                               (loop (cdr types)
                                 (cons (load-double-stack isp fp-disp) locs)
                                 live* int* '() (fx+ isp 8) fp-live-count
				 (constant flonum-data-disp) #f))
                             (loop (cdr types)
                               (cons (load-double-reg (car flt*) fp-disp) locs)
                               live* int* (cdr flt*) isp (fx+ fp-live-count 1)
			       (constant flonum-data-disp) #f)))]
                    [(fp-single-float)
                     (if (constant software-floating-point)
                         (if (null? int*)
                             ; NB: ABI says singles are passed as doubles on the stack, but gcc/linux doesn't
                             (loop (cdr types)
                               (cons (load-single-stack isp fp-disp single?) locs)
                               live* '() flt* (fx+ isp 4) fp-live-count
			       (constant flonum-data-disp) #f)
                             (loop (cdr types)
                               (cons (load-soft-single-reg (car int*) fp-disp single?) locs)
                               (cons (car int*) live*) (cdr int*) flt* isp fp-live-count
			       (constant flonum-data-disp) #f))
                         (if (null? flt*)
                             ; NB: ABI says singles are passed as doubles on the stack, but gcc/linux doesn't
                             (let ([isp (align 4 isp)])
                               (loop (cdr types)
                                 (cons (load-single-stack isp fp-disp single?) locs)
                                 live* int* '() (fx+ isp 4) fp-live-count
				 (constant flonum-data-disp) #f))
                             (loop (cdr types)
                               (cons (load-single-reg (car flt*) fp-disp single?) locs)
                               live* int* (cdr flt*) isp (fx+ fp-live-count 1)
			       (constant flonum-data-disp) #f)))]
                    [(fp-ftd& ,ftd)
                     (cond
                      [($ftd-compound? ftd)
                       ;; pass as pointer
		       (let ([pointer-type (with-output-language (Ltype Type) `(fp-integer 32))])
			 (loop (cons pointer-type (cdr types)) locs live* int* flt* isp fp-live-count
			       (constant flonum-data-disp) #f))]
                      [else
                       ;; extract content and pass that content
		       (let ([category ($ftd-atomic-category ftd)])
			 (cond
			  [(eq? category 'float)
			   ;; piggy-back on unboxed handler
			   (let ([unpacked-type (with-output-language (Ltype Type)
						  (case ($ftd-size ftd)
						    [(4) `(fp-single-float)]
						    [else `(fp-double-float)]))])
			     (loop (cons unpacked-type (cdr types)) locs live* int* flt* isp fp-live-count
				   ;; no floating displacement within pointer:
				   0
				   ;; in case of float, load as single-float:
				   (= ($ftd-size ftd) 4)))]
			  [(and (memq category '(integer unsigned))
				(fx= 8 ($ftd-size ftd)))
			   (let ([int* (if (even? (length int*)) int* (cdr int*))])
			     (if (null? int*)
                               (let ([isp (align 8 isp)])
                                 (loop (cdr types)
                                   (cons (load-indirect-int64-stack isp) locs)
                                   live* '() flt* (fx+ isp 8) fp-live-count
				   (constant flonum-data-disp) #f))
                               (loop (cdr types)
                                 (cons (load-indirect-int64-reg (cadr int*) (car int*)) locs)
                                 (cons* (car int*) (cadr int*) live*) (cddr int*) flt* isp fp-live-count
				 (constant flonum-data-disp) #f)))]
			  [else
			   (if (null? int*)
			       (loop (cdr types)
                                 (cons (load-indirect-int-stack isp ($ftd-size ftd)) locs)
                                 live* '() flt* (fx+ isp 4) fp-live-count
  			         (constant flonum-data-disp) #f)
			       (loop (cdr types)
                                 (cons (load-indirect-int-reg (car int*) ($ftd-size ftd) category) locs)
                                 (cons (car int*) live*) (cdr int*) flt* isp fp-live-count
				 (constant flonum-data-disp) #f))]))])]
                    [else
                     (if (nanopass-case (Ltype Type) (car types)
                           [(fp-integer ,bits) (fx= bits 64)]
                           [(fp-unsigned ,bits) (fx= bits 64)]
                           [else #f])
                         (let ([int* (if (even? (length int*)) int* (cdr int*))])
                           (if (null? int*)
                               (let ([isp (align 8 isp)])
                                 (loop (cdr types)
                                   (cons (load-int64-stack isp) locs)
                                   live* '() flt* (fx+ isp 8) fp-live-count
				   (constant flonum-data-disp) #f))
                               (loop (cdr types)
                                 (cons (load-int64-reg (cadr int*) (car int*)) locs)
                                 (cons* (car int*) (cadr int*) live*) (cddr int*) flt* isp fp-live-count
				 (constant flonum-data-disp) #f)))
                         (if (null? int*)
                             (loop (cdr types)
                               (cons (load-int-stack isp) locs)
                               live* '() flt* (fx+ isp 4) fp-live-count
			       (constant flonum-data-disp) #f)
                             (loop (cdr types)
                               (cons (load-int-reg (car int*)) locs)
                               (cons (car int*) live*) (cdr int*) flt* isp fp-live-count
			       (constant flonum-data-disp) #f)))])))))
	(define do-indirect-result-from-registers
	  (lambda (ftd offset)
	    (let ([tmp %Carg8])
	      (%seq
	       (set! ,tmp ,(%mref ,%sp ,offset))
	       ,(cond
		 [(and (not (constant software-floating-point))
		       (eq? 'float ($ftd-atomic-category ftd)))
		  `(inline ,(make-info-loadfl %Cfpretval) ,(if (= 4 ($ftd-size ftd)) %store-single %store-double)
			   ,tmp ,%zero (immediate 0))]
		 [else
		  (case ($ftd-size ftd)
		    [(1) `(inline ,(make-info-load 'integer-8 #f) ,%store ,tmp ,%zero (immediate 0) ,%Cretval)]
		    [(2) `(inline ,(make-info-load 'integer-16 #f) ,%store ,tmp ,%zero (immediate 0) ,%Cretval)]
		    [(4) `(inline ,(make-info-load 'integer-32 #f) ,%store ,tmp ,%zero (immediate 0) ,%Cretval)]
		    [(8)
		     (%seq
		      (inline ,(make-info-load 'integer-32 #f) ,%store ,tmp ,%zero (immediate 0) ,%Cretval-high)
		      (inline ,(make-info-load 'integer-32 #f) ,%store ,tmp ,%zero (immediate 4) ,%Cretval-low))]
		    [else (sorry! who "unexpected result size")])])))))
	(define (add-deactivate t0 offset live* fp-live-count result-live* result-fp-live-count e)
	  (let ([save-and-restore
		 (lambda (regs fp-count fp-regs e)
		   (cond
		    [(and (null? regs) (fx= 0 fp-count)) e]
		    [else
		     (pop-registers regs fp-count fp-regs offset
				    (push-registers regs fp-count fp-regs offset
						    e))]))])
	    (%seq
	     (set! ,%deact ,t0)
	     ,(save-and-restore (cons %deact live*) fp-live-count (fp-parameter-regs) (%inline deactivate-thread))
	     ,e
	     ,(save-and-restore result-live* result-fp-live-count (fp-result-regs) `(set! ,%Cretval ,(%inline activate-thread))))))
        (lambda (info)
          (safe-assert (reg-callee-save? %tc)) ; no need to save-restore
          (let* ([arg-type* (info-foreign-arg-type* info)]
		 [result-type (info-foreign-result-type info)]
		 [fill-result-here? (indirect-result-that-fits-in-registers? result-type)]
<<<<<<< HEAD
		 [adjust-active? (memq 'adjust-active (info-foreign-conv info))])
=======
		 [adjust-active? (if-feature pthreads (memq 'adjust-active (info-foreign-conv* info)) #f)])
>>>>>>> b6a71f1c
            (with-values (do-args (if fill-result-here? (cdr arg-type*) arg-type*))
              (lambda (orig-frame-size locs live* fp-live-count)
                ;; NB: add 4 to frame size for CR save word
                (let* ([fill-stash-offset orig-frame-size]
		       [base-frame-size (fx+ orig-frame-size (if fill-result-here? 4 0))]
		       [deactivate-save-offset (if (and adjust-active? (fx> fp-live-count 0))
						   (align 8 base-frame-size) ; for `double` save
						   base-frame-size)]
		       [frame-size (align 16 (fx+ 4 ; for CR save
						  (if adjust-active?
						      (fx+ deactivate-save-offset
							   (fx* fp-live-count 8)
							   (fx* (length live*) 4))
						      deactivate-save-offset)))])
                  (values
                    (lambda () (%inline store-with-update ,%Csp ,%Csp (immediate ,(fx- frame-size))))
                    (let ([locs (reverse locs)])
		      (cond
		       [fill-result-here?
			;; stash extra argument on the stack to be retrieved after call and filled with the result:
			(cons (load-int-stack fill-stash-offset) locs)]
		       [else locs]))
                    (lambda (t0)
		      (define (make-call result-live* result-fp-live-count)
			(cond
			 [adjust-active?
			  (add-deactivate t0 deactivate-save-offset live* fp-live-count result-live* result-fp-live-count
					  `(inline ,(make-info-kill*-live* result-live* live*) ,%c-call ,%deact))]
			 [else `(inline ,(make-info-kill*-live* result-live* live*) ,%c-call ,t0)]))
		      (if (constant software-floating-point)
                          (let ()
                            (define handle-64-bit
                              (lambda ()
				(make-call (reg-list %Cretval-high %Cretval-low) 0)))
                            (define handle-32-bit
                              (lambda ()
                                (make-call (reg-list %Cretval) 0)))
                            (define handle-integer-cases
                              (lambda (bits)
                                (case bits
                                  [(8 16 32) (handle-32-bit)]
                                  [(64) (handle-64-bit)]
                                  [else (sorry! who "unexpected asm-foreign-procedures fp-integer size ~s" bits)])))
			    (define (handle-ftd&-case ftd)
			      (cond
			       [fill-result-here?
				(%seq
				 ,(if (> ($ftd-size ftd) 4)
				      (handle-64-bit)
				      (handle-32-bit))
				 ,(do-indirect-result-from-registers ftd fill-stash-offset))]
			       [else (make-call (reg-list) 0)]))
                            (nanopass-case (Ltype Type) result-type
                              [(fp-double-float) (handle-64-bit)]
                              [(fp-single-float) (handle-32-bit)]
                              [(fp-integer ,bits) (handle-integer-cases bits)]
                              [(fp-integer ,bits) (handle-integer-cases bits)]
			      [(fp-ftd& ,ftd) (handle-ftd&-case ftd)]
                              [else (make-call (reg-list %Cretval) 0)]))
                          (let ()
                            (define handle-integer-cases
                              (lambda (bits)
                                (case bits
                                  [(8 16 32) (make-call (reg-list %Cretval) 0)]
                                  [(64) (make-call (reg-list %Cretval-high %Cretval-low) 0)]
                                  [else (sorry! who "unexpected asm-foreign-procedures fp-integer size ~s" bits)])))
			    (define (handle-ftd&-case ftd)
			      (cond
			       [fill-result-here?
				(%seq
				 ,(if (not (eq? 'float ($ftd-atomic-category ftd)))
				      (handle-integer-cases (* 8 ($ftd-size ftd)))
				      (make-call (reg-list) 1))
				 ,(do-indirect-result-from-registers ftd fill-stash-offset))]
			       [else `(inline ,(make-info-kill*-live* (reg-list) live*) ,%c-call ,t0)]))
                            (nanopass-case (Ltype Type) result-type
                              [(fp-double-float) (make-call (reg-list) 1)]
                              [(fp-single-float) (make-call (reg-list) 1)]
                              [(fp-integer ,bits) (handle-integer-cases bits)]
                              [(fp-unsigned ,bits) (handle-integer-cases bits)]
			      [(fp-ftd& ,ftd) (handle-ftd&-case ftd)]
                              [else (make-call (reg-list %Cretval) 0)]))))
                    (nanopass-case (Ltype Type) result-type
                      [(fp-double-float)
                       (lambda (lvalue)
                         (if (constant software-floating-point)
                             (%seq
                               (set! ,(%mref ,lvalue ,(constant flonum-data-disp)) ,%Cretval-high)
                               (set! ,(%mref ,lvalue ,(fx+ (constant flonum-data-disp) 4)) ,%Cretval-low))
                             `(inline ,(make-info-loadfl %Cfpretval) ,%store-double ,lvalue ,%zero
                                ,(%constant flonum-data-disp))))]
                      [(fp-single-float)
                       (lambda (lvalue)
                         (if (constant software-floating-point)
                             (%seq
                               (set! ,(%tc-ref ac0) ,%Cretval)
                               (inline ,(make-info-loadfl %flreg1) ,%load-single->double ,%tc ,%zero (immediate ,(constant tc-ac0-disp)))
                               (inline ,(make-info-loadfl %flreg1) ,%store-double ,lvalue ,%zero ,(%constant flonum-data-disp)))
                             `(inline ,(make-info-loadfl %Cfpretval) ,%store-single->double
                                ,lvalue ,%zero ,(%constant flonum-data-disp))))]
                      [(fp-integer ,bits)
                       (case bits
                         [(8) (lambda (lvalue) `(set! ,lvalue ,(%inline sext8 ,%Cretval)))]
                         [(16) (lambda (lvalue) `(set! ,lvalue ,(%inline sext16 ,%Cretval)))]
                         [(32) (lambda (lvalue) `(set! ,lvalue ,%Cretval))]
                         [(64) (lambda (lvlow lvhigh)
                                 `(seq
                                    (set! ,lvhigh ,%Cretval-high)
                                    (set! ,lvlow ,%Cretval-low)))]
                         [else (sorry! who "unexpected asm-foreign-procedures fp-integer size ~s" bits)])]
                      [(fp-unsigned ,bits)
                       (case bits
                         [(8) (lambda (lvalue) `(set! ,lvalue ,(%inline zext8 ,%Cretval)))]
                         [(16) (lambda (lvalue) `(set! ,lvalue ,(%inline zext16 ,%Cretval)))]
                         [(32) (lambda (lvalue) `(set! ,lvalue ,%Cretval))]
                         [(64) (lambda (lvlow lvhigh)
                                 `(seq
                                    (set! ,lvhigh ,%Cretval-high)
                                    (set! ,lvlow ,%Cretval-low)))]
                         [else (sorry! who "unexpected asm-foreign-procedures fp-unsigned size ~s" bits)])]
                      [else (lambda (lvalue) `(set! ,lvalue ,%Cretval))])
                    (lambda () `(set! ,%sp ,(%inline + ,%sp (immediate ,frame-size))))))))))))

    (define-who asm-foreign-callable
      #|
       PPC general frame layout (f calls g calls h)
                   +---------------------------+
                   |                           |
                   |      parameter list       | 0-? words (g's stack arguments from f)
           sp+n+8: |                           |
                   +---------------------------+
                   |                           |
                   |            lr             | 1 word (place for g to store lr)
           sp+n+4: |                           |
                   +---------------------------+
                   |                           |
   f's frame       |        back chain         | 1 word                                    
             sp+n: |                           |         <--------------------------------+
                   +---------------------------+                                          |
                   +---------------------------+                                          |
                   |                           |                                          |
                   |    floating-point regs    | 0-18 double-words (g's callee-save fprs) |
     sp+8+X+Y+1+Z: |                           |                                          |
                   +---------------------------+                                          |
                   |                           |                                          |
                   |       integer regs        | 0-18 words (g's callee-saved gprs)       |
       sp+8+X+Y+1: |                           |                                          |
                   +---------------------------+                                          |
                   |                           |                                          |
                   |     control register      | 1 word (g's saved cr)                    |
         sp+8+X+Y: |                           |                                          |
                   +---------------------------+                                          |
                   |                           |                                          |
                   |   local variable space    | 0-? words                                |
           sp+8+X: |       (and padding)       |                                          |
                   +---------------------------+                                          |
                   |                           |                                          |
                   |      parameter list       | 0-? words (h's stack arguments from g)   |
             sp+8: |                           |                                          |
                   +---------------------------+                                          |
                   |                           |                                          |
                   |            lr             | 1 word (place for h to store lr)         |
             sp+4: |                           |                                          |
                   +---------------------------+                                          |
                   |                           |                                          |
   g's frame       |        back chain         | 1 word  ---------------------------------+
             sp+0: |          [sp+n]           |
                   +---------------------------+
                   +---------------------------+
                   |                           |
   h's frame       |                           |
                   |                           |

         X = number of bytes for parameters
         Y = number of bytes for local variables
         Z = number of bytes for callee-save gp regs
         n = 8 + X + Y + 1 + Z + [number of bytes for callee-save fp regs]

       PPC foreign-callable Frame Layout
           sp+188:
                   +---------------------------+
                   |                           |
                   |            lr             | 1 word
           sp+X+4: |                           |
                   +---------------------------+
                   |                           |
                   |        back chain         | 1 word
             sp+X: |                           |
                   +---------------------------+ <- 16-byte aligned
                   +---------------------------+
                   +---------------------------+ <- 16-byte aligned
                   |                           |
                   |       &-return space      | 2 words, if needed
                   |                           |
                   +---------------------------+ <- 8-byte aligned
                   |      unactivate mode      | 1 word, if needed
                   +---------------------------+
                   |                           |
                   |      callee-save regs     |
                   |                           |
                   +---------------------------+
                   |                           |
                   |  floating-point arg regs  | 
                   |                           |
                   +---------------------------+ <- 8-byte aligned
                   |                           |
                   |   integer argument regs   |   Also used to stash results during unactivate
                   |                           |
             sp+8: +---------------------------+ <- 8-byte aligned
                   |                           |
                   |            lr             | 1 word (place for get-thread-context to store lr)
                   |                           |
                   +---------------------------+
                   |                           |
                   |        back chain         | 1 word
             sp+0: |         [sp+X-4]          |
                   +---------------------------+

       FOR foreign callable (nb: assuming flreg1 & flreg2 are caller-save):
                 decrement sp by 176 & set up back chain (atomically)
                 save gp arg regs (based on number declared by foreign-callable form) at sp+8
                 save fp arg regs (based on number declared by foreign-callable form) at sp+40
                 don't bother saving cr
                 save callee-save gp registers at sp+108 (could avoid those we don't use during argument conversion, if we knew what they were)
                 save lr at sp[188] (actually sp 4, before sp is moved)
                 if threaded:
                   call get-thread-context
                 else
                   tc <- thread-context
                 endif
                 ...
                 restore lr from sp[188]

       INVARIANTS
         stack grows down
         each frame 16-byte aligned
      |#
      (with-output-language (L13 Effect)
        (let ()
          (define load-double-stack
            (lambda (offset)
              (lambda (x) ; requires var
                (%seq
                  (inline ,(make-info-loadfl %flreg1) ,%load-double ,%sp ,%zero (immediate ,offset))
                  (inline ,(make-info-loadfl %flreg1) ,%store-double ,x ,%zero ,(%constant flonum-data-disp))))))
          (define load-soft-single-stack
            (lambda (offset)
              (lambda (x) ; requires var
                (%seq
                  (inline ,(make-info-loadfl %flreg1) ,%load-single->double ,%sp ,%zero (immediate ,offset))
                  (inline ,(make-info-loadfl %flreg1) ,%store-double ,x ,%zero ,(%constant flonum-data-disp))))))
          (define load-int-stack
            (lambda (type offset)
              (lambda (lvalue)
                (nanopass-case (Ltype Type) type
                  [(fp-integer ,bits)
                   (case bits
                     [(8) `(set! ,lvalue (inline ,(make-info-load 'integer-8 #f) ,%load ,%sp ,%zero (immediate ,(fx+ offset 3))))]
                     [(16) `(set! ,lvalue (inline ,(make-info-load 'integer-16 #f) ,%load ,%sp ,%zero (immediate ,(fx+ offset 2))))]
                     [(32) `(set! ,lvalue ,(%mref ,%sp ,offset))]
                     [else (sorry! who "unexpected load-int-stack fp-integer size ~s" bits)])]
                  [(fp-unsigned ,bits)
                   (case bits
                     [(8) `(set! ,lvalue (inline ,(make-info-load 'unsigned-8 #f) ,%load ,%sp ,%zero (immediate ,(fx+ offset 3))))]
                     [(16) `(set! ,lvalue (inline ,(make-info-load 'unsigned-16 #f) ,%load ,%sp ,%zero (immediate ,(fx+ offset 2))))]
                     [(32) `(set! ,lvalue ,(%mref ,%sp ,offset))]
                     [else (sorry! who "unexpected load-int-stack fp-unsigned size ~s" bits)])]
                  [else `(set! ,lvalue ,(%mref ,%sp ,offset))]))))
          (define load-int64-stack
            (lambda (offset)
              (lambda (lolvalue hilvalue)
                (%seq
                  (set! ,lolvalue ,(%mref ,%sp ,(fx+ offset 4)))
                  (set! ,hilvalue ,(%mref ,%sp ,offset))))))
          (define load-stack-address
            (lambda (offset)
              (lambda (lvalue)
		`(set! ,lvalue ,(%inline + ,%sp (immediate ,offset))))))
          (define load-stack-address/convert-float
            (lambda (offset)
              (lambda (lvalue)
		(%seq
		 ;; Overwrite argument on stack with single-precision version
		 ;; FIXME: is the callee allowed to do this if the argument is passed on the stack?
		 (inline ,(make-info-loadfl %flreg1) ,%load-double->single ,%sp ,%zero (immediate ,offset))
		 (inline ,(make-info-loadfl %flreg1) ,%store-single ,%sp ,%zero (immediate ,offset))
		 (set! ,lvalue ,(%inline + ,%sp (immediate ,offset)))))))
          (define count-reg-args
            (lambda (types gp-reg-count fp-reg-count synthesize-first-argument?)
              (let f ([types types] [iint (if synthesize-first-argument? -1 0)] [iflt 0])
                (if (null? types)
                    (values iint iflt)
                    (cond
                      [(and (not (constant software-floating-point))
                            (nanopass-case (Ltype Type) (car types)
                              [(fp-double-float) #t]
                              [(fp-single-float) #t]
			      [(fp-ftd& ,ftd) (eq? 'float ($ftd-atomic-category ftd))]
                              [else #f]))
                       (f (cdr types) iint (if (fx< iflt fp-reg-count) (fx+ iflt 1) iflt))]
                      [(or (nanopass-case (Ltype Type) (car types)
                             [(fp-integer ,bits) (fx= bits 64)]
                             [(fp-unsigned ,bits) (fx= bits 64)]
			     [(fp-ftd& ,ftd) (and (not ($ftd-compound? ftd))
						  (fx= 8 ($ftd-size ftd)))]
                             [else #f])
                           (and (constant software-floating-point)
                                (nanopass-case (Ltype Type) (car types)
                                  [(fp-double-float) #t]
                                  [else #f])))
                       (let ([iint (align 2 iint)])
                         (f (cdr types) (if (fx< iint gp-reg-count) (fx+ iint 2) iint) iflt))]
                      [else (f (cdr types) (if (fx< iint gp-reg-count) (fx+ iint 1) iint) iflt)])))))
          (define do-stack
            ; all of the args are on the stack at this point, though not contiguous since
            ; we push all of the int reg args with one push instruction and all of the
            ; float reg args with another (v)push instruction
            (lambda (types gp-reg-count fp-reg-count int-reg-offset float-reg-offset stack-arg-offset
			   synthesize-first-argument? return-space-offset)
              (let loop ([types (if synthesize-first-argument? (cdr types) types)]
                         [locs '()]
                         [iint 0]
                         [iflt 0]
                         [int-reg-offset int-reg-offset]
                         [float-reg-offset float-reg-offset]
                         [stack-arg-offset stack-arg-offset])
                (if (null? types)
                    (let ([locs (reverse locs)])
                      (if synthesize-first-argument?
                          (cons (load-stack-address return-space-offset)
                                locs)
                          locs))
                    (cond
                      [(and (not (constant software-floating-point))
                            (nanopass-case (Ltype Type) (car types)
                              [(fp-double-float) #t]
                              [(fp-single-float) #t]
                              [else #f]))
                       (if (fx< iflt fp-reg-count)
                           (loop (cdr types)
                             (cons (load-double-stack float-reg-offset) locs)
                             iint (fx+ iflt 1) int-reg-offset (fx+ float-reg-offset 8) stack-arg-offset)
                           (let ([stack-arg-offset (align 8 stack-arg-offset)])
                             (loop (cdr types)
                               (cons (load-double-stack stack-arg-offset) locs)
                               iint iflt int-reg-offset float-reg-offset (fx+ stack-arg-offset 8))))]
                      [(and (constant software-floating-point)
                            (nanopass-case (Ltype Type) (car types)
                              [(fp-double-float) #t]
                              [else #f]))
                       (let ([iint (align 2 iint)])
                         (if (fx< iint gp-reg-count)
                             (let ([int-reg-offset (align 8 int-reg-offset)])
                               (loop (cdr types)
                                 (cons (load-double-stack int-reg-offset) locs)
                                 (fx+ iint 2) iflt (fx+ int-reg-offset 8) float-reg-offset stack-arg-offset))
                             (let ([stack-arg-offset (align 8 stack-arg-offset)])
                               (loop (cdr types)
                                 (cons (load-double-stack stack-arg-offset) locs)
                                 iint iflt int-reg-offset float-reg-offset (fx+ stack-arg-offset 8)))))]
                      [(and (constant software-floating-point)
                            (nanopass-case (Ltype Type) (car types)
                              [(fp-single-float) #t]
                              [else #f]))
                       (if (fx< iint gp-reg-count)
                           (loop (cdr types)
                             (cons (load-soft-single-stack int-reg-offset) locs)
                             (fx+ iint 1) iflt (fx+ int-reg-offset 4) float-reg-offset stack-arg-offset)
                           (loop (cdr types)
                             (cons (load-soft-single-stack stack-arg-offset) locs)
                             iint iflt int-reg-offset float-reg-offset (fx+ stack-arg-offset 4)))]
		      [(nanopass-case (Ltype Type) (car types)
			 [(fp-ftd& ,ftd) (not ($ftd-compound? ftd))]
			 [else #f])
		       ;; load pointer to address on the stack
		       (let ([ftd (nanopass-case (Ltype Type) (car types)
				    [(fp-ftd& ,ftd) ftd])])
			 (case (and (not (constant software-floating-point))
				    ($ftd-atomic-category ftd))
			   [(float)
			    (let ([load-address (case ($ftd-size ftd)
						  [(4) load-stack-address/convert-float]
						  [else load-stack-address])])
			      (if (fx< iflt fp-reg-count)
				  (loop (cdr types)
				    (cons (load-address float-reg-offset) locs)
				    iint (fx+ iflt 1) int-reg-offset (fx+ float-reg-offset 8) stack-arg-offset)
				  (let ([stack-arg-offset (align 8 stack-arg-offset)])
				    (loop (cdr types)
				      (cons (load-address stack-arg-offset) locs)
				      iint iflt int-reg-offset float-reg-offset (fx+ stack-arg-offset 8)))))]
			   [else
			    (case ($ftd-size ftd)
			      [(8)
			       (let ([iint (align 2 iint)])
				 (if (fx< iint gp-reg-count)
				     (let ([int-reg-offset (align 8 int-reg-offset)])
				       (loop (cdr types)
					 (cons (load-stack-address int-reg-offset) locs)
					 (fx+ iint 2) iflt (fx+ int-reg-offset 8) float-reg-offset stack-arg-offset))
				     (let ([stack-arg-offset (align 8 stack-arg-offset)])
				       (loop (cdr types)
					 (cons (load-stack-address stack-arg-offset) locs)
					 iint iflt int-reg-offset float-reg-offset (fx+ stack-arg-offset 8)))))]
			      [else
			       (let ([byte-offset (- 4 ($ftd-size ftd))])
				 (if (fx< iint gp-reg-count)
				     (loop (cdr types)
				       (cons (load-stack-address (+ int-reg-offset byte-offset)) locs)
				       (fx+ iint 1) iflt (fx+ int-reg-offset 4) float-reg-offset stack-arg-offset)
				     (loop (cdr types)
                                       (cons (load-stack-address (+ stack-arg-offset byte-offset)) locs)
				       iint iflt int-reg-offset float-reg-offset (fx+ stack-arg-offset 4))))])]))]
		      [(nanopass-case (Ltype Type) (car types)
                         [(fp-integer ,bits) (fx= bits 64)]
                         [(fp-unsigned ,bits) (fx= bits 64)]
                         [else #f])
                       (let ([iint (align 2 iint)])
                         (if (fx< iint gp-reg-count)
                             (let ([int-reg-offset (align 8 int-reg-offset)])
                               (loop (cdr types)
                                 (cons (load-int64-stack int-reg-offset) locs)
                                 (fx+ iint 2) iflt (fx+ int-reg-offset 8) float-reg-offset stack-arg-offset))
                             (let ([stack-arg-offset (align 8 stack-arg-offset)])
                               (loop (cdr types)
                                 (cons (load-int64-stack stack-arg-offset) locs)
                                 iint iflt int-reg-offset float-reg-offset (fx+ stack-arg-offset 8)))))]
                      [else
                       (if (fx< iint gp-reg-count)
                           (loop (cdr types)
                             (cons (load-int-stack (car types) int-reg-offset) locs)
                             (fx+ iint 1) iflt (fx+ int-reg-offset 4) float-reg-offset stack-arg-offset)
                           (loop (cdr types)
                             (cons (load-int-stack (car types) stack-arg-offset) locs)
                             iint iflt int-reg-offset float-reg-offset (fx+ stack-arg-offset 4)))])))))
          (define save-regs
            (lambda (regs offset)
              (if (null? regs)
                  `(nop)
                  (let f ([regs regs] [offset offset])
                    (let ([inline `(inline ,(make-info-load 'integer-32 #f) ,%store ,%Csp ,%zero (immediate ,offset) ,(car regs))])
                      (let ([regs (cdr regs)])
                        (if (null? regs)
                            inline
                            (%seq ,inline ,(f regs (fx+ offset 4))))))))))
          (define save-fp-regs
            (lambda (regs offset)
              (if (null? regs)
                  `(nop)
                  (let f ([regs regs] [offset offset])
                    (let ([inline `(inline ,(make-info-loadfl (car regs)) ,%store-double ,%Csp ,%zero (immediate ,offset))])
                      (let ([regs (cdr regs)])
                        (if (null? regs)
                            inline
                            (%seq ,inline ,(f regs (fx+ offset 8))))))))))
          (define restore-regs
            (lambda (regs offset)
              (if (null? regs)
                  `(nop)
                  (let f ([regs regs] [offset offset])
                    (let ([inline `(set! ,(car regs) (inline ,(make-info-load 'integer-32 #f) ,%load  ,%Csp ,%zero (immediate ,offset)))])
                      (let ([regs (cdr regs)])
                        (if (null? regs)
                            inline
                            (%seq ,inline ,(f regs (fx+ offset 4))))))))))
          (define do-result
            (lambda (result-type return-space-offset int-reg-offset)
              (nanopass-case (Ltype Type) result-type
		[(fp-ftd& ,ftd)
		 (case ($ftd-atomic-category ftd)
		   [(float)
		    (values
		     (lambda ()
		       (case ($ftd-size ftd)
			 [(4) `(inline ,(make-info-loadfl %Cfpretval) ,%load-single ,%sp ,%zero (immediate ,return-space-offset))]
			 [else `(inline ,(make-info-loadfl %Cfpretval) ,%load-double ,%sp ,%zero (immediate ,return-space-offset))]))
		     '()
		     1)]
		   [else
		    (cond
		     [($ftd-compound? ftd)
		      ;; return pointer
		      (values
		       (lambda () `(set! ,%Cretval ,(%mref ,%sp ,int-reg-offset)))
		       (list %Cretval)
		       0)]
		     [(fx= 8 ($ftd-size ftd))
		      (values (lambda ()
				(%seq
				 (set! ,%Cretval-high ,(%mref ,%sp ,return-space-offset))
				 (set! ,%Cretval-low ,(%mref ,%sp ,(fx+ return-space-offset 4)))))
			      (list %Cretval-high %Cretval-low)
			      0)]
		     [else
		      (values
		       (lambda ()
			 (case ($ftd-size ftd)
			   [(1) `(set! ,%Cretval (inline ,(make-info-load 'integer-8 #f) ,%load ,%sp ,%zero (immediate ,return-space-offset)))]
			   [(2) `(set! ,%Cretval (inline ,(make-info-load 'integer-16 #f) ,%load ,%sp ,%zero (immediate ,return-space-offset)))]
			   [else `(set! ,%Cretval ,(%mref ,%sp ,return-space-offset))]))
		       (list %Cretval)
		       0)])])]
                [(fp-double-float)
                 (values (lambda (x)
			   `(inline ,(make-info-loadfl %Cfpretval) ,%load-double ,x ,%zero ,(%constant flonum-data-disp)))
			 '()
			 1)]
                [(fp-single-float)
                 (values (lambda (x)
			   `(inline ,(make-info-loadfl %Cfpretval) ,%load-double->single ,x ,%zero ,(%constant flonum-data-disp)))
			 '()
			 1)]
                [(fp-void)
                 (values (lambda () `(nop))
                         '()
			 0)]
		[else
		 (cond
		  [(nanopass-case (Ltype Type) result-type
                     [(fp-integer ,bits) (fx= bits 64)]
		     [(fp-unsigned ,bits) (fx= bits 64)]
		     [else #f])
		   (values (lambda (lo-rhs hi-rhs)
			     (%seq
			      (set! ,%Cretval-low ,lo-rhs)
			      (set! ,%Cretval-high ,hi-rhs)))
			   (list %Cretval-high %Cretval-low)
			   0)]
		  [else
		   (values (lambda (rhs)
			     `(set! ,%Cretval ,rhs))
			   (list %Cretval)
			   0)])])))
          (define (unactivate unactivate-mode-offset result-regs result-num-fp-regs stash-offset)
            (let ([e (%seq
                       (set! ,%Carg1 ,(%mref ,%sp ,unactivate-mode-offset))
                       ,(%inline unactivate-thread ,%Carg1))])
	      (pop-registers result-regs result-num-fp-regs (fp-result-regs) stash-offset
			     (push-registers result-regs result-num-fp-regs (fp-result-regs) stash-offset
					     e))))
          (lambda (info)
            (define callee-save-regs (list %r14 %r15 %r16 %r17 %r18 %r19 %r20 %r21 %r22 %r23 %r24 %r25 %r26 %r27 %r28 %r29 %r30 %r31))
            (define isaved (length callee-save-regs))
            (let ([arg-type* (info-foreign-arg-type* info)]
		  [result-type (info-foreign-result-type info)]
                  [gp-reg-count (length (gp-parameter-regs))]
                  [fp-reg-count (length (fp-parameter-regs))])
              (let-values ([(iint iflt) (count-reg-args arg-type* gp-reg-count fp-reg-count (indirect-result-that-fits-in-registers? result-type))])
                (let* ([int-reg-offset 8]       ; initial offset for calling conventions
                       [float-reg-offset (align 8 (fx+ (fx* gp-reg-count 4) int-reg-offset))]
                       [callee-save-offset (if (constant software-floating-point)
                                               float-reg-offset
                                               (fx+ (fx* fp-reg-count 8) float-reg-offset))]
		       [synthesize-first-argument? (indirect-result-that-fits-in-registers? result-type)]
<<<<<<< HEAD
		       [adjust-active? (memq 'adjust-active (info-foreign-conv info))]
=======
		       [adjust-active? (if-feature pthreads (memq 'adjust-active (info-foreign-conv* info)) #f)]
>>>>>>> b6a71f1c
                       [unactivate-mode-offset (fx+ (fx* isaved 4) callee-save-offset)]
                       [return-space-offset (align 8 (fx+ unactivate-mode-offset (if adjust-active? 4 0)))]
                       [stack-size (align 16 (fx+ return-space-offset (if synthesize-first-argument? 8 0)))]
                       [stack-arg-offset (fx+ stack-size 8)])
		  (let-values ([(get-result result-regs result-num-fp-regs) (do-result result-type return-space-offset int-reg-offset)])
		    (values
		     (lambda ()
		       (%seq
                         ,(%inline save-lr (immediate 4))
			 ,(%inline store-with-update ,%Csp ,%Csp (immediate ,(fx- stack-size)))
			 ,(save-regs (list-head (gp-parameter-regs) iint) int-reg-offset)
			 ,(save-fp-regs (list-head (fp-parameter-regs) iflt) float-reg-offset)
			 ; not bothering with callee-save floating point regs right now
                         ; not bothering with cr, because we don't update nonvolatile fields
			 ,(save-regs callee-save-regs callee-save-offset)
			 ,(if-feature pthreads
			    ((lambda (e)
                               (if adjust-active?
                                   (%seq
                                     (set! ,%Cretval ,(%inline activate-thread))
                                     (set! ,(%mref ,%sp ,unactivate-mode-offset) ,%Cretval)
                                     ,e)
                                   e))
			     (%seq 
                               (set! ,%Cretval ,(%inline get-tc))
                               (set! ,%tc ,%Cretval)))
                            `(set! ,%tc (literal ,(make-info-literal #f 'entry (lookup-c-entry thread-context) 0))))))
		     ; list of procedures that marshal arguments from their C stack locations
                     ; to the Scheme argument locations
                     (do-stack arg-type* gp-reg-count fp-reg-count int-reg-offset float-reg-offset stack-arg-offset
			       synthesize-first-argument? return-space-offset)
		     get-result
		     (lambda ()
		       (in-context Tail
                        ((lambda (e)
                           (if adjust-active?
                               (%seq
                                ,(unactivate unactivate-mode-offset result-regs result-num-fp-regs int-reg-offset)
                                ,e)
                               e))
                         (%seq
                           ; restore the lr
                           (inline ,null-info ,%restore-lr (immediate ,(fx+ stack-size 4)))
                           ; restore the callee save registers
                           ,(restore-regs callee-save-regs callee-save-offset)
                           ; deallocate space for pad & arg reg values
                           (set! ,%Csp ,(%inline + ,%Csp (immediate ,stack-size)))
                           ; done
                           (asm-c-return ,null-info ,callee-save-regs ... ,result-regs ...)))))))))))))))
)<|MERGE_RESOLUTION|>--- conflicted
+++ resolved
@@ -2123,7 +2123,7 @@
           (if (target-fixnum? lpm)
               `(long . ,(fix lpm))
               `(abs 0 (object ,lpm)))
-          (aop-cons* `(asm livemask: ,(if (number? lpm) (format "~b" lpm) (format "~s" lpm)))
+          (aop-cons* `(asm livemask: ,(format "~b" lpm))
             '(code-top-link)
             (aop-cons* `(asm code-top-link)
               `(long . ,fs)
@@ -2484,11 +2484,7 @@
           (let* ([arg-type* (info-foreign-arg-type* info)]
 		 [result-type (info-foreign-result-type info)]
 		 [fill-result-here? (indirect-result-that-fits-in-registers? result-type)]
-<<<<<<< HEAD
-		 [adjust-active? (memq 'adjust-active (info-foreign-conv info))])
-=======
 		 [adjust-active? (if-feature pthreads (memq 'adjust-active (info-foreign-conv* info)) #f)])
->>>>>>> b6a71f1c
             (with-values (do-args (if fill-result-here? (cdr arg-type*) arg-type*))
               (lambda (orig-frame-size locs live* fp-live-count)
                 ;; NB: add 4 to frame size for CR save word
@@ -3043,11 +3039,7 @@
                                                float-reg-offset
                                                (fx+ (fx* fp-reg-count 8) float-reg-offset))]
 		       [synthesize-first-argument? (indirect-result-that-fits-in-registers? result-type)]
-<<<<<<< HEAD
-		       [adjust-active? (memq 'adjust-active (info-foreign-conv info))]
-=======
 		       [adjust-active? (if-feature pthreads (memq 'adjust-active (info-foreign-conv* info)) #f)]
->>>>>>> b6a71f1c
                        [unactivate-mode-offset (fx+ (fx* isaved 4) callee-save-offset)]
                        [return-space-offset (align 8 (fx+ unactivate-mode-offset (if adjust-active? 4 0)))]
                        [stack-size (align 16 (fx+ return-space-offset (if synthesize-first-argument? 8 0)))]
