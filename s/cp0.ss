--- conflicted
+++ resolved
@@ -1853,66 +1853,39 @@
 
     (define fold-primref
       (lambda (pr ctxt sc wd name moi)
-<<<<<<< HEAD
         (let ([opnds (app-opnds ctxt)] [outer-ctxt (app-ctxt ctxt)])
-          (let ([flags (primref-flags pr)])
-            (cond
-              [(and (unused-value-context? outer-ctxt)
-                    (if (all-set? (prim-mask unsafe) flags)
-                        (all-set? (prim-mask discard) flags)
-                        (and (all-set? (prim-mask (or unrestricted discard)) flags)
-                             (arity-okay? (primref-arity pr) (length opnds))))
-                    (or (not (eq? outer-ctxt 'ignored))
-                        (fx= (optimize-level) 3)
-                        (all-set? (prim-mask single-valued) flags)))
-                (residualize-seq '() opnds ctxt)
-                void-rec]
-              [(and (eq? outer-ctxt 'test)
-                    (all-set?
-                      (if (all-set? (prim-mask unsafe) flags)
-                          (prim-mask (or discard true))
-                          (prim-mask (or unrestricted discard true)))
-                      flags))
-                (residualize-seq '() opnds ctxt)
-                true-rec]
-              [(and (eq? outer-ctxt 'test)
-                    (all-set? (prim-mask true) flags))
-                (make-1seq outer-ctxt
-                  (fold-primref2 pr (primref-name pr) opnds flags ctxt sc wd name moi)
-                  true-rec)]
-              [else (fold-primref2 pr (primref-name pr) opnds flags ctxt sc wd name moi)])))))
-=======
-        (let ([opnds (app-opnds ctxt)])
           (convention-case (app-convention ctxt)
             [(call)
-             (let ([flags (primref-flags pr)] [outer-ctxt (app-ctxt ctxt)])
+             (let ([flags (primref-flags pr)])
                (cond
-                 [(and (eq? outer-ctxt 'effect)
+                 [(and (unused-value-context? outer-ctxt)
                        (if (all-set? (prim-mask unsafe) flags)
                            (all-set? (prim-mask discard) flags)
                            (and (all-set? (prim-mask (or unrestricted discard)) flags)
-                                (arity-okay? (primref-arity pr) (length opnds)))))
-                  (residualize-seq '() opnds ctxt)
-                  void-rec]
+                                (arity-okay? (primref-arity pr) (length opnds))))
+                       (or (not (eq? outer-ctxt 'ignored))
+                           (fx= (optimize-level) 3)
+                           (all-set? (prim-mask single-valued) flags)))
+                   (residualize-seq '() opnds ctxt)
+                   void-rec]
                  [(and (eq? outer-ctxt 'test)
                        (all-set?
-                        (if (all-set? (prim-mask unsafe) flags)
-                            (prim-mask (or discard true))
-                            (prim-mask (or unrestricted discard true)))
-                        flags))
-                  (residualize-seq '() opnds ctxt)
-                  true-rec]
+                         (if (all-set? (prim-mask unsafe) flags)
+                             (prim-mask (or discard true))
+                             (prim-mask (or unrestricted discard true)))
+                         flags))
+                   (residualize-seq '() opnds ctxt)
+                   true-rec]
                  [(and (eq? outer-ctxt 'test)
                        (all-set? (prim-mask true) flags))
-                  (make-seq outer-ctxt
-                    (fold-primref2 pr (primref-name pr) opnds flags ctxt sc wd name moi)
-                    true-rec)]
+                   (make-1seq outer-ctxt
+                     (fold-primref2 pr (primref-name pr) opnds flags ctxt sc wd name moi)
+                     true-rec)]
                  [else (fold-primref2 pr (primref-name pr) opnds flags ctxt sc wd name moi)]))]
             [(apply2 apply3)
              ; handler for apply will have turned the apply into a call if the last
              ; argument is discovered to be a list.  nothing more we can do here.
              (residualize-primcall pr #f opnds ctxt sc)]))))
->>>>>>> da6d02bf
 
     (define fold-primref2
       (lambda (pr sym opnds pflags ctxt sc wd name moi)
@@ -4662,57 +4635,6 @@
               [(?x ?p) (mtp ctxt empty-env sc wd name moi ?p 3)]))))
 
       (let ()
-<<<<<<< HEAD
-        (define (build-make-guardian ordered-arg? ctxt empty-env sc wd name moi)
-          (and likely-to-be-compiled?
-                 (cp0
-                  (let* ([tc (cp0-make-temp #t)]
-                         [ref-tc (build-ref tc)]
-                         [ordered? (and ordered-arg? (cp0-make-temp #f))]
-                         [bool-ordered? (cp0-make-temp #t)]
-                         [bool-ordered?-ref (build-ref bool-ordered?)])
-                     (build-lambda (if ordered? (list ordered?) '())
-                       (build-let (list bool-ordered?)
-                         (list (if ordered?
-                                   `(if ,(build-ref ordered?) ,true-rec ,false-rec)
-                                   false-rec))
-                         (build-let (list tc)
-                           (list (let* ([x (cp0-make-temp #t)] [ref-x (build-ref x)])
-                                   (let ([zero `(quote 0)])
-                                     (build-let (list x) (list (build-primcall 3 'cons (list zero zero)))
-                                       (build-primcall 3 'cons (list ref-x ref-x))))))
-                           (build-case-lambda (preinfo-call->preinfo-lambda (app-preinfo ctxt))
-                             (list
-                               (list '()
-                                 (let* ([x (cp0-make-temp #t)] [ref-x (build-ref x)])
-                                   (let ([y (cp0-make-temp #f)])
-                                     (build-let (list x) (list (build-primcall 3 'car (list ref-tc)))
-                                       `(if ,(build-primcall 3 'eq?
-                                               (list ref-x
-                                                 (build-primcall 3 'cdr (list ref-tc))))
-                                            ,false-rec
-                                            ,(build-let (list y) (list (build-primcall 3 'car (list ref-x)))
-                                               `(seq
-                                                  (seq
-                                                    (seq
-                                                      ,(build-primcall 3 'set-car! (list ref-tc
-                                                                                         (build-primcall 3 'cdr (list ref-x))))
-                                                      ,(build-primcall 3 'set-car! (list ref-x false-rec)))
-                                                    ,(build-primcall 3 'set-cdr! (list ref-x false-rec)))
-                                                  (ref #f ,y))))))))
-                               (let* ([obj (cp0-make-temp #t)] [ref-obj (build-ref obj)])
-                                 (list (list obj)
-                                   (build-primcall 3 '$install-guardian
-                                     (list ref-obj ref-obj ref-tc bool-ordered?-ref))))
-                               (let ([obj (cp0-make-temp #f)] [rep (cp0-make-temp #f)])
-                                 (list (list obj rep)
-                                   (build-primcall 3 '$install-guardian
-                                     (list (build-ref obj) (build-ref rep) ref-tc bool-ordered?-ref))))))))))
-                   ctxt empty-env sc wd name moi)))
-      (define-inline 2 make-guardian
-        [() (build-make-guardian #f ctxt empty-env sc wd name moi)]
-        [(?ordered?) (build-make-guardian #t ctxt empty-env sc wd name moi)])))
-=======
         (define inline-make-guardian
           (lambda (ctxt empty-env sc wd name moi formal* make-setter-clauses)
             (and likely-to-be-compiled?
@@ -4746,20 +4668,27 @@
                              (make-setter-clauses ref-tc))))))
                    ctxt empty-env sc wd name moi))))
 
-        (define-inline 2 make-guardian
-          [() (inline-make-guardian ctxt empty-env sc wd name moi
-                '()
+        (define (build-make-guardian formal* ordered?-bool ctxt empty-env sc wd name moi)
+          (inline-make-guardian ctxt empty-env sc wd name moi
+                formal*
                 (lambda (ref-tc)
                   (list 
                     (let* ([obj (cp0-make-temp #t)] [ref-obj (build-ref obj)])
                       (list (list obj)
                         (build-primcall 3 '$install-guardian
-                          (list ref-obj ref-obj ref-tc))))
+                          (list ref-obj ref-obj ref-tc ordered?-bool))))
                     (let ([obj (cp0-make-temp #f)] [rep (cp0-make-temp #f)])
                       (list (list obj rep)
                         (build-primcall 3 '$install-guardian
-                          (list (build-ref obj) (build-ref rep) ref-tc)))))))])
+                          (list (build-ref obj) (build-ref rep) ref-tc ordered?-bool))))))))
       
+        (define-inline 2 make-guardian
+          [() (build-make-guardian '() false-rec ctxt empty-env sc wd name moi)]
+          [(?ordered?)
+           (let* ([ordered? (cp0-make-temp #f)]
+                  [ordered?-bool `(if ,(build-ref ordered?) ,true-rec ,false-rec)])
+             (build-make-guardian (list ordered?) ordered?-bool ctxt empty-env sc wd name moi))])
+
         (define-inline 2 $make-ftype-guardian
           [(?ftd)
            (let ([ftd (cp0-make-temp #f)])
@@ -4779,7 +4708,6 @@
                                       ,void-rec
                                       ,(build-primcall 3 '$ftype-guardian-oops (list ref-ftd ref-obj)))
                                   ,e))))))))))])))
->>>>>>> da6d02bf
     ) ; with-output-language
 
   (define-pass cp0 : Lsrc (ir ctxt env sc wd name moi) -> Lsrc ()
