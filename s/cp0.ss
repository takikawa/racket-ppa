--- conflicted
+++ resolved
@@ -4993,11 +4993,7 @@
             true-rec)])]
       [(record-ref ,rtd ,type ,index ,e0)
        (context-case ctxt
-<<<<<<< HEAD
-         [(effect ignored) (make-nontail ctxt (cp0 e 'ignored env sc wd name moi))]
-=======
-         [(effect) (cp0 e0 'effect env sc wd name moi)]
->>>>>>> 58ee6372
+         [(effect ignored) (make-nontail ctxt (cp0 e0 'ignored env sc wd name moi))]
          [else
           (let ([e0 (cp0 e0 'value env sc wd name moi)])
             (or (nanopass-case (Lsrc Expr) (result-exp e0)
@@ -5009,16 +5005,10 @@
                      (and (not (null? e*))
                           (if (fx= index 0)
                               (let ([e (car e*)] [e* (rappend re* (cdr e*))])
-<<<<<<< HEAD
-                                (if (null? e*)
-                                    (make-nontail ctxt e)
-                                    (make-1seq ctxt (make-seq* 'ignored e*) (make-nontail ctxt e))))
-=======
                                 (non-result-exp e0
-                                  (if (null? e*)
-                                      e
-                                      (make-seq ctxt (make-seq* 'effect e*) e))))
->>>>>>> 58ee6372
+                                 (if (null? e*)
+                                     (make-nontail ctxt e)
+                                     (make-1seq ctxt (make-seq* 'ignored e*) (make-nontail ctxt e)))))
                               (loop (cdr e*) (cons (car e*) re*) (fx- index 1)))))]
                   [else #f])
                 (nanopass-case (Lsrc Expr) (result-exp/indirect-ref e0)
