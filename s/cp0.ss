"cp0"
;;; cp0.ss
;;; Copyright 1984-2017 Cisco Systems, Inc.
;;; 
;;; Licensed under the Apache License, Version 2.0 (the "License");
;;; you may not use this file except in compliance with the License.
;;; You may obtain a copy of the License at
;;; 
;;; http://www.apache.org/licenses/LICENSE-2.0
;;; 
;;; Unless required by applicable law or agreed to in writing, software
;;; distributed under the License is distributed on an "AS IS" BASIS,
;;; WITHOUT WARRANTIES OR CONDITIONS OF ANY KIND, either express or implied.
;;; See the License for the specific language governing permissions and
;;; limitations under the License.

;; TODO:
;;   * make seq should just drop effect-free portions of e1 rather than
;;     asking if the whole of e1 is simple.
;;   * folding/specializing loops
;;   * later (much)
;;     - split up score for seqs to allow us to avoid adding in score of
;;       e2 when we encounter (seq e1 e2) for simple e2 in residualize-call-opnds
;;   * try using other than value in visit-operand in contexts where we visit the
;;     operand of a singly referenced identifier, e.g., if we see (values opnd) in
;;     test context, visit opnd in test context
;;
;; we now no longer collapse quote's into void and true quotes, but
;; rather make if suffer through a (very slightly) more expensive test for
;; record equality

;; N.B.: we use (operand-wd opnd) in cp0 singly referenced case; this is not quite
;; legitimate, since we can visit the operand more than once with the same (possibly
;; passive) watchdog.  Thus we are potentially nonlinear, but in practice it allows
;; us to integrate many harmless singly referenced procedures.

;; calls to not multiply-referenced identifiers handled as follows:
;;  * propagate multiply-referenced flag on copy propagation
;;    (let ((x e1))
;;      (let ((y x)) ; set multiply referenced flag on x
;;        (let ((z y))
;;          (z y))))
;;  * don't treat as singly referenced when id => id on env lookup, i.e., id is free
;;    (presumably outside of operator position, or we would have integrated during
;;    value-visit-operand) in procedure being integrated
;;    (let ((f e))
;;      (let ((g (lambda () f)))
;;        (g)    ; don't treat f as singly referenced
;;        (g)))
;;  * exploit as follows:
;;    - maintain singly-referenced-score in operand
;;    - if operand-exp of singly-referenced id is a lambda,
;;      run with it with operand's watchdog and passive scorer
;;    - otherwise value-visit operand, run with result-exp
;;      with alert watchdog and passive scorer
;;    - set singly-referenced to score from passive scorer in either case
;;      if integration succeeds
;;    - residualize-call-opnds uses singly-referenced-score if non-false

(define $cp0
(let ()
  (import (nanopass))
  (include "base-lang.ss")

  ;;; set to #f for monovariant filter
  (define-threaded polyvariant #t)

  ;;; set to #f to disable inlining of various primitives into code containing
  ;;; lambda expressions, e.g., for-each and record-accessor---generally not
  ;;; desirable when interpreting rather than compiling the residual code.
  (define-threaded likely-to-be-compiled?)

  ;;; score-limit determines max amount of code any integration attempt
  ;;; can result in; effort-limit determines max amount of work that can
  ;;; be done attempting to integrate
  (define-threaded score-limit 20)
  (define-threaded effort-limit 200)

  ;;; inner unrolling doesn't work, and when set nonzero, effectively
  ;;; disables outer unrolling as well
  (define-threaded inner-unroll-limit 0)

  ;;; outer-unroll-limit of 0 disables integration of recursive
  ;;; procedures.  outer-unroll-limit of 1 is probably a more
  ;;; reasonable default, except we then trash cp1's loop recognition
  (define-threaded outer-unroll-limit 0)

  ;;; used to memoize pure?, etc.
  (define-threaded cp0-info-hashtable)

  (module ()
    (define-syntax define-cp0-param
      (syntax-rules ()
        [(_ global-name local-name filter)
          (set! global-name
            (case-lambda
              [() local-name]
              [(x) (set! local-name (filter 'global-name x))]))]))

    (define filter-limit
      (lambda (who x)
        (unless (and (fixnum? x) (fx>= x 0))
          ($oops who "invalid limit ~s" x))
        x))

    (define filter-bool (lambda (who x) (and x #t)))

    (define-cp0-param cp0-effort-limit effort-limit filter-limit)
    (define-cp0-param cp0-score-limit score-limit filter-limit)
    (define-cp0-param cp0-outer-unroll-limit outer-unroll-limit filter-limit)

    (define-cp0-param $cp0-inner-unroll-limit inner-unroll-limit filter-limit)
    (define-cp0-param $cp0-polyvariant polyvariant filter-bool))

  (define (rappend ls1 ls2)
    (if (null? ls1)
        ls2
        (rappend (cdr ls1) (cons (car ls1) ls2))))

  ; don't use rtd-* as defined in record.ss in case we're building a patch
  ; file for cross compilation, because the offsets may be incorrect
  (define rtd-flds (csv7:record-field-accessor #!base-rtd 'flds))
  (define rtd-parent (csv7:record-field-accessor #!base-rtd 'parent))
  (define rtd-size (csv7:record-field-accessor #!base-rtd 'size))
  (define rtd-pm (csv7:record-field-accessor #!base-rtd 'pm))

  ; compile-time rtds (ctrtds)
  (define ctrtd-opaque-known #b0000001)
  (define ctrtd-sealed-known #b0000010)

  (define base-ctrtd ($make-record-type #!base-rtd #!base-rtd "ctrtd" '((immutable flags)) #t #f))
  (define ctrtd? (record-predicate base-ctrtd))
  (define ctrtd-flags (record-accessor base-ctrtd 0))

  (define record-type-sealed-known?
    (lambda (rtd)
      (or (not (ctrtd? rtd))
          (fxlogtest (ctrtd-flags rtd) ctrtd-sealed-known))))

  (define record-type-opaque-known?
    (lambda (rtd)
      (or (not (ctrtd? rtd))
          (fxlogtest (ctrtd-flags rtd) ctrtd-opaque-known))))

  (with-output-language (Lsrc Expr)
    (define void-rec `(quote ,(void)))
    (define true-rec `(quote #t))
    (define false-rec `(quote #f))
    (define null-rec `(quote ()))
    (define empty-vector-rec `(quote #()))
    (define empty-string-rec `(quote ""))
    (define empty-bytevector-rec `(quote #vu8()))
    (define empty-fxvector-rec `(quote #vfx()))

    ;;; environments
    (module (empty-env with-extended-env lookup)
      (define empty-env '())

      (define-record-type env
        (nongenerative)
        (fields old-ids new-ids next))

      (define-syntax with-extended-env
        (syntax-rules ()
          [(_ ((new-env new-ids) (?old-env ?old-ids ?opnds)) e1 e2 ...)
           (let-values ([(new-env new-ids) (extend-env ?old-env ?old-ids ?opnds)])
             (let ([e (let () e1 e2 ...)])
               (deinitialize-ids! new-ids)
               e))]))

      (define extend-env
        (lambda (old-env old-ids opnds)
          (let ([new-ids (let loop ([old-ids old-ids] [opnds opnds] [rnew-ids '()])
                           (if (null? old-ids)
                               (reverse rnew-ids)
                               (loop
                                 (cdr old-ids) 
                                 (and opnds (cdr opnds))
                                 (cons
                                   (let ([old-id (car old-ids)])
                                     (make-prelex
                                       (prelex-name old-id)
                                       (let ([flags (prelex-flags old-id)])
                                         (fxlogor
                                           (fxlogand flags (constant prelex-sticky-mask))
                                           (fxsll (fxlogand flags (constant prelex-is-mask))
                                             (constant prelex-was-flags-offset))))
                                       (prelex-source old-id)
                                       (and opnds
                                            (let ([opnd (car opnds)])
                                              (when (operand? opnd)
                                                (operand-name-set! opnd (prelex-name old-id)))
                                              opnd))))
                                   rnew-ids))))])
            (values (make-env (list->vector old-ids) (list->vector new-ids) old-env) new-ids))))
      
      (define deinitialize-ids!
        (lambda (ids)
          ; clear operand field (a) to release storage the operands occupy and (b) to
          ; prevent fasling of useless operands in cte-optimization-locs.  clear even
          ; if we didn't set (i.e., even if opnds or the corresponding opnd is #f), for
          ; the benefit of cp0-rec-let, which sets operand fields after creating env
          (for-each (lambda (id) (prelex-operand-set! id #f)) ids)))

      (define lookup
        (lambda (id env)
          (let loop1 ([env env])
            (if (eqv? env empty-env)
                id
                (let ([old-rib (env-old-ids env)] [new-rib (env-new-ids env)])
                  (let ([n (vector-length old-rib)])
                    (let loop2 ([i 0])
                      (if (fx= i n)
                          (loop1 (env-next env))
                          (if (eq? (vector-ref old-rib i) id)
                              (vector-ref new-rib i)
                              (let ([i (fx+ i 1)])
                                (if (fx= i n)
                                    (loop1 (env-next env))
                                    (if (eq? (vector-ref old-rib i) id)
                                        (vector-ref new-rib i)
                                        (loop2 (fx+ i 1)))))))))))))))

    (define cp0-make-temp ; returns an unassigned temporary
      (lambda (multiply-referenced?)
        (let ([t (make-prelex*)])
          (when multiply-referenced? (set-prelex-multiply-referenced! t #t))
          (set-prelex-referenced! t #t)
          t)))

    ;;; contexts

    ;; 'value - result used, context checks for single-value result,
    ;;          not in tail position within an enclosing function
    ;; 'test - result used as boolean, context checks for single-value result,
    ;;          not in tail position within an enclosing function
    ;; 'tail - result used, multiple values ok, in tail position
    ;;         within an enclosing function
    ;; 'effect - result not used, multiple values ok, not in tail
    ;;         position
    ;; 'ignored - result not used, must produce a single value,
    ;;         not in tail position

    ;; Beware that "ctxt" sometimes actually refers to an app context,
    ;; not one of the above contexts.

    (define (context-imposes-single-value? ctxt)
      (or (eq? ctxt 'value) (eq? ctxt 'test)))

    (define (unused-value-context? ctxt)
      (or (eq? ctxt 'effect) (eq? ctxt 'ignored)))

    ;; app context:
    ;;   opnds are the operands at the call site
    ;;   ctxt is the outer context
    ;;   convention is a symbol: call, apply2 (safe), or apply3 (unsafe)
    ;;   src is the call source
    ;;   used is set to a list of operands used (let-bound) by integrated call
    ;;   unused is set to a list of operands not used by integrated call
    (define-record-type app
      (fields opnds ctxt convention name preinfo (mutable used) (mutable unused))
      (nongenerative)
      (sealed #t)
      (protocol
        (lambda (new)
          (lambda (opnds ctxt convention name preinfo)
            (new opnds ctxt convention name preinfo #f #f)))))

    (define-syntax context-case
      (lambda (x)
        (define predicate
          (lambda (type)
            (syntax-case type (app)
              [app #'app?]
              [_ (with-syntax ([type type])
                   #'(lambda (x) (eq? x 'type)))])))
        (syntax-case x (else)
          [(_ ctxt-exp [(type ...) e1 e2 ...] more ...)
           (with-syntax (((pred ...) (map predicate #'(type ...))))
             #'(let ((ctxt ctxt-exp))
                 (if (or (pred ctxt) ...)
                     (begin e1 e2 ...)
                     (context-case ctxt more ...))))]
          [(_ ctxt-exp [else e1 e2 ...]) #'(begin e1 e2 ...)]
          [(_ ctxt-exp)
           #'($oops 'cp0-internal "unexpected context ~s" ctxt-exp)])))

    (define-syntax convention-case
      (lambda (x)
        (syntax-case x (else)
          [(_ conv-exp [(key ...) e1 e2 ...] more ...)
           #'(let ((conv conv-exp))
               (if (or (eq? conv 'key) ...)
                   (begin e1 e2 ...)
                   (convention-case conv more ...)))]
          [(_ conv-exp [else e1 e2 ...]) #'(begin e1 e2 ...)]
          [(_ conv-exp)
           #'($oops 'cp0-internal "unexpected app convention ~s" conv-exp)])))


    ;;; operands

    (define-record-type operand
      (fields
        (immutable exp)
        (immutable env)
        (immutable wd)
        (immutable moi)
        (mutable name)
        (mutable score)
        (mutable pending)
        (mutable opending)
        (mutable value)
        (mutable singly-referenced-score)
        (mutable lifted))
      (nongenerative)
      (protocol
        (lambda (new)
          (lambda (exp env wd moi)
            (new exp env wd moi #f 0 0 0 #f #f #f)))))

    (define-record-type lifted
      (fields (immutable seq?) (immutable ids) (immutable vals))
      (nongenerative)
      (sealed #t))

    (define build-operands
      (lambda (args env wd moi)
        (map (lambda (x) (make-operand x env wd moi)) args)))

    (define build-cooked-opnd
      (lambda (e)
        (let ([o (make-operand #f #f #f #f)])
          (operand-value-set! o e)
          o)))

    ;;; cycle detection

    (define inner-cyclic?
      (lambda (opnd)
        (when (fx> (operand-pending opnd) 0)
          ; seed outer pending flag if cycle is detected
          (operand-opending-set! opnd 1))
        (fx> (operand-pending opnd) inner-unroll-limit)))

    (define outer-cyclic?
      (lambda (opnd)
        (fx> (operand-opending opnd) outer-unroll-limit)))

    (define-threaded opending-list '())

    (define unwind-pending!
      (lambda (oplist)
        (do ((ls opending-list (cdr ls)))
          ((eq? ls oplist) (set! opending-list ls))
          (operand-opending-set! (car ls)
            (fx- (operand-opending (car ls)) 1)))))

    (define-syntax pending-protect
      ; we don't need to maintain list of inner pending operands to be
      ; unwound by bug-out, since we never abort a visit to an operand
      ; that we actually need.  in other words, when we bug out of an
      ; inlining attempt, we abort the visiting of only operands created
      ; during the inlining attempt.
      (syntax-rules ()
        ((_ opnd e1 e2 ...)
         (let ((o opnd))
           (operand-pending-set! o (fx+ (operand-pending o) 1))
           (let ((t (begin e1 e2 ...)))
             (operand-pending-set! o (fx- (operand-pending o) 1))
             t)))))

    (define-syntax opending-protect
      ; dynamic wind could be used but is much slower
      (syntax-rules ()
        ((_ opnd e1 e2 ...)
         (let ((o opnd))
           (operand-opending-set! o (fx+ (operand-opending o) 1))
           (set! opending-list (cons opnd opending-list))
           (let ((t (begin e1 e2 ...)))
             (set! opending-list (cdr opending-list))
             (operand-opending-set! o (fx- (operand-opending o) 1))
             t)))))

    ;;; scorers

    (define-record-type scorer
      (fields (mutable limit) (immutable ctxt) (immutable k) (immutable oplist))
      (nongenerative)
      (sealed #t)
      (protocol
        (lambda (new)
          (lambda (limit ctxt k)
            (new limit ctxt k opending-list)))))

    (define new-scorer
      ; with no arguments, create a passive scorer with a high limit that
      ; (we assume) won't overflow; this allows us to keep a tally without
      ; ever bugging out.  with two arguments n and k, create a scorer that
      ; will bug out to if bumped n times.
      (case-lambda
        [() (make-scorer (most-positive-fixnum) #f oops-k)]
        [(n ctxt k) (make-scorer n ctxt k)]))

    (define oops-k
      (list (lambda (x)
              ($oops 'compiler-internal "bug out from passive scorer"))))

    (define scorer-score
      ; assuming we'll ask for score only of passive scorers
      (lambda (sc)
        (- (most-positive-fixnum) (scorer-limit sc))))

    (define passive-scorer?
      (lambda (sc)
        (eq? (scorer-k sc) oops-k)))

    (define new-watchdog
      (case-lambda
        [() (make-scorer (most-positive-fixnum) #f oops-k)]
        [(wd ctxt k)
         ; create a new watchdog only if the old one isn't alert
         (if (passive-scorer? wd)
             (make-scorer effort-limit ctxt k)
             wd)]))

    (define bump
      (lambda (sc amount)
        (let ((n (fx- (scorer-limit sc) amount)))
          (scorer-limit-set! sc n)
          (when (fx< n 0) (bug-out! sc)))))

    (define bug-out!
      (lambda (sc)
        (reset-integrated! (scorer-ctxt sc))
        (unwind-pending! (scorer-oplist sc))
        ((scorer-k sc) #f)))

    (define reset-integrated!
      (lambda (ctxt)
        (app-used-set! ctxt #f)
        (let ((ctxt (app-ctxt ctxt)))
          (when (app? ctxt) (reset-integrated! ctxt)))))

    ;;; visiting operands

    (define visit-operand!
      (lambda (opnd ctxt)
        ; NB: commonize with np-recognize-let
        (define extract-profile-forms
          (lambda (e)
            (define seqs-and-profiles?
              (lambda (e)
                (nanopass-case (Lsrc Expr) e
                  [(profile ,src) #t]
                  [(seq ,e1 ,e2) (and (seqs-and-profiles? e1) (seqs-and-profiles? e2))]
                  [else #f])))
            (if (eq? ($compile-profile) 'source)
                (let loop ([e e] [eprof #f])
                  (nanopass-case (Lsrc Expr) e
                    [(seq ,e1 ,e2)
                     (guard (seqs-and-profiles? e1))
                     (loop e2 (if eprof `(seq ,eprof ,e1) e1))]
                    [else (values e eprof)]))
                (values e #f))))
        ; set up to assimilate nested let/letrec/letrec* bindings.
        ; lifting job is completed by cp0-call or letrec/letrec*
        (define (split-value e)
          (nanopass-case (Lsrc Expr) e
            [(call ,preinfo0 (case-lambda ,preinfo1 (clause (,x* ...) ,interface ,body)) ,e* ...)
             (guard (fx= interface (length e*)))
             (cond
               ; when lifting all assimilated let bindings, require each RHS to be
               ; simple, since they are treated as letrec/letrec* bindings, which does
               ; not preserve let semantics wrt continuation grabs in RHS expressions.
               ; further, require each RHS to be pure unless the body is pure, since it's
               ; unsound to split apart two things that can observe a side effect or two
               ; allocation operations that can be separated by a continuation grab.
               [(if (ivory? body) (andmap simple/profile1? e*) (andmap ivory1? e*))
                ; assocate each lhs with cooked operand for corresponding rhs.  make-record-constructor-descriptor,
                ; at least, counts on this to allow protocols to be inlined.
                (for-each (lambda (x e) (prelex-operand-set! x (build-cooked-opnd e)) (operand-name-set! opnd (prelex-name x))) x* e*)
                (values (make-lifted #f x* e*) body)]
               ; okay, so we don't pass that test.  if body and e* are simple, we can
               ; still lift by making a binding for body and requesting letrec* semantics.
               ; that way, we aren't splitting e* and body.  we still can't lift anything
               ; that might capture a continuation, though it's tricky to come up with
               ; example that breaks.
               ; we don't presently have any justification (benchmark results or expand/optimize
               ; mats) that establish the benefit of this, but might want to revisit/refine at
               ; some point.
               #;[(and (simple? body) (andmap simple? e*))
                (let ([t (cp0-make-temp #f)]) ; mark was-referenced?
                      (let ([x* (append x* (list t))] [e* (append e* (list body))])
                        (for-each (lambda (x e) (prelex-operand-set! x (build-cooked-opnd e)) (operand-name-set! opnd (prelex-name x))) x* e*)
                        (values (make-lifted #t x* e*) (build-ref t))))]
               ; otherwise lift out only bindings with unasigned lhs and ivory rhs
               ; we don't presently have any justification (benchmark results or expand/optimize
               ; mats) that establish the benefit of this, but might want to revisit/refine at
               ; some point.
               #;[(ormap (lambda (x e) (and (not (prelex-assigned x)) (ivory? e))) x* e*)
                (let loop ([x* x*] [e* e*] [rx* '()] [re* '()] [rlx* '()] [rle* '()])
                  (if (null? x*)
                      (values (make-lifted #f (reverse rlx*) (reverse rle*))
                        (build-let (reverse rx*) (reverse re*) body))
                      (let ([x (car x*)] [e (car e*)])
                        (if (and (not (prelex-assigned x)) (ivory? e))
                            (begin
                              ; assocate each lhs with cooked operand for corresponding rhs.  see note above.
                              (prelex-operand-set! x (build-cooked-opnd e))
                              (operand-name-set! opnd (prelex-name x))
                              (loop (cdr x*) (cdr e*) rx* re* (cons x rlx*) (cons e rle*)))
                            (loop (cdr x*) (cdr e*) (cons x rx*) (cons e re*) rlx* rle*)))))]
               [else (values #f e)])]
            ; for assimilated letrec/letrec* bindings, require each RHS to be
            ; pure OR body to be pure, since we can't separate non-pure
            ; RHS and body expressions
            [(letrec ([,x* ,e*] ...) ,body)
             (guard (or (ivory? body) (andmap ivory1? e*)))
             ; assocate each lhs with cooked operand for corresponding rhs.  see note above.
             (for-each (lambda (x e) (prelex-operand-set! x (build-cooked-opnd e)) (operand-name-set! opnd (prelex-name x))) x* e*)
             (values (make-lifted #f x* e*) body)]
            ; force the issue by creating an extra tmp for body
            ; we don't presently have any justification (benchmark results or expand/optimize
            ; mats) that establish the benefit of this, but might want to revisit/refine at
            ; some point.
            #;[(letrec ([,x* ,e*] ...) ,body)
             (let ([x (cp0-make-temp #f)])
               (let ([x* (append x* (list x))] [e* (append e* (list body))])
                 (for-each (lambda (x e) (prelex-operand-set! x (build-cooked-opnd e)) (operand-name-set! opnd (prelex-name x))) x* e*)
                 (values (make-lifted #t x* e*) (build-ref x))))]
            [(letrec* ([,x* ,e*] ...) ,body)
             (guard (or (ivory? body) (andmap ivory1? e*)))
             ; assocate each lhs with cooked operand for corresponding rhs.  see note above.
             (for-each (lambda (x e) (prelex-operand-set! x (build-cooked-opnd e)) (operand-name-set! opnd (prelex-name x))) x* e*)
             (values (make-lifted #t x* e*) body)]
            ; force the issue by creating an extra tmp for body.
            ; we don't presently have any justification (benchmark results or expand/optimize
            ; mats) that establish the benefit of this, but might want to revisit/refine at
            ; some point.
            #;[(letrec* ([,x* ,e*] ...) ,body)
             (let ([x (cp0-make-temp #f)])
               (let ([x* (append x* (list x))] [e* (append e* (list body))])
                 (for-each (lambda (x e) (prelex-operand-set! x (build-cooked-opnd e)) (operand-name-set! opnd (prelex-name x))) x* e*)
                 (values (make-lifted #t x* e*) (build-ref x))))]
            ; we can lift arbitrary subforms of record forms if we also lift
            ; a binding for the record form itself.  there's no worry about
            ; continuation captures: if rtd-expr or e* capture a contination,
            ; invoking the continuation to return from a rhs is no worse than
            ; invoking the continuation to build the record and then return
            ; from a rhs.
            [(record ,rtd ,rtd-expr ,e* ...)
             (let-values ([(liftmt* liftme* e*)
                           (let ([fld* (rtd-flds rtd)])
                             (let f ([e* e*] [fld* fld*])
                               (if (null? e*)
                                   (values '() '() '())
                                   (let ([e (car e*)])
                                     (let-values ([(liftmt* liftme* e*) (f (cdr e*) (cdr fld*))])
                                       (if (nanopass-case (Lsrc Expr) e
                                             [(ref ,maybe-src ,x) #f]
                                             [(quote ,d) #f]
                                             [,pr #f]
                                             [else (not (fld-mutable? (car fld*)))])
                                           (let ([t (cp0-make-temp #f)])
                                             (values (cons t liftmt*) (cons e liftme*) (cons (build-ref t) e*)))
                                           (values liftmt* liftme* (cons e e*))))))))])
               (let ([e `(record ,rtd ,rtd-expr ,e* ...)])
                 (if (null? liftmt*)
                     (values #f e)
                     (let ([x (cp0-make-temp #f)])
                       (let ([x* (append liftmt* (list x))] [e* (append liftme* (list e))])
                         (for-each (lambda (x e) (prelex-operand-set! x (build-cooked-opnd e)) (operand-name-set! opnd (prelex-name x))) x* e*)
                         (values (make-lifted #t x* e*) (build-ref x)))))))]
            [else (values #f e)]))
        (or (operand-value opnd)
            (let ([sc (new-scorer)])
              (let ([e0 (pending-protect opnd
                          (cp0 (operand-exp opnd) ctxt (operand-env opnd) sc (operand-wd opnd) (operand-name opnd) (operand-moi opnd)))])
                (let-values ([(e1 eprof) (extract-profile-forms e0)])
                  (with-values (split-value e1)
                    (lambda (lifted e)
                      (let ([e (if eprof (make-seq ctxt eprof e) e)])
                        (operand-lifted-set! opnd lifted)
                        (operand-value-set! opnd e)
                        (operand-score-set! opnd (scorer-score sc))
                        e)))))))))

    (define value-visit-operand!
      (lambda (opnd)
        (visit-operand! opnd 'value)))

    (define test-visit-operand!
      (lambda (opnd)
        (visit-operand! opnd 'test)))

    (define value-visit-operands!
      (lambda (opnds)
        (map value-visit-operand! opnds)))

    (define residualize-seq
      ; ctxt must be an app context.  set used and unused lists in context
      (lambda (used unused ctxt)
        (safe-assert (fx= (fx+ (length used) (length unused)) (length (app-opnds ctxt))))
        (app-used-set! ctxt used)
        (app-unused-set! ctxt unused)))

    (define residualize-call-opnds
      (lambda (used unused e ctxt sc)
        (let f ((used used) (n 0))
          (if (null? used)
              (let f ((unused unused) (n n) (todo '()))
                (if (null? unused)
                    (begin
                      (bump sc n)
                      (let f ((todo todo) (e e))
                        (if (null? todo)
                            e
                            (f (cdr todo)
                              (make-1seq ctxt
                                (let ((opnd (car todo)))
                                  (cp0 (operand-exp opnd) 'ignored (operand-env opnd)
                                    sc (operand-wd opnd) (operand-name opnd) (operand-moi opnd)))
                                e)))))
                    (let ((opnd (car unused)))
                      (let ((e (operand-value opnd)))
                        (if e
                            (if (simple? e)
                                (if (operand-singly-referenced-score opnd)
                                    ; singly-referenced integration attempt in copy2 succeeded
                                    (f (cdr unused) (fx+ (operand-singly-referenced-score opnd) n) todo)
                                    (f (cdr unused) n todo))
                                ; overscoring bug: make-seq may drop e2 if e is (seq e1 e2), but
                                ; we add in the entire score here
                                ; if singly-referenced integration attempt in copy2 succeeded, but
                                ; value isn't simple, we also pay the whole price
                                (make-1seq ctxt e (f (cdr unused) (fx+ n (operand-score opnd)) todo)))
                            (if (operand-singly-referenced-score opnd)
                                ; singly-referenced integration attempt in ref-case of cp0 succeeded
                                (f (cdr unused) (fx+ (operand-singly-referenced-score opnd) n) todo)
                                (f (cdr unused) n (cons opnd todo))))))))
              (f (cdr used) (fx+ (operand-score (car used)) n))))))

    (define cp0-constant?
      (case-lambda
        [(x)
         (nanopass-case (Lsrc Expr) x
           [(quote ,d) #t]
           [else #f])]
        [(pred? x)
         (nanopass-case (Lsrc Expr) x
           [(quote ,d) (pred? d)]
           [else #f])]))

    (define-who cp0-datum
      (lambda (x)
        (nanopass-case (Lsrc Expr) x
          [(quote ,d) d]
          [else (sorry! who "~s is not a constant" x)])))

    (define preinfo-call->preinfo-lambda
      (lambda (preinfo)
        (make-preinfo-lambda (preinfo-src preinfo) (preinfo-sexpr preinfo))))

    (define build-quote
      (lambda (d)
        `(quote ,d)))

    (define build-ref
      (lambda (x)
        `(ref #f ,x)))

    (module (build-primcall)
      (define $build-primcall
        (case-lambda
          [(primref args) ($build-primcall (make-preinfo) primref args)]
          [(preinfo primref args) `(call ,preinfo ,primref ,args ...)]))
      (define-syntax build-primcall
        (syntax-rules ()
          [(_ level name args) ($build-primcall (lookup-primref level name) args)]
          [(_ preinfo level name args) ($build-primcall preinfo (lookup-primref level name) args)])))

    (define build-lambda
      (case-lambda
        [(ids body) (build-lambda (make-preinfo-lambda) ids body)]
        [(preinfo ids body) `(case-lambda ,preinfo (clause (,ids ...) ,(length ids) ,body))]))

    (define build-case-lambda
      (case-lambda
        [(clause*) (build-case-lambda (make-preinfo-lambda) clause*)]
        [(preinfo clause*)
         `(case-lambda ,preinfo
            ,(map (lambda (clause)
                    (with-output-language (Lsrc CaseLambdaClause)
                      (let ([x* (car clause)])
                        `(clause (,x* ...) ,(length x*) ,(cadr clause)))))
               clause*) ...)]))

    ; build-call is not very cp0-like, since it doesn't enable further
    ; optimization, but it does clean up some silly looking code.
    (define build-call
      (lambda (preinfo proc args)
        (let ([n (length args)])
          (nanopass-case (Lsrc Expr) proc
            ; eta reduce ((lambda (x ...) (prim x ...)) e ...) => (prim e ...)
            [(case-lambda ,preinfo0
               (clause (,x* ...) ,interface
                 (call ,preinfo1 ,pr ,e* ...)))
             (guard (fx= interface n) (fx= (length e*) n)
               (andmap (lambda (x e)
                         (nanopass-case (Lsrc Expr) e
                           [(ref ,maybe-src ,x1) (eq? x1 x)]
                           [else #f]))
                 x* e*))
             `(call ,preinfo1 ,pr ,args ...)]
            [else `(call ,preinfo ,proc ,args ...)]))))

    (define build-let
      (case-lambda
        [(lambda-preinfo ids exps body)
         (build-call (make-preinfo) (build-lambda lambda-preinfo ids body) exps)]
        [(ids exps body) (build-call (make-preinfo) (build-lambda ids body) exps)]))

    (define build-named-let
      (lambda (name ids exps body)
        `(call ,(make-preinfo)
           (letrec ([,name ,(build-lambda ids body)])
             (ref #f ,name))
           ,exps ...)))

    (define make-seq
      ; ensures that the right subtree of the output seq is not a seq if the
      ; second argument is similarly constrained, to facilitate result-exp
      (lambda (ctxt e1 e2)
        (if (simple? e1)
            e2
            (cond
             [(and (eq? ctxt 'effect) (simple? e2))
              e1]
             [(and (eq? ctxt 'ignored) (simple1? e2)
                   ;; don't move e1 into a single-value
                   ;; position unless that's ok
                   (single-valued? e1))
              e1]
             [else
              (let ([e1 (nanopass-case (Lsrc Expr) e1
                          [(seq ,e11 ,e12)
                           (guard (simple? e12))
                           e11]
                          [else e1])])
                (nanopass-case (Lsrc Expr) e2
                  [(seq ,e21 ,e22) `(seq (seq ,e1 ,e21) ,e22)]
                  [else `(seq ,e1 ,e2)]))]))))

    (define make-1seq
      ;; like `make-seq`, but preserves the requirement that `e1`
      ;; produces a single value when compiling in safe mode
      (lambda (ctxt e1 e2)
        (make-seq ctxt (safe-single-value e1) e2)))

    (define (safe-single-value e1)
      (if (or (fx= (optimize-level) 3)
              (single-valued? e1))
          e1
          (build-primcall 3 '$value (list e1))))

    (define make-seq* ; requires at least one operand
      (lambda (ctxt e*)
        (if (null? (cdr e*))
            (car e*)
            (make-seq ctxt (car e*) (make-seq* ctxt (cdr e*))))))

    (define make-1seq* ; requires at least one operand
      (lambda (ctxt e*)
        (if (null? (cdr e*))
            (safe-single-value (car e*))
            (make-1seq ctxt (car e*) (make-1seq* ctxt (cdr e*))))))

    (define make-if
      (lambda (ctxt sc e1 e2 e3)
        (cond
          [(record-equal? e2 e3 ctxt) (make-1seq ctxt e1 e2)]
          [(and (cp0-constant? (lambda (x) (eq? x #f)) e3)
                (record-equal? e1 e2 (if (eq? ctxt 'test) 'test 'value))
                (simple? e1))
           e1]
          [(nanopass-case (Lsrc Expr) (result-exp e1)
             [(if ,e11 ,[result-exp : e12 -> re12] ,[result-exp : e13 -> re13])
              (if (and (cp0-constant? re12) (cp0-constant? re13))
                  (let ([d12 (cp0-datum re12)] [d13 (cp0-datum re13)])
                    (non-result-exp e1
                      (cond
                        [(and d12 d13) (make-1seq ctxt (make-if 'ignored sc e11 e12 e13) e2)]
                        [(not (or d12 d13)) (make-1seq ctxt (make-if 'ignored sc e11 e12 e13) e3)]
                        [else (let-values ([(e2 e3) (if d12 (values e2 e3) (values e3 e2))])
                                (make-if ctxt sc e11 (non-result-exp e12 e2) (non-result-exp e13 e3)))])))
                  #f)]
             [else #f])]
          [else
           (bump sc 1)
           `(if ,e1 ,e2 ,e3)])))

    (define make-nontail
      (lambda (ctxt e)
        (if (context-case ctxt
              [(tail) (single-valued-nontail? e)]
              [(ignored) (single-valued? e)]
              [else #t])
            e
            (build-primcall 3 '$value (list e)))))

    (define result-exp
      (lambda (e)
        (nanopass-case (Lsrc Expr) e
          [(seq ,e1 ,e2) e2]
          [else e])))

    (define result-exp/indirect-ref
      ; useful only when interested in non-propagatable result expressions, e.g., lambda expressions
      ; NB: to avoid code duplication, don't residualize the resulting value
      (lambda (x)
        (let ([x (result-exp x)])
          (or (nanopass-case (Lsrc Expr) x
                [(ref ,maybe-src ,x)
                 (and (not (prelex-was-assigned x))
                      (let ([opnd (prelex-operand x)])
                        (and opnd
                             (let ([x (operand-value opnd)])
                               (and x (result-exp x))))))]
                [else #f])
              x))))

    (define non-result-exp
      (lambda (e body)
        (nanopass-case (Lsrc Expr) e
          [(seq ,e1 ,e2) `(seq ,e1 ,body)]
          [else body])))

    (define (arity-okay? arity n)
      (or (not arity) ; presumably system routine w/no recorded arity
          (ormap
            (lambda (a)
              (or (fx= n a)
                  (and (fx< a 0) (fx>= n (fx- -1 a)))))
            arity)))

    (define okay-to-copy?
      (lambda (obj)
        ; okay to copy obj if (eq? (faslin (faslout x)) x) => #t or (in the case of numbers and characters)
        ; the value of (eq? x x) is unspecified
        (or (symbol? obj)
            (number? obj)
            (char? obj)
            (boolean? obj)
            (null? obj)
            (eqv? obj "")
            (eqv? obj '#())
            (eqv? obj '#vu8())
            (eqv? obj '#vfx())
            (eq? obj (void))
            (eof-object? obj)
            (bwp-object? obj)
            (eq? obj '#6=#6#)
            ($unbound-object? obj)
            (record-type-descriptor? obj))))

    (define externally-inlinable?
      (lambda (clause)
        (call/cc
          (lambda (exit)
            (define bump!
              (let ([size 0])
                (lambda ()
                  (set! size (fx+ size 1))
                  (when (fx> size score-limit) (exit #f)))))
            (define (ids->do-clause ids)
              (rec do-clause
                (lambda (clause)
                  (define (ids->do-expr ids)
                    (rec do-expr
                      (lambda (e)
                        (nanopass-case (Lsrc Expr) e
                          [(quote ,d) (if (okay-to-copy? d) (bump!) (exit #f))]
                          [(moi) (bump!)]
                          [,pr (bump!)]
                          [(ref ,maybe-src ,x) (unless (memq x ids) (exit #f)) (bump!)]
                          [(seq ,[do-expr : e1] ,[do-expr : e2]) (void)]
                          [(if ,[do-expr : e1] ,[do-expr : e2] ,[do-expr : e3]) (void)]
                          [(set! ,maybe-src ,x ,e)
                           (unless (memq x ids) (exit #f))
                           (bump!)
                           (do-expr e)]
                          [(call ,preinfo ,e ,e* ...)
                           ; reject calls to gensyms, since they might represent library exports,
                           ; and we have no way to set up the required invoke dependencies
                           (when (and (nanopass-case (Lsrc Expr) e
                                        [,pr (eq? (primref-name pr) '$top-level-value)]
                                        [else #f])
                                      (= (length e*) 1)
                                      (cp0-constant? gensym? (car e*)))
                             (exit #f))
                           (bump!)
                           (do-expr e)
                           (for-each do-expr e*)]
                          [(case-lambda ,preinfo ,cl* ...)
                           (bump!)
                           (for-each (ids->do-clause ids) cl*)]
                          [(letrec ([,x* ,e*] ...) ,body)
                           (bump!)
                           (safe-assert (andmap (lambda (x) (not (prelex-operand x))) x*))
                           (let ([do-expr (ids->do-expr (append x* ids))])
                             (for-each do-expr e*)
                             (do-expr body))]
                          [(letrec* ([,x* ,e*] ...) ,body)
                           (bump!)
                           (safe-assert (andmap (lambda (x) (not (prelex-operand x))) x*))
                           (let ([do-expr (ids->do-expr (append x* ids))])
                             (for-each do-expr e*)
                             (do-expr body))]
                          [(record-type ,rtd ,[do-expr : e]) (void)]
                          [(record-cd ,rcd ,rtd-expr ,[do-expr : e]) (void)]
                          [(record-ref ,rtd ,type ,index ,[do-expr : e]) (bump!)]
                          [(record-set! ,rtd ,type ,index ,[do-expr : e1] ,[do-expr : e2]) (bump!)]
                          [(record ,rtd ,[do-expr : rtd-expr] ,[do-expr : e*] ...) (bump!)]
                          [(immutable-list (,[e*] ...) ,[e]) (void)]
                          [(pariah) (void)]
                          [(profile ,src) (void)]
                          [else (exit #f)]))))
                  (nanopass-case (Lsrc CaseLambdaClause) clause
                    [(clause (,x* ...) ,interface ,body)
                     (safe-assert (andmap (lambda (x) (not (prelex-operand x))) x*))
                     ((ids->do-expr (append x* ids)) body)]))))
            ((ids->do-clause '()) clause)
            #t))))

    (module (pure? ivory? ivory1? simple? simple1? simple/profile? simple/profile1? boolean-valued? single-valued? single-valued-nontail?)
      (define-syntax make-$memoize
        (syntax-rules ()
          [(_ flag-known flag)
           (lambda (e pred?)
             (let ([a (eq-hashtable-cell cp0-info-hashtable e 0)])
               (let ([flags (cdr a)])
                 (if (all-set? (cp0-info-mask flag-known) flags)
                     (all-set? (cp0-info-mask flag) flags)
                     (let ([bool (pred?)])
                       (set-cdr! a (set-flags (if bool (cp0-info-mask flag-known flag) (cp0-info-mask flag-known)) flags))
                       bool)))))]))

      (define-syntax with-memoize
        (lambda (x)
          (syntax-case x ()
            [(k (flag-known flag) ?e e* ...) 
             (with-implicit (k memoize)
               #'(let ([$memoize (make-$memoize flag-known flag)] [e ?e])
                   (define-syntax memoize
                     (syntax-rules ()
                       [(_ e1 e2 (... ...)) ($memoize e (lambda () e1 e2 (... ...)))]))
                   e* ...))])))

      (define-who pure?
        ; does not cause or observe any effects, capture or invoke a continuation,
        ; or allocate mutable data structures.  might contain profile forms, so
        ; pure forms cannot necessarily be discarded.  mostly used to determine if
        ; we can move an expression.  differs from ivory in that restricted primitives
        ; and record refs are not considered pur at optimize-level 3, which allows
        ; pure expressions to be moved in more circumstances.
        (lambda (e)
          (with-memoize (pure-known pure) e
            ; 2015/02/11 sorted by frequency
            (nanopass-case (Lsrc Expr) e
              [(ref ,maybe-src ,x) (not (prelex-was-assigned x))]
              [(call ,preinfo ,e ,e* ...)
               (let ()
                 (define pure-call?
                   (lambda (maybe-e e)
                     (nanopass-case (Lsrc Expr) e
                       [,pr
                        (and (let ([flags (primref-flags e)])
                               (all-set? (prim-mask (or pure unrestricted)) flags))
                             (arity-okay? (primref-arity e) (length e*))
                             (memoize (and (or (not maybe-e) (pure? maybe-e)) (andmap pure? e*))))]
                       [(case-lambda ,preinfo1 (clause (,x* ...) ,interface ,body))
                        (guard (fx= interface (length e*)))
                        (memoize (and (or (not maybe-e) (pure? maybe-e)) (pure? body) (andmap pure1? e*)))]
                       [else #f])))
                 (nanopass-case (Lsrc Expr) e
                   [(seq ,e1 ,e2) (pure-call? e1 e2)]
                   [else (pure-call? #f e)]))]
              [(quote ,d) #t]
              [,pr (all-set? (prim-mask proc) (primref-flags pr))]
              [(case-lambda ,preinfo ,cl* ...) #t]
              [(if ,e1 ,e2 ,e3) (memoize (and (pure1? e1) (pure? e2) (pure? e3)))]
              [(seq ,e1 ,e2) (memoize (and (pure? e1) (pure? e2)))]
              [(record-ref ,rtd ,type ,index ,e) #f]
              [(record-set! ,rtd ,type ,index ,e1 ,e2) #f]
              [(record ,rtd ,rtd-expr ,e* ...)
               (and (andmap (lambda (fld)
                              (and (not (fld-mutable? fld))
                                   (eq? (filter-foreign-type (fld-type fld)) 'scheme-object)))
                      (rtd-flds rtd))
                    (memoize (and (pure1? rtd-expr) (andmap pure1? e*))))]
              [(set! ,maybe-src ,x ,e) #f]
              [(record-cd ,rcd ,rtd-expr ,e) (memoize (pure1? e))]
              [(letrec ([,x* ,e*] ...) ,body) (memoize (and (andmap pure1? e*) (pure? body)))]
              [(record-type ,rtd ,e) (memoize (pure1? e))]
              [(foreign (,conv* ...) ,name ,e (,arg-type* ...) ,result-type) (memoize (pure? e))]
              [(letrec* ([,x* ,e*] ...) ,body) (memoize (and (andmap pure1? e*) (pure? body)))]
              [(immutable-list (,e* ...) ,e) (memoize (and (andmap pure1? e*) (pure? e)))]
              [(profile ,src) #t]
              [(cte-optimization-loc ,box ,e) (memoize (pure? e))]
              [(moi) #t]
              [(fcallable (,conv* ...) ,e (,arg-type* ...) ,result-type) (memoize (pure1? e))]
              [(pariah) #t]
              [else ($oops who "unrecognized record ~s" e)]))))

      (define pure1?
        (lambda (e)
          (and (pure? e)
               (or (fx= (optimize-level) 3) (single-valued? e)))))

      (define-who ivory? ; 99.44% pure
        ; does not cause or observe any effects, capture or invoke a continuation,
        ; or allocate mutable data structures.  might contain profile forms, so
        ; ivory forms cannot necessarily be discarded.  mostly used to determine if
        ; we can move an expression.  differs from pure in that restricted primitives
        ; and record refs are considered ivory at optimize-level 3.
        (lambda (e)
          (with-memoize (ivory-known ivory) e
            ; 2015/02/11 sorted by frequency
            (nanopass-case (Lsrc Expr) e
              [(ref ,maybe-src ,x) (not (prelex-was-assigned x))]
              [(call ,preinfo ,e ,e* ...)
               (let ()
                 (define ivory-call?
                   (lambda (maybe-e e)
                     (nanopass-case (Lsrc Expr) e
                       [,pr
                        (and (let ([flags (primref-flags e)])
                               ; here ivory? differs from pure?
                               (if (all-set? (prim-mask unsafe) flags)
                                   (all-set? (prim-mask pure) flags)
                                   (all-set? (prim-mask (or pure unrestricted)) flags)))
                             (arity-okay? (primref-arity e) (length e*))
                             (memoize (and (or (not maybe-e) (ivory? maybe-e)) (andmap ivory1? e*))))]
                       [(case-lambda ,preinfo1 (clause (,x* ...) ,interface ,body))
                        (guard (fx= interface (length e*)))
                        (memoize (and (or (not maybe-e) (ivory? maybe-e)) (ivory? body) (andmap ivory1? e*)))]
                       [else #f])))
                 (nanopass-case (Lsrc Expr) e
                   [(seq ,e1 ,e2) (ivory-call? e1 e2)]
                   [else (ivory-call? #f e)]))]
              [(quote ,d) #t]
              [,pr (all-set? (prim-mask proc) (primref-flags pr))]
              [(case-lambda ,preinfo ,cl* ...) #t]
              [(if ,e1 ,e2 ,e3) (memoize (and (ivory1? e1) (ivory? e2) (ivory? e3)))]
              [(seq ,e1 ,e2) (memoize (and (ivory? e1) (ivory? e2)))]
              [(record-ref ,rtd ,type ,index ,e) 
               ; here ivory? differs from pure?
               (and (not (fld-mutable? (list-ref (rtd-flds rtd) index)))
                    (memoize (ivory1? e)))]
              [(record-set! ,rtd ,type ,index ,e1 ,e2) #f]
              [(record ,rtd ,rtd-expr ,e* ...)
               ; here ivory? differs from pure?
               (and (andmap (lambda (fld) (not (fld-mutable? fld))) (rtd-flds rtd))
                    (memoize (and (ivory1? rtd-expr) (andmap ivory1? e*))))]
              [(set! ,maybe-src ,x ,e) #f]
              [(record-cd ,rcd ,rtd-expr ,e) (memoize (ivory1? e))]
              [(letrec ([,x* ,e*] ...) ,body) (memoize (and (andmap ivory1? e*) (ivory? body)))]
              [(record-type ,rtd ,e) (memoize (ivory1? e))]
              [(foreign (,conv* ...) ,name ,e (,arg-type* ...) ,result-type) (memoize (ivory1? e))]
              [(letrec* ([,x* ,e*] ...) ,body) (memoize (and (andmap ivory1? e*) (ivory? body)))]
              [(immutable-list (,e* ...) ,e) (memoize (and (andmap ivory1? e*) (ivory? e)))]
              [(profile ,src) #t]
              [(cte-optimization-loc ,box ,e) (memoize (ivory? e))]
              [(moi) #t]
              [(fcallable (,conv* ...) ,e (,arg-type* ...) ,result-type) (memoize (ivory1? e))]
              [(pariah) #t]
              [else ($oops who "unrecognized record ~s" e)]))))

      (define ivory1?
        (lambda (e)
          (and (ivory? e)
               (or (fx= (optimize-level) 3) (single-valued? e)))))

      (define-who simple?
        (lambda (e)
          (with-memoize (simple-known simple) e
            ; does not cause any effects or capture or invoke a continuation, and does not
            ; contain profile forms, but might observe effects or allocate mutable data
            ; structures.  ; mostly used to determine if we can discard an expression.
            ; 2015/02/11 sorted by frequency
            (nanopass-case (Lsrc Expr) e
              ; might be nice to have an ignorem style syntax for the nanopass-case (and passes)
              [(quote ,d) #t]
              [(call ,preinfo ,e ,e* ...)
               (nanopass-case (Lsrc Expr) e
                 [,pr (let ([flags (primref-flags pr)])
                        (and (if (all-set? (prim-mask unsafe) flags)
                                 (all-set? (prim-mask discard) flags)
                                 (all-set? (prim-mask (or discard unrestricted)) flags))
                             (arity-okay? (primref-arity pr) (length e*))
                             (memoize (andmap simple1? e*))))]
                 [(case-lambda ,preinfo1 (clause (,x* ...) ,interface ,body))
                  (guard (fx= interface (length e*)))
                  (memoize (and (simple? body) (andmap simple1? e*)))]
                 [else #f])]
              [(ref ,maybe-src ,x) #t]
              [(case-lambda ,preinfo ,cl* ...) #t]
              [(if ,e1 ,e2 ,e3) (memoize (and (simple1? e1) (simple? e2) (simple? e3)))]
              [(seq ,e1 ,e2) (memoize (and (simple? e1) (simple? e2)))]
              [(set! ,maybe-src ,x ,e) #f]
              [(immutable-list (,e* ...) ,e) (memoize (and (andmap simple1? e*) (simple? e)))]
              [(letrec ([,x* ,e*] ...) ,body) (memoize (and (andmap simple1? e*) (simple? body)))]
              [(letrec* ([,x* ,e*] ...) ,body) (memoize (and (andmap simple1? e*) (simple? body)))]
              [,pr #t]
              [(record-cd ,rcd ,rtd-expr ,e) (memoize (simple1? e))]
              [(record-ref ,rtd ,type ,index ,e) (memoize (simple1? e))]
              [(record-set! ,rtd ,type ,index ,e1 ,e2) #f]
              [(foreign (,conv* ...) ,name ,e (,arg-type* ...) ,result-type) (memoize (simple1? e))]
              [(record-type ,rtd ,e) (memoize (simple1? e))]
              [(record ,rtd ,rtd-expr ,e* ...) (memoize (and (simple1? rtd-expr) (andmap simple1? e*)))]
              [(pariah) #f]
              [(profile ,src) #f]
              [(cte-optimization-loc ,box ,e) (memoize (simple? e))]
              [(moi) #t]
              [(fcallable (,conv* ...) ,e (,arg-type* ...) ,result-type) (memoize (simple1? e))]
              [else ($oops who "unrecognized record ~s" e)]))))

      (define simple1?
        (lambda (e)
          (and (simple? e)
               (or (fx= (optimize-level) 3)
                   (single-valued? e)))))

      (define-who simple/profile?
        ; like simple? but allows profile forms.  used for lifting bindings.
        (lambda (e)
          (with-memoize (simple-known simple) e
            ; does not cause any effects or capture or invoke a continuation, and does not
            ; contain profile forms, but might observe effects or allocate mutable data
            ; structures.  ; mostly used to determine if we can discard an expression.
            ; 2015/02/11 sorted by frequency
            (nanopass-case (Lsrc Expr) e
              ; might be nice to have an ignorem style syntax for the nanopass-case (and passes)
              [(quote ,d) #t]
              [(call ,preinfo ,e ,e* ...)
               (nanopass-case (Lsrc Expr) e
                 [,pr (let ([flags (primref-flags pr)])
                        (and (if (all-set? (prim-mask unsafe) flags)
                                 (all-set? (prim-mask discard) flags)
                                 (all-set? (prim-mask (or discard unrestricted)) flags))
                             (arity-okay? (primref-arity pr) (length e*))
                             (memoize (andmap simple/profile1? e*))))]
                 [(case-lambda ,preinfo1 (clause (,x* ...) ,interface ,body))
                  (guard (fx= interface (length e*)))
                  (memoize (and (simple/profile? body) (andmap simple/profile1? e*)))]
                 [else #f])]
              [(ref ,maybe-src ,x) #t]
              [(case-lambda ,preinfo ,cl* ...) #t]
              [(if ,e1 ,e2 ,e3) (memoize (and (simple/profile1? e1) (simple/profile? e2) (simple/profile? e3)))]
              [(seq ,e1 ,e2) (memoize (and (simple/profile? e1) (simple/profile? e2)))]
              [(set! ,maybe-src ,x ,e) #f]
              [(immutable-list (,e* ...) ,e) (memoize (and (andmap simple/profile1? e*) (simple/profile? e)))]
              [(letrec ([,x* ,e*] ...) ,body) (memoize (and (andmap simple/profile1? e*) (simple/profile? body)))]
              [(letrec* ([,x* ,e*] ...) ,body) (memoize (and (andmap simple/profile1? e*) (simple/profile? body)))]
              [,pr #t]
              [(record-cd ,rcd ,rtd-expr ,e) (memoize (simple/profile1? e))]
              [(record-ref ,rtd ,type ,index ,e) (memoize (simple/profile1? e))]
              [(record-set! ,rtd ,type ,index ,e1 ,e2) #f]
              [(foreign (,conv* ...) ,name ,e (,arg-type* ...) ,result-type) (memoize (simple/profile1? e))]
              [(record-type ,rtd ,e) (memoize (simple/profile1? e))]
              [(record ,rtd ,rtd-expr ,e* ...) (memoize (and (simple/profile1? rtd-expr) (andmap simple/profile1? e*)))]
              [(pariah) #t]
              [(profile ,src) #t]
              [(cte-optimization-loc ,box ,e) (memoize (simple/profile? e))]
              [(moi) #t]
              [(fcallable (,conv* ...) ,e (,arg-type* ...) ,result-type) (memoize (simple/profile1? e))]
              [else ($oops who "unrecognized record ~s" e)]))))

      (define simple/profile1?
        (lambda (e)
          (and (simple/profile? e)
               (or (fx= (optimize-level) 3) (single-valued? e)))))

<<<<<<< HEAD
=======
      (define (extract-called-procedure pr e*)
        (case (primref-name pr)
          [(call-with-values)
           (and (fx= (length e*) 2)
                (cadr e*))]
          [(r6rs:dynamic-wind)
           (and (fx= (length e*) 3)
                (cadr e*))]
          [(dynamic-wind)
           (cond
            [(fx= (length e*) 3) (cadr e*)]
            [(fx= (length e*) 4) (caddr e*)]
            [else #f])]
          [(apply $apply)
           (and (fx>= (length e*) 1)
                (car e*))]
          [else #f]))

>>>>>>> 6afcc310
      (define-who boolean-valued?
        (lambda (e)
          (with-memoize (boolean-valued-known boolean-valued) e
            ; 2015/02/11 sorted by frequency
            (nanopass-case (Lsrc Expr) e
              [(call ,preinfo ,e ,e* ...)
               (let procedure-boolean-valued? ([e e] [e* e*])
                 (nanopass-case (Lsrc Expr) (result-exp e)
                   [,pr
                    (or (all-set? (prim-mask boolean-valued) (primref-flags pr))
                        (and e*
                             (let ([proc-e (extract-called-procedure pr e*)])
                               (and proc-e
                                    (memoize (procedure-boolean-valued? proc-e #f))))))]
                   [(case-lambda ,preinfo ,cl* ...)
                    (memoize (andmap (lambda (cl)
                                       (nanopass-case (Lsrc CaseLambdaClause) cl
                                         [(clause (,x* ...) ,interface ,body)
                                          (boolean-valued? body)]))
                                     cl*))]
                   [else #f]))]
              [(if ,e0 ,e1 ,e2) (memoize (and (boolean-valued? e1) (boolean-valued? e2)))]
              [(record-ref ,rtd ,type ,index ,e) (eq? type 'boolean)]
              [(ref ,maybe-src ,x) #f]
              [(quote ,d) (boolean? d)]
              [(seq ,e1 ,e2) (memoize (boolean-valued? e2))]
              [(case-lambda ,preinfo ,cl* ...) #f]
              [(letrec* ([,x* ,e*] ...) ,body) (memoize (boolean-valued? body))]
              [(letrec ([,x* ,e*] ...) ,body) (memoize (boolean-valued? body))]
              [,pr #f]
              [(record-type ,rtd ,e) #f]
              [(record-cd ,rcd ,rtd-expr ,e) #f]
              [(record-set! ,rtd ,type ,index ,e1 ,e2) #f]
              [(record ,rtd ,rtd-expr ,e* ...) #f]
              [(immutable-list (,e* ...) ,e) #f]
              [(cte-optimization-loc ,box ,e) (memoize (boolean-valued? e))]
              [(profile ,src) #f]
              [(set! ,maybe-src ,x ,e) #f]
              [(moi) #f]
              [(foreign (,conv* ...) ,name ,e (,arg-type* ...) ,result-type) #f]
              [(fcallable (,conv* ...) ,e (,arg-type* ...) ,result-type) #f]
              [(pariah) #f]
              [else ($oops who "unrecognized record ~s" e)]))))

      (define-who single-valued?
        (lambda (e)
<<<<<<< HEAD
          (with-memoize (single-valued-nontail-known single-valued-nontail) e
=======
          (with-memoize (single-valued-known single-valued) e
>>>>>>> 6afcc310
            ; known to produce a single value
            (nanopass-case (Lsrc Expr) e
              [(quote ,d) #t]
              [(call ,preinfo ,e ,e* ...)
<<<<<<< HEAD
               (nanopass-case (Lsrc Expr) e
                 [,pr (all-set? (prim-mask single-valued) (primref-flags pr))]
                 [(case-lambda ,preinfo1 (clause (,x* ...) ,interface ,body))
                  (guard (fx= interface (length e*)))
                  (memoize (single-valued? body))]
                 [else #f])]
=======
               (let procedure-single-valued? ([e e] [e* e*])
                 (nanopass-case (Lsrc Expr) (result-exp e)
                   [,pr
                    (or (all-set? (prim-mask single-valued) (primref-flags pr))
                        (and e*
                             (let ([proc-e (extract-called-procedure pr e*)])
                               (and proc-e
                                    (memoize (procedure-single-valued? proc-e #f))))))]
                   [(case-lambda ,preinfo ,cl* ...)
                    (memoize (andmap (lambda (cl)
                                       (nanopass-case (Lsrc CaseLambdaClause) cl
                                         [(clause (,x* ...) ,interface ,body)
                                          (single-valued? body)]))
                                     cl*))]
                   [else #f]))]
>>>>>>> 6afcc310
              [(ref ,maybe-src ,x) #t]
              [(case-lambda ,preinfo ,cl* ...) #t]
              [(if ,e1 ,e2 ,e3) (memoize (and (single-valued? e2) (single-valued? e3)))]
              [(seq ,e1 ,e2) (memoize (single-valued? e2))]
              [(set! ,maybe-src ,x ,e) #t]
              [(immutable-list (,e* ...) ,e) #t]
              [(letrec ([,x* ,e*] ...) ,body) (memoize (single-valued? body))]
              [(letrec* ([,x* ,e*] ...) ,body) (memoize (single-valued? body))]
              [,pr #t]
              [(record-cd ,rcd ,rtd-expr ,e) #t]
              [(record-ref ,rtd ,type ,index ,e) #t]
              [(record-set! ,rtd ,type ,index ,e1 ,e2) #t]
              [(foreign (,conv* ...) ,name ,e (,arg-type* ...) ,result-type) #t]
              [(record-type ,rtd ,e) #t]
              [(record ,rtd ,rtd-expr ,e* ...) #t]
              [(pariah) #t]
              [(profile ,src) #t]
              [(cte-optimization-loc ,box ,e) (memoize (single-valued? e))]
              [(moi) #t]
              [(fcallable (,conv* ...) ,e (,arg-type* ...) ,result-type) #t]
              [else ($oops who "unrecognized record ~s" e)]))))

      (define-who single-valued-nontail?
        (lambda (e)
          ;; Single-valued and does not observe or affect the
          ;; immediate continuation frame (so removing (an enclosing
          ;; frame would be ok). This currently can be implemented as
          ;; `single-valued?`, because `single-valued?` does not look
          ;; into continuation-observing calls like `(call/cc (lambda
          ;; (k) <body>))` to detect that `<body>` is single valued.
          (single-valued? e))))

    (define find-call-lambda-clause
      (lambda (exp opnds)
        (define rest-clause
          ; ((lambda (x1 ... xn . xr) e) a1 ... am) m >= n
          ;  => ((lambda (x1 ... xn tn+1 ... tm)
          ;        (let ((xr (list tn+1 ... tm)))
          ;          e))
          ;      a1 ... am)
          (lambda (ids opnds body)
            (with-values
              (let split ((ids ids) (opnds opnds))
                (if (null? (cdr ids))
                    (let ((temps (map (lambda (x) (cp0-make-temp #f)) opnds)))
                      (values temps temps (car ids)))
                    (with-values (split (cdr ids) (cdr opnds))
                      (lambda (new-ids temps rest-id)
                        (values (cons (car ids) new-ids) temps rest-id)))))
              (lambda (ids temps rest-id)
                (values ids
                  (build-let (list rest-id)
                    (list
                      (let* ([tref* (map build-ref temps)]
                             [e (build-primcall 3 'list tref*)])
                        ; immutable-value presently set only by record-constructor
                        (if (prelex-immutable-value rest-id)
                            `(immutable-list (,tref* ...) ,e)
                            e)))
                    body))))))
        (nanopass-case (Lsrc Expr) exp
          [(case-lambda ,preinfo ,cl* ...)
           (let ((n (length opnds)))
             (let find-clause ([cl* cl*])
               (if (null? cl*)
                   (values)
                   (nanopass-case (Lsrc CaseLambdaClause) (car cl*)
                     [(clause (,x* ...) ,interface ,body)
                      (cond
                        [(fx= interface n) (values x* body)]
                        [(and (fx< interface 0)
                              (fx>= n (fx- -1 interface)))
                         (rest-clause x* opnds body)]
                        [else (find-clause (cdr cl*))])]))))])))

    (define find-apply-lambda-clause
      (lambda (exp opnds)
        (define apply-clause
          ; (apply (lambda (x1 ... xn) e) a1 ... am ar) m <= n
          ;  => ((lambda (x1 ... xm t)
          ;       (let ((xm+1 (car t)) (t (cdr t)))
          ;         ...
          ;           (let ((xn-1 (car t)) (t (cdr t)))
          ;             (let ((xn (car t)))
          ;               e))))
          ;      a1 ... am ar)
          ; we insist on m <= n to simplify the code below.  since this
          ; optimization is performed only when optimize-level is 3, we
          ; don't otherwise concern ourselves with argument-count checks
          (lambda (ids opnds body)
            (with-values
              (let split ([ids ids] [opnds opnds])
                (if (null? (cdr opnds))
                    (let ([t (cp0-make-temp #f)])
                      (values (list t) t ids))
                    (with-values (split (cdr ids) (cdr opnds))
                      (lambda (new-ids t more-ids)
                        (values (cons (car ids) new-ids) t more-ids)))))
              (lambda (ids t more-ids)
                (values ids
                  (if (null? more-ids)
                      body
                      (let f ([ids more-ids] [t t])
                        (let ([tref (list (build-ref t))])
                          (if (null? (cdr ids))
                              (build-let ids (list (build-primcall 3 'car tref)) body)
                              (begin
                                (set-prelex-multiply-referenced! t #t)
                                (let ([t (cp0-make-temp #f)])
                                  (build-let (list (car ids) t)
                                    (list
                                      (build-primcall 3 'car tref)
                                      (build-primcall 3 'cdr tref))
                                    (f (cdr ids) t)))))))))))))
        (nanopass-case (Lsrc Expr) exp
          [(case-lambda ,preinfo ,cl* ...)
           (let ([n (length opnds)])
             (cond
               [(fx= (length cl*) 1)
                (nanopass-case (Lsrc CaseLambdaClause) (car cl*)
                  [(clause (,x* ...) ,interface ,body)
                   (if (fx>= interface (fx- (length opnds) 1))
                       (apply-clause x* opnds body)
                       (values))])]
               [else (values)]))])))

    (define find-lambda-clause
      (lambda (exp ctxt)
        (convention-case (app-convention ctxt)
          [(call) (find-call-lambda-clause exp (app-opnds ctxt))]
          [(apply2) (values)]
          [(apply3) (find-apply-lambda-clause exp (app-opnds ctxt))])))

    (define letify
      (case-lambda
        [(lambda-preinfo id* ctxt body) (letify lambda-preinfo id* ctxt '() body)]
        [(lambda-preinfo id* ctxt used body)
         (if (cp0-constant? body)
             ; don't allow conservative referenced flags prevent constant folding
             (begin
               (residualize-seq '() (app-opnds ctxt) ctxt)
               body)
             (with-values
               (let loop ([id* id*] [opnd* (app-opnds ctxt)] [rid* '()] [rrhs* '()] [used used] [unused '()])
                 (if (null? id*)
                     (begin
                       (residualize-seq used unused ctxt)
                       (values (reverse rid*) (reverse rrhs*)))
                     (let ([id (car id*)] [opnd (car opnd*)])
                       (cond
                         [(prelex-referenced id)
                          (loop (cdr id*) (cdr opnd*) (cons id rid*) (cons (operand-value opnd) rrhs*) (cons opnd used) unused)]
                         [(prelex-assigned id)
                          (loop (cdr id*) (cdr opnd*) (cons id rid*) (cons void-rec rrhs*) used (cons opnd unused))]
                         [else (loop (cdr id*) (cdr opnd*) rid* rrhs* used (cons opnd unused))]))))
               (lambda (id* rhs*)
                 (cond
                   [(null? id*) body]
                   [(and (= (length id*) 1)
                         (nanopass-case (Lsrc Expr) body
                           [(ref ,maybe-src ,x) (eq? x (car id*))]
                           [else #f]))
                    ; (let ((x e)) x) => e
                    ; x is clearly not assigned, even if flags are polluted and say it is
                    (make-nontail (app-ctxt ctxt) (car rhs*))]
                   ; we drop the RHS of a let binding into the let body when the body expression is a call 
                   ; and we can do so without violating evaluation order of bindings wrt the let body:
                   ;  * for pure, singly referenced bindings, we drop them to the variable reference site
                   ;  * for impure, singly referenced bindings, we drop them only into the most deeply
                   ;    nested call of the let body to ensure the expression is fully evaluated before 
                   ;    any body (sub-)expressions
                   ; when we drop an impure let binding, we require the other bindings at the same level
                   ; to be unassigned so the location creation for the other bindings remains in the
                   ; continuation of the impure RHS.
                   ;
                   ; dropping let bindings enables pattern-based optimizations downstream that would
                   ; otherwise be inhibited by the let binding.  An example is the optimization in
                   ; expand-primitives to eliminate unnecessary ftype-pointer creation for nested
                   ; ftype-ref expressions.  dropping let bindings can also reduce register pressure,
                   ; though it can increase it as well.
                   ;
                   ; NB. nested let expressions can result in multiple traversals of the inner let bodies
                   ; NB. via multiple calls to letify, causing O(n^2) behavior.
                   [(and (ormap (lambda (x) (not (prelex-multiply-referenced x))) id*)
                         (let ([all-unassigned? (not (ormap (lambda (x) (prelex-assigned x)) id*))])
                           (define drop-let
                             (lambda (e* build-body)
                               (let ([alist (map cons id* rhs*)])
                                 (with-values (let f ([e* e*] [pure-left? #t])
                                                (if (null? e*)
                                                    (values '() #t)
                                                    (let ([e (car e*)] [e* (cdr e*)])
                                                      (let ([pure-e? (pure? e)]) ; would cause O(n^2) behavior except pure? caches purity of calls
                                                        (let-values ([(e* pure-right?) (f e* (and pure-left? pure-e?))])
                                                          (values
                                                            (cons
                                                              (nanopass-case (Lsrc Expr) e
                                                                [(call ,preinfo ,e2 ,e2* ...)
                                                                 (let ([e2* (cons e2 e2*)])
                                                                   (let-values ([(new-e2* pure-e2*?) (f e2* (and pure-left? pure-right?))])
                                                                     (if (andmap eq? new-e2* e2*)
                                                                         e
                                                                         (build-call preinfo (car new-e2*) (cdr new-e2*)))))]
                                                                [(record-ref ,rtd ,type ,index ,e2)
                                                                 (let-values ([(new-e2* pure-e2*?) (f (list e2) (and pure-left? pure-right?))])
                                                                   (safe-assert (= (length new-e2*) 1))
                                                                   (let ([new-e2 (car new-e2*)])
                                                                     (if (eq? new-e2 e2)
                                                                         e
                                                                         `(record-ref ,rtd ,type ,index ,new-e2))))]
                                                                [(record-set! ,rtd ,type ,index ,e21 ,e22)
                                                                 (let-values ([(new-e2* pure-e2*?) (f (list e21 e22) (and pure-left? pure-right?))])
                                                                   (safe-assert (= (length new-e2*) 2))
                                                                   (let ([new-e21 (car new-e2*)] [new-e22 (cadr new-e2*)])
                                                                     (if (and (eq? new-e21 e21) (eq? new-e22 e22))
                                                                         e
                                                                         `(record-set! ,rtd ,type ,index ,new-e21 ,new-e22))))]
                                                                [(record ,rtd ,rtd-expr ,e2* ...)
                                                                 (let ([e2* (cons rtd-expr e2*)])
                                                                   (let-values ([(new-e2* pure-e2*?) (f e2* (and pure-left? pure-right?))])
                                                                     (if (andmap eq? new-e2* e2*)
                                                                         e
                                                                         `(record ,rtd ,(car new-e2*) ,(cdr new-e2*) ...))))]
                                                                [(record-type ,rtd ,e)
                                                                 (let ([e* (list e)])
                                                                   (let-values ([(new-e* pure-e*?) (f e* (and pure-left? pure-right?))])
                                                                     (safe-assert (= (length new-e*) 1))
                                                                     (if (andmap eq? new-e* e*)
                                                                         e
                                                                         `(record-type ,rtd ,(car new-e*)))))]
                                                                [(ref ,maybe-src ,x)
                                                                 (guard (not (prelex-assigned x)) (not (prelex-multiply-referenced x)))
                                                                 (let ([a (assq x alist)])
                                                                   (if a
                                                                       (let ([rhs (cdr a)])
                                                                         (safe-assert rhs)
                                                                         (if (or (and pure-left? pure-right? all-unassigned?) (pure? rhs))
                                                                             (begin (set-cdr! a #f) rhs)
                                                                             e))
                                                                       e))]
                                                                [else e])
                                                              e*)
                                                            (and pure-e? pure-right?)))))))
                                   (lambda (new-e* . ignore)
                                     (let ([body (if (andmap eq? new-e* e*) body (build-body (car new-e*) (cdr new-e*)))])
                                       (let ([alist (filter cdr alist)])
                                         (if (null? alist) body (build-let lambda-preinfo (map car alist) (map cdr alist) body)))))))))
                           (nanopass-case (Lsrc Expr) body
                             [(call ,preinfo ,e ,e* ...)
                              (drop-let (cons e e*) (lambda (e e*) (build-call preinfo e e*)))]
                             [(record-ref ,rtd ,type ,index ,e)
                              (drop-let (list e) (lambda (e e*) (safe-assert (null? e*)) `(record-ref ,rtd ,type ,index ,e)))]
                             [(record-set! ,rtd ,type ,index ,e1 ,e2)
                              (drop-let (list e1 e2) (lambda (e e*) (safe-assert (= (length e*) 1)) `(record-set! ,rtd ,type ,index ,e ,(car e*))))]
                             [(record ,rtd ,rtd-expr ,e* ...)
                              (drop-let (cons rtd-expr e*) (lambda (rtd-expr e*) `(record ,rtd ,rtd-expr ,e* ...)))]
                             [(record-type ,rtd ,e)
                              (drop-let (list e) (lambda (e e*) (safe-assert (null? e*)) `(record-type ,rtd ,e)))]
                             [else #f])))]
                   [else (build-let lambda-preinfo id* rhs* body)]))))]))

    (define cp0-let
      (lambda (lambda-preinfo ids body ctxt env sc wd name moi)
        (let ((opnds (app-opnds ctxt)))
          (with-extended-env ((env ids) (env ids opnds))
            (letify lambda-preinfo ids ctxt (cp0 body (app-ctxt ctxt) env sc wd (app-name ctxt) moi))))))

    (define cp0-call
      (lambda (preinfo e opnds ctxt env sc wd name moi)
        (define (build-wrapper b* body)
          (if (null? b*)
              body
              (let ([b (car b*)] [body (build-wrapper (cdr b*) body)])
                (if (not b)
                    body
                    (let ([ids (lifted-ids b)] [vals (lifted-vals b)])
                      (for-each (lambda (id) (prelex-operand-set! id #f)) ids)
                      (if (lifted-seq? b)
                          `(letrec* ([,ids ,vals] ...) ,body)
                          `(letrec ([,ids ,vals] ...) ,body)))))))
        (let* ((ctxt (make-app opnds ctxt 'call name preinfo))
               (e (cp0 e ctxt env sc wd #f moi)))
          (build-wrapper (map operand-lifted opnds)
            (if (app-used ctxt)
                (residualize-call-opnds (app-used ctxt) (app-unused ctxt) e (app-ctxt ctxt) sc)
                (build-call preinfo e
                  (let f ((opnds opnds) (n 0))
                    (if (null? opnds)
                        (begin (bump sc n) '())
                        (let ((opnd (car opnds)))
                          (let ((e (operand-value opnd)))
                            (if e
                                (cons e (f (cdr opnds) (fx+ n (operand-score opnd))))
                                ; do rest first to bump for previsited operands first so
                                ; that we bug out quicker if bug out we do
                                (let ((rest (f (cdr opnds) n)))
                                  (cons (cp0 (operand-exp opnd) 'value env sc wd #f moi) rest)))))))))))))

    (define cp0-rec-let
      (lambda (seq? ids vals body ctxt env sc wd name moi)
        (with-extended-env ((env ids) (env ids #f))
          (let ((opnds (build-operands vals env wd moi)))
            ; these operands will be cleared by with-extended-env
            (for-each (lambda (id opnd)
                        (prelex-operand-set! id opnd)
                        (operand-name-set! opnd (prelex-name id)))
              ids opnds)
            ; for r5rs letrec semantics: prevent copy propagation of references
            ; to lhs id if rhs might invoke call/cc
            ; not needed r6rs
            #;(for-each
                (lambda (id val)
                  (unless (simple? val)
                    (set-prelex-was-assigned! id #t)))
                ids vals)
            (let ((body (cp0 body ctxt env sc wd name moi)))
              ; visit operands as necessary
              (let loop ([ids ids]
                         [opnds opnds]
                         [pending-ids '()]
                         [pending-opnds '()]
                         [change? #f])
                (if (null? ids)
                    (when change? (loop pending-ids pending-opnds '() '() #f))
                    (let ([id (car ids)] [opnd (car opnds)])
                      (if (or (prelex-referenced id)
                              (not (simple1? (operand-exp opnd))))
                          (begin
                            (value-visit-operand! opnd)
                            (loop (cdr ids) (cdr opnds) pending-ids pending-opnds
                              (not (null? pending-ids))))
                          (loop (cdr ids) (cdr opnds)
                            (cons id pending-ids)
                            (cons opnd pending-opnds)
                            change?)))))
              (let loop ([old-ids ids] [opnds opnds] [ids '()] [vals '()] [n 0] [seq? seq?])
                (if (null? old-ids)
                    (begin
                      (bump sc n)
                      (if (or (null? ids)
                              ; don't allow conservative referenced flags prevent constant folding
                              (and (cp0-constant? body) (andmap simple1? vals)))
                          body
                          (if seq?
                              `(letrec* ([,(reverse ids) ,(reverse vals)] ...) ,body)
                              `(letrec ([,ids ,vals] ...) ,body))))
                    (let ([id (car old-ids)] [opnd (car opnds)])
                      (cond
                        [(operand-value opnd) =>
                         (lambda (val)
                           ; scoring bug: we don't count size of bindings when we
                           ; drop the rest of the RHS
                           (define (f ids vals seq?)
                             (if (or (prelex-referenced id) (not (simple1? val)))
                                 (loop (cdr old-ids) (cdr opnds) (cons id ids)
                                   (cons val vals) (+ n (operand-score opnd)) seq?)
                                 (let ([n (+ (or (operand-singly-referenced-score opnd) 0) n)])
                                   (if (prelex-assigned id)
                                       (loop (cdr old-ids) (cdr opnds) (cons id ids)
                                         (cons void-rec vals) n seq?)
                                       (loop (cdr old-ids) (cdr opnds) ids vals n seq?)))))
                           (let ([b (operand-lifted opnd)])
                             (if (not b)
                                 (f ids vals seq?)
                                 (f (let ([lifted (lifted-ids b)])
                                      (for-each (lambda (id) (prelex-operand-set! id #f)) lifted)
                                      (rappend lifted ids))
                                   (rappend (lifted-vals b) vals)
                                   ; must treat outer letrec as letrec* if assimilating
                                   ; letrec* bindings
                                   (or seq? (lifted-seq? b))))))]
                        [(prelex-assigned id)
                         (loop (cdr old-ids) (cdr opnds) (cons id ids) (cons void-rec vals) n seq?)]
                        [else (loop (cdr old-ids) (cdr opnds) ids vals n seq?)])))))))))

    (define residualize-ref
      (lambda (maybe-src id sc)
        (bump sc 1)
        (when (prelex-referenced id)
          (set-prelex-multiply-referenced! id #t))
        (set-prelex-referenced! id #t)
        `(ref ,maybe-src ,id)))

    (define copy
      ; ctxt is  value, test, or app
      ; opnd has already been visited
      (lambda (maybe-src id opnd ctxt sc wd name moi)
        (let ((rhs (result-exp (operand-value opnd))))
          (nanopass-case (Lsrc Expr) rhs
            [(quote ,d) rhs]
            [(record-type ,rtd ,e)
             `(record-type ,rtd
                ,(residualize-ref maybe-src
                   (nanopass-case (Lsrc Expr) e
                     [(ref ,maybe-src ,x)
                      (guard (not (prelex-was-assigned x))
                        ; protect against (letrec ([x x]) ---)
                        (not (eq? x id)))
                      (when (prelex-was-multiply-referenced id)
                        (set-prelex-was-multiply-referenced! x #t))
                      x]
                     [else id])
                   sc))]
            [(record-cd ,rcd ,rtd-expr ,e)
             `(record-cd ,rcd ,rtd-expr
                ,(residualize-ref maybe-src
                   (nanopass-case (Lsrc Expr) e
                     [(ref ,maybe-src ,x)
                      (guard (not (prelex-was-assigned x))
                        ; protect against (letrec ([x x]) ---)
                        (not (eq? x id)))
                      (when (prelex-was-multiply-referenced id)
                        (set-prelex-was-multiply-referenced! x #t))
                      x]
                     [else id])
                   sc))]
            [(immutable-list (,e* ...) ,e)
             `(immutable-list (,e* ...)
                ,(residualize-ref maybe-src
                   (nanopass-case (Lsrc Expr) e
                     [(ref ,maybe-src ,x)
                      (guard (not (prelex-was-assigned x))
                        ; protect against (letrec ([x x]) ---)
                        (not (eq? x id)))
                      (when (prelex-was-multiply-referenced id)
                        (set-prelex-was-multiply-referenced! x #t))
                      x]
                     [else id])
                   sc))]
            [(ref ,maybe-src1 ,x)
             (cond
               [(and (not (prelex-was-assigned x))
                     ; protect against (letrec ([x x]) ---)
                     (not (eq? x id)))
                (when (prelex-was-multiply-referenced id)
                  (set-prelex-was-multiply-referenced! x #t))
                (let ([opnd (prelex-operand x)])
                  (if (and opnd (operand-value opnd))
                      (copy2 maybe-src x opnd ctxt sc wd name moi)
                      (residualize-ref maybe-src x sc)))]
               [else (residualize-ref maybe-src id sc)])]
            [else (copy2 maybe-src id opnd ctxt sc wd name moi)]))))

    (define copy2
      ; ctxt is  value, test, or app
      (lambda (maybe-src id opnd ctxt sc wd name moi)
        (let ([rhs (result-exp (operand-value opnd))])
          (nanopass-case (Lsrc Expr) rhs
            [(case-lambda ,preinfo1 ,cl* ...)
             (context-case ctxt
               [(test) true-rec]
               [(app)
                (with-values (find-lambda-clause rhs ctxt)
                  (case-lambda
                    [(ids body)
                     (let ([limit (if (passive-scorer? sc)
                                      (fx+ score-limit (length (app-opnds ctxt)))
                                      (scorer-limit sc))])
                       (if (outer-cyclic? opnd)
                           (or (and polyvariant
                                    (fx= (operand-opending opnd) (fx+ outer-unroll-limit 1))
                                    ; Give it one (more) whirl, but bug out if recursive
                                    ; refs remain.  We do this by setting id's opnd to new
                                    ; scorer and bugging out when we find a scorer in place
                                    ; of an operand in decode-ref.  we don't have to worry
                                    ; about finding an assignment because we don't attempt
                                    ; to integrated assigned variables
                                    (call/1cc
                                      (lambda (k)
                                        (let ([new-sc (new-scorer limit ctxt k)]
                                              [new-wd (new-watchdog wd ctxt k)])
                                          (with-extended-env ((env ignore-ids) (empty-env (list id) (list new-sc)))
                                            (let ([x (opending-protect opnd
                                                       (cp0-let preinfo1 ids body ctxt env new-sc new-wd name moi))])
                                              (bump sc (fx- limit (scorer-limit new-sc)))
                                              x))))))
                               (residualize-ref maybe-src id sc))
                           ; the monovariant filter below is flawed because opnd sizes do
                           ; necessarily reflect integrated singly referenced items
                           (or (and (or polyvariant (fx< (operand-score opnd) limit))
                                    (call/1cc
                                      (lambda (k)
                                        (let ([new-wd (new-watchdog wd ctxt k)])
                                          (if (prelex-was-multiply-referenced id)
                                              (let ([new-sc (new-scorer limit ctxt k)])
                                                (let ([x (opending-protect opnd
                                                           (cp0-let preinfo1 ids body ctxt empty-env new-sc new-wd name moi))])
                                                  (bump sc (fx- limit (scorer-limit new-sc)))
                                                  x))
                                              (let ([new-sc (new-scorer)])
                                                (let ([x (opending-protect opnd
                                                           (cp0-let preinfo1 ids body ctxt empty-env new-sc new-wd name moi))])
                                                  (operand-singly-referenced-score-set! opnd (scorer-score new-sc))
                                                  x)))))))
                               (residualize-ref maybe-src id sc))))]
                    [() (residualize-ref maybe-src id sc)]))]
               [else (residualize-ref maybe-src id sc)])]
            [,pr
              (context-case ctxt
                [(value tail)
                 (if (all-set? (prim-mask (or primitive proc)) (primref-flags pr))
                     rhs
                     (residualize-ref maybe-src id sc))]
                [(test)
                 (if (all-set? (prim-mask proc) (primref-flags pr))
                     true-rec
                     (residualize-ref maybe-src id sc))]
                [else (fold-primref rhs ctxt sc wd name moi)])]
            [else (residualize-ref maybe-src id sc)]))))

    (define fold-primref
      (lambda (pr ctxt sc wd name moi)
        (let ([opnds (app-opnds ctxt)] [outer-ctxt (app-ctxt ctxt)])
          (let ([flags (primref-flags pr)])
            (cond
              [(and (unused-value-context? outer-ctxt)
                    (if (all-set? (prim-mask unsafe) flags)
                        (all-set? (prim-mask discard) flags)
                        (and (all-set? (prim-mask (or unrestricted discard)) flags)
                             (arity-okay? (primref-arity pr) (length opnds))))
                    (or (not (eq? outer-ctxt 'ignored))
                        (fx= (optimize-level) 3)
                        (all-set? (prim-mask single-valued) flags)))
                (residualize-seq '() opnds ctxt)
                void-rec]
              [(and (eq? outer-ctxt 'test)
                    (all-set?
                      (if (all-set? (prim-mask unsafe) flags)
                          (prim-mask (or discard true))
                          (prim-mask (or unrestricted discard true)))
                      flags))
                (residualize-seq '() opnds ctxt)
                true-rec]
              [(and (eq? outer-ctxt 'test)
                    (all-set? (prim-mask true) flags))
                (make-1seq outer-ctxt
                  (fold-primref2 pr (primref-name pr) opnds flags ctxt sc wd name moi)
                  true-rec)]
              [else (fold-primref2 pr (primref-name pr) opnds flags ctxt sc wd name moi)])))))

    (define fold-primref2
      (lambda (pr sym opnds pflags ctxt sc wd name moi)
        (let ([handler (or (and (all-set? (prim-mask unsafe) pflags)
                                (all-set? (prim-mask cp03) pflags)
                                ($sgetprop sym 'cp03 #f))
                           (and (all-set? (prim-mask cp02) pflags)
                                ($sgetprop sym 'cp02 #f)))])
          (or (and handler
                   (let ([level (if (all-set? (prim-mask unsafe) pflags) 3 2)])
                     (convention-case (app-convention ctxt)
                       [(call) (handler level opnds ctxt sc wd name moi)]
                       ; handler for apply will have turned the apply into a call if the last
                       ; argument is discovered to be a list.  nothing more we can do here.
                       [(apply2 apply3) #f])))
              (let ([args (value-visit-operands! opnds)])
                (cond
                  [(and (all-set? (prim-mask mifoldable) pflags)
                        (let ([objs (objs-if-constant args)])
                          (and objs (guard (c [#t #f]) `(quote ,(apply ($top-level-value sym) objs)))))) =>
                   (lambda (e)
                     (residualize-seq '() opnds ctxt)
                     e)]
                  [else
                    (residualize-seq opnds '() ctxt)
                    (bump sc 1)
                    (let ([preinfo (app-preinfo ctxt)])
                      (convention-case (app-convention ctxt)
                        [(call) `(call ,preinfo ,pr ,args ...)]
                        [(apply2) (build-primcall preinfo 2 'apply (cons pr args))]
                        [(apply3) (build-primcall preinfo 3 'apply (cons pr args))]))]))))))

    (define objs-if-constant
      (lambda (e*)
        (if (null? e*)
            '()
            (nanopass-case (Lsrc Expr) (result-exp (car e*))
              [(quote ,d)
               (let ([rest (objs-if-constant (cdr e*))])
                 (and rest (cons d rest)))]
              [else #f]))))

    (define record-equal?
      ; not very ambitious
      (lambda (e1 e2 ctxt)
        (if (unused-value-context? ctxt)
            (and (simple? e1) (simple? e2))
            (nanopass-case (Lsrc Expr) e1
              [(ref ,maybe-src1 ,x1)
               (nanopass-case (Lsrc Expr) e2
                 [(ref ,maybe-src2 ,x2) (eq? x1 x2)]
                 [else #f])]
              [(quote ,d1)
               (nanopass-case (Lsrc Expr) e2
                 [(quote ,d2)
                  (if (eq? ctxt 'test)
                      (if d1 d2 (not d2))
                      (eq? d1 d2))]
                 [else #f])]
              [else #f]))))

    (module ()
      (define-syntax define-inline
        (lambda (x)
          (syntax-case x ()
            ((_key lev prim clause ...)
             (identifier? #'prim)
             #'(_key lev (prim) clause ...))
            ((_key lev (prim ...) clause ...)
             (andmap identifier? #'(prim ...))
             (with-implicit  (_key prim-name level ctxt sc wd name moi)
               (with-syntax
                 ((key (case (datum lev)
                         ((2) #'cp02)
                         ((3) #'cp03)
                         (else ($oops #f "invalid inline level ~s" (datum lev)))))
                  (body
                    (let f ((clauses #'(clause ...)))
                      (if (null? clauses)
                          #'#f
                          (with-syntax ((rest (f (cdr clauses))))
                            (syntax-case (car clauses) ()
                              (((x ...) e1 e2 ...)
                               (with-syntax ((n (length #'(x ...))))
                                 #'(if (eq? count n)
                                       (apply (lambda (x ...) e1 e2 ...) args)
                                       rest)))
                              ((r e1 e2 ...)
                               (identifier? #'r)
                               #'(apply (lambda r e1 e2 ...) args))
                              ((r e1 e2 ...)
                               (with-syntax ((n (let loop ((r #'r) (n 0))
                                                  (syntax-case r ()
                                                    ((v . r)
                                                     (identifier? #'v)
                                                     (loop #'r (+ n 1)))
                                                    (v
                                                      (identifier? #'v)
                                                      n)))))
                                 #'(if (fx>= count n)
                                       (apply (lambda r e1 e2 ...) args)
                                       rest)))))))))
                 (for-each
                   (lambda (sym-name)
                     (let ([sym-key (datum key)])
                       (if (getprop sym-name sym-key #f)
                           (warningf #f "duplicate ~s handler for ~s" sym-key sym-name)
                           (putprop sym-name sym-key #t))
                       (unless (all-set?
                                 (case (datum lev)
                                   [(2) (prim-mask cp02)]
                                   [(3) (prim-mask cp03)])
                                 ($sgetprop sym-name '*flags* 0))
                         (warningf #f "undeclared ~s handler for ~s~%" sym-key sym-name))))
                   (datum (prim ...)))
                 #'(let ((foo (lambda (prim-name)
                                (lambda (level args ctxt sc wd name moi)
                                  (let ((count (length args)))
                                    body)))))
                     ($sputprop 'prim 'key (foo 'prim)) ...)))))))

      (define generic-nan?
        (lambda (x)
          (and (flonum? x) ($nan? x))))

      (define fl-nan?
        (lambda (x)
          ($nan? x)))

      (define cfl-nan?
        (lambda (z)
          (and ($nan? (cfl-real-part z)) ($nan? (cfl-imag-part z)))))

      (define exact-zero?
        (lambda (x)
          (eq? x 0)))

      (define exact-negone?
        (lambda (x)
          (eq? x -1)))

      ;;; what to include here vs. in cp1in:
      ;;;   Include here transformations that eliminate the need to evaluate an
      ;;;   operand (for value) or that may open up opportunities for further
      ;;;   folding.  For example, memq with second argument '() doesn't need
      ;;;   the value of its first operand.   It also evaluates to #f or
      ;;;   (seq <something> #f) and thus may lead to further folding.
      ;;;
      ;;;   Don't bother with optimizations, such as strength reduction, that
      ;;;   just result in other calls.  For example, memq with a constant,
      ;;;   non-null second argument expands into calls to eq?, which we can't
      ;;;   do anything with.

      ;;; caution:
      ;;;   We must use value-visit-operand here rather than calling cp0 on
      ;;;   operand expressions.  Although at this level we may be guaranteed
      ;;;   to succeed, we may be succeeding in an outer context of an inner
      ;;;   context that will eventually fail.  For example, in:
      ;;;
      ;;;     (let ((f (lambda ()
      ;;;                (let ((x huge-a))
      ;;;                  (let ((g (lambda () x)))
      ;;;                    (g) not)))))
      ;;;       ((f) huge-b))
      ;;;
      ;;;   where huge-a and huge-b are large unreducible expressions, we
      ;;;   create an operand O1 for huge-a, process (f) in an app context
      ;;;   A1, process f in another app context A2 whose outer context is
      ;;;   A1, encounter reference to f, process the (lambda () ...) for
      ;;;   value, producing:
      ;;;
      ;;;     (lambda ()
      ;;;       (let ((x huge-a))
      ;;;         not))
      ;;;
      ;;;   then attempt to integrate the body of this lambda expression in
      ;;;   the outer app context A1, resulting in an attempt to apply not to
      ;;;   the operand O1.  Say not extracts the expression from O1 to
      ;;;   produce (if huge-b #f #t).  We would then process this if,
      ;;;   including huge-b.  when trying to rebuild (let ((x huge-a)) ...),
      ;;;   we would discover that x is not referenced, but would leave
      ;;;   behind huge-a and, because of its size, abort the attempted
      ;;;   inlining of app context A1.  We would then residualize the call
      ;;;   ((f) huge-b), processing O1's expression, huge-b, again.
      ;;;
      ;;;   Primitives that must extract the operand expression (such as
      ;;;   not and apply) should be caught in the call case of cp0 before
      ;;;   the expressions are encapsulated in operand structures.  A
      ;;;   downside to catching prims at that level is that in
      ;;;   (let ((f prim)) (f e)), the call (f e) won't be recognized as
      ;;;   a primitive application of prim.
      ;;;
      ;;;   On the other hand, this arises only while we are integrating,
      ;;;   so if we charge the first processing of huge-b to the watchdog
      ;;;   and scorer associated with the A1 integration attempt rather
      ;;;   than to the top level watchdog and scorer that we would usually
      ;;;   use for huge-b, we could be okay.

      ; okay-to-handle? should return #f only when interpreting code on a
      ; host machine with a different target-machine compiler loaded.  we
      ; try to treat the other cases the same (not cross-compiling, with
      ; no cross compiler loaded, or cross-compiling, with cross compiler
      ; loaded) so that we don't have mostly untested handler code for
      ; cross-compiled case.
      (define (okay-to-handle?) (eq? ($target-machine) (constant machine-type-name)))

      (define-syntax visit-and-maybe-extract*
        (lambda (x)
          (syntax-case x ()
            [(_ ?pred? ([x opnd] ...) e1 e2 ...)
             #`(let ([pred? ?pred?])
                 (and (okay-to-handle?)
                      #,(fold-right (lambda (x opnd e)
                                      #`(let ([xval (value-visit-operand! #,opnd)])
                                          (nanopass-case (Lsrc Expr) (result-exp xval)
                                            [(quote ,d) (and (pred? d) (let ([#,x d]) #,e))]
                                            [else #f])))
                          #'(begin e1 e2 ...) #'(x ...) #'(opnd ...))))])))

      (define handle-shift
        (lambda (level ctxt x y)
          (and (fx= level 3)
               (let ([xval (value-visit-operand! x)]
                     [yval (value-visit-operand! y)])
                 (cond
                   [(cp0-constant? (lambda (obj) (eqv? obj 0)) (result-exp yval))
                    (residualize-seq (list x) (list y) ctxt)
                    xval]
                   [else #f])))))

      ; could handle inequalies as well (returning #f), but that seems less likely to crop up
      (define handle-equality
        (lambda (ctxt arg arg*)
          (and
            (or (null? arg*)
                (nanopass-case (Lsrc Expr) (result-exp (value-visit-operand! arg))
                  [(ref ,maybe-src ,x0)
                   (and (not (prelex-was-assigned x0))
                        (andmap
                          (lambda (arg)
                            (and (nanopass-case (Lsrc Expr) (result-exp (value-visit-operand! arg))
                                   [(ref ,maybe-src ,x) (eq? x x0)]
                                   [else #f])))
                          arg*))]
                  [else #f]))
            (begin
              (residualize-seq '() (cons arg arg*) ctxt)
              true-rec))))

      (define-inline 2 machine-type
        [() (begin
              (residualize-seq '() '() ctxt)
              `(quote ,($target-machine)))])

      (let ()
        (define-syntax define-inline-constant-parameter
          (syntax-rules ()
            [(_ (name ...) k)
             (define-inline 2 (name ...)
               [() (and (okay-to-handle?)
                        (begin
                          (residualize-seq '() '() ctxt)
                          `(quote ,k)))])]))
        (define-inline-constant-parameter (native-endianness) (constant native-endianness))
        (define-inline-constant-parameter (directory-separator) (if-feature windows #\\ #\/))
        (define-inline-constant-parameter (threaded?) (if-feature pthreads #t #f))
        (define-inline-constant-parameter (most-negative-fixnum least-fixnum) (constant most-negative-fixnum))
        (define-inline-constant-parameter (most-positive-fixnum greatest-fixnum) (constant most-positive-fixnum))
        (define-inline-constant-parameter (fixnum-width) (constant fixnum-bits))
        (define-inline-constant-parameter (virtual-register-count) (constant virtual-register-count)))

      (define-inline 2 directory-separator?
        [(c) (visit-and-maybe-extract* char? ([dc c])
               (residualize-seq '() (list c) ctxt)
               `(quote ,(and (memv dc (if-feature windows '(#\\ #\/) '(#\/))) #t)))])

      (define-inline 2 foreign-sizeof
        [(x) (and (okay-to-handle?)
                  (let ([xval (value-visit-operand! x)])
                    (nanopass-case (Lsrc Expr) (result-exp xval)
                      [(quote ,d)
                       (let ()
                         (define-syntax size
                           (syntax-rules ()
                             [(_ type bytes pred)
                              (begin
                                (residualize-seq '() (list x) ctxt)
                                `(quote ,bytes))]))
                         (record-datatype cases (filter-foreign-type d) size #f))]
                      [else #f])))])

      (let ([addr-int? (constant-case address-bits [(32) $integer-32?] [(64) $integer-64?])])
        (define-inline 2 $verify-ftype-address
          [(who e) (visit-and-maybe-extract* addr-int?  ([de e])
                     (residualize-seq '() (list who e) ctxt)
                     true-rec)]))

      (define-inline 2 (memq memv member assq assv assoc)
        [(x ls)
         (and (cp0-constant? null? (result-exp (value-visit-operand! ls)))
              (begin
                (residualize-seq '() (list x ls) ctxt)
                false-rec))])

      (define-inline 3 (memp assp find)
        [(pred ls)
         (and (cp0-constant? null? (result-exp (value-visit-operand! ls)))
              (begin
                (residualize-seq '() (list pred ls) ctxt)
                false-rec))])

      (define-inline 2 (remq remv remove)
        [(x ls)
         (and (cp0-constant? null? (result-exp (value-visit-operand! ls)))
              (begin
                (residualize-seq '() (list x ls) ctxt)
                null-rec))])

      (define-inline 3 (remp filter)
        [(pred ls)
         (and (cp0-constant? null? (result-exp (value-visit-operand! ls)))
              (begin
                (residualize-seq '() (list pred ls) ctxt)
                null-rec))])

      (define-inline 2 apply
        [(proc opnd1 . opnds)
         (let ([opnds (cons opnd1 opnds)])
           (let ([last-opnd (car (last-pair opnds))])
             (cond
               [(nanopass-case (Lsrc Expr) (result-exp (value-visit-operand! last-opnd))
                  [(quote ,d) (guard (list? d) (<= (length d) 1000)) (map build-quote d)]
                  [(immutable-list (,e* ...) ,e) e*]
                  [(call ,preinfo ,pr ,e* ...) (guard (eq? (primref-name pr) 'list)) e*]
                  [else #f]) =>
                (lambda (e*)
                  (let ([opnds (let f ([opnds opnds])
                                 (let ([rest (cdr opnds)])
                                   (if (null? rest)
                                       '()
                                       (cons (car opnds) (f (cdr opnds))))))])
                    (let ([tproc (cp0-make-temp #f)] [t* (map (lambda (x) (cp0-make-temp #f)) opnds)])
                      (with-extended-env ((env ids) (empty-env (cons tproc t*) (cons proc opnds)))
                        (letify (make-preinfo-lambda) ids ctxt (list last-opnd)
                          (non-result-exp (operand-value last-opnd)
                            (cp0-call (app-preinfo ctxt) (build-ref tproc)
                              (fold-right
                                (lambda (t opnd*) (cons (make-operand (build-ref t) env wd moi) opnd*))
                                (map build-cooked-opnd e*)
                                t*)
                              (app-ctxt ctxt) env sc wd (app-name ctxt) moi)))))))]
               [(nanopass-case (Lsrc Expr) (result-exp (value-visit-operand! last-opnd))
                  [(call ,preinfo ,pr ,e1 ,e2) (guard (eq? (primref-name pr) 'cons)) (list e1 e2)]
                  [(call ,preinfo ,pr ,e ,e* ...) (guard (memq (primref-name pr) '(list* cons*))) (cons e e*)]
                  [else #f]) =>
                (lambda (e*)
                  (let ([opnds (cons proc
                                 (let f ([opnds opnds])
                                   (let ([rest (cdr opnds)])
                                     (if (null? rest)
                                         '()
                                         (cons (car opnds) (f (cdr opnds)))))))])
                    (let ([t* (map (lambda (x) (cp0-make-temp #f)) opnds)])
                      (with-extended-env ((env ids) (empty-env t* opnds))
                        (letify (make-preinfo-lambda) ids ctxt (list last-opnd)
                          (non-result-exp (operand-value last-opnd)
                            (cp0-call (app-preinfo ctxt) (lookup-primref level 'apply)
                              (fold-right
                                (lambda (t opnd*) (cons (make-operand (build-ref t) env wd moi) opnd*))
                                (map build-cooked-opnd e*)
                                t*)
                              (app-ctxt ctxt) env sc wd (app-name ctxt) moi)))))))]
               [else
                (let ([temp (cp0-make-temp #f)]) ; N.B.: temp is singly referenced
                  (with-extended-env ((env ids) (empty-env (list temp) (list proc)))
                    (let* ([new-ctxt (make-app opnds (app-ctxt ctxt)
                                       (if (fx= level 3) 'apply3 'apply2)
                                       (app-name ctxt)
                                       (app-preinfo ctxt))]
                           [e (cp0 (build-ref temp) new-ctxt env sc wd #f moi)])
                      (and (app-used new-ctxt)
                           (begin
                             (residualize-seq (app-used new-ctxt) (cons proc (app-unused new-ctxt)) ctxt)
                             e)))))])))])

      (define-inline 2 not
        [(e)
         (let ([e-val (test-visit-operand! e)])
           (nanopass-case (Lsrc Expr) (result-exp e-val)
             [(quote ,d)
              (residualize-seq '() (list e) ctxt)
              (if d false-rec true-rec)]
             [else
              (residualize-seq (list e) '() ctxt)
              (make-if ctxt sc e-val false-rec true-rec)]))])

      (define-inline 2 call-with-values
        [(p-opnd c-opnd)
         (let ((p-temp (cp0-make-temp #f)) (c-temp (cp0-make-temp #f)))
           (with-extended-env ((env ids) (empty-env (list p-temp c-temp) (app-opnds ctxt)))
             (let ((ctxt1 (make-app '() 'value 'call #f (app-preinfo ctxt))))
               (let ((*p-val (cp0 (build-ref p-temp) ctxt1 env sc wd #f moi)))
                 (cond
                   [(and (app-used ctxt1)
                         (let ([e (result-exp *p-val)])
                           (nanopass-case (Lsrc Expr) e
                             [(call ,preinfo ,pr ,e* ...)
                              (guard (eq? (primref-name pr) 'values))
                              e*]
                             [else (and (single-valued? e)
                                        (list e))]))) =>
                    (lambda (args)
                      ; (with-values (values arg ...) c-temp) => (c-temp arg ...)
                      (letify (make-preinfo-lambda) ids ctxt
                        (non-result-exp *p-val
                          (cp0-call (app-preinfo ctxt) (build-ref c-temp)
                            (map build-cooked-opnd args)
                            (app-ctxt ctxt) env sc wd (app-name ctxt) moi))))]
                   [else
                     (call-with-values
                       (lambda ()
                         (let ((e (value-visit-operand! c-opnd)))
                           (nanopass-case (Lsrc Expr) (result-exp e)
                             [(case-lambda ,preinfo ,cl* ...)
                              (values (result-exp e) '() (list c-opnd))]
                             [,pr (values (result-exp e) '() (list c-opnd))]
                             [else (values e (list c-opnd) '())])))
                       (lambda (c-val used unused)
                         (if (app-used ctxt1)
                             (begin
                               (residualize-seq used (cons p-opnd unused) ctxt)
                               (non-result-exp *p-val
                                 (build-primcall (app-preinfo ctxt) level 'call-with-values
                                   (list
                                     (build-lambda '() (result-exp *p-val))
                                     c-val))))
                             (build-primcall (app-preinfo ctxt) level 'call-with-values
                               (list
                                 (let ((e (value-visit-operand! p-opnd)))
                                   (nanopass-case (Lsrc Expr) (result-exp e)
                                     [(case-lambda ,preinfo ,cl* ...)
                                      (residualize-seq used (cons p-opnd unused) ctxt)
                                      (result-exp e)]
                                     [,pr
                                       (residualize-seq used (cons p-opnd unused) ctxt)
                                       (result-exp e)]
                                     [else
                                       (residualize-seq (cons p-opnd used) unused ctxt)
                                       e]))
                                 c-val)))))])))))])

      (define-inline 2 list
        [() (begin
              (residualize-seq '() '() ctxt)
              null-rec)]
        [args #f])

      (define-inline 2 (cons* list* values append append!)
        [(x) (begin
               (residualize-seq (list x) '() ctxt)
               (make-nontail (app-ctxt ctxt) (value-visit-operand! x)))]
        [args #f])

      (define-inline 2 $value
        [(x) (let ([v (value-visit-operand! x)])
               (and (single-valued? v)
                    (begin
                      (residualize-seq (list x) '() ctxt)
                      v)))])

      (define-inline 2 vector
        [() (begin
              (residualize-seq '() '() ctxt)
              empty-vector-rec)]
        [args #f])

      (define-inline 2 string
        [() (begin
              (residualize-seq '() '() ctxt)
              empty-string-rec)]
        [args #f])

      (define-inline 2 bytevector
        [() (begin
              (residualize-seq '() '() ctxt)
              empty-bytevector-rec)]
        [args #f])

      (define-inline 2 fxvector
        [() (begin
              (residualize-seq '() '() ctxt)
              empty-fxvector-rec)]
        [args #f])

      (define-inline 2 (eq? eqv? equal?)
        [(arg1 arg2) (handle-equality ctxt arg1 (list arg2))])

      (define-inline 3 (bytevector=? enum-set=? bound-identifier=? free-identifier=? ftype-pointer=? literal-identifier=? time=?)
        [(arg1 arg2) (handle-equality ctxt arg1 (list arg2))])

      (define-inline 3 (char=? char-ci=? string=? string-ci=?)
        [(arg . arg*) (handle-equality ctxt arg arg*)])

      (define-inline 3 (boolean=? symbol=? r6rs:char=? r6rs:char-ci=? r6rs:string=? r6rs:string-ci=?)
        [(arg1 arg2 . arg*) (handle-equality ctxt arg1 (cons arg2 arg*))])

      (define-inline 3 (ash
                         bitwise-arithmetic-shift bitwise-arithmetic-shift-left
                         bitwise-arithmetic-shift-right)
        [(x y) (handle-shift 3 ctxt x y)])

      (define-inline 3 fxbit-field ; expose internal fx ops for partial optimization
        [(?n ?start ?end)
         (cp0
           (let ([n (cp0-make-temp #f)]
                 [start (cp0-make-temp #f)]
                 [end (cp0-make-temp #f)])
             (build-lambda (list n start end)
               (build-primcall 3 'fxsra
                 (list
                   (build-primcall 3 'fxand
                     (list
                       (build-ref n)
                       (build-primcall 3 'fxnot
                         (list
                           (build-primcall 3 'fxsll
                             (list
                               `(quote -1)
                               (build-ref end)))))))
                   (build-ref start)))))
           ctxt empty-env sc wd name moi)])

      (let ()
        (define make-fold?
          (lambda (op generic-op)
            (lambda (val a) ; returns value of (op a val) or #f
              (nanopass-case (Lsrc Expr) (result-exp val)
                [(quote ,d)
                 (guard (c [#t #f])
                   (if (eq? generic-op op)
                       (op a d)
                       (and (target-fixnum? d)
                            (let ([folded (generic-op a d)])
                              (and (target-fixnum? folded) folded)))))]
                [else #f]))))
        (define (partial-fold-plus level orig-arg* ctxt prim op generic-op ident bottom?)
          (define fold? (make-fold? op generic-op))
          (let loop ([arg* (reverse orig-arg*)] [a ident] [val* '()] [used '()] [unused '()])
            (if (null? arg*)
                (cond
                  [(bottom? a)
                   (cond
                     [(or (fx= level 3) (null? val*))
                      (residualize-seq '() orig-arg* ctxt)
                      `(quote ,a)]
                     [else
                       (residualize-seq used unused ctxt)
                       `(seq
                          ,(build-primcall (app-preinfo ctxt) level prim val*)
                          (quote ,a))])]
                  [else
                    (residualize-seq used unused ctxt)
                    (cond
                      [(null? val*) `(quote ,a)]
                      [(eqv? a ident)
                       (if (and (fx= level 3) (null? (cdr val*)))
                           (car val*)
                           (build-primcall (app-preinfo ctxt) level prim val*))]
                      [else
                        (build-primcall (app-preinfo ctxt) level prim (cons `(quote ,a) val*))])])
                (let* ([arg (car arg*)] [val (value-visit-operand! arg)])
                  (cond
                    [(fold? val a) =>
                     (lambda (a) (loop (cdr arg*) a val* used (cons arg unused)))]
                    [else (loop (cdr arg*) a (cons val val*) (cons arg used) unused)])))))

        (define (partial-fold-minus level arg arg* ctxt prim op generic-op ident)
          ; ident is such that (op ident x) == (op x)
          (define fold? (make-fold? op generic-op))
          (define (finish a val* used unused)
            (residualize-seq used unused ctxt)
            (if (null? val*)
                `(quote ,a)
                (build-primcall (app-preinfo ctxt) level prim
                  (if (and (eqv? a ident) (null? (cdr val*)))
                      val*
                      (cons `(quote ,a) val*)))))
          ; to maintain left-associative behavior, stop when we get to the first non-constant arg
          (let ([val (value-visit-operand! arg)])
            (cond
              [(nanopass-case (Lsrc Expr) (result-exp val)
                 ; (op obj ident) is not necessarily the same as obj, so return obj
                 [(quote ,d) (and (guard (c [#t #f]) (op d ident)) d)]
                 [else #f]) =>
               (lambda (a)
                 (let loop ([arg* arg*] [a a] [val* '()] [unused (list arg)])
                   (if (null? arg*)
                       (finish a (reverse val*) '() unused)
                       (let* ([arg (car arg*)] [val (value-visit-operand! arg)])
                         (cond
                           [(fold? val a) => (lambda (a) (loop (cdr arg*) a val* (cons arg unused)))]
                           [else (finish a (rappend val* (map value-visit-operand! arg*)) arg* unused)])))))]
              [else #f])))

        (define (partial-fold-negate level arg ctxt prim op generic-op ident)
          (define fold? (make-fold? op generic-op))
          (let ([val (value-visit-operand! arg)])
            (cond
              [(fold? val ident) =>
               (lambda (a)
                 (residualize-seq '() (list arg) ctxt)
                 `(quote ,a))]
              [else #f])))

        (define-syntax partial-folder
          ; partial-fold-plus assumes arg* is nonempty
          (syntax-rules (plus minus)
            [(_ plus prim generic-op ident)
             (partial-folder plus prim generic-op ident (lambda (x) #f))]
            [(_ plus prim generic-op ident bottom?)
             (begin
               (define-inline 2 prim
                 ; (fl+) might should return -0.0, but we force it to return +0.0 per TSPL4
                 [() (residualize-seq '() '() ctxt) `(quote ,(if (eqv? ident -0.0) +0.0 ident))]
                 [arg* (partial-fold-plus 2 arg* ctxt 'prim prim generic-op ident bottom?)])
               (define-inline 3 prim
                 ; (fl+) might should return -0.0, but we force it to return +0.0 per TSPL4
                 [() (residualize-seq '() '() ctxt) `(quote ,(if (eqv? ident -0.0) +0.0 ident))]
                 [arg* (partial-fold-plus 3 arg* ctxt 'prim prim generic-op ident bottom?)]))]
            [(_ minus prim generic-op ident)
             (begin
               (define-inline 2 prim
                 [(arg) (partial-fold-negate 2 arg ctxt 'prim prim generic-op ident)]
                 [(arg . arg*) (partial-fold-minus 2 arg arg* ctxt 'prim prim generic-op ident)])
               (define-inline 3 prim
                 [(arg) (partial-fold-negate 3 arg ctxt 'prim prim generic-op ident)]
                 [(arg . arg*) (partial-fold-minus 3 arg arg* ctxt 'prim prim generic-op ident)]))]))

        (define-syntax r6rs-fixnum-partial-folder
          ; fx+ and fx* limited to exactly two args, fx- limited to one or two args
          (syntax-rules (plus minus)
            [(_ plus r6rs:prim prim generic-op ident)
             (r6rs-fixnum-partial-folder plus r6rs:prim prim generic-op ident (lambda (x) #f))]
            [(_ plus r6rs:prim prim generic-op ident bottom?)
             (begin
               (define-inline 2 r6rs:prim
                 [(arg1 arg2) (partial-fold-plus 2 (list arg1 arg2) ctxt 'prim prim generic-op ident bottom?)])
               (define-inline 3 r6rs:prim
                 [(arg1 arg2) (partial-fold-plus 3 (list arg1 arg2) ctxt 'prim prim generic-op ident bottom?)]))]
            [(_ minus r6rs:prim prim generic-op ident)
             (begin
               (define-inline 2 r6rs:prim
                 [(arg) (partial-fold-negate 2 arg ctxt 'prim prim generic-op ident)]
                 [(arg1 arg2)
                  (partial-fold-minus 2 arg1 (list arg2) ctxt 'prim prim generic-op ident)])
               (define-inline 3 r6rs:prim
                 [(arg) (partial-fold-negate 3 arg ctxt 'prim prim generic-op ident)]
                 [(arg1 arg2)
                  (partial-fold-minus 3 arg1 (list arg2) ctxt 'prim prim generic-op ident)]))]))

        ; handling nans here using the support for handling exact zero in
        ; the multiply case.  maybe shouldn't bother with nans anyway.
        (partial-folder plus + + 0 generic-nan?)
        (partial-folder plus fx+ + 0)
        (r6rs-fixnum-partial-folder plus r6rs:fx+ fx+ + 0)
        (partial-folder plus fl+ fl+ -0.0 fl-nan?)
        (partial-folder plus cfl+ cfl+ -0.0 cfl-nan?)

        (partial-folder plus * * 1 exact-zero?)   ; exact zero trumps nan
        (partial-folder plus fx* * 1 exact-zero?)
        (r6rs-fixnum-partial-folder plus r6rs:fx* fx* * 1 exact-zero?)
        (partial-folder plus fl* fl* 1.0 fl-nan?)
        (partial-folder plus cfl* cfl* 1.0 cfl-nan?)

        ; not handling nans here since we don't have support for the exact
        ; zero case in division.  it would be nice to reduce (/ 0 x1 x2 ...)
        ; to 0, but (/ 0 n) is only 0 if divisor turns out not to be 0.
        (partial-folder minus - - 0)
        (partial-folder minus fx- - 0)
        (r6rs-fixnum-partial-folder minus r6rs:fx- fx- - 0)
        (partial-folder minus fl- fl- -0.0)
        (partial-folder minus cfl- cfl- -0.0)

        (partial-folder minus / / 1)
        (partial-folder minus fx/ quotient 1)
        (partial-folder minus fxquotient quotient 1)
        (partial-folder minus fl/ fl/ 1.0)
        (partial-folder minus cfl/ cfl/ 1.0)

        (partial-folder plus logior logior 0 exact-negone?)
        (partial-folder plus logor logor 0 exact-negone?)
        (partial-folder plus bitwise-ior bitwise-ior 0 exact-negone?)
        (partial-folder plus fxlogior logor 0 exact-negone?)
        (partial-folder plus fxior logor 0 exact-negone?)
        (partial-folder plus fxlogor logor 0 exact-negone?)
        (partial-folder plus logxor logxor 0)
        (partial-folder plus bitwise-xor bitwise-xor 0)
        (partial-folder plus fxlogxor logxor 0)
        (partial-folder plus fxxor logxor 0)
        (partial-folder plus logand logand -1 exact-zero?)
        (partial-folder plus bitwise-and bitwise-and -1 exact-zero?)
        (partial-folder plus fxlogand logand -1 exact-zero?)
        (partial-folder plus fxand logand -1 exact-zero?)
        )

      (let ()
        (define $fold
          (lambda (generic-op orig-opnd* pred* opred level ctxt handler)
            (define cookie '(fig . newton))
            (and (okay-to-handle?)
                 (or (let loop ([opnd* orig-opnd*] [pred* pred*] [rval* '()])
                       (if (null? opnd*)
                           (let ([val (guard (c [#t cookie]) (apply generic-op (reverse rval*)))])
                             (and (not (eq? val cookie))
                                  (opred val)
                                  (begin
                                    (residualize-seq '() orig-opnd* ctxt)
                                    `(quote ,val))))
                           (let-values ([(pred pred*) (if (procedure? pred*) (values pred* pred*) (values (car pred*) (cdr pred*)))])
                             (visit-and-maybe-extract* pred ([val (car opnd*)])
                               (loop (cdr opnd*) pred* (cons val rval*))))))
                     (apply handler level ctxt orig-opnd*)))))
        (define null-handler (lambda args #f))
        (define-syntax fold
          (lambda (x)
            (syntax-case x ()
              [(_ (prim ipred ...) opred generic-op) #'(fold (prim ipred ...) opred generic-op null-handler)]
              [(_ (prim ipred ...) opred generic-op handler)
               (with-syntax ([(arg ...) (generate-temporaries #'(ipred ...))])
                 #'(define-inline 2 prim
                     [(arg ...)
                      ($fold generic-op (list arg ...) (list ipred ...) opred level ctxt handler)]))]
              [(_ (prim ipred ... . rpred) opred generic-op) #'(fold (prim ipred ... . rpred) opred generic-op null-handler)]
              [(_ (prim ipred ... . rpred) opred generic-op handler)
               (with-syntax ([(arg ...) (generate-temporaries #'(ipred ...))])
                 #'(define-inline 2 prim
                     [(arg ... . rest)
                      ($fold generic-op (cons* arg ... rest) (cons* ipred ... rpred) opred level ctxt handler)]))])))

        (define tfixnum? target-fixnum?)
        (define u<=fxwidth?
          (lambda (x)
            (and (fixnum? x)
                 (fx<= 0 x (constant fixnum-bits)))))
        (define u<fxwidth?
          (lambda (x)
            (and (fixnum? x)
                 (fx<= 0 x (- (constant fixnum-bits) 1)))))
        (define s<fxwidth?
          (lambda (x)
            (and (fixnum? x)
                 (fx<= (- 1 (constant fixnum-bits)) x (- (constant fixnum-bits) 1)))))
        (define u<fxwidth-1?
          (lambda (x)
            (and (fixnum? x)
                 (fx<= 0 x (- (constant fixnum-bits) 2)))))

        (fold (fx< tfixnum? . tfixnum?) boolean? #2%<)
        (fold (fx<= tfixnum? . tfixnum?) boolean? #2%<=)
        (fold (fx= tfixnum? . tfixnum?) boolean? #2%=
          (lambda (level ctxt arg . arg*)
            (and (fx= level 3) (handle-equality ctxt arg arg*))))
        (fold (fx> tfixnum? . tfixnum?) boolean? #2%>)
        (fold (fx>= tfixnum? . tfixnum?) boolean? #2%>=)
        (fold (fx<? tfixnum? tfixnum? . tfixnum?) boolean? #2%<)
        (fold (fx<=? tfixnum? tfixnum? . tfixnum?) boolean? #2%<=)
        (fold (fx=? tfixnum? tfixnum? . tfixnum?) boolean? #2%=
          (lambda (level ctxt arg . arg*)
            (and (fx= level 3) (handle-equality ctxt arg arg*))))
        (fold (fx>? tfixnum? tfixnum? . tfixnum?) boolean? #2%>)
        (fold (fx>=? tfixnum? tfixnum? . tfixnum?) boolean? #2%>=)
        (fold ($fxu< tfixnum? tfixnum?) boolean?
          (lambda (x y)
            (if (#2%< x 0)
                (and (#2%< y 0) (#2%< x y))
                (or (#2%< y 0) (#2%< x y))))
          (lambda (level ctxt x y)
            (let ([xval (value-visit-operand! x)]
                  [yval (value-visit-operand! y)])
              (and (cp0-constant? (lambda (obj) (eqv? obj (constant most-positive-fixnum))) (result-exp xval))
                   (begin
                     (residualize-seq (list y) (list x) ctxt)
                     (build-primcall (app-preinfo ctxt) level 'fx< (list yval `(quote 0))))))))

        (fold (fxmax tfixnum? . tfixnum?) tfixnum? #2%max)
        (fold (fxmin tfixnum? . tfixnum?) tfixnum? #2%min)
        (fold (fxabs tfixnum?) tfixnum? #2%abs)

        (fold (fxdiv tfixnum? tfixnum?) tfixnum? #2%div)
        (fold (fxmod tfixnum? tfixnum?) tfixnum? #2%mod)
        (fold (fxmodulo tfixnum? tfixnum?) tfixnum? #2%modulo)
        (fold (fxdiv0 tfixnum? tfixnum?) tfixnum? #2%div0)
        (fold (fxmod0 tfixnum? tfixnum?) tfixnum? #2%mod0)
        (fold (fxremainder tfixnum? tfixnum?) tfixnum? #2%remainder)
        (fold ((fxnot fxlognot) tfixnum?) tfixnum? #2%bitwise-not)
        (fold (fxlogtest tfixnum? tfixnum?) boolean? #2%logtest)
        (fold (fxif tfixnum? tfixnum? tfixnum?) tfixnum? #2%bitwise-if)
        (fold (fxbit-count tfixnum?) tfixnum? #2%bitwise-bit-count)
        (fold (fxlength tfixnum?) tfixnum? #2%bitwise-length)
        (fold (fxfirst-bit-set tfixnum?) tfixnum? #2%bitwise-first-bit-set)
        (fold (fx1+ tfixnum?) tfixnum? #2%1+)
        (fold (fx1- tfixnum?) tfixnum? #2%1-)

        (fold (fxbit-set? tfixnum? tfixnum?) boolean? #2%bitwise-bit-set?)
        (fold (fxcopy-bit tfixnum? u<fxwidth-1? tfixnum?) tfixnum? #2%bitwise-copy-bit)
        (fold (fxbit-field tfixnum? u<fxwidth? u<fxwidth?) tfixnum? #2%bitwise-bit-field)
        (fold (fxcopy-bit-field tfixnum? u<fxwidth? u<fxwidth? tfixnum?) tfixnum? #2%bitwise-copy-bit-field)
        (fold (fxrotate-bit-field tfixnum? u<fxwidth? u<fxwidth? u<fxwidth?) tfixnum?
          (lambda (x1 x2 x3 x4)
            (unless (fx<= x4 (fx- x3 x2)) ($oops #f "strange x4 value"))
            (#2%bitwise-rotate-bit-field x1 x2 x3 x4)))
        (fold (fxreverse-bit-field tfixnum? u<fxwidth? u<fxwidth?) tfixnum? #2%bitwise-reverse-bit-field)
        (fold (fxlogbit? tfixnum? tfixnum?) boolean? #2%logbit?)
        (fold (fxlogbit0 u<fxwidth-1? tfixnum?) tfixnum? #2%logbit0)
        (fold (fxlogbit1 u<fxwidth-1? tfixnum?) tfixnum? #2%logbit1)

        (fold (fxarithmetic-shift tfixnum? s<fxwidth?) tfixnum? #2%bitwise-arithmetic-shift handle-shift)
        (fold (fxarithmetic-shift-left tfixnum? u<fxwidth?) tfixnum? #2%bitwise-arithmetic-shift-left handle-shift)
        (fold (fxarithmetic-shift-right tfixnum? u<fxwidth?) tfixnum? #2%bitwise-arithmetic-shift-right handle-shift)
        (fold (fxsll tfixnum? u<=fxwidth?) tfixnum? #2%bitwise-arithmetic-shift-left handle-shift)
        (fold (fxsra tfixnum? u<=fxwidth?) tfixnum? #2%bitwise-arithmetic-shift-right handle-shift)
        (fold (fxsrl tfixnum? u<=fxwidth?) tfixnum?
          (lambda (x k)
            (if (eqv? k 0)
                x
                (#2%bitwise-arithmetic-shift-right
                  (#2%logand x (- (ash 1 (constant fixnum-bits)) 1))
                  k)))
          handle-shift)

        (fold (fixnum->flonum fixnum?) flonum? #2%inexact)
        (fold (flonum->fixnum flonum?) target-fixnum? (lambda (x) (#2%truncate (#2%exact x))))

        (fold (fxzero? tfixnum?) boolean? zero?)
        (fold (fxnegative? tfixnum?) boolean? negative?)
        (fold (fxpositive? tfixnum?) boolean? positive?)
        (fold (fxeven? tfixnum?) boolean? even?)
        (fold (fxodd? tfixnum?) boolean? odd?)
        (fold (fxnonnegative? tfixnum?) boolean? nonnegative?)
        (fold (fxnonpositive? tfixnum?) boolean? nonpositive?))

      (let ()
        (define target-wchar?
          (lambda (x)
            (and (char? x)
                 (constant-case wchar-bits
                   [(16) (< (char->integer x) #x10000)]
                   [(32) #t]))))
        ; NB: is this sufficiently tested by ftype.ms and record.ms?
        (define-inline 2 $foreign-wchar?
          [(x)
           (and (okay-to-handle?)
                (visit-and-maybe-extract* (lambda (x) #t) ([c x])
                  (residualize-seq '() (list x) ctxt)
                  `(quote ,(target-wchar? c))))]))

      (let ()
        (define $fold-bytevector-native-ref
          (lambda (native-ref generic-ref align x y ctxt)
            (and (okay-to-handle?)
                 (visit-and-maybe-extract* bytevector? ([dx x])
                   (visit-and-maybe-extract* (lambda (y)
                                               (and (exact? y)
                                                    (nonnegative? y)
                                                    (= (modulo y align) 0)))
                     ([dy y])
                     (let ([val (guard (c [#t #f])
                                  (generic-ref dx dy (constant native-endianness)))])
                       (and val
                            (begin
                              (residualize-seq '() (list x y) ctxt)
                              `(quote ,val)))))))))
        (define-syntax fold-bytevector-native-ref
          (syntax-rules ()
            [(_ native-ref generic-ref align)
             (define-inline 2 native-ref
               [(x y) ($fold-bytevector-native-ref native-ref generic-ref align x y ctxt)])]))
        (fold-bytevector-native-ref bytevector-u16-native-ref bytevector-u16-ref 2)
        (fold-bytevector-native-ref bytevector-s16-native-ref bytevector-s16-ref 2)
        (fold-bytevector-native-ref bytevector-u32-native-ref bytevector-u32-ref 4)
        (fold-bytevector-native-ref bytevector-s32-native-ref bytevector-s32-ref 4)
        (fold-bytevector-native-ref bytevector-u64-native-ref bytevector-u64-ref 8)
        (fold-bytevector-native-ref bytevector-s64-native-ref bytevector-s64-ref 8))

      (define-inline 2 expt
        [(x y)
         (let ([xval (nanopass-case (Lsrc Expr) (result-exp (value-visit-operand! x))
                       [(quote ,d) (and (or (fixnum? d) (flonum? d)) d)]
                       [else #f])]
               [yval (nanopass-case (Lsrc Expr) (result-exp (value-visit-operand! y))
                       [(quote ,d) (and (or (and (fixnum? d) (fx< -1000 d 1000)) (flonum? d)) d)]
                       [else #f])])
           (and xval
                yval
                (or (not (eq? xval 0)) (not (fixnum? yval)) (fx>= yval 0))
                (begin
                  (residualize-seq '() (list x y) ctxt)
                  `(quote ,(expt xval yval)))))])

      (define-inline 2 procedure?
        [(x) (nanopass-case (Lsrc Expr) (result-exp/indirect-ref (value-visit-operand! x))
               [(case-lambda ,preinfo ,cl ...)
                (residualize-seq '() (list x) ctxt)
                true-rec]
               [,pr
                 (residualize-seq '() (list x) ctxt)
                 (if (all-set? (prim-mask proc) (primref-flags pr)) true-rec #f)]
               [(quote ,d)
                (residualize-seq '() (list x) ctxt)
                (if (procedure? d) true-rec false-rec)]
               [else #f])])

      (define-inline 2 fixnum?
        [(x) (visit-and-maybe-extract* (lambda (x) #t) ([dx x])
               (residualize-seq '() (list x) ctxt)
               `(quote ,(target-fixnum? dx)))])

      (define-inline 2 bignum?
        [(x) (visit-and-maybe-extract* (lambda (x) #t) ([dx x])
               (residualize-seq '() (list x) ctxt)
               `(quote ,(target-bignum? dx)))])

      (let ()
        (define do-inline-carry-op
          (lambda (x y z base-op ctxt)
            (and (okay-to-handle?)
                 (visit-and-maybe-extract* target-fixnum? ([dx x] [dy y] [dz z])
                   (residualize-seq '() (list x y z) ctxt)
                   (build-primcall 3 'values
                     (let ([s (base-op dx dy dz)])
                       (list
                         `(quote ,(mod0 s (expt 2 (constant fixnum-bits))))
                         `(quote ,(div0 s (expt 2 (constant fixnum-bits)))))))))))
        (define-syntax define-inline-carry-op
          (syntax-rules ()
            [(_ op base-op)
             (define-inline 2 op
               [(x y z) (do-inline-carry-op x y z base-op ctxt)])]))
        (define-inline-carry-op fx+/carry +)
        (define-inline-carry-op fx-/carry -)
        (define-inline-carry-op fx*/carry (lambda (x y z) (+ (* x y) z))))

      (define-inline 3 fxdiv-and-mod
        [(x y)
         (and likely-to-be-compiled?
              (cp0-constant? (result-exp (value-visit-operand! y)))
              (cp0
                (let ([tx (cp0-make-temp #t)] [ty (cp0-make-temp #t)])
                  (let ([refx (build-ref tx)] [refy (build-ref ty)])
                    (build-lambda (list tx ty)
                      (build-primcall 3 'values
                        (list
                          (build-primcall 3 'fxdiv (list refx refy))
                          (build-primcall 3 'fxmod (list refx refy)))))))
                ctxt empty-env sc wd name moi))])

      (define-inline 2 $top-level-value
        [(x)
         (nanopass-case (Lsrc Expr) (result-exp (value-visit-operand! x))
           [(quote ,d)
            (cond
              [(and (symbol? d) (okay-to-handle?)
                    (assq ($target-machine) ($cte-optimization-info d))) =>
               (lambda (as)
                 (let ([opt (cdr as)])
                   (nanopass-case (Lsrc Expr) opt
                     [(quote ,d)
                      (residualize-seq '() (list x) ctxt)
                      opt]
                     [,pr
                      (residualize-seq '() (list x) ctxt)
                      opt]
                     [(case-lambda ,preinfo ,cl* ...)
                      (context-case (app-ctxt ctxt)
                        [(test) (residualize-seq '() (list x) ctxt) true-rec]
                        ; reprocess to complete inlining done in the same cp0 pass and, more
                        ; importantly, to rewrite any prelexes so multiple call sites don't
                        ; result in multiple bindings for the same prelexes
                        [(app) (residualize-seq '() (list x) ctxt)
                               (cp0 opt (app-ctxt ctxt) empty-env sc wd (app-name ctxt) moi)]
                        [else #f])]
                     [else #f])))]
              [else #f])]
           [else #f])])

      (define-inline 2 $set-top-level-value!
        [(x y) ; sets y's name to x if we know what symbol x is
         (let ([x (result-exp (value-visit-operand! x))])
           (nanopass-case (Lsrc Expr) x
             [(quote ,d)
              (when (symbol? d) (operand-name-set! y d))
              #f]
             [else #f]))])

      (let ()
        (define (get-prtd ?parent k)
          (if ?parent
              (nanopass-case (Lsrc Expr) (result-exp (value-visit-operand! ?parent))
                [(record-type ,rtd ,e)
                 (and (not (record-type-sealed? rtd)) (k rtd))]
                [(quote ,d)
                 (and (or (eq? d #f)
                          (and (record-type-descriptor? d)
                               (not (record-type-sealed? d))))
                      (k d))]
                [else #f])
              (k #f)))
        (define (get-fields ?fields k)
          (nanopass-case (Lsrc Expr) (result-exp (value-visit-operand! ?fields))
            [(quote ,d) (k d)]
            [else #f]))
        (define (get-sealed x)
          (nanopass-case (Lsrc Expr) (if x (result-exp (value-visit-operand! x)) false-rec)
            [(quote ,d) (values (if d #t #f) ctrtd-sealed-known)]
            [else (values #f 0)]))
        ; for opaque, it's a bit more complicated:
        ;                 no parent    (parent #t)       (parent #f)     (parent ??)
        ; (child #t)          #t           #t                #t              #t
        ; (child #f)          #f           #t                #f              ??
        ; (child ??)          ??           #t                ??              ??
        (define (get-opaque x prtd)
          (if (and prtd (record-type-opaque? prtd))
              (values #t ctrtd-opaque-known)
              (nanopass-case (Lsrc Expr) (if x (result-exp (value-visit-operand! x)) false-rec)
                [(quote ,d)
                 (if d 
                     (values #t ctrtd-opaque-known)
                     (if (and (not d) (or (not prtd) (and (record-type-opaque-known? prtd) (not (record-type-opaque? prtd)))))
                         (values #f ctrtd-opaque-known)
                         (values #f 0)))]
                [else (values #f 0)])))
        (let ()
          (define (mrt ?parent ?name ?fields maybe-?sealed maybe-?opaque ctxt level prim primname opnd*)
            (or (nanopass-case (Lsrc Expr) (result-exp (value-visit-operand! ?name))
                  [(quote ,d)
                   (and (gensym? d)
                        (let ([objs (objs-if-constant (value-visit-operands! opnd*))])
                          (and objs
                               (let ([rtd (guard (c [#t #f]) (apply prim objs))])
                                 (and rtd
                                      (begin
                                        (residualize-seq '() opnd* ctxt)
                                        `(quote ,rtd)))))))]
                  [else #f])
                (get-prtd ?parent
                  (lambda (prtd)
                    (get-fields ?fields
                      (lambda (fields)
                        (let-values ([(sealed? sealed-flag) (get-sealed maybe-?sealed)]
                                     [(opaque? opaque-flag) (get-opaque maybe-?opaque prtd)])
                          (cond
                            [(guard (c [#t #f])
                               ($make-record-type base-ctrtd prtd "tmp" fields
                                 sealed? opaque? (fxlogor sealed-flag opaque-flag))) =>
                             (lambda (ctrtd)
                               (residualize-seq opnd* '() ctxt)
                               `(record-type ,ctrtd
                                  ,(build-primcall (app-preinfo ctxt) level primname
                                     (value-visit-operands! opnd*))))]
                            [else #f]))))))))

          (define-inline 2 make-record-type
            [(?name ?fields)
             (mrt #f ?name ?fields #f #f ctxt level make-record-type 'make-record-type
               (list ?name ?fields))]
            [(?parent ?name ?fields)
             (mrt ?parent ?name ?fields #f #f ctxt level make-record-type 'make-record-type
               (list ?parent ?name ?fields))])

          (define-inline 2 $make-record-type
            [(?base-id ?parent ?name ?fields ?sealed ?opaque . ?extras)
             (mrt ?parent ?name ?fields ?sealed ?opaque ctxt level $make-record-type '$make-record-type
               (list* ?base-id ?parent ?name ?fields ?sealed ?opaque ?extras))]))
        (let ()
          (define (mrtd ?parent ?uid ?fields ?sealed ?opaque ctxt level prim primname opnd*)
            (or (nanopass-case (Lsrc Expr) (result-exp (value-visit-operand! ?uid))
                  [(quote ,d)
                   (and d
                        (let ([objs (objs-if-constant (value-visit-operands! opnd*))])
                          (and objs
                               (let ([rtd (guard (c [#t #f]) (apply prim objs))])
                                 (and rtd
                                      (begin
                                        (residualize-seq '() opnd* ctxt)
                                        `(quote ,rtd)))))))]
                  [else #f])
                (get-prtd ?parent
                  (lambda (prtd)
                    (get-fields ?fields
                      (lambda (fields)
                        (let-values ([(sealed? sealed-flag) (get-sealed ?sealed)]
                                     [(opaque? opaque-flag) (get-opaque ?opaque prtd)])
                          (cond
                            [(guard (c [#t #f])
                               ($make-record-type-descriptor base-ctrtd 'tmp prtd #f
                                 sealed? opaque? fields 'cp0 (fxlogor sealed-flag opaque-flag))) =>
                             (lambda (rtd)
                               (residualize-seq opnd* '() ctxt)
                               `(record-type ,rtd
                                  ; can't use level 3 unconditionally because we're missing checks for
                                  ; ?base-rtd, ?name, ?uid, ?who, and ?extras
                                  ,(build-primcall (app-preinfo ctxt) level primname
                                     (value-visit-operands! opnd*))))]
                            [else #f]))))))))

          (define-inline 2 make-record-type-descriptor
            [(?name ?parent ?uid ?sealed ?opaque ?fields)
             (mrtd ?parent ?uid ?fields ?sealed ?opaque ctxt level
               make-record-type-descriptor 'make-record-type-descriptor
               (list ?name ?parent ?uid ?sealed ?opaque ?fields))])

          (define-inline 2 $make-record-type-descriptor
            [(?base-rtd ?name ?parent ?uid ?sealed ?opaque ?fields ?who . ?extras)
             (mrtd ?parent ?uid ?fields ?sealed ?opaque ctxt level
               $make-record-type-descriptor '$make-record-type-descriptor
               (list* ?base-rtd ?name ?parent ?uid ?sealed ?opaque ?fields ?who ?extras))])))
      (let ()
        ; if you update this, also update duplicate in record.ss
        (define-record-type rcd
          (fields (immutable rtd) (immutable prcd) (immutable protocol))
          (nongenerative #{rcd qh0yzh5qyrxmz2l-a})
          (sealed #t))

        (define-record-type ctrcd
          (fields (immutable rtd) (immutable ctprcd) (immutable protocol-expr))
          (nongenerative)
          (sealed #t))
        (define (rcd->ctrcd rcd)
          (make-ctrcd (rcd-rtd rcd)
            (let ([prcd (rcd-prcd rcd)]) (and prcd (rcd->ctrcd prcd)))
            `(quote ,(rcd-protocol rcd))))

        (define finish
          (lambda (ctxt sc wd moi expr)
            (and expr
                 ; in app context, keep the inlining ball rolling.
                 (context-case (app-ctxt ctxt)
                   [(app) (cp0 expr (app-ctxt ctxt) empty-env sc wd (app-name ctxt) moi)]
                   [else expr]))))

        (let ()
          (define (get-rtd ?rtd k)
            (let ([expr (result-exp (value-visit-operand! ?rtd))])
              (nanopass-case (Lsrc Expr) expr
                [(quote ,d)
                 (and (record-type-descriptor? d)
                      (eqv? (rtd-pm d) -1) ; all ptrs
                      (k d expr))]
                [(record-type ,rtd (ref ,maybe-src ,x))
                 (and (eqv? (rtd-pm rtd) -1) ; all ptrs
                      (k rtd `(ref ,maybe-src ,x)))]
                [else #f])))
          (define (get-prcd ?prcd rtd k)
            (nanopass-case (Lsrc Expr) (result-exp (value-visit-operand! ?prcd))
              [(record-cd ,rcd ,rtd-expr ,e)
               (and (eq? (ctrcd-rtd rcd) (record-type-parent rtd))
                    (nanopass-case (Lsrc Expr) (ctrcd-protocol-expr rcd)
                      [(ref ,maybe-src ,x) #t]
                      [(quote ,d) (or (eq? d #f) (procedure? d))]
                      [else #f])
                    (k rcd))]
              [(quote ,d)
               (if (eq? d #f)
                   (k #f)
                   (and (record-constructor-descriptor? d)
                        (eq? (rcd-rtd d) (record-type-parent rtd))
                        (k (rcd->ctrcd d))))]
              [else #f]))
          ; record-cd form contains:
          ;  - compile-time rcd
          ;  - expression to access run-time rtd (quote or ref)
          ;  - expression to create run-time rcd (primcall)
          ; compile-time rcd contains:
          ;  - compile- or run-time rtd
          ;  - compile-time parent rcd or #f
          ;  - protocol expression (quote or ref)
          (define (mrcd ?rtd ?prcd ?protocol ctxt sc wd name moi level prim primname opnd*)
            (or (let ([objs (objs-if-constant (value-visit-operands! opnd*))])
                  (and objs
                       (let ([rcd (guard (c [#t #f]) (apply prim objs))])
                         (and rcd
                              (begin
                                (residualize-seq '() opnd* ctxt)
                                `(quote ,rcd))))))
                (get-rtd ?rtd
                  (lambda (rtd rtd-expr)
                    (get-prcd ?prcd rtd
                      (lambda (pctrcd)
                        (define (opnd-lambda? opnd)
                          (and opnd
                               (nanopass-case (Lsrc Expr) (if (operand-value opnd)
                                                              (result-exp (operand-value opnd))
                                                              (operand-exp opnd))
                                 [(case-lambda ,preinfo ,cl* ...) #t]
                                 [(seq (profile ,src) (case-lambda ,preinfo ,cl* ...)) #t]
                                 [else #f])))
                        (let* ([whole-protocol-expr (value-visit-operand! ?protocol)]
                               [result-protocol-expr (result-exp whole-protocol-expr)])
                          (cond
                            [(nanopass-case (Lsrc Expr) result-protocol-expr
                               [(quote ,d) (and (or (eq? d #f) (procedure? d)) 3)]
                               [(ref ,maybe-src ,x)
                                (and (not (prelex-was-assigned x))
                                     (if (opnd-lambda? (prelex-operand x)) 3 level))]
                               [else #f]) =>
                             (lambda (level)
                               (residualize-seq opnd* '() ctxt)
                               `(record-cd
                                  ,(make-ctrcd rtd pctrcd result-protocol-expr)
                                  ,rtd-expr
                                  ,(build-primcall (app-preinfo ctxt) level primname
                                     (value-visit-operands! opnd*))))]
                            [(nanopass-case (Lsrc Expr) result-protocol-expr
                               [(case-lambda ,preinfo ,cl* ...) #t]
                               [else #f])
                             ; if the protocol expression is a lambda expression, we
                             ; pull it out into an enclosing let, which can then be
                             ; assimilated outward, by value-visit-operand!, into
                             ; the form binding a variable to the rcd, if any, making
                             ; it visible and available for inlining wherever the rcd
                             ; is used.
                             (residualize-seq opnd* '() ctxt)
                             (let ([t (cp0-make-temp #t)])
                               (build-let (list t) (list whole-protocol-expr)
                                 `(record-cd
                                    ,(make-ctrcd rtd pctrcd (build-ref t))
                                    ,rtd-expr
                                    ,(build-primcall (app-preinfo ctxt) 3 primname
                                       (map
                                         (lambda (opnd) (if (eq? opnd ?protocol) (build-ref t) (value-visit-operand! opnd)))
                                         opnd*)))))]
                            [else #f]))))))))

          (define-inline 2 make-record-constructor-descriptor
            [(?rtd ?prcd ?protocol)
             (mrcd ?rtd ?prcd ?protocol ctxt sc wd name moi level
               make-record-constructor-descriptor 'make-record-constructor-descriptor
               (list ?rtd ?prcd ?protocol))])

          (define-inline 2 $make-record-constructor-descriptor
            [(?rtd ?prcd ?protocol ?who)
             (mrcd ?rtd ?prcd ?protocol ctxt sc wd name moi level
               $make-record-constructor-descriptor '$make-record-constructor-descriptor
               (list ?rtd ?prcd ?protocol ?who))]))

        (let ()
          (define (get-rtd ?rtd k1 k2)
            (let ([expr (result-exp (value-visit-operand! ?rtd))])
              (nanopass-case (Lsrc Expr) expr
                [(quote ,d) (and (record-type-descriptor? d) (k1 d expr))]
                [(record-type ,rtd ,e)
                 (nanopass-case (Lsrc Expr) e
                   [(ref ,maybe-src ,x) (k1 rtd e)]
                   [else (k2 rtd e)])]
                [else #f])))
          (define-inline 2 record-predicate
            [(?rtd)
             (and likely-to-be-compiled?
                  (get-rtd ?rtd
                    ; k1: no let needed
                    (lambda (rtd rtd-expr)
                      (residualize-seq '() (list ?rtd) ctxt)
                      (finish ctxt sc wd moi
                        (let ([t (cp0-make-temp #f)])
                          (build-lambda (preinfo-call->preinfo-lambda (app-preinfo ctxt)) (list t)
                            (build-primcall 3
                              (if (record-type-sealed? rtd) '$sealed-record? 'record?)
                              (list (build-ref t) rtd-expr))))))
                    ; k2: let needed
                    (lambda (rtd rtd-expr)
                      (residualize-seq (list ?rtd) '() ctxt)
                      (finish ctxt sc wd moi
                        (let ([rtd-t (cp0-make-temp #f)] [t (cp0-make-temp #f)])
                          (build-let (list rtd-t) (list (operand-value ?rtd))
                            (build-lambda (preinfo-call->preinfo-lambda (app-preinfo ctxt)) (list t)
                              (build-primcall 3
                                (if (record-type-sealed? rtd) '$sealed-record? 'record?)
                                (list (build-ref t) (build-ref rtd-t))))))))))]))

        (let ()
          (define type->pred
            (lambda (who real-type val-t)
              (define-syntax pred
                (lambda (x)
                  (syntax-case x ()
                    [(_ type bytes pred)
                     (if (memq (datum type) '(scheme-object boolean))
                         #'($oops who "unexpected type ~s" 'type)
                         #'(build-primcall 3 'pred
                             (list (build-ref val-t))))])))
              (record-datatype cases real-type pred
                ($oops who "unrecognized type ~s" real-type))))

          (let ()
            (define (go safe? rtd rtd-e ctxt)
              (let* ([fld* (rtd-flds rtd)]
                     [t* (map (lambda (x) (cp0-make-temp #t)) fld*)]
                     [check* (if safe?
                                 (fold-right
                                   (lambda (fld t check*)
                                     (let* ([type (fld-type fld)]
                                            [real-type (filter-foreign-type type)])
                                       (if (memq real-type '(scheme-object boolean))
                                           check*
                                           (cons
                                             `(if ,(type->pred 'record-constructor real-type t)
                                                  ,void-rec
                                                  ,(build-primcall 3 'assertion-violationf
                                                     (list `(moi)
                                                       `(quote ,(format "invalid value ~~s for foreign type ~s" type))
                                                       (build-ref t))))
                                             check*))))
                                   '() fld* t*)
                                 '())])
                (build-lambda (preinfo-call->preinfo-lambda (app-preinfo ctxt)) t*
                  (let ([expr `(record ,rtd ,rtd-e ,(map build-ref t*) ...)])
                    (if (null? check*)
                        expr
                        (make-seq 'value (make-seq* 'effect check*) expr))))))

            (let ()
              ; When the record type is a base type, r6rs:record-constructor produces:
              ;   (prot ; protocol
              ;     (lambda (X1 ... Xn) ; n = # fields
              ;       (record rtd X1 ... Xn)))
              ; This presents no problems for the inliner.  When the record type is a not
              ; a base type (no parent), however, it produces:
              ;   (cprot ; child protocol
              ;     (lambda pp-args ; number of pp-args is unknown, hence rest interface ...
              ;       (lambda (C1 ... Cc) ; c = #child fields
              ;         (apply ; ... and apply
              ;           (pprot
              ;             (lambda (P1 ... Pp) ; p = #parent fields
              ;               (record rtd P1 ... Pp C1 ... Cc)))
              ;           pp-args))))
              ; with the inner part replicated for the grandparent, great-grandparent, etc.
              ;
              ; We could try to analyze pprot to figure out how many arguments the
              ; procedure returned by pprot takes.  We might not be able to do so, and it
              ; might turn out it's a case-lambda with several interfaces.  Even if we do
              ; determine the exact number(s) of arguments, the (lambda pp-args ---)
              ; procedure must still accept any number of arguments, since an
              ; argument-count error signaled by the (lambda pp-args ---) procedure would
              ; come too early.  Similarly, we could try to figure out how many arguments
              ; cprot passes to the (lambda pp-args ---) procedure, but this would also be
              ; difficult and possibly not helpful.  Instead, we mark pp-args as
              ; containing an immutable value.  If (as is typical) the call to (lambda
              ; pp-args procedure) becomes evident during inlining, the operand of pp-args
              ; becomes an "immutable list" record (in find-call-lambda-clause).  If (as
              ; again is typical) the apply of the procedure returned by pprot also
              ; becomes evident during inlining, it is expanded as usual into a series of
              ; car/cdr calls, which are folded when car and cdr see that the argument is
              ; an immutable list record.
              (define (try-rcd level ?rcd ctxt sc wd name moi)
                (define (get-rcd ?rcd k)
                  (nanopass-case (Lsrc Expr) (result-exp (value-visit-operand! ?rcd))
                    [(record-cd ,rcd ,rtd-expr ,e) (k rcd rtd-expr)]
                    [(quote ,d)
                     (and (record-constructor-descriptor? d)
                          (k (rcd->ctrcd d) `(quote ,(rcd-rtd d))))]
                    [else #f]))
                (get-rcd ?rcd
                  (lambda (ctrcd rtd-e)
                    ; Convert call to r6rs:record-constructor into a call to a lambda
                    ; expression that ignores its argument...this causes the code we
                    ; generate to be processed before it is set up as a potential
                    ; operand value for inlining.  In particular, if the protocol
                    ; expr is a variable bound to a procedure, this allows the protocol
                    ; call we generate to be inlined, exposing the lambda expression
                    ; within it for use in inlining calls to the resulting constructor.
                    (cp0
                      (build-lambda (list (make-prelex*)) ; unreferenced temp
                        (let ([rtd (ctrcd-rtd ctrcd)]
                              [protocol-expr (ctrcd-protocol-expr ctrcd)])
                          (if (cp0-constant? (lambda (x) (eq? x #f)) protocol-expr)
                              (go (< level 3) rtd rtd-e ctxt)
                              `(call ,(app-preinfo ctxt) ,protocol-expr
                                 ,(cond
                                    [(record-type-parent rtd) =>
                                     (lambda (prtd)
                                       (let f ([ctprcd (ctrcd-ctprcd ctrcd)] [crtd rtd] [prtd prtd] [vars '()])
                                         (let ([pp-args (cp0-make-temp #f)]
                                               [new-vars (map (lambda (x) (cp0-make-temp #f))
                                                           (vector->list (record-type-field-names crtd)))])
                                           (set-prelex-immutable-value! pp-args #t)
                                           `(case-lambda ,(make-preinfo-lambda)
                                              (clause (,pp-args) -1
                                                ,(build-lambda new-vars
                                                   (let ([vars (append new-vars vars)])
                                                     (build-primcall level 'apply
                                                       (list
                                                         (cond
                                                           [(and ctprcd
                                                                 (let ([protocol-expr (ctrcd-protocol-expr ctprcd)])
                                                                   (and (not (cp0-constant?
                                                                               (lambda (x) (eq? x #f))
                                                                               protocol-expr))
                                                                        protocol-expr))) =>
                                                            (lambda (protocol-expr)
                                                              `(call ,(app-preinfo ctxt) ,protocol-expr
                                                                 ,(cond
                                                                    [(rtd-parent prtd) =>
                                                                     (lambda (pprtd)
                                                                       (f (ctrcd-ctprcd ctprcd) prtd pprtd vars))]
                                                                    [else
                                                                     (let ([new-vars (map (lambda (x) (cp0-make-temp #f))
                                                                                       (csv7:record-type-field-names prtd))])
                                                                       (build-lambda new-vars
                                                                         `(call ,(app-preinfo ctxt) ,(go (< level 3) rtd rtd-e ctxt)
                                                                            ,(map build-ref (append new-vars vars))
                                                                            ...)))])))]
                                                           [else
                                                            (let ([new-vars (map (lambda (x) (cp0-make-temp #f))
                                                                              (csv7:record-type-field-names prtd))])
                                                              (build-lambda new-vars
                                                                `(call ,(app-preinfo ctxt) ,(go (< level 3) rtd rtd-e ctxt)
                                                                   ,(map build-ref (append new-vars vars)) ...)))])
                                                         (build-ref pp-args))))))))))]
                                    [else (go (< level 3) rtd rtd-e ctxt)])))))
                      ctxt empty-env sc wd name moi))))

              (define-inline 2 record-constructor
                [(?rtd/rcd)
                 (and likely-to-be-compiled?
                      (cond
                        [(let ([x (result-exp (value-visit-operand! ?rtd/rcd))])
                           (nanopass-case (Lsrc Expr) x
                             [(quote ,d) (and (record-type-descriptor? d) (cons d x))]
                             [(record-type ,rtd (ref ,maybe-src ,x)) (cons rtd `(ref ,maybe-src ,x))]
                             [else #f])) =>
                         (lambda (rtd.rtd-e)
                           (residualize-seq '() (list ?rtd/rcd) ctxt)
                           (finish ctxt sc wd moi (go (< level 3) (car rtd.rtd-e) (cdr rtd.rtd-e) ctxt)))]
                        [(nanopass-case (Lsrc Expr) (result-exp (operand-value ?rtd/rcd))
                           [(record-type ,rtd ,e) rtd]
                           [else #f]) =>
                         (lambda (rtd)
                           (residualize-seq (list ?rtd/rcd) '() ctxt)
                           (let ([rtd-t (cp0-make-temp #f)])
                             (build-let (list rtd-t) (list (operand-value ?rtd/rcd))
                               (finish ctxt sc wd moi (go (< level 3) rtd (build-ref rtd-t) ctxt)))))]
                        [else (try-rcd level ?rtd/rcd ctxt sc wd name moi)]))])

              (define-inline 2 r6rs:record-constructor
                [(?rcd)
                 (and likely-to-be-compiled?
                      (try-rcd level ?rcd ctxt sc wd name moi))])))

          (let ()
            (define (find-fld ?field rtd-e rtd k)
              (nanopass-case (Lsrc Expr) (result-exp (value-visit-operand! ?field))
                [(quote ,d)
                 (cond
                   [(symbol? d)
                    ; reverse order to check child's fields first
                    (let loop ([flds (reverse (rtd-flds rtd))] [index (length (rtd-flds rtd))])
                      (let ([index (fx- index 1)])
                        (and (not (null? flds))
                             (let ([fld (car flds)])
                               (if (eq? d (fld-name fld))
                                   (k rtd-e rtd fld index)
                                   (loop (cdr flds) index))))))]
                   [(fixnum? d)
                    (let ((flds (rtd-flds rtd)))
                      (and ($fxu< d (length flds))
                           (k rtd-e rtd (list-ref flds d) d)))]
                   [else #f])]
                [else #f]))

            (define (r6rs:find-fld ?field rtd-e rtd k)
              (nanopass-case (Lsrc Expr) (result-exp (value-visit-operand! ?field))
                [(quote ,d)
                 (let ([flds (rtd-flds rtd)] [prtd (rtd-parent rtd)])
                   (let ([index (if prtd (+ d (length (rtd-flds prtd))) d)])
                     (and ($fxu< index (length flds))
                          (k rtd-e rtd (list-ref flds index) index))))]
                [else #f]))

            (define (find-rtd-and-field ?rtd ?field find-fld k)
              (let ([x (result-exp (value-visit-operand! ?rtd))])
                (nanopass-case (Lsrc Expr) x
                  [(quote ,d)
                   (and (record-type-descriptor? d) (find-fld ?field x d k))]
                  [(record-type ,rtd ,e)
                   (find-fld ?field e rtd k)]
                  [else #f])))

            (let ()
              (define (rfa ?rtd ?field level ctxt find-fld)
                (and likely-to-be-compiled?
                     (find-rtd-and-field ?rtd ?field find-fld
                       (lambda (rtd-e rtd fld index)
                         ; assuming all fields are accessible
                         (let ([rec-t (cp0-make-temp #t)])
                           (let ([expr `(record-ref ,rtd ,(fld-type fld) ,index (ref #f ,rec-t))])
                             (cond
                               [(fx= level 3)
                                (residualize-seq '() (list ?rtd ?field) ctxt)
                                (build-lambda (preinfo-call->preinfo-lambda (app-preinfo ctxt)) (list rec-t) expr)]
                               [(nanopass-case (Lsrc Expr) rtd-e
                                  [(quote ,d) #t]
                                  [(ref ,maybe-src ,x) #t]
                                  [else #f])
                                (residualize-seq '() (list ?rtd ?field) ctxt)
                                (build-lambda (preinfo-call->preinfo-lambda (app-preinfo ctxt)) (list rec-t)
                                  `(seq
                                     (if ,(build-primcall 3 'record?
                                            (list (build-ref rec-t) rtd-e))
                                         ,void-rec
                                         ,(build-primcall 3 '$record-oops
                                            (list (let ([name (app-name ctxt)])
                                                    (if name `(quote ,name) `(moi)))
                                              (build-ref rec-t)
                                              rtd-e)))
                                     ,expr))]
                               [else
                                (let ([rtd-t (cp0-make-temp #t)])
                                  (residualize-seq (list ?rtd) (list ?field) ctxt)
                                  (build-let (list rtd-t) (list (operand-value ?rtd))
                                    (build-lambda (preinfo-call->preinfo-lambda (app-preinfo ctxt)) (list rec-t)
                                      `(seq
                                         (if ,(build-primcall 3 'record?
                                                (list (build-ref rec-t) (build-ref rtd-t)))
                                             ,void-rec
                                             ,(build-primcall 3 '$record-oops
                                                (list (let ([name (app-name ctxt)])
                                                        (if name `(quote ,name) `(moi)))
                                                  (build-ref rec-t)
                                                  (build-ref rtd-t))))
                                         ,expr))))])))))))
              (define-inline 2 csv7:record-field-accessor
                [(?rtd ?field) (finish ctxt sc wd moi (rfa ?rtd ?field level ctxt find-fld))])
              (define-inline 2 record-accessor
                [(?rtd ?field) (finish ctxt sc wd moi (rfa ?rtd ?field level ctxt r6rs:find-fld))]))

            (let ()
              (define (rfm ?rtd ?field level ctxt who find-fld)
                (and likely-to-be-compiled?
                     (find-rtd-and-field ?rtd ?field find-fld
                       (lambda (rtd-e rtd fld index)
                         (and (fld-mutable? fld)
                              (let* ([type (fld-type fld)]
                                     [real-type (filter-foreign-type type)]
                                     [rec-t (cp0-make-temp #t)]
                                     [val-t (cp0-make-temp #t)])
                                (let ([expr `(record-set! ,rtd ,type ,index (ref #f ,rec-t) (ref #f ,val-t))]
                                      [pred (and (not (memq real-type '(scheme-object boolean)))
                                                 (type->pred who real-type val-t))])
                                  (cond
                                    [(fx= level 3)
                                     (residualize-seq '() (list ?rtd ?field) ctxt)
                                     (build-lambda (preinfo-call->preinfo-lambda (app-preinfo ctxt))
                                       (list rec-t val-t)
                                       expr)]
                                    [(nanopass-case (Lsrc Expr) rtd-e
                                       [(quote ,d) #t]
                                       [(ref ,maybe-src ,x) #t]
                                       [else #f])
                                     (residualize-seq '() (list ?rtd ?field) ctxt)
                                     (build-lambda (preinfo-call->preinfo-lambda (app-preinfo ctxt))
                                       (list rec-t val-t)
                                       (make-seq 'value
                                         `(if ,(build-primcall 3 'record?
                                                 (list (build-ref rec-t) rtd-e))
                                              ,void-rec
                                              ,(build-primcall 3 '$record-oops
                                                 (list (let ([name (app-name ctxt)])
                                                         (if name `(quote ,name) `(moi)))
                                                   (build-ref rec-t)
                                                   rtd-e)))
                                         (if pred
                                             (make-seq 'value
                                               `(if ,pred ,void-rec
                                                    ,(build-primcall 3 'assertion-violationf
                                                       (list (let ([name (app-name ctxt)])
                                                               (if name `(quote ,name) `(moi)))
                                                         `(quote ,(format "invalid value ~~s for foreign type ~s" type))
                                                         (build-ref val-t))))
                                               expr)
                                             expr)))]
                                    [else
                                      (let ([rtd-t (cp0-make-temp #t)])
                                        (residualize-seq (list ?rtd) (list ?field) ctxt)
                                        (build-let (list rtd-t) (list (operand-value ?rtd))
                                          (build-lambda (preinfo-call->preinfo-lambda (app-preinfo ctxt))
                                            (list rec-t val-t)
                                            (make-seq 'value
                                              `(if ,(build-primcall 3 'record?
                                                      (list (build-ref rec-t) (build-ref rtd-t)))
                                                   ,void-rec
                                                   ,(build-primcall 3 '$record-oops
                                                      (list (let ([name (app-name ctxt)])
                                                              (if name `(quote ,name) `(moi)))
                                                        (build-ref rec-t)
                                                        (build-ref rtd-t))))
                                              (if pred
                                                  (make-seq 'value
                                                    `(if ,pred ,void-rec
                                                         ,(build-primcall 3 'assertion-violationf
                                                            (list (let ([name (app-name ctxt)])
                                                                    (if name `(quote ,name) `(moi)))
                                                              `(quote ,(format "invalid value ~~s for foreign type ~s" type))
                                                              (build-ref val-t))))
                                                    expr)
                                                  expr)))))]))))))))
              (define-inline 2 csv7:record-field-mutator
                [(?rtd ?field) (finish ctxt sc wd moi (rfm ?rtd ?field level ctxt 'record-field-mutator find-fld))])
              (define-inline 2 record-mutator
                [(?rtd ?field) (finish ctxt sc wd moi (rfm ?rtd ?field level ctxt 'record-mutator r6rs:find-fld))]))

            (define-inline 2 csv7:record-field-accessible?
              [(?rtd ?field)
               ; always true, but first verify that rtd & field are valid to avoid suppressing run-time errors
               (find-rtd-and-field ?rtd ?field find-fld
                 (lambda (rtd-e rtd fld index)
                   (residualize-seq '() (list ?rtd ?field) ctxt)
                   true-rec))])

            (let ()
              (define (rfm? ?rtd ?field ctxt find-fld)
                (find-rtd-and-field ?rtd ?field find-fld
                  (lambda (rtd-e rtd fld index)
                    (residualize-seq '() (list ?rtd ?field) ctxt)
                    `(quote ,(fld-mutable? fld)))))
              (define-inline 2 csv7:record-field-mutable?
                [(?rtd ?field) (rfm? ?rtd ?field ctxt find-fld)])
              (define-inline 2 record-field-mutable?
                [(?rtd ?field) (rfm? ?rtd ?field ctxt r6rs:find-fld)]))))
        )

      (define-inline 2 (csv7:record-type-descriptor record-rtd)
        [(?record)
         (let ([x (value-visit-operand! ?record)])
           (nanopass-case (Lsrc Expr) (result-exp/indirect-ref x)
             ; could handle record-type forms if ctrtd recorded rtdrtd (a ctrtd's rtd is always base-ctrtd)
             [(record ,rtd ,rtd-expr ,e* ...)
              (and (not (record-type-opaque? rtd))
                   (if (ctrtd? rtd)
                       (begin
                         (residualize-seq (list ?record) '() ctxt)
                         `(record-type ,rtd
                            ,(build-primcall (app-preinfo ctxt) level prim-name
                               (list x))))
                       (begin
                         (residualize-seq '() (list ?record) ctxt)
                         `(quote ,rtd))))]
             [(quote ,d)
              (and (record? d)
                   (begin
                     (residualize-seq '() (list ?record) ctxt)
                     `(quote ,(record-rtd d))))]
             [else #f]))])

      (define-inline 2 record-type-descriptor?
        [(?x)
         (let ([?x-val (value-visit-operand! ?x)])
           (cond
             [(nanopass-case (Lsrc Expr) (result-exp ?x-val)
                [(record-type ,rtd ,e) #t]
                [(quote ,d) (record-type-descriptor? d)]
                [else #f])
              (residualize-seq '() (list ?x) ctxt)
              true-rec]
             [else
              (residualize-seq (list ?x) '() ctxt)
              (build-primcall (app-preinfo ctxt) 3 'record?
                              (list ?x-val `(quote ,#!base-rtd)))]))])

      (define-inline 2 record-constructor-descriptor?
        [(?x)
         (cond
           [(nanopass-case (Lsrc Expr) (result-exp (value-visit-operand! ?x))
              [(record-cd ,rcd ,rtd-expr ,e) #t]
              [(quote ,d) (record-constructor-descriptor? d)]
              [else #f])
            (residualize-seq '() (list ?x) ctxt)
            true-rec]
           [else #f])])

      (define-inline 2 record-type-sealed?
        [(?rtd)
         (nanopass-case (Lsrc Expr) (result-exp (value-visit-operand! ?rtd))
           [(record-type ,rtd ,e)
            (and (record-type-sealed-known? rtd)
                 (begin
                   (residualize-seq '() (list ?rtd) ctxt)
                   (if (record-type-sealed? rtd) true-rec false-rec)))]
           [(quote ,d)
            (and (record-type-descriptor? d)
                 (begin
                   (residualize-seq '() (list ?rtd) ctxt)
                   `(quote ,(record-type-sealed? d))))]
           [else #f])])

      (define-inline 2 record-type-opaque?
        [(?rtd)
         (nanopass-case (Lsrc Expr) (result-exp (value-visit-operand! ?rtd))
           [(record-type ,rtd ,e)
            (and (record-type-opaque-known? rtd)
                 (begin
                   (residualize-seq '() (list ?rtd) ctxt)
                   (if (record-type-opaque? rtd) true-rec false-rec)))]
           [(quote ,d)
            (and (record-type-descriptor? d)
                 (begin
                   (residualize-seq '() (list ?rtd) ctxt)
                   `(quote ,(record-type-opaque? d))))]
           [else #f])])

      (let ()
        (define definitely-not-a-record?
          (lambda (xres)
            (nanopass-case (Lsrc Expr) xres
              [(case-lambda ,preinfo ,cl ...) #t]
              [,pr (all-set? (prim-mask proc) (primref-flags pr))]
              [(foreign (,conv* ...) ,name ,e (,arg-type* ...) ,result-type) #t]
              [(fcallable (,conv* ...) ,e (,arg-type* ...) ,result-type) #t]
              [(record-set! ,rtd ,type ,index ,e1 ,e2) #t]
              [(immutable-list (,e* ...) ,e) #t]
              [else #f])))
        (define one-arg-case
          (lambda (?x ctxt)
            (let ([xres (result-exp/indirect-ref (value-visit-operand! ?x))])
              (nanopass-case (Lsrc Expr) xres
                [(quote ,d)
                 (residualize-seq '() (list ?x) ctxt)
                 (if (record? d) true-rec false-rec)]
                ; could handle record-type forms if ctrtd recorded rtdrtd so we can check opacity (a ctrtd's rtd is always base-ctrtd)
                [(record ,rtd ,rtd-expr ,e* ...)
                 (and (record-type-opaque-known? rtd)
                      (begin
                        (residualize-seq '() (list ?x) ctxt)
                        (if (record-type-opaque? rtd) false-rec true-rec)))]
                [else (and (definitely-not-a-record? xres)
                           (begin
                             (residualize-seq '() (list ?x) ctxt)
                             false-rec))]))))
        (define-inline 2 r6rs:record?
          [(?x) (one-arg-case ?x ctxt)])
        (define-inline 2 record?
          [(?x) (one-arg-case ?x ctxt)]
          [(?x ?rtd)
           (let ([rtdval (value-visit-operand! ?rtd)])
             (define abandon-ship
               (lambda (xval xres maybe-rtd)
                 (if (definitely-not-a-record? xres)
                     (begin
                       (residualize-seq '() (list ?x ?rtd) ctxt)
                       false-rec)
                     (and maybe-rtd
                          (begin
                            (residualize-seq (list ?x ?rtd) '() ctxt)
                            (build-primcall (app-preinfo ctxt) 3
                              (if (record-type-sealed? maybe-rtd)
                                  '$sealed-record?
                                  'record?)
                              (list xval rtdval)))))))
             (define obviously-incompatible?
               (lambda (instance-rtd rtd)
                 (let f ([ls1 (rtd-flds instance-rtd)] [ls2 (rtd-flds rtd)])
                   (if (null? ls2)
                       (if (record-type-parent instance-rtd)
                           ; could work harder here, though it gets trickier (so not obvious)...
                           #f
                           ; instance has no parent, so rtds are compatible only if they are the same modulo incomplete info if one or both are ctrtds
                           (or (not (null? ls1))
                               (and (record-type-parent rtd) #t)
                               (and (and (record-type-sealed-known? rtd) (record-type-sealed-known? instance-rtd))
                                    (not (eq? (record-type-sealed? instance-rtd) (record-type-sealed? rtd))))
                               (and (and (record-type-opaque-known? rtd) (record-type-opaque-known? instance-rtd))
                                    (not (eq? (record-type-opaque? instance-rtd) (record-type-opaque? rtd))))))
                       (or (null? ls1)
                           (not (equal? (car ls1) (car ls2)))
                           (f (cdr ls1) (cdr ls2)))))))
             (nanopass-case (Lsrc Expr) (result-exp rtdval)
               [(quote ,d0)
                (and (record-type-descriptor? d0)
                     (let ([xval (value-visit-operand! ?x)])
                       (let ([xres (result-exp/indirect-ref xval)])
                         (nanopass-case (Lsrc Expr) xres
                           [(quote ,d1)
                            ; could also return #f here and let folding happen
                            (residualize-seq '() (list ?x ?rtd) ctxt)
                            (if (record? d1 d0) true-rec false-rec)]
                           ; could handle record-type forms if ctrtd recorded rtdrtd (a ctrtd's rtd is always base-ctrtd)
                           [(record ,rtd ,rtd-expr ,e* ...)
                            (guard (let f ([rtd rtd])
                                     (or (eq? rtd d0)
                                         (let ([rtd (record-type-parent rtd)])
                                           (and rtd (f rtd))))))
                            (residualize-seq '() (list ?x ?rtd) ctxt)
                            true-rec]
                           [else (abandon-ship xval xres d0)]))))]
               [(record-type ,rtd ,e)
                (cond
                  [(nanopass-case (Lsrc Expr) (result-exp/indirect-ref (value-visit-operand! ?x))
                     [(record ,rtd2 ,rtd-expr ,e* ...)
                      (let f ([rtd2 rtd2])
                        (or (eq? rtd2 rtd)
                            (let ([rtd2 (record-type-parent rtd2)])
                              (and rtd2 (f rtd2)))))]
                     [else #f])
                   (residualize-seq '() (list ?x ?rtd) ctxt)
                   true-rec]
                  [(nanopass-case (Lsrc Expr) (result-exp/indirect-ref (value-visit-operand! ?x))
                     [(quote ,d1)
                      (and (record? d1) (obviously-incompatible? (record-rtd d1) rtd))]
                     ; could handle record-type forms if ctrtd recorded rtdrtd (a ctrtd's rtd is always base-ctrtd)
                     [(record ,rtd2 ,rtd-expr ,e* ...)
                      (obviously-incompatible? rtd2 rtd)]
                     [else #f])
                   (residualize-seq '() (list ?x ?rtd) ctxt)
                   false-rec]
                  [else
                   (let ([xval (value-visit-operand! ?x)])
                     (abandon-ship xval (result-exp/indirect-ref xval) rtd))])]
               [else
                (and (fx= level 3)
                     (let ([xval (value-visit-operand! ?x)])
                       (abandon-ship xval (result-exp/indirect-ref xval) #f)))]))]))

      (define-inline 2 csv7:record-type-field-names
        [(?rtd)
         (cond
           [(nanopass-case (Lsrc Expr) (result-exp (value-visit-operand! ?rtd))
              [(record-type ,rtd ,e) rtd]
              [(quote ,d) (and (record-type-descriptor? d) d)]
              [else #f]) =>
            (lambda (rtd)
              (residualize-seq '() (list ?rtd) ctxt)
              `(quote ,(csv7:record-type-field-names rtd)))]
           [else #f])])

      (define-inline 2 record-type-field-names
        [(?rtd)
         (cond
           [(nanopass-case (Lsrc Expr) (result-exp (value-visit-operand! ?rtd))
              [(record-type ,rtd ,e) rtd]
              [(quote ,d) (and (record-type-descriptor? d) d)]
              [else #f]) =>
            (lambda (rtd)
              (residualize-seq '() (list ?rtd) ctxt)
              `(quote ,(record-type-field-names rtd)))]
           [else #f])])

      (define-inline 2 csv7:record-type-field-decls
        [(?rtd)
         (cond
           [(nanopass-case (Lsrc Expr) (result-exp (value-visit-operand! ?rtd))
              [(record-type ,rtd ,e) rtd]
              [(quote ,d) (and (record-type-descriptor? d) d)]
              [else #f]) =>
            (lambda (rtd)
              (residualize-seq '() (list ?rtd) ctxt)
              `(quote ,(csv7:record-type-field-decls rtd)))]
           [else #f])])

      (define-inline 2 csv7:record-type-name
        ; don't look for record-type case, since rtd may be a temporary
        ; rtd cons'd up by cp0
        [(?rtd)
         (nanopass-case (Lsrc Expr) (result-exp (value-visit-operand! ?rtd))
           [(quote ,d)
            (and (record-type-descriptor? d)
                 (begin
                   (residualize-seq '() (list ?rtd) ctxt)
                   `(quote ,(csv7:record-type-name d))))]
           [else #f])])

      (define-inline 2 record-type-name
        ; don't look for record-type case, since rtd may be a temporary
        ; rtd cons'd up by cp0
        [(?rtd)
         (nanopass-case (Lsrc Expr) (result-exp (value-visit-operand! ?rtd))
           [(quote ,d)
            (and (record-type-descriptor? d)
                 (begin
                   (residualize-seq '() (list ?rtd) ctxt)
                   `(quote ,(record-type-name d))))]
           [else #f])])

      (define-inline 2 record-type-parent
        ; don't look for record-type case, since parent may be a temporary
        ; rtd cons'd up by cp0
        [(?rtd)
         (nanopass-case (Lsrc Expr) (result-exp (value-visit-operand! ?rtd))
           [(quote ,d)
            (and (record-type-descriptor? d)
                 (begin
                   (residualize-seq '() (list ?rtd) ctxt)
                   `(quote ,(record-type-parent d))))]
           [else #f])])

      (define-inline 2 (csv7:record-type-symbol record-type-uid)
        ; don't look for record-type case, since rtd may be a temporary
        ; rtd cons'd up by cp0
        [(?rtd)
         (nanopass-case (Lsrc Expr) (result-exp (value-visit-operand! ?rtd))
           [(quote ,d)
            (and (record-type-descriptor? d)
                 (begin
                   (residualize-seq '() (list ?rtd) ctxt)
                   `(quote ,(record-type-uid d))))]
           [else #f])])

      (define-inline 2 $record
        [(?rtd . ?e*)
         (let ([rtd-expr (value-visit-operand! ?rtd)])
           (nanopass-case (Lsrc Expr) (result-exp rtd-expr)
             [(quote ,d)
              (and (record-type-descriptor? d)
                   (if (andmap (lambda (fld) (not (fld-mutable? fld))) (rtd-flds d))
                       (let ([e* (objs-if-constant (value-visit-operands! ?e*))])
                         (and e*
                              (begin
                                (residualize-seq '() (cons ?rtd ?e*) ctxt)
                                `(quote ,(apply $record d e*)))))
                       (begin
                         (residualize-seq (cons ?rtd ?e*) '() ctxt)
                         `(record ,d ,rtd-expr ,(map value-visit-operand! ?e*) ...))))]
             [(record-type ,rtd ,e)
              (begin
                (residualize-seq (cons ?rtd ?e*) '() ctxt)
                `(record ,rtd ,rtd-expr ,(map value-visit-operand! ?e*) ...))]
             [else #f]))])

      (let ()
        (define null-rec?
          (lambda (?ls)
            (nanopass-case (Lsrc Expr) (result-exp (value-visit-operand! ?ls))
              [(quote ,d) (null? d)]
              [(call ,preinfo ,e ,e* ...)
               ; check also for `(list)`. It should have been reduced to `(quote ())` before,
               ; but cp0 isn't guaranteed to reach a fixed point.
               (and (primref? e) (eq? (primref-name e) 'list) (null? e*))]
              [else #f])))
        (define inline-lists
          (lambda (?p ?ls ?ls* lvl map? ctxt sc wd name moi)
            ; (map/for-each proc (list a11 a12 ... a1m) (list a21 a22 ... a2m) ... (list an1 an2 ... anm)) =>
            ;   (let ([p proc])
            ;     (if (procedure? p)
            ;         (void)
            ;         ($oops 'map/for-each "~s is not a procedure" p))
            ;     (let ([t11 a11] ... [t1m a1m])
            ;       ...
            ;         (let ([tn1 an1] ... [tnm anm])
            ;           (list/begin (p t11 ... tn1)
            ;                       (p t12 ... tn2)
            ;                        ...
            ;                       (p t1m ... tnm)))))
            (let loop ([ls* (cons ?ls ?ls*)] [e** '()] [all-quoted? #t])
              (if (null? ls*)
                  (and (apply = (map length e**))
                       (or (not all-quoted?) (fx<= (length (car e**)) 4))
                       (let ([p (cp0-make-temp (fx> (length (car e**)) 1))]
                             [temp** (map (lambda (e*)
                                            (map (lambda (x) (cp0-make-temp #f)) e*))
                                       e**)])
                         (residualize-seq (list* ?p ?ls ?ls*) '() ctxt)
                         (build-let (list p) (list (value-visit-operand! ?p))
                           (let ([main
                                  (let f ([t** temp**] [e** (reverse e**)] [ls* (cons ?ls ?ls*)])
                                    (if (null? t**)
                                        (let ([results 
                                               (let ([preinfo (app-preinfo ctxt)])
                                                 (let g ([t** temp**])
                                                   (if (null? (car t**))
                                                       '()
                                                       (cons `(call ,preinfo (ref #f ,p)
                                                                ,(map (lambda (t*) (build-ref (car t*))) t**) ...)
                                                             (g (map cdr t**))))))])
                                          (if (and map? (not (unused-value-context? (app-ctxt ctxt))))
                                              (if (null? results)
                                                  null-rec
                                                  (build-primcall lvl 'list results))
                                              (if (null? results)
                                                  void-rec
                                                  (make-seq* (app-ctxt ctxt) results))))
                                        (non-result-exp (value-visit-operand! (car ls*))
                                          (build-let (car t**) (car e**)
                                            (f (cdr t**) (cdr e**) (cdr ls*))))))]) 
                             (if (fx= lvl 2)
                               (make-seq (app-ctxt ctxt)
                                 `(if ,(build-primcall 2 'procedure? (list `(ref #f ,p)))
                                      ,void-rec
                                      ,(build-primcall 3 '$oops (list `(quote ,(if map? 'map 'for-each))
                                                                      `(quote  "~s is not a procedure")
                                                                      `(ref #f ,p))))
                                 main)
                               main)))))
                  (nanopass-case (Lsrc Expr) (result-exp (value-visit-operand! (car ls*)))
                    [(quote ,d)
                     (and (list? d) (loop (cdr ls*) (cons (map (lambda (x) `(quote ,x)) d) e**) all-quoted?))]
                    [(call ,preinfo ,e ,e* ...)
                     (and (primref? e) (eq? (primref-name e) 'list) (loop (cdr ls*) (cons e* e**) #f))]
                    [else #f])))))
        (define-inline 2 map
          [(?p ?ls . ?ls*)
           (inline-lists ?p ?ls ?ls* 2 #t ctxt sc wd name moi)])
        (define-inline 3 map
          [(?p ?ls . ?ls*)
            (cond
              [(ormap null-rec? (cons ?ls ?ls*))
               (residualize-seq '() (list* ?p ?ls ?ls*) ctxt)
                null-rec]
              ; could treat map in effect context as for-each, but don't because (our)
              ; map is guaranteed (even at optimization level 3) not to get sick if an
              ; input list is mutated, while for-each is not.
              [(and (unused-value-context? (app-ctxt ctxt))
                    (nanopass-case (Lsrc Expr) (result-exp (value-visit-operand! ?p))
                      [,pr (let ([flags (primref-flags pr)])
                              (and (if (all-set? (prim-mask unsafe) flags)
                                       (all-set? (prim-mask discard) flags)
                                       (all-set? (prim-mask (or discard unrestricted)) flags))
                                   (arity-okay? (primref-arity pr) (fx+ (length ?ls*) 1))))]
                      [else #f]))
                ; discard effect-free calls to map in effect context
                (residualize-seq '() (list* ?p ?ls ?ls*) ctxt)
                void-rec]
              [(inline-lists ?p ?ls ?ls* 3 #t ctxt sc wd name moi)]
              [(ormap (lambda (?ls)
                        (nanopass-case (Lsrc Expr) (result-exp (value-visit-operand! ?ls))
                          [(quote ,d)
                           (and (list? d) (let ([n (length d)]) (and (fx<= n 4) n)))]
                          [(call ,preinfo ,e ,e* ...)
                           (and (primref? e) (eq? (primref-name e) 'list) (let ([n (length e*)]) (and (fx<= n 4) n)))]
                          [else #f]))
                 (cons ?ls ?ls*)) =>
                (lambda (n)
                  (safe-assert (not (= n 0))) ; guaranteed before we get here
                  ; (map proc e1 ... (begin e2 ... '(a b c d)) e3 ...) =>
                  ;   ((lambda (p ls ...)
                  ;     ; do all cdrs first to avoid mutation sickness
                  ;      (let ([t1 (cdr ls)] ...)
                  ;        (let ([t2 (cdr t1)] ...)
                  ;          (let ([t3 (cdr t2)] ...)
                  ;            (list (p (car ls) ...)
                  ;                  (p (car t1) ...)
                  ;                  (p (car t2) ...)
                  ;                  (p (car t3) ...))))))
                  ;    proc e1 ... (begin e2 ... '(a b c d)) e3 ...)
                  (cp0
                    (let ([p (cp0-make-temp (fx> n 1))]
                           [ls* (cons (cp0-make-temp #t)
                                  (map (lambda (x) (cp0-make-temp #t)) ?ls*))])
                      (build-lambda (cons p ls*)
                        (let f ([n n] [ls* ls*] [ropnd* '()])
                          (if (fx= n 1)
                              (let ([opnd*
                                     (reverse
                                       (cons
                                         `(call ,(app-preinfo ctxt) (ref #f ,p)
                                            ,(map (lambda (x)
                                                    (build-primcall 3 'car
                                                      (list (build-ref x))))
                                               ls*) ...)
                                         ropnd*))])
                                (if (unused-value-context? ctxt)
                                    (make-1seq* ctxt opnd*)
                                    (build-primcall 3 'list opnd*)))
                              (let ([tls* (map (lambda (x) (cp0-make-temp #t)) ls*)])
                                (build-let tls*
                                  (map (lambda (x)
                                         (build-primcall 3 'cdr
                                           (list (build-ref x))))
                                    ls*)
                                  (f (fx- n 1) tls*
                                    (cons `(call ,(app-preinfo ctxt) (ref #f ,p)
                                             ,(map (lambda (x)
                                                     (build-primcall 3 'car (list (build-ref x))))
                                                ls*) ...)
                                      ropnd*))))))))
                    ctxt empty-env sc wd name moi))]
              [else #f])])

        (define-inline 2 for-each
          [(?p ?ls . ?ls*)
           (inline-lists ?p ?ls ?ls* 2 #f ctxt sc wd name moi)])
        (define-inline 3 for-each
          [(?p ?ls . ?ls*)
           (cond
              [(ormap null-rec? (cons ?ls ?ls*))
                 ; (for-each proc e1 ... (begin e2 ... '()) e3 ...) =>
                 ;   (begin e1 ... (begin e2 ... '()) e3 ... (void))
                (begin
                  (residualize-seq '() (list* ?p ?ls ?ls*) ctxt)
                  void-rec)]
             [(nanopass-case (Lsrc Expr) (result-exp (value-visit-operand! ?p))
                [,pr (let ([flags (primref-flags pr)])
                       (and (if (all-set? (prim-mask unsafe) flags)
                                (all-set? (prim-mask discard) flags)
                                (all-set? (prim-mask (or discard unrestricted)) flags))
                            (arity-okay? (primref-arity pr) (fx+ (length ?ls*) 1))))]
                [else #f])
              (residualize-seq '() (list* ?p ?ls ?ls*) ctxt)
              void-rec]
             [(inline-lists ?p ?ls ?ls* 3 #f ctxt sc wd name moi)]
             [(ormap (lambda (?ls)
                       (nanopass-case (Lsrc Expr) (result-exp (value-visit-operand! ?ls))
                         [(quote ,d)
                          (and (list? d) (let ([n (length d)]) (and (fx<= n 4) n)))]
                         [(call ,preinfo ,e ,e* ...)
                          (and (primref? e) (eq? (primref-name e) 'list) (let ([n (length e*)]) (and (fx<= n 4) n)))]
                         [else #f]))
                (cons ?ls ?ls*)) =>
              (lambda (n)
                (safe-assert (not (= n 0))) ; guaranteed before we get here
                ; (for-each proc e1 ... (begin e2 ... '(a b c d)) e3 ...)
                ;   ((lambda (p ls ...)
                ;      (proc (car ls) ...)
                ;      (let ([t1 (cdr ls)] ...)
                ;        (proc (car t1) ...)
                ;        (let ([t2 (cdr t1)] ...)
                ;          (proc (car t2) ...)
                ;          (proc (cadr t2) ...))))
                ;    proc e1 ... (begin e2 ... '(a b c d)) e3 ...)
                (cp0
                  (let ([p (cp0-make-temp (fx> n 1))]
                        [ls* (cons (cp0-make-temp #t)
                               (map (lambda (x) (cp0-make-temp #t)) ?ls*))])
                    (build-lambda (cons p ls*)
                      (cond
                        [(fx= n 1)
                         `(call ,(app-preinfo ctxt) (ref #f ,p)
                            ,(map (lambda (x)
                                    (build-primcall 3 'car (list (build-ref x))))
                               ls*) ...)]
                        [else
                          (let f ([n n] [ls* ls*])
                            (if (fx= n 2)
                                (make-seq 'value
                                  `(call ,(app-preinfo ctxt) (ref #f ,p)
                                     ,(map (lambda (x)
                                             (build-primcall 3 'car (list (build-ref x))))
                                        ls*) ...)
                                  `(call ,(app-preinfo ctxt) (ref #f ,p)
                                     ,(map (lambda (x)
                                             (build-primcall 3 'cadr (list (build-ref x))))
                                        ls*) ...))
                                (make-seq 'value
                                  `(call ,(app-preinfo ctxt) (ref #f ,p)
                                     ,(map (lambda (x)
                                             (build-primcall 3 'car (list (build-ref x))))
                                        ls*) ...)
                                  (let ([tls* (map (lambda (x) (cp0-make-temp #t)) ls*)])
                                    (build-let tls*
                                      (map (lambda (x)
                                             (build-primcall 3 'cdr (list (build-ref x))))
                                        ls*)
                                      (f (fx- n 1) tls*))))))])))
                  ctxt empty-env sc wd name moi))]
             [else
               (and likely-to-be-compiled?
                    (cp0
                      (let ([?ls* (cons ?ls ?ls*)])
                        (let ([p (cp0-make-temp #t)]
                              [r (cp0-make-temp #t)]
                              [do (cp0-make-temp #t)]
                              [tls* (map (lambda (x) (cp0-make-temp #t)) ?ls*)]
                              [ls* (map (lambda (x) (cp0-make-temp #t)) ?ls*)])
                          (build-lambda (cons p tls*)
                            `(if ,(build-primcall 3 'null?
                                    (list (build-ref (car tls*))))
                                 ,void-rec
                                 ,(build-named-let do ls*
                                    (map build-ref tls*)
                                    (build-let (list r)
                                      (list (build-primcall 3 'cdr (list (build-ref (car ls*)))))
                                      `(if ,(build-primcall 3 'null?  (list (build-ref r)))
                                           (call ,(app-preinfo ctxt) (ref #f ,p)
                                             ,(map (lambda (x)
                                                     (build-primcall 3 'car (list (build-ref x))))
                                                ls*) ...)
                                           ,(make-seq 'value
                                              `(call ,(app-preinfo ctxt) (ref #f ,p)
                                                 ,(map (lambda (x)
                                                         (build-primcall 3 'car (list (build-ref x))))
                                                    ls*) ...)
                                              `(call ,(make-preinfo) (ref #f ,do) (ref #f ,r)
                                                 ,(map (lambda (x)
                                                         (build-primcall 3 'cdr (list (build-ref x))))
                                                    (cdr ls*)) ...)))))))))
                      ctxt empty-env sc wd name moi))])])
      )

      (define-inline 3 vector-map
        [(?p ?v . ?v*)
         (cond
           [(unused-value-context? (app-ctxt ctxt))
            ; treat vector-map in effect context as vector-for-each
            (cp0 (lookup-primref 3 'vector-for-each) ctxt empty-env sc wd name moi)]
           [(ormap (lambda (?v)
                     (nanopass-case (Lsrc Expr) (result-exp (value-visit-operand! ?v))
                       [(quote ,d)
                        (and (vector? d)
                             (let ([n (vector-length d)]) (and (fx<= n 4) n)))]
                       [else #f]))
              (cons ?v ?v*)) =>
            (lambda (n)
              (cond
                [(fx= n 0)
                 ; (vector-map proc e1 ... (begin e2 ... '#()) e3 ...) =>
                 ;   (begin proc e1 ... (begin e2 ...'#()) e3 ... '#())
                 (residualize-seq '() (list* ?p ?v ?v*) ctxt)
                 `(quote #())]
                [else
                  ; (vector-map proc (begin e1 ... '#(a b c d)) e2 ...)
                  ;   ((lambda (p v1 v2 ...)
                  ;      (vector (proc 'a (vector-ref v2 0) ...)
                  ;              (proc 'b (vector-ref v2 1) ...)
                  ;              (proc 'c (vector-ref v2 2) ...)
                  ;              (proc 'd (vector-ref v2 3) ...)))
                  ;    proc (begin e1 ... '#(a b c d)) e2 ...)
                  (cp0
                    (let ([p (cp0-make-temp (fx> n 1))]
                          [v* (cons (cp0-make-temp #t)
                                (map (lambda (x) (cp0-make-temp #t)) ?v*))])
                      (build-lambda (cons p v*)
                        (build-primcall 3 'vector
                          (map (lambda (i)
                                 `(call ,(app-preinfo ctxt) (ref #f ,p)
                                    ,(map (lambda (x)
                                            (build-primcall 3 'vector-ref
                                              (list (build-ref x) `(quote ,i))))
                                       v*) ...))
                            (iota n)))))
                    ctxt empty-env sc wd name moi)]))]
           [else #f])])

      (define-inline 3 vector-for-each
        [(?p ?v . ?v*)
         (cond
           [(nanopass-case (Lsrc Expr) (result-exp (value-visit-operand! ?p))
              [,pr (all-set? (prim-mask discard) (primref-flags pr))]
              [else #f])
            (residualize-seq '() (list* ?p ?v ?v*) ctxt)
            void-rec]
           [(ormap (lambda (?v)
                     (nanopass-case (Lsrc Expr) (result-exp (value-visit-operand! ?v))
                       [(quote ,d)
                        (and (vector? d)
                             (let ([n (vector-length d)]) (and (fx<= n 4) n)))]
                       [else #f]))
              (cons ?v ?v*)) =>
            (lambda (n)
              (cond
                [(fx= n 0)
                 ; (for-each proc (begin e1 ... '()) e2 ...) =>
                 ;   (begin (begin e1 ... '()) e2 ... (void))
                 (residualize-seq '() (list* ?p ?v ?v*) ctxt)
                 void-rec]
                [else
                  ; (for-each proc (begin e1 ... '#(a b c d)) e2 ...)
                  ;   ((lambda (p ls1 ls2 ...)
                  ;      (proc 'a (vector-ref ls2 0) ...)
                  ;      (proc 'b (vector-ref ls2 1) ...)
                  ;      (proc 'c (vector-ref ls2 2) ...)
                  ;      (proc 'd (vector-ref ls2 3) ...))
                  ;    proc (begin e1 ... '(a b c d)) e2 ...)
                  (cp0
                    (let ([p (cp0-make-temp (fx> n 1))]
                          [v* (cons (cp0-make-temp #t)
                                (map (lambda (x) (cp0-make-temp #t)) ?v*))])
                      (build-lambda (cons p v*)
                        (make-seq* 'value
                          (map (lambda (i)
                                 `(call ,(app-preinfo ctxt) (ref #f ,p)
                                    ,(map (lambda (x)
                                            (build-primcall 3 'vector-ref
                                              (list (build-ref x) `(quote ,i))))
                                       v*) ...))
                            (iota n)))))
                    ctxt empty-env sc wd name moi)]))]
           [else
             (and likely-to-be-compiled?
                  (cp0
                    (let ([p (cp0-make-temp #t)]
                          [n (cp0-make-temp #t)]
                          [i (cp0-make-temp #t)]
                          [do (cp0-make-temp #t)]
                          [v (cp0-make-temp #t)]
                          [v* (map (lambda (x) (cp0-make-temp #f)) ?v*)])
                      (build-lambda (cons* p v v*)
                        (build-let (list n)
                          (list (build-primcall 3 'vector-length
                                  (list (build-ref v))))
                          (build-named-let do (list i) (list `(quote 0))
                            `(if ,(build-primcall 3 'fx=
                                    (list (build-ref i) (build-ref n)))
                                 ,void-rec
                                 ,(make-seq 'value
                                    `(call ,(app-preinfo ctxt) (ref #f ,p)
                                       ,(map (lambda (x)
                                               (build-primcall 3 'vector-ref
                                                 (list (build-ref x) (build-ref i))))
                                          (cons v v*)) ...)
                                    `(call ,(make-preinfo) (ref #f ,do)
                                       ,(build-primcall 3 'fx1+
                                          (list (build-ref i))))))))))
                    ctxt empty-env sc wd name moi))])])

      (define-inline 3 string-for-each ; should combine with vector-for-each
        [(?p ?s . ?s*)
         (cond
           [(nanopass-case (Lsrc Expr) (result-exp (value-visit-operand! ?p))
              [,pr (all-set? (prim-mask discard) (primref-flags pr))]
              [else #f])
            (residualize-seq '() (list* ?p ?s ?s*) ctxt)
            void-rec]
           [(ormap (lambda (?s)
                     (nanopass-case (Lsrc Expr) (result-exp (value-visit-operand! ?s))
                       [(quote ,d)
                        (and (string? d)
                             (let ([n (string-length d)]) (and (fx<= n 4) n)))]
                       [else #f]))
              (cons ?s ?s*)) =>
            (lambda (n)
              (cond
                [(fx= n 0)
                 ; (for-each proc (begin e1 ... '()) e2 ...) =>
                 ;   (begin (begin e1 ... '()) e2 ... (void))
                 (residualize-seq '() (list* ?p ?s ?s*) ctxt)
                 void-rec]
                [else
                  ; (for-each proc (begin e1 ... '#(a b c d)) e2 ...)
                  ;   ((lambda (p ls1 ls2 ...)
                  ;      (proc 'a (string-ref ls2 0) ...)
                  ;      (proc 'b (string-ref ls2 1) ...)
                  ;      (proc 'c (string-ref ls2 2) ...)
                  ;      (proc 'd (string-ref ls2 3) ...))
                  ;    proc (begin e1 ... '(a b c d)) e2 ...)
                  (cp0
                    (let ([p (cp0-make-temp (fx> n 1))]
                          [s* (cons (cp0-make-temp #t)
                                (map (lambda (x) (cp0-make-temp #t)) ?s*))])
                      (build-lambda (cons p s*)
                        (make-seq* 'value
                          (map (lambda (i)
                                 `(call ,(app-preinfo ctxt) (ref #f ,p)
                                    ,(map (lambda (x)
                                            (build-primcall 3 'string-ref
                                              (list (build-ref x) `(quote ,i))))
                                       s*) ...))
                            (iota n)))))
                    ctxt empty-env sc wd name moi)]))]
           [else
             (and likely-to-be-compiled?
                  (cp0
                    (let ([p (cp0-make-temp #t)]
                          [n (cp0-make-temp #t)]
                          [i (cp0-make-temp #t)]
                          [do (cp0-make-temp #t)]
                          [s (cp0-make-temp #t)]
                          [s* (map (lambda (x) (cp0-make-temp #f)) ?s*)])
                      (build-lambda (cons* p s s*)
                        (build-let (list n)
                          (list (build-primcall 3 'string-length
                                  (list (build-ref s))))
                          (build-named-let do (list i) (list `(quote 0))
                            `(if ,(build-primcall 3 'fx=
                                    (list (build-ref i) (build-ref n)))
                                 ,void-rec
                                 ,(make-seq 'value
                                    `(call ,(app-preinfo ctxt) (ref #f ,p)
                                       ,(map (lambda (x)
                                               (build-primcall 3 'string-ref
                                                 (list (build-ref x) (build-ref i))))
                                          (cons s s*)) ...)
                                    `(call ,(make-preinfo) (ref #f ,do)
                                       ,(build-primcall 3 'fx1+
                                          (list (build-ref i))))))))))
                    ctxt empty-env sc wd name moi))])])

      (define-inline 3 fold-right
        [(?combine ?nil ?ls . ?ls*)
         (and (ormap
                (lambda (?ls) (cp0-constant? null? (result-exp (value-visit-operand! ?ls))))
                (cons ?ls ?ls*))
              (let ([nilval (value-visit-operand! ?nil)])
                (residualize-seq (list ?nil) (list* ?combine ?ls ?ls*) ctxt)
                nilval))])

      (define-inline 3 fold-left
        [(?combine ?nil ?ls . ?ls*)
         (if (ormap
               (lambda (?ls) (cp0-constant? null? (result-exp (value-visit-operand! ?ls))))
               (cons ?ls ?ls*))
             (let ([nilval (value-visit-operand! ?nil)])
               (residualize-seq (list ?nil) (list* ?combine ?ls ?ls*) ctxt)
               nilval)
             (and likely-to-be-compiled?
                  (cp0
                    (let ([?ls* (cons ?ls ?ls*)])
                      (let ([p (cp0-make-temp #t)]
                            [nil (cp0-make-temp #t)]
                            [tls* (map (lambda (x) (cp0-make-temp #t)) ?ls*)]
                            [do (cp0-make-temp #t)]
                            [acc (cp0-make-temp #t)]
                            [ls* (map (lambda (x) (cp0-make-temp #t)) ?ls*)]
                            [r (cp0-make-temp #t)]
                            [carls* (map (lambda (x) (cp0-make-temp #t)) ?ls*)])
                        (build-lambda (cons* p nil tls*)
                          `(if ,(build-primcall 3 'null? (list (build-ref (car tls*))))
                               (ref #f ,nil)
                               ,(build-named-let do (cons acc ls*)
                                  (map build-ref (cons nil tls*))
                                  (build-let (cons r carls*)
                                    (cons
                                      (build-primcall 3 'cdr (list (build-ref (car ls*))))
                                      (map (lambda (x) (build-primcall 3 'car (list (build-ref x)))) ls*))
                                    `(if ,(build-primcall 3 'null? (list (build-ref r)))
                                         (call ,(app-preinfo ctxt) (ref #f ,p)
                                           (ref #f ,acc)
                                           ,(map build-ref carls*)
                                           ...)
                                         (call ,(make-preinfo) (ref #f ,do)
                                           (call ,(app-preinfo ctxt) (ref #f ,p)
                                             (ref #f ,acc)
                                             ,(map build-ref carls*)
                                             ...)
                                           (ref #f ,r)
                                           ,(map (lambda (x) (build-primcall 3 'cdr (list (build-ref x)))) (cdr ls*))
                                           ...))))))))
                    ctxt empty-env sc wd name moi)))])

      (define-inline 3 (andmap for-all)
        [(?p ?ls . ?ls*)
         (if (ormap
               (lambda (?ls) (cp0-constant? null? (result-exp (value-visit-operand! ?ls))))
               (cons ?ls ?ls*))
             (begin
               (residualize-seq '() (list* ?p ?ls ?ls*) ctxt)
               true-rec)
             (and likely-to-be-compiled?
                  (cp0
                    (let ([?ls* (cons ?ls ?ls*)])
                      (let ([p (cp0-make-temp #t)]
                            [r (cp0-make-temp #t)]
                            [do (cp0-make-temp #t)]
                            [tls* (map (lambda (x) (cp0-make-temp #t)) ?ls*)]
                            [ls* (map (lambda (x) (cp0-make-temp #t)) ?ls*)])
                        (build-lambda (cons p tls*)
                          `(if ,(build-primcall 3 'null?
                                  (list (build-ref (car tls*))))
                               ,true-rec
                               ,(build-named-let do ls*
                                  (map build-ref tls*)
                                  (build-let (list r)
                                    (list (build-primcall 3 'cdr
                                            (list (build-ref (car ls*)))))
                                    `(if ,(build-primcall 3 'null?
                                            (list (build-ref r)))
                                         (call ,(app-preinfo ctxt) (ref #f ,p)
                                           ,(map (lambda (x)
                                                   (build-primcall 3 'car
                                                     (list (build-ref x))))
                                              ls*) ...)
                                         (if (call ,(app-preinfo ctxt) (ref #f ,p)
                                               ,(map (lambda (x)
                                                       (build-primcall 3 'car
                                                         (list (build-ref x))))
                                                  ls*) ...)
                                             (call ,(make-preinfo) (ref #f ,do) (ref #f ,r)
                                               ,(map (lambda (x)
                                                       (build-primcall 3 'cdr
                                                         (list (build-ref x))))
                                                  (cdr ls*)) ...)
                                             ,false-rec))))))))
                    ctxt empty-env sc wd name moi)))])

      (define-inline 3 (ormap exists)
        [(?p ?ls . ?ls*)
         (if (ormap
               (lambda (?ls) (cp0-constant? null? (result-exp (value-visit-operand! ?ls))))
               (cons ?ls ?ls*))
             (begin
               (residualize-seq '() (list* ?p ?ls ?ls*) ctxt)
               false-rec)
             (and likely-to-be-compiled?
                  (cp0
                    (let ([?ls* (cons ?ls ?ls*)])
                      (let ([p (cp0-make-temp #t)]
                            [r (cp0-make-temp #t)]
                            [t (cp0-make-temp #t)]
                            [do (cp0-make-temp #t)]
                            [tls* (map (lambda (x) (cp0-make-temp #t)) ?ls*)]
                            [ls* (map (lambda (x) (cp0-make-temp #t)) ?ls*)])
                        (build-lambda (cons p tls*)
                          `(if ,(build-primcall 3 'null?
                                  (list (build-ref (car tls*))))
                               ,false-rec
                               ,(build-named-let do ls*
                                  (map build-ref tls*)
                                  (build-let (list r)
                                    (list (build-primcall 3 'cdr
                                            (list (build-ref (car ls*)))))
                                    `(if ,(build-primcall 3 'null?
                                            (list (build-ref r)))
                                         (call ,(app-preinfo ctxt) (ref #f ,p)
                                           ,(map (lambda (x)
                                                   (build-primcall 3 'car
                                                     (list (build-ref x))))
                                              ls*) ...)
                                         ,(build-let (list t)
                                            (list `(call ,(app-preinfo ctxt) (ref #f ,p)
                                                     ,(map (lambda (x)
                                                             (build-primcall 3 'car
                                                               (list (build-ref x))))
                                                        ls*) ...))
                                            `(if (ref #f ,t)
                                                 (ref #f ,t)
                                                 (call ,(make-preinfo) (ref #f ,do) (ref #f ,r)
                                                   ,(map (lambda (x)
                                                           (build-primcall 3 'cdr
                                                             (list (build-ref x))))
                                                      (cdr ls*)) ...))))))))))
                    ctxt empty-env sc wd name moi)))])

      (define-inline 2 car
        [(?x)
         (nanopass-case (Lsrc Expr) (result-exp (value-visit-operand! ?x))
           [(immutable-list (,e* ...) ,e)
            (and (not (null? e*))
                 (begin
                   (residualize-seq '() (list ?x) ctxt)
                   (make-nontail (app-ctxt ctxt) (car e*))))]
           [(call ,preinfo ,pr ,e1 ,e2)
            (guard (eq? (primref-name pr) 'cons))
            (residualize-seq (list ?x) '() ctxt)
            (non-result-exp (operand-value ?x)
              (make-1seq (app-ctxt ctxt) e2 (make-nontail (app-ctxt ctxt) e1)))]
           [(call ,preinfo ,pr ,e* ...)
            (guard (memq (primref-name pr) '(list list* cons*)) (not (null? e*)))
            (residualize-seq (list ?x) '() ctxt)
            (non-result-exp (operand-value ?x)
              (fold-right
                (lambda (e1 e2) (make-1seq (app-ctxt ctxt) e1 e2))
                (make-nontail (app-ctxt ctxt) (car e*))
                (cdr e*)))]
           [else #f])])

      (define-inline 2 cdr
        [(?x)
         (nanopass-case (Lsrc Expr) (result-exp (value-visit-operand! ?x))
           [(immutable-list (,e* ...) ,e)
            (and (not (null? e*))
                 (begin
                   (residualize-seq '() (list ?x) ctxt)
                   `(immutable-list (,(cdr e*) ...)
                      ,(build-primcall (app-preinfo ctxt) 3 'cdr
                         (list e)))))]
           [(call ,preinfo ,pr ,e1 ,e2)
            (guard (eq? (primref-name pr) 'cons))
            (residualize-seq (list ?x) '() ctxt)
            (non-result-exp (operand-value ?x)
              (make-1seq (app-ctxt ctxt) e1 (make-nontail (app-ctxt ctxt) e2)))]
           [(call ,preinfo ,pr ,e* ...)
            (guard (eq? (primref-name pr) 'list) (not (null? e*)))
            (residualize-seq (list ?x) '() ctxt)
            (non-result-exp (operand-value ?x)
              (make-1seq (app-ctxt ctxt) (car e*)
                (build-call (app-preinfo ctxt) pr (cdr e*))))]
           [(call ,preinfo ,pr ,e* ...)
            (guard (memq (primref-name pr) '(list* cons*)) (>= (length e*) 2))
            (residualize-seq (list ?x) '() ctxt)
            (non-result-exp (operand-value ?x)
              (make-1seq (app-ctxt ctxt) (car e*)
                (build-call (app-preinfo ctxt) pr (cdr e*))))]
           [else #f])])

      (let ()
        (define doref
          (lambda (ctxt ?x ?i e* d edok?)
            (let ([e (let f ([e* e*] [d d] [ed #f])
                       (if (null? e*)
                           ed
                           (if (fx= d 0)
                               (let ([ed (car e*)])
                                 (and (edok? (result-exp ed)) (f (cdr e*) (fx- d 1) ed)))
                               (let ([e (f (cdr e*) (fx- d 1) ed)])
                                 (and e (edok? (result-exp (car e*))) (make-1seq (app-ctxt ctxt) (car e*) e))))))])
              (and e (begin
                       (residualize-seq (list ?x ?i) '() ctxt)
                       (non-result-exp (operand-value ?i) ; do first ...
                         (non-result-exp (operand-value ?x) ; ... so we keep ?x related side effects together
                           (make-nontail (app-ctxt ctxt) e))))))))

        (define tryref
          (lambda (ctxt ?x ?i seqprim maybe-pred)
            (nanopass-case (Lsrc Expr) (result-exp (value-visit-operand! ?x))
              [(call ,preinfo ,pr ,e* ...)
               (guard (eq? (primref-name pr) seqprim))
               (nanopass-case (Lsrc Expr) (result-exp (value-visit-operand! ?i))
                 [(quote ,d)
                  (guard (fixnum? d) (#%$fxu< d (length e*)))
                  (doref ctxt ?x ?i e* d
                    (if (and maybe-pred (not (all-set? (prim-mask unsafe) (primref-flags pr))))
                        (lambda (x) (cp0-constant? maybe-pred x))
                        true))]
                 [else #f])]
              [else #f])))

        (define true (lambda (x) #t))

        (define-inline 2 vector-ref
          [(?x ?i) (tryref ctxt ?x ?i 'vector #f)])

        (define-inline 2 string-ref
          [(?x ?i) (tryref ctxt ?x ?i 'string char?)])

        (define-inline 2 fxvector-ref
          [(?x ?i) (tryref ctxt ?x ?i 'fxvector target-fixnum?)])

        ; skipping bytevector-u8-ref and bytevector-s8-ref, which generally need to adjust the result.

        (define-inline 2 list-ref
          [(?x ?i)
           (nanopass-case (Lsrc Expr) (result-exp (value-visit-operand! ?x))
             [(call ,preinfo ,pr ,e* ...)
              (guard (memq (primref-name pr) '(list list* cons*)))
              (nanopass-case (Lsrc Expr) (result-exp (value-visit-operand! ?i))
                [(quote ,d)
                 (guard (fixnum? d)
                   (and (fx>= d 0)
                        (let ([n (length e*)])
                          (if (eq? pr 'list) (fx< d n) (fx< d (fx- n 1))))))
                 (doref ctxt ?x ?i e* d true)]
                [else #f])]
             [else #f])]))

      (let ()
        (define maybe-add-procedure-check
          (lambda (?p level who p e)
            (define (opnd-proc? opnd)
              (nanopass-case (Lsrc Expr) (result-exp/indirect-ref (value-visit-operand! opnd))
                [(case-lambda ,preinfo ,cl ...) #t]
                [,pr (all-set? (prim-mask proc) (primref-flags pr))]
                [(quote ,d) (procedure? d)]
                [else #f]))
            (if (or (fx= level 3) (opnd-proc? ?p))
                e
                `(seq
                   (if ,(build-primcall 3 'procedure? (list (build-ref p)))
                       ,void-rec
                       ,(build-primcall 2 '$oops
                          (list
                            `(quote ,who)
                            `(quote "~s is not a procedure")
                            (build-ref p))))
                   ,e))))

        (let ()
          (define mp
            (lambda (ctxt empty-env sc wd name moi ?p level)
              (and likely-to-be-compiled?
                   (cp0
                     (let ([x (cp0-make-temp #f)] [v (cp0-make-temp #f)])
                       (set-prelex-assigned! x #t)
                       (if ?p
                           (let ([orig-x (cp0-make-temp #f)] [p (cp0-make-temp #t)])
                             (build-lambda (list orig-x p)
                               (maybe-add-procedure-check ?p level "make-parameter" p
                                 (build-let (list x) (list `(call ,(make-preinfo) (ref #f ,p) (ref #f ,orig-x)))
                                   (build-case-lambda (preinfo-call->preinfo-lambda (app-preinfo ctxt))
                                     (list
                                       (list '() (build-ref x))
                                       (list (list v) `(set! #f ,x (call ,(make-preinfo) (ref #f ,p) (ref #f ,v))))))))))
                           (build-lambda (list x)
                             (build-case-lambda (preinfo-call->preinfo-lambda (app-preinfo ctxt))
                               (list
                                 (list '() (build-ref x))
                                 (list (list v) `(set! #f ,x (ref #f ,v))))))))
                     ctxt empty-env sc wd name moi))))
          (define-inline 2 make-parameter
            [(?x) (mp ctxt empty-env sc wd name moi #f 2)]
            [(?x ?p) (mp ctxt empty-env sc wd name moi ?p 2)])
          (define-inline 3 make-parameter
            [(?x) (mp ctxt empty-env sc wd name moi #f 3)]
            [(?x ?p) (mp ctxt empty-env sc wd name moi ?p 3)]))

        (when-feature pthreads
          (let ()
            (define (mtp-ref x)
              (build-primcall 3 'vector-ref
                (list
                  (build-primcall 3 '$tc-field
                    (list
                      `(quote parameters)
                      (build-primcall 3 '$tc '())))
                  (build-primcall 3 'car
                    (list (build-ref x))))))
            (define (mtp-set x e)
              (build-primcall 3 '$set-thread-parameter!
                (list (build-ref x) e)))
            (define mtp
              (lambda (ctxt empty-env sc wd name moi ?p level)
                (and likely-to-be-compiled?
                     (cp0
                       (let ([orig-x (cp0-make-temp #f)] [x (cp0-make-temp #t)] [v (cp0-make-temp #f)])
                         (if ?p
                             (let ([p (cp0-make-temp #t)])
                               (build-lambda (list orig-x p)
                                 (maybe-add-procedure-check ?p level "make-thread-parameter" p
                                   (build-let (list x)
                                     (list (build-primcall 3 '$allocate-thread-parameter
                                             (list `(call ,(make-preinfo) (ref #f ,p) (ref #f ,orig-x)))))
                                     (build-case-lambda (preinfo-call->preinfo-lambda (app-preinfo ctxt))
                                       (list
                                         (list '() (mtp-ref x))
                                         (list (list v) (mtp-set x `(call ,(make-preinfo) (ref #f ,p) (ref #f ,v))))))))))
                             (build-lambda (list orig-x)
                               (build-let (list x)
                                 (list (build-primcall 3 '$allocate-thread-parameter
                                         (list (build-ref orig-x))))
                                 (build-case-lambda (preinfo-call->preinfo-lambda (app-preinfo ctxt))
                                   (list
                                     (list '() (mtp-ref x))
                                     (list (list v) (mtp-set x (build-ref v)))))))))
                       ctxt empty-env sc wd name moi))))
            (define-inline 2 make-thread-parameter
              [(?x) (mtp ctxt empty-env sc wd name moi #f 2)]
              [(?x ?p) (mtp ctxt empty-env sc wd name moi ?p 2)])
            (define-inline 3 make-thread-parameter
              [(?x) (mtp ctxt empty-env sc wd name moi #f 3)]
              [(?x ?p) (mtp ctxt empty-env sc wd name moi ?p 3)]))))

      (let ()
        (define (build-make-guardian ordered-arg? ctxt empty-env sc wd name moi)
          (and likely-to-be-compiled?
                 (cp0
                  (let* ([tc (cp0-make-temp #t)]
                         [ref-tc (build-ref tc)]
                         [ordered? (and ordered-arg? (cp0-make-temp #f))]
                         [bool-ordered? (cp0-make-temp #t)]
                         [bool-ordered?-ref (build-ref bool-ordered?)])
                     (build-lambda (if ordered? (list ordered?) '())
                       (build-let (list bool-ordered?)
                         (list (if ordered?
                                   `(if ,(build-ref ordered?) ,true-rec ,false-rec)
                                   false-rec))
                         (build-let (list tc)
                           (list (let* ([x (cp0-make-temp #t)] [ref-x (build-ref x)])
                                   (let ([zero `(quote 0)])
                                     (build-let (list x) (list (build-primcall 3 'cons (list zero zero)))
                                       (build-primcall 3 'cons (list ref-x ref-x))))))
                           (build-case-lambda (preinfo-call->preinfo-lambda (app-preinfo ctxt))
                             (list
                               (list '()
                                 (let* ([x (cp0-make-temp #t)] [ref-x (build-ref x)])
                                   (let ([y (cp0-make-temp #f)])
                                     (build-let (list x) (list (build-primcall 3 'car (list ref-tc)))
                                       `(if ,(build-primcall 3 'eq?
                                               (list ref-x
                                                 (build-primcall 3 'cdr (list ref-tc))))
                                            ,false-rec
                                            ,(build-let (list y) (list (build-primcall 3 'car (list ref-x)))
                                               `(seq
                                                  (seq
                                                    (seq
                                                      ,(build-primcall 3 'set-car! (list ref-tc
                                                                                         (build-primcall 3 'cdr (list ref-x))))
                                                      ,(build-primcall 3 'set-car! (list ref-x false-rec)))
                                                    ,(build-primcall 3 'set-cdr! (list ref-x false-rec)))
                                                  (ref #f ,y))))))))
                               (let* ([obj (cp0-make-temp #t)] [ref-obj (build-ref obj)])
                                 (list (list obj)
                                   (build-primcall 3 '$install-guardian
                                     (list ref-obj ref-obj ref-tc bool-ordered?-ref))))
                               (let ([obj (cp0-make-temp #f)] [rep (cp0-make-temp #f)])
                                 (list (list obj rep)
                                   (build-primcall 3 '$install-guardian
                                     (list (build-ref obj) (build-ref rep) ref-tc bool-ordered?-ref))))))))))
                   ctxt empty-env sc wd name moi)))
      (define-inline 2 make-guardian
        [() (build-make-guardian #f ctxt empty-env sc wd name moi)]
        [(?ordered?) (build-make-guardian #t ctxt empty-env sc wd name moi)])))
    ) ; with-output-language

  (define-pass cp0 : Lsrc (ir ctxt env sc wd name moi) -> Lsrc ()
    (Expr : Expr (ir ctxt env sc wd name moi) -> Expr ()
      [(quote ,d) ir]
      [(ref ,maybe-src ,x)
       (context-case ctxt
         [(effect ignored) void-rec]
         [else
          (let ((new-id (lookup x env)))
            (when (eq? new-id x)
              ; id is a free variable of a lambda we're attempting to integrate,
              ; so we conservatively set it multiply-referenced in case we try to
              ; integrate the lambda more than once.
              (set-prelex-multiply-referenced! new-id #t))
            (let ((opnd (prelex-operand new-id)))
              ; a scorer in place of an operand means that we've found a
              ; recursive reference that we're not permitted to residualize
              (if (scorer? opnd)
                  (bug-out! opnd)
                  (if (and opnd (not (inner-cyclic? opnd)))
                      (cond
                        [(and (app? ctxt)
                              ; find a lambda expression starting with (operand-exp opnd) and
                              ; following along through singly referenced unassigned variable
                              ; references---a sort of source-level copy propagation.  we should
                              ; traverse a chain of references at most once here since we only
                              ; propagate along singly referenced identifiers
                              (let loop ((new-id new-id) (opnd opnd))
                                (and (not (operand-value opnd))
                                     (not (prelex-was-assigned new-id))
                                     (not (prelex-was-multiply-referenced new-id))
                                     (nanopass-case (Lsrc Expr) (operand-exp opnd)
                                       [(case-lambda ,preinfo ,cl* ...) opnd]
                                       [(ref ,maybe-src ,x)
                                        (let ((new-rhs-id (lookup x (operand-env opnd))))
                                          (and (not (eq? new-rhs-id x))
                                               (let ((opnd (prelex-operand new-rhs-id)))
                                                 (and (operand? opnd)
                                                      (loop new-rhs-id opnd)))))]
                                       [else #f])))) =>
                          (lambda (x-opnd)
                            ; yea-raw, singly referenced id with rhs a lambda
                            ; skip value-visit operand and, therefore, don't alert the watchdog
                            (with-values (find-lambda-clause (operand-exp x-opnd) ctxt)
                              (case-lambda
                                [(ids body)
                                 (let ((sc (new-scorer)))
                                   (let ((e (cp0-let
                                              (nanopass-case (Lsrc Expr) (operand-exp x-opnd)
                                                [(case-lambda ,preinfo ,cl* ...) preinfo])
                                              ids body ctxt (operand-env x-opnd) sc (operand-wd x-opnd) name moi)))
                                     (operand-singly-referenced-score-set! x-opnd (scorer-score sc))
                                     e))]
                                [()
                                 ; had been visiting x-opnd, leaving intermediate
                                 ; opnds in chain unvisited
                                 (value-visit-operand! opnd)
                                 ; could call copy here, as below, but this
                                 ; leads to more misleading incorrect argument
                                 ; count errors
                                 #;(copy maybe-src new-id opnd ctxt sc wd)
                                 (residualize-ref maybe-src new-id sc)])))]
                        [else
                         (value-visit-operand! opnd)
                         (if (prelex-was-assigned new-id)
                             (residualize-ref maybe-src new-id sc)
                             (copy maybe-src new-id opnd ctxt sc wd name moi))])
                      (residualize-ref maybe-src new-id sc)))))])]
      [(seq ,[cp0 : e1 'effect env sc wd #f moi -> e1] ,e2)
       (make-seq ctxt e1 (cp0 e2 ctxt env sc wd name moi))]
      [(if ,[cp0 : e1 'test env sc wd #f moi -> e1] ,e2 ,e3)
       (nanopass-case (Lsrc Expr) (result-exp e1)
         [(quote ,d)
          (make-1seq ctxt e1 (cp0 (if d e2 e3) ctxt env sc wd name moi))]
         [else
          (let ((noappctxt (if (app? ctxt) 'value ctxt)))
            (let ([e2 (cp0 e2 noappctxt env sc wd name moi)]
                  [e3 (cp0 e3 noappctxt env sc wd name moi)])
              (make-if ctxt sc e1 e2 e3)))])]
      [(set! ,maybe-src ,x ,e)
       (let ((new-id (lookup x env)))
         (if (prelex-was-referenced new-id)
             (begin
               (bump sc 1)
               (let ((e (cp0 e 'value env sc wd (prelex-name x) moi)))
                 (set-prelex-assigned! new-id #t)
                 `(set! ,maybe-src ,new-id ,e)))
             (make-1seq ctxt (cp0 e 'ignored env sc wd (prelex-name x) moi) void-rec)))]
      [(call ,preinfo ,pr (seq ,e1 ,e2))
       (guard (eq? (primref-name pr) '$value))
       ;; This simplication probably doesn't enable optimizations, but
       ;; it cleans up and normalizes output, which is at least helpful
       ;; for testing
       (cp0 `(seq ,e1 (call ,preinfo ,pr ,e2)) ctxt env sc wd name moi)]
      [(call ,preinfo ,e ,e* ...)
       (let ()
         (define lift-let
           (lambda (e args)
             (nanopass-case (Lsrc Expr) e
               [(case-lambda ,preinfo0 (clause (,x* ...) ,interface ,body))
                (guard (fx= interface (length args)))
                (let loop ([ids x*] [args args] [new-ids '()] [new-args '()] [xids '()] [xargs '()])
                  (if (null? ids)
                      (if (null? xids)
                          (values
                            (build-lambda preinfo0 (reverse new-ids) body)
                            (reverse new-args))
                          (values
                            (build-lambda preinfo0 (reverse xids)
                              (build-let (reverse new-ids) (reverse new-args) body))
                            (reverse xargs)))
                      (nanopass-case (Lsrc Expr) (car args)
                        [(call ,preinfo1
                           (case-lambda ,preinfo2
                             (clause (,x2* ...) ,interface2
                               (case-lambda ,preinfo3 ,cl3* ...)))
                           ,e1* ...)
                         (guard (fx= (length e1*) 1) (fx= interface2 1)
                           (not (prelex-assigned (car x*))))
                         (loop (cdr ids) (cdr args) (cons (car ids) new-ids)
                           (cons `(case-lambda ,preinfo3 ,cl3* ...) new-args) (cons (car x2*) xids)
                           (cons (car e1*) xargs))]
                        [else (loop (cdr ids)
                                (cdr args)
                                (cons (car ids) new-ids)
                                (cons (car args) new-args)
                                xids xargs)])))]
               [else (values e args)])))
         (let-values ([(e args) (lift-let e e*)])
           (cp0-call preinfo e (build-operands args env wd moi) ctxt env sc wd name moi)))]
      [(case-lambda ,preinfo ,cl* ...)
       (when (and (symbol? name)
                  ;; Avoid replacing a name from an optimized-away `let` pattern:
                  (not (preinfo-lambda-name preinfo)))
         (preinfo-lambda-name-set! preinfo
           (let ([x ($symbol-name name)])
             (if (pair? x) (cdr x) x))))
       (context-case ctxt
         [(value tail)
          (bump sc 1)
          `(case-lambda ,preinfo
             ,(let f ([cl* cl*] [mask 0])
                (if (null? cl*)
                    '()
                    (nanopass-case (Lsrc CaseLambdaClause) (car cl*)
                      [(clause (,x* ...) ,interface ,body)
                       (let ([new-mask (logor mask (if (fx< interface 0) (ash -1 (fx- -1 interface)) (ash 1 interface)))])
                         (if (= new-mask mask)
                             (f (cdr cl*) new-mask)
                             (cons
                               (with-extended-env ((env x*) (env x* #f))
                                 `(clause (,x* ...) ,interface ,(cp0 body 'tail env sc wd #f name)))
                               (f (cdr cl*) new-mask))))])))
             ...)]
         [(effect ignored) void-rec]
         [(test) true-rec]
         [(app)
          (with-values (find-lambda-clause ir ctxt)
            (case-lambda
              [(ids body)
               ; looking for or pattern first
               (or (and (fx= (length ids) 1)
                        (nanopass-case (Lsrc Expr) body
                          [(if (ref ,maybe-src1 ,x1) (ref ,maybe-src2 ,x2) ,e3)
                           (guard (let ([id (car ids)]) (and (eq? x1 id) (eq? x2 id))))
                           (let ()
                             (define (finish e1)
                               (define (do-e3)
                                 (with-extended-env ((env ids) (env ids (list (make-operand false-rec env wd moi))))
                                   (let ([e3 (cp0 e3 (app-ctxt ctxt) env sc wd (app-name ctxt) moi)])
                                     (if (or (prelex-referenced (car ids)) (prelex-assigned (car ids)))
                                         (build-let ids (list false-rec) e3)
                                         e3))))
                               (nanopass-case (Lsrc Expr) (result-exp e1)
                                 [(quote ,d)
                                  (residualize-seq '() (app-opnds ctxt) ctxt)
                                  (if d true-rec (do-e3))]
                                 [else
                                  ; converting (let ([x e1]) (if x x e3)) => (if e1 #t (let ([x #f]) e3))
                                  ; i.e., handling or pattern.
                                  (residualize-seq (app-opnds ctxt) '() ctxt)
                                  (make-if ctxt sc e1
                                    true-rec
                                    (do-e3))]))
                             (let ([r-ctxt (app-ctxt ctxt)])
                               (if (or (eq? r-ctxt 'value)
                                       (eq? r-ctxt 'tail))
                                   (let ([e1 (visit-operand! (car (app-opnds ctxt)) r-ctxt)])
                                     (and (boolean-valued? e1) (finish e1)))
                                   (and (eq? (app-ctxt ctxt) 'test)
                                        (finish (test-visit-operand! (car (app-opnds ctxt))))))))]
                          [else #f]))
                   (cp0-let preinfo ids body ctxt env sc wd name moi))]
              [() (cp0 ir 'value env sc wd name moi)]))])]
      [(letrec ([,x* ,e*] ...) ,body)
       (cp0-rec-let #f x* e* body ctxt env sc wd name moi)]
      [(letrec* ([,x* ,e*] ...) ,body)
       (cp0-rec-let #t x* e* body ctxt env sc wd name moi)]
      [,pr (context-case ctxt
             [(value tail) (bump sc 1) pr]
             [(effect ignored) void-rec]
             [(test)
              (if (all-set? (prim-mask proc) (primref-flags pr))
                  true-rec
                  (begin (bump sc 1) pr))]
             [(app) (fold-primref pr ctxt sc wd name moi)])]
      [(foreign (,conv* ...) ,name ,e (,arg-type* ...) ,result-type)
       (context-case ctxt
         [(value tail app) (bump sc 1) `(foreign (,conv* ...) ,name ,(cp0 e 'value env sc wd #f moi) (,arg-type* ...) ,result-type)]
         [(effect ignored) (make-nontail ctxt (cp0 e 'ignored env sc wd #f moi))]
         [(test) (make-1seq ctxt (cp0 e 'ignored env sc wd #f moi) true-rec)])]
      [(fcallable (,conv* ...) ,e (,arg-type* ...) ,result-type)
       (context-case ctxt
         [(value tail app) (bump sc 1) `(fcallable (,conv* ...) ,(cp0 e 'value env sc wd #f moi) (,arg-type* ...) ,result-type)]
         [(effect ignored) (make-nontail ctxt (cp0 e 'ignored env sc wd #f moi))]
         [(test) (make-1seq ctxt (cp0 e 'ignored env sc wd #f moi) true-rec)])]
      [(record ,rtd ,rtd-expr ,e* ...)
       (context-case ctxt
         [(value tail app)
          (let ([rtd-expr (cp0 rtd-expr 'value env sc wd #f moi)]
                [e* (map (lambda (e) (cp0 e 'value env sc wd #f moi)) e*)])
            (or (nanopass-case (Lsrc Expr) (result-exp rtd-expr)
                  [(quote ,d)
                   (and (record-type-descriptor? d)
                        (andmap (lambda (fld)
                                  (and (not (fld-mutable? fld))
                                       (eq? (filter-foreign-type (fld-type fld)) 'scheme-object)))
                          (rtd-flds d))
                        (let ([d* (objs-if-constant e*)])
                          (and d*
                               (make-1seq ctxt
                                 (make-1seq* 'ignored (cons rtd-expr e*))
                                 `(quote ,(apply $record d d*))))))]
                  [else #f])
                `(record ,rtd ,rtd-expr ,e* ...)))]
         [(effect ignored)
          (make-1seq* ctxt
            (cons
              (cp0 rtd-expr 'ignored env sc wd #f moi)
              (map (lambda (e) (cp0 e 'ignored env sc wd #f moi)) e*)))]
         [(test)
          (make-1seq ctxt
            (make-seq* 'ignored
              (cons
                (cp0 rtd-expr 'ignored env sc wd #f moi)
                (map (lambda (e) (cp0 e 'ignored env sc wd #f moi)) e*)))
            true-rec)])]
      [(record-ref ,rtd ,type ,index ,e)
       (context-case ctxt
         [(effect ignored) (make-nontail ctxt (cp0 e 'ignored env sc wd name moi))]
         [else
          (let ([e (cp0 e 'value env sc wd name moi)])
            (or (nanopass-case (Lsrc Expr) (result-exp e)
                  [(quote ,d)
                   (and (record? d rtd)
                        (make-seq ctxt e `(quote ,((csv7:record-field-accessor rtd index) d))))]
                  [(record ,rtd1 ,rtd-expr ,e* ...)
                   (let loop ([e* e*] [re* '()] [index index])
                     (and (not (null? e*))
                          (if (= index 0)
                              (let ([e (car e*)] [e* (rappend re* (cdr e*))])
                                (if (null? e*)
                                    (make-nontail ctxt e)
                                    (make-1seq ctxt (make-seq* 'ignored e*) (make-nontail ctxt e))))
                              (loop (cdr e*) (cons (car e*) re*) (fx- index 1)))))]
                  [else #f])
                (nanopass-case (Lsrc Expr) (result-exp/indirect-ref e)
                  [(record ,rtd1 ,rtd-expr ,e* ...)
                   (and (> (length e*) index)
                        (not (fld-mutable? (list-ref (rtd-flds rtd) index)))
                        (let ([e (list-ref e* index)])
                          (and (nanopass-case (Lsrc Expr) e
                                 [(quote ,d) #t]
                                 [(ref ,maybe-src ,x) (not (prelex-assigned x))]
                                 [,pr (all-set? (prim-mask proc) (primref-flags pr))]
                                 [else #f])
                               ; recur to cp0 to get inlining, folding, etc.
                               (cp0 e ctxt env sc wd name moi))))]
                  [else #f])
                (begin (bump sc 1) `(record-ref ,rtd ,type ,index ,e))))])]
      [(record-set! ,rtd ,type ,index ,[cp0 : e1 'value env sc wd #f moi -> e1] ,[cp0 : e2 'value env sc wd #f moi -> e2])
       `(record-set! ,rtd ,type ,index ,e1 ,e2)]
      [(record-type ,rtd ,e) (cp0 e ctxt env sc wd name moi)]
      [(record-cd ,rcd ,rtd-expr ,e) (cp0 e ctxt env sc wd name moi)]
      [(immutable-list (,[cp0 : e* 'value env sc wd #f moi -> e*] ...) ,[cp0 : e ctxt env sc wd name moi -> e])
       `(immutable-list (,e*  ...) ,e)]
      [(moi) (if moi `(quote ,moi) ir)]
      [(pariah) ir]
      [(cte-optimization-loc ,box ,[cp0 : e ctxt env sc wd name moi -> e])
       (when (enable-cross-library-optimization)
         (let ()
           (define update-box!
             (lambda (box e)
               (set-box! box
                 (cons
                   (cons ($target-machine) e)
                   (remp (lambda (as) (eq? (car as) ($target-machine))) (unbox box))))))
           (nanopass-case (Lsrc Expr) e
             [(quote ,d) (and (okay-to-copy? d) (update-box! box e))]
             [,pr (update-box! box pr)]
             [(ref ,maybe-src ,x)
              (and (not (prelex-was-assigned x))
                   (let ([rhs (result-exp (operand-value (prelex-operand x)))])
                     (nanopass-case (Lsrc Expr) rhs
                       [(case-lambda ,preinfo ,cl* ...)
                        (when (andmap externally-inlinable? cl*)
                          (update-box! box rhs))]
                       [else #f])))]
             [else (void)])))
       `(cte-optimization-loc ,box ,e)]
      [(cpvalid-defer ,e) (sorry! who "cpvalid leaked a cpvalid-defer form ~s" ir)]
      [(profile ,src) ir]
      [else ($oops who "unrecognized record ~s" ir)])
    (begin
      (bump wd 1)
      (Expr ir ctxt env sc wd name moi)))

  (rec $cp0
    (case-lambda
      [(x) ($cp0 x #t)]
      [(x ltbc?)
       (fluid-let ([likely-to-be-compiled? ltbc?]
                   [opending-list '()]
                   [cp0-info-hashtable (make-weak-eq-hashtable)])
         (cp0 x 'tail empty-env (new-scorer) (new-watchdog) #f #f))]))))

; check to make sure all required handlers were seen, after expansion of the
; expression above has been completed
(let-syntax ([a (lambda (x)
                  (for-each
                    (lambda (sym)
                      (let ([flags ($sgetprop sym '*flags* 0)])
                        (when (all-set? (prim-mask cp02) flags)
                          (if (getprop sym 'cp02 #f)
                              (remprop sym 'cp02)
                              ($oops #f "no cp02 handler for ~s" sym)))
                        (when (all-set? (prim-mask cp03) flags)
                          (if (getprop sym 'cp03 #f)
                              (remprop sym 'cp03)
                              ($oops #f "no cp03 handler for ~s" sym)))))
                    (oblist))
                  #'(void))])
  a)<|MERGE_RESOLUTION|>--- conflicted
+++ resolved
@@ -1182,8 +1182,6 @@
           (and (simple/profile? e)
                (or (fx= (optimize-level) 3) (single-valued? e)))))
 
-<<<<<<< HEAD
-=======
       (define (extract-called-procedure pr e*)
         (case (primref-name pr)
           [(call-with-values)
@@ -1202,7 +1200,6 @@
                 (car e*))]
           [else #f]))
 
->>>>>>> 6afcc310
       (define-who boolean-valued?
         (lambda (e)
           (with-memoize (boolean-valued-known boolean-valued) e
@@ -1249,23 +1246,11 @@
 
       (define-who single-valued?
         (lambda (e)
-<<<<<<< HEAD
-          (with-memoize (single-valued-nontail-known single-valued-nontail) e
-=======
           (with-memoize (single-valued-known single-valued) e
->>>>>>> 6afcc310
             ; known to produce a single value
             (nanopass-case (Lsrc Expr) e
               [(quote ,d) #t]
               [(call ,preinfo ,e ,e* ...)
-<<<<<<< HEAD
-               (nanopass-case (Lsrc Expr) e
-                 [,pr (all-set? (prim-mask single-valued) (primref-flags pr))]
-                 [(case-lambda ,preinfo1 (clause (,x* ...) ,interface ,body))
-                  (guard (fx= interface (length e*)))
-                  (memoize (single-valued? body))]
-                 [else #f])]
-=======
                (let procedure-single-valued? ([e e] [e* e*])
                  (nanopass-case (Lsrc Expr) (result-exp e)
                    [,pr
@@ -1281,7 +1266,6 @@
                                           (single-valued? body)]))
                                      cl*))]
                    [else #f]))]
->>>>>>> 6afcc310
               [(ref ,maybe-src ,x) #t]
               [(case-lambda ,preinfo ,cl* ...) #t]
               [(if ,e1 ,e2 ,e3) (memoize (and (single-valued? e2) (single-valued? e3)))]
