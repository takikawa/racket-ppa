--- conflicted
+++ resolved
@@ -90,11 +90,7 @@
                     (case x
                       [(i3nt-stdcall) '__stdcall]
                       [(i3nt-com) '__com]
-<<<<<<< HEAD
-                      [(adjust-active) '__thread]
-=======
                       [(adjust-active) '__collect_safe]
->>>>>>> b6a71f1c
                       [else #f]))
                   x*)))
          (define-who uncprep-fp-specifier
