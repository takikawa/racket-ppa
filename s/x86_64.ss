--- conflicted
+++ resolved
@@ -2441,7 +2441,7 @@
             (if (target-fixnum? lpm)
                 `(,size . ,(fix lpm))
                 `(abs 0 (object ,lpm)))
-            (aop-cons* `(asm livemask: ,(if (number? lpm) (format "~b" lpm) (format "~s" lpm)))
+            (aop-cons* `(asm livemask: ,(format "~b" lpm))
               '(code-top-link)
               (aop-cons* `(asm code-top-link)
                 `(,size . ,fs)
@@ -2480,14 +2480,11 @@
         [(fp-ftd& ,ftd) (classify-eightbytes ftd)]
         [else #f]))
 
-<<<<<<< HEAD
-=======
     (define (classified-size type)
       (nanopass-case (Ltype Type) type
         [(fp-ftd& ,ftd) ($ftd-size ftd)]
         [else #f]))
 
->>>>>>> b6a71f1c
     ;; classify-eightbytes: returns '(memory) or a nonemtpy list of 'integer/'sse
     (if-feature windows
       ;; Windows: either passed in one register or not
@@ -2874,13 +2871,8 @@
                                  `(set! ,(%mref ,%sp ,frame-size) ,x)))))]
              [else
               (values frame-size locs)]))
-<<<<<<< HEAD
-          (define (add-fill-result c-call saved-offset classes)
-            (let loop ([classes classes] [offset 0] [iregs (reg-list %rax %rdx)] [fpregs (reg-list %Cfparg1 %Cfparg2)])
-=======
           (define (add-fill-result c-call saved-offset classes size)
             (let loop ([classes classes] [offset 0] [iregs (reg-list %rax %rdx)] [fpregs (reg-list %Cfparg1 %Cfparg2)] [size size])
->>>>>>> b6a71f1c
               (cond
                [(null? classes)
                 `(seq
@@ -2888,14 +2880,6 @@
                   (set! ,%rcx ,(%mref ,%sp ,saved-offset)))]
                [(eq? 'sse (car classes))
                 `(seq
-<<<<<<< HEAD
-                  ,(loop (cdr classes) (fx+ offset 8) iregs (cdr fpregs))
-                  (inline ,(make-info-loadfl (car fpregs)) ,%store-double ,%rcx ,%zero (immediate ,offset)))]
-               [else
-                `(seq
-                  ,(loop (cdr classes) (fx+ offset 8) (cdr iregs) fpregs)
-                  (set! ,(%mref ,%rcx ,offset) ,(car iregs)))])))
-=======
                   ,(loop (cdr classes) (fx+ offset 8) iregs (cdr fpregs) (fx- size 8))
                   ,(case size
                      [(4) `(inline ,(make-info-loadfl (car fpregs)) ,%store-single ,%rcx ,%zero (immediate ,offset))]
@@ -2936,7 +2920,6 @@
                                       (inline ,(make-info-load 'integer-8 #f) ,%store
                                               ,%rcx ,%zero (immediate ,(fx+ 6 offset)) ,ireg))]))]
                        [else `(set! ,(%mref ,%rcx ,offset) ,ireg)])))])))
->>>>>>> b6a71f1c
           (define (get-result-regs fill-result-here? result-type result-classes)
             (if fill-result-here?
                 (let loop ([classes result-classes] [iregs (reg-list %rax %rdx)] [fpregs (reg-list %Cfparg1 %Cfparg2)])
@@ -2970,14 +2953,6 @@
                         `(set! ,%sp ,(%inline + ,%sp (immediate ,frame-size)))))))))
           (lambda (info)
             (safe-assert (reg-callee-save? %tc)) ; no need to save-restore
-<<<<<<< HEAD
-            (let* ([conv (info-foreign-conv info)]
-                   [arg-type* (info-foreign-arg-type* info)]
-                   [result-type (info-foreign-result-type info)]
-                   [result-classes (classify-type result-type)]
-                   [fill-result-here? (result-fits-in-registers? result-classes)]
-                   [adjust-active? (memq 'adjust-active conv)])
-=======
             (let* ([conv* (info-foreign-conv* info)]
                    [arg-type* (info-foreign-arg-type* info)]
                    [result-type (info-foreign-result-type info)]
@@ -2985,7 +2960,6 @@
                    [result-size (classified-size result-type)]
                    [fill-result-here? (result-fits-in-registers? result-classes)]
                    [adjust-active? (if-feature pthreads (memq 'adjust-active conv*) #f)])
->>>>>>> b6a71f1c
               (with-values (do-args (if fill-result-here? (cdr arg-type*) arg-type*) (make-vint) (make-vfp))
                 (lambda (frame-size nfp locs live*)
                   (with-values (add-save-fill-target fill-result-here? frame-size locs)
@@ -3008,11 +2982,7 @@
                                        (inline ,(make-info-kill*-live* (reg-list %rax %rdx) (cons %rax live*)) ,%c-call ,t))))])
                             (cond
                              [fill-result-here?
-<<<<<<< HEAD
-                              (add-fill-result c-call (fx- frame-size (constant ptr-bytes)) result-classes)]
-=======
                               (add-fill-result c-call (fx- frame-size (constant ptr-bytes)) result-classes result-size)]
->>>>>>> b6a71f1c
                              [else c-call])))
                         (nanopass-case (Ltype Type) result-type
                           [(fp-double-float)
@@ -3387,11 +3357,7 @@
                   [arg-type* (info-foreign-arg-type* info)]
                   [result-type (info-foreign-result-type info)])
               (let* ([result-classes (classify-type result-type)]
-<<<<<<< HEAD
-                     [adjust-active? (memq 'adjust-active conv)]
-=======
                      [adjust-active? (if-feature pthreads (memq 'adjust-active conv*) #f)]
->>>>>>> b6a71f1c
                      [synthesize-first? (and result-classes
                                              (result-fits-in-registers? result-classes))]
                      [locs (do-stack (if synthesize-first? (cdr arg-type*) arg-type*) adjust-active?)])
