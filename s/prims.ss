--- conflicted
+++ resolved
@@ -1741,17 +1741,12 @@
               ($condition-addr-set! c 0)))
           (f))))))
 
-<<<<<<< HEAD
-(set! $tc-mutex ($make-mutex ($raw-tc-mutex)))
-(set! $collect-cond ($make-condition ($raw-collect-cond)))
+(set! $tc-mutex ($make-mutex ($raw-tc-mutex) '$tc-mutex))
+(set! $collect-cond ($make-condition ($raw-collect-cond) '$collect-cond))
 
 (set! get-initial-thread
   (let ([thread (car (ts))])
     (lambda () thread)))
-=======
-(set! $tc-mutex ($make-mutex ($raw-tc-mutex) '$tc-mutex))
-(set! $collect-cond ($make-condition ($raw-collect-cond) '$collect-cond))
->>>>>>> ffc02a98
 ))
 
 (let ()
