"prims.ss"
;;; prims.ss
;;; Copyright 1984-2017 Cisco Systems, Inc.
;;; 
;;; Licensed under the Apache License, Version 2.0 (the "License");
;;; you may not use this file except in compliance with the License.
;;; You may obtain a copy of the License at
;;; 
;;; http://www.apache.org/licenses/LICENSE-2.0
;;; 
;;; Unless required by applicable law or agreed to in writing, software
;;; distributed under the License is distributed on an "AS IS" BASIS,
;;; WITHOUT WARRANTIES OR CONDITIONS OF ANY KIND, either express or implied.
;;; See the License for the specific language governing permissions and
;;; limitations under the License.

(eval-when (compile)
   (optimize-level 3)
   (run-cp0 (default-run-cp0))
   (generate-interrupt-trap #f))

;;; hand-coded primitives

(define-who $hand-coded
  (lambda (name)
    ($oops who
      "must invoke with quoted name and compile at optimize level 2 or 3")))

(define list ($hand-coded 'list-procedure))
(define $record ($hand-coded '$record-procedure))
(define vector ($hand-coded 'vector-procedure))
(define cons* ($hand-coded 'cons*-procedure))
(define list* ($hand-coded 'list*-procedure))
(define $apply ($hand-coded '$apply-procedure))

;;; basic C-coded primitives

(define $oops ; boot-time error procedure
  (foreign-procedure "(cs)boot-error"
    (scheme-object scheme-object scheme-object)
    void))
(define errorf $oops)
(define assertion-violationf $oops)

(define $lookup-library-entry
  (foreign-procedure "(cs)lookup_library_entry"
    (fixnum boolean)
    scheme-object))

(define $flonum->fixnum
  (foreign-procedure "(cs)s_fltofx"
    (scheme-object)
    scheme-object))

; must be compiled w/generate-interrupt-trap #f for library eq-hashtable operations
(define weak-cons
  (foreign-procedure "(cs)s_weak_cons"
    (scheme-object scheme-object)
    scheme-object))

(define weak-pair?
  (foreign-procedure "(cs)s_weak_pairp"
    (scheme-object)
    scheme-object))

(define ephemeron-cons
  (foreign-procedure "(cs)s_ephemeron_cons"
    (scheme-object scheme-object)
    scheme-object))

(define ephemeron-pair?
  (foreign-procedure "(cs)s_ephemeron_pairp"
    (scheme-object)
    scheme-object))

(define $split-continuation
  (foreign-procedure "(cs)single_continuation"
    (scheme-object iptr)
    scheme-object))

(define $set-collect-trip-bytes
  (foreign-procedure "(cs)s_set_collect_trip_bytes"
    (scheme-object)
    scheme-object))

(define oblist
  (foreign-procedure "(cs)s_oblist"
    ()
    scheme-object))

(define-who $show-allocation
  (let ([fp (foreign-procedure "(cs)s_showalloc" (boolean string) void)])
    (case-lambda
      [() (fp #f #f)]
      [(x) (fp x #f)]
      [(x s)
       (unless (string? s) ($oops who "~s is not a string" s))
       (fp x s)])))

(define-who $enable-check-heap
  (let ([get (foreign-procedure "(cs)check_heap_enabledp" () boolean)]
        [set (foreign-procedure "(cs)enable_check_heap" (boolean) void)])
    (case-lambda
      [() (get)]
      [(x) (set x)])))

(define-who $check-heap-errors
  (foreign-procedure "(cs)check_heap_errors"
    ()
    uptr))

(define-who system
  (let ([p (foreign-procedure "(cs)s_system" (string) scheme-object)])
    (lambda (x)
      (unless (string? x) ($oops who "~s is not a string" x))
      (p x))))

(define $set-code-byte!
  (foreign-procedure "(cs)s_set_code_byte"
    (scheme-object scheme-object scheme-object)
    scheme-object))

(define $set-code-word!
  (foreign-procedure "(cs)s_set_code_word"
    (scheme-object scheme-object scheme-object)
    scheme-object))

(define $set-code-long!
  (foreign-procedure "(cs)s_set_code_long"
    (scheme-object scheme-object scheme-object)
    scheme-object))

(define $set-code-quad!
  (foreign-procedure "(cs)s_set_code_quad"
    (scheme-object scheme-object scheme-object)
    scheme-object))

(define $flush-instruction-cache
  (foreign-procedure "(cs)s_flush_instruction_cache"
    ()
    scheme-object))

(define $make-closure
  (foreign-procedure "(cs)s_make_closure"
    (scheme-object scheme-object)
    scheme-object))

(define string->symbol
  (foreign-procedure "(cs)s_intern"
    (scheme-object)
    scheme-object))

(define $intern2
  (foreign-procedure "(cs)s_intern2"
    (scheme-object scheme-object)
    scheme-object))

(define $intern3
  (foreign-procedure "(cs)s_intern3"
    (scheme-object scheme-object scheme-object)
    scheme-object))

(define $intern-gensym
  (foreign-procedure "(cs)s_intern_gensym"
    (scheme-object)
    void))

(define cpu-time
  (foreign-procedure "(cs)cputime"
    ()
    scheme-object))

(define real-time
  (foreign-procedure "(cs)realtime"
    ()
    scheme-object))

(define $fixed-path?
  (foreign-procedure "(cs)fixedpathp"
    (string)
    boolean))

(define getenv
  (let ([getenv (foreign-procedure "(cs)getenv" (string) scheme-object)])
    (lambda (s)
      (unless (string? s) ($oops 'getenv "~s is not a string" s))
      (getenv s))))

(define putenv
  (let ([putenv (foreign-procedure "(cs)putenv" (string string) void)])
    (lambda (s1 s2)
      (unless (string? s1) ($oops 'putenv "~s is not a string" s1))
      (unless (string? s2) ($oops 'putenv "~s is not a string" s2))
      (putenv s1 s2))))

(define decode-float
  (foreign-procedure "(cs)s_decode_float"
    (scheme-object)
    scheme-object))

(define $fx*
  (foreign-procedure "(cs)fxmul" (fixnum fixnum)
    fixnum))

(define $fx/
  (foreign-procedure "(cs)fxdiv" (fixnum fixnum)
    fixnum))

(define $procedure-name
  (lambda (x)
    (unless (procedure? x)
      ($oops '$procedure-name "~s is not a procedure" x))
    ($code-name ($closure-code x))))

(define-who procedure-arity-mask
  (lambda (x)
    (unless (procedure? x) ($oops who "~s is not a procedure" x))
    (let ([c ($closure-code x)])
      (if ($code-arity-in-closure? c)
          ($closure-ref x 1)
          ($code-arity-mask c)))))

(let ()
  (define-syntax frob-proc
    (syntax-rules ()
      [(_ frob make-frob frob-set! elt? elt-msg)
       (let ([elt-error
              (lambda args
                 (do ([args args (cdr args)])
                     ((null? args))
                   (unless (elt? (car args))
                     ($oops 'frob elt-msg (car args)))))])
          (define-syntax frob-clause
            (syntax-rules ()
              ((_ c (... ...))
               (if (and (elt? c) (... ...))
                   (frob c (... ...))
                   (elt-error c (... ...))))))
          (case-lambda
             [() (frob-clause)]
             [(c1) (frob-clause c1)]
             [(c1 c2)
              (frob-clause c1 c2)]
             [(c1 c2 c3)
              (frob-clause c1 c2 c3)]
             [(c1 c2 c3 c4)
              (frob-clause c1 c2 c3 c4)]
             [(c1 c2 c3 c4 c5)
              (frob-clause c1 c2 c3 c4 c5)]
             [(c1 c2 c3 c4 c5 c6)
              (frob-clause c1 c2 c3 c4 c5 c6)]
             [l (let ([s (make-frob (length l))])
                   (do ([ls l (cdr ls)] [i 0 (fx+ i 1)])
                       ((null? ls) s)
                       (let ([c (car ls)])
                          (unless (elt? c) (elt-error c))
                          (frob-set! s i c))))]))]))


  (set! string (frob-proc string make-string string-set! char?
                  "~s is not a character"))
  (set! fxvector (frob-proc fxvector make-fxvector fxvector-set! fixnum?
                  "~s is not a fixnum"))
  (set! bytevector
    (let ([fill? (lambda (k) (and (fixnum? k) (fx<= -128 k 255)))])
      (frob-proc bytevector make-bytevector $bytevector-set! fill?
                    "invalid value ~s")))
)

(define-who (bytevector-truncate! bv n)
  (unless (mutable-bytevector? bv) ($oops who "~s is not a mutable bytevector" bv))
  (unless (and (fixnum? n) (not ($fxu< (bytevector-length bv) n)))
    ($oops who "invalid new length ~s for ~s" n bv))
  (bytevector-truncate! bv n))

(define-who (string-truncate! st n)
  (unless (mutable-string? st) ($oops who "~s is not a mutable string" st))
  (unless (and (fixnum? n) (not ($fxu< (string-length st) n)))
    ($oops who "invalid new length ~s for ~s" n st))
  (string-truncate! st n))

(define-who make-string
  (case-lambda
    [(n c)
     (unless (and (fixnum? n) (not ($fxu< (constant maximum-string-length) n)))
       ($oops who "~s is not a valid string length" n))
     (unless (char? c)
       ($oops who "~s is not a character" c))
     (make-string n c)]
    [(n)
     (unless (and (fixnum? n) (not ($fxu< (constant maximum-string-length) n)))
       ($oops who "~s is not a valid string length" n))
     (make-string n)]))

(define-who make-vector
   (case-lambda
      [(n x)
       (unless (and (fixnum? n) (not ($fxu< (constant maximum-vector-length) n)))
         ($oops who "~s is not a valid vector length" n))
       (make-vector n x)]
      [(n)
       (unless (and (fixnum? n) (not ($fxu< (constant maximum-vector-length) n)))
         ($oops who "~s is not a valid vector length" n))
       (make-vector n)]))

(define $make-eqhash-vector
  (case-lambda
    [(n)
     (unless (and (fixnum? n) (not ($fxu< (constant maximum-vector-length) n)))
       ($oops '$make-eqhash-vector "~s is not a nonnegative fixnum" n))
     ($make-eqhash-vector n)]))

(define-who make-fxvector
  (case-lambda
    [(n x)
     (unless (and (fixnum? n) (not ($fxu< (constant maximum-fxvector-length) n)))
       ($oops who "~s is not a valid fxvector length" n))
     (unless (fixnum? x)
       ($oops who "~s is not a fixnum" x))
     (make-fxvector n x)]
    [(n)
     (unless (and (fixnum? n) (not ($fxu< (constant maximum-fxvector-length) n)))
       ($oops who "~s is not a valid fxvector length" n))
     (make-fxvector n)]))

(define string-fill!
   (lambda (s c)
      (unless (mutable-string? s)
         ($oops 'string-fill! "~s is not a mutable string" s))
      (unless (char? c)
         ($oops 'string-fill! "~s is not a character" c))
      (string-fill! s c)))

(define fxvector-fill!
   (lambda (v n)
      (unless (mutable-fxvector? v)
         ($oops 'fxvector-fill! "~s is not a mutable fxvector" v))
      (unless (fixnum? n)
         ($oops 'fxvector-fill! "~s is not a fixnum" n))
      (fxvector-fill! v n)))

;;; multiple return values stuff

(define values ($hand-coded 'values-procedure))

(define call-with-values
  (lambda (producer consumer)
    (unless (procedure? producer)
      ($oops 'call-with-values "~s is not a procedure" producer))
    (unless (procedure? consumer)
      ($oops 'call-with-values "~s is not a procedure" consumer))
    (call-with-values producer consumer)))

(define call/1cc
  (lambda (p)
    (unless (procedure? p)
      ($oops 'call/1cc "~s is not a procedure" p))
    (#3%call/1cc p)))

(define call/cc
  (lambda (p)
    (unless (procedure? p)
      ($oops 'call/cc "~s is not a procedure" p))
    (#3%call/cc p)))

(define-who call-with-current-continuation
  (lambda (p)
    (unless (procedure? p)
      ($oops who "~s is not a procedure" p))
    (#3%call/cc p)))

(define-who call-setting-continuation-attachment
  (lambda (v p)
    (unless (procedure? p)
      ($oops who "~s is not a procedure" p))
    (#3%call-setting-continuation-attachment v (lambda () (p)))))

(define-who call-with-current-continuation-attachment
  (lambda (default-val p)
    (unless (procedure? p)
      ($oops who "~s is not a procedure" p))
    (#3%call-with-current-continuation-attachment default-val (lambda (x) (p x)))))

<<<<<<< HEAD
(define $make-shift-attachment
  (lambda (proc)
    (if (procedure? proc)
        (#3%$make-shift-attachment proc)
        ($oops #f "attempt to apply non-procedure ~s" proc))))

=======
>>>>>>> f19dd5f0
(define $code? (lambda (x) ($code? x)))

(define $system-code? (lambda (x) ($system-code? x)))

(define $system-procedure?
   (lambda (x)
      (and (procedure? x) ($system-code? ($closure-code x)))))

(define-who $make-code-object
  (foreign-procedure "(cs)s_make_code"
     (iptr iptr ptr ptr iptr ptr ptr)
     ptr))

(define-who $code-name
  (lambda (x)
    (unless ($code? x) ($oops who "~s is not code" x))
    ($code-name x)))

(define-who $code-arity-mask
  (lambda (x)
    (unless ($code? x) ($oops who "~s is not code" x))
    ($code-arity-mask x)))

(define-who $code-free-count
  (lambda (x)
    (unless ($code? x) ($oops who "~s is not code" x))
    ($code-free-count x)))

(define-who $code-info
  (lambda (x)
    (unless ($code? x) ($oops who "~s is not code" x))
    ($code-info x)))

(define-who $code-pinfo*
  (lambda (x)
    (unless ($code? x) ($oops who "~s is not code" x))
    ($code-pinfo* x)))

(define-who $code-mutable-closure?
  (lambda (x)
    (unless ($code? x) ($oops who "~s is not code" x))
    ($code-mutable-closure? x)))

(define-who $code-arity-in-closure?
  (lambda (x)
    (unless ($code? x) ($oops who "~s is not code" x))
    ($code-arity-in-closure? x)))

(define $object-address ; not safe and can't be
  (lambda (x offset)
    ($object-address x offset)))

(define $address->object ; also not safe and can't be
  (lambda (x offset)
    ;; could do address-in-heap? checking here if we passed a who.
    ($address->object x offset)))

(define foreign-callable-entry-point
  (lambda (x)
    (unless ($code? x)
      ($oops 'foreign-callable-entry-point "~s is not a code object" x))
    ($object-address x (constant code-data-disp))))

(define-who foreign-callable-code-object
  (lambda (x)
    (unless (and (integer? x) (exact? x) ($address-in-heap? x))
      ($oops who "~s is not an entry point" x))
    ($address->object x (constant code-data-disp))))

(define $closure-code
   (lambda (x)
      (unless (procedure? x)
         ($oops '$closure-code "~s is not a closure" x))
      ($closure-code x)))

(define $closure-length
   (lambda (x)
      (unless (procedure? x)
         ($oops '$closure-length "~s is not a closure" x))
      ($code-free-count ($closure-code x))))

(define $closure-ref
   (lambda (x i)
      (unless (procedure? x)
         ($oops '$closure-ref "~s is not a closure" x))
      (unless (and (fixnum? i) (fx< -1 i ($closure-length x)))
         ($oops '$closure-ref "invalid index ~s" i))
      ($closure-ref x i)))

(define $closure-set!
   (lambda (x i new)
     (unless (and (procedure? x)
                  ($code-mutable-closure? ($closure-code x)))
         ($oops '$closure-ref "~s is not a mutable closure" x))
      (unless (and (fixnum? i) (fx< -1 i ($closure-length x)))
         ($oops '$closure-ref "invalid index ~s" i))
      ($closure-set! x i new)))

(define $continuation? (lambda (x) ($continuation? x)))

(define $continuation-stack-length
   (lambda (x)
      (unless ($continuation? x)
         ($oops '$continuation-stack-length "~s is not a continuation" x))
      ($continuation-stack-length x)))

(define $continuation-stack-clength
   (lambda (x)
      (unless ($continuation? x)
         ($oops '$continuation-stack-clength "~s is not a continuation" x))
      ($continuation-stack-clength x)))

(define $continuation-stack-ref
   (lambda (x i)
      (unless ($continuation? x)
         ($oops '$continuation-stack-ref "~s is not a continuation" x))
      (unless (and (fixnum? i) (fx< 0 i ($continuation-stack-clength x)))
         ($oops '$continuation-stack-ref "invalid index ~s" i))
      ($continuation-stack-ref x i)))

(define $continuation-link
   (lambda (x)
      (unless ($continuation? x)
         ($oops '$continuation-link "~s is not a continuation" x))
      ($continuation-link x)))

(define $continuation-winders
   (lambda (x)
      (unless ($continuation? x)
         ($oops '$continuation-winders "~s is not a continuation" x))
      ($continuation-winders x)))

(define $continuation-attachments
   (lambda (x)
      (unless ($continuation? x)
         ($oops '$continuation-attachments "~s is not a continuation" x))
      ($continuation-attachments x)))

(define $continuation-return-code
   (lambda (x)
      (unless ($continuation? x)
         ($oops '$continuation-return-code "~s is not a continuation" x))
      ($continuation-return-code x)))

(define $continuation-return-livemask
   (lambda (x)
      (unless ($continuation? x)
         ($oops '$continuation-return-livemask "~s is not a continuation" x))
      ($continuation-return-livemask x)))

(define $continuation-return-offset
   (lambda (x)
      (unless ($continuation? x)
         ($oops '$continuation-return-offset "~s is not a continuation" x))
      ($continuation-return-offset x)))

(define void
   (lambda ()
      (void)))

(define eof-object (lambda () (eof-object)))

(define $unbound-object
   (lambda ()
      ($unbound-object)))

(define $unbound-object?
   (lambda (x)
      ($unbound-object? x)))

(define $set-timer
   (lambda (ticks)
      (unless (and (fixnum? ticks) (fx> ticks 0))
         ($oops '$set-timer "~s is not a positive fixnum" ticks))
      ($set-timer ticks)))

(define $fx+?
   (lambda (x y)
      ($fx+? x y)))

(define $fx-?
   (lambda (x y)
      ($fx-? x y)))

(define $bigpositive?
   (lambda (x)
      (unless (bignum? x)
         ($oops '$bigpositive "~s is not a bignum" x))
      ($bigpositive? x)))

(define $string-ref-check? (lambda (s i) ($string-ref-check? s i)))
(define $string-set!-check? (lambda (s i) ($string-set!-check? s i)))

(define $vector-ref-check? (lambda (v i) ($vector-ref-check? v i)))
(define $vector-set!-check? (lambda (v i) ($vector-set!-check? v i)))

(define $fxvector-ref-check? (lambda (v i) ($fxvector-ref-check? v i)))
(define $fxvector-set!-check? (lambda (v i) ($fxvector-set!-check? v i)))

(define $ratio-numerator
   (lambda (q)
      (if (ratnum? q)
          ($ratio-numerator q)
          ($oops '$ratio-numerator "~s is not a ratnum" q))))

(define $ratio-denominator
   (lambda (q)
      (if (ratnum? q)
          ($ratio-denominator q)
          ($oops '$ratio-denominator "~s is not a ratnum" q))))

(let ()
  (include "io-types.ss")
  (set-who! $make-binary-output-port
    (rec $make-binary-output-port
      (case-lambda
        [(name handler buffer) ($make-binary-output-port name handler buffer #f)]
        [(name handler buffer info)
         (unless (string? name) ($oops who "invalid name ~s" name))
         (unless (port-handler? handler) ($oops who "invalid handler ~s" handler))
         (unless (bytevector? buffer) ($oops who "invalid buffer ~s" buffer))
         (#3%$make-binary-output-port name handler buffer info)])))

  (set-who! $make-binary-input-port
    (rec $make-binary-input-port
      (case-lambda
        [(name handler buffer) ($make-binary-input-port name handler buffer #f)]
        [(name handler buffer info)
         (unless (string? name) ($oops who "invalid name ~s" name))
         (unless (port-handler? handler) ($oops who "invalid handler ~s" handler))
         (unless (bytevector? buffer) ($oops who "invalid buffer ~s" buffer))
         (#3%$make-binary-input-port name handler buffer info)])))

  (set-who! $make-binary-input/output-port
    (rec $make-binary-input/output-port
      (case-lambda
        [(name handler ibuffer obuffer) ($make-binary-input/output-port name handler ibuffer obuffer #f)]
        [(name handler ibuffer obuffer info)
         (unless (string? name) ($oops who "invalid name ~s" name))
         (unless (port-handler? handler) ($oops who "invalid handler ~s" handler))
         (unless (bytevector? ibuffer) ($oops who "invalid input buffer ~s" ibuffer))
         (unless (bytevector? obuffer) ($oops who "invalid output buffer ~s" obuffer))
         (#3%$make-binary-input/output-port name handler ibuffer obuffer info)])))

  (set-who! $make-textual-output-port
    (rec $make-textual-output-port
      (case-lambda
        [(name handler buffer) ($make-textual-output-port name handler buffer #f)]
        [(name handler buffer info)
         (unless (string? name) ($oops who "invalid name ~s" name))
         (unless (port-handler? handler) ($oops who "invalid handler ~s" handler))
         (unless (string? buffer)
           ($oops who "invalid buffer ~s" buffer))
         (#3%$make-textual-output-port name handler buffer info)])))

  (set-who! $make-textual-input-port
    (rec $make-textual-input-port
      (case-lambda
        [(name handler buffer) ($make-textual-input-port name handler buffer #f)]
        [(name handler buffer info)
         (unless (string? name) ($oops who "invalid name ~s" name))
         (unless (port-handler? handler) ($oops who "invalid handler ~s" handler))
         (unless (string? buffer) ($oops who "invalid buffer ~s" buffer))
         (#3%$make-textual-input-port name handler buffer info)])))

  (set-who! $make-textual-input/output-port
    (rec $make-textual-input/output-port
      (case-lambda
        [(name handler ibuffer obuffer) ($make-textual-input/output-port name handler ibuffer obuffer #f)]
        [(name handler ibuffer obuffer info)
         (unless (string? name) ($oops who "invalid name ~s" name))
         (unless (port-handler? handler) ($oops who "invalid handler ~s" handler))
         (unless (string? ibuffer) ($oops who "invalid input buffer ~s" ibuffer))
         (unless (string? obuffer) ($oops who "invalid output buffer ~s" obuffer))
         (#3%$make-textual-input/output-port name handler ibuffer obuffer info)]))))

(define-who $port-flags-set?
  (lambda (p mask)
    (unless (port? p) ($oops who "~s is not a port" p))
    (unless (fixnum? mask) ($oops who "invalid mask ~s" mask))
    ($port-flags-set? p mask)))

(define-who $set-port-flags!
  (lambda (p mask)
    (unless (port? p) ($oops who "~s is not a port" p))
    (unless (fixnum? mask) ($oops who "invalid mask ~s" mask))
    ($set-port-flags! p mask)))

(define-who $reset-port-flags!
  (lambda (p mask)
    (unless (port? p) ($oops who "~s is not a port" p))
    (unless (fixnum? mask) ($oops who "invalid mask ~s" mask))
    ($reset-port-flags! p mask)))

(define port-closed?
   (lambda (p)
      (if (port? p)
          (port-closed? p)
          ($oops 'port-closed? "~s is not a port" p))))

(define mark-port-closed!
   (lambda (p)
      (if (port? p)
          (mark-port-closed! p)
          ($oops 'mark-port-closed! "~s is not a port" p))))

(define-who $port-handler
  (lambda (p)
    (unless (port? p)
      ($oops who "~s is not a port" p))
    ($port-handler p)))

(define-who set-port-bol!
  (lambda (p x)
    (unless (and (output-port? p) (textual-port? p))
      ($oops who "~s is not a textual output port" p))
    (set-port-bol! p x)))

(define-who set-port-eof!
  (lambda (p x)
    (unless (input-port? p) ($oops who "~s is not an input port" p))
    (set-port-eof! p x)))

(define-who $port-info
  (lambda (p)
    (unless (port? p) ($oops who "~s is not a port" p))
    ($port-info p)))

(define-who $set-port-info!
  (lambda (p x)
    (unless (port? p) ($oops who "~s is not a port" p))
    ($set-port-info! p x)))

(define-who port-name
  (lambda (p)
    (unless (port? p) ($oops who "~s is not a port" p))
    (port-name p)))

(define-who set-port-name!
  (lambda (p x)
    (unless (port? p) ($oops who "~s is not a port" p))
    (set-port-name! p x)))

(let ()
 ; defines port-input-index, port-output-index, port-input-size, port-output-size, port-input-buffer, and port-output-buffer
  (define-syntax get/set
    (lambda (x)
      (syntax-case x ()
        [(_ direction what bpred? tpred?)
         (with-syntax ([port-dir-x (construct-name #'what "port-" #'direction "-" #'what)]
                       [set-port-dir-x! (construct-name #'what "set-port-" #'direction "-" #'what "!")]
                       [textual-port-dir-x (construct-name #'what "textual-port-" #'direction "-" #'what)]
                       [set-textual-port-dir-x! (construct-name #'what "set-textual-port-" #'direction "-" #'what "!")]
                       [binary-port-dir-x (construct-name #'what "binary-port-" #'direction "-" #'what)]
                       [set-binary-port-dir-x! (construct-name #'what "set-binary-port-" #'direction "-" #'what "!")]
                       [dir-port? (construct-name #'direction #'direction "-port?")])
           #`(begin
               (set-who! port-dir-x
                 (lambda (p)
                   (cond
                     [(and (dir-port? p) (textual-port? p)) (textual-port-dir-x p)]
                     [(and (dir-port? p) (binary-port? p)) (binary-port-dir-x p)]
                     [else ($oops who #,(format "~~s is not an ~a port" (datum direction)) p)])))
               (set-who! set-port-dir-x!
                 (lambda (p x)
                   (cond
                     [(and (dir-port? p) (textual-port? p))
                      (unless (tpred? p x) ($oops who #,(format "invalid ~a ~~s" (datum what)) x))
                      (set-textual-port-dir-x! p x)]
                     [(and (dir-port? p) (binary-port? p))
                      (unless (bpred? p x) ($oops who #,(format "invalid ~a ~~s" (datum what)) x))
                      (set-binary-port-dir-x! p x)]
                     [else ($oops who #,(format "~~s is not an ~a port" (datum direction)) p)])))))])))

  (get/set input buffer (lambda (p x) (bytevector? x)) (lambda (p x) (string? x)))
  (get/set input index
    (lambda (p n) (and (fixnum? n) (fx<= 0 n (binary-port-input-size p))))
    (lambda (p n) (and (fixnum? n) (fx<= 0 n (textual-port-input-size p)))))
  (get/set input size
    (lambda (p n) (and (fixnum? n) (fx<= 0 n (bytevector-length (binary-port-input-buffer p)))))
    (lambda (p n) (and (fixnum? n) (fx<= 0 n (string-length (textual-port-input-buffer p))))))
  (get/set output buffer (lambda (p x) (bytevector? x)) (lambda (p x) (string? x)))
  (get/set output index
    (lambda (p n) (and (fixnum? n) (fx<= 0 n (binary-port-output-size p))))
    (lambda (p n) (and (fixnum? n) (fx<= 0 n (textual-port-output-size p)))))
  (get/set output size
    (lambda (p n) (and (fixnum? n) (fx<= 0 n (bytevector-length (binary-port-output-buffer p)))))
    (lambda (p n) (and (fixnum? n) (fx<= 0 n (string-length (textual-port-output-buffer p)))))))

(define-who port-input-count
  (lambda (p)
    (cond
      [(and (input-port? p) (textual-port? p))
       (textual-port-input-count p)]
      [(and (input-port? p) (binary-port? p))
       (binary-port-input-count p)]
      [else ($oops who "~s is not an input port" p)])))

(define-who port-output-count
  (lambda (p)
    (cond
      [(and (output-port? p) (textual-port? p))
       (textual-port-output-count p)]
      [(and (output-port? p) (binary-port? p))
       (binary-port-output-count p)]
      [else ($oops who "~s is not an output port" p)])))

(define-who textual-port-input-buffer
  (lambda (p)
    (unless (and (input-port? p) (textual-port? p))
      ($oops who "~s is not a textual input port" p))
    (textual-port-input-buffer p)))

(define-who set-textual-port-input-buffer!
  (lambda (p s)
    (unless (and (input-port? p) (textual-port? p))
      ($oops who "~s is not a textual input port" p))
    (unless (string? s) ($oops who "~s is not a string" s))
    (set-textual-port-input-buffer! p s)))

(define-who textual-port-input-index
  (lambda (p)
    (unless (and (input-port? p) (textual-port? p))
      ($oops who "~s is not a textual input port" p))
    (textual-port-input-index p)))

(define-who set-textual-port-input-index!
  (lambda (p n)
    (unless (and (input-port? p) (textual-port? p))
      ($oops who "~s is not a textual input port" p))
    (unless (and (fixnum? n) (fx<= 0 n (textual-port-input-size p)))
      ($oops who "~s is not a valid index for ~s" n p))
    (set-textual-port-input-index! p n)))

(define-who textual-port-input-size
  (lambda (p)
    (unless (and (input-port? p) (textual-port? p))
      ($oops who "~s is not a textual input port" p))
    (textual-port-input-size p)))

(define-who set-textual-port-input-size!
  (lambda (p n)
    (unless (and (input-port? p) (textual-port? p))
      ($oops who "~s is not a textual input port" p))
    (unless (and (fixnum? n) (fx<= 0 n (string-length (textual-port-input-buffer p))))
       ($oops who "~s is not a valid size for ~s" n p))
    (set-textual-port-input-size! p n)))

(define-who textual-port-output-buffer
  (lambda (p)
    (unless (and (output-port? p) (textual-port? p))
      ($oops who "~s is not a textual output port" p))
    (textual-port-output-buffer p)))

(define-who set-textual-port-output-buffer!
  (lambda (p s)
    (unless (and (output-port? p) (textual-port? p))
      ($oops who "~s is not a textual output port" p))
    (unless (string? s) ($oops who "~s is not a string" s))
    (set-textual-port-output-buffer! p s)))

(define-who textual-port-output-index
  (lambda (p)
    (unless (and (output-port? p) (textual-port? p))
      ($oops who "~s is not a textual output port" p))
    (textual-port-output-index p)))

(define-who set-textual-port-output-index!
  (lambda (p n)
    (unless (and (output-port? p) (textual-port? p))
      ($oops who "~s is not a textual output port" p))
    (unless (and (fixnum? n) (fx<= 0 n (textual-port-output-size p)))
       ($oops who "~s is not a valid index for ~s" n p))
    (set-textual-port-output-index! p n)))

(define-who textual-port-output-size
  (lambda (p)
    (unless (and (output-port? p) (textual-port? p))
      ($oops who "~s is not a textual output port" p))
    (textual-port-output-size p)))

(define-who set-textual-port-output-size!
  (lambda (p n)
    (unless (and (output-port? p) (textual-port? p))
      ($oops who "~s is not a textual output port" p))
    (unless (and (fixnum? n) (fx<= 0 n (string-length (textual-port-output-buffer p))))
       ($oops who "~s is not a valid size for ~s" n p))
    (set-textual-port-output-size! p n)))

(define-who binary-port-input-buffer
  (lambda (p)
    (unless (and (input-port? p) (binary-port? p))
      ($oops who "~s is not a binary input port" p))
    (binary-port-input-buffer p)))

(define-who set-binary-port-input-buffer!
  (lambda (p bv)
    (unless (and (input-port? p) (binary-port? p))
      ($oops who "~s is not a binary input port" p))
    (unless (bytevector? bv) ($oops who "~s is not a bytevector" bv))
    (set-binary-port-input-buffer! p bv)))

(define-who binary-port-input-index
  (lambda (p)
    (unless (and (input-port? p) (binary-port? p))
      ($oops who "~s is not a binary input port" p))
    (binary-port-input-index p)))

(define-who set-binary-port-input-index!
  (lambda (p n)
    (unless (and (input-port? p) (binary-port? p))
      ($oops who "~s is not a binary input port" p))
    (unless (and (fixnum? n) (fx<= 0 n (binary-port-input-size p)))
      ($oops who "~s is not a valid index for ~s" n p))
    (set-binary-port-input-index! p n)))

(define-who binary-port-input-size
  (lambda (p)
    (unless (and (input-port? p) (binary-port? p))
      ($oops who "~s is not a binary input port" p))
    (binary-port-input-size p)))

(define-who set-binary-port-input-size!
  (lambda (p n)
    (unless (and (input-port? p) (binary-port? p))
      ($oops who "~s is not a binary input port" p))
    (unless (and (fixnum? n) (fx<= 0 n (bytevector-length (binary-port-input-buffer p))))
      ($oops who "~s is not a valid size for ~s" n p))
    (set-binary-port-input-size! p n)))

(define-who binary-port-input-count
  (lambda (p)
    (unless (and (input-port? p) (binary-port? p))
      ($oops who "~s is not a binary input port" p))
    (binary-port-input-count p)))

(define-who binary-port-output-count
  (lambda (p)
    (unless (and (output-port? p) (binary-port? p))
      ($oops who "~s is not a binary output port" p))
    (binary-port-output-count p)))

(define-who textual-port-input-count
  (lambda (p)
    (unless (and (input-port? p) (textual-port? p))
      ($oops who "~s is not a textual input port" p))
    (textual-port-input-count p)))

(define-who textual-port-output-count
  (lambda (p)
    (unless (and (output-port? p) (textual-port? p))
      ($oops who "~s is not a textual output port" p))
    (textual-port-output-count p)))

(define-who port-input-empty?
  (lambda (p)
    (unless (input-port? p) ($oops who "~s is not an input port" p))
    (#3%port-input-empty? p)))

(define-who port-output-full?
  (lambda (p)
    (unless (output-port? p) ($oops who "~s is not an output port" p))
    (#3%port-output-full? p)))

(define-who binary-port-output-buffer
  (lambda (p)
    (unless (and (output-port? p) (binary-port? p))
      ($oops who "~s is not a binary output port" p))
    (binary-port-output-buffer p)))

(define-who set-binary-port-output-buffer!
  (lambda (p bv)
    (unless (and (output-port? p) (binary-port? p))
      ($oops who "~s is not a binary output port" p))
    (unless (bytevector? bv) ($oops who "~s is not a bytevector" bv))
    (set-binary-port-output-buffer! p bv)))

(define-who binary-port-output-index
  (lambda (p)
    (unless (and (output-port? p) (binary-port? p))
      ($oops who "~s is not a binary output port" p))
    (binary-port-output-index p)))

(define-who set-binary-port-output-index!
  (lambda (p n)
    (unless (and (output-port? p) (binary-port? p))
      ($oops who "~s is not a binary output port" p))
    (unless (and (fixnum? n) (fx<= 0 n (binary-port-output-size p)))
      ($oops who "~s is not a valid index for ~s" n p))
    (set-binary-port-output-index! p n)))

(define-who binary-port-output-size
  (lambda (p)
    (unless (and (output-port? p) (binary-port? p))
      ($oops who "~s is not a binary output port" p))
    (binary-port-output-size p)))

(define-who set-binary-port-output-size!
  (lambda (p n)
    (unless (and (output-port? p) (binary-port? p))
      ($oops who "~s is not a binary output port" p))
    (unless (and (fixnum? n) (fx<= 0 n (bytevector-length (binary-port-output-buffer p))))
      ($oops who "~s is not a valid size for ~s" n p))
    (set-binary-port-output-size! p n)))

(define $symbol-name
   (lambda (s)
      (if (symbol? s)
          ($symbol-name s)
          ($oops '$symbol-name "~s is not a symbol" s))))

(define $set-symbol-name!
   (lambda (s l)
      (if (symbol? s)
          ($set-symbol-name! s l)
          ($oops '$set-symbol-name! "~s is not a symbol" s))))

(define $symbol-property-list
   (lambda (s)
      (if (symbol? s)
          ($symbol-property-list s)
          ($oops '$symbol-property-list "~s is not a symbol" s))))

(define $set-symbol-property-list!
   (lambda (s l)
      (if (symbol? s)
          ($set-symbol-property-list! s l)
          ($oops '$set-symbol-property-list! "~s is not a symbol" s))))

(define $system-property-list
   (lambda (s)
      (if (symbol? s)
          ($system-property-list s)
          ($oops '$system-property-list "~s is not a symbol" s))))

(define $set-system-property-list!
   (lambda (s l)
      (if (symbol? s)
          ($set-system-property-list! s l)
          ($oops '$set-system-property-list! "~s is not a symbol" s))))

(define-who $symbol-hash
  (lambda (x)
    (unless (symbol? x) ($oops who "~s is not a symbol" x))
    (#3%$symbol-hash x)))

(define-who $set-symbol-hash!
  (lambda (x y)
    (unless (symbol? x) ($oops who "~s is not a symbol" x))
    (#3%$set-symbol-hash! x y)))

(define symbol->string
  (lambda (s)
    (unless (symbol? s)
      ($oops 'symbol->string "~s is not a symbol" s))
    (#3%symbol->string s)))

(define $top-level-value
  (lambda (s)
    (#2%$top-level-value s)))

(define $set-top-level-value!
  (lambda (s v)
    (if (symbol? s)
        ($set-top-level-value! s v)
        ($oops '$set-top-level-value! "~s is not a symbol" s))))

(define $top-level-bound?
  (lambda (s)
    (if (symbol? s)
        ($top-level-bound? s)
        ($oops '$top-level-bound? "~s is not a symbol" s))))

(define-who $bignum-length
  (lambda (n)
    (unless (bignum? n) ($oops who "~s is not a bignum" n))
    (#3%$bignum-length n)))

(define string-length
   (lambda (s)
      (#2%string-length s)))

(define string-ref
   (lambda (s i)
      (#2%string-ref s i)))

(define string-set!
   ; could use #2%string-set!
   (lambda (v i x)
      (#2%string-set! v i x)))

(define-who $string-set-immutable!
   (lambda (s)
     (unless (string? s)
       ($oops who "~s is not a string" s))
     (#3%$string-set-immutable! s)))

(define-who mutable-string?
  (lambda (v)
    (#3%mutable-string? v)))

(define-who immutable-string?
  (lambda (v)
    (#3%immutable-string? v)))

(define char->integer
   (lambda (x)
      (#2%char->integer x)))

(define-who integer->char
  (lambda (n)
    (if (and (fixnum? n)
             (or ($fxu< n #xD800)
                 (fx<= #xE000 n #x10FFFF)))
        (#3%integer->char n)
        ($oops 'integer->char "~s is not a valid unicode scalar value" n))))

(define vector-length
   (lambda (v)
      (#2%vector-length v)))

(define vector-ref
   (lambda (v i)
      (#2%vector-ref v i)))

(define vector-set!
   (lambda (v i x)
      (#2%vector-set! v i x)))

(define vector-cas!
   (lambda (v i old-x new-x)
      (#2%vector-cas! v i old-x new-x)))

(define vector-set-fixnum!
  (lambda (v i x)
    (#2%vector-set-fixnum! v i x)))

(define-who $vector-set-immutable!
   (lambda (v)
     (unless (vector? v)
       ($oops who "~s is not a vector" v))
     (#3%$vector-set-immutable! v)))

(define mutable-vector?
   (lambda (v)
     (#3%mutable-vector? v)))

(define immutable-vector?
   (lambda (v)
     (#3%immutable-vector? v)))

(define fxvector-length
   (lambda (v)
      (#2%fxvector-length v)))

(define fxvector-ref
   (lambda (v i)
      (#2%fxvector-ref v i)))

(define fxvector-set!
   (lambda (v i x)
      (#2%fxvector-set! v i x)))

(define-who $fxvector-set-immutable!
   (lambda (s)
     (unless (fxvector? s)
       ($oops who "~s is not a fxvector" s))
     (#3%$fxvector-set-immutable! s)))

(define mutable-fxvector?
  (lambda (s)
    (#3%mutable-fxvector? s)))

(define immutable-fxvector?
  (lambda (s)
    (#3%immutable-fxvector? s)))

(define cons (lambda (x y) (cons x y)))

(define car
   (lambda (p)
      (#2%car p)))

(define cdr
   (lambda (p)
      (#2%cdr p)))

(define set-car!
   (lambda (p v)
      (#2%set-car! p v)))

(define set-cdr!
   (lambda (p v)
      (#2%set-cdr! p v)))

(define box (lambda (x) (box x)))

(define box-immutable (lambda (x) (box-immutable x)))

(define unbox
   (lambda (b)
      (if (box? b)
          (unbox b)
          ($oops 'unbox "~s is not a box" b))))

(define set-box!
   (lambda (b v)
      (if (mutable-box? b)
          (set-box! b v)
          ($oops 'set-box! "~s is not a mutable box" b))))

(define-who box-cas!
   (lambda (b old-v new-v)
      (if (mutable-box? b)
          (box-cas! b old-v new-v)
          ($oops who "~s is not a mutable box" b))))

(define mutable-box?
  (lambda (b)
    (#3%mutable-box? b)))

(define immutable-box?
  (lambda (b) 
    (#3%immutable-box? b)))

(define pair? (lambda (x) (pair? x)))

(define box? (lambda (x) (box? x)))

(define symbol? (lambda (x) (symbol? x)))

(define gensym? (lambda (x) (gensym? x)))

(define fixnum? (lambda (x) (fixnum? x)))

(define bignum? (lambda (x) (bignum? x)))

(define ratnum? (lambda (x) (ratnum? x)))

(define string? (lambda (x) (string? x)))

(define vector? (lambda (x) (vector? x)))

(define fxvector? (lambda (x) (fxvector? x)))

(define procedure? (lambda (x) (procedure? x)))

(define flonum? (lambda (x) (flonum? x)))

(define char? (lambda (x) (char? x)))

(define eof-object? (lambda (x) (eof-object? x)))

(define bwp-object? (lambda (x) (bwp-object? x)))

(define port? (lambda (p) (port? p)))

(define input-port? (lambda (p) (input-port? p)))

(define output-port? (lambda (p) (output-port? p)))

(define-who port-eof?
  (lambda (input-port)
    (unless (input-port? input-port)
      ($oops who "~s is not an input port" input-port))
    (port-eof? input-port)))

(define-who binary-port?
  (lambda (p)
    (unless (port? p) ($oops who "~s is not a port" p))
    (#3%binary-port? p)))

(define-who textual-port?
  (lambda (p)
    (unless (port? p) ($oops who "~s is not a port" p))
    (#3%textual-port? p)))

(define eq?
   (lambda (x y)
      (eq? x y)))

(define char-
   (lambda (x y)
      (unless (char? x)
         ($oops 'char- "~s is not a character" x))
      (unless (char? y)
         ($oops 'char- "~s is not a character" y))
      (char- x y)))

(define most-positive-fixnum (lambda () (#2%most-positive-fixnum)))
(define most-negative-fixnum (lambda () (#2%most-negative-fixnum)))
(define greatest-fixnum (lambda () (#2%greatest-fixnum)))
(define least-fixnum (lambda () (#2%least-fixnum)))
(define fixnum-width (lambda () (#2%fixnum-width)))

(define-who (get-u8 p)
  (#2%get-u8 p))

(define-who (get-char p)
  (#2%get-char p))

(define-who (lookahead-u8 p)
  (#2%lookahead-u8 p))

(define-who (lookahead-char p)
  (#2%lookahead-char p))

(define-who unget-u8
  (lambda (binary-input-port octet)
    (unless (and (input-port? binary-input-port) (binary-port? binary-input-port))
      ($oops who "~s is not a binary input port" binary-input-port))
    (unless (or (and (fixnum? octet) (fx<= 0 octet 255)) (eof-object? octet))
      ($oops who "~s is not an octet or the eof object" octet))
    (#3%unget-u8 binary-input-port octet)))

(define-who unget-char
  (lambda (textual-input-port char)
    (unless (and (input-port? textual-input-port) (textual-port? textual-input-port))
      ($oops who "~s is not a textual input port" textual-input-port))
    (unless (or (char? char) (eof-object? char))
      ($oops who "~s is not a character or the eof object" char))
    (#3%unget-char textual-input-port char)))

(define-who (put-u8 binary-output-port octet)
  (unless (and (output-port? binary-output-port) (binary-port? binary-output-port))
    ($oops who "~s is not a binary output port" binary-output-port))
  (unless (and (fixnum? octet) (fx<= 0 octet 255))
    ($oops who "~s is not an octet" octet))
  (#3%put-u8 binary-output-port octet))

(define-who (put-char textual-output-port char)
  (unless (and (output-port? textual-output-port) (textual-port? textual-output-port))
    ($oops who "~s is not a textual output port" textual-output-port))
  (unless (char? char) ($oops who "~s is not a char" char))
  (#3%put-char textual-output-port char))

(define peek-char
  (case-lambda
    [(p) (#2%peek-char p)]
    [() (#3%peek-char)]))

(define read-char
  (case-lambda
    [(p) (#2%read-char p)]
    [() (#3%read-char)]))

(define unread-char
  (case-lambda
    [(x p)
     (unless (and (input-port? p) (textual-port? p))
       ($oops 'unread-char "~s is not a textual input port" p))
     (unless (char? x)
       ($oops 'unread-char "~s is not a character" x))
     (unread-char x p)]
    [(x)
     (unless (char? x)
       ($oops 'unread-char "~s is not a character" x))
     (unread-char x)]))

(define write-char
  (case-lambda
    [(x p)
     (unless (and (output-port? p) (textual-port? p))
       ($oops 'write-char "~s is not a textual output port" p))
     (unless (char? x)
       ($oops 'write-char "~s is not a character" x))
     (write-char x p)]
    [(x)
     (unless (char? x)
       ($oops 'write-char "~s is not a character" x))
     (write-char x)]))

(define newline
  (case-lambda
    [(p)
     (unless (and (output-port? p) (textual-port? p))
       ($oops 'newline "~s is not a textual output port" p))
     (newline p)]
    [() (newline)]))

(define display-string
  (case-lambda
    [(s p)
     (unless (and (output-port? p) (textual-port? p))
       ($oops 'display-string "~s is not a textual output port" p))
     (unless (string? s)
       ($oops 'display-string "~s is not a character" s))
     (display-string s p)]
    [(s)
     (unless (string? s)
       ($oops 'display-string "~s is not a character" s))
     (display-string s)]))

(define $immediate? (lambda (x) ($immediate? x)))
(define $inexactnum? (lambda (x) ($inexactnum? x)))

(define $inexactnum-real-part
   (lambda (x)
      (unless ($inexactnum? x)
         ($oops '$inexactnum-real-part "~s is not an inexactnum" x))
      ($inexactnum-real-part x)))

(define $inexactnum-imag-part
   (lambda (x)
      (unless ($inexactnum? x)
         ($oops '$inexactnum-imag-part "~s is not an inexactnum" x))
      ($inexactnum-imag-part x)))

(define $exactnum? (lambda (x) ($exactnum? x)))

(define $exactnum-real-part
   (lambda (x)
      (unless ($exactnum? x)
         ($oops '$exactnum-real-part "~s is not an exactnum" x))
      ($exactnum-real-part x)))

(define $exactnum-imag-part
   (lambda (x)
      (unless ($exactnum? x)
         ($oops '$exactnum-imag-part "~s is not an exactnum" x))
      ($exactnum-imag-part x)))

(define $make-exactnum
   (lambda (x y)
      (unless (or (fixnum? x) (bignum? x) (ratnum? x))
         ($oops '$make-exactnum "~s is not an exact real number" x))
      (unless (or (and (fixnum? y) (not (fx= y 0))) (bignum? y) (ratnum? y))
         ($oops '$make-exactnum "~s is not an nonzero exact real number" y))
      ($make-exactnum x y)))

(define $rtd-counts? (lambda (x) ($rtd-counts? x)))

(define getprop
   (case-lambda
      [(s p)
       (if (symbol? s)
           (getprop s p)
           ($oops 'getprop "~s is not a symbol" s))]
      [(s p d)
       (if (symbol? s)
           (getprop s p d)
           ($oops 'getprop "~s is not a symbol" s))]))

(define $current-stack-link
  (case-lambda
    [() ($current-stack-link)]
    [(k)
     (unless (or ($continuation? k) (zero? k))
       ($oops '$current-stack-link "invalid argument ~s" k))
     ($current-stack-link k)]))

(define-who $current-winders
  (let ()
    (include "types.ss")
    (case-lambda
      [() ($current-winders)]
      [(w)
       (unless (and (list? w) (andmap winder? w))
         ($oops who "malformed winders ~s" w))
       ($current-winders w)])))

(define $current-attachments
  (case-lambda
    [() ($current-attachments)]
    [(w)
     (unless (list? w)
       ($oops '$current-attachments "malformed attachments ~s" w))
     ($current-attachments w)]))

(define lock-object
  (foreign-procedure "(cs)lock_object" (scheme-object) void))
(define unlock-object
  (foreign-procedure "(cs)unlock_object" (scheme-object) void))
(define locked-object?
  (foreign-procedure "(cs)locked_objectp" (scheme-object) boolean))

(define-who $install-guardian
  (lambda (obj rep tconc ordered?)
    (unless (and (pair? tconc) (pair? (car tconc)) (pair? (cdr tconc))) ($oops who "~s is not a tconc" tconc))
    (#3%$install-guardian obj rep tconc ordered?)))

(define make-guardian (case-lambda
                       [() (#2%make-guardian)]
                       [(ordered?) (#2%make-guardian ordered?)]))

(define $address-in-heap?
  (foreign-procedure "(cs)s_addr_in_heap" (uptr) boolean))

(define $object-in-heap?
  (foreign-procedure "(cs)s_ptr_in_heap" (ptr) boolean))

(define $event (lambda () ($event)))

(define $tc (lambda () ($tc)))
(define $thread-list (lambda () ($thread-list)))

(define $tc-field
  (let ()
    (define bogus
      (lambda (fld)
        ($oops '$tc-field "invalid tc field ~s" fld)))
    (define-syntax alpha
      (with-syntax ([(param ...)
                     (fold-left
                       (lambda (ls field)
                         (apply
                           (lambda (name type disp len)
                             (if (eq? type 'ptr)
                                 (cons (datum->syntax #'* name) ls)
                                 ls))
                           field))
                       '() (getprop 'tc '*fields* '()))])
        (lambda (x)
          #'(case-lambda
              [(fld tc)
               (case fld
                 [(param) ($tc-field 'param tc)]
                 ...
                 [else (bogus fld)])]
              [(fld tc v)
               (case fld
                 [(param) ($tc-field 'param tc v)]
                 ...
                 [else (bogus fld)])]))))
    alpha))

(define virtual-register-count (lambda () (#2%virtual-register-count)))
(define virtual-register (lambda (idx) (#2%virtual-register idx)))
(define set-virtual-register! (lambda (idx val) (#2%set-virtual-register! idx val)))

(define thread? (lambda (x) (thread? x)))
(define $thread-tc
  (lambda (thread)
    (unless (thread? thread)
      ($oops '$thread-tc "~s is not a thread" thread))
    ($thread-tc thread)))

(when-feature pthreads

(define $raw-collect-cond (lambda () ($raw-collect-cond)))
(define $raw-tc-mutex (lambda () ($raw-tc-mutex)))
(define fork-thread)
(define make-mutex)
(define mutex?)
(define mutex-acquire)
(define mutex-release)
(define make-condition)
(define thread-condition?)
(define condition-wait)
(define condition-signal)
(define condition-broadcast)
(define $close-resurrected-mutexes&conditions)
(define $tc-mutex)
(define $collect-cond)
(let ()
; scheme-object's below are mutex and condition addresses, which are
; assumed to be at least ptr aligned and therefore look like fixnums
(define ft (foreign-procedure "(cs)fork_thread" (scheme-object)
              scheme-object))
(define mm (foreign-procedure "(cs)make_mutex" () scheme-object))
(define mf (foreign-procedure "(cs)mutex_free" (scheme-object) void))
(define ma (foreign-procedure "(cs)mutex_acquire" (scheme-object) void))
(define ma-nb (foreign-procedure "(cs)mutex_acquire_noblock" (scheme-object)
                  scheme-object))
(define mr (foreign-procedure "(cs)mutex_release" (scheme-object) void))
(define mc (foreign-procedure "(cs)make_condition" () scheme-object))
(define cf (foreign-procedure "(cs)condition_free" (scheme-object) void))
(define cw (foreign-procedure "(cs)condition_wait" (scheme-object scheme-object scheme-object) boolean))
(define cb (foreign-procedure "(cs)condition_broadcast" (scheme-object) void))
(define cs (foreign-procedure "(cs)condition_signal" (scheme-object) void))

(define-record-type (condition $make-condition $condition?)
  (fields (mutable addr $condition-addr $condition-addr-set!))
  (nongenerative)
  (sealed #t))

(define-record-type (mutex $make-mutex $mutex?)
  (fields (mutable addr $mutex-addr $mutex-addr-set!))
  (nongenerative)
  (sealed #t))

(define mutex-guardian (make-guardian))
(define condition-guardian (make-guardian))

(set! fork-thread
  (lambda (t)
    (unless (procedure? t)
      ($oops 'fork-thread "~s is not a procedure" t))
    (ft (lambda ()
          (call/cc
            (lambda (k)
              (parameterize ([abort-handler
                              (case-lambda [() (k -1)] [(x) (k x)])]
                             [exit-handler
                              (case-lambda [() (k (void))] [(x . args) (k x)])]
                             [reset-handler (lambda () (k (void)))])
                (t)
                (void))))))))

(set! make-mutex
  (lambda ()
    (let ([m ($make-mutex (mm))])
      (mutex-guardian m)
      m)))

(set! mutex?
  (lambda (x)
    ($mutex? x)))

(set! mutex-acquire
  (case-lambda
    [(m) (mutex-acquire m #t)]
    [(m block?)
     (unless (mutex? m)
       ($oops 'mutex-acquire "~s is not a mutex" m))
     (let ([addr ($mutex-addr m)])
       (when (eq? addr 0)
         ($oops 'mutex-acquire "mutex is defunct"))
       (let ([r ((if block? ma ma-nb) addr)])
         ($keep-live m)
         r))]))

(set! mutex-release
  (lambda (m)
    (unless (mutex? m)
      ($oops 'mutex-release "~s is not a mutex" m))
    (let ([addr ($mutex-addr m)])
      (when (eq? addr 0)
        ($oops 'mutex-release "mutex is defunct"))
      (mr addr))))

(set! make-condition
  (lambda ()
    (let ([c ($make-condition (mc))])
      (condition-guardian c)
      c)))

(set! thread-condition?
  (lambda (x)
    ($condition? x)))

(set! condition-wait
  (case-lambda
   [(c m) (condition-wait c m #f)]
   [(c m t)
    (unless (thread-condition? c)
      ($oops 'condition-wait "~s is not a condition" c))
    (unless (mutex? m)
      ($oops 'condition-wait "~s is not a mutex" m))
    (unless (or (not t)
		(and (time? t) (memq (time-type t) '(time-duration time-utc))))
      ($oops 'condition-wait "~s is not a time record of type time-duration or time-utc" t))
    (let ([caddr ($condition-addr c)] [maddr ($mutex-addr m)])
      (when (eq? caddr 0)
        ($oops 'condition-wait "condition is defunct"))
      (when (eq? maddr 0)
        ($oops 'condition-wait "mutex is defunct"))
      (let ([r (cw caddr maddr t)])
        ($keep-live c)
        ($keep-live m)
        r))]))

(set! condition-broadcast
  (lambda (c)
    (unless (thread-condition? c)
      ($oops 'condition-broadcast "~s is not a condition" c))
    (let ([addr ($condition-addr c)])
      (when (eq? addr 0)
        ($oops 'condition-broadcast "condition is defunct"))
      (cb addr))))

(set! condition-signal
  (lambda (c)
    (unless (thread-condition? c)
      ($oops 'condition-signal "~s is not a condition" c))
    (let ([addr ($condition-addr c)])
      (when (eq? addr 0)
        ($oops 'condition-signal "condition is defunct"))
      (cs addr))))

(set! $close-resurrected-mutexes&conditions
  ; called from single-threaded docollect
  (lambda ()
    (let f ()
      (let mg ([m (mutex-guardian)])
        (when m
          (let ([addr ($mutex-addr m)])
	    (unless (eq? addr 0)
	      (mf addr)
              ($mutex-addr-set! m 0)))
          (f))))
    (let f ()
      (let cg ([c (condition-guardian)])
        (when c
	  (let ([addr ($condition-addr c)])
	    (unless (eq? addr 0)
	      (cf addr)
              ($condition-addr-set! c 0)))
          (f))))))

(set! $tc-mutex ($make-mutex ($raw-tc-mutex)))
(set! $collect-cond ($make-condition ($raw-collect-cond)))
))

(let ()
  (define-syntax define-tc-parameter
    (lambda (x)
      (syntax-case x ()
        [(_ name pred type init)
         #'(begin (define-tc-parameter name pred type) (name init))]
        [(_ name pred type)
         (with-syntax ([msg (format "~~s is not ~a" (datum type))])
           #'(set! name
               (case-lambda
                 [() (name)]
                 [(x)
                  (unless (pred x) ($oops 'name msg x))
                  (name x)])))])))
  (define-tc-parameter current-input-port (lambda (x) (and (input-port? x) (textual-port? x))) "a textual input port")
  (define-tc-parameter current-output-port (lambda (x) (and (output-port? x) (textual-port? x))) "a textual output port")
  (define-tc-parameter current-error-port (lambda (x) (and (output-port? x) (textual-port? x))) "a textual output port")
  (define-tc-parameter $block-counter (lambda (x) (and (fixnum? x) (fx<= x 0))) "a nonpositive fixnum" 0)
  (define-tc-parameter $sfd (lambda (x) (or (eq? x #f) (source-file-descriptor? x))) "a source-file descriptor or #f" #f)
  (define-tc-parameter $current-mso (lambda (x) (or (eq? x #f) (procedure? x))) "a procedure or #f" #f)
  (define-tc-parameter $target-machine symbol? "a symbol")
  (define-tc-parameter optimize-level (lambda (x) (and (fixnum? x) (fx<= 0 x 3))) "valid optimize level" 0)
  (define-tc-parameter $compile-profile (lambda (x) (memq x '(#f source block))) "valid compile-profile flag" #f)
  (define-tc-parameter subset-mode (lambda (mode) (memq mode '(#f system))) "valid subset mode" #f)
  (define-tc-parameter default-record-equal-procedure (lambda (x) (or (eq? x #f) (procedure? x))) "a procedure or #f" #f)
  (define-tc-parameter default-record-hash-procedure (lambda (x) (or (eq? x #f) (procedure? x))) "a procedure or #f" #f)
)

(define-who compile-profile
  ; this wrapper is used to filter #t => source
  (case-lambda
    [() ($compile-profile)]
    [(x)
     ($compile-profile
       (case x
         [(#f source block) x]
         [(#t) 'source]
         [else ($oops who "invalid mode ~s [must be #f, #t, source, or block]" x)]))]))

(let ()
  (define-syntax define-boolean-tc-parameter
    (lambda (x)
      (syntax-case x ()
        [(_ name init)
         #'(begin
             (set! name
               (case-lambda
                 [() (name)]
                 [(x) (name (and x #t))]))
             (name init))])))
  (define-boolean-tc-parameter generate-inspector-information #t)
  (define-boolean-tc-parameter generate-procedure-source-information #f)
  (define-boolean-tc-parameter generate-profile-forms #t)
  (define-boolean-tc-parameter $suppress-primitive-inlining #f)
)

(define $make-tlc
  (lambda (ht keyval next)
    (unless (eq-hashtable? ht)
      ($oops '$make-tlc "~s is not an eq hashtable" ht))
    (unless (or ($tlc? next) (fixnum? next))
      ($oops '$make-tlc "invalid next argument ~s" next))
    (unless (pair? keyval)
      ($oops '$make-tlc "invalid keyval argument ~s" keyval))
    (#3%$make-tlc ht keyval next)))

(define $tlc? (lambda (x) (#3%$tlc? x)))

(let ()
  (define-syntax define-tlc-parameter
    (syntax-rules ()
      [(_ name)
       (set! name
         (lambda (tlc)
           (unless ($tlc? tlc) ($oops 'name "~s is not a tlc" tlc))
           (#3%name tlc)))]
      [(_ name name!)
       (begin
         (define-tlc-parameter name)
         (set! name!
           (lambda (tlc x)
             (unless ($tlc? tlc) ($oops 'name "~s is not a tlc" tlc))
             (#3%name! tlc x))))]))
  (define-tlc-parameter $tlc-keyval)
  (define-tlc-parameter $tlc-ht)
  (define-tlc-parameter $tlc-next $set-tlc-next!)
)

(define ($fxaddress x) (#3%$fxaddress x))

(define $logand
  (foreign-procedure "(cs)logand"
    (scheme-object scheme-object)
    scheme-object))

(define $logor
  (foreign-procedure "(cs)logor"
    (scheme-object scheme-object)
    scheme-object))

(define $logxor
  (foreign-procedure "(cs)logxor"
    (scheme-object scheme-object)
    scheme-object))

(define $lognot
  (foreign-procedure "(cs)lognot"
    (scheme-object)
    scheme-object))

(define $logbit?
  (foreign-procedure "(cs)logbitp"
    (scheme-object scheme-object)
    scheme-object))

(define $logbit0
  (foreign-procedure "(cs)logbit0"
    (scheme-object scheme-object)
    scheme-object))

(define $logbit1
  (foreign-procedure "(cs)logbit1"
    (scheme-object scheme-object)
    scheme-object))

(define $logtest
  (foreign-procedure "(cs)logtest"
    (scheme-object scheme-object)
    scheme-object))

(when-feature windows
(define get-registry
  (let ([fp (foreign-procedure "(windows)GetRegistry"
              (wstring)
              scheme-object)])
    (lambda (s)
      (unless (string? s) ($oops 'get-registry "~s is not a string" s))
      (let ([x (fp s)])
        (and x (utf16->string x (constant native-endianness)))))))

(define put-registry!
  (let ([fp (foreign-procedure "(windows)PutRegistry"
              (wstring wstring)
              void)])
    (lambda (s1 s2)
      (unless (string? s1) ($oops 'put-registry! "~s is not a string" s1))
      (unless (string? s2) ($oops 'put-registry! "~s is not a string" s2))
      (fp s1 s2))))

(define remove-registry!
  (let ([fp (foreign-procedure "(windows)RemoveRegistry"
              (wstring)
              void)])
    (lambda (s)
      (unless (string? s) ($oops 'remove-registry! "~s is not a string" s))
      (fp s))))
)

(define ($real->flonum x who)
  (unless (or (not who) (symbol? who) (string? who))
    ($oops '$real->flonum "invalid who argument ~s" who))
  (#3%$real->flonum x who))

(define (real->flonum x) (#2%real->flonum x))

(define $integer-8? (lambda (x) (#3%$integer-8? x)))
(define $integer-16? (lambda (x) (#3%$integer-16? x)))
(define $integer-24? (lambda (x) (#3%$integer-24? x)))
(define $integer-32? (lambda (x) (#3%$integer-32? x)))
(define $integer-40? (lambda (x) (#3%$integer-40? x)))
(define $integer-48? (lambda (x) (#3%$integer-48? x)))
(define $integer-56? (lambda (x) (#3%$integer-56? x)))
(define $integer-64? (lambda (x) (#3%$integer-64? x)))
(define $foreign-char? (lambda (x) (#3%$foreign-char? x)))
(define $foreign-wchar? (lambda (x) (#3%$foreign-wchar? x)))

(define $byte-copy!
  (foreign-procedure "(cs)byte-copy"
    (scheme-object fixnum scheme-object fixnum fixnum)
    void))

(define $ptr-copy!
  (foreign-procedure "(cs)ptr-copy"
    (scheme-object fixnum scheme-object fixnum fixnum)
    void))

(define-who ($sealed-record? x rtd)
  (unless (record-type-descriptor? rtd)
    ($oops who "~s is not a record type descriptor" rtd))
  (#3%$sealed-record? x rtd))

(define ($record? x) (#3%$record? x))

(define-who ($record-type-descriptor r)
  (unless ($record? r) ($oops who "~s is not a record" r))
  (#3%$record-type-descriptor r))

(define-who utf8->string
  (let ()
    (define slurp
      (lambda (bv start)
        (let ([n (bytevector-length bv)])
          (let ([s (make-string (fx- n start))])
            (define (fini j)
              (if (fx= j (string-length s))
                  s
                  (string-truncate! s j)))
            (let loop ([i start] [j 0])
              (if (fx= i n)
                  (fini j)
                  (let ([b1 (bytevector-u8-ref bv i)])
                    (cond
                      [(fx<= b1 #x7f) ; one-byte encoding
                       (string-set! s j (integer->char b1))
                       (loop (fx+ i 1) (fx+ j 1))]
                      [(fx<= #xc0 b1 #xdf) ; two-byte encoding
                       (if (fx< i (fx- n 1)) ; have at least two bytes?
                           (let ([b2 (bytevector-u8-ref bv (fx+ i 1))])
                             (if (fx= (fxsrl b2 6) #b10) ; second byte a continuation byte?
                                 (begin
                                   (string-set! s j
                                     (let ([x (fxlogor (fxsll (fxlogand b1 #b11111) 6) (fxlogand b2 #b111111))])
                                       (if (fx<= x #x7f) #\xfffd (integer->char x))))
                                   (loop (fx+ i 2) (fx+ j 1)))
                                ; second byte is not a continuation byte
                                 (begin
                                   (string-set! s j #\xfffd)
                                   (loop (fx+ i 1) (fx+ j 1)))))
                          ; have only one byte
                           (begin
                             (string-set! s j #\xfffd)
                             (fini (fx+ j 1))))]
                      [(fx<= #xe0 b1 #xef) ; three-byte encoding
                       (if (fx< i (fx- n 1)) ; have at least two bytes?
                           (let ([b2 (bytevector-u8-ref bv (fx+ i 1))])
                             (if (fx= (fxsrl b2 6) #b10) ; second byte a continuation byte?
                                 (if (fx< i (fx- n 2)) ; have at least three bytes?
                                     (let ([b3 (bytevector-u8-ref bv (fx+ i 2))])
                                       (if (fx= (fxsrl b3 6) #b10) ; third byte a continuation byte?
                                           (begin
                                             (string-set! s j
                                               (let ([x (fxlogor
                                                          (fxsll (fxlogand b1 #b1111) 12)
                                                          (fxsll (fxlogand b2 #b111111) 6)
                                                          (fxlogand b3 #b111111))])
                                                 (if (and (fx>= x #x800) (not (fx<= #xd800 x #xdfff)))
                                                     (integer->char x)
                                                     #\xfffd)))
                                             (loop (fx+ i 3) (fx+ j 1)))
                                          ; third byte is not a continuation byte
                                           (begin
                                             (string-set! s j #\xfffd)
                                             (loop (fx+ i 2) (fx+ j 1)))))
                                    ; have only two bytes
                                     (begin
                                       (string-set! s j #\xfffd)
                                       (fini (fx+ j 1))))
                                ; second byte is not a continuation byte
                                 (begin
                                   (string-set! s j #\xfffd)
                                   (loop (fx+ i 1) (fx+ j 1)))))
                          ; have only one byte
                           (begin
                             (string-set! s j #\xfffd)
                             (fini (fx+ j 1))))]
                      [(fx<= #xf0 b1 #xf4) ; four-byte encoding
                       (if (fx< i (fx- n 1)) ; have at least two bytes?
                           (let ([b2 (bytevector-u8-ref bv (fx+ i 1))])
                             (if (fx= (fxsrl b2 6) #b10) ; second byte a continuation byte?
                                 (if (fx< i (fx- n 2)) ; have at least three bytes?
                                     (let ([b3 (bytevector-u8-ref bv (fx+ i 2))])
                                       (if (fx= (fxsrl b3 6) #b10) ; third byte a continuation byte?
                                           (if (fx< i (fx- n 3)) ; have at least four bytes?
                                               (let ([b4 (bytevector-u8-ref bv (fx+ i 3))])
                                                 (if (fx= (fxsrl b4 6) #b10) ; fourth byte a continuation byte?
                                                     (begin
                                                       (string-set! s j
                                                         (let ([x (fxlogor
                                                                    (fxsll (fxlogand b1 #b111) 18)
                                                                    (fxsll (fxlogand b2 #b111111) 12)
                                                                    (fxsll (fxlogand b3 #b111111) 6)
                                                                    (fxlogand b4 #b111111))])
                                                           (if (fx<= #x10000 x #x10ffff)
                                                               (integer->char x)
                                                               #\xfffd)))
                                                       (loop (fx+ i 4) (fx+ j 1)))
                                                    ; fourth byte is not a continuation byte
                                                     (begin
                                                       (string-set! s j #\xfffd)
                                                       (loop (fx+ i 3) (fx+ j 1)))))
                                              ; have only three bytes
                                               (begin
                                                 (string-set! s j #\xfffd)
                                                 (fini (fx+ j 1))))
                                          ; third byte is not a continuation byte
                                           (begin
                                             (string-set! s j #\xfffd)
                                             (loop (fx+ i 2) (fx+ j 1)))))
                                    ; have only two bytes
                                     (begin
                                       (string-set! s j #\xfffd)
                                       (fini (fx+ j 1))))
                                ; second byte is not a continuation byte
                                 (begin
                                   (string-set! s j #\xfffd)
                                   (loop (fx+ i 1) (fx+ j 1)))))
                          ; have only one byte
                           (begin
                             (string-set! s j #\xfffd)
                             (fini (fx+ j 1))))]
                      [else
                       (string-set! s j #\xfffd)
                       (loop (fx+ i 1) (fx+ j 1))]))))))))
    (lambda (bv)
      (unless (bytevector? bv) ($oops who "~s is not a bytevector" bv))
      (slurp bv
        (if (and (fx>= (bytevector-length bv) 3)
                 (fx= (bytevector-u8-ref bv 0) #xef)
                 (fx= (bytevector-u8-ref bv 1) #xbb)
                 (fx= (bytevector-u8-ref bv 2) #xbf))
            3 0)))))

(let ()
  (define ($string->utf8 s nul?)
    (let ([sn (string-length s)])
      (let ([bv (do ([si 0 (fx+ si 1)]
                     [bvn 0 (+ bvn (let ([k (char->integer (string-ref s si))])
                                     (if (fx<= k #x7ff)
                                         (if (fx<= k #x7f) 1 2)
                                         (if (fx<= k #xffff) 3 4))))])
                  ((fx= si sn)
                   (if nul?
                       (let ([real-bvn (fx+ bvn 1)])
                         (unless (fixnum? real-bvn)
                           ($oops 'string->utf8 "result would be too large"))
                         (let ([bv (make-bytevector real-bvn)])
                           (bytevector-u8-set! bv bvn 0)
                           bv))
                       (begin
                         (unless (fixnum? bvn)
                           ($oops 'string->utf8 "result would be too large"))
                         (make-bytevector bvn)))))])
        (let f ([si 0] [bvi 0])
          (if (fx= si sn)
              bv
              (let ([k (char->integer (string-ref s si))])
                (if (fx<= k #x7ff)
                    (if (fx<= k #x7f)
                        (begin
                          (bytevector-u8-set! bv bvi k)
                          (f (fx+ si 1) (fx+ bvi 1)))
                        (begin
                          (bytevector-u8-set! bv bvi (fxlogor #b11000000 (fxsrl k 6)))
                          (bytevector-u8-set! bv (fx+ bvi 1) (fxlogor #b10000000 (fxlogand k #b111111)))
                          (f (fx+ si 1) (fx+ bvi 2))))
                    (if (fx<= k #xffff)
                        (begin
                          (bytevector-u8-set! bv bvi (fxlogor #b11100000 (fxsrl k 12)))
                          (bytevector-u8-set! bv (fx+ bvi 1) (fxlogor #b10000000 (fxlogand (fxsrl k 6) #b111111)))
                          (bytevector-u8-set! bv (fx+ bvi 2) (fxlogor #b10000000 (fxlogand k #b111111)))
                          (f (fx+ si 1) (fx+ bvi 3)))
                        (begin
                          (bytevector-u8-set! bv bvi (fxlogor #b11110000 (fxsrl k 18)))
                          (bytevector-u8-set! bv (fx+ bvi 1) (fxlogor #b10000000 (fxlogand (fxsrl k 12) #b111111)))
                          (bytevector-u8-set! bv (fx+ bvi 2) (fxlogor #b10000000 (fxlogand (fxsrl k 6) #b111111)))
                          (bytevector-u8-set! bv (fx+ bvi 3) (fxlogor #b10000000 (fxlogand k #b111111)))
                          (f (fx+ si 1) (fx+ bvi 4)))))))))))
  (set! $fp-string->utf8
    (lambda (s)
      ($string->utf8 s #t)))
  (set-who! string->utf8
    (lambda (s)
      (unless (string? s) ($oops who "~s is not a string" s))
      ($string->utf8 s #f))))

(define-who utf16->string
  (let ()
    (define slurp
      (lambda (bv eness start)
        (let ([n (bytevector-length bv)])
          (let ([s (make-string (fxsrl (fx+ (fx- n start) 1) 1))])
            (define (fini j)
              (if (fx= j (string-length s))
                  s
                  (string-truncate! s j)))
            (define-syntax go
              (syntax-rules ()
                [(_ bv-u16-ref)
                 (let loop ([i start] [j 0])
                   (cond
                     [(fx= i n) (fini j)]
                     [(fx= i (fx- n 1))
                      (string-set! s j #\xfffd)
                      (fini (fx+ j 1))]
                     [else
                      (let ([w1 (bv-u16-ref bv i)])
                        (cond
                          [(fx<= #xD800 w1 #xDBFF) ; two-word encoding
                           (cond
                             [(fx>= i (fx- n 3))
                              (string-set! s j #\xfffd)
                              (fini (fx+ j 1))]
                             [else
                              (let ([w2 (bv-u16-ref bv (fx+ i 2))])
                                (string-set! s j
                                  (if (fx<= #xDC00 w2 #xDFFF)
                                      (integer->char
                                        (fx+ (fxlogor
                                               (fxsll (fx- w1 #xD800) 10)
                                               (fx- w2 #xDC00))
                                             #x10000))
                                      #\xfffd))
                                (loop (fx+ i 4) (fx+ j 1)))])]
                          [(fx<= #xDC00 w1 #xDFFF) ; misplaced continuation word
                           (string-set! s j #\xfffd)
                           (loop (fx+ i 2) (fx+ j 1))]
                          [else
                           (string-set! s j (integer->char w1))
                           (loop (fx+ i 2) (fx+ j 1))]))]))]))
            (if (eq? eness (constant native-endianness))
                (go bytevector-u16-native-ref)
                (go (lambda (bv i) (bytevector-u16-ref bv i eness))))))))
    (rec utf16->string
      (case-lambda
        [(bv eness) (utf16->string bv eness #f)]
        [(bv eness mandatory?)
         (unless (bytevector? bv) ($oops who "~s is not a bytevector" bv))
         (unless (memq eness '(big little)) ($oops who "invalid endianness ~s" eness))
         (if (or mandatory? (< (bytevector-length bv) 2))
             (slurp bv eness 0)
             (let ([BOM (bytevector-u16-native-ref bv 0)])
               (if (fx= BOM #xfeff)
                   (slurp bv (constant native-endianness) 2)
                   (if (fx= BOM #xfffe)
                       (slurp bv (constant-case native-endianness [(big) 'little] [(little) 'big]) 2)
                       (slurp bv eness 0)))))]))))

(let ()
  (define ($string->utf16 s eness nul?)
    (let ([sn (string-length s)])
      (let ([bv (do ([si 0 (fx+ si 1)]
                     [bvn 0 (+ bvn (if (char<=? (string-ref s si) #\xffff) 2 4))])
                  ((fx= si sn)
                   (if nul?
                       (let ([real-bvn (+ bvn 2)])
                         (unless (fixnum? real-bvn)
                           ($oops 'string->utf16 "result would be too large"))
                         (let ([bv (make-bytevector real-bvn)])
                           (bytevector-u16-native-set! bv bvn 0)
                           bv))
                       (begin
                         (unless (fixnum? bvn)
                           ($oops 'string->utf16 "result would be too large"))
                         (make-bytevector bvn)))))])
        (define-syntax go
          (syntax-rules ()
            [(_ bv-u16-set!)
             (let f ([si 0] [bvi 0])
               (unless (fx= si sn)
                 (let ([x (char->integer (string-ref s si))])
                   (if (fx<= x #xffff)
                       (begin
                         (bv-u16-set! bv bvi x)
                         (f (fx+ si 1) (fx+ bvi 2)))
                       (let ([x (fx- x #x10000)])
                         (bv-u16-set! bv bvi (fxior #xD800 (fxsrl x 10)))
                         (bv-u16-set! bv (fx+ bvi 2) (fxior #xDC00 (fxand x #x3ff)))
                         (f (fx+ si 1) (fx+ bvi 4)))))))]))
        (if (eq? eness (constant native-endianness))
            (go bytevector-u16-native-set!)
            (go (lambda (bv i n) (bytevector-u16-set! bv i n eness))))
        bv)))
  (set! $fp-string->utf16
    (lambda (s eness)
      ($string->utf16 s eness #t)))
  (set-who! string->utf16
    (rec string->utf16
      (case-lambda
        [(s)
         (unless (string? s) ($oops who "~s is not a string" s))
         ($string->utf16 s 'big #f)]
        [(s eness)
         (unless (string? s) ($oops who "~s is not a string" s))
         (unless (memq eness '(big little)) ($oops who "invalid endianness ~s" eness))
         ($string->utf16 s eness #f)]))))

(define-who utf32->string
  (let ()
    (define slurp
      (lambda (bv eness start)
        (let ([n (bytevector-length bv)])
          (let ([s (make-string (fxsrl (fx+ (fx- n start) 3) 2))])
            (define-syntax go
              (syntax-rules ()
                [(_ bv-u32-ref)
                 (let loop ([i start] [j 0])
                   (cond
                     [(fx= i n) s]
                     [(fx>= i (fx- n 3))
                      (string-set! s j #\xfffd)
                      s]
                     [else
                      (let ([x (bv-u32-ref bv i)])
                        (string-set! s j
                          (if (and (fixnum? x) (fx<= x #x10ffff) (not (fx<= #xd800 x #xdfff)))
                              (integer->char x)
                              #\xfffd))
                        (loop (fx+ i 4) (fx+ j 1)))]))]))
            (if (eq? eness (constant native-endianness))
                (go bytevector-u32-native-ref)
                (go (lambda (bv i) (bytevector-u32-ref bv i eness))))))))
    (rec utf32->string
      (case-lambda
        [(bv eness) (utf32->string bv eness #f)]
        [(bv eness mandatory?)
         (unless (bytevector? bv) ($oops who "~s is not a bytevector" bv))
         (unless (memq eness '(big little)) ($oops who "invalid endianness ~s" eness))
         (if (or mandatory? (< (bytevector-length bv) 4))
             (slurp bv eness 0)
             (let ([BOM (bytevector-u32-native-ref bv 0)])
               (if (and (fixnum? BOM) (fx= BOM #xfeff))
                   (slurp bv (constant native-endianness) 4)
                   (if (= BOM #xfffe0000)
                       (slurp bv (constant-case native-endianness [(big) 'little] [(little) 'big]) 4)
                       (slurp bv eness 0)))))]))))

(let ()
  (define ($string->utf32 s eness nul?)
    (let ([sn (string-length s)])
      (unless (fx<= (if nul? sn (fx+ sn 1)) (fxsrl (greatest-fixnum) 2))
        ($oops 'string->utf32 "result would be too large"))
      (let ([bv (if nul?
                    (let* ([bvn (fxsll sn 2)] [bv (make-bytevector (fx+ bvn 4))])
                      (bytevector-u32-native-set! bv bvn 0)
                      bv)
                    (make-bytevector (fxsll sn 2)))])
        (define-syntax go
          (syntax-rules ()
            [(_ bv-u32-set!)
             (do ([si 0 (fx+ si 1)])
                 ((fx= si sn))
               (bv-u32-set! bv (fxsll si 2) (char->integer (string-ref s si))))]))
        (if (eq? eness (constant native-endianness))
            (go bytevector-u32-native-set!)
            (go (lambda (bv i n) (bytevector-u32-set! bv i n eness))))
        bv)))
  (set! $fp-string->utf32
    (lambda (s eness)
      ($string->utf32 s eness #t)))
  (set-who! string->utf32
    (rec string->utf32
      (case-lambda
        [(s)
         (type-check who string s)
         ($string->utf32 s 'big #f)]
        [(s eness)
         (type-check who string s)
         (unless (memq eness '(big little)) ($oops who "invalid endianness ~s" eness))
         ($string->utf32 s eness #f)]))))

(define $breakhere (foreign-procedure "(cs)s_breakhere" (ptr) void))

(define $errno->string (foreign-procedure "(cs)s_strerror" (int) scheme-object))

(define $errno (foreign-procedure "(cs)s_errno" () int))

(define interactive? (foreign-procedure "(cs)s_interactivep" () boolean))

(define-who $read-performance-monitoring-counter
  (lambda (x)
   ; might should check valid range (which is fixed by the hardware we are running on)
    (type-check who fixnum x)
    (#3%$read-performance-monitoring-counter x)))

(define $read-time-stamp-counter
  (lambda ()
    (#3%$read-time-stamp-counter)))

(define $keep-live
  (lambda (x)
    (#2%$keep-live x)))

(when-feature windows
(let ()
  (define mbtwc
    (foreign-procedure "(cs)s_multibytetowidechar"
      (unsigned ptr)
      ptr))
  (define wctmb
    (foreign-procedure "(cs)s_widechartomultibyte"
      (unsigned ptr)
      ptr))
  (define (cp->unsigned who cp)
    (case cp
      [(cp-acp) 0]
      [(cp-maccp) 2]
      [(cp-oemcp) 1]
      [(cp-symbol) 42]
      [(cp-thread-acp) 3]
      [(cp-utf7) 65000]
      [(cp-utf8) 65001]
      [else
       (if (and (fixnum? cp) (fx>= cp 0))
           cp
           ($oops who "invalid code page ~s" cp))]))
  (set-who! multibyte->string
    (lambda (cp bv)
      (let ([cp (cp->unsigned who cp)])
        (unless (bytevector? bv) ($oops who "~s is not a bytevector" bv))
        (utf16->string (mbtwc cp bv) 'little #t))))
  (set-who! string->multibyte
    (lambda (cp str)
      (let ([cp (cp->unsigned who cp)])
        (unless (string? str) ($oops who "~s is not a string" str))
        (wctmb cp (string->utf16 str 'little))))))
)

;; like `make-arity-wrapper-procedure`, but for system use and immutable
(define-who $make-arity-wrapper-procedure
  (lambda (proc arity-mask)
    (unless (procedure? proc) ($oops who "~s is not a procedure" proc))
    (unless (or (fixnum? arity-mask) (bignum? arity-mask)) ($oops who "~s is not an arity mask" arity-mask))
    (#3%$make-arity-wrapper-procedure proc arity-mask)))

(define-who make-arity-wrapper-procedure
  (lambda (proc arity-mask data)
    (unless (procedure? proc) ($oops who "~s is not a procedure" proc))
    (unless (or (fixnum? arity-mask) (bignum? arity-mask)) ($oops who "~s is not an arity mask" arity-mask))
    (#3%make-arity-wrapper-procedure proc arity-mask data)))

(define-who arity-wrapper-procedure?
  (lambda (x)
    (and (procedure? x)
         ;; A somewhat indirect test: mutable + arity in closure => arity wrapper
         (let ([c ($closure-code x)])
           (and ($code-arity-in-closure? c)
                ($code-mutable-closure? c))))))

(define-who set-arity-wrapper-procedure!
  (lambda (x proc)
    (unless (arity-wrapper-procedure? x) ($oops who "~s is not an arity wrapper procedure" x))
    (unless (procedure? proc)  ($oops who "~s is not a procedure" proc))
    ($closure-set! x 0 proc)))

(define-who arity-wrapper-procedure-data
  (lambda (x)
    (unless (arity-wrapper-procedure? x) ($oops who "~s is not an arity wrapper procedure" x))
    ($closure-ref x 2)))

(define-who set-arity-wrapper-procedure-data!
  (lambda (x v)
    (unless (arity-wrapper-procedure? x) ($oops who "~s is not an arity wrapper procedure" x))
    ($closure-set! x 2 v)))<|MERGE_RESOLUTION|>--- conflicted
+++ resolved
@@ -381,15 +381,6 @@
       ($oops who "~s is not a procedure" p))
     (#3%call-with-current-continuation-attachment default-val (lambda (x) (p x)))))
 
-<<<<<<< HEAD
-(define $make-shift-attachment
-  (lambda (proc)
-    (if (procedure? proc)
-        (#3%$make-shift-attachment proc)
-        ($oops #f "attempt to apply non-procedure ~s" proc))))
-
-=======
->>>>>>> f19dd5f0
 (define $code? (lambda (x) ($code? x)))
 
 (define $system-code? (lambda (x) ($system-code? x)))
