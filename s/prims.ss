--- conflicted
+++ resolved
@@ -1477,15 +1477,6 @@
   (foreign-procedure "(cs)locked_objectp" (scheme-object) boolean))
 
 (define-who $install-guardian
-<<<<<<< HEAD
-  (lambda (obj rep tconc ordered?)
-    (unless (and (pair? tconc) (pair? (car tconc)) (pair? (cdr tconc))) ($oops who "~s is not a tconc" tconc))
-    (#3%$install-guardian obj rep tconc ordered?)))
-
-(define make-guardian (case-lambda
-                       [() (#2%make-guardian)]
-                       [(ordered?) (#2%make-guardian ordered?)]))
-=======
   (lambda (obj rep tconc)
     ; tconc is assumed to be valid at all call sites
     (#3%$install-guardian obj rep tconc)))
@@ -1500,7 +1491,6 @@
     ($oops 'ftype-guardian "~s is not an ftype pointer of the expected type ~s" obj ftd)))
 
 (define make-guardian (lambda () (#2%make-guardian)))
->>>>>>> da6d02bf
 
 (define $make-ftype-guardian (lambda (ftd) (#2%$make-ftype-guardian ftd)))
 
