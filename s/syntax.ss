--- conflicted
+++ resolved
@@ -8585,17 +8585,6 @@
     (define squawk
       (lambda (x)
         (syntax-error x (format "invalid ~s convention" who))))
-<<<<<<< HEAD
-    (let loop ([conv conv] [accum '()] [keep-accum '()])
-      (cond
-        [(null? conv) (datum->syntax #'filter-conv keep-accum)]
-        [else
-         (let* ([orig-c (car conv)]
-                [c (syntax->datum orig-c)]
-                [c (cond
-                     [(not c) #f]
-                     [(eq? c '__thread) 'adjust-active]
-=======
     (let loop ([conv* conv*] [accum '()] [keep-accum '()])
       (cond
         [(null? conv*) (datum->syntax #'filter-conv keep-accum)]
@@ -8605,7 +8594,6 @@
                 [c (cond
                      [(not c) #f]
                      [(eq? c '__collect_safe) 'adjust-active]
->>>>>>> b6a71f1c
                      [else
                       (case ($target-machine)
                         [(i3nt ti3nt)
@@ -8626,13 +8614,8 @@
                        (and (eq? 'adjust-active (car accum))
                             (null? (cdr accum))))
              (syntax-error orig-c (format "conflicting ~s convention" who)))
-<<<<<<< HEAD
-           (loop (cdr conv) (cons c accum)
-                 (if (and c (if-feature pthreads #t (not (eq? c 'adjust-active))))
-=======
            (loop (cdr conv*) (cons c accum)
                  (if c
->>>>>>> b6a71f1c
                      (cons c keep-accum)
                      keep-accum)))]))))
 
@@ -8797,11 +8780,7 @@
                                    #`[]
                                    #`[(unless (record? &-result '#,(unbox result-type)) (err ($moi) &-result))]))]
                          [else #'([] [] [])])])
-<<<<<<< HEAD
-          #`(let ([p ($foreign-procedure conv foreign-name ?foreign-addr (extra-arg ... arg ... ...) result)]
-=======
           #`(let ([p ($foreign-procedure conv* foreign-name ?foreign-addr (extra-arg ... arg ... ...) result)]
->>>>>>> b6a71f1c
                   #,@(if unsafe?
                          #'()
                          #'([err (lambda (who x)
@@ -8820,11 +8799,7 @@
     (syntax-case x ()
       [(_ c ... ?name (arg ...) result)
        (lambda (r)
-<<<<<<< HEAD
-         ($make-foreign-procedure
-=======
          ($make-foreign-procedure 'foreign-procedure
->>>>>>> b6a71f1c
            ($filter-conv 'foreign-procedure #'(c ...))
            (let ([x (datum ?name)]) (and (string? x) x))
            #'($foreign-entry ?name)
@@ -8832,19 +8807,11 @@
            (filter-type r #'result #t)))])))
 
 (define $make-foreign-callable
-<<<<<<< HEAD
-  (lambda (who conv ?proc type* result-type)
-    (for-each (lambda (c)
-                (when (eq? (syntax->datum c) 'i3nt-com)
-                  ($oops who "unsupported convention ~s" c)))
-              (syntax->list conv))
-=======
   (lambda (who conv* ?proc type* result-type)
     (for-each (lambda (c)
                 (when (eq? (syntax->datum c) 'i3nt-com)
                   ($oops who "unsupported convention ~s" c)))
               (syntax->list conv*))
->>>>>>> b6a71f1c
     (let ([unsafe? (= (optimize-level) 3)])
       (define (check-strings-allowed)
         (when (memq 'adjust-active (syntax->datum conv*))
