--- conflicted
+++ resolved
@@ -1896,11 +1896,7 @@
          [(fixnum?) (fxeven? x)]
          [(bignum?) (not (bigodd? x))]
          [(flonum?)
-<<<<<<< HEAD
-          (when (exceptional-flonum? x) (noninteger-error 'even? x))
-=======
           (when (exceptional-flonum? x) (noninteger-error who x))
->>>>>>> 3526ab71
           (let ([y (fl* ($flfloor (fl/ x 2.0)) 2.0)])
              (cond
                 [(fl= x y) #t]
@@ -1916,11 +1912,7 @@
          [(fixnum?) (fxodd? x)]
          [(bignum?) (bigodd? x)]
          [(flonum?)
-<<<<<<< HEAD
-          (when (exceptional-flonum? x) (noninteger-error 'odd? x))
-=======
           (when (exceptional-flonum? x) (noninteger-error who x))
->>>>>>> 3526ab71
           (let ([y (fl* ($flfloor (fl/ x 2.0)) 2.0)])
              (cond
                 [(fl= x y) #f]
@@ -2665,11 +2657,7 @@
 (set-who! fleven?
   (lambda (x)
     (unless (flonum? x) ($oops who "~s is not a flonum" x))
-<<<<<<< HEAD
-    (when (exceptional-flonum? x) (noninteger-error 'fleven? x))
-=======
     (when (exceptional-flonum? x) (noninteger-error who x))
->>>>>>> 3526ab71
     (let ([y (fl* ($flfloor (fl/ x 2.0)) 2.0)])
       (cond
         [(fl= x y) #t]
@@ -2679,11 +2667,7 @@
 (set-who! flodd?
   (lambda (x)
     (unless (flonum? x) ($oops who "~s is not a flonum" x))
-<<<<<<< HEAD
-    (when (exceptional-flonum? x) (noninteger-error 'flodd? x))
-=======
     (when (exceptional-flonum? x) (noninteger-error who x))
->>>>>>> 3526ab71
     (let ([y (fl* ($flfloor (fl/ x 2.0)) 2.0)])
       (cond
         [(fl= x y) #f]
