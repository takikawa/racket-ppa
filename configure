--- conflicted
+++ resolved
@@ -44,12 +44,10 @@
 : ${CFLAGS:=""}
 : ${LD:="ld"}
 : ${LDFLAGS:=""}
-<<<<<<< HEAD
 : ${AR:="ar"}
 : ${ARFLAGS:="ruv"}
 : ${RANLIB:="ranlib"}
 : ${WINDRES:="windres"}
-=======
 zlibInc=-I../zlib
 LZ4Inc=-I../lz4/lib
 zlibDep=../zlib/libz.a
@@ -58,7 +56,6 @@
 LZ4Lib=../lz4/lib/liblz4.a
 zlibHeaderDep="../zlib/zconf.h ../zlib/zlib.h"
 LZ4HeaderDep="../lz4/lib/lz4.h ../lz4/lib/lz4frame.h"
->>>>>>> 8ab97330
 
 # On WSL, set OS to "Windows_NT" to create a Windows
 # build instead of a Linux (on Windows) build:
@@ -239,7 +236,6 @@
     LDFLAGS=*)
       LDFLAGS=`echo $1 | sed -e 's/^LDFLAGS=//'`
       ;;
-<<<<<<< HEAD
     AR=*)
       AR=`echo $1 | sed -e 's/^AR=//'`
       ;;
@@ -251,7 +247,7 @@
       ;;
     WINDRES=*)
       WINDRES=`echo $1 | sed -e 's/^WINDRES=//'`
-=======
+      ;;
     ZLIB=*)
       zlibLib=`echo $1 | sed -e 's/^ZLIB=//'`
       zlibInc=
@@ -263,7 +259,6 @@
       LZ4Inc=
       LZ4Dep=
       LZ4HeaderDep=
->>>>>>> 8ab97330
       ;;
     *)
       echo "option '$1' unrecognized or missing an argument; try $0 --help"
@@ -345,15 +340,12 @@
   echo "  CFLAGS=<C compiler flags>         additional C compiler flags ($CFLAGS)"
   echo "  LD=<linker>                       linker"
   echo "  LDFLAGS=<linker flags>            additional linker flags ($LDFLAGS)"
-<<<<<<< HEAD
   echo "  AR=<archiver>                     archiver"
   echo "  ARFLAGS=<archiver flgs>           archiver flags"
   echo "  RANLIB=<archive indexer>          archive indexer"
   echo "  WINDRES=<resource compiler>       resource compiler"
-=======
   echo "  ZLIB=<lib>                        link to static <lib> instead of own zlib"
   echo "  LZ4=<lib>                         link to static <lib> instead of own LZ4"
->>>>>>> 8ab97330
   echo ""
   echo "Available machine types: $machs"
   echo ""
@@ -468,14 +460,12 @@
 CFLAGS=$CFLAGS
 LD=$LD
 LDFLAGS=$LDFLAGS
-<<<<<<< HEAD
 LIBCURSES=$LIBCURSES
 LIBNCURSES=$LIBNCURSES
 AR=$AR
 ARFLAGS=$ARFLAGS
 RANLIB=$RANLIB
 WINDRES=$WINDRES
-=======
 zlibInc=$zlibInc
 LZ4Inc=$LZ4Inc
 zlibDep=$zlibDep
@@ -484,5 +474,4 @@
 LZ4Lib=$LZ4Lib
 zlibHeaderDep=$zlibHeaderDep
 LZ4HeaderDep=$LZ4HeaderDep
->>>>>>> 8ab97330
 END