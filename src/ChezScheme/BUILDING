--- conflicted
+++ resolved
@@ -63,13 +63,7 @@
 
 2. If you have Racket installed as `racket`, then
 
-<<<<<<< HEAD
-If you plan to build on multiple different machines and you don't have
-pbb boot files, then it may be a good idea to generate pb boot files
-via Racket:
-=======
      racket rktboot/main.rkt --machine <machine type>
->>>>>>> 4065fbed
 
    creates boot files for <machine type>.
 
@@ -321,12 +315,6 @@
 
 WINDOWS VIA COMMAND PROMPT
 
-<<<<<<< HEAD
-To build on Windows with Microsoft Visual Studio, make sure you've set
-up Microsoft Visual Studio command-line tools. The "c\vs.bat" script
-can help if you supply `amd64` for a 64-bit Intel build, `x86` for a
-32-bit Intel build, or `x64_arm64` for a 64-bit Arm build:
-=======
 To build on Windows with MSYS2 and MinGW gcc or Clang, follow the same
 instructions as for Unix above, but the result will be a native
 Windows build. Cygwin as a compilation target is not currently
@@ -368,33 +356,9 @@
 boot files. Another approach to getting boot files is to install
 Racket and run (where you may have to supply the full path to your
 Racket installation):
->>>>>>> 4065fbed
-
-  c\vs.bat amd64
-
-<<<<<<< HEAD
-Next, you'll need boot files for the Chez Scheme target <machine type>,
-which is one of the following:
-
- * ta6nt     (64-bit Intel threaded
- * a6nt      (64-bit Intel non-threaded
- * tarm64nt  (64-bit Arm threaded)
- * arm64nt   (64-bit Arm non-threaded)
- * ti3nt     (32-bit threaded)
- * i3nt      (32-bit non-threaded)
-
-One approach to getting boot files is to install Racket and run (where
-you may have to supply the full path to your Racket installation):
 
   racket rktboot/main.rkt --machine <machine type>
 
-Another approach is to build a pb Chez Scheme to take advantage of pb
-boot files, and then use that Chez Scheme to generate boot files for
-the target machine type:
-
- c\build.bat pb
- s\boot.bat <machine type> pb
-=======
 The `build.bat` script creates and uses an `nmake`-compatible makefile
 to build `zuo.exe` as its first step. You can use `zuo` to drive
 targets described in DETAILS above, but you must explicitly set up
@@ -410,7 +374,6 @@
 it also builds DLLs and libraries to support four linking
 combinations: Scheme as a DLL versus a static library, and using the C
 runtime system as a DLL versus a statically linked C runtime library.
->>>>>>> 4065fbed
 
 The `build.bat` script accepts some options that can be specified
 after <machine type>:
@@ -557,70 +520,6 @@
 
   zuo . bootquick <machine type>
 
-<<<<<<< HEAD
-The executable is written to <machine type>/bin/<machine type>, and it
-should be installed with boot files in ../boot/<machine type>/
-relative to the executable.
-
-
-EMSCRIPTEN
-
-To target WebAssembly via Emscripten and `emcc`, use the
-`--emscripten` flag:
-
- ./configure --emscripten
-
-The default machine type is pb, but using the `--threads` and/or
-`--pbarch` flags can adjust it to tpb, pb32l, or tpb32l. Boot files
-for the machine type must be built already, and the configured
-workarea is for building an executable and running output via node
-with `make run`. The default workarea name is prefixed with "em-", so
-output is written to "em-<machine type>/bin/"<machine type>",
-including "scheme.js" and "scheme.html".
-
-Boot files will be included in the result as preloads. Use
-`--empetite` to omit the compiler as the "scheme.boot" boot file,
-keeping only the runtime system as the "petite.boot" boot file.
-
-To build Emscripten output that runs a specific program, compile the
-program as a boot file that sets the `scheme-start` parameter, then
-supply that boot file's path to `./configure` using the `--emboot=...`
-flag. For example, suppose "demo.ss" contains the following:
-
- (define (go)
-   (let loop ([i 10000000])
-     (unless (zero? i)
-       (loop (sub1 i)))))
-
- (scheme-start (lambda ()
-                 (time (go))))
-
-To compile this file, you'll need a build that runs on the current
-machine for the target machine type, probably like this:
-
- ./configure --pb
- make
- make run
-
-Using that build, create a boot file "demo.boot":
-
- (compile-file "demo.ss" "demo.so")
- (make-boot-file "/tmp/demo.boot" (list "petite") "/tmp/demo.so")
-
-Finally, configure the Emscripten build to use "demo.boot":
-
- ./configure --pb --emscripten --emboot=demo.boot
- make
-
-
-CROSS-COMPILING SCHEME PROGRAMS
-
-Using
-
-  make <machine type>.bootquick
-
-=======
->>>>>>> 4065fbed
 creates a "boot" subdirectory for <machine type> containing boot file,
 and in the process create a cross-compilation patch file as
 "xc-<machine type>/s/xpatch". Loading that "xpatch" file into Chez
