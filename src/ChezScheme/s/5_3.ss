--- conflicted
+++ resolved
@@ -270,17 +270,12 @@
          (let* ([nz ($bignum-trailing-zero-bits n)]
                 [dz ($bignum-trailing-zero-bits d)]
                 [cz (fxmin nz dz)]
-<<<<<<< HEAD
-                [n (abs (bitwise-arithmetic-shift-right n nz))]
-                [d (abs (bitwise-arithmetic-shift-right d dz))])
-=======
                 ;; The `$bignum-trailing-zero-bits` function is just counting trailing 0 bigits,
                 ;; so it returns an approximation to the number of trailing zero bits. We may need to
                 ;; keep one bigit of `n` or `d` to pair up with leftover trailing 0 bits in
                 ;; `d` or `n`.
                 [n (abs (bitwise-arithmetic-shift-right n (fxmax cz (fx- nz (constant bigit-bits)))))]
                 [d (abs (bitwise-arithmetic-shift-right d (fxmax cz (fx- dz (constant bigit-bits)))))])
->>>>>>> 4065fbed
            (define (gcd n d)
              (cond
                [(= n 0) d]
