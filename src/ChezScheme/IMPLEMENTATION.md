--- conflicted
+++ resolved
@@ -79,24 +79,6 @@
 
 The supported machine types are listed in "cmacros.ss" and reflected
 by a "boot/*machine-type*" directory for boot and headers files and a
-<<<<<<< HEAD
-combination of "s/*kind*.def" files to describe the platform. There
-may also be a "s/Mf-*machine-type*" makefile to select relevant files
-in "s", a "c/Mf-*machine-type*" makefile for configration in "c", and
-a "mats/Mf-*machine-type*" makefile to configure testing. Files for
-Unix machine types can be generated from "s/unix.def" or "s/tunix.def"
-and "c/Mf-unix" with variables configured by the "configure" and
-"workarea" scripts.
-
-The "workarea" script in the root of the Chez Scheme project is used
-to generate a subdirectory with the appropriate contents to build for
-that particular machine. This is the script that "configure" runs when
-configuring for doing the build, but you can also run the "workarea"
-script on your own, supplying the machine type you'd like to build.
-The directory where you run "configure" or "workarea" is the "build
-directory", while the directory named "*machine-type*" created by
-"workarea" is the "workarea directory".
-=======
 combination of "s/*kind*.def" files to describe the platform. Files
 for Unix machine types can be generated from "s/unix.def" or
 "s/tunix.def" with variables configured by the "configure" script.
@@ -125,7 +107,6 @@
 build in the "ta6le" workarea (since `zuo` accepts a directory
 argument to run "main.zuo" there) independent of where "Makefile"
 currently points.
->>>>>>> 4065fbed
 
 Bootstrap from scratch by running the Racket program
 "rktboot/main.rkt", which should work even with a relatively old
@@ -1354,11 +1335,7 @@
 platforms, while compiled files for a non-basic pb build have a
 specific word size and endianness for improved performance. Run
 "configure" with `--pb` for a basic build, or run "configure" with
-<<<<<<< HEAD
-`--pbarch` for a non-basic build.
-=======
 `--pbarch` or `-m=<pb-machine-type>` for a non-basic build.
->>>>>>> 4065fbed
 
 A basic build can work on all platforms because it assumes a 64-bit
 representation of Scheme values. On a 32-bit platform, the kernel is
@@ -1392,8 +1369,7 @@
 Using
 
 ```bash
-<<<<<<< HEAD
-make <machine-type>-<tag>.bootpbchunk
+zuo . bootpbchunk <machine-type>-<tag>
 ```
 
 creates a "boot/*machine-type*-*tag*" directory that contains adjusted
@@ -1401,27 +1377,27 @@
 implement chunks extracted from the boot files. For example,
 
 ```bash
-make tpb64l-pbchunk.bootpbchunk
+zuo . bootpbchunk tpb64l-pbchunk
 ```
 
 creates pbchunked boot files for the 64-bit, little-endian pb variant.
 
-If the current machine-type does not match *machine-type*, a
-`.bootpbchunk` target expects to be able to use a cross compiler, so
+If the current machine-type does not match *machine-type*, the
+`bootpbchunk` target expects to be able to use a cross compiler, so
 create one if needed using
 
 ```bash
-make <machine-type>.bootquick
-```
-
-A `.bootpbchunk` makefile target recognizes an `ARGS` variable to
-supply additional boot files. Start `ARGS` with `--petite` to extract
-pbchunks only from "petite.boot" (and not the compiler in
-"scheme.boot"), or start `ARGS` with `--only` to extract pbchunks only
-from additional supplied boot files. For example,
+zuo . bootquick <machine-type>
+```
+
+The `bootpbchunk` target recognizes additional arguments to specify
+additional boot files. Start with `--petite` to extract pbchunks only
+from "petite.boot" (and not the compiler in "scheme.boot"), or start
+with `--only` to extract pbchunks only from additional supplied boot
+files. For example,
 
 ```bash
-make tpb64l-demo.bootpbchunk ARGS="--only demo.boot"
+zuo . bootpbchunk tpb64l-demo --only demo.boot
 ```
 
 extracts chunks only from "demo.boot" and includes the updated
@@ -1431,14 +1407,14 @@
 To build with the assembled pbchunk configuration, use
 
 ```bash
-./configure --boot=<machine-type>-<tag> --pbarch
+./configure --boot=<machine-type>-<tag> -m=<machine-type>
 ```
 
 which configures a build using prepared "boot/*machine-type*-*tag*"
-files. A build configured this way supports only `make` for the kernel
-and `make run` (the latter assuming that the target build matches the
-host platform), and it will not attempt to rebuild Scheme sources that
-are part of Chez Scheme.
+files. A build configured this way supports only `zuo` for the kernel
+build and `zuo . run` to run (the latter assuming that the target
+build matches the host platform). A plain `zuo` will not attempt to
+rebuild Scheme sources that are part of Chez Scheme.
 
 In the special case of using "boot/*machine-type*-*tag*" to target
 WebAssembly via Emscripten, a boot file added via `ARGS` will be
@@ -1463,78 +1439,6 @@
 chunk mode are implemented in the same way.
 
 # Changing the Version Number
-=======
-zuo . bootpbchunk <machine-type>-<tag>
-```
->>>>>>> 4065fbed
-
-creates a "boot/*machine-type*-*tag*" directory that contains adjusted
-versions of the boot files in "boot/*machine-type*" plus C code to
-implement chunks extracted from the boot files. For example,
-
-```bash
-zuo . bootpbchunk tpb64l-pbchunk
-```
-
-creates pbchunked boot files for the 64-bit, little-endian pb variant.
-
-If the current machine-type does not match *machine-type*, the
-`bootpbchunk` target expects to be able to use a cross compiler, so
-create one if needed using
-
-```bash
-zuo . bootquick <machine-type>
-```
-
-The `bootpbchunk` target recognizes additional arguments to specify
-additional boot files. Start with `--petite` to extract pbchunks only
-from "petite.boot" (and not the compiler in "scheme.boot"), or start
-with `--only` to extract pbchunks only from additional supplied boot
-files. For example,
-
-```bash
-zuo . bootpbchunk tpb64l-demo --only demo.boot
-```
-
-extracts chunks only from "demo.boot" and includes the updated
-"demo.boot" alongside the "petite.boot" and "scheme.boot" boot files
-in "boot/tpb64l-demo".
-
-To build with the assembled pbchunk configuration, use
-
-```bash
-./configure --boot=<machine-type>-<tag> -m=<machine-type>
-```
-
-which configures a build using prepared "boot/*machine-type*-*tag*"
-files. A build configured this way supports only `zuo` for the kernel
-build and `zuo . run` to run (the latter assuming that the target
-build matches the host platform). A plain `zuo` will not attempt to
-rebuild Scheme sources that are part of Chez Scheme.
-
-In the special case of using "boot/*machine-type*-*tag*" to target
-WebAssembly via Emscripten, a boot file added via `ARGS` will be
-included as a preload automatically and should not be listed again
-later with `--emboot`.
-
-### Internal pbchunk Protocol
-
-A `pb-chunk` instruction's payload is two integers: a 16-bit *index*
-and an 8-bit *subindex*. The *index* selects a registered C chunk
-function. The *subindex* is passed as the third argument to that
-function. Meanwhile, the first two arguments to the chunk C function
-are the machine state *ms* that lives in a thread context and the
-address *ip* of the `pb-chunk` instruction. The pb virtual registers
-are accessed via *ms*. The *ip* argument is useful for constructing
-relative addresses, such as the address of code that contains a
-relocatable reference. A C chunk function returns the address of pb
-code to jump to. A chunk function might return an address of Scheme
-function code to call that function, or it might return the address of
-code to go back to running in interpreted mode for the same code
-object where it started; that is, general jumps and bailing out of
-chunk mode are implemented in the same way.
-
-# Changing the Version Number
 
 To change the version number, edit the `version` definition in
 "cmacro.ss", and re-bootstrap from scratch using "rktboot/main.rkt".