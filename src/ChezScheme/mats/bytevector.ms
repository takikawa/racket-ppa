;;; bytevector.ms
;;; Copyright 1984-2017 Cisco Systems, Inc.
;;; 
;;; Licensed under the Apache License, Version 2.0 (the "License");
;;; you may not use this file except in compliance with the License.
;;; You may obtain a copy of the License at
;;; 
;;; http://www.apache.org/licenses/LICENSE-2.0
;;; 
;;; Unless required by applicable law or agreed to in writing, software
;;; distributed under the License is distributed on an "AS IS" BASIS,
;;; WITHOUT WARRANTIES OR CONDITIONS OF ANY KIND, either express or implied.
;;; See the License for the specific language governing permissions and
;;; limitations under the License.

(define dynamic-native-endianness?
  (case (machine-type)
    [(pb tpb pb32 tpb32) #t]
    [else #f]))

(define test-endian-sensitive-cp0-expansion
  (if dynamic-native-endianness?
      (case-lambda
       [(expr expected) #t]
       [(equiv? expr expected) #t])
      test-cp0-expansion))

(mat native-endianness
 ; wrong argument count
  (error? (native-endianness 'big))

  (and (memq (native-endianness) '(big little)) #t)
  (eq? (native-endianness)
       (case (machine-type)
         [(i3le ti3le i3nt ti3nt a6nt ta6nt arm64nt tarm64nt i3ob ti3ob i3fb ti3fb i3nb ti3nb
                i3osx ti3osx a6le ta6le a6nb ta6nb
                a6osx ta6osx a6fb ta6fb a6ob ta6ob a6s2 ta6s2 i3s2 ti3s2 i3qnx ti3qnx
                arm32le tarm32le arm64le tarm64le arm64osx tarm64osx)
          'little]
         [(ppc32le tppc32le ppc32osx tppc32osx) 'big]
<<<<<<< HEAD
         [(pb tpb pb32 tpb32) (native-endianness)]
=======
         [(pb tpb) (native-endianness)]
         [(pb64l tpb64l pb32l tpb32l) 'little]
         [(pb64b tpb64b pb32b tpb32b) 'big]
>>>>>>> 4065fbed
         [else (errorf #f "unrecognized machine type")]))
)

(mat endianness
 ; invalid endianness
  (error? (endianness spam))
  (error? (endianness 'big))
  (error? (endianness "little"))

 ; invalid syntax
  (error? (endianness))
  (error? (endianness . big))
  (error? (endianness big little))

  (eq? (endianness big) 'big)
  (eq? (endianness little) 'little)
  (eq? (let ([big 'large]) (endianness big)) 'big)
  (eq? (let ([little 'small]) (endianness little)) 'little)
)

(mat make-bytevector
 ; wrong argument count
  (error? (make-bytevector))
  (error? (make-bytevector 0 0 0))

 ; invalid size
  (error? (make-bytevector -1))
  (error? (make-bytevector -1 0))
  (error? (make-bytevector (+ (most-positive-fixnum) 1)))
  (error? (make-bytevector (+ (most-positive-fixnum) 1) -1))
  (error? (begin (make-bytevector 'a -1) #f))

 ; invalid fill
  (error? (make-bytevector 3 'a))
  (error? (make-bytevector 10 256))
  (error? (make-bytevector 10 -129))
  (error? (make-bytevector 10 (+ (most-positive-fixnum) 1)))
  (error? (begin (make-bytevector 10 (- (most-negative-fixnum) 1)) #f))

  (eqv? (bytevector-length (make-bytevector 10)) 10)
  (eqv? (let ([n 11]) (bytevector-length (make-bytevector n))) 11)
  (eqv? (bytevector-length (make-bytevector 100)) 100)
  (eqv? (bytevector-length (make-bytevector (+ 100 17))) 117)
  (eq? (make-bytevector 0) #vu8())
  (let ([x (make-bytevector 10)])
    (and (= (bytevector-length x) 10)
         (andmap fixnum? (bytevector->s8-list x))))
  (do ([n -128 (fx+ n 1)])
      ((fx= n 128) #t)
    (let ([v (make-bytevector 3)])
      (unless (and (fixnum? (bytevector-s8-ref v 0))
                   (fixnum? (bytevector-s8-ref v 1))
                   (fixnum? (bytevector-s8-ref v 2)))
        (errorf #f "wrong value for ~s" n))))
  (do ([q 10000 (fx- q 1)])
      ((fx= q 0) #t)
    (do ([n -128 (fx+ n 1)])
        ((fx= n 128) #t)
      (let ([v (make-bytevector 3 n)])
        (unless (and (eqv? (bytevector-s8-ref v 0) n)
                     (eqv? (bytevector-s8-ref v 1) n)
                     (eqv? (bytevector-s8-ref v 2) n))
          (errorf #f "wrong value for ~s" n)))))
  (do ([q 10000 (fx- q 1)])
      ((fx= q 0) #t)
    (do ([n 0 (fx+ n 1)])
        ((fx= n 255) #t)
      (let ([v (make-bytevector 3 n)])
        (unless (and (eqv? (bytevector-u8-ref v 0) n)
                     (eqv? (bytevector-u8-ref v 1) n)
                     (eqv? (bytevector-u8-ref v 2) n))
          (errorf #f "wrong value for ~s" n)))))
)

(mat bytevector
 ; invalid value
  (error? (bytevector 3 4 256))
  (error? (bytevector 3 4 -129))
  (error? (bytevector 3 4 500))
  (error? (bytevector 3 4 -500))
  (error? (bytevector 3 4 1e100))
  (error? (begin (bytevector 3 4 #e1e100) #f))

  (eqv? (bytevector) #vu8())
  (equal? (bytevector 7 7 7 7 7 7 7 7 7 7) (make-bytevector 10 7))
  (equal? (bytevector 2 2) (make-bytevector (- 4 2) (+ 1 1)))
  (eqv? (bytevector) (make-bytevector (- 4 4) (+ 1 1)))
  (eqv? (bytevector) (make-bytevector (- 4 4) (+ 1 1)))
  (equal? (bytevector 1) #vu8(1))
  (equal? (bytevector -1) #vu8(255))
  (equal? (bytevector -1 2) #vu8(255 2))
  (equal? (bytevector 2 -1) #vu8(2 255))
  (equal?
    (letrec-syntax ([z (syntax-rules ()
                         [(_) (list (bytevector))]
                         [(_ x ... y) (cons (bytevector x ... y) (z x ...))])])
      (z 1 2 3 4 5 6 7 8 9 10 11 12 13 14 15 16 17))
    '(#vu8(1 2 3 4 5 6 7 8 9 10 11 12 13 14 15 16 17)
      #vu8(1 2 3 4 5 6 7 8 9 10 11 12 13 14 15 16)
      #vu8(1 2 3 4 5 6 7 8 9 10 11 12 13 14 15)
      #vu8(1 2 3 4 5 6 7 8 9 10 11 12 13 14)
      #vu8(1 2 3 4 5 6 7 8 9 10 11 12 13)
      #vu8(1 2 3 4 5 6 7 8 9 10 11 12)
      #vu8(1 2 3 4 5 6 7 8 9 10 11)
      #vu8(1 2 3 4 5 6 7 8 9 10)
      #vu8(1 2 3 4 5 6 7 8 9)
      #vu8(1 2 3 4 5 6 7 8)
      #vu8(1 2 3 4 5 6 7)
      #vu8(1 2 3 4 5 6)
      #vu8(1 2 3 4 5)
      #vu8(1 2 3 4)
      #vu8(1 2 3)
      #vu8(1 2)
      #vu8(1)
      #vu8()))
  (equal?
    (letrec-syntax ([z (syntax-rules ()
                         [(_) (list (bytevector))]
                         [(_ x ... y) (cons (bytevector x ... y) (z x ...))])])
      (z -1 -2 -3 -4 -5 -6 -7 -8 -9 -10 -11 -12 -13 -14 -15 -16 -17))
    '(#vu8(255 254 253 252 251 250 249 248 247 246 245 244 243 242 241 240 239)
      #vu8(255 254 253 252 251 250 249 248 247 246 245 244 243 242 241 240)
      #vu8(255 254 253 252 251 250 249 248 247 246 245 244 243 242 241)
      #vu8(255 254 253 252 251 250 249 248 247 246 245 244 243 242)
      #vu8(255 254 253 252 251 250 249 248 247 246 245 244 243)
      #vu8(255 254 253 252 251 250 249 248 247 246 245 244)
      #vu8(255 254 253 252 251 250 249 248 247 246 245)
      #vu8(255 254 253 252 251 250 249 248 247 246)
      #vu8(255 254 253 252 251 250 249 248 247)
      #vu8(255 254 253 252 251 250 249 248)
      #vu8(255 254 253 252 251 250 249)
      #vu8(255 254 253 252 251 250)
      #vu8(255 254 253 252 251)
      #vu8(255 254 253 252)
      #vu8(255 254 253)
      #vu8(255 254)
      #vu8(255)
      #vu8()))
  (equal?
    (let ([a 1] [c -3] [d -4] [e 5] [f 6] [h -8] [k 11] [l -12] [p -16] [q 17])
      (letrec-syntax ([z (syntax-rules ()
                           [(_) (list (bytevector))]
                           [(_ x ... y) (cons (bytevector x ... y) (z x ...))])])
        (z a 2 c d e f -7 h 9 -10 k l -13 -14 15 p q)))
    '(#vu8(1 2 253 252 5 6 249 248 9 246 11 244 243 242 15 240 17)
      #vu8(1 2 253 252 5 6 249 248 9 246 11 244 243 242 15 240)
      #vu8(1 2 253 252 5 6 249 248 9 246 11 244 243 242 15)
      #vu8(1 2 253 252 5 6 249 248 9 246 11 244 243 242)
      #vu8(1 2 253 252 5 6 249 248 9 246 11 244 243)
      #vu8(1 2 253 252 5 6 249 248 9 246 11 244)
      #vu8(1 2 253 252 5 6 249 248 9 246 11)
      #vu8(1 2 253 252 5 6 249 248 9 246)
      #vu8(1 2 253 252 5 6 249 248 9)
      #vu8(1 2 253 252 5 6 249 248)
      #vu8(1 2 253 252 5 6 249)
      #vu8(1 2 253 252 5 6)
      #vu8(1 2 253 252 5)
      #vu8(1 2 253 252)
      #vu8(1 2 253)
      #vu8(1 2)
      #vu8(1)
      #vu8()))
  (equal?
    (let ([a -1] [c 3] [d 4] [e -5] [f -6] [h 8] [k -11] [l 12] [p 16] [q -17])
      (letrec-syntax ([z (syntax-rules ()
                           [(_) (list (bytevector))]
                           [(_ x ... y) (cons (bytevector x ... y) (z x ...))])])
        (z a -2 c d e f 7 h -9 10 k l 13 14 -15 p q)))
    '(#vu8(255 254 3 4 251 250 7 8 247 10 245 12 13 14 241 16 239)
      #vu8(255 254 3 4 251 250 7 8 247 10 245 12 13 14 241 16)
      #vu8(255 254 3 4 251 250 7 8 247 10 245 12 13 14 241)
      #vu8(255 254 3 4 251 250 7 8 247 10 245 12 13 14)
      #vu8(255 254 3 4 251 250 7 8 247 10 245 12 13)
      #vu8(255 254 3 4 251 250 7 8 247 10 245 12)
      #vu8(255 254 3 4 251 250 7 8 247 10 245)
      #vu8(255 254 3 4 251 250 7 8 247 10)
      #vu8(255 254 3 4 251 250 7 8 247)
      #vu8(255 254 3 4 251 250 7 8)
      #vu8(255 254 3 4 251 250 7)
      #vu8(255 254 3 4 251 250)
      #vu8(255 254 3 4 251)
      #vu8(255 254 3 4)
      #vu8(255 254 3)
      #vu8(255 254)
      #vu8(255)
      #vu8()))
  (equal? (apply bytevector (make-list 20000 #xc7))
          (u8-list->bytevector (make-list 20000 #xc7)))
  (let ([n0 1] [n1 -2] [n4 5])
    (let ([x (bytevector n0 n1 3 -4 n4)])
      (and (bytevector? x)
           (equal? (bytevector->s8-list x) '(1 -2 3 -4 5))
           (equal? (bytevector->u8-list x) '(1 254 3 252 5))
           (eqv? (bytevector-s8-ref x 0) 1)
           (eqv? (bytevector-u8-ref x 0) 1)
           (eqv? (bytevector-s8-ref x 1) -2)
           (eqv? (bytevector-u8-ref x 1) 254)
           (eqv? (bytevector-s8-ref x 2) 3)
           (eqv? (bytevector-u8-ref x 2) 3)
           (eqv? (bytevector-s8-ref x 3) -4)
           (eqv? (bytevector-u8-ref x 3) 252)
           (eqv? (bytevector-s8-ref x 4) 5)
           (eqv? (bytevector-u8-ref x 4) 5))))
  (begin
    (define $bv-f
      (lambda (a b c d e f g h i j k l m n o p q r s t u v w x y z)
        (letrec-syntax ([foo (syntax-rules ()
                               [(_) (list (bytevector))]
                               [(_ x ... y) (cons (bytevector x ... y) (foo x ...))])])
          (foo a b c d e f g h i j k l m n o p q r s t u v w x y z))))
    #t)
  (equal?
    ($bv-f 101 -102 103 -104 -105 106 107 -108 -109 -110 111 112 113 114 -115 -116 -117 -118 119 120 121 -122 -123 124 -125 126)
    '(#vu8(101 154 103 152 151 106 107 148 147 146 111 112 113 114 141 140 139 138 119 120 121 134 133 124 131 126)
      #vu8(101 154 103 152 151 106 107 148 147 146 111 112 113 114 141 140 139 138 119 120 121 134 133 124 131)
      #vu8(101 154 103 152 151 106 107 148 147 146 111 112 113 114 141 140 139 138 119 120 121 134 133 124)
      #vu8(101 154 103 152 151 106 107 148 147 146 111 112 113 114 141 140 139 138 119 120 121 134 133)
      #vu8(101 154 103 152 151 106 107 148 147 146 111 112 113 114 141 140 139 138 119 120 121 134)
      #vu8(101 154 103 152 151 106 107 148 147 146 111 112 113 114 141 140 139 138 119 120 121)
      #vu8(101 154 103 152 151 106 107 148 147 146 111 112 113 114 141 140 139 138 119 120)
      #vu8(101 154 103 152 151 106 107 148 147 146 111 112 113 114 141 140 139 138 119)
      #vu8(101 154 103 152 151 106 107 148 147 146 111 112 113 114 141 140 139 138)
      #vu8(101 154 103 152 151 106 107 148 147 146 111 112 113 114 141 140 139)
      #vu8(101 154 103 152 151 106 107 148 147 146 111 112 113 114 141 140)
      #vu8(101 154 103 152 151 106 107 148 147 146 111 112 113 114 141)
      #vu8(101 154 103 152 151 106 107 148 147 146 111 112 113 114)
      #vu8(101 154 103 152 151 106 107 148 147 146 111 112 113)
      #vu8(101 154 103 152 151 106 107 148 147 146 111 112)
      #vu8(101 154 103 152 151 106 107 148 147 146 111)
      #vu8(101 154 103 152 151 106 107 148 147 146)
      #vu8(101 154 103 152 151 106 107 148 147)
      #vu8(101 154 103 152 151 106 107 148)
      #vu8(101 154 103 152 151 106 107)
      #vu8(101 154 103 152 151 106)
      #vu8(101 154 103 152 151)
      #vu8(101 154 103 152)
      #vu8(101 154 103)
      #vu8(101 154)
      #vu8(101)
      #vu8()))
  (begin
    (define $bv-g
      (lambda (a c e g i k m o q s u w y)
        (letrec-syntax ([foo (syntax-rules ()
                               [(_) (list (bytevector))]
                               [(_ x ... y) (cons (bytevector x ... y) (foo x ...))])])
          (foo a -102 c -104 e 106 g -108 i -110 k 112 m 114 o -116 q -118 s 120 u -122 w 124 y 126))))
    #t)
  (equal?
    ($bv-g 101 103 -105 107 -109 111 113 -115 -117 119 121 -123 -125)
    '(#vu8(101 154 103 152 151 106 107 148 147 146 111 112 113 114 141 140 139 138 119 120 121 134 133 124 131 126)
      #vu8(101 154 103 152 151 106 107 148 147 146 111 112 113 114 141 140 139 138 119 120 121 134 133 124 131)
      #vu8(101 154 103 152 151 106 107 148 147 146 111 112 113 114 141 140 139 138 119 120 121 134 133 124)
      #vu8(101 154 103 152 151 106 107 148 147 146 111 112 113 114 141 140 139 138 119 120 121 134 133)
      #vu8(101 154 103 152 151 106 107 148 147 146 111 112 113 114 141 140 139 138 119 120 121 134)
      #vu8(101 154 103 152 151 106 107 148 147 146 111 112 113 114 141 140 139 138 119 120 121)
      #vu8(101 154 103 152 151 106 107 148 147 146 111 112 113 114 141 140 139 138 119 120)
      #vu8(101 154 103 152 151 106 107 148 147 146 111 112 113 114 141 140 139 138 119)
      #vu8(101 154 103 152 151 106 107 148 147 146 111 112 113 114 141 140 139 138)
      #vu8(101 154 103 152 151 106 107 148 147 146 111 112 113 114 141 140 139)
      #vu8(101 154 103 152 151 106 107 148 147 146 111 112 113 114 141 140)
      #vu8(101 154 103 152 151 106 107 148 147 146 111 112 113 114 141)
      #vu8(101 154 103 152 151 106 107 148 147 146 111 112 113 114)
      #vu8(101 154 103 152 151 106 107 148 147 146 111 112 113)
      #vu8(101 154 103 152 151 106 107 148 147 146 111 112)
      #vu8(101 154 103 152 151 106 107 148 147 146 111)
      #vu8(101 154 103 152 151 106 107 148 147 146)
      #vu8(101 154 103 152 151 106 107 148 147)
      #vu8(101 154 103 152 151 106 107 148)
      #vu8(101 154 103 152 151 106 107)
      #vu8(101 154 103 152 151 106)
      #vu8(101 154 103 152 151)
      #vu8(101 154 103 152)
      #vu8(101 154 103)
      #vu8(101 154)
      #vu8(101)
      #vu8()))
  (begin
    (define $bv-h
      (lambda (b d f h j l n p r t v x z)
        (letrec-syntax ([foo (syntax-rules ()
                               [(_) (list (bytevector))]
                               [(_ x ... y) (cons (bytevector x ... y) (foo x ...))])])
          (foo 101 b 103 d -105 f 107 h -109 j 111 l 113 n -115 p -117 r 119 t 121 v -123 x -125 z))))
    #t)
  (equal?
    ($bv-h -102 -104 106 -108 -110 112 114 -116 -118 120 -122 124 126)
    '(#vu8(101 154 103 152 151 106 107 148 147 146 111 112 113 114 141 140 139 138 119 120 121 134 133 124 131 126)
      #vu8(101 154 103 152 151 106 107 148 147 146 111 112 113 114 141 140 139 138 119 120 121 134 133 124 131)
      #vu8(101 154 103 152 151 106 107 148 147 146 111 112 113 114 141 140 139 138 119 120 121 134 133 124)
      #vu8(101 154 103 152 151 106 107 148 147 146 111 112 113 114 141 140 139 138 119 120 121 134 133)
      #vu8(101 154 103 152 151 106 107 148 147 146 111 112 113 114 141 140 139 138 119 120 121 134)
      #vu8(101 154 103 152 151 106 107 148 147 146 111 112 113 114 141 140 139 138 119 120 121)
      #vu8(101 154 103 152 151 106 107 148 147 146 111 112 113 114 141 140 139 138 119 120)
      #vu8(101 154 103 152 151 106 107 148 147 146 111 112 113 114 141 140 139 138 119)
      #vu8(101 154 103 152 151 106 107 148 147 146 111 112 113 114 141 140 139 138)
      #vu8(101 154 103 152 151 106 107 148 147 146 111 112 113 114 141 140 139)
      #vu8(101 154 103 152 151 106 107 148 147 146 111 112 113 114 141 140)
      #vu8(101 154 103 152 151 106 107 148 147 146 111 112 113 114 141)
      #vu8(101 154 103 152 151 106 107 148 147 146 111 112 113 114)
      #vu8(101 154 103 152 151 106 107 148 147 146 111 112 113)
      #vu8(101 154 103 152 151 106 107 148 147 146 111 112)
      #vu8(101 154 103 152 151 106 107 148 147 146 111)
      #vu8(101 154 103 152 151 106 107 148 147 146)
      #vu8(101 154 103 152 151 106 107 148 147)
      #vu8(101 154 103 152 151 106 107 148)
      #vu8(101 154 103 152 151 106 107)
      #vu8(101 154 103 152 151 106)
      #vu8(101 154 103 152 151)
      #vu8(101 154 103 152)
      #vu8(101 154 103)
      #vu8(101 154)
      #vu8(101)
      #vu8()))
  (begin
    (define $bv-i-ls* '())
    (define $bv-i
      (lambda (b d f h j l n p r t v x z)
        (define this)
        (define (init!) (set! $bv-i-ls* (cons '() $bv-i-ls*)) (set! this 0))
        (define (bump!) (set! this (fx+ this 1)) (set-car! $bv-i-ls* (cons this (car $bv-i-ls*))))
        (define-syntax plink (syntax-rules () [(_ x) (begin (bump!) x)]))
        (letrec-syntax ([foo (syntax-rules ()
                               [(_) (list (bytevector))]
                               [(_ x ... y) (cons (begin (init!) (bytevector (plink x) ... (plink y))) (foo x ...))])])
          (foo 101 b 103 d -105 f 107 h -109 j 111 l 113 n -115 p -117 r 119 t 121 v -123 x -125 z))))
    #t)
  (equal?
    ($bv-i -102 -104 106 -108 -110 112 114 -116 -118 120 -122 124 126)
    '(#vu8(101 154 103 152 151 106 107 148 147 146 111 112 113 114 141 140 139 138 119 120 121 134 133 124 131 126)
      #vu8(101 154 103 152 151 106 107 148 147 146 111 112 113 114 141 140 139 138 119 120 121 134 133 124 131)
      #vu8(101 154 103 152 151 106 107 148 147 146 111 112 113 114 141 140 139 138 119 120 121 134 133 124)
      #vu8(101 154 103 152 151 106 107 148 147 146 111 112 113 114 141 140 139 138 119 120 121 134 133)
      #vu8(101 154 103 152 151 106 107 148 147 146 111 112 113 114 141 140 139 138 119 120 121 134)
      #vu8(101 154 103 152 151 106 107 148 147 146 111 112 113 114 141 140 139 138 119 120 121)
      #vu8(101 154 103 152 151 106 107 148 147 146 111 112 113 114 141 140 139 138 119 120)
      #vu8(101 154 103 152 151 106 107 148 147 146 111 112 113 114 141 140 139 138 119)
      #vu8(101 154 103 152 151 106 107 148 147 146 111 112 113 114 141 140 139 138)
      #vu8(101 154 103 152 151 106 107 148 147 146 111 112 113 114 141 140 139)
      #vu8(101 154 103 152 151 106 107 148 147 146 111 112 113 114 141 140)
      #vu8(101 154 103 152 151 106 107 148 147 146 111 112 113 114 141)
      #vu8(101 154 103 152 151 106 107 148 147 146 111 112 113 114)
      #vu8(101 154 103 152 151 106 107 148 147 146 111 112 113)
      #vu8(101 154 103 152 151 106 107 148 147 146 111 112)
      #vu8(101 154 103 152 151 106 107 148 147 146 111)
      #vu8(101 154 103 152 151 106 107 148 147 146)
      #vu8(101 154 103 152 151 106 107 148 147)
      #vu8(101 154 103 152 151 106 107 148)
      #vu8(101 154 103 152 151 106 107)
      #vu8(101 154 103 152 151 106)
      #vu8(101 154 103 152 151)
      #vu8(101 154 103 152)
      #vu8(101 154 103)
      #vu8(101 154)
      #vu8(101)
      #vu8()))
  (equal?
    (sort (lambda (ls1 ls2) (fx<= (length ls1) (length ls2))) $bv-i-ls*)
    '((1)
      (2 1)
      (3 2 1)
      (4 3 2 1)
      (5 4 3 2 1)
      (6 5 4 3 2 1)
      (7 6 5 4 3 2 1)
      (8 7 6 5 4 3 2 1)
      (9 8 7 6 5 4 3 2 1)
      (10 9 8 7 6 5 4 3 2 1)
      (11 10 9 8 7 6 5 4 3 2 1)
      (12 11 10 9 8 7 6 5 4 3 2 1)
      (13 12 11 10 9 8 7 6 5 4 3 2 1)
      (14 13 12 11 10 9 8 7 6 5 4 3 2 1)
      (15 14 13 12 11 10 9 8 7 6 5 4 3 2 1)
      (16 15 14 13 12 11 10 9 8 7 6 5 4 3 2 1)
      (17 16 15 14 13 12 11 10 9 8 7 6 5 4 3 2 1)
      (18 17 16 15 14 13 12 11 10 9 8 7 6 5 4 3 2 1)
      (19 18 17 16 15 14 13 12 11 10 9 8 7 6 5 4 3 2 1)
      (20 19 18 17 16 15 14 13 12 11 10 9 8 7 6 5 4 3 2 1)
      (21 20 19 18 17 16 15 14 13 12 11 10 9 8 7 6 5 4 3 2 1)
      (22 21 20 19 18 17 16 15 14 13 12 11 10 9 8 7 6 5 4 3 2 1)
      (23 22 21 20 19 18 17 16 15 14 13 12 11 10 9 8 7 6 5 4 3 2 1)
      (24 23 22 21 20 19 18 17 16 15 14 13 12 11 10 9 8 7 6 5 4 3 2 1)
      (25 24 23 22 21 20 19 18 17 16 15 14 13 12 11 10 9 8 7 6 5 4 3 2 1)
      (26 25 24 23 22 21 20 19 18 17 16 15 14 13 12 11 10 9 8 7 6 5 4 3 2 1)))
)

(mat bytevector-syntax
  (eq? #vu8() '#vu8())
  (eq? '#0vu8() #vu8())
  (equal?
    '(#vu8(1 2 3) #3vu8(1 2 3) #6vu8(1 2 3))
    (list (bytevector 1 2 3) (bytevector 1 2 3) (bytevector 1 2 3 3 3 3)))
  (let ([x (with-input-from-string "#10vu8()" read)])
    (and (= (bytevector-length x) 10)
         (andmap fixnum? (bytevector->u8-list x))))
)

(mat bytevector-length
 ; wrong argument count
  (error? (bytevector-length))
  (error? (begin (bytevector-length #vu8() '#vu8()) #f))

 ; not a bytevector
  (error? (bytevector-length '(a b c)))
  (error? (begin (bytevector-length '(a b c)) #f))

  (eqv? (bytevector-length #vu8(3 252 5)) 3)
  (eqv? (bytevector-length '#100vu8(5 4 3)) 100)
  (eqv? (bytevector-length #vu8()) 0)
)

(mat $bytevector-ref-check?
  (let ([bv (make-bytevector 3)] [imm-bv (bytevector->immutable-bytevector (make-bytevector 3))] [not-bv (make-fxvector 3)])
    (let ([i-1 -1] [i0 0] [i1 1] [i2 2] [i3 3] [ifalse #f] [ibig (+ (most-positive-fixnum) 1)])
      (and
        (not (#%$bytevector-ref-check? 8 not-bv i0))
        (not (#%$bytevector-ref-check? 8 bv ifalse))
        (not (#%$bytevector-ref-check? 8 bv i-1))
        (not (#%$bytevector-ref-check? 8 imm-bv i-1))
        (#%$bytevector-ref-check? 8 bv 0)
        (#%$bytevector-ref-check? 8 bv 1)
        (#%$bytevector-ref-check? 8 bv 2)
        (#%$bytevector-ref-check? 8 imm-bv 0)
        (#%$bytevector-ref-check? 8 imm-bv 1)
        (#%$bytevector-ref-check? 8 imm-bv 2)
        (#%$bytevector-ref-check? 8 bv i0)
        (#%$bytevector-ref-check? 8 bv i1)
        (#%$bytevector-ref-check? 8 bv i2)
        (#%$bytevector-ref-check? 8 imm-bv i0)
        (#%$bytevector-ref-check? 8 imm-bv i1)
        (#%$bytevector-ref-check? 8 imm-bv i2)
        (not (#%$bytevector-ref-check? 8 bv 3))
        (not (#%$bytevector-ref-check? 8 bv i3))
        (not (#%$bytevector-ref-check? 8 bv ibig))
        (not (#%$bytevector-ref-check? 8 imm-bv 3))
        (not (#%$bytevector-ref-check? 8 imm-bv i3))
        (not (#%$bytevector-ref-check? 8 imm-bv ibig)))))
  (let ([n 128])
    (let ([bv (make-bytevector n)] [imm-bv (bytevector->immutable-bytevector (make-bytevector n))] [not-bv (make-fxvector n)])
      (and
        (let ([i 0])
          (and (not (#%$bytevector-ref-check? 8 not-bv i))
               (not (#%$bytevector-ref-check? 16 not-bv i))
               (not (#%$bytevector-ref-check? 32 not-bv i))
               (not (#%$bytevector-ref-check? 64 not-bv i))))
        (let f ([i -1])
          (or (fx< i -8)
              (and (not (#%$bytevector-ref-check? 8 bv i))
                   (not (#%$bytevector-ref-check? 16 bv i))
                   (not (#%$bytevector-ref-check? 32 bv i))
                   (not (#%$bytevector-ref-check? 64 bv i))
                   (not (#%$bytevector-ref-check? 8 imm-bv i))
                   (not (#%$bytevector-ref-check? 16 imm-bv i))
                   (not (#%$bytevector-ref-check? 32 imm-bv i))
                   (not (#%$bytevector-ref-check? 64 imm-bv i))
                   (f (fx* i 2)))))
        (let f ([i 0])
          (or (fx= i n)
              (and (#%$bytevector-ref-check? 8 bv i)
                   (if (and (fx= (modulo i 2) 0) (fx<= (fx+ i 2) n))
                       (and (#%$bytevector-ref-check? 16 bv i)
                            (#%$bytevector-ref-check? 16 imm-bv i))
                       (not (or (#%$bytevector-ref-check? 16 bv i)
                                (#%$bytevector-ref-check? 16 imm-bv i))))
                   (if (and (fx= (modulo i 4) 0) (fx<= (fx+ i 4) n))
                       (and (#%$bytevector-ref-check? 32 bv i)
                            (#%$bytevector-ref-check? 32 imm-bv i))
                       (not (or (#%$bytevector-ref-check? 32 bv i)
                                (#%$bytevector-ref-check? 32 imm-bv i))))
                   (if (and (fx= (modulo i 8) 0) (fx<= (fx+ i 8) n))
                       (and (#%$bytevector-ref-check? 64 bv i)
                            (#%$bytevector-ref-check? 64 imm-bv i))
                       (not (or (#%$bytevector-ref-check? 64 bv i)
                                (#%$bytevector-ref-check? 64 imm-bv i))))
                   (f (fx+ i 1)))))
        (let ([i n])
          (and (not (#%$bytevector-ref-check? 8 bv i))
               (not (#%$bytevector-ref-check? 16 bv i))
               (not (#%$bytevector-ref-check? 32 bv i))
               (not (#%$bytevector-ref-check? 64 bv i))
               (not (#%$bytevector-ref-check? 8 imm-bv i))
               (not (#%$bytevector-ref-check? 16 imm-bv i))
               (not (#%$bytevector-ref-check? 32 imm-bv i))
               (not (#%$bytevector-ref-check? 64 imm-bv i))))
        (let ([i (+ (most-positive-fixnum) 1)])
          (and (not (#%$bytevector-ref-check? 8 bv i))
               (not (#%$bytevector-ref-check? 16 bv i))
               (not (#%$bytevector-ref-check? 32 bv i))
               (not (#%$bytevector-ref-check? 64 bv i))
               (not (#%$bytevector-ref-check? 8 imm-bv i))
               (not (#%$bytevector-ref-check? 16 imm-bv i))
               (not (#%$bytevector-ref-check? 32 imm-bv i))
               (not (#%$bytevector-ref-check? 64 imm-bv i)))))))
)

(mat bytevector-s8-ref
 ; wrong argument count
  (error? (bytevector-s8-ref))
  (error? (bytevector-s8-ref #vu8(3 252 5)))
  (error? (begin (bytevector-s8-ref #vu8(3 252 5) 0 5) #f))

 ; not a bytevector
  (error? (bytevector-s8-ref '#(3 -4 5) 2))
  (error? (begin (bytevector-s8-ref '(3 -4 5) 2) #f))

 ; invalid index
  (error? (bytevector-s8-ref #vu8(3 252 5) 3))
  (error? (bytevector-s8-ref #vu8(3 252 5) -1))
  (error? (begin (bytevector-s8-ref #vu8(3 252 5) 'a) #f))

  (eqv? (bytevector-s8-ref #vu8(3 252 5) 0) 3)
  (eqv? (bytevector-s8-ref #vu8(3 252 5) 1) -4)
  (eqv? (bytevector-s8-ref #vu8(3 252 5) 2) 5)
  (do ([n -128 (fx+ n 1)])
      ((fx= n 128) #t)
    (unless (eqv? (bytevector-s8-ref (bytevector 15 n 35) 1) n)
      (errorf #f "wrong value for ~s" n)))
  (do ([n 128 (fx+ n 1)])
      ((fx= n 256) #t)
    (unless (eqv? (bytevector-s8-ref (bytevector 15 n 35) 1) (- n 256))
      (errorf #f "wrong value for ~s" n)))
)

(mat bytevector-u8-ref
 ; wrong argument count
  (error? (bytevector-u8-ref))
  (error? (bytevector-u8-ref #vu8(3 252 5)))
  (error? (begin (bytevector-u8-ref #vu8(3 252 5) 0 5) #f))

 ; not a bytevector
  (error? (bytevector-u8-ref '#(3 -4 5) 2))
  (error? (begin (bytevector-u8-ref '(3 -4 5) 2) #f))

 ; invalid index
  (error? (bytevector-u8-ref #vu8(3 252 5) 3))
  (error? (bytevector-u8-ref #vu8(3 252 5) -1))
  (error? (begin (bytevector-u8-ref #vu8(3 252 5) 'a) #f))

  (eqv? (bytevector-u8-ref #vu8(3 252 5) 0) 3)
  (eqv? (bytevector-u8-ref #vu8(3 252 5) 1) 252)
  (eqv? (bytevector-u8-ref #vu8(3 252 5) 2) 5)
  (do ([n -128 (fx+ n 1)])
      ((fx= n 0) #t)
    (unless (eqv? (bytevector-u8-ref (bytevector 15 n 35) 1) (+ 256 n))
      (errorf #f "wrong value for ~s" n)))
  (do ([n 0 (fx+ n 1)])
      ((fx= n 256) #t)
    (unless (eqv? (bytevector-u8-ref (bytevector 15 n 35) 1) n)
      (errorf #f "wrong value for ~s" n)))
)

(mat bytevector-s8-set!
  (begin
    (define $v1 (bytevector 3 4 5))
    (and (bytevector? $v1) (equal? $v1 #vu8(3 4 5))))

 ; wrong argument count
  (error? (bytevector-s8-set!))
  (error? (bytevector-s8-set! $v1))
  (error? (bytevector-s8-set! $v1 2))
  (error? (begin (bytevector-s8-set! $v1 2 3 4) #f))

 ; not a bytevector
  (error? (bytevector-s8-set! (list 3 4 5) 2 3))
  (error? (begin (bytevector-s8-set! (list 3 4 5) 2 3) #f))

 ; invalid index
  (error? (bytevector-s8-set! $v1 3 3))
  (error? (bytevector-s8-set! $v1 -1 3))
  (error? (begin (bytevector-s8-set! $v1 'a 3) #f))

 ; invalid value
  (error? (bytevector-s8-set! $v1 2 -129))
  (error? (bytevector-s8-set! $v1 2 128))
  (error? (begin (bytevector-s8-set! $v1 0 'd) #f))

 ; make sure no damage done
  (and (bytevector? $v1) (equal? $v1 #vu8(3 4 5)))

  (let ((v (bytevector 3 4 5)))
    (and (begin (bytevector-s8-set! v 0 33) (equal? v #vu8(33 4 5)))
         (begin (bytevector-s8-set! v 1 -44) (equal? v #vu8(33 212 5)))
         (begin (bytevector-s8-set! v 2 55) (equal? v #vu8(33 212 55)))))
  (let ([v (bytevector 3 4 5)])
    (do ([n -128 (fx+ n 1)])
        ((fx= n 128) #t)
      (bytevector-s8-set! v 1 n)
      (unless (and (eqv? (bytevector-s8-ref v 0) 3)
                   (eqv? (bytevector-s8-ref v 1) n)
                   (eqv? (bytevector-s8-ref v 2) 5))
        (errorf #f "wrong value for ~s" n))))
)

(mat bytevector-u8-set!
  (begin
    (define $v1 (bytevector 3 4 5))
    (and (bytevector? $v1) (equal? $v1 #vu8(3 4 5))))

 ; wrong argument count
  (error? (bytevector-u8-set!))
  (error? (bytevector-u8-set! $v1))
  (error? (bytevector-u8-set! $v1 2))
  (error? (begin (bytevector-u8-set! $v1 2 3 4) #f))

 ; not a bytevector
  (error? (bytevector-u8-set! (list 3 4 5) 2 3))
  (error? (begin (bytevector-u8-set! (list 3 4 5) 2 3) #f))

 ; invalid index
  (error? (bytevector-u8-set! $v1 3 3))
  (error? (bytevector-u8-set! $v1 -1 3))
  (error? (begin (bytevector-u8-set! $v1 'a 3) #f))

 ; invalid value
  (error? (bytevector-u8-set! $v1 2 -1))
  (error? (bytevector-u8-set! $v1 0 256))
  (error? (begin (bytevector-u8-set! $v1 0 'd) #f))

 ; make sure no damage done
  (and (bytevector? $v1) (equal? $v1 #vu8(3 4 5)))

  (let ((v (bytevector 3 4 5)))
    (and (begin (bytevector-u8-set! v 0 33) (equal? v #vu8(33 4 5)))
         (begin (bytevector-u8-set! v 1 128) (equal? v #vu8(33 128 5)))
         (begin (bytevector-u8-set! v 2 55) (equal? v #vu8(33 128 55)))))
  (let ([v (bytevector 3 4 5)])
    (do ([n 0 (fx+ n 1)])
        ((fx= n 256) #t)
      (bytevector-u8-set! v 1 n)
      (unless (and (eqv? (bytevector-u8-ref v 0) 3)
                   (eqv? (bytevector-u8-ref v 1) n)
                   (eqv? (bytevector-u8-ref v 2) 5))
        (errorf #f "wrong value for ~s" n))))
)

(module (big-endian->signed little-endian->signed native->signed
         big-endian->unsigned little-endian->unsigned native->unsigned)
  (define (signed n) (if (>= n 128) (- n 256) n))

  (define (big-endian->signed . args)
    (let f ([args (cdr args)] [a (signed (car args))])
      (if (null? args)
          a
          (f (cdr args) (logor (ash a 8) (car args))))))

  (define (little-endian->signed . args)
    (let f ([args args])
      (if (null? (cdr args))
          (signed (car args))
          (logor (ash (f (cdr args)) 8) (car args)))))

  (define (native->signed . args)
    (case (native-endianness)
      [(big) (apply big-endian->signed args)]
      [(little) (apply little-endian->signed args)]
      [else
       (errorf 'native->signed
         "unhandled endianness ~s"
         (native-endianness))]))

  (define (big-endian->unsigned . args)
    (let f ([args (cdr args)] [a (car args)])
      (if (null? args)
          a
          (f (cdr args) (logor (ash a 8) (car args))))))

  (define (little-endian->unsigned . args)
    (let f ([args args])
      (if (null? args)
          0
          (logor (ash (f (cdr args)) 8) (car args)))))

  (define (native->unsigned . args)
    (case (native-endianness)
      [(big) (apply big-endian->unsigned args)]
      [(little) (apply little-endian->unsigned args)]
      [else
       (errorf 'native->unsigned
         "unhandled endianness ~s"
         (native-endianness))])))

(mat bytevector-s16-native-ref
 ; wrong argument count
  (error? (bytevector-s16-native-ref))
  (error? (bytevector-s16-native-ref #vu8(3 252 5)))
  (error? (begin (bytevector-s16-native-ref #vu8(3 252 5) 0 0) #f))

 ; not a bytevector
  (error? (bytevector-s16-native-ref '#(3 252 5) 0))
  (error? (begin (bytevector-s16-native-ref '#(3 252 5) 0) #f))

 ; invalid index
  (error? (bytevector-s16-native-ref #vu8(3 252 5) -1))
  (error? (bytevector-s16-native-ref #vu8(3 252 5) 1))
  (error? (bytevector-s16-native-ref #vu8(3 252 5) 2))
  (error? (bytevector-s16-native-ref #vu8(3 252 5) 3))
  (error? (begin (bytevector-s16-native-ref #vu8(3 252 5) 4.0) #f))

  (eqv?
    (bytevector-s16-native-ref #vu8(3 252 5) 0)
    (native->signed 3 252))
  (equal?
    (let ([v #vu8(3 252 5 17 23 55 250 89 200 201 128)] [i 4])
      (list
        (bytevector-s16-native-ref v 0)
        (bytevector-s16-native-ref v 2)
        (bytevector-s16-native-ref v 4)
        (bytevector-s16-native-ref v i)
        (bytevector-s16-native-ref v 6)
        (bytevector-s16-native-ref v 8)))
    (list
      (native->signed 3 252)
      (native->signed 5 17)
      (native->signed 23 55)
      (native->signed 23 55)
      (native->signed 250 89)
      (native->signed 200 201)))

  (test-endian-sensitive-cp0-expansion eqv?
    '(bytevector-s16-native-ref #vu8(3 252 5) 0)
    (native->signed 3 252))
  (or
   dynamic-native-endianness?
   (equal?
    ;; list doesn't get inlined, so take if off the front of the list
    (cdr (parameterize ([optimize-level 2] [enable-cp0 #t] [#%$suppress-primitive-inlining #f])
           (expand/optimize '(let ([v #vu8(3 252 5 17 23 55 250 89 200 201 128)] [i 4])
                               (list
                                 (bytevector-s16-native-ref v 0)
                                 (bytevector-s16-native-ref v 2)
                                 (bytevector-s16-native-ref v 4)
                                 (bytevector-s16-native-ref v i)
                                 (bytevector-s16-native-ref v 6)
                                 (bytevector-s16-native-ref v 8))))))
      (list
         (native->signed 3 252)
         (native->signed 5 17)
         (native->signed 23 55)
         (native->signed 23 55)
         (native->signed 250 89)
         (native->signed 200 201))))

  (do ([i 0 (fx+ i 1)])
      ((fx= i (expt 2 8)) #t)
    (do ([j 0 (fx+ j 1)])
        ((fx= j (expt 2 8)))
      (unless (eqv? (bytevector-s16-native-ref (bytevector i j) 0)
                    (native->signed i j))
        (errorf #f "failed for ~s and ~s" i j))))
)

(mat bytevector-u16-native-ref
 ; wrong argument count
  (error? (bytevector-u16-native-ref))
  (error? (bytevector-u16-native-ref #vu8(3 252 5)))
  (error? (begin (bytevector-u16-native-ref #vu8(3 252 5) 0 0) #f))

 ; not a bytevector
  (error? (bytevector-u16-native-ref '#(3 252 5) 0))
  (error? (begin (bytevector-u16-native-ref '#(3 252 5) 0) #f))

 ; invalid index
  (error? (bytevector-u16-native-ref #vu8(3 252 5) -1))
  (error? (bytevector-u16-native-ref #vu8(3 252 5) 1))
  (error? (bytevector-u16-native-ref #vu8(3 252 5) 2))
  (error? (bytevector-u16-native-ref #vu8(3 252 5) 3))
  (error? (begin (bytevector-u16-native-ref #vu8(3 252 5) 4.0) #f))

  (eqv?
    (bytevector-u16-native-ref #vu8(3 252 5) 0)
    (native->unsigned 3 252))
  (equal?
    (let ([v #vu8(3 252 5 17 23 55 250 89 200 201 128)] [i 4])
      (list
        (bytevector-u16-native-ref v 0)
        (bytevector-u16-native-ref v 2)
        (bytevector-u16-native-ref v 4)
        (bytevector-u16-native-ref v i)
        (bytevector-u16-native-ref v 6)
        (bytevector-u16-native-ref v 8)))
    (list
      (native->unsigned 3 252)
      (native->unsigned 5 17)
      (native->unsigned 23 55)
      (native->unsigned 23 55)
      (native->unsigned 250 89)
      (native->unsigned 200 201)))

  (test-endian-sensitive-cp0-expansion eqv?
    '(bytevector-u16-native-ref #vu8(3 252 5) 0)
    (native->unsigned 3 252))
  (or
   dynamic-native-endianness?
   (equal?
    ;; list doesn't get inlined, so take if off the front of the list
    (cdr (parameterize ([optimize-level 2] [enable-cp0 #t] [#%$suppress-primitive-inlining #f])
           (expand/optimize '(let ([v #vu8(3 252 5 17 23 55 250 89 200 201 128)] [i 4])
                               (list
                                 (bytevector-u16-native-ref v 0)
                                 (bytevector-u16-native-ref v 2)
                                 (bytevector-u16-native-ref v 4)
                                 (bytevector-u16-native-ref v i)
                                 (bytevector-u16-native-ref v 6)
                                 (bytevector-u16-native-ref v 8))))))
      (list
         (native->unsigned 3 252)
         (native->unsigned 5 17)
         (native->unsigned 23 55)
         (native->unsigned 23 55)
         (native->unsigned 250 89)
         (native->unsigned 200 201))))

  (do ([i 0 (fx+ i 1)])
      ((fx= i (expt 2 8)) #t)
    (do ([j 0 (fx+ j 1)])
        ((fx= j (expt 2 8)))
      (unless (eqv? (bytevector-u16-native-ref (bytevector i j) 0)
                    (native->unsigned i j))
        (errorf #f "failed for ~s and ~s" i j))))
)

(mat bytevector-s16-native-set!
  (begin
    (define $v1 (make-bytevector 11 #xad))
    (and
      (bytevector? $v1)
      (equal? $v1 #vu8(#xad #xad #xad #xad #xad #xad #xad #xad #xad #xad #xad))))

 ; wrong argument count
  (error? (bytevector-s16-native-set!))
  (error? (bytevector-s16-native-set! $v1))
  (error? (bytevector-s16-native-set! $v1 0))
  (error? (begin (bytevector-s16-native-set! $v1 0 0 15) #f))

 ; not a bytevector
  (error? (bytevector-s16-native-set! (make-vector 10) 0 0))
  (error? (begin (bytevector-s16-native-set! (make-vector 10) 0 0) #f))

 ; invalid index
  (error? (bytevector-s16-native-set! $v1 -1 0))
  (error? (bytevector-s16-native-set! $v1 1 0))
  (error? (bytevector-s16-native-set! $v1 3 0))
  (error? (bytevector-s16-native-set! $v1 5 0))
  (error? (bytevector-s16-native-set! $v1 7 0))
  (error? (bytevector-s16-native-set! $v1 9 0))
  (error? (bytevector-s16-native-set! $v1 11 0))
  (error? (begin (bytevector-s16-native-set! $v1 'q 0) #f))

 ; invalid value
  (error? (bytevector-s16-native-set! $v1 0 #x8000))
  (error? (bytevector-s16-native-set! $v1 2 #x-8001))
  (error? (begin (bytevector-s16-native-set! $v1 4 "hello") #f))

 ; make sure no damage done
  (and
    (bytevector? $v1)
    (equal? $v1 #vu8(#xad #xad #xad #xad #xad #xad #xad #xad #xad #xad #xad)))

  (begin
    (bytevector-s16-native-set! $v1 0 -1)
    (and
      (bytevector? $v1)
      (equal? $v1 #vu8(#xff #xff #xad #xad #xad #xad #xad #xad #xad #xad #xad))))
  (begin
    (bytevector-s16-native-set! $v1 0 (native->signed #x80 #x00))
    (and
      (bytevector? $v1)
      (equal? $v1 #vu8(#x80 #x00 #xad #xad #xad #xad #xad #xad #xad #xad #xad))))
  (begin
    (bytevector-s16-native-set! $v1 0 (native->signed #x00 #x80))
    (and
      (bytevector? $v1)
      (equal? $v1 #vu8(#x00 #x80 #xad #xad #xad #xad #xad #xad #xad #xad #xad))))
  (begin
    (bytevector-s16-native-set! $v1 0 (native->signed #x7f #xff))
    (and
      (bytevector? $v1)
      (equal? $v1 #vu8(#x7f #xff #xad #xad #xad #xad #xad #xad #xad #xad #xad))))
  (begin
    (bytevector-s16-native-set! $v1 0 (native->signed #xff #x7f))
    (and
      (bytevector? $v1)
      (equal? $v1 #vu8(#xff #x7f #xad #xad #xad #xad #xad #xad #xad #xad #xad))))
  (begin
    (bytevector-s16-native-set! $v1 0 (native->signed #xff #xff))
    (and
      (bytevector? $v1)
      (equal? $v1 #vu8(#xff #xff #xad #xad #xad #xad #xad #xad #xad #xad #xad))))
  (begin
    (bytevector-s16-native-set! $v1 0 #x0000)
    (and
      (bytevector? $v1)
      (equal? $v1 #vu8(0 0 #xad #xad #xad #xad #xad #xad #xad #xad #xad))))
  (begin
    (bytevector-s16-native-set! $v1 2 (native->signed #xf3 #x45))
    (and
      (bytevector? $v1)
      (equal? $v1 #vu8(0 0 #xf3 #x45 #xad #xad #xad #xad #xad #xad #xad))))
  (begin
    (bytevector-s16-native-set! $v1 4 (native->signed #x23 #xc7))
    (and
      (bytevector? $v1)
      (equal? $v1 #vu8(0 0 #xf3 #x45 #x23 #xc7 #xad #xad #xad #xad #xad))))
  (begin
    (bytevector-s16-native-set! $v1 6 (native->signed #x3a #x1c))
    (and
      (bytevector? $v1)
      (equal? $v1 #vu8(0 0 #xf3 #x45 #x23 #xc7 #x3a #x1c #xad #xad #xad))))
  (begin
    (bytevector-s16-native-set! $v1 8 (native->signed #xe3 #xd7))
    (and
      (bytevector? $v1)
      (equal? $v1 #vu8(0 0 #xf3 #x45 #x23 #xc7 #x3a #x1c #xe3 #xd7 #xad))))

  (let ([v (bytevector #xc7 #xc7)])
    (do ([i 0 (fx+ i 1)])
        ((fx= i (expt 2 8)) #t)
      (do ([j 0 (fx+ j 1)])
          ((fx= j (expt 2 8)))
        (bytevector-s16-native-set! v 0 (native->signed i j))
        (unless (equal? v (bytevector i j))
          (errorf #f "failed for ~s and ~s" i j)))))
)

(mat bytevector-u16-native-set!
  (begin
    (define $v1 (make-bytevector 11 #xad))
    (and
      (bytevector? $v1)
      (equal? $v1 #vu8(#xad #xad #xad #xad #xad #xad #xad #xad #xad #xad #xad))))

 ; wrong argument count
  (error? (bytevector-u16-native-set!))
  (error? (bytevector-u16-native-set! $v1))
  (error? (bytevector-u16-native-set! $v1 0))
  (error? (begin (bytevector-u16-native-set! $v1 0 0 15) #f))

 ; not a bytevector
  (error? (bytevector-u16-native-set! (make-vector 10) 0 0))
  (error? (begin (bytevector-u16-native-set! (make-vector 10) 0 0) #f))

 ; invalid index
  (error? (bytevector-u16-native-set! $v1 -1 0))
  (error? (bytevector-u16-native-set! $v1 1 0))
  (error? (bytevector-u16-native-set! $v1 3 0))
  (error? (bytevector-u16-native-set! $v1 5 0))
  (error? (bytevector-u16-native-set! $v1 7 0))
  (error? (bytevector-u16-native-set! $v1 9 0))
  (error? (bytevector-u16-native-set! $v1 11 0))
  (error? (begin (bytevector-u16-native-set! $v1 'q 0) #f))

 ; invalid value
  (error? (bytevector-u16-native-set! $v1 0 #x10000))
  (error? (bytevector-u16-native-set! $v1 2 #x-1))
  (error? (begin (bytevector-u16-native-set! $v1 4 "hello") #f))

 ; make sure no damage done
  (and
    (bytevector? $v1)
    (equal? $v1 #vu8(#xad #xad #xad #xad #xad #xad #xad #xad #xad #xad #xad)))

  (begin
    (bytevector-u16-native-set! $v1 0 #xffff)
    (and
      (bytevector? $v1)
      (equal? $v1 #vu8(#xff #xff #xad #xad #xad #xad #xad #xad #xad #xad #xad))))
  (begin
    (bytevector-u16-native-set! $v1 0 (native->unsigned #x80 #x00))
    (and
      (bytevector? $v1)
      (equal? $v1 #vu8(#x80 #x00 #xad #xad #xad #xad #xad #xad #xad #xad #xad))))
  (begin
    (bytevector-u16-native-set! $v1 0 (native->unsigned #x00 #x80))
    (and
      (bytevector? $v1)
      (equal? $v1 #vu8(#x00 #x80 #xad #xad #xad #xad #xad #xad #xad #xad #xad))))
  (begin
    (bytevector-u16-native-set! $v1 0 (native->unsigned #x7f #xff))
    (and
      (bytevector? $v1)
      (equal? $v1 #vu8(#x7f #xff #xad #xad #xad #xad #xad #xad #xad #xad #xad))))
  (begin
    (bytevector-u16-native-set! $v1 0 (native->unsigned #xff #x7f))
    (and
      (bytevector? $v1)
      (equal? $v1 #vu8(#xff #x7f #xad #xad #xad #xad #xad #xad #xad #xad #xad))))
  (begin
    (bytevector-u16-native-set! $v1 0 (native->unsigned #xff #xff))
    (and
      (bytevector? $v1)
      (equal? $v1 #vu8(#xff #xff #xad #xad #xad #xad #xad #xad #xad #xad #xad))))
  (begin
    (bytevector-u16-native-set! $v1 0 #x0000)
    (and
      (bytevector? $v1)
      (equal? $v1 #vu8(0 0 #xad #xad #xad #xad #xad #xad #xad #xad #xad))))
  (begin
    (bytevector-u16-native-set! $v1 2 (native->unsigned #xf3 #x45))
    (and
      (bytevector? $v1)
      (equal? $v1 #vu8(0 0 #xf3 #x45 #xad #xad #xad #xad #xad #xad #xad))))
  (begin
    (bytevector-u16-native-set! $v1 4 (native->unsigned #x23 #xc7))
    (and
      (bytevector? $v1)
      (equal? $v1 #vu8(0 0 #xf3 #x45 #x23 #xc7 #xad #xad #xad #xad #xad))))
  (begin
    (bytevector-u16-native-set! $v1 6 (native->unsigned #x3a #x1c))
    (and
      (bytevector? $v1)
      (equal? $v1 #vu8(0 0 #xf3 #x45 #x23 #xc7 #x3a #x1c #xad #xad #xad))))
  (begin
    (bytevector-u16-native-set! $v1 8 (native->unsigned #xe3 #xd7))
    (and
      (bytevector? $v1)
      (equal? $v1 #vu8(0 0 #xf3 #x45 #x23 #xc7 #x3a #x1c #xe3 #xd7 #xad))))

  (let ([v (bytevector #xc7 #xc7)])
    (do ([i 0 (fx+ i 1)])
        ((fx= i (expt 2 8)) #t)
      (do ([j 0 (fx+ j 1)])
          ((fx= j (expt 2 8)))
        (bytevector-u16-native-set! v 0 (native->unsigned i j))
        (unless (equal? v (bytevector i j))
          (errorf #f "failed for ~s and ~s" i j)))))
)

(mat bytevector-s16-ref
 ; wrong argument count
  (error? (bytevector-s16-ref))
  (error? (bytevector-s16-ref #vu8(3 252 5)))
  (error? (begin (bytevector-s16-ref #vu8(3 252 5) 0 0 'big) #f))

 ; not a bytevector
  (error? (bytevector-s16-ref '#(3 252 5) 0 'big))
  (error? (begin (bytevector-s16-ref '#(3 252 5) 0 'big) #f))

 ; invalid index
  (error? (bytevector-s16-ref #vu8(3 252 5) -1 (native-endianness)))
  (error? (bytevector-s16-ref #vu8(3 252 5) 2 'big))
  (error? (bytevector-s16-ref #vu8(3 252 5) 3 'little))
  (error? (begin (bytevector-s16-ref #vu8(3 252 5) 4.0 'big) #f))

 ; invalid endianness
  (error? (bytevector-s16-ref #vu8(3 252 5) 0 'bigger))
  (error? (bytevector-s16-ref #vu8(3 252 5) 0 "little"))
  (error? (begin (bytevector-s16-ref #vu8(3 252 5) 0 #t) #f))

 ; aligned accesses, endianness native
  (eqv?
    (bytevector-s16-ref #vu8(3 252 5) 0 (native-endianness))
    (native->signed 3 252))
  (equal?
    (let ([v #vu8(3 252 5 17 23 55 250 89 200 201 128)] [i 4])
      (list
        (bytevector-s16-ref v 0 (native-endianness))
        (bytevector-s16-ref v 2 (native-endianness))
        (bytevector-s16-ref v 4 (native-endianness))
        (bytevector-s16-ref v i (native-endianness))
        (bytevector-s16-ref v 6 (native-endianness))
        (bytevector-s16-ref v 8 (native-endianness))))
    (list
      (native->signed 3 252)
      (native->signed 5 17)
      (native->signed 23 55)
      (native->signed 23 55)
      (native->signed 250 89)
      (native->signed 200 201)))

  (do ([i 0 (fx+ i 1)])
      ((fx= i (expt 2 8)) #t)
    (do ([j 0 (fx+ j 1)])
        ((fx= j (expt 2 8)))
      (unless (eqv? (bytevector-s16-ref (bytevector i j) 0 (native-endianness))
                    (native->signed i j))
        (errorf #f "failed for ~s and ~s" i j))))

 ; aligned accesses, endianness big
  (eqv?
    (bytevector-s16-ref #vu8(3 252 5) 0 'big)
    (big-endian->signed 3 252))
  (equal?
    (let ([v #vu8(3 252 5 17 23 55 250 89 200 201 128)] [i 4])
      (list
        (bytevector-s16-ref v 0 'big)
        (bytevector-s16-ref v 2 'big)
        (bytevector-s16-ref v 4 'big)
        (bytevector-s16-ref v i 'big)
        (bytevector-s16-ref v 6 'big)
        (bytevector-s16-ref v 8 'big)))
    (list
      (big-endian->signed 3 252)
      (big-endian->signed 5 17)
      (big-endian->signed 23 55)
      (big-endian->signed 23 55)
      (big-endian->signed 250 89)
      (big-endian->signed 200 201)))

  (do ([i 0 (fx+ i 1)])
      ((fx= i (expt 2 8)) #t)
    (do ([j 0 (fx+ j 1)])
        ((fx= j (expt 2 8)))
      (unless (eqv? (bytevector-s16-ref (bytevector i j) 0 'big)
                    (big-endian->signed i j))
        (errorf #f "failed for ~s and ~s" i j))))

 ; aligned accesses, endianness little
  (eqv?
    (bytevector-s16-ref #vu8(3 252 5) 0 'little)
    (little-endian->signed 3 252))
  (equal?
    (let ([v #vu8(3 252 5 17 23 55 250 89 200 201 128)] [i 4])
      (list
        (bytevector-s16-ref v 0 'little)
        (bytevector-s16-ref v 2 'little)
        (bytevector-s16-ref v 4 'little)
        (bytevector-s16-ref v i 'little)
        (bytevector-s16-ref v 6 'little)
        (bytevector-s16-ref v 8 'little)))
    (list
      (little-endian->signed 3 252)
      (little-endian->signed 5 17)
      (little-endian->signed 23 55)
      (little-endian->signed 23 55)
      (little-endian->signed 250 89)
      (little-endian->signed 200 201)))

  (do ([i 0 (fx+ i 1)])
      ((fx= i (expt 2 8)) #t)
    (do ([j 0 (fx+ j 1)])
        ((fx= j (expt 2 8)))
      (unless (eqv? (bytevector-s16-ref (bytevector i j) 0 'little)
                    (little-endian->signed i j))
        (errorf #f "failed for ~s and ~s" i j))))

 ; unaligned accesses, endianness mixed
  (eqv?
    (bytevector-s16-ref #vu8(3 252 5) 1 (native-endianness))
    (native->signed 252 5))
  (equal?
    (let ([v #vu8(3 252 5 17 23 55 250 89 200 201 128)] [i 5])
      (list
        (bytevector-s16-ref v 1 (native-endianness))
        (bytevector-s16-ref v 3 'little)
        (bytevector-s16-ref v 5 'big)
        (bytevector-s16-ref v i 'big)
        (bytevector-s16-ref v 7 'little)
        (bytevector-s16-ref v 9 (native-endianness))))
    (list
      (native->signed 252 5)
      (little-endian->signed 17 23)
      (big-endian->signed 55 250)
      (big-endian->signed 55 250)
      (little-endian->signed 89 200)
      (native->signed 201 128)))

  (do ([i 0 (fx+ i 1)])
      ((fx= i (expt 2 8)) #t)
    (do ([j 0 (fx+ j 1)])
        ((fx= j (expt 2 8)))
      (unless (eqv? (bytevector-s16-ref (bytevector 0 i j) 1 'little)
                    (little-endian->signed i j))
        (errorf #f "failed for ~s and ~s (little)" i j))
      (unless (eqv? (bytevector-s16-ref (bytevector 0 i j) 1 'big)
                    (big-endian->signed i j))
        (errorf #f "failed for ~s and ~s (big)" i j))
      (unless (eqv? (bytevector-s16-ref (bytevector 0 i j) 1 (native-endianness))
                    (native->signed i j))
        (errorf #f "failed for ~s and ~s (native)" i j))))
)

(mat bytevector-u16-ref
 ; wrong argument count
  (error? (bytevector-u16-ref))
  (error? (bytevector-u16-ref #vu8(3 252 5)))
  (error? (begin (bytevector-u16-ref #vu8(3 252 5) 0 0 'big) #f))

 ; not a bytevector
  (error? (bytevector-u16-ref '#(3 252 5) 0 'big))
  (error? (begin (bytevector-u16-ref '#(3 252 5) 0 'big) #f))

 ; invalid index
  (error? (bytevector-u16-ref #vu8(3 252 5) -1 (native-endianness)))
  (error? (bytevector-u16-ref #vu8(3 252 5) 2 'little))
  (error? (bytevector-u16-ref #vu8(3 252 5) 3 'big))
  (error? (begin (bytevector-u16-ref #vu8(3 252 5) 4.0 'little) #f))

 ; invalid endianness
  (error? (bytevector-u16-ref #vu8(3 252 5) 0 'bigger))
  (error? (bytevector-u16-ref #vu8(3 252 5) 0 "little"))
  (error? (begin (bytevector-u16-ref #vu8(3 252 5) 0 #t) #f))

 ; aligned accesses, endianness native
  (eqv?
    (bytevector-u16-ref #vu8(3 252 5) 0 (native-endianness))
    (native->unsigned 3 252))
  (equal?
    (let ([v #vu8(3 252 5 17 23 55 250 89 200 201 128)] [i 4])
      (list
        (bytevector-u16-ref v 0 (native-endianness))
        (bytevector-u16-ref v 2 (native-endianness))
        (bytevector-u16-ref v 4 (native-endianness))
        (bytevector-u16-ref v i (native-endianness))
        (bytevector-u16-ref v 6 (native-endianness))
        (bytevector-u16-ref v 8 (native-endianness))))
    (list
      (native->unsigned 3 252)
      (native->unsigned 5 17)
      (native->unsigned 23 55)
      (native->unsigned 23 55)
      (native->unsigned 250 89)
      (native->unsigned 200 201)))

  (do ([i 0 (fx+ i 1)])
      ((fx= i (expt 2 8)) #t)
    (do ([j 0 (fx+ j 1)])
        ((fx= j (expt 2 8)))
      (unless (eqv? (bytevector-u16-ref (bytevector i j) 0 (native-endianness))
                    (native->unsigned i j))
        (errorf #f "failed for ~s and ~s" i j))))

 ; aligned accesses, endianness big
  (eqv?
    (bytevector-u16-ref #vu8(3 252 5) 0 'big)
    (big-endian->unsigned 3 252))
  (equal?
    (let ([v #vu8(3 252 5 17 23 55 250 89 200 201 128)] [i 4])
      (list
        (bytevector-u16-ref v 0 'big)
        (bytevector-u16-ref v 2 'big)
        (bytevector-u16-ref v 4 'big)
        (bytevector-u16-ref v i 'big)
        (bytevector-u16-ref v 6 'big)
        (bytevector-u16-ref v 8 'big)))
    (list
      (big-endian->unsigned 3 252)
      (big-endian->unsigned 5 17)
      (big-endian->unsigned 23 55)
      (big-endian->unsigned 23 55)
      (big-endian->unsigned 250 89)
      (big-endian->unsigned 200 201)))

  (do ([i 0 (fx+ i 1)])
      ((fx= i (expt 2 8)) #t)
    (do ([j 0 (fx+ j 1)])
        ((fx= j (expt 2 8)))
      (unless (eqv? (bytevector-u16-ref (bytevector i j) 0 'big)
                    (big-endian->unsigned i j))
        (errorf #f "failed for ~s and ~s" i j))))

 ; aligned accesses, endianness little
  (eqv?
    (bytevector-u16-ref #vu8(3 252 5) 0 'little)
    (little-endian->unsigned 3 252))
  (equal?
    (let ([v #vu8(3 252 5 17 23 55 250 89 200 201 128)] [i 4])
      (list
        (bytevector-u16-ref v 0 'little)
        (bytevector-u16-ref v 2 'little)
        (bytevector-u16-ref v 4 'little)
        (bytevector-u16-ref v i 'little)
        (bytevector-u16-ref v 6 'little)
        (bytevector-u16-ref v 8 'little)))
    (list
      (little-endian->unsigned 3 252)
      (little-endian->unsigned 5 17)
      (little-endian->unsigned 23 55)
      (little-endian->unsigned 23 55)
      (little-endian->unsigned 250 89)
      (little-endian->unsigned 200 201)))

  (do ([i 0 (fx+ i 1)])
      ((fx= i (expt 2 8)) #t)
    (do ([j 0 (fx+ j 1)])
        ((fx= j (expt 2 8)))
      (unless (eqv? (bytevector-u16-ref (bytevector i j) 0 'little)
                    (little-endian->unsigned i j))
        (errorf #f "failed for ~s and ~s" i j))))

 ; unaligned accesses, endianness mixed
  (eqv?
    (bytevector-u16-ref #vu8(3 252 5) 1 (native-endianness))
    (native->unsigned 252 5))
  (equal?
    (let ([v #vu8(3 252 5 17 23 55 250 89 200 201 128)] [i 5])
      (list
        (bytevector-u16-ref v 1 (native-endianness))
        (bytevector-u16-ref v 3 'little)
        (bytevector-u16-ref v 5 'big)
        (bytevector-u16-ref v i 'big)
        (bytevector-u16-ref v 7 'little)
        (bytevector-u16-ref v 9 (native-endianness))))
    (list
      (native->unsigned 252 5)
      (little-endian->unsigned 17 23)
      (big-endian->unsigned 55 250)
      (big-endian->unsigned 55 250)
      (little-endian->unsigned 89 200)
      (native->unsigned 201 128)))

  (do ([i 0 (fx+ i 1)])
      ((fx= i (expt 2 8)) #t)
    (do ([j 0 (fx+ j 1)])
        ((fx= j (expt 2 8)))
      (unless (eqv? (bytevector-u16-ref (bytevector 0 i j) 1 'little)
                    (little-endian->unsigned i j))
        (errorf #f "failed for ~s and ~s (little)" i j))
      (unless (eqv? (bytevector-u16-ref (bytevector 0 i j) 1 'big)
                    (big-endian->unsigned i j))
        (errorf #f "failed for ~s and ~s (big)" i j))
      (unless (eqv? (bytevector-u16-ref (bytevector 0 i j) 1 (native-endianness))
                    (native->unsigned i j))
        (errorf #f "failed for ~s and ~s (native)" i j))))
)

(mat bytevector-s16-set!
  (begin
    (define $v1 (make-bytevector 11 #xad))
    (and
      (bytevector? $v1)
      (equal? $v1 #vu8(#xad #xad #xad #xad #xad #xad #xad #xad #xad #xad #xad))))

 ; wrong argument count
  (error? (bytevector-s16-set!))
  (error? (bytevector-s16-set! $v1))
  (error? (bytevector-s16-set! $v1 0 0))
  (error? (begin (bytevector-s16-set! $v1 0 0 0 (native-endianness)) #f))

 ; not a bytevector
  (error? (bytevector-s16-set! (make-vector 10) 0 0 'big))
  (error? (begin (bytevector-s16-set! (make-vector 10) 0 0 'big) #f))

 ; invalid index
  (error? (bytevector-s16-set! $v1 -1 0 (native-endianness)))
  (error? (bytevector-s16-set! $v1 10 0 (native-endianness)))
  (error? (bytevector-s16-set! $v1 11 0 'big))
  (error? (begin (bytevector-s16-set! $v1 'q 0 'little) #f))

 ; invalid value
  (error? (bytevector-s16-set! $v1 0 #x8000 (native-endianness)))
  (error? (bytevector-s16-set! $v1 1 #x8000 (native-endianness)))
  (error? (bytevector-s16-set! $v1 2 #x-8001 'big))
  (error? (bytevector-s16-set! $v1 3 #x-8001 'big))
  (error? (bytevector-s16-set! $v1 4 "hello" 'little))
  (error? (begin (bytevector-s16-set! $v1 5 "hello" 'little) #f))

 ; invalid endianness
  (error? (bytevector-s16-set! $v1 0 0 'bigger))
  (error? (bytevector-s16-set! $v1 0 0 "little"))
  (error? (begin (bytevector-s16-set! $v1 0 0 #t) #f))

 ; make sure no damage done
  (and
    (bytevector? $v1)
    (equal? $v1 #vu8(#xad #xad #xad #xad #xad #xad #xad #xad #xad #xad #xad)))

 ; aligned accesses, endianness native
  (begin
    (bytevector-s16-set! $v1 0 -1 (native-endianness))
    (and
      (bytevector? $v1)
      (equal? $v1 #vu8(#xff #xff #xad #xad #xad #xad #xad #xad #xad #xad #xad))))
  (begin
    (bytevector-s16-set! $v1 0 (native->signed #x80 #x00) (native-endianness))
    (and
      (bytevector? $v1)
      (equal? $v1 #vu8(#x80 #x00 #xad #xad #xad #xad #xad #xad #xad #xad #xad))))
  (begin
    (bytevector-s16-set! $v1 0 (native->signed #x00 #x80) (native-endianness))
    (and
      (bytevector? $v1)
      (equal? $v1 #vu8(#x00 #x80 #xad #xad #xad #xad #xad #xad #xad #xad #xad))))
  (begin
    (bytevector-s16-set! $v1 0 (native->signed #x7f #xff) (native-endianness))
    (and
      (bytevector? $v1)
      (equal? $v1 #vu8(#x7f #xff #xad #xad #xad #xad #xad #xad #xad #xad #xad))))
  (begin
    (bytevector-s16-set! $v1 0 (native->signed #xff #x7f) (native-endianness))
    (and
      (bytevector? $v1)
      (equal? $v1 #vu8(#xff #x7f #xad #xad #xad #xad #xad #xad #xad #xad #xad))))
  (begin
    (bytevector-s16-set! $v1 0 (native->signed #xff #xff) (native-endianness))
    (and
      (bytevector? $v1)
      (equal? $v1 #vu8(#xff #xff #xad #xad #xad #xad #xad #xad #xad #xad #xad))))
  (begin
    (bytevector-s16-set! $v1 0 #x0000 (native-endianness))
    (and
      (bytevector? $v1)
      (equal? $v1 #vu8(0 0 #xad #xad #xad #xad #xad #xad #xad #xad #xad))))
  (begin
    (bytevector-s16-set! $v1 2 (native->signed #xf3 #x45) (native-endianness))
    (and
      (bytevector? $v1)
      (equal? $v1 #vu8(0 0 #xf3 #x45 #xad #xad #xad #xad #xad #xad #xad))))
  (begin
    (bytevector-s16-set! $v1 4 (native->signed #x23 #xc7) (native-endianness))
    (and
      (bytevector? $v1)
      (equal? $v1 #vu8(0 0 #xf3 #x45 #x23 #xc7 #xad #xad #xad #xad #xad))))
  (begin
    (bytevector-s16-set! $v1 6 (native->signed #x3a #x1c) (native-endianness))
    (and
      (bytevector? $v1)
      (equal? $v1 #vu8(0 0 #xf3 #x45 #x23 #xc7 #x3a #x1c #xad #xad #xad))))
  (begin
    (bytevector-s16-set! $v1 8 (native->signed #xe3 #xd7) (native-endianness))
    (and
      (bytevector? $v1)
      (equal? $v1 #vu8(0 0 #xf3 #x45 #x23 #xc7 #x3a #x1c #xe3 #xd7 #xad))))

  (let ([v (bytevector #xc7 #xc7)])
    (do ([i 0 (fx+ i 1)])
        ((fx= i (expt 2 8)) #t)
      (do ([j 0 (fx+ j 1)])
          ((fx= j (expt 2 8)))
        (bytevector-s16-set! v 0 (native->signed i j) (native-endianness))
        (unless (equal? v (bytevector i j))
          (errorf #f "failed for ~s and ~s" i j)))))

 ; aligned accesses, endianness little
  (begin
    (define $v1 (make-bytevector 11 #xad))
    (and
      (bytevector? $v1)
      (equal? $v1 #vu8(#xad #xad #xad #xad #xad #xad #xad #xad #xad #xad #xad))))

  (begin
    (bytevector-s16-set! $v1 0 -1 'little)
    (and
      (bytevector? $v1)
      (equal? $v1 #vu8(#xff #xff #xad #xad #xad #xad #xad #xad #xad #xad #xad))))
  (begin
    (bytevector-s16-set! $v1 0 (little-endian->signed #x80 #x00) 'little)
    (and
      (bytevector? $v1)
      (equal? $v1 #vu8(#x80 #x00 #xad #xad #xad #xad #xad #xad #xad #xad #xad))))
  (begin
    (bytevector-s16-set! $v1 0 (little-endian->signed #x00 #x80) 'little)
    (and
      (bytevector? $v1)
      (equal? $v1 #vu8(#x00 #x80 #xad #xad #xad #xad #xad #xad #xad #xad #xad))))
  (begin
    (bytevector-s16-set! $v1 0 (little-endian->signed #x7f #xff) 'little)
    (and
      (bytevector? $v1)
      (equal? $v1 #vu8(#x7f #xff #xad #xad #xad #xad #xad #xad #xad #xad #xad))))
  (begin
    (bytevector-s16-set! $v1 0 (little-endian->signed #xff #x7f) 'little)
    (and
      (bytevector? $v1)
      (equal? $v1 #vu8(#xff #x7f #xad #xad #xad #xad #xad #xad #xad #xad #xad))))
  (begin
    (bytevector-s16-set! $v1 0 (little-endian->signed #xff #xff) 'little)
    (and
      (bytevector? $v1)
      (equal? $v1 #vu8(#xff #xff #xad #xad #xad #xad #xad #xad #xad #xad #xad))))
  (begin
    (bytevector-s16-set! $v1 0 #x0000 'little)
    (and
      (bytevector? $v1)
      (equal? $v1 #vu8(0 0 #xad #xad #xad #xad #xad #xad #xad #xad #xad))))
  (begin
    (bytevector-s16-set! $v1 2 (little-endian->signed #xf3 #x45) 'little)
    (and
      (bytevector? $v1)
      (equal? $v1 #vu8(0 0 #xf3 #x45 #xad #xad #xad #xad #xad #xad #xad))))
  (begin
    (bytevector-s16-set! $v1 4 (little-endian->signed #x23 #xc7) 'little)
    (and
      (bytevector? $v1)
      (equal? $v1 #vu8(0 0 #xf3 #x45 #x23 #xc7 #xad #xad #xad #xad #xad))))
  (begin
    (bytevector-s16-set! $v1 6 (little-endian->signed #x3a #x1c) 'little)
    (and
      (bytevector? $v1)
      (equal? $v1 #vu8(0 0 #xf3 #x45 #x23 #xc7 #x3a #x1c #xad #xad #xad))))
  (begin
    (bytevector-s16-set! $v1 8 (little-endian->signed #xe3 #xd7) 'little)
    (and
      (bytevector? $v1)
      (equal? $v1 #vu8(0 0 #xf3 #x45 #x23 #xc7 #x3a #x1c #xe3 #xd7 #xad))))

  (let ([v (bytevector #xc7 #xc7)])
    (do ([i 0 (fx+ i 1)])
        ((fx= i (expt 2 8)) #t)
      (do ([j 0 (fx+ j 1)])
          ((fx= j (expt 2 8)))
        (bytevector-s16-set! v 0 (little-endian->signed i j) 'little)
        (unless (equal? v (bytevector i j))
          (errorf #f "failed for ~s and ~s" i j)))))

 ; aligned accesses, endianness big
  (begin
    (define $v1 (make-bytevector 11 #xad))
    (and
      (bytevector? $v1)
      (equal? $v1 #vu8(#xad #xad #xad #xad #xad #xad #xad #xad #xad #xad #xad))))

  (begin
    (bytevector-s16-set! $v1 0 -1 'big)
    (and
      (bytevector? $v1)
      (equal? $v1 #vu8(#xff #xff #xad #xad #xad #xad #xad #xad #xad #xad #xad))))
  (begin
    (bytevector-s16-set! $v1 0 (big-endian->signed #x80 #x00) 'big)
    (and
      (bytevector? $v1)
      (equal? $v1 #vu8(#x80 #x00 #xad #xad #xad #xad #xad #xad #xad #xad #xad))))
  (begin
    (bytevector-s16-set! $v1 0 (big-endian->signed #x00 #x80) 'big)
    (and
      (bytevector? $v1)
      (equal? $v1 #vu8(#x00 #x80 #xad #xad #xad #xad #xad #xad #xad #xad #xad))))
  (begin
    (bytevector-s16-set! $v1 0 (big-endian->signed #x7f #xff) 'big)
    (and
      (bytevector? $v1)
      (equal? $v1 #vu8(#x7f #xff #xad #xad #xad #xad #xad #xad #xad #xad #xad))))
  (begin
    (bytevector-s16-set! $v1 0 (big-endian->signed #xff #x7f) 'big)
    (and
      (bytevector? $v1)
      (equal? $v1 #vu8(#xff #x7f #xad #xad #xad #xad #xad #xad #xad #xad #xad))))
  (begin
    (bytevector-s16-set! $v1 0 (big-endian->signed #xff #xff) 'big)
    (and
      (bytevector? $v1)
      (equal? $v1 #vu8(#xff #xff #xad #xad #xad #xad #xad #xad #xad #xad #xad))))
  (begin
    (bytevector-s16-set! $v1 0 #x0000 'big)
    (and
      (bytevector? $v1)
      (equal? $v1 #vu8(0 0 #xad #xad #xad #xad #xad #xad #xad #xad #xad))))
  (begin
    (bytevector-s16-set! $v1 2 (big-endian->signed #xf3 #x45) 'big)
    (and
      (bytevector? $v1)
      (equal? $v1 #vu8(0 0 #xf3 #x45 #xad #xad #xad #xad #xad #xad #xad))))
  (begin
    (bytevector-s16-set! $v1 4 (big-endian->signed #x23 #xc7) 'big)
    (and
      (bytevector? $v1)
      (equal? $v1 #vu8(0 0 #xf3 #x45 #x23 #xc7 #xad #xad #xad #xad #xad))))
  (begin
    (bytevector-s16-set! $v1 6 (big-endian->signed #x3a #x1c) 'big)
    (and
      (bytevector? $v1)
      (equal? $v1 #vu8(0 0 #xf3 #x45 #x23 #xc7 #x3a #x1c #xad #xad #xad))))
  (begin
    (bytevector-s16-set! $v1 8 (big-endian->signed #xe3 #xd7) 'big)
    (and
      (bytevector? $v1)
      (equal? $v1 #vu8(0 0 #xf3 #x45 #x23 #xc7 #x3a #x1c #xe3 #xd7 #xad))))

  (let ([v (bytevector #xc7 #xc7)])
    (do ([i 0 (fx+ i 1)])
        ((fx= i (expt 2 8)) #t)
      (do ([j 0 (fx+ j 1)])
          ((fx= j (expt 2 8)))
        (bytevector-s16-set! v 0 (big-endian->signed i j) 'big)
        (unless (equal? v (bytevector i j))
          (errorf #f "failed for ~s and ~s" i j)))))

 ; unaligned accesses, endianness mixed
  (begin
    (define $v1 (make-bytevector 11 #xad))
    (and
      (bytevector? $v1)
      (equal? $v1 #vu8(#xad #xad #xad #xad #xad #xad #xad #xad #xad #xad #xad))))

  (begin
    (bytevector-s16-set! $v1 1 -1 'big)
    (and
      (bytevector? $v1)
      (equal? $v1 #vu8(#xad #xff #xff #xad #xad #xad #xad #xad #xad #xad #xad))))
  (begin
    (bytevector-s16-set! $v1 1 (native->signed #x80 #x00) (native-endianness))
    (and
      (bytevector? $v1)
      (equal? $v1 #vu8(#xad #x80 #x00 #xad #xad #xad #xad #xad #xad #xad #xad))))
  (begin
    (bytevector-s16-set! $v1 1 (little-endian->signed #x00 #x80) 'little)
    (and
      (bytevector? $v1)
      (equal? $v1 #vu8(#xad #x00 #x80 #xad #xad #xad #xad #xad #xad #xad #xad))))
  (begin
    (bytevector-s16-set! $v1 1 (little-endian->signed #x7f #xff) 'little)
    (and
      (bytevector? $v1)
      (equal? $v1 #vu8(#xad #x7f #xff #xad #xad #xad #xad #xad #xad #xad #xad))))
  (begin
    (bytevector-s16-set! $v1 1 (native->signed #xff #x7f) (native-endianness))
    (and
      (bytevector? $v1)
      (equal? $v1 #vu8(#xad #xff #x7f #xad #xad #xad #xad #xad #xad #xad #xad))))
  (begin
    (bytevector-s16-set! $v1 1 (big-endian->signed #xff #xff) 'big)
    (and
      (bytevector? $v1)
      (equal? $v1 #vu8(#xad #xff #xff #xad #xad #xad #xad #xad #xad #xad #xad))))
  (begin
    (bytevector-s16-set! $v1 1 #x0000 (native-endianness))
    (and
      (bytevector? $v1)
      (equal? $v1 #vu8(#xad #x00 #x00 #xad #xad #xad #xad #xad #xad #xad #xad))))
  (begin
    (bytevector-s16-set! $v1 3 (big-endian->signed #xf3 #x45) 'big)
    (and
      (bytevector? $v1)
      (equal? $v1 #vu8(#xad #x00 #x00 #xf3 #x45 #xad #xad #xad #xad #xad #xad))))
  (begin
    (bytevector-s16-set! $v1 5 (little-endian->signed #x23 #xc7) 'little)
    (and
      (bytevector? $v1)
      (equal? $v1 #vu8(#xad #x00 #x00 #xf3 #x45 #x23 #xc7 #xad #xad #xad #xad))))
  (begin
    (bytevector-s16-set! $v1 7 (native->signed #x3a #x1c) (native-endianness))
    (and
      (bytevector? $v1)
      (equal? $v1 #vu8(#xad #x00 #x00 #xf3 #x45 #x23 #xc7 #x3a #x1c #xad #xad))))
  (begin
    (bytevector-s16-set! $v1 9 (big-endian->signed #xe3 #xd7) 'big)
    (and
      (bytevector? $v1)
      (equal? $v1 #vu8(#xad #x00 #x00 #xf3 #x45 #x23 #xc7 #x3a #x1c #xe3 #xd7))))

  (let ([v (bytevector 0 #xc7 #xc7)])
    (do ([i 0 (fx+ i 1)])
        ((fx= i (expt 2 8)) #t)
      (do ([j 0 (fx+ j 1)])
          ((fx= j (expt 2 8)))
        (bytevector-s16-set! v 1 (native->signed i j) (native-endianness))
        (unless (equal? v (bytevector 0 i j))
          (errorf #f "failed for ~s and ~s (native)" i j))
        (bytevector-u8-set! v 1 #xc7)
        (bytevector-u8-set! v 2 #xc7)
        (bytevector-s16-set! v 1 (big-endian->signed i j) 'big)
        (unless (equal? v (bytevector 0 i j))
          (errorf #f "failed for ~s and ~s (big)" i j))
        (bytevector-u8-set! v 1 #xc7)
        (bytevector-u8-set! v 2 #xc7)
        (bytevector-s16-set! v 1 (little-endian->signed i j) 'little)
        (unless (equal? v (bytevector 0 i j))
          (errorf #f "failed for ~s and ~s (little)" i j)))))
)

(mat bytevector-u16-set!
  (begin
    (define $v1 (make-bytevector 11 #xad))
    (and
      (bytevector? $v1)
      (equal? $v1 #vu8(#xad #xad #xad #xad #xad #xad #xad #xad #xad #xad #xad))))

 ; wrong argument count
  (error? (bytevector-u16-set!))
  (error? (bytevector-u16-set! $v1))
  (error? (bytevector-u16-set! $v1 0 0))
  (error? (begin (bytevector-u16-set! $v1 0 0 0 (native-endianness)) #f))

 ; not a bytevector
  (error? (bytevector-u16-set! (make-vector 10) 0 0 'big))
  (error? (begin (bytevector-u16-set! (make-vector 10) 0 0 'big) #f))

 ; invalid index
  (error? (bytevector-u16-set! $v1 -1 0 (native-endianness)))
  (error? (bytevector-u16-set! $v1 10 0 'big))
  (error? (bytevector-u16-set! $v1 11 0 'big))
  (error? (begin (bytevector-u16-set! $v1 'q 0 'little) #f))

 ; invalid value
  (error? (bytevector-u16-set! $v1 0 #x10000 (native-endianness)))
  (error? (bytevector-u16-set! $v1 1 #x10000 (native-endianness)))
  (error? (bytevector-u16-set! $v1 2 #x-1 'little))
  (error? (bytevector-u16-set! $v1 3 #x-1 'little))
  (error? (bytevector-u16-set! $v1 4 "hello" 'big))
  (error? (begin (bytevector-u16-set! $v1 5 "hello" 'big) #f))

 ; invalid endianness
  (error? (bytevector-u16-set! $v1 0 0 'bigger))
  (error? (bytevector-u16-set! $v1 0 0 "little"))
  (error? (begin (bytevector-u16-set! $v1 0 0 #t) #f))

 ; make sure no damage done
  (and
    (bytevector? $v1)
    (equal? $v1 #vu8(#xad #xad #xad #xad #xad #xad #xad #xad #xad #xad #xad)))

 ; aligned accesses, endianness native
  (begin
    (bytevector-u16-set! $v1 0 #xffff (native-endianness))
    (and
      (bytevector? $v1)
      (equal? $v1 #vu8(#xff #xff #xad #xad #xad #xad #xad #xad #xad #xad #xad))))
  (begin
    (bytevector-u16-set! $v1 0 (native->unsigned #x80 #x00) (native-endianness))
    (and
      (bytevector? $v1)
      (equal? $v1 #vu8(#x80 #x00 #xad #xad #xad #xad #xad #xad #xad #xad #xad))))
  (begin
    (bytevector-u16-set! $v1 0 (native->unsigned #x00 #x80) (native-endianness))
    (and
      (bytevector? $v1)
      (equal? $v1 #vu8(#x00 #x80 #xad #xad #xad #xad #xad #xad #xad #xad #xad))))
  (begin
    (bytevector-u16-set! $v1 0 (native->unsigned #x7f #xff) (native-endianness))
    (and
      (bytevector? $v1)
      (equal? $v1 #vu8(#x7f #xff #xad #xad #xad #xad #xad #xad #xad #xad #xad))))
  (begin
    (bytevector-u16-set! $v1 0 (native->unsigned #xff #x7f) (native-endianness))
    (and
      (bytevector? $v1)
      (equal? $v1 #vu8(#xff #x7f #xad #xad #xad #xad #xad #xad #xad #xad #xad))))
  (begin
    (bytevector-u16-set! $v1 0 (native->unsigned #xff #xff) (native-endianness))
    (and
      (bytevector? $v1)
      (equal? $v1 #vu8(#xff #xff #xad #xad #xad #xad #xad #xad #xad #xad #xad))))
  (begin
    (bytevector-u16-set! $v1 0 #x0000 (native-endianness))
    (and
      (bytevector? $v1)
      (equal? $v1 #vu8(0 0 #xad #xad #xad #xad #xad #xad #xad #xad #xad))))
  (begin
    (bytevector-u16-set! $v1 2 (native->unsigned #xf3 #x45) (native-endianness))
    (and
      (bytevector? $v1)
      (equal? $v1 #vu8(0 0 #xf3 #x45 #xad #xad #xad #xad #xad #xad #xad))))
  (begin
    (bytevector-u16-set! $v1 4 (native->unsigned #x23 #xc7) (native-endianness))
    (and
      (bytevector? $v1)
      (equal? $v1 #vu8(0 0 #xf3 #x45 #x23 #xc7 #xad #xad #xad #xad #xad))))
  (begin
    (bytevector-u16-set! $v1 6 (native->unsigned #x3a #x1c) (native-endianness))
    (and
      (bytevector? $v1)
      (equal? $v1 #vu8(0 0 #xf3 #x45 #x23 #xc7 #x3a #x1c #xad #xad #xad))))
  (begin
    (bytevector-u16-set! $v1 8 (native->unsigned #xe3 #xd7) (native-endianness))
    (and
      (bytevector? $v1)
      (equal? $v1 #vu8(0 0 #xf3 #x45 #x23 #xc7 #x3a #x1c #xe3 #xd7 #xad))))

  (let ([v (bytevector #xc7 #xc7)])
    (do ([i 0 (fx+ i 1)])
        ((fx= i (expt 2 8)) #t)
      (do ([j 0 (fx+ j 1)])
          ((fx= j (expt 2 8)))
        (bytevector-u16-set! v 0 (native->unsigned i j) (native-endianness))
        (unless (equal? v (bytevector i j))
          (errorf #f "failed for ~s and ~s" i j)))))

 ; aligned accesses, endianness little
  (begin
    (define $v1 (make-bytevector 11 #xad))
    (and
      (bytevector? $v1)
      (equal? $v1 #vu8(#xad #xad #xad #xad #xad #xad #xad #xad #xad #xad #xad))))

  (begin
    (bytevector-u16-set! $v1 0 #xffff 'little)
    (and
      (bytevector? $v1)
      (equal? $v1 #vu8(#xff #xff #xad #xad #xad #xad #xad #xad #xad #xad #xad))))
  (begin
    (bytevector-u16-set! $v1 0 (little-endian->unsigned #x80 #x00) 'little)
    (and
      (bytevector? $v1)
      (equal? $v1 #vu8(#x80 #x00 #xad #xad #xad #xad #xad #xad #xad #xad #xad))))
  (begin
    (bytevector-u16-set! $v1 0 (little-endian->unsigned #x00 #x80) 'little)
    (and
      (bytevector? $v1)
      (equal? $v1 #vu8(#x00 #x80 #xad #xad #xad #xad #xad #xad #xad #xad #xad))))
  (begin
    (bytevector-u16-set! $v1 0 (little-endian->unsigned #x7f #xff) 'little)
    (and
      (bytevector? $v1)
      (equal? $v1 #vu8(#x7f #xff #xad #xad #xad #xad #xad #xad #xad #xad #xad))))
  (begin
    (bytevector-u16-set! $v1 0 (little-endian->unsigned #xff #x7f) 'little)
    (and
      (bytevector? $v1)
      (equal? $v1 #vu8(#xff #x7f #xad #xad #xad #xad #xad #xad #xad #xad #xad))))
  (begin
    (bytevector-u16-set! $v1 0 (little-endian->unsigned #xff #xff) 'little)
    (and
      (bytevector? $v1)
      (equal? $v1 #vu8(#xff #xff #xad #xad #xad #xad #xad #xad #xad #xad #xad))))
  (begin
    (bytevector-u16-set! $v1 0 #x0000 'little)
    (and
      (bytevector? $v1)
      (equal? $v1 #vu8(0 0 #xad #xad #xad #xad #xad #xad #xad #xad #xad))))
  (begin
    (bytevector-u16-set! $v1 2 (little-endian->unsigned #xf3 #x45) 'little)
    (and
      (bytevector? $v1)
      (equal? $v1 #vu8(0 0 #xf3 #x45 #xad #xad #xad #xad #xad #xad #xad))))
  (begin
    (bytevector-u16-set! $v1 4 (little-endian->unsigned #x23 #xc7) 'little)
    (and
      (bytevector? $v1)
      (equal? $v1 #vu8(0 0 #xf3 #x45 #x23 #xc7 #xad #xad #xad #xad #xad))))
  (begin
    (bytevector-u16-set! $v1 6 (little-endian->unsigned #x3a #x1c) 'little)
    (and
      (bytevector? $v1)
      (equal? $v1 #vu8(0 0 #xf3 #x45 #x23 #xc7 #x3a #x1c #xad #xad #xad))))
  (begin
    (bytevector-u16-set! $v1 8 (little-endian->unsigned #xe3 #xd7) 'little)
    (and
      (bytevector? $v1)
      (equal? $v1 #vu8(0 0 #xf3 #x45 #x23 #xc7 #x3a #x1c #xe3 #xd7 #xad))))

  (let ([v (bytevector #xc7 #xc7)])
    (do ([i 0 (fx+ i 1)])
        ((fx= i (expt 2 8)) #t)
      (do ([j 0 (fx+ j 1)])
          ((fx= j (expt 2 8)))
        (bytevector-u16-set! v 0 (little-endian->unsigned i j) 'little)
        (unless (equal? v (bytevector i j))
          (errorf #f "failed for ~s and ~s" i j)))))

 ; aligned accesses, endianness big
  (begin
    (define $v1 (make-bytevector 11 #xad))
    (and
      (bytevector? $v1)
      (equal? $v1 #vu8(#xad #xad #xad #xad #xad #xad #xad #xad #xad #xad #xad))))

  (begin
    (bytevector-u16-set! $v1 0 #xffff 'big)
    (and
      (bytevector? $v1)
      (equal? $v1 #vu8(#xff #xff #xad #xad #xad #xad #xad #xad #xad #xad #xad))))
  (begin
    (bytevector-u16-set! $v1 0 (big-endian->unsigned #x80 #x00) 'big)
    (and
      (bytevector? $v1)
      (equal? $v1 #vu8(#x80 #x00 #xad #xad #xad #xad #xad #xad #xad #xad #xad))))
  (begin
    (bytevector-u16-set! $v1 0 (big-endian->unsigned #x00 #x80) 'big)
    (and
      (bytevector? $v1)
      (equal? $v1 #vu8(#x00 #x80 #xad #xad #xad #xad #xad #xad #xad #xad #xad))))
  (begin
    (bytevector-u16-set! $v1 0 (big-endian->unsigned #x7f #xff) 'big)
    (and
      (bytevector? $v1)
      (equal? $v1 #vu8(#x7f #xff #xad #xad #xad #xad #xad #xad #xad #xad #xad))))
  (begin
    (bytevector-u16-set! $v1 0 (big-endian->unsigned #xff #x7f) 'big)
    (and
      (bytevector? $v1)
      (equal? $v1 #vu8(#xff #x7f #xad #xad #xad #xad #xad #xad #xad #xad #xad))))
  (begin
    (bytevector-u16-set! $v1 0 (big-endian->unsigned #xff #xff) 'big)
    (and
      (bytevector? $v1)
      (equal? $v1 #vu8(#xff #xff #xad #xad #xad #xad #xad #xad #xad #xad #xad))))
  (begin
    (bytevector-u16-set! $v1 0 #x0000 'big)
    (and
      (bytevector? $v1)
      (equal? $v1 #vu8(0 0 #xad #xad #xad #xad #xad #xad #xad #xad #xad))))
  (begin
    (bytevector-u16-set! $v1 2 (big-endian->unsigned #xf3 #x45) 'big)
    (and
      (bytevector? $v1)
      (equal? $v1 #vu8(0 0 #xf3 #x45 #xad #xad #xad #xad #xad #xad #xad))))
  (begin
    (bytevector-u16-set! $v1 4 (big-endian->unsigned #x23 #xc7) 'big)
    (and
      (bytevector? $v1)
      (equal? $v1 #vu8(0 0 #xf3 #x45 #x23 #xc7 #xad #xad #xad #xad #xad))))
  (begin
    (bytevector-u16-set! $v1 6 (big-endian->unsigned #x3a #x1c) 'big)
    (and
      (bytevector? $v1)
      (equal? $v1 #vu8(0 0 #xf3 #x45 #x23 #xc7 #x3a #x1c #xad #xad #xad))))
  (begin
    (bytevector-u16-set! $v1 8 (big-endian->unsigned #xe3 #xd7) 'big)
    (and
      (bytevector? $v1)
      (equal? $v1 #vu8(0 0 #xf3 #x45 #x23 #xc7 #x3a #x1c #xe3 #xd7 #xad))))

  (let ([v (bytevector #xc7 #xc7)])
    (do ([i 0 (fx+ i 1)])
        ((fx= i (expt 2 8)) #t)
      (do ([j 0 (fx+ j 1)])
          ((fx= j (expt 2 8)))
        (bytevector-u16-set! v 0 (big-endian->unsigned i j) 'big)
        (unless (equal? v (bytevector i j))
          (errorf #f "failed for ~s and ~s" i j)))))

 ; unaligned accesses, endianness mixed
  (begin
    (define $v1 (make-bytevector 11 #xad))
    (and
      (bytevector? $v1)
      (equal? $v1 #vu8(#xad #xad #xad #xad #xad #xad #xad #xad #xad #xad #xad))))

  (begin
    (bytevector-u16-set! $v1 1 #xffff 'big)
    (and
      (bytevector? $v1)
      (equal? $v1 #vu8(#xad #xff #xff #xad #xad #xad #xad #xad #xad #xad #xad))))
  (begin
    (bytevector-u16-set! $v1 1 (native->unsigned #x80 #x00) (native-endianness))
    (and
      (bytevector? $v1)
      (equal? $v1 #vu8(#xad #x80 #x00 #xad #xad #xad #xad #xad #xad #xad #xad))))
  (begin
    (bytevector-u16-set! $v1 1 (little-endian->unsigned #x00 #x80) 'little)
    (and
      (bytevector? $v1)
      (equal? $v1 #vu8(#xad #x00 #x80 #xad #xad #xad #xad #xad #xad #xad #xad))))
  (begin
    (bytevector-u16-set! $v1 1 (little-endian->unsigned #x7f #xff) 'little)
    (and
      (bytevector? $v1)
      (equal? $v1 #vu8(#xad #x7f #xff #xad #xad #xad #xad #xad #xad #xad #xad))))
  (begin
    (bytevector-u16-set! $v1 1 (native->unsigned #xff #x7f) (native-endianness))
    (and
      (bytevector? $v1)
      (equal? $v1 #vu8(#xad #xff #x7f #xad #xad #xad #xad #xad #xad #xad #xad))))
  (begin
    (bytevector-u16-set! $v1 1 (big-endian->unsigned #xff #xff) 'big)
    (and
      (bytevector? $v1)
      (equal? $v1 #vu8(#xad #xff #xff #xad #xad #xad #xad #xad #xad #xad #xad))))
  (begin
    (bytevector-u16-set! $v1 1 #x0000 (native-endianness))
    (and
      (bytevector? $v1)
      (equal? $v1 #vu8(#xad #x00 #x00 #xad #xad #xad #xad #xad #xad #xad #xad))))
  (begin
    (bytevector-u16-set! $v1 3 (big-endian->unsigned #xf3 #x45) 'big)
    (and
      (bytevector? $v1)
      (equal? $v1 #vu8(#xad #x00 #x00 #xf3 #x45 #xad #xad #xad #xad #xad #xad))))
  (begin
    (bytevector-u16-set! $v1 5 (little-endian->unsigned #x23 #xc7) 'little)
    (and
      (bytevector? $v1)
      (equal? $v1 #vu8(#xad #x00 #x00 #xf3 #x45 #x23 #xc7 #xad #xad #xad #xad))))
  (begin
    (bytevector-u16-set! $v1 7 (native->unsigned #x3a #x1c) (native-endianness))
    (and
      (bytevector? $v1)
      (equal? $v1 #vu8(#xad #x00 #x00 #xf3 #x45 #x23 #xc7 #x3a #x1c #xad #xad))))
  (begin
    (bytevector-u16-set! $v1 9 (big-endian->unsigned #xe3 #xd7) 'big)
    (and
      (bytevector? $v1)
      (equal? $v1 #vu8(#xad #x00 #x00 #xf3 #x45 #x23 #xc7 #x3a #x1c #xe3 #xd7))))

  (let ([v (bytevector 0 #xc7 #xc7)])
    (do ([i 0 (fx+ i 1)])
        ((fx= i (expt 2 8)) #t)
      (do ([j 0 (fx+ j 1)])
          ((fx= j (expt 2 8)))
        (bytevector-u16-set! v 1 (native->unsigned i j) (native-endianness))
        (unless (equal? v (bytevector 0 i j))
          (errorf #f "failed for ~s and ~s (native)" i j))
        (bytevector-u8-set! v 1 #xc7)
        (bytevector-u8-set! v 2 #xc7)
        (bytevector-u16-set! v 1 (big-endian->unsigned i j) 'big)
        (unless (equal? v (bytevector 0 i j))
          (errorf #f "failed for ~s and ~s (big)" i j))
        (bytevector-u8-set! v 1 #xc7)
        (bytevector-u8-set! v 2 #xc7)
        (bytevector-u16-set! v 1 (little-endian->unsigned i j) 'little)
        (unless (equal? v (bytevector 0 i j))
          (errorf #f "failed for ~s and ~s (little)" i j)))))
)

(mat bytevector-s24-ref
 ; wrong argument count
  (error? (bytevector-s24-ref))
  (error? (bytevector-s24-ref #vu8(3 252 5 0)))
  (error? (bytevector-s24-ref #vu8(3 252 5 0) 0))
  (error? (begin (bytevector-s24-ref #vu8(3 252 5 0) 0 (native-endianness) 0) #f))

 ; not a bytevector
  (error? (bytevector-s24-ref '#(3 252 5 0 0 0 0) 0 'big))
  (error? (begin (bytevector-s24-ref '#(3 252 5 0 0 0 0) 0 'big) #f))

 ; invalid index
  (error? (bytevector-s24-ref #vu8(3 252 5 0 0 0 0) -1 'big))
  (error? (bytevector-s24-ref #vu8(3 252 5 0 0 0 0) 6 'little))
  (error? (bytevector-s24-ref #vu8(3 252 5 0 0 0 0) 7 (native-endianness)))
  (error? (begin (bytevector-s24-ref #vu8(3 252 5 0 0 0 0) 4.0 'little) #f))

 ; invalid endianness
  (error? (bytevector-s24-ref #vu8(3 252 5 0 0 0 0) 0 'bigger))
  (error? (bytevector-s24-ref #vu8(3 252 5 0 0 0 0) 0 "little"))
  (error? (begin (bytevector-s24-ref #vu8(3 252 5 0 0 0 0) 0 #t) #f))

 ; 32-bit aligned accesses, endianness native
  (eqv?
    (bytevector-s24-ref #vu8(3 252 5 32 65 87 20) 0 (native-endianness))
    (native->signed 3 252 5))
  (equal?
    (let ([v '#vu8(30 100 200 250
                   249 199 99 29
                   248 189 190 207
                   24 25 26 27
                   28 29 30)])
      (list
        (bytevector-s24-ref v 0 (native-endianness))
        (bytevector-s24-ref v 4 (native-endianness))
        (bytevector-s24-ref v 8 (native-endianness))
        (bytevector-s24-ref v 12 (native-endianness))))
    (list
      (native->signed 30 100 200)
      (native->signed 249 199 99)
      (native->signed 248 189 190)
      (native->signed 24 25 26)))

  (do ([i 1000 (fx- i 1)])
      ((fx= i 0) #t)
    (let ([ls (map (lambda (x) (random (expt 2 8))) (make-list 3))])
      (unless (eqv? (bytevector-s24-ref (apply bytevector ls) 0 (native-endianness))
                    (apply native->signed ls))
        (errorf #f "failed for ~s" ls))))

 ; 32-bit aligned accesses, endianness big
  (eqv?
    (bytevector-s24-ref #vu8(3 252 5 32 65 87 20) 0 'big)
    (big-endian->signed 3 252 5))
  (equal?
    (let ([v '#vu8(30 100 200 250
                   249 199 99 29
                   248 189 190 207
                   24 25 26 27
                   28 29 30)])
      (list
        (bytevector-s24-ref v 0 'big)
        (bytevector-s24-ref v 4 'big)
        (bytevector-s24-ref v 8 'big)
        (bytevector-s24-ref v 12 'big)))
    (list
      (big-endian->signed 30 100 200)
      (big-endian->signed 249 199 99)
      (big-endian->signed 248 189 190)
      (big-endian->signed 24 25 26)))

  (do ([i 1000 (fx- i 1)])
      ((fx= i 0) #t)
    (let ([ls (map (lambda (x) (random (expt 2 8))) (make-list 3))])
      (unless (eqv? (bytevector-s24-ref (apply bytevector ls) 0 'big)
                    (apply big-endian->signed ls))
        (errorf #f "failed for ~s" ls))))

 ; 32-bit aligned accesses, endianness little
  (eqv?
    (bytevector-s24-ref #vu8(3 252 5 32 65 87 20) 0 'little)
    (little-endian->signed 3 252 5))
  (equal?
    (let ([v '#vu8(30 100 200 250
                   249 199 99 29
                   248 189 190 207
                   24 25 26 27
                   28 29 30)])
      (list
        (bytevector-s24-ref v 0 'little)
        (bytevector-s24-ref v 4 'little)
        (bytevector-s24-ref v 8 'little)
        (bytevector-s24-ref v 12 'little)))
    (list
      (little-endian->signed 30 100 200)
      (little-endian->signed 249 199 99)
      (little-endian->signed 248 189 190)
      (little-endian->signed 24 25 26)))

  (do ([i 1000 (fx- i 1)])
      ((fx= i 0) #t)
    (let ([ls (map (lambda (x) (random (expt 2 8))) (make-list 3))])
      (unless (eqv? (bytevector-s24-ref (apply bytevector ls) 0 'little)
                    (apply little-endian->signed ls))
        (errorf #f "failed for ~s" ls))))

 ; not 32-bit aligned, endianness mixed
  (eqv?
    (bytevector-s24-ref #vu8(3 252 5 32 65 87 20) 3 (native-endianness))
    (native->signed 32 65 87))
  (equal?
    (let ([v '#vu8(30 100 200 250
                   249 199 99 29
                   248 189 190 207
                   24 25 26 27
                   28 29 30)])
      (list
        (bytevector-s24-ref v 1 'little)
        (bytevector-s24-ref v 6 'big)
        (bytevector-s24-ref v 11 (native-endianness))
        (bytevector-s24-ref v 15 'little)))
    (list
      (little-endian->signed 100 200 250)
      (big-endian->signed 99 29 248)
      (native->signed 207 24 25)
      (little-endian->signed 27 28 29)))

  (do ([i 1000 (fx- i 1)])
      ((fx= i 0) #t)
    (let ([ls (map (lambda (x) (random (expt 2 8))) (make-list 4))])
      (unless (eqv? (bytevector-s24-ref (apply bytevector ls) 1 (native-endianness))
                    (apply native->signed (cdr ls)))
        (errorf #f "failed for ~s (native)" ls))
      (unless (eqv? (bytevector-s24-ref (apply bytevector ls) 1 'little)
                    (apply little-endian->signed (cdr ls)))
        (errorf #f "failed for ~s (little)" ls))
      (unless (eqv? (bytevector-s24-ref (apply bytevector ls) 1 'big)
                    (apply big-endian->signed (cdr ls)))
        (errorf #f "failed for ~s (big)" ls))))

  (do ([i 1000 (fx- i 1)])
      ((fx= i 0) #t)
    (let ([ls (map (lambda (x) (random (expt 2 8))) (make-list 4))])
      (unless (eqv? (eval `(bytevector-s24-ref ,(apply bytevector ls) 1 (native-endianness)))
                    (apply native->signed (cdr ls)))
        (errorf #f "failed for ~s (native)" ls))
      (unless (eqv? (eval `(bytevector-s24-ref ,(apply bytevector ls) 1 'little))
                    (apply little-endian->signed (cdr ls)))
        (errorf #f "failed for ~s (little)" ls))
      (unless (eqv? (eval `(bytevector-s24-ref ,(apply bytevector ls) 1 'big))
                    (apply big-endian->signed (cdr ls)))
        (errorf #f "failed for ~s (big)" ls))))
)

(mat bytevector-u24-ref
 ; wrong argument count
  (error? (bytevector-u24-ref))
  (error? (bytevector-u24-ref #vu8(3 252 5 0)))
  (error? (bytevector-u24-ref #vu8(3 252 5 0) 0))
  (error? (begin (bytevector-u24-ref #vu8(3 252 5 0) 0 (native-endianness) 0) #f))

 ; not a bytevector
  (error? (bytevector-u24-ref '#(3 252 5 0 0 0 0) 0 'big))
  (error? (begin (bytevector-u24-ref '#(3 252 5 0 0 0 0) 0 'big) #f))

 ; invalid index
  (error? (bytevector-u24-ref #vu8(3 252 5 0 0 0 0) -1 'big))
  (error? (bytevector-u24-ref #vu8(3 252 5 0 0 0 0) 6 'little))
  (error? (bytevector-u24-ref #vu8(3 252 5 0 0 0 0) 7 (native-endianness)))
  (error? (begin (bytevector-u24-ref #vu8(3 252 5 0 0 0 0) 4.0 'little) #f))

 ; invalid endianness
  (error? (bytevector-u24-ref #vu8(0 1 2 3 4 5 6 7) 0 'bigger))
  (error? (bytevector-u24-ref #vu8(0 1 2 3 4 5 6 7) 0 "little"))
  (error? (begin (bytevector-u24-ref #vu8(0 1 2 3 4 5 6 7) 0 #t) #f))

 ; 32-bit aligned accesses, endianness native
  (eqv?
    (bytevector-u24-ref #vu8(3 252 5 32 65 87 20) 0 (native-endianness))
    (native->unsigned 3 252 5))
  (equal?
    (let ([v '#vu8(30 100 200 250
                   249 199 99 29
                   248 189 190 207
                   24 25 26 27
                   28 29 30)])
      (list
        (bytevector-u24-ref v 0 (native-endianness))
        (bytevector-u24-ref v 4 (native-endianness))
        (bytevector-u24-ref v 8 (native-endianness))
        (bytevector-u24-ref v 12 (native-endianness))))
    (list
      (native->unsigned 30 100 200)
      (native->unsigned 249 199 99)
      (native->unsigned 248 189 190)
      (native->unsigned 24 25 26)))

  (do ([i 1000 (fx- i 1)])
      ((fx= i 0) #t)
    (let ([ls (map (lambda (x) (random (expt 2 8))) (make-list 3))])
      (unless (eqv? (bytevector-u24-ref (apply bytevector ls) 0 (native-endianness))
                    (apply native->unsigned ls))
        (errorf #f "failed for ~s" ls))))

 ; 32-bit aligned accesses, endianness big
  (eqv?
    (bytevector-u24-ref #vu8(3 252 5 32 65 87 20) 0 'big)
    (big-endian->unsigned 3 252 5))
  (equal?
    (let ([v '#vu8(30 100 200 250
                   249 199 99 29
                   248 189 190 207
                   24 25 26 27
                   28 29 30)])
      (list
        (bytevector-u24-ref v 0 'big)
        (bytevector-u24-ref v 4 'big)
        (bytevector-u24-ref v 8 'big)
        (bytevector-u24-ref v 12 'big)))
    (list
      (big-endian->unsigned 30 100 200)
      (big-endian->unsigned 249 199 99)
      (big-endian->unsigned 248 189 190)
      (big-endian->unsigned 24 25 26)))

  (do ([i 1000 (fx- i 1)])
      ((fx= i 0) #t)
    (let ([ls (map (lambda (x) (random (expt 2 8))) (make-list 3))])
      (unless (eqv? (bytevector-u24-ref (apply bytevector ls) 0 'big)
                    (apply big-endian->unsigned ls))
        (errorf #f "failed for ~s" ls))))

 ; 32-bit aligned accesses, endianness little
  (eqv?
    (bytevector-u24-ref #vu8(3 252 5 32 65 87 20) 0 'little)
    (little-endian->unsigned 3 252 5))
  (equal?
    (let ([v '#vu8(30 100 200 250
                   249 199 99 29
                   248 189 190 207
                   24 25 26 27
                   28 29 30)])
      (list
        (bytevector-u24-ref v 0 'little)
        (bytevector-u24-ref v 4 'little)
        (bytevector-u24-ref v 8 'little)
        (bytevector-u24-ref v 12 'little)))
    (list
      (little-endian->unsigned 30 100 200)
      (little-endian->unsigned 249 199 99)
      (little-endian->unsigned 248 189 190)
      (little-endian->unsigned 24 25 26)))

  (do ([i 1000 (fx- i 1)])
      ((fx= i 0) #t)
    (let ([ls (map (lambda (x) (random (expt 2 8))) (make-list 3))])
      (unless (eqv? (bytevector-u24-ref (apply bytevector ls) 0 'little)
                    (apply little-endian->unsigned ls))
        (errorf #f "failed for ~s" ls))))

 ; not 32-bit aligned accesses, endianness mixed
  (eqv?
    (bytevector-u24-ref #vu8(3 252 5 32 65 87 20) 3 (native-endianness))
    (native->unsigned 32 65 87))
  (equal?
    (let ([v '#vu8(30 100 200 250
                   249 199 99 29
                   248 189 190 207
                   24 25 26 27
                   28 29)])
      (list
        (bytevector-u24-ref v 1 'little)
        (bytevector-u24-ref v 6 'big)
        (bytevector-u24-ref v 11 (native-endianness))
        (bytevector-u24-ref v 15 'little)))
    (list
      (little-endian->unsigned 100 200 250)
      (big-endian->unsigned 99 29 248)
      (native->unsigned 207 24 25)
      (little-endian->unsigned 27 28 29)))

  (do ([i 1000 (fx- i 1)])
      ((fx= i 0) #t)
    (let ([ls (map (lambda (x) (random (expt 2 8))) (make-list 4))])
      (unless (eqv? (bytevector-u24-ref (apply bytevector ls) 1 (native-endianness))
                    (apply native->unsigned (cdr ls)))
        (errorf #f "failed for ~s (native)" ls))
      (unless (eqv? (bytevector-u24-ref (apply bytevector ls) 1 'little)
                    (apply little-endian->unsigned (cdr ls)))
        (errorf #f "failed for ~s (little)" ls))
      (unless (eqv? (bytevector-u24-ref (apply bytevector ls) 1 'big)
                    (apply big-endian->unsigned (cdr ls)))
        (errorf #f "failed for ~s (big)" ls))))

  (do ([i 1000 (fx- i 1)])
      ((fx= i 0) #t)
    (let ([ls (map (lambda (x) (random (expt 2 8))) (make-list 4))])
      (unless (eqv? (eval `(bytevector-u24-ref ,(apply bytevector ls) 1 (native-endianness)))
                    (apply native->unsigned (cdr ls)))
        (errorf #f "failed for ~s (native)" ls))
      (unless (eqv? (eval `(bytevector-u24-ref ,(apply bytevector ls) 1 'little))
                    (apply little-endian->unsigned (cdr ls)))
        (errorf #f "failed for ~s (little)" ls))
      (unless (eqv? (eval `(bytevector-u24-ref ,(apply bytevector ls) 1 'big))
                    (apply big-endian->unsigned (cdr ls)))
        (errorf #f "failed for ~s (big)" ls))))
)

(mat bytevector-s24-set!
  (begin
    (define $v1 (make-bytevector 23 #xad))
    (and
      (bytevector? $v1)
      (equal? $v1 '#vu8(#xad #xad #xad #xad #xad #xad #xad #xad
                        #xad #xad #xad #xad #xad #xad #xad #xad
                        #xad #xad #xad #xad #xad #xad #xad))))

 ; wrong argument count
  (error? (bytevector-s24-set!))
  (error? (bytevector-s24-set! $v1))
  (error? (bytevector-s24-set! $v1 0))
  (error? (bytevector-s24-set! $v1 0 0))
  (error? (begin (bytevector-s24-set! $v1 0 0 'big 0) #f))

 ; not a bytevector
  (error? (bytevector-s24-set! (make-vector 10) 0 0 (native-endianness)))
  (error? (begin (bytevector-s24-set! (make-vector 10) 0 0 (native-endianness)) #f))

 ; invalid index
  (error? (bytevector-s24-set! $v1 -1 0 'big))
  (error? (bytevector-s24-set! $v1 21 0 (native-endianness)))
  (error? (bytevector-s24-set! $v1 22 0 'little))
  (error? (bytevector-s24-set! $v1 23 0 (native-endianness)))
  (error? (begin (bytevector-s24-set! $v1 'q 0 'big) #f))

 ; invalid value
  (error? (bytevector-s24-set! $v1 0 (expt 2 23) 'big))
  (error? (bytevector-s24-set! $v1 4 (- -1 (expt 2 23)) (native-endianness)))
  (error? (begin (bytevector-s24-set! $v1 8 "hello" 'little) #f))

 ; invalid endianness
  (error? (bytevector-s24-set! $v1 0 0 'huge))
  (error? (bytevector-s24-set! $v1 4 0 "tiny"))
  (error? (begin (bytevector-s24-set! $v1 8 0 $v1) #f))

 ; make sure no damage done
  (and
    (bytevector? $v1)
    (equal? $v1 '#vu8(#xad #xad #xad #xad #xad #xad #xad #xad
                      #xad #xad #xad #xad #xad #xad #xad #xad
                      #xad #xad #xad #xad #xad #xad #xad)))

 ; 32-bit aligned accesses, endianness native
  (begin
    (bytevector-s24-set! $v1 0 -1 (native-endianness))
    (and
      (bytevector? $v1)
      (equal? $v1 '#vu8(#xff #xff #xff #xad #xad #xad #xad #xad
                        #xad #xad #xad #xad #xad #xad #xad #xad
                        #xad #xad #xad #xad #xad #xad #xad))))
  (begin
    (bytevector-s24-set! $v1 0 (native->signed #x80 #x00 #x00) (native-endianness))
    (and
      (bytevector? $v1)
      (equal? $v1 '#vu8(#x80 #x00 #x00 #xad #xad #xad #xad #xad
                        #xad #xad #xad #xad #xad #xad #xad #xad
                        #xad #xad #xad #xad #xad #xad #xad))))
  (begin
    (bytevector-s24-set! $v1 0 (native->signed #x00 #x00 #x80) (native-endianness))
    (and
      (bytevector? $v1)
      (equal? $v1 '#vu8(#x00 #x00 #x80 #xad #xad #xad #xad #xad
                        #xad #xad #xad #xad #xad #xad #xad #xad
                        #xad #xad #xad #xad #xad #xad #xad))))
  (begin
    (bytevector-s24-set! $v1 0 (native->signed #x7f #xff #xff) (native-endianness))
    (and
      (bytevector? $v1)
      (equal? $v1 '#vu8(#x7f #xff #xff #xad #xad #xad #xad #xad
                        #xad #xad #xad #xad #xad #xad #xad #xad
                        #xad #xad #xad #xad #xad #xad #xad))))
  (begin
    (bytevector-s24-set! $v1 0 (native->signed #xff #xff #x7f) (native-endianness))
    (and
      (bytevector? $v1)
      (equal? $v1 '#vu8(#xff #xff #x7f #xad #xad #xad #xad #xad
                        #xad #xad #xad #xad #xad #xad #xad #xad
                        #xad #xad #xad #xad #xad #xad #xad))))
  (begin
    (bytevector-s24-set! $v1 0 (native->signed #xff #xff #xff) (native-endianness))
    (and
      (bytevector? $v1)
      (equal? $v1 '#vu8(#xff #xff #xff #xad #xad #xad #xad #xad
                        #xad #xad #xad #xad #xad #xad #xad #xad
                        #xad #xad #xad #xad #xad #xad #xad))))
  (begin
    (bytevector-s24-set! $v1 0 #x000000 (native-endianness))
    (and
      (bytevector? $v1)
      (equal? $v1 '#vu8(#x00 #x00 #x00 #xad #xad #xad #xad #xad
                        #xad #xad #xad #xad #xad #xad #xad #xad
                        #xad #xad #xad #xad #xad #xad #xad))))
  (begin
    (bytevector-s24-set! $v1 4 (native->signed #xf3 #x45 #x19) (native-endianness))
    (and
      (bytevector? $v1)
      (equal? $v1 '#vu8(#x00 #x00 #x00 #xad #xf3 #x45 #x19 #xad
                        #xad #xad #xad #xad #xad #xad #xad #xad
                        #xad #xad #xad #xad #xad #xad #xad))))
  (begin
    (bytevector-s24-set! $v1 8 (native->signed #x23 #xc7 #xe8) (native-endianness))
    (and
      (bytevector? $v1)
      (equal? $v1 '#vu8(#x00 #x00 #x00 #xad #xf3 #x45 #x19 #xad
                        #x23 #xc7 #xe8 #xad #xad #xad #xad #xad
                        #xad #xad #xad #xad #xad #xad #xad))))
  (begin
    (bytevector-s24-set! $v1 12 (native->signed #x3a #x1c #x59) (native-endianness))
    (and
      (bytevector? $v1)
      (equal? $v1 '#vu8(#x00 #x00 #x00 #xad #xf3 #x45 #x19 #xad
                        #x23 #xc7 #xe8 #xad #x3a #x1c #x59 #xad
                        #xad #xad #xad #xad #xad #xad #xad))))
  (begin
    (bytevector-s24-set! $v1 16 (native->signed #xe3 #xd7 #xa9) (native-endianness))
    (and
      (bytevector? $v1)
      (equal? $v1 '#vu8(#x00 #x00 #x00 #xad #xf3 #x45 #x19 #xad
                        #x23 #xc7 #xe8 #xad #x3a #x1c #x59 #xad
                        #xe3 #xd7 #xa9 #xad #xad #xad #xad))))

  (let ([v (bytevector #xc7 #xc7 #xc7)])
    (do ([i 1000 (fx- i 1)])
        ((fx= i 0) #t)
      (let ([ls (map (lambda (x) (random (expt 2 8))) (make-list 3))])
        (bytevector-s24-set! v 0 (apply native->signed ls) (native-endianness))
        (unless (equal? v (apply bytevector ls))
          (errorf #f "failed for ~s" ls)))))

 ; 32-bit aligned accesses, endianness big
  (begin
    (define $v1 (make-bytevector 23 #xad))
    (and
      (bytevector? $v1)
      (equal? $v1 '#vu8(#xad #xad #xad #xad #xad #xad #xad #xad
                        #xad #xad #xad #xad #xad #xad #xad #xad
                        #xad #xad #xad #xad #xad #xad #xad))))

  (begin
    (bytevector-s24-set! $v1 0 -1 'big)
    (and
      (bytevector? $v1)
      (equal? $v1 '#vu8(#xff #xff #xff #xad #xad #xad #xad #xad
                        #xad #xad #xad #xad #xad #xad #xad #xad
                        #xad #xad #xad #xad #xad #xad #xad))))
  (begin
    (bytevector-s24-set! $v1 0 (big-endian->signed #x80 #x00 #x00) 'big)
    (and
      (bytevector? $v1)
      (equal? $v1 '#vu8(#x80 #x00 #x00 #xad #xad #xad #xad #xad
                        #xad #xad #xad #xad #xad #xad #xad #xad
                        #xad #xad #xad #xad #xad #xad #xad))))
  (begin
    (bytevector-s24-set! $v1 0 (big-endian->signed #x00 #x00 #x80) 'big)
    (and
      (bytevector? $v1)
      (equal? $v1 '#vu8(#x00 #x00 #x80 #xad #xad #xad #xad #xad
                        #xad #xad #xad #xad #xad #xad #xad #xad
                        #xad #xad #xad #xad #xad #xad #xad))))
  (begin
    (bytevector-s24-set! $v1 0 (big-endian->signed #x7f #xff #xff) 'big)
    (and
      (bytevector? $v1)
      (equal? $v1 '#vu8(#x7f #xff #xff #xad #xad #xad #xad #xad
                        #xad #xad #xad #xad #xad #xad #xad #xad
                        #xad #xad #xad #xad #xad #xad #xad))))
  (begin
    (bytevector-s24-set! $v1 0 (big-endian->signed #xff #xff #x7f) 'big)
    (and
      (bytevector? $v1)
      (equal? $v1 '#vu8(#xff #xff #x7f #xad #xad #xad #xad #xad
                        #xad #xad #xad #xad #xad #xad #xad #xad
                        #xad #xad #xad #xad #xad #xad #xad))))
  (begin
    (bytevector-s24-set! $v1 0 (big-endian->signed #xff #xff #xff) 'big)
    (and
      (bytevector? $v1)
      (equal? $v1 '#vu8(#xff #xff #xff #xad #xad #xad #xad #xad
                        #xad #xad #xad #xad #xad #xad #xad #xad
                        #xad #xad #xad #xad #xad #xad #xad))))
  (begin
    (bytevector-s24-set! $v1 0 #x000000 'big)
    (and
      (bytevector? $v1)
      (equal? $v1 '#vu8(#x00 #x00 #x00 #xad #xad #xad #xad #xad
                        #xad #xad #xad #xad #xad #xad #xad #xad
                        #xad #xad #xad #xad #xad #xad #xad))))
  (begin
    (bytevector-s24-set! $v1 4 (big-endian->signed #xf3 #x45 #x19) 'big)
    (and
      (bytevector? $v1)
      (equal? $v1 '#vu8(#x00 #x00 #x00 #xad #xf3 #x45 #x19 #xad
                        #xad #xad #xad #xad #xad #xad #xad #xad
                        #xad #xad #xad #xad #xad #xad #xad))))
  (begin
    (bytevector-s24-set! $v1 8 (big-endian->signed #x23 #xc7 #xe8) 'big)
    (and
      (bytevector? $v1)
      (equal? $v1 '#vu8(#x00 #x00 #x00 #xad #xf3 #x45 #x19 #xad
                        #x23 #xc7 #xe8 #xad #xad #xad #xad #xad
                        #xad #xad #xad #xad #xad #xad #xad))))
  (begin
    (bytevector-s24-set! $v1 12 (big-endian->signed #x3a #x1c #x59) 'big)
    (and
      (bytevector? $v1)
      (equal? $v1 '#vu8(#x00 #x00 #x00 #xad #xf3 #x45 #x19 #xad
                        #x23 #xc7 #xe8 #xad #x3a #x1c #x59 #xad
                        #xad #xad #xad #xad #xad #xad #xad))))
  (begin
    (bytevector-s24-set! $v1 16 (big-endian->signed #xe3 #xd7 #xa9) 'big)
    (and
      (bytevector? $v1)
      (equal? $v1 '#vu8(#x00 #x00 #x00 #xad #xf3 #x45 #x19 #xad
                        #x23 #xc7 #xe8 #xad #x3a #x1c #x59 #xad
                        #xe3 #xd7 #xa9 #xad #xad #xad #xad))))

  (let ([v (bytevector #xc7 #xc7 #xc7)])
    (do ([i 1000 (fx- i 1)])
        ((fx= i 0) #t)
      (let ([ls (map (lambda (x) (random (expt 2 8))) (make-list 3))])
        (bytevector-s24-set! v 0 (apply big-endian->signed ls) 'big)
        (unless (equal? v (apply bytevector ls))
          (errorf #f "failed for ~s" ls)))))

 ; 32-bit aligned accesses, endianness little
  (begin
    (define $v1 (make-bytevector 23 #xad))
    (and
      (bytevector? $v1)
      (equal? $v1 '#vu8(#xad #xad #xad #xad #xad #xad #xad #xad
                        #xad #xad #xad #xad #xad #xad #xad #xad
                        #xad #xad #xad #xad #xad #xad #xad))))

  (begin
    (bytevector-s24-set! $v1 0 -1 'little)
    (and
      (bytevector? $v1)
      (equal? $v1 '#vu8(#xff #xff #xff #xad #xad #xad #xad #xad
                        #xad #xad #xad #xad #xad #xad #xad #xad
                        #xad #xad #xad #xad #xad #xad #xad))))
  (begin
    (bytevector-s24-set! $v1 0 (little-endian->signed #x80 #x00 #x00) 'little)
    (and
      (bytevector? $v1)
      (equal? $v1 '#vu8(#x80 #x00 #x00 #xad #xad #xad #xad #xad
                        #xad #xad #xad #xad #xad #xad #xad #xad
                        #xad #xad #xad #xad #xad #xad #xad))))
  (begin
    (bytevector-s24-set! $v1 0 (little-endian->signed #x00 #x00 #x80) 'little)
    (and
      (bytevector? $v1)
      (equal? $v1 '#vu8(#x00 #x00 #x80 #xad #xad #xad #xad #xad
                        #xad #xad #xad #xad #xad #xad #xad #xad
                        #xad #xad #xad #xad #xad #xad #xad))))
  (begin
    (bytevector-s24-set! $v1 0 (little-endian->signed #x7f #xff #xff) 'little)
    (and
      (bytevector? $v1)
      (equal? $v1 '#vu8(#x7f #xff #xff #xad #xad #xad #xad #xad
                        #xad #xad #xad #xad #xad #xad #xad #xad
                        #xad #xad #xad #xad #xad #xad #xad))))
  (begin
    (bytevector-s24-set! $v1 0 (little-endian->signed #xff #xff #x7f) 'little)
    (and
      (bytevector? $v1)
      (equal? $v1 '#vu8(#xff #xff #x7f #xad #xad #xad #xad #xad
                        #xad #xad #xad #xad #xad #xad #xad #xad
                        #xad #xad #xad #xad #xad #xad #xad))))
  (begin
    (bytevector-s24-set! $v1 0 (little-endian->signed #xff #xff #xff) 'little)
    (and
      (bytevector? $v1)
      (equal? $v1 '#vu8(#xff #xff #xff #xad #xad #xad #xad #xad
                        #xad #xad #xad #xad #xad #xad #xad #xad
                        #xad #xad #xad #xad #xad #xad #xad))))
  (begin
    (bytevector-s24-set! $v1 0 #x000000 'little)
    (and
      (bytevector? $v1)
      (equal? $v1 '#vu8(#x00 #x00 #x00 #xad #xad #xad #xad #xad
                        #xad #xad #xad #xad #xad #xad #xad #xad
                        #xad #xad #xad #xad #xad #xad #xad))))
  (begin
    (bytevector-s24-set! $v1 4 (little-endian->signed #xf3 #x45 #x19) 'little)
    (and
      (bytevector? $v1)
      (equal? $v1 '#vu8(#x00 #x00 #x00 #xad #xf3 #x45 #x19 #xad
                        #xad #xad #xad #xad #xad #xad #xad #xad
                        #xad #xad #xad #xad #xad #xad #xad))))
  (begin
    (bytevector-s24-set! $v1 8 (little-endian->signed #x23 #xc7 #xe8) 'little)
    (and
      (bytevector? $v1)
      (equal? $v1 '#vu8(#x00 #x00 #x00 #xad #xf3 #x45 #x19 #xad
                        #x23 #xc7 #xe8 #xad #xad #xad #xad #xad
                        #xad #xad #xad #xad #xad #xad #xad))))
  (begin
    (bytevector-s24-set! $v1 12 (little-endian->signed #x3a #x1c #x59) 'little)
    (and
      (bytevector? $v1)
      (equal? $v1 '#vu8(#x00 #x00 #x00 #xad #xf3 #x45 #x19 #xad
                        #x23 #xc7 #xe8 #xad #x3a #x1c #x59 #xad
                        #xad #xad #xad #xad #xad #xad #xad))))
  (begin
    (bytevector-s24-set! $v1 16 (little-endian->signed #xe3 #xd7 #xa9) 'little)
    (and
      (bytevector? $v1)
      (equal? $v1 '#vu8(#x00 #x00 #x00 #xad #xf3 #x45 #x19 #xad
                        #x23 #xc7 #xe8 #xad #x3a #x1c #x59 #xad
                        #xe3 #xd7 #xa9 #xad #xad #xad #xad))))

  (let ([v (bytevector #xc7 #xc7 #xc7)])
    (do ([i 1000 (fx- i 1)])
        ((fx= i 0) #t)
      (let ([ls (map (lambda (x) (random (expt 2 8))) (make-list 3))])
        (bytevector-s24-set! v 0 (apply little-endian->signed ls) 'little)
        (unless (equal? v (apply bytevector ls))
          (errorf #f "failed for ~s" ls)))))

 ; not 32-bit aligned accesses, endianness mixed
  (begin
    (define $v1 (make-bytevector 23 #xad))
    (and
      (bytevector? $v1)
      (equal? $v1 '#vu8(#xad #xad #xad #xad #xad #xad #xad #xad
                        #xad #xad #xad #xad #xad #xad #xad #xad
                        #xad #xad #xad #xad #xad #xad #xad))))

  (begin
    (bytevector-s24-set! $v1 1 -1 'big)
    (and
      (bytevector? $v1)
      (equal? $v1 '#vu8(#xad #xff #xff #xff #xad #xad #xad #xad
                        #xad #xad #xad #xad #xad #xad #xad #xad
                        #xad #xad #xad #xad #xad #xad #xad))))
  (begin
    (bytevector-s24-set! $v1 1 (little-endian->signed #x80 #x00 #x00) 'little)
    (and
      (bytevector? $v1)
      (equal? $v1 '#vu8(#xad #x80 #x00 #x00 #xad #xad #xad #xad
                        #xad #xad #xad #xad #xad #xad #xad #xad
                        #xad #xad #xad #xad #xad #xad #xad))))
  (begin
    (bytevector-s24-set! $v1 1 (native->signed #x00 #x00 #x80) (native-endianness))
    (and
      (bytevector? $v1)
      (equal? $v1 '#vu8(#xad #x00 #x00 #x80 #xad #xad #xad #xad
                        #xad #xad #xad #xad #xad #xad #xad #xad
                        #xad #xad #xad #xad #xad #xad #xad))))
  (begin
    (bytevector-s24-set! $v1 1 (native->signed #x7f #xff #xff) (native-endianness))
    (and
      (bytevector? $v1)
      (equal? $v1 '#vu8(#xad #x7f #xff #xff #xad #xad #xad #xad
                        #xad #xad #xad #xad #xad #xad #xad #xad
                        #xad #xad #xad #xad #xad #xad #xad))))
  (begin
    (bytevector-s24-set! $v1 1 (big-endian->signed #xff #xff #x7f) 'big)
    (and
      (bytevector? $v1)
      (equal? $v1 '#vu8(#xad #xff #xff #x7f #xad #xad #xad #xad
                        #xad #xad #xad #xad #xad #xad #xad #xad
                        #xad #xad #xad #xad #xad #xad #xad))))
  (begin
    (bytevector-s24-set! $v1 1 (little-endian->signed #xff #xff #xff) 'little)
    (and
      (bytevector? $v1)
      (equal? $v1 '#vu8(#xad #xff #xff #xff #xad #xad #xad #xad
                        #xad #xad #xad #xad #xad #xad #xad #xad
                        #xad #xad #xad #xad #xad #xad #xad))))
  (begin
    (bytevector-s24-set! $v1 1 #x000000 'little)
    (and
      (bytevector? $v1)
      (equal? $v1 '#vu8(#xad #x00 #x00 #x00 #xad #xad #xad #xad
                        #xad #xad #xad #xad #xad #xad #xad #xad
                        #xad #xad #xad #xad #xad #xad #xad))))
  (begin
    (bytevector-s24-set! $v1 5 (native->signed #xf3 #x45 #x19) (native-endianness))
    (and
      (bytevector? $v1)
      (equal? $v1 '#vu8(#xad #x00 #x00 #x00 #xad #xf3 #x45 #x19
                        #xad #xad #xad #xad #xad #xad #xad #xad
                        #xad #xad #xad #xad #xad #xad #xad))))
  (begin
    (bytevector-s24-set! $v1 10 (little-endian->signed #x23 #xc7 #xe8) 'little)
    (and
      (bytevector? $v1)
      (equal? $v1 '#vu8(#xad #x00 #x00 #x00 #xad #xf3 #x45 #x19
                        #xad #xad #x23 #xc7 #xe8 #xad #xad #xad
                        #xad #xad #xad #xad #xad #xad #xad))))
  (begin
    (bytevector-s24-set! $v1 15 (big-endian->signed #x3a #x1c #x59) 'big)
    (and
      (bytevector? $v1)
      (equal? $v1 '#vu8(#xad #x00 #x00 #x00 #xad #xf3 #x45 #x19
                        #xad #xad #x23 #xc7 #xe8 #xad #xad #x3a
                        #x1c #x59 #xad #xad #xad #xad #xad))))
  (begin
    (bytevector-s24-set! $v1 20 (little-endian->signed #xe3 #xd7 #xa9) 'little)
    (and
      (bytevector? $v1)
      (equal? $v1 '#vu8(#xad #x00 #x00 #x00 #xad #xf3 #x45 #x19
                        #xad #xad #x23 #xc7 #xe8 #xad #xad #x3a
                        #x1c #x59 #xad #xad #xe3 #xd7 #xa9))))

  (let ([v (bytevector #xc7 #xc7 #xc7 #xc7)])
    (do ([i 1000 (fx- i 1)])
        ((fx= i 0) #t)
      (let ([ls (map (lambda (x) (random (expt 2 8))) (make-list 3))])
        (bytevector-s24-set! v 1 (apply big-endian->signed ls) 'big)
        (unless (equal? v (apply bytevector #xc7 ls))
          (errorf #f "failed for ~s" ls))
        (bytevector-s24-set! v 1 (apply little-endian->signed (reverse ls)) 'little)
        (unless (equal? v (apply bytevector #xc7 (reverse ls)))
          (errorf #f "failed for ~s" ls))
        (bytevector-s24-set! v 1 (apply native->signed ls) (native-endianness))
        (unless (equal? v (apply bytevector #xc7 ls))
          (errorf #f "failed for ~s" ls)))))

  (let ([v (bytevector #xc7 #xc7 #xc7 #xc7)])
    (do ([i 1000 (fx- i 1)])
        ((fx= i 0) #t)
      (let ([ls (map (lambda (x) (random (expt 2 8))) (make-list 3))])
        (eval `(bytevector-s24-set! ,v 1 ,(apply big-endian->signed ls) 'big))
        (unless (equal? v (apply bytevector #xc7 ls))
          (errorf #f "failed for ~s" ls))
        (eval `(bytevector-s24-set! ,v 1 ,(apply little-endian->signed (reverse ls)) 'little))
        (unless (equal? v (apply bytevector #xc7 (reverse ls)))
          (errorf #f "failed for ~s" ls))
        (eval `(bytevector-s24-set! ,v 1 ,(apply native->signed ls) (native-endianness)))
        (unless (equal? v (apply bytevector #xc7 ls))
          (errorf #f "failed for ~s" ls)))))
)

(mat bytevector-u24-set!
  (begin
    (define $v1 (make-bytevector 23 #xad))
    (and
      (bytevector? $v1)
      (equal? $v1 '#vu8(#xad #xad #xad #xad #xad #xad #xad #xad
                        #xad #xad #xad #xad #xad #xad #xad #xad
                        #xad #xad #xad #xad #xad #xad #xad))))

 ; wrong argument count
  (error? (bytevector-u24-set!))
  (error? (bytevector-u24-set! $v1))
  (error? (bytevector-u24-set! $v1 0))
  (error? (bytevector-u24-set! $v1 0 0))
  (error? (if (bytevector-u24-set! $v1 0 0 'big 0) #f #t))

 ; not a bytevector
  (error? (bytevector-u24-set! (make-vector 10) 0 0 (native-endianness)))
  (error? (if (bytevector-u24-set! (make-vector 10) 0 0 (native-endianness)) #f #t))

 ; invalid index
  (error? (bytevector-u24-set! $v1 -1 0 'big))
  (error? (bytevector-u24-set! $v1 21 0 (native-endianness)))
  (error? (bytevector-u24-set! $v1 22 0 'little))
  (error? (bytevector-u24-set! $v1 23 0 (native-endianness)))
  (error? (if (bytevector-u24-set! $v1 'q 0 'big) #f #t))

 ; invalid value
  (error? (bytevector-u24-set! $v1 0 (expt 2 24) 'big))
  (error? (bytevector-u24-set! $v1 4 #x-1 (native-endianness)))
  (error? (if (bytevector-u24-set! $v1 8 "hello" 'little) #f #t))

 ; invalid endianness
  (error? (bytevector-u24-set! $v1 0 0 'huge))
  (error? (bytevector-u24-set! $v1 4 0 "tiny"))
  (error? (if (bytevector-u24-set! $v1 8 0 $v1) #f #t))

 ; make sure no damage done
  (and
    (bytevector? $v1)
    (equal? $v1 '#vu8(#xad #xad #xad #xad #xad #xad #xad #xad
                      #xad #xad #xad #xad #xad #xad #xad #xad
                      #xad #xad #xad #xad #xad #xad #xad)))

 ; 32-bit aligned accesses, endianness native
  (begin
    (bytevector-u24-set! $v1 0 #xffffff (native-endianness))
    (and
      (bytevector? $v1)
      (equal? $v1 '#vu8(#xff #xff #xff #xad #xad #xad #xad #xad
                        #xad #xad #xad #xad #xad #xad #xad #xad
                        #xad #xad #xad #xad #xad #xad #xad))))
  (begin
    (bytevector-u24-set! $v1 0 (native->unsigned #x80 #x00 #x00) (native-endianness))
    (and
      (bytevector? $v1)
      (equal? $v1 '#vu8(#x80 #x00 #x00 #xad #xad #xad #xad #xad
                        #xad #xad #xad #xad #xad #xad #xad #xad
                        #xad #xad #xad #xad #xad #xad #xad))))
  (begin
    (bytevector-u24-set! $v1 0 (native->unsigned #x00 #x00 #x80) (native-endianness))
    (and
      (bytevector? $v1)
      (equal? $v1 '#vu8(#x00 #x00 #x80 #xad #xad #xad #xad #xad
                        #xad #xad #xad #xad #xad #xad #xad #xad
                        #xad #xad #xad #xad #xad #xad #xad))))
  (begin
    (bytevector-u24-set! $v1 0 (native->unsigned #x7f #xff #xff) (native-endianness))
    (and
      (bytevector? $v1)
      (equal? $v1 '#vu8(#x7f #xff #xff #xad #xad #xad #xad #xad
                        #xad #xad #xad #xad #xad #xad #xad #xad
                        #xad #xad #xad #xad #xad #xad #xad))))
  (begin
    (bytevector-u24-set! $v1 0 (native->unsigned #xff #xff #x7f) (native-endianness))
    (and
      (bytevector? $v1)
      (equal? $v1 '#vu8(#xff #xff #x7f #xad #xad #xad #xad #xad
                        #xad #xad #xad #xad #xad #xad #xad #xad
                        #xad #xad #xad #xad #xad #xad #xad))))
  (begin
    (bytevector-u24-set! $v1 0 (native->unsigned #xff #xff #xff) (native-endianness))
    (and
      (bytevector? $v1)
      (equal? $v1 '#vu8(#xff #xff #xff #xad #xad #xad #xad #xad
                        #xad #xad #xad #xad #xad #xad #xad #xad
                        #xad #xad #xad #xad #xad #xad #xad))))
  (begin
    (bytevector-u24-set! $v1 0 #x000000 (native-endianness))
    (and
      (bytevector? $v1)
      (equal? $v1 '#vu8(#x00 #x00 #x00 #xad #xad #xad #xad #xad
                        #xad #xad #xad #xad #xad #xad #xad #xad
                        #xad #xad #xad #xad #xad #xad #xad))))
  (begin
    (bytevector-u24-set! $v1 4 (native->unsigned #xf3 #x45 #x19) (native-endianness))
    (and
      (bytevector? $v1)
      (equal? $v1 '#vu8(#x00 #x00 #x00 #xad #xf3 #x45 #x19 #xad
                        #xad #xad #xad #xad #xad #xad #xad #xad
                        #xad #xad #xad #xad #xad #xad #xad))))
  (begin
    (bytevector-u24-set! $v1 8 (native->unsigned #x23 #xc7 #xe8) (native-endianness))
    (and
      (bytevector? $v1)
      (equal? $v1 '#vu8(#x00 #x00 #x00 #xad #xf3 #x45 #x19 #xad
                        #x23 #xc7 #xe8 #xad #xad #xad #xad #xad
                        #xad #xad #xad #xad #xad #xad #xad))))
  (begin
    (bytevector-u24-set! $v1 12 (native->unsigned #x3a #x1c #x59) (native-endianness))
    (and
      (bytevector? $v1)
      (equal? $v1 '#vu8(#x00 #x00 #x00 #xad #xf3 #x45 #x19 #xad
                        #x23 #xc7 #xe8 #xad #x3a #x1c #x59 #xad
                        #xad #xad #xad #xad #xad #xad #xad))))
  (begin
    (bytevector-u24-set! $v1 16 (native->unsigned #xe3 #xd7 #xa9) (native-endianness))
    (and
      (bytevector? $v1)
      (equal? $v1 '#vu8(#x00 #x00 #x00 #xad #xf3 #x45 #x19 #xad
                        #x23 #xc7 #xe8 #xad #x3a #x1c #x59 #xad
                        #xe3 #xd7 #xa9 #xad #xad #xad #xad))))

  (let ([v (bytevector #xc7 #xc7 #xc7)])
    (do ([i 1000 (fx- i 1)])
        ((fx= i 0) #t)
      (let ([ls (map (lambda (x) (random (expt 2 8))) (make-list 3))])
        (bytevector-u24-set! v 0 (apply native->unsigned ls) (native-endianness))
        (unless (equal? v (apply bytevector ls))
          (errorf #f "failed for ~s" ls)))))

 ; 32-bit aligned accesses, endianness big
  (begin
    (define $v1 (make-bytevector 23 #xad))
    (and
      (bytevector? $v1)
      (equal? $v1 '#vu8(#xad #xad #xad #xad #xad #xad #xad #xad
                        #xad #xad #xad #xad #xad #xad #xad #xad
                        #xad #xad #xad #xad #xad #xad #xad))))

  (begin
    (bytevector-u24-set! $v1 0 #xffffff 'big)
    (and
      (bytevector? $v1)
      (equal? $v1 '#vu8(#xff #xff #xff #xad #xad #xad #xad #xad
                        #xad #xad #xad #xad #xad #xad #xad #xad
                        #xad #xad #xad #xad #xad #xad #xad))))
  (begin
    (bytevector-u24-set! $v1 0 (big-endian->unsigned #x80 #x00 #x00) 'big)
    (and
      (bytevector? $v1)
      (equal? $v1 '#vu8(#x80 #x00 #x00 #xad #xad #xad #xad #xad
                        #xad #xad #xad #xad #xad #xad #xad #xad
                        #xad #xad #xad #xad #xad #xad #xad))))
  (begin
    (bytevector-u24-set! $v1 0 (big-endian->unsigned #x00 #x00 #x80) 'big)
    (and
      (bytevector? $v1)
      (equal? $v1 '#vu8(#x00 #x00 #x80 #xad #xad #xad #xad #xad
                        #xad #xad #xad #xad #xad #xad #xad #xad
                        #xad #xad #xad #xad #xad #xad #xad))))
  (begin
    (bytevector-u24-set! $v1 0 (big-endian->unsigned #x7f #xff #xff) 'big)
    (and
      (bytevector? $v1)
      (equal? $v1 '#vu8(#x7f #xff #xff #xad #xad #xad #xad #xad
                        #xad #xad #xad #xad #xad #xad #xad #xad
                        #xad #xad #xad #xad #xad #xad #xad))))
  (begin
    (bytevector-u24-set! $v1 0 (big-endian->unsigned #xff #xff #x7f) 'big)
    (and
      (bytevector? $v1)
      (equal? $v1 '#vu8(#xff #xff #x7f #xad #xad #xad #xad #xad
                        #xad #xad #xad #xad #xad #xad #xad #xad
                        #xad #xad #xad #xad #xad #xad #xad))))
  (begin
    (bytevector-u24-set! $v1 0 (big-endian->unsigned #xff #xff #xff) 'big)
    (and
      (bytevector? $v1)
      (equal? $v1 '#vu8(#xff #xff #xff #xad #xad #xad #xad #xad
                        #xad #xad #xad #xad #xad #xad #xad #xad
                        #xad #xad #xad #xad #xad #xad #xad))))
  (begin
    (bytevector-u24-set! $v1 0 #x000000 'big)
    (and
      (bytevector? $v1)
      (equal? $v1 '#vu8(#x00 #x00 #x00 #xad #xad #xad #xad #xad
                        #xad #xad #xad #xad #xad #xad #xad #xad
                        #xad #xad #xad #xad #xad #xad #xad))))
  (begin
    (bytevector-u24-set! $v1 4 (big-endian->unsigned #xf3 #x45 #x19) 'big)
    (and
      (bytevector? $v1)
      (equal? $v1 '#vu8(#x00 #x00 #x00 #xad #xf3 #x45 #x19 #xad
                        #xad #xad #xad #xad #xad #xad #xad #xad
                        #xad #xad #xad #xad #xad #xad #xad))))
  (begin
    (bytevector-u24-set! $v1 8 (big-endian->unsigned #x23 #xc7 #xe8) 'big)
    (and
      (bytevector? $v1)
      (equal? $v1 '#vu8(#x00 #x00 #x00 #xad #xf3 #x45 #x19 #xad
                        #x23 #xc7 #xe8 #xad #xad #xad #xad #xad
                        #xad #xad #xad #xad #xad #xad #xad))))
  (begin
    (bytevector-u24-set! $v1 12 (big-endian->unsigned #x3a #x1c #x59) 'big)
    (and
      (bytevector? $v1)
      (equal? $v1 '#vu8(#x00 #x00 #x00 #xad #xf3 #x45 #x19 #xad
                        #x23 #xc7 #xe8 #xad #x3a #x1c #x59 #xad
                        #xad #xad #xad #xad #xad #xad #xad))))
  (begin
    (bytevector-u24-set! $v1 16 (big-endian->unsigned #xe3 #xd7 #xa9) 'big)
    (and
      (bytevector? $v1)
      (equal? $v1 '#vu8(#x00 #x00 #x00 #xad #xf3 #x45 #x19 #xad
                        #x23 #xc7 #xe8 #xad #x3a #x1c #x59 #xad
                        #xe3 #xd7 #xa9 #xad #xad #xad #xad))))

  (let ([v (bytevector #xc7 #xc7 #xc7)])
    (do ([i 1000 (fx- i 1)])
        ((fx= i 0) #t)
      (let ([ls (map (lambda (x) (random (expt 2 8))) (make-list 3))])
        (bytevector-u24-set! v 0 (apply big-endian->unsigned ls) 'big)
        (unless (equal? v (apply bytevector ls))
          (errorf #f "failed for ~s" ls)))))

 ; 32-bit aligned accesses, endianness little
  (begin
    (define $v1 (make-bytevector 23 #xad))
    (and
      (bytevector? $v1)
      (equal? $v1 '#vu8(#xad #xad #xad #xad #xad #xad #xad #xad
                        #xad #xad #xad #xad #xad #xad #xad #xad
                        #xad #xad #xad #xad #xad #xad #xad))))

  (begin
    (bytevector-u24-set! $v1 0 #xffffff 'little)
    (and
      (bytevector? $v1)
      (equal? $v1 '#vu8(#xff #xff #xff #xad #xad #xad #xad #xad
                        #xad #xad #xad #xad #xad #xad #xad #xad
                        #xad #xad #xad #xad #xad #xad #xad))))
  (begin
    (bytevector-u24-set! $v1 0 (little-endian->unsigned #x80 #x00 #x00) 'little)
    (and
      (bytevector? $v1)
      (equal? $v1 '#vu8(#x80 #x00 #x00 #xad #xad #xad #xad #xad
                        #xad #xad #xad #xad #xad #xad #xad #xad
                        #xad #xad #xad #xad #xad #xad #xad))))
  (begin
    (bytevector-u24-set! $v1 0 (little-endian->unsigned #x00 #x00 #x80) 'little)
    (and
      (bytevector? $v1)
      (equal? $v1 '#vu8(#x00 #x00 #x80 #xad #xad #xad #xad #xad
                        #xad #xad #xad #xad #xad #xad #xad #xad
                        #xad #xad #xad #xad #xad #xad #xad))))
  (begin
    (bytevector-u24-set! $v1 0 (little-endian->unsigned #x7f #xff #xff) 'little)
    (and
      (bytevector? $v1)
      (equal? $v1 '#vu8(#x7f #xff #xff #xad #xad #xad #xad #xad
                        #xad #xad #xad #xad #xad #xad #xad #xad
                        #xad #xad #xad #xad #xad #xad #xad))))
  (begin
    (bytevector-u24-set! $v1 0 (little-endian->unsigned #xff #xff #x7f) 'little)
    (and
      (bytevector? $v1)
      (equal? $v1 '#vu8(#xff #xff #x7f #xad #xad #xad #xad #xad
                        #xad #xad #xad #xad #xad #xad #xad #xad
                        #xad #xad #xad #xad #xad #xad #xad))))
  (begin
    (bytevector-u24-set! $v1 0 (little-endian->unsigned #xff #xff #xff) 'little)
    (and
      (bytevector? $v1)
      (equal? $v1 '#vu8(#xff #xff #xff #xad #xad #xad #xad #xad
                        #xad #xad #xad #xad #xad #xad #xad #xad
                        #xad #xad #xad #xad #xad #xad #xad))))
  (begin
    (bytevector-u24-set! $v1 0 #x000000 'little)
    (and
      (bytevector? $v1)
      (equal? $v1 '#vu8(#x00 #x00 #x00 #xad #xad #xad #xad #xad
                        #xad #xad #xad #xad #xad #xad #xad #xad
                        #xad #xad #xad #xad #xad #xad #xad))))
  (begin
    (bytevector-u24-set! $v1 4 (little-endian->unsigned #xf3 #x45 #x19) 'little)
    (and
      (bytevector? $v1)
      (equal? $v1 '#vu8(#x00 #x00 #x00 #xad #xf3 #x45 #x19 #xad
                        #xad #xad #xad #xad #xad #xad #xad #xad
                        #xad #xad #xad #xad #xad #xad #xad))))
  (begin
    (bytevector-u24-set! $v1 8 (little-endian->unsigned #x23 #xc7 #xe8) 'little)
    (and
      (bytevector? $v1)
      (equal? $v1 '#vu8(#x00 #x00 #x00 #xad #xf3 #x45 #x19 #xad
                        #x23 #xc7 #xe8 #xad #xad #xad #xad #xad
                        #xad #xad #xad #xad #xad #xad #xad))))
  (begin
    (bytevector-u24-set! $v1 12 (little-endian->unsigned #x3a #x1c #x59) 'little)
    (and
      (bytevector? $v1)
      (equal? $v1 '#vu8(#x00 #x00 #x00 #xad #xf3 #x45 #x19 #xad
                        #x23 #xc7 #xe8 #xad #x3a #x1c #x59 #xad
                        #xad #xad #xad #xad #xad #xad #xad))))
  (begin
    (bytevector-u24-set! $v1 16 (little-endian->unsigned #xe3 #xd7 #xa9) 'little)
    (and
      (bytevector? $v1)
      (equal? $v1 '#vu8(#x00 #x00 #x00 #xad #xf3 #x45 #x19 #xad
                        #x23 #xc7 #xe8 #xad #x3a #x1c #x59 #xad
                        #xe3 #xd7 #xa9 #xad #xad #xad #xad))))

  (let ([v (bytevector #xc7 #xc7 #xc7)])
    (do ([i 1000 (fx- i 1)])
        ((fx= i 0) #t)
      (let ([ls (map (lambda (x) (random (expt 2 8))) (make-list 3))])
        (bytevector-u24-set! v 0 (apply little-endian->unsigned ls) 'little)
        (unless (equal? v (apply bytevector ls))
          (errorf #f "failed for ~s" ls)))))

 ; not 32-bit aligned accesses, endianness mixed
  (begin
    (define $v1 (make-bytevector 23 #xad))
    (and
      (bytevector? $v1)
      (equal? $v1 '#vu8(#xad #xad #xad #xad #xad #xad #xad #xad
                        #xad #xad #xad #xad #xad #xad #xad #xad
                        #xad #xad #xad #xad #xad #xad #xad))))

  (begin
    (bytevector-u24-set! $v1 1 #xffffff 'big)
    (and
      (bytevector? $v1)
      (equal? $v1 '#vu8(#xad #xff #xff #xff #xad #xad #xad #xad
                        #xad #xad #xad #xad #xad #xad #xad #xad
                        #xad #xad #xad #xad #xad #xad #xad))))
  (begin
    (bytevector-u24-set! $v1 1 (little-endian->unsigned #x80 #x00 #x00) 'little)
    (and
      (bytevector? $v1)
      (equal? $v1 '#vu8(#xad #x80 #x00 #x00 #xad #xad #xad #xad
                        #xad #xad #xad #xad #xad #xad #xad #xad
                        #xad #xad #xad #xad #xad #xad #xad))))
  (begin
    (bytevector-u24-set! $v1 1 (native->unsigned #x00 #x00 #x80) (native-endianness))
    (and
      (bytevector? $v1)
      (equal? $v1 '#vu8(#xad #x00 #x00 #x80 #xad #xad #xad #xad
                        #xad #xad #xad #xad #xad #xad #xad #xad
                        #xad #xad #xad #xad #xad #xad #xad))))
  (begin
    (bytevector-u24-set! $v1 1 (native->unsigned #x7f #xff #xff) (native-endianness))
    (and
      (bytevector? $v1)
      (equal? $v1 '#vu8(#xad #x7f #xff #xff #xad #xad #xad #xad
                        #xad #xad #xad #xad #xad #xad #xad #xad
                        #xad #xad #xad #xad #xad #xad #xad))))
  (begin
    (bytevector-u24-set! $v1 1 (big-endian->unsigned #xff #xff #x7f) 'big)
    (and
      (bytevector? $v1)
      (equal? $v1 '#vu8(#xad #xff #xff #x7f #xad #xad #xad #xad
                        #xad #xad #xad #xad #xad #xad #xad #xad
                        #xad #xad #xad #xad #xad #xad #xad))))
  (begin
    (bytevector-u24-set! $v1 1 (little-endian->unsigned #xff #xff #xff) 'little)
    (and
      (bytevector? $v1)
      (equal? $v1 '#vu8(#xad #xff #xff #xff #xad #xad #xad #xad
                        #xad #xad #xad #xad #xad #xad #xad #xad
                        #xad #xad #xad #xad #xad #xad #xad))))
  (begin
    (bytevector-u24-set! $v1 1 #x000000 'little)
    (and
      (bytevector? $v1)
      (equal? $v1 '#vu8(#xad #x00 #x00 #x00 #xad #xad #xad #xad
                        #xad #xad #xad #xad #xad #xad #xad #xad
                        #xad #xad #xad #xad #xad #xad #xad))))
  (begin
    (bytevector-u24-set! $v1 5 (native->unsigned #xf3 #x45 #x19) (native-endianness))
    (and
      (bytevector? $v1)
      (equal? $v1 '#vu8(#xad #x00 #x00 #x00 #xad #xf3 #x45 #x19
                        #xad #xad #xad #xad #xad #xad #xad #xad
                        #xad #xad #xad #xad #xad #xad #xad))))
  (begin
    (bytevector-u24-set! $v1 10 (little-endian->unsigned #x23 #xc7 #xe8) 'little)
    (and
      (bytevector? $v1)
      (equal? $v1 '#vu8(#xad #x00 #x00 #x00 #xad #xf3 #x45 #x19
                        #xad #xad #x23 #xc7 #xe8 #xad #xad #xad
                        #xad #xad #xad #xad #xad #xad #xad))))
  (begin
    (bytevector-u24-set! $v1 15 (big-endian->unsigned #x3a #x1c #x59) 'big)
    (and
      (bytevector? $v1)
      (equal? $v1 '#vu8(#xad #x00 #x00 #x00 #xad #xf3 #x45 #x19
                        #xad #xad #x23 #xc7 #xe8 #xad #xad #x3a
                        #x1c #x59 #xad #xad #xad #xad #xad))))
  (begin
    (bytevector-u24-set! $v1 20 (little-endian->unsigned #xe3 #xd7 #xa9) 'little)
    (and
      (bytevector? $v1)
      (equal? $v1 '#vu8(#xad #x00 #x00 #x00 #xad #xf3 #x45 #x19
                        #xad #xad #x23 #xc7 #xe8 #xad #xad #x3a
                        #x1c #x59 #xad #xad #xe3 #xd7 #xa9))))

  (let ([v (bytevector #xc7 #xc7 #xc7 #xc7)])
    (do ([i 1000 (fx- i 1)])
        ((fx= i 0) #t)
      (let ([ls (map (lambda (x) (random (expt 2 8))) (make-list 3))])
        (bytevector-u24-set! v 1 (apply big-endian->unsigned ls) 'big)
        (unless (equal? v (apply bytevector #xc7 ls))
          (errorf #f "failed for ~s" ls))
        (bytevector-u24-set! v 1 (apply little-endian->unsigned (reverse ls)) 'little)
        (unless (equal? v (apply bytevector #xc7 (reverse ls)))
          (errorf #f "failed for ~s" ls))
        (bytevector-u24-set! v 1 (apply native->unsigned ls) (native-endianness))
        (unless (equal? v (apply bytevector #xc7 ls))
          (errorf #f "failed for ~s" ls)))))

  (let ([v (bytevector #xc7 #xc7 #xc7 #xc7)])
    (do ([i 1000 (fx- i 1)])
        ((fx= i 0) #t)
      (let ([ls (map (lambda (x) (random (expt 2 8))) (make-list 3))])
        (eval `(bytevector-u24-set! ,v 1 ,(apply big-endian->unsigned ls) 'big))
        (unless (equal? v (apply bytevector #xc7 ls))
          (errorf #f "failed for ~s" ls))
        (eval `(bytevector-u24-set! ,v 1 ,(apply little-endian->unsigned (reverse ls)) 'little))
        (unless (equal? v (apply bytevector #xc7 (reverse ls)))
          (errorf #f "failed for ~s" ls))
        (eval `(bytevector-u24-set! ,v 1 ,(apply native->unsigned ls) (native-endianness)))
        (unless (equal? v (apply bytevector #xc7 ls))
          (errorf #f "failed for ~s" ls)))))
)

(mat bytevector-s32-native-ref
 ; wrong argument count
  (error? (bytevector-s32-native-ref))
  (error? (bytevector-s32-native-ref #vu8(3 252 5 0)))
  (error? (begin (bytevector-s32-native-ref #vu8(3 252 5 0) 0 0) #f))

 ; not a bytevector
  (error? (bytevector-s32-native-ref '#(3 252 5 0 0 0 0) 0))
  (error? (begin (bytevector-s32-native-ref '#(3 252 5 0 0 0 0) 0) #f))

 ; invalid index
  (error? (bytevector-s32-native-ref #vu8(3 252 5 0 0 0 0) -1))
  (error? (bytevector-s32-native-ref #vu8(3 252 5 0 0 0 0) 1))
  (error? (bytevector-s32-native-ref #vu8(3 252 5 0 0 0 0) 2))
  (error? (bytevector-s32-native-ref #vu8(3 252 5 0 0 0 0) 3))
  (error? (bytevector-s32-native-ref #vu8(3 252 5 0 0 0 0) 4))
  (error? (bytevector-s32-native-ref #vu8(3 252 5 0 0 0 0) 5))
  (error? (bytevector-s32-native-ref #vu8(3 252 5 0 0 0 0) 6))
  (error? (bytevector-s32-native-ref #vu8(3 252 5 0 0 0 0) 7))
  (error? (begin (bytevector-s32-native-ref #vu8(3 252 5 0 0 0 0) 4.0) #f))

  (eqv?
    (bytevector-s32-native-ref #vu8(3 252 5 32 65 87 20) 0)
    (native->signed 3 252 5 32))
  (equal?
    (let ([v '#vu8(30 100 200 250
                   249 199 99 29
                   248 189 190 207
                   24 25 26 27
                   28 29 30)])
      (list
        (bytevector-s32-native-ref v 0)
        (bytevector-s32-native-ref v 4)
        (bytevector-s32-native-ref v 8)
        (bytevector-s32-native-ref v 12)))
    (list
      (native->signed 30 100 200 250)
      (native->signed 249 199 99 29)
      (native->signed 248 189 190 207)
      (native->signed 24 25 26 27)))

  (test-endian-sensitive-cp0-expansion eqv?
    '(bytevector-s32-native-ref #vu8(3 252 5 32 65 87 20) 0)
    (native->signed 3 252 5 32))
  (or
   dynamic-native-endianness?
   (equal?
    (cdr (parameterize ([optimize-level 2] [enable-cp0 #t] [#%$suppress-primitive-inlining #f])
           (expand/optimize '(let ([v '#vu8(30 100 200 250
                                             249 199 99 29
                                             248 189 190 207
                                             24 25 26 27
                                             28 29 30)])
                               (list
                                 (bytevector-s32-native-ref v 0)
                                 (bytevector-s32-native-ref v 4)
                                 (bytevector-s32-native-ref v 8)
                                 (bytevector-s32-native-ref v 12))))))
    (list
      (native->signed 30 100 200 250)
      (native->signed 249 199 99 29)
      (native->signed 248 189 190 207)
      (native->signed 24 25 26 27))))

  (do ([i 10000 (fx- i 1)])
      ((fx= i 0) #t)
    (let ([ls (map (lambda (x) (random (expt 2 8))) (make-list 4))])
      (unless (eqv? (bytevector-s32-native-ref (apply bytevector ls) 0)
                    (apply native->signed ls))
        (errorf #f "failed for ~s" ls))))
)

(mat bytevector-u32-native-ref
 ; wrong argument count
  (error? (bytevector-u32-native-ref))
  (error? (bytevector-u32-native-ref #vu8(3 252 5 0)))
  (error? (begin (bytevector-u32-native-ref #vu8(3 252 5 0) 0 0) #f))

 ; not a bytevector
  (error? (bytevector-u32-native-ref '#(3 252 5 0 0 0 0) 0))
  (error? (begin (bytevector-u32-native-ref '#(3 252 5 0 0 0 0) 0) #f))

 ; invalid index
  (error? (bytevector-u32-native-ref #vu8(3 252 5 0 0 0 0) -1))
  (error? (bytevector-u32-native-ref #vu8(3 252 5 0 0 0 0) 1))
  (error? (bytevector-u32-native-ref #vu8(3 252 5 0 0 0 0) 2))
  (error? (bytevector-u32-native-ref #vu8(3 252 5 0 0 0 0) 3))
  (error? (bytevector-u32-native-ref #vu8(3 252 5 0 0 0 0) 4))
  (error? (bytevector-u32-native-ref #vu8(3 252 5 0 0 0 0) 5))
  (error? (bytevector-u32-native-ref #vu8(3 252 5 0 0 0 0) 6))
  (error? (bytevector-u32-native-ref #vu8(3 252 5 0 0 0 0) 7))
  (error? (begin (bytevector-u32-native-ref #vu8(3 252 5 0 0 0 0) 4.0) #f))

  (eqv?
    (bytevector-u32-native-ref #vu8(3 252 5 32 65 87 20) 0)
    (native->unsigned 3 252 5 32))
  (equal?
    (let ([v '#vu8(30 100 200 250
                   249 199 99 29
                   248 189 190 207
                   24 25 26 27
                   28 29 30)])
      (list
        (bytevector-u32-native-ref v 0)
        (bytevector-u32-native-ref v 4)
        (bytevector-u32-native-ref v 8)
        (bytevector-u32-native-ref v 12)))
    (list
      (native->unsigned 30 100 200 250)
      (native->unsigned 249 199 99 29)
      (native->unsigned 248 189 190 207)
      (native->unsigned 24 25 26 27)))

  (test-endian-sensitive-cp0-expansion eqv?
    '(bytevector-u32-native-ref #vu8(3 252 5 32 65 87 20) 0)
    (native->unsigned 3 252 5 32))
  (or
   dynamic-native-endianness?
   (equal?
    (cdr (parameterize ([optimize-level 2] [enable-cp0 #t] [#%$suppress-primitive-inlining #f])
           (expand/optimize '(let ([v '#vu8(30 100 200 250
                                             249 199 99 29
                                             248 189 190 207
                                             24 25 26 27
                                             28 29 30)])
                               (list
                                 (bytevector-u32-native-ref v 0)
                                 (bytevector-u32-native-ref v 4)
                                 (bytevector-u32-native-ref v 8)
                                 (bytevector-u32-native-ref v 12))))))
    (list
      (native->unsigned 30 100 200 250)
      (native->unsigned 249 199 99 29)
      (native->unsigned 248 189 190 207)
      (native->unsigned 24 25 26 27))))

  (do ([i 10000 (fx- i 1)])
      ((fx= i 0) #t)
    (let ([ls (map (lambda (x) (random (expt 2 8))) (make-list 4))])
      (unless (eqv? (bytevector-u32-native-ref (apply bytevector ls) 0)
                    (apply native->unsigned ls))
        (errorf #f "failed for ~s" ls))))
)

(mat bytevector-s32-native-set!
  (begin
    (define $v1 (make-bytevector 23 #xad))
    (and
      (bytevector? $v1)
      (equal? $v1 '#vu8(#xad #xad #xad #xad #xad #xad #xad #xad
                        #xad #xad #xad #xad #xad #xad #xad #xad
                        #xad #xad #xad #xad #xad #xad #xad))))

 ; wrong argument count
  (error? (bytevector-s32-native-set!))
  (error? (bytevector-s32-native-set! $v1))
  (error? (bytevector-s32-native-set! $v1 0))
  (error? (begin (bytevector-s32-native-set! $v1 0 0 15) #f))

 ; not a bytevector
  (error? (bytevector-s32-native-set! (make-vector 10) 0 0))
  (error? (begin (bytevector-s32-native-set! (make-vector 10) 0 0) #f))

 ; invalid index
  (error? (bytevector-s32-native-set! $v1 -1 0))
  (error? (bytevector-s32-native-set! $v1 1 0))
  (error? (bytevector-s32-native-set! $v1 2 0))
  (error? (bytevector-s32-native-set! $v1 3 0))
  (error? (bytevector-s32-native-set! $v1 5 0))
  (error? (bytevector-s32-native-set! $v1 6 0))
  (error? (bytevector-s32-native-set! $v1 7 0))
  (error? (bytevector-s32-native-set! $v1 9 0))
  (error? (bytevector-s32-native-set! $v1 10 0))
  (error? (bytevector-s32-native-set! $v1 11 0))
  (error? (bytevector-s32-native-set! $v1 13 0))
  (error? (bytevector-s32-native-set! $v1 14 0))
  (error? (bytevector-s32-native-set! $v1 15 0))
  (error? (bytevector-s32-native-set! $v1 17 0))
  (error? (bytevector-s32-native-set! $v1 18 0))
  (error? (bytevector-s32-native-set! $v1 19 0))
  (error? (bytevector-s32-native-set! $v1 20 0))
  (error? (bytevector-s32-native-set! $v1 21 0))
  (error? (bytevector-s32-native-set! $v1 22 0))
  (error? (bytevector-s32-native-set! $v1 23 0))
  (error? (begin (bytevector-s32-native-set! $v1 'q 0) #f))

 ; invalid value
  (error? (bytevector-s32-native-set! $v1 0 #x80000000))
  (error? (bytevector-s32-native-set! $v1 4 #x-80000001))
  (error? (begin (bytevector-s32-native-set! $v1 8 "hello") #f))

 ; make sure no damage done
  (and
    (bytevector? $v1)
    (equal? $v1 '#vu8(#xad #xad #xad #xad #xad #xad #xad #xad
                      #xad #xad #xad #xad #xad #xad #xad #xad
                      #xad #xad #xad #xad #xad #xad #xad)))

  (begin
    (bytevector-s32-native-set! $v1 0 -1)
    (and
      (bytevector? $v1)
      (equal? $v1 '#vu8(#xff #xff #xff #xff #xad #xad #xad #xad
                        #xad #xad #xad #xad #xad #xad #xad #xad
                        #xad #xad #xad #xad #xad #xad #xad))))
  (begin
    (bytevector-s32-native-set! $v1 0 (native->signed #x80 #x00 #x00 #x00))
    (and
      (bytevector? $v1)
      (equal? $v1 '#vu8(#x80 #x00 #x00 #x00 #xad #xad #xad #xad
                        #xad #xad #xad #xad #xad #xad #xad #xad
                        #xad #xad #xad #xad #xad #xad #xad))))
  (begin
    (bytevector-s32-native-set! $v1 0 (native->signed #x00 #x00 #x00 #x80))
    (and
      (bytevector? $v1)
      (equal? $v1 '#vu8(#x00 #x00 #x00 #x80 #xad #xad #xad #xad
                        #xad #xad #xad #xad #xad #xad #xad #xad
                        #xad #xad #xad #xad #xad #xad #xad))))
  (begin
    (bytevector-s32-native-set! $v1 0 (native->signed #x7f #xff #xff #xff))
    (and
      (bytevector? $v1)
      (equal? $v1 '#vu8(#x7f #xff #xff #xff #xad #xad #xad #xad
                        #xad #xad #xad #xad #xad #xad #xad #xad
                        #xad #xad #xad #xad #xad #xad #xad))))
  (begin
    (bytevector-s32-native-set! $v1 0 (native->signed #xff #xff #xff #x7f))
    (and
      (bytevector? $v1)
      (equal? $v1 '#vu8(#xff #xff #xff #x7f #xad #xad #xad #xad
                        #xad #xad #xad #xad #xad #xad #xad #xad
                        #xad #xad #xad #xad #xad #xad #xad))))
  (begin
    (bytevector-s32-native-set! $v1 0 (native->signed #xff #xff #xff #xff))
    (and
      (bytevector? $v1)
      (equal? $v1 '#vu8(#xff #xff #xff #xff #xad #xad #xad #xad
                        #xad #xad #xad #xad #xad #xad #xad #xad
                        #xad #xad #xad #xad #xad #xad #xad))))
  (begin
    (bytevector-s32-native-set! $v1 0 #x00000000)
    (and
      (bytevector? $v1)
      (equal? $v1 '#vu8(#x00 #x00 #x00 #x00 #xad #xad #xad #xad
                        #xad #xad #xad #xad #xad #xad #xad #xad
                        #xad #xad #xad #xad #xad #xad #xad))))
  (begin
    (bytevector-s32-native-set! $v1 4 (native->signed #xf3 #x45 #x23 #x19))
    (and
      (bytevector? $v1)
      (equal? $v1 '#vu8(#x00 #x00 #x00 #x00 #xf3 #x45 #x23 #x19
                        #xad #xad #xad #xad #xad #xad #xad #xad
                        #xad #xad #xad #xad #xad #xad #xad))))
  (begin
    (bytevector-s32-native-set! $v1 8 (native->signed #x23 #xc7 #x72 #xe8))
    (and
      (bytevector? $v1)
      (equal? $v1 '#vu8(#x00 #x00 #x00 #x00 #xf3 #x45 #x23 #x19
                        #x23 #xc7 #x72 #xe8 #xad #xad #xad #xad
                        #xad #xad #xad #xad #xad #xad #xad))))
  (begin
    (bytevector-s32-native-set! $v1 12 (native->signed #x3a #x1c #x22 #x59))
    (and
      (bytevector? $v1)
      (equal? $v1 '#vu8(#x00 #x00 #x00 #x00 #xf3 #x45 #x23 #x19
                        #x23 #xc7 #x72 #xe8 #x3a #x1c #x22 #x59
                        #xad #xad #xad #xad #xad #xad #xad))))
  (begin
    (bytevector-s32-native-set! $v1 16 (native->signed #xe3 #xd7 #xc2 #xa9))
    (and
      (bytevector? $v1)
      (equal? $v1 '#vu8(#x00 #x00 #x00 #x00 #xf3 #x45 #x23 #x19
                        #x23 #xc7 #x72 #xe8 #x3a #x1c #x22 #x59
                        #xe3 #xd7 #xc2 #xa9 #xad #xad #xad))))

  (let ([v (bytevector #xc7 #xc7 #xc7 #xc7)])
    (do ([i 10000 (fx- i 1)])
        ((fx= i 0) #t)
      (let ([ls (map (lambda (x) (random (expt 2 8))) (make-list 4))])
        (bytevector-s32-native-set! v 0 (apply native->signed ls))
        (unless (equal? v (apply bytevector ls))
          (errorf #f "failed for ~s" ls)))))
)

(mat bytevector-u32-native-set!
  (begin
    (define $v1 (make-bytevector 23 #xad))
    (and
      (bytevector? $v1)
      (equal? $v1 '#vu8(#xad #xad #xad #xad #xad #xad #xad #xad
                        #xad #xad #xad #xad #xad #xad #xad #xad
                        #xad #xad #xad #xad #xad #xad #xad))))

 ; wrong argument count
  (error? (bytevector-u32-native-set!))
  (error? (bytevector-u32-native-set! $v1))
  (error? (bytevector-u32-native-set! $v1 0))
  (error? (begin (bytevector-u32-native-set! $v1 0 0 15) #f))

 ; not a bytevector
  (error? (bytevector-u32-native-set! (make-vector 10) 0 0))
  (error? (begin (bytevector-u32-native-set! (make-vector 10) 0 0) #f))

 ; invalid index
  (error? (bytevector-u32-native-set! $v1 -1 0))
  (error? (bytevector-u32-native-set! $v1 1 0))
  (error? (bytevector-u32-native-set! $v1 2 0))
  (error? (bytevector-u32-native-set! $v1 3 0))
  (error? (bytevector-u32-native-set! $v1 5 0))
  (error? (bytevector-u32-native-set! $v1 6 0))
  (error? (bytevector-u32-native-set! $v1 7 0))
  (error? (bytevector-u32-native-set! $v1 9 0))
  (error? (bytevector-u32-native-set! $v1 10 0))
  (error? (bytevector-u32-native-set! $v1 11 0))
  (error? (bytevector-u32-native-set! $v1 13 0))
  (error? (bytevector-u32-native-set! $v1 14 0))
  (error? (bytevector-u32-native-set! $v1 15 0))
  (error? (bytevector-u32-native-set! $v1 17 0))
  (error? (bytevector-u32-native-set! $v1 18 0))
  (error? (bytevector-u32-native-set! $v1 19 0))
  (error? (bytevector-u32-native-set! $v1 20 0))
  (error? (bytevector-u32-native-set! $v1 21 0))
  (error? (bytevector-u32-native-set! $v1 22 0))
  (error? (bytevector-u32-native-set! $v1 23 0))
  (error? (begin (bytevector-u32-native-set! $v1 'q 0) #f))

 ; invalid value
  (error? (bytevector-u32-native-set! $v1 0 #x100000000))
  (error? (bytevector-u32-native-set! $v1 4 #x-1))
  (error? (begin (bytevector-u32-native-set! $v1 8 "hello") #f))

 ; make sure no damage done
  (and
    (bytevector? $v1)
    (equal? $v1 '#vu8(#xad #xad #xad #xad #xad #xad #xad #xad
                      #xad #xad #xad #xad #xad #xad #xad #xad
                      #xad #xad #xad #xad #xad #xad #xad)))

  (begin
    (bytevector-u32-native-set! $v1 0 #xffffffff)
    (and
      (bytevector? $v1)
      (equal? $v1 '#vu8(#xff #xff #xff #xff #xad #xad #xad #xad
                        #xad #xad #xad #xad #xad #xad #xad #xad
                        #xad #xad #xad #xad #xad #xad #xad))))
  (begin
    (bytevector-u32-native-set! $v1 0 (native->unsigned #x80 #x00 #x00 #x00))
    (and
      (bytevector? $v1)
      (equal? $v1 '#vu8(#x80 #x00 #x00 #x00 #xad #xad #xad #xad
                        #xad #xad #xad #xad #xad #xad #xad #xad
                        #xad #xad #xad #xad #xad #xad #xad))))
  (begin
    (bytevector-u32-native-set! $v1 0 (native->unsigned #x00 #x00 #x00 #x80))
    (and
      (bytevector? $v1)
      (equal? $v1 '#vu8(#x00 #x00 #x00 #x80 #xad #xad #xad #xad
                        #xad #xad #xad #xad #xad #xad #xad #xad
                        #xad #xad #xad #xad #xad #xad #xad))))
  (begin
    (bytevector-u32-native-set! $v1 0 (native->unsigned #x7f #xff #xff #xff))
    (and
      (bytevector? $v1)
      (equal? $v1 '#vu8(#x7f #xff #xff #xff #xad #xad #xad #xad
                        #xad #xad #xad #xad #xad #xad #xad #xad
                        #xad #xad #xad #xad #xad #xad #xad))))
  (begin
    (bytevector-u32-native-set! $v1 0 (native->unsigned #xff #xff #xff #x7f))
    (and
      (bytevector? $v1)
      (equal? $v1 '#vu8(#xff #xff #xff #x7f #xad #xad #xad #xad
                        #xad #xad #xad #xad #xad #xad #xad #xad
                        #xad #xad #xad #xad #xad #xad #xad))))
  (begin
    (bytevector-u32-native-set! $v1 0 (native->unsigned #xff #xff #xff #xff))
    (and
      (bytevector? $v1)
      (equal? $v1 '#vu8(#xff #xff #xff #xff #xad #xad #xad #xad
                        #xad #xad #xad #xad #xad #xad #xad #xad
                        #xad #xad #xad #xad #xad #xad #xad))))
  (begin
    (bytevector-u32-native-set! $v1 0 #x00000000)
    (and
      (bytevector? $v1)
      (equal? $v1 '#vu8(#x00 #x00 #x00 #x00 #xad #xad #xad #xad
                        #xad #xad #xad #xad #xad #xad #xad #xad
                        #xad #xad #xad #xad #xad #xad #xad))))
  (begin
    (bytevector-u32-native-set! $v1 4 (native->unsigned #xf3 #x45 #x23 #x19))
    (and
      (bytevector? $v1)
      (equal? $v1 '#vu8(#x00 #x00 #x00 #x00 #xf3 #x45 #x23 #x19
                        #xad #xad #xad #xad #xad #xad #xad #xad
                        #xad #xad #xad #xad #xad #xad #xad))))
  (begin
    (bytevector-u32-native-set! $v1 8 (native->unsigned #x23 #xc7 #x72 #xe8))
    (and
      (bytevector? $v1)
      (equal? $v1 '#vu8(#x00 #x00 #x00 #x00 #xf3 #x45 #x23 #x19
                        #x23 #xc7 #x72 #xe8 #xad #xad #xad #xad
                        #xad #xad #xad #xad #xad #xad #xad))))
  (begin
    (bytevector-u32-native-set! $v1 12 (native->unsigned #x3a #x1c #x22 #x59))
    (and
      (bytevector? $v1)
      (equal? $v1 '#vu8(#x00 #x00 #x00 #x00 #xf3 #x45 #x23 #x19
                        #x23 #xc7 #x72 #xe8 #x3a #x1c #x22 #x59
                        #xad #xad #xad #xad #xad #xad #xad))))
  (begin
    (bytevector-u32-native-set! $v1 16 (native->unsigned #xe3 #xd7 #xc2 #xa9))
    (and
      (bytevector? $v1)
      (equal? $v1 '#vu8(#x00 #x00 #x00 #x00 #xf3 #x45 #x23 #x19
                        #x23 #xc7 #x72 #xe8 #x3a #x1c #x22 #x59
                        #xe3 #xd7 #xc2 #xa9 #xad #xad #xad))))

  (let ([v (bytevector #xc7 #xc7 #xc7 #xc7)])
    (do ([i 10000 (fx- i 1)])
        ((fx= i 0) #t)
      (let ([ls (map (lambda (x) (random (expt 2 8))) (make-list 4))])
        (bytevector-u32-native-set! v 0 (apply native->unsigned ls))
        (unless (equal? v (apply bytevector ls))
          (errorf #f "failed for ~s" ls)))))
)

(mat bytevector-s32-ref
 ; wrong argument count
  (error? (bytevector-s32-ref))
  (error? (bytevector-s32-ref #vu8(3 252 5 0)))
  (error? (bytevector-s32-ref #vu8(3 252 5 0) 0))
  (error? (begin (bytevector-s32-ref #vu8(3 252 5 0) 0 (native-endianness) 0) #f))

 ; not a bytevector
  (error? (bytevector-s32-ref '#(3 252 5 0 0 0 0) 0 'big))
  (error? (begin (bytevector-s32-ref '#(3 252 5 0 0 0 0) 0 'big) #f))

 ; invalid index
  (error? (bytevector-s32-ref #vu8(3 252 5 0 0 0 0) -1 'big))
  (error? (bytevector-s32-ref #vu8(3 252 5 0 0 0 0) 6 'little))
  (error? (bytevector-s32-ref #vu8(3 252 5 0 0 0 0) 7 (native-endianness)))
  (error? (begin (bytevector-s32-ref #vu8(3 252 5 0 0 0 0) 4.0 'little) #f))

 ; invalid endianness
  (error? (bytevector-s32-ref $v1 0 'bigger))
  (error? (bytevector-s32-ref $v1 0 "little"))
  (error? (begin (bytevector-s32-ref $v1 0 #t) #f))

 ; aligned accesses, endianness native
  (eqv?
    (bytevector-s32-ref #vu8(3 252 5 32 65 87 20) 0 (native-endianness))
    (native->signed 3 252 5 32))
  (equal?
    (let ([v '#vu8(30 100 200 250
                   249 199 99 29
                   248 189 190 207
                   24 25 26 27
                   28 29 30)])
      (list
        (bytevector-s32-ref v 0 (native-endianness))
        (bytevector-s32-ref v 4 (native-endianness))
        (bytevector-s32-ref v 8 (native-endianness))
        (bytevector-s32-ref v 12 (native-endianness))))
    (list
      (native->signed 30 100 200 250)
      (native->signed 249 199 99 29)
      (native->signed 248 189 190 207)
      (native->signed 24 25 26 27)))

  (do ([i 10000 (fx- i 1)])
      ((fx= i 0) #t)
    (let ([ls (map (lambda (x) (random (expt 2 8))) (make-list 4))])
      (unless (eqv? (bytevector-s32-ref (apply bytevector ls) 0 (native-endianness))
                    (apply native->signed ls))
        (errorf #f "failed for ~s" ls))))

 ; aligned accesses, endianness big
  (eqv?
    (bytevector-s32-ref #vu8(3 252 5 32 65 87 20) 0 'big)
    (big-endian->signed 3 252 5 32))
  (equal?
    (let ([v '#vu8(30 100 200 250
                   249 199 99 29
                   248 189 190 207
                   24 25 26 27
                   28 29 30)])
      (list
        (bytevector-s32-ref v 0 'big)
        (bytevector-s32-ref v 4 'big)
        (bytevector-s32-ref v 8 'big)
        (bytevector-s32-ref v 12 'big)))
    (list
      (big-endian->signed 30 100 200 250)
      (big-endian->signed 249 199 99 29)
      (big-endian->signed 248 189 190 207)
      (big-endian->signed 24 25 26 27)))

  (do ([i 10000 (fx- i 1)])
      ((fx= i 0) #t)
    (let ([ls (map (lambda (x) (random (expt 2 8))) (make-list 4))])
      (unless (eqv? (bytevector-s32-ref (apply bytevector ls) 0 'big)
                    (apply big-endian->signed ls))
        (errorf #f "failed for ~s" ls))))

 ; aligned accesses, endianness little
  (eqv?
    (bytevector-s32-ref #vu8(3 252 5 32 65 87 20) 0 'little)
    (little-endian->signed 3 252 5 32))
  (equal?
    (let ([v '#vu8(30 100 200 250
                   249 199 99 29
                   248 189 190 207
                   24 25 26 27
                   28 29 30)])
      (list
        (bytevector-s32-ref v 0 'little)
        (bytevector-s32-ref v 4 'little)
        (bytevector-s32-ref v 8 'little)
        (bytevector-s32-ref v 12 'little)))
    (list
      (little-endian->signed 30 100 200 250)
      (little-endian->signed 249 199 99 29)
      (little-endian->signed 248 189 190 207)
      (little-endian->signed 24 25 26 27)))

  (do ([i 10000 (fx- i 1)])
      ((fx= i 0) #t)
    (let ([ls (map (lambda (x) (random (expt 2 8))) (make-list 4))])
      (unless (eqv? (bytevector-s32-ref (apply bytevector ls) 0 'little)
                    (apply little-endian->signed ls))
        (errorf #f "failed for ~s" ls))))

 ; unaligned accesses, endianness mixed
  (eqv?
    (bytevector-s32-ref #vu8(3 252 5 32 65 87 20) 3 (native-endianness))
    (native->signed 32 65 87 20))
  (equal?
    (let ([v '#vu8(30 100 200 250
                   249 199 99 29
                   248 189 190 207
                   24 25 26 27
                   28 29 30)])
      (list
        (bytevector-s32-ref v 1 'little)
        (bytevector-s32-ref v 6 'big)
        (bytevector-s32-ref v 11 (native-endianness))
        (bytevector-s32-ref v 15 'little)))
    (list
      (little-endian->signed 100 200 250 249)
      (big-endian->signed 99 29 248 189)
      (native->signed 207 24 25 26)
      (little-endian->signed 27 28 29 30)))

  (do ([i 10000 (fx- i 1)])
      ((fx= i 0) #t)
    (let ([ls (map (lambda (x) (random (expt 2 8))) (make-list 5))])
      (unless (eqv? (bytevector-s32-ref (apply bytevector ls) 1 (native-endianness))
                    (apply native->signed (cdr ls)))
        (errorf #f "failed for ~s (native)" ls))
      (unless (eqv? (bytevector-s32-ref (apply bytevector ls) 1 'little)
                    (apply little-endian->signed (cdr ls)))
        (errorf #f "failed for ~s (little)" ls))
      (unless (eqv? (bytevector-s32-ref (apply bytevector ls) 1 'big)
                    (apply big-endian->signed (cdr ls)))
        (errorf #f "failed for ~s (big)" ls))))
)

(mat bytevector-u32-ref
 ; wrong argument count
  (error? (bytevector-u32-ref))
  (error? (bytevector-u32-ref #vu8(3 252 5 0)))
  (error? (bytevector-u32-ref #vu8(3 252 5 0) 0))
  (error? (begin (bytevector-u32-ref #vu8(3 252 5 0) 0 (native-endianness) 0) #f))

 ; not a bytevector
  (error? (bytevector-u32-ref '#(3 252 5 0 0 0 0) 0 'big))
  (error? (begin (bytevector-u32-ref '#(3 252 5 0 0 0 0) 0 'big) #f))

 ; invalid index
  (error? (bytevector-u32-ref #vu8(3 252 5 0 0 0 0) -1 'big))
  (error? (bytevector-u32-ref #vu8(3 252 5 0 0 0 0) 6 'little))
  (error? (bytevector-u32-ref #vu8(3 252 5 0 0 0 0) 7 (native-endianness)))
  (error? (begin (bytevector-u32-ref #vu8(3 252 5 0 0 0 0) 4.0 'little) #f))

 ; invalid endianness
  (error? (bytevector-u32-ref $v1 0 'bigger))
  (error? (bytevector-u32-ref $v1 0 "little"))
  (error? (begin (bytevector-u32-ref $v1 0 #t) #f))

 ; aligned accesses, endianness native
  (eqv?
    (bytevector-u32-ref #vu8(3 252 5 32 65 87 20) 0 (native-endianness))
    (native->unsigned 3 252 5 32))
  (equal?
    (let ([v '#vu8(30 100 200 250
                   249 199 99 29
                   248 189 190 207
                   24 25 26 27
                   28 29 30)])
      (list
        (bytevector-u32-ref v 0 (native-endianness))
        (bytevector-u32-ref v 4 (native-endianness))
        (bytevector-u32-ref v 8 (native-endianness))
        (bytevector-u32-ref v 12 (native-endianness))))
    (list
      (native->unsigned 30 100 200 250)
      (native->unsigned 249 199 99 29)
      (native->unsigned 248 189 190 207)
      (native->unsigned 24 25 26 27)))

  (do ([i 10000 (fx- i 1)])
      ((fx= i 0) #t)
    (let ([ls (map (lambda (x) (random (expt 2 8))) (make-list 4))])
      (unless (eqv? (bytevector-u32-ref (apply bytevector ls) 0 (native-endianness))
                    (apply native->unsigned ls))
        (errorf #f "failed for ~s" ls))))

 ; aligned accesses, endianness big
  (eqv?
    (bytevector-u32-ref #vu8(3 252 5 32 65 87 20) 0 'big)
    (big-endian->unsigned 3 252 5 32))
  (equal?
    (let ([v '#vu8(30 100 200 250
                   249 199 99 29
                   248 189 190 207
                   24 25 26 27
                   28 29 30)])
      (list
        (bytevector-u32-ref v 0 'big)
        (bytevector-u32-ref v 4 'big)
        (bytevector-u32-ref v 8 'big)
        (bytevector-u32-ref v 12 'big)))
    (list
      (big-endian->unsigned 30 100 200 250)
      (big-endian->unsigned 249 199 99 29)
      (big-endian->unsigned 248 189 190 207)
      (big-endian->unsigned 24 25 26 27)))

  (do ([i 10000 (fx- i 1)])
      ((fx= i 0) #t)
    (let ([ls (map (lambda (x) (random (expt 2 8))) (make-list 4))])
      (unless (eqv? (bytevector-u32-ref (apply bytevector ls) 0 'big)
                    (apply big-endian->unsigned ls))
        (errorf #f "failed for ~s" ls))))

 ; aligned accesses, endianness little
  (eqv?
    (bytevector-u32-ref #vu8(3 252 5 32 65 87 20) 0 'little)
    (little-endian->unsigned 3 252 5 32))
  (equal?
    (let ([v '#vu8(30 100 200 250
                   249 199 99 29
                   248 189 190 207
                   24 25 26 27
                   28 29 30)])
      (list
        (bytevector-u32-ref v 0 'little)
        (bytevector-u32-ref v 4 'little)
        (bytevector-u32-ref v 8 'little)
        (bytevector-u32-ref v 12 'little)))
    (list
      (little-endian->unsigned 30 100 200 250)
      (little-endian->unsigned 249 199 99 29)
      (little-endian->unsigned 248 189 190 207)
      (little-endian->unsigned 24 25 26 27)))

  (do ([i 10000 (fx- i 1)])
      ((fx= i 0) #t)
    (let ([ls (map (lambda (x) (random (expt 2 8))) (make-list 4))])
      (unless (eqv? (bytevector-u32-ref (apply bytevector ls) 0 'little)
                    (apply little-endian->unsigned ls))
        (errorf #f "failed for ~s" ls))))

 ; unaligned accesses, endianness mixed
  (eqv?
    (bytevector-u32-ref #vu8(3 252 5 32 65 87 20) 3 (native-endianness))
    (native->unsigned 32 65 87 20))
  (equal?
    (let ([v '#vu8(30 100 200 250
                   249 199 99 29
                   248 189 190 207
                   24 25 26 27
                   28 29 30)])
      (list
        (bytevector-u32-ref v 1 'little)
        (bytevector-u32-ref v 6 'big)
        (bytevector-u32-ref v 11 (native-endianness))
        (bytevector-u32-ref v 15 'little)))
    (list
      (little-endian->unsigned 100 200 250 249)
      (big-endian->unsigned 99 29 248 189)
      (native->unsigned 207 24 25 26)
      (little-endian->unsigned 27 28 29 30)))

  (do ([i 10000 (fx- i 1)])
      ((fx= i 0) #t)
    (let ([ls (map (lambda (x) (random (expt 2 8))) (make-list 5))])
      (unless (eqv? (bytevector-u32-ref (apply bytevector ls) 1 (native-endianness))
                    (apply native->unsigned (cdr ls)))
        (errorf #f "failed for ~s (native)" ls))
      (unless (eqv? (bytevector-u32-ref (apply bytevector ls) 1 'little)
                    (apply little-endian->unsigned (cdr ls)))
        (errorf #f "failed for ~s (little)" ls))
      (unless (eqv? (bytevector-u32-ref (apply bytevector ls) 1 'big)
                    (apply big-endian->unsigned (cdr ls)))
        (errorf #f "failed for ~s (big)" ls))))
)

(mat bytevector-s32-set!
  (begin
    (define $v1 (make-bytevector 23 #xad))
    (and
      (bytevector? $v1)
      (equal? $v1 '#vu8(#xad #xad #xad #xad #xad #xad #xad #xad
                        #xad #xad #xad #xad #xad #xad #xad #xad
                        #xad #xad #xad #xad #xad #xad #xad))))

 ; wrong argument count
  (error? (bytevector-s32-set!))
  (error? (bytevector-s32-set! $v1))
  (error? (bytevector-s32-set! $v1 0))
  (error? (bytevector-s32-set! $v1 0 0))
  (error? (begin (bytevector-s32-set! $v1 0 0 'big 0) #f))

 ; not a bytevector
  (error? (bytevector-s32-set! (make-vector 10) 0 0 (native-endianness)))
  (error? (begin (bytevector-s32-set! (make-vector 10) 0 0 (native-endianness)) #f))

 ; invalid index
  (error? (bytevector-s32-set! $v1 -1 0 'big))
  (error? (bytevector-s32-set! $v1 20 0 'little))
  (error? (bytevector-s32-set! $v1 21 0 (native-endianness)))
  (error? (bytevector-s32-set! $v1 22 0 'little))
  (error? (bytevector-s32-set! $v1 23 0 (native-endianness)))
  (error? (begin (bytevector-s32-set! $v1 'q 0 'big) #f))

 ; invalid value
  (error? (bytevector-s32-set! $v1 0 #x80000000 'big))
  (error? (bytevector-s32-set! $v1 4 #x-80000001 (native-endianness)))
  (error? (begin (bytevector-s32-set! $v1 8 "hello" 'little) #f))

 ; invalid endianness
  (error? (bytevector-s32-set! $v1 0 #x7ffffff 'huge))
  (error? (bytevector-s32-set! $v1 4 #x-80000000 "tiny"))
  (error? (begin (bytevector-s32-set! $v1 8 0 $v1) #f))

 ; make sure no damage done
  (and
    (bytevector? $v1)
    (equal? $v1 '#vu8(#xad #xad #xad #xad #xad #xad #xad #xad
                      #xad #xad #xad #xad #xad #xad #xad #xad
                      #xad #xad #xad #xad #xad #xad #xad)))

 ; aligned accesses, endianness native
  (begin
    (bytevector-s32-set! $v1 0 -1 (native-endianness))
    (and
      (bytevector? $v1)
      (equal? $v1 '#vu8(#xff #xff #xff #xff #xad #xad #xad #xad
                        #xad #xad #xad #xad #xad #xad #xad #xad
                        #xad #xad #xad #xad #xad #xad #xad))))
  (begin
    (bytevector-s32-set! $v1 0 (native->signed #x80 #x00 #x00 #x00) (native-endianness))
    (and
      (bytevector? $v1)
      (equal? $v1 '#vu8(#x80 #x00 #x00 #x00 #xad #xad #xad #xad
                        #xad #xad #xad #xad #xad #xad #xad #xad
                        #xad #xad #xad #xad #xad #xad #xad))))
  (begin
    (bytevector-s32-set! $v1 0 (native->signed #x00 #x00 #x00 #x80) (native-endianness))
    (and
      (bytevector? $v1)
      (equal? $v1 '#vu8(#x00 #x00 #x00 #x80 #xad #xad #xad #xad
                        #xad #xad #xad #xad #xad #xad #xad #xad
                        #xad #xad #xad #xad #xad #xad #xad))))
  (begin
    (bytevector-s32-set! $v1 0 (native->signed #x7f #xff #xff #xff) (native-endianness))
    (and
      (bytevector? $v1)
      (equal? $v1 '#vu8(#x7f #xff #xff #xff #xad #xad #xad #xad
                        #xad #xad #xad #xad #xad #xad #xad #xad
                        #xad #xad #xad #xad #xad #xad #xad))))
  (begin
    (bytevector-s32-set! $v1 0 (native->signed #xff #xff #xff #x7f) (native-endianness))
    (and
      (bytevector? $v1)
      (equal? $v1 '#vu8(#xff #xff #xff #x7f #xad #xad #xad #xad
                        #xad #xad #xad #xad #xad #xad #xad #xad
                        #xad #xad #xad #xad #xad #xad #xad))))
  (begin
    (bytevector-s32-set! $v1 0 (native->signed #xff #xff #xff #xff) (native-endianness))
    (and
      (bytevector? $v1)
      (equal? $v1 '#vu8(#xff #xff #xff #xff #xad #xad #xad #xad
                        #xad #xad #xad #xad #xad #xad #xad #xad
                        #xad #xad #xad #xad #xad #xad #xad))))
  (begin
    (bytevector-s32-set! $v1 0 #x00000000 (native-endianness))
    (and
      (bytevector? $v1)
      (equal? $v1 '#vu8(#x00 #x00 #x00 #x00 #xad #xad #xad #xad
                        #xad #xad #xad #xad #xad #xad #xad #xad
                        #xad #xad #xad #xad #xad #xad #xad))))
  (begin
    (bytevector-s32-set! $v1 4 (native->signed #xf3 #x45 #x23 #x19) (native-endianness))
    (and
      (bytevector? $v1)
      (equal? $v1 '#vu8(#x00 #x00 #x00 #x00 #xf3 #x45 #x23 #x19
                        #xad #xad #xad #xad #xad #xad #xad #xad
                        #xad #xad #xad #xad #xad #xad #xad))))
  (begin
    (bytevector-s32-set! $v1 8 (native->signed #x23 #xc7 #x72 #xe8) (native-endianness))
    (and
      (bytevector? $v1)
      (equal? $v1 '#vu8(#x00 #x00 #x00 #x00 #xf3 #x45 #x23 #x19
                        #x23 #xc7 #x72 #xe8 #xad #xad #xad #xad
                        #xad #xad #xad #xad #xad #xad #xad))))
  (begin
    (bytevector-s32-set! $v1 12 (native->signed #x3a #x1c #x22 #x59) (native-endianness))
    (and
      (bytevector? $v1)
      (equal? $v1 '#vu8(#x00 #x00 #x00 #x00 #xf3 #x45 #x23 #x19
                        #x23 #xc7 #x72 #xe8 #x3a #x1c #x22 #x59
                        #xad #xad #xad #xad #xad #xad #xad))))
  (begin
    (bytevector-s32-set! $v1 16 (native->signed #xe3 #xd7 #xc2 #xa9) (native-endianness))
    (and
      (bytevector? $v1)
      (equal? $v1 '#vu8(#x00 #x00 #x00 #x00 #xf3 #x45 #x23 #x19
                        #x23 #xc7 #x72 #xe8 #x3a #x1c #x22 #x59
                        #xe3 #xd7 #xc2 #xa9 #xad #xad #xad))))

  (let ([v (bytevector #xc7 #xc7 #xc7 #xc7)])
    (do ([i 10000 (fx- i 1)])
        ((fx= i 0) #t)
      (let ([ls (map (lambda (x) (random (expt 2 8))) (make-list 4))])
        (bytevector-s32-set! v 0 (apply native->signed ls) (native-endianness))
        (unless (equal? v (apply bytevector ls))
          (errorf #f "failed for ~s" ls)))))

 ; aligned accesses, endianness big
  (begin
    (define $v1 (make-bytevector 23 #xad))
    (and
      (bytevector? $v1)
      (equal? $v1 '#vu8(#xad #xad #xad #xad #xad #xad #xad #xad
                        #xad #xad #xad #xad #xad #xad #xad #xad
                        #xad #xad #xad #xad #xad #xad #xad))))

  (begin
    (bytevector-s32-set! $v1 0 -1 'big)
    (and
      (bytevector? $v1)
      (equal? $v1 '#vu8(#xff #xff #xff #xff #xad #xad #xad #xad
                        #xad #xad #xad #xad #xad #xad #xad #xad
                        #xad #xad #xad #xad #xad #xad #xad))))
  (begin
    (bytevector-s32-set! $v1 0 (big-endian->signed #x80 #x00 #x00 #x00) 'big)
    (and
      (bytevector? $v1)
      (equal? $v1 '#vu8(#x80 #x00 #x00 #x00 #xad #xad #xad #xad
                        #xad #xad #xad #xad #xad #xad #xad #xad
                        #xad #xad #xad #xad #xad #xad #xad))))
  (begin
    (bytevector-s32-set! $v1 0 (big-endian->signed #x00 #x00 #x00 #x80) 'big)
    (and
      (bytevector? $v1)
      (equal? $v1 '#vu8(#x00 #x00 #x00 #x80 #xad #xad #xad #xad
                        #xad #xad #xad #xad #xad #xad #xad #xad
                        #xad #xad #xad #xad #xad #xad #xad))))
  (begin
    (bytevector-s32-set! $v1 0 (big-endian->signed #x7f #xff #xff #xff) 'big)
    (and
      (bytevector? $v1)
      (equal? $v1 '#vu8(#x7f #xff #xff #xff #xad #xad #xad #xad
                        #xad #xad #xad #xad #xad #xad #xad #xad
                        #xad #xad #xad #xad #xad #xad #xad))))
  (begin
    (bytevector-s32-set! $v1 0 (big-endian->signed #xff #xff #xff #x7f) 'big)
    (and
      (bytevector? $v1)
      (equal? $v1 '#vu8(#xff #xff #xff #x7f #xad #xad #xad #xad
                        #xad #xad #xad #xad #xad #xad #xad #xad
                        #xad #xad #xad #xad #xad #xad #xad))))
  (begin
    (bytevector-s32-set! $v1 0 (big-endian->signed #xff #xff #xff #xff) 'big)
    (and
      (bytevector? $v1)
      (equal? $v1 '#vu8(#xff #xff #xff #xff #xad #xad #xad #xad
                        #xad #xad #xad #xad #xad #xad #xad #xad
                        #xad #xad #xad #xad #xad #xad #xad))))
  (begin
    (bytevector-s32-set! $v1 0 #x00000000 'big)
    (and
      (bytevector? $v1)
      (equal? $v1 '#vu8(#x00 #x00 #x00 #x00 #xad #xad #xad #xad
                        #xad #xad #xad #xad #xad #xad #xad #xad
                        #xad #xad #xad #xad #xad #xad #xad))))
  (begin
    (bytevector-s32-set! $v1 4 (big-endian->signed #xf3 #x45 #x23 #x19) 'big)
    (and
      (bytevector? $v1)
      (equal? $v1 '#vu8(#x00 #x00 #x00 #x00 #xf3 #x45 #x23 #x19
                        #xad #xad #xad #xad #xad #xad #xad #xad
                        #xad #xad #xad #xad #xad #xad #xad))))
  (begin
    (bytevector-s32-set! $v1 8 (big-endian->signed #x23 #xc7 #x72 #xe8) 'big)
    (and
      (bytevector? $v1)
      (equal? $v1 '#vu8(#x00 #x00 #x00 #x00 #xf3 #x45 #x23 #x19
                        #x23 #xc7 #x72 #xe8 #xad #xad #xad #xad
                        #xad #xad #xad #xad #xad #xad #xad))))
  (begin
    (bytevector-s32-set! $v1 12 (big-endian->signed #x3a #x1c #x22 #x59) 'big)
    (and
      (bytevector? $v1)
      (equal? $v1 '#vu8(#x00 #x00 #x00 #x00 #xf3 #x45 #x23 #x19
                        #x23 #xc7 #x72 #xe8 #x3a #x1c #x22 #x59
                        #xad #xad #xad #xad #xad #xad #xad))))
  (begin
    (bytevector-s32-set! $v1 16 (big-endian->signed #xe3 #xd7 #xc2 #xa9) 'big)
    (and
      (bytevector? $v1)
      (equal? $v1 '#vu8(#x00 #x00 #x00 #x00 #xf3 #x45 #x23 #x19
                        #x23 #xc7 #x72 #xe8 #x3a #x1c #x22 #x59
                        #xe3 #xd7 #xc2 #xa9 #xad #xad #xad))))

  (let ([v (bytevector #xc7 #xc7 #xc7 #xc7)])
    (do ([i 10000 (fx- i 1)])
        ((fx= i 0) #t)
      (let ([ls (map (lambda (x) (random (expt 2 8))) (make-list 4))])
        (bytevector-s32-set! v 0 (apply big-endian->signed ls) 'big)
        (unless (equal? v (apply bytevector ls))
          (errorf #f "failed for ~s" ls)))))

 ; aligned accesses, endianness little
  (begin
    (define $v1 (make-bytevector 23 #xad))
    (and
      (bytevector? $v1)
      (equal? $v1 '#vu8(#xad #xad #xad #xad #xad #xad #xad #xad
                        #xad #xad #xad #xad #xad #xad #xad #xad
                        #xad #xad #xad #xad #xad #xad #xad))))

  (begin
    (bytevector-s32-set! $v1 0 -1 'little)
    (and
      (bytevector? $v1)
      (equal? $v1 '#vu8(#xff #xff #xff #xff #xad #xad #xad #xad
                        #xad #xad #xad #xad #xad #xad #xad #xad
                        #xad #xad #xad #xad #xad #xad #xad))))
  (begin
    (bytevector-s32-set! $v1 0 (little-endian->signed #x80 #x00 #x00 #x00) 'little)
    (and
      (bytevector? $v1)
      (equal? $v1 '#vu8(#x80 #x00 #x00 #x00 #xad #xad #xad #xad
                        #xad #xad #xad #xad #xad #xad #xad #xad
                        #xad #xad #xad #xad #xad #xad #xad))))
  (begin
    (bytevector-s32-set! $v1 0 (little-endian->signed #x00 #x00 #x00 #x80) 'little)
    (and
      (bytevector? $v1)
      (equal? $v1 '#vu8(#x00 #x00 #x00 #x80 #xad #xad #xad #xad
                        #xad #xad #xad #xad #xad #xad #xad #xad
                        #xad #xad #xad #xad #xad #xad #xad))))
  (begin
    (bytevector-s32-set! $v1 0 (little-endian->signed #x7f #xff #xff #xff) 'little)
    (and
      (bytevector? $v1)
      (equal? $v1 '#vu8(#x7f #xff #xff #xff #xad #xad #xad #xad
                        #xad #xad #xad #xad #xad #xad #xad #xad
                        #xad #xad #xad #xad #xad #xad #xad))))
  (begin
    (bytevector-s32-set! $v1 0 (little-endian->signed #xff #xff #xff #x7f) 'little)
    (and
      (bytevector? $v1)
      (equal? $v1 '#vu8(#xff #xff #xff #x7f #xad #xad #xad #xad
                        #xad #xad #xad #xad #xad #xad #xad #xad
                        #xad #xad #xad #xad #xad #xad #xad))))
  (begin
    (bytevector-s32-set! $v1 0 (little-endian->signed #xff #xff #xff #xff) 'little)
    (and
      (bytevector? $v1)
      (equal? $v1 '#vu8(#xff #xff #xff #xff #xad #xad #xad #xad
                        #xad #xad #xad #xad #xad #xad #xad #xad
                        #xad #xad #xad #xad #xad #xad #xad))))
  (begin
    (bytevector-s32-set! $v1 0 #x00000000 'little)
    (and
      (bytevector? $v1)
      (equal? $v1 '#vu8(#x00 #x00 #x00 #x00 #xad #xad #xad #xad
                        #xad #xad #xad #xad #xad #xad #xad #xad
                        #xad #xad #xad #xad #xad #xad #xad))))
  (begin
    (bytevector-s32-set! $v1 4 (little-endian->signed #xf3 #x45 #x23 #x19) 'little)
    (and
      (bytevector? $v1)
      (equal? $v1 '#vu8(#x00 #x00 #x00 #x00 #xf3 #x45 #x23 #x19
                        #xad #xad #xad #xad #xad #xad #xad #xad
                        #xad #xad #xad #xad #xad #xad #xad))))
  (begin
    (bytevector-s32-set! $v1 8 (little-endian->signed #x23 #xc7 #x72 #xe8) 'little)
    (and
      (bytevector? $v1)
      (equal? $v1 '#vu8(#x00 #x00 #x00 #x00 #xf3 #x45 #x23 #x19
                        #x23 #xc7 #x72 #xe8 #xad #xad #xad #xad
                        #xad #xad #xad #xad #xad #xad #xad))))
  (begin
    (bytevector-s32-set! $v1 12 (little-endian->signed #x3a #x1c #x22 #x59) 'little)
    (and
      (bytevector? $v1)
      (equal? $v1 '#vu8(#x00 #x00 #x00 #x00 #xf3 #x45 #x23 #x19
                        #x23 #xc7 #x72 #xe8 #x3a #x1c #x22 #x59
                        #xad #xad #xad #xad #xad #xad #xad))))
  (begin
    (bytevector-s32-set! $v1 16 (little-endian->signed #xe3 #xd7 #xc2 #xa9) 'little)
    (and
      (bytevector? $v1)
      (equal? $v1 '#vu8(#x00 #x00 #x00 #x00 #xf3 #x45 #x23 #x19
                        #x23 #xc7 #x72 #xe8 #x3a #x1c #x22 #x59
                        #xe3 #xd7 #xc2 #xa9 #xad #xad #xad))))

  (let ([v (bytevector #xc7 #xc7 #xc7 #xc7)])
    (do ([i 10000 (fx- i 1)])
        ((fx= i 0) #t)
      (let ([ls (map (lambda (x) (random (expt 2 8))) (make-list 4))])
        (bytevector-s32-set! v 0 (apply little-endian->signed ls) 'little)
        (unless (equal? v (apply bytevector ls))
          (errorf #f "failed for ~s" ls)))))

 ; unaligned accesses, endianness mixed
  (begin
    (define $v1 (make-bytevector 23 #xad))
    (and
      (bytevector? $v1)
      (equal? $v1 '#vu8(#xad #xad #xad #xad #xad #xad #xad #xad
                        #xad #xad #xad #xad #xad #xad #xad #xad
                        #xad #xad #xad #xad #xad #xad #xad))))

  (begin
    (bytevector-s32-set! $v1 1 -1 'big)
    (and
      (bytevector? $v1)
      (equal? $v1 '#vu8(#xad #xff #xff #xff #xff #xad #xad #xad
                        #xad #xad #xad #xad #xad #xad #xad #xad
                        #xad #xad #xad #xad #xad #xad #xad))))
  (begin
    (bytevector-s32-set! $v1 1 (little-endian->signed #x80 #x00 #x00 #x00) 'little)
    (and
      (bytevector? $v1)
      (equal? $v1 '#vu8(#xad #x80 #x00 #x00 #x00 #xad #xad #xad
                        #xad #xad #xad #xad #xad #xad #xad #xad
                        #xad #xad #xad #xad #xad #xad #xad))))
  (begin
    (bytevector-s32-set! $v1 1 (native->signed #x00 #x00 #x00 #x80) (native-endianness))
    (and
      (bytevector? $v1)
      (equal? $v1 '#vu8(#xad #x00 #x00 #x00 #x80 #xad #xad #xad
                        #xad #xad #xad #xad #xad #xad #xad #xad
                        #xad #xad #xad #xad #xad #xad #xad))))
  (begin
    (bytevector-s32-set! $v1 1 (native->signed #x7f #xff #xff #xff) (native-endianness))
    (and
      (bytevector? $v1)
      (equal? $v1 '#vu8(#xad #x7f #xff #xff #xff #xad #xad #xad
                        #xad #xad #xad #xad #xad #xad #xad #xad
                        #xad #xad #xad #xad #xad #xad #xad))))
  (begin
    (bytevector-s32-set! $v1 1 (big-endian->signed #xff #xff #xff #x7f) 'big)
    (and
      (bytevector? $v1)
      (equal? $v1 '#vu8(#xad #xff #xff #xff #x7f #xad #xad #xad
                        #xad #xad #xad #xad #xad #xad #xad #xad
                        #xad #xad #xad #xad #xad #xad #xad))))
  (begin
    (bytevector-s32-set! $v1 1 (little-endian->signed #xff #xff #xff #xff) 'little)
    (and
      (bytevector? $v1)
      (equal? $v1 '#vu8(#xad #xff #xff #xff #xff #xad #xad #xad
                        #xad #xad #xad #xad #xad #xad #xad #xad
                        #xad #xad #xad #xad #xad #xad #xad))))
  (begin
    (bytevector-s32-set! $v1 1 #x00000000 'little)
    (and
      (bytevector? $v1)
      (equal? $v1 '#vu8(#xad #x00 #x00 #x00 #x00 #xad #xad #xad
                        #xad #xad #xad #xad #xad #xad #xad #xad
                        #xad #xad #xad #xad #xad #xad #xad))))
  (begin
    (bytevector-s32-set! $v1 5 (native->signed #xf3 #x45 #x23 #x19) (native-endianness))
    (and
      (bytevector? $v1)
      (equal? $v1 '#vu8(#xad #x00 #x00 #x00 #x00 #xf3 #x45 #x23
                        #x19 #xad #xad #xad #xad #xad #xad #xad
                        #xad #xad #xad #xad #xad #xad #xad))))
  (begin
    (bytevector-s32-set! $v1 10 (little-endian->signed #x23 #xc7 #x72 #xe8) 'little)
    (and
      (bytevector? $v1)
      (equal? $v1 '#vu8(#xad #x00 #x00 #x00 #x00 #xf3 #x45 #x23
                        #x19 #xad #x23 #xc7 #x72 #xe8 #xad #xad
                        #xad #xad #xad #xad #xad #xad #xad))))
  (begin
    (bytevector-s32-set! $v1 15 (big-endian->signed #x3a #x1c #x22 #x59) 'big)
    (and
      (bytevector? $v1)
      (equal? $v1 '#vu8(#xad #x00 #x00 #x00 #x00 #xf3 #x45 #x23
                        #x19 #xad #x23 #xc7 #x72 #xe8 #xad #x3a
                        #x1c #x22 #x59 #xad #xad #xad #xad))))
  (begin
    (bytevector-s32-set! $v1 19 (little-endian->signed #xe3 #xd7 #xc2 #xa9) 'little)
    (and
      (bytevector? $v1)
      (equal? $v1 '#vu8(#xad #x00 #x00 #x00 #x00 #xf3 #x45 #x23
                        #x19 #xad #x23 #xc7 #x72 #xe8 #xad #x3a
                        #x1c #x22 #x59 #xe3 #xd7 #xc2 #xa9))))

  (let ([v (bytevector #xc7 #xc7 #xc7 #xc7 #xc7)])
    (do ([i 10000 (fx- i 1)])
        ((fx= i 0) #t)
      (let ([ls (map (lambda (x) (random (expt 2 8))) (make-list 4))])
        (bytevector-s32-set! v 1 (apply big-endian->signed ls) 'big)
        (unless (equal? v (apply bytevector #xc7 ls))
          (errorf #f "failed for ~s" ls))
        (bytevector-s32-set! v 1 (apply little-endian->signed (reverse ls)) 'little)
        (unless (equal? v (apply bytevector #xc7 (reverse ls)))
          (errorf #f "failed for ~s" ls))
        (bytevector-s32-set! v 1 (apply native->signed ls) (native-endianness))
        (unless (equal? v (apply bytevector #xc7 ls))
          (errorf #f "failed for ~s" ls)))))
)

(mat bytevector-u32-set!
  (begin
    (define $v1 (make-bytevector 23 #xad))
    (and
      (bytevector? $v1)
      (equal? $v1 '#vu8(#xad #xad #xad #xad #xad #xad #xad #xad
                        #xad #xad #xad #xad #xad #xad #xad #xad
                        #xad #xad #xad #xad #xad #xad #xad))))

 ; wrong argument count
  (error? (bytevector-u32-set!))
  (error? (bytevector-u32-set! $v1))
  (error? (bytevector-u32-set! $v1 0))
  (error? (bytevector-u32-set! $v1 0 0))
  (error? (if (bytevector-u32-set! $v1 0 0 'big 0) #f #t))

 ; not a bytevector
  (error? (bytevector-u32-set! (make-vector 10) 0 0 (native-endianness)))
  (error? (if (bytevector-u32-set! (make-vector 10) 0 0 (native-endianness)) #f #t))

 ; invalid index
  (error? (bytevector-u32-set! $v1 -1 0 'big))
  (error? (bytevector-u32-set! $v1 20 0 'little))
  (error? (bytevector-u32-set! $v1 21 0 (native-endianness)))
  (error? (bytevector-u32-set! $v1 22 0 'little))
  (error? (bytevector-u32-set! $v1 23 0 (native-endianness)))
  (error? (if (bytevector-u32-set! $v1 'q 0 'big) #f #t))

 ; invalid value
  (error? (bytevector-u32-set! $v1 0 #x100000000 'big))
  (error? (bytevector-u32-set! $v1 4 #x-1 (native-endianness)))
  (error? (if (bytevector-u32-set! $v1 8 "hello" 'little) #f #t))

 ; invalid endianness
  (error? (bytevector-u32-set! $v1 0 #xfffffff 'huge))
  (error? (bytevector-u32-set! $v1 4 0 "tiny"))
  (error? (if (bytevector-u32-set! $v1 8 0 $v1) #f #t))

 ; make sure no damage done
  (and
    (bytevector? $v1)
    (equal? $v1 '#vu8(#xad #xad #xad #xad #xad #xad #xad #xad
                      #xad #xad #xad #xad #xad #xad #xad #xad
                      #xad #xad #xad #xad #xad #xad #xad)))

 ; aligned accesses, endianness native
  (begin
    (bytevector-u32-set! $v1 0 #xffffffff (native-endianness))
    (and
      (bytevector? $v1)
      (equal? $v1 '#vu8(#xff #xff #xff #xff #xad #xad #xad #xad
                        #xad #xad #xad #xad #xad #xad #xad #xad
                        #xad #xad #xad #xad #xad #xad #xad))))
  (begin
    (bytevector-u32-set! $v1 0 (native->unsigned #x80 #x00 #x00 #x00) (native-endianness))
    (and
      (bytevector? $v1)
      (equal? $v1 '#vu8(#x80 #x00 #x00 #x00 #xad #xad #xad #xad
                        #xad #xad #xad #xad #xad #xad #xad #xad
                        #xad #xad #xad #xad #xad #xad #xad))))
  (begin
    (bytevector-u32-set! $v1 0 (native->unsigned #x00 #x00 #x00 #x80) (native-endianness))
    (and
      (bytevector? $v1)
      (equal? $v1 '#vu8(#x00 #x00 #x00 #x80 #xad #xad #xad #xad
                        #xad #xad #xad #xad #xad #xad #xad #xad
                        #xad #xad #xad #xad #xad #xad #xad))))
  (begin
    (bytevector-u32-set! $v1 0 (native->unsigned #x7f #xff #xff #xff) (native-endianness))
    (and
      (bytevector? $v1)
      (equal? $v1 '#vu8(#x7f #xff #xff #xff #xad #xad #xad #xad
                        #xad #xad #xad #xad #xad #xad #xad #xad
                        #xad #xad #xad #xad #xad #xad #xad))))
  (begin
    (bytevector-u32-set! $v1 0 (native->unsigned #xff #xff #xff #x7f) (native-endianness))
    (and
      (bytevector? $v1)
      (equal? $v1 '#vu8(#xff #xff #xff #x7f #xad #xad #xad #xad
                        #xad #xad #xad #xad #xad #xad #xad #xad
                        #xad #xad #xad #xad #xad #xad #xad))))
  (begin
    (bytevector-u32-set! $v1 0 (native->unsigned #xff #xff #xff #xff) (native-endianness))
    (and
      (bytevector? $v1)
      (equal? $v1 '#vu8(#xff #xff #xff #xff #xad #xad #xad #xad
                        #xad #xad #xad #xad #xad #xad #xad #xad
                        #xad #xad #xad #xad #xad #xad #xad))))
  (begin
    (bytevector-u32-set! $v1 0 #x00000000 (native-endianness))
    (and
      (bytevector? $v1)
      (equal? $v1 '#vu8(#x00 #x00 #x00 #x00 #xad #xad #xad #xad
                        #xad #xad #xad #xad #xad #xad #xad #xad
                        #xad #xad #xad #xad #xad #xad #xad))))
  (begin
    (bytevector-u32-set! $v1 4 (native->unsigned #xf3 #x45 #x23 #x19) (native-endianness))
    (and
      (bytevector? $v1)
      (equal? $v1 '#vu8(#x00 #x00 #x00 #x00 #xf3 #x45 #x23 #x19
                        #xad #xad #xad #xad #xad #xad #xad #xad
                        #xad #xad #xad #xad #xad #xad #xad))))
  (begin
    (bytevector-u32-set! $v1 8 (native->unsigned #x23 #xc7 #x72 #xe8) (native-endianness))
    (and
      (bytevector? $v1)
      (equal? $v1 '#vu8(#x00 #x00 #x00 #x00 #xf3 #x45 #x23 #x19
                        #x23 #xc7 #x72 #xe8 #xad #xad #xad #xad
                        #xad #xad #xad #xad #xad #xad #xad))))
  (begin
    (bytevector-u32-set! $v1 12 (native->unsigned #x3a #x1c #x22 #x59) (native-endianness))
    (and
      (bytevector? $v1)
      (equal? $v1 '#vu8(#x00 #x00 #x00 #x00 #xf3 #x45 #x23 #x19
                        #x23 #xc7 #x72 #xe8 #x3a #x1c #x22 #x59
                        #xad #xad #xad #xad #xad #xad #xad))))
  (begin
    (bytevector-u32-set! $v1 16 (native->unsigned #xe3 #xd7 #xc2 #xa9) (native-endianness))
    (and
      (bytevector? $v1)
      (equal? $v1 '#vu8(#x00 #x00 #x00 #x00 #xf3 #x45 #x23 #x19
                        #x23 #xc7 #x72 #xe8 #x3a #x1c #x22 #x59
                        #xe3 #xd7 #xc2 #xa9 #xad #xad #xad))))

  (let ([v (bytevector #xc7 #xc7 #xc7 #xc7)])
    (do ([i 10000 (fx- i 1)])
        ((fx= i 0) #t)
      (let ([ls (map (lambda (x) (random (expt 2 8))) (make-list 4))])
        (bytevector-u32-set! v 0 (apply native->unsigned ls) (native-endianness))
        (unless (equal? v (apply bytevector ls))
          (errorf #f "failed for ~s" ls)))))

 ; aligned accesses, endianness big
  (begin
    (define $v1 (make-bytevector 23 #xad))
    (and
      (bytevector? $v1)
      (equal? $v1 '#vu8(#xad #xad #xad #xad #xad #xad #xad #xad
                        #xad #xad #xad #xad #xad #xad #xad #xad
                        #xad #xad #xad #xad #xad #xad #xad))))

  (begin
    (bytevector-u32-set! $v1 0 #xffffffff 'big)
    (and
      (bytevector? $v1)
      (equal? $v1 '#vu8(#xff #xff #xff #xff #xad #xad #xad #xad
                        #xad #xad #xad #xad #xad #xad #xad #xad
                        #xad #xad #xad #xad #xad #xad #xad))))
  (begin
    (bytevector-u32-set! $v1 0 (big-endian->unsigned #x80 #x00 #x00 #x00) 'big)
    (and
      (bytevector? $v1)
      (equal? $v1 '#vu8(#x80 #x00 #x00 #x00 #xad #xad #xad #xad
                        #xad #xad #xad #xad #xad #xad #xad #xad
                        #xad #xad #xad #xad #xad #xad #xad))))
  (begin
    (bytevector-u32-set! $v1 0 (big-endian->unsigned #x00 #x00 #x00 #x80) 'big)
    (and
      (bytevector? $v1)
      (equal? $v1 '#vu8(#x00 #x00 #x00 #x80 #xad #xad #xad #xad
                        #xad #xad #xad #xad #xad #xad #xad #xad
                        #xad #xad #xad #xad #xad #xad #xad))))
  (begin
    (bytevector-u32-set! $v1 0 (big-endian->unsigned #x7f #xff #xff #xff) 'big)
    (and
      (bytevector? $v1)
      (equal? $v1 '#vu8(#x7f #xff #xff #xff #xad #xad #xad #xad
                        #xad #xad #xad #xad #xad #xad #xad #xad
                        #xad #xad #xad #xad #xad #xad #xad))))
  (begin
    (bytevector-u32-set! $v1 0 (big-endian->unsigned #xff #xff #xff #x7f) 'big)
    (and
      (bytevector? $v1)
      (equal? $v1 '#vu8(#xff #xff #xff #x7f #xad #xad #xad #xad
                        #xad #xad #xad #xad #xad #xad #xad #xad
                        #xad #xad #xad #xad #xad #xad #xad))))
  (begin
    (bytevector-u32-set! $v1 0 (big-endian->unsigned #xff #xff #xff #xff) 'big)
    (and
      (bytevector? $v1)
      (equal? $v1 '#vu8(#xff #xff #xff #xff #xad #xad #xad #xad
                        #xad #xad #xad #xad #xad #xad #xad #xad
                        #xad #xad #xad #xad #xad #xad #xad))))
  (begin
    (bytevector-u32-set! $v1 0 #x00000000 'big)
    (and
      (bytevector? $v1)
      (equal? $v1 '#vu8(#x00 #x00 #x00 #x00 #xad #xad #xad #xad
                        #xad #xad #xad #xad #xad #xad #xad #xad
                        #xad #xad #xad #xad #xad #xad #xad))))
  (begin
    (bytevector-u32-set! $v1 4 (big-endian->unsigned #xf3 #x45 #x23 #x19) 'big)
    (and
      (bytevector? $v1)
      (equal? $v1 '#vu8(#x00 #x00 #x00 #x00 #xf3 #x45 #x23 #x19
                        #xad #xad #xad #xad #xad #xad #xad #xad
                        #xad #xad #xad #xad #xad #xad #xad))))
  (begin
    (bytevector-u32-set! $v1 8 (big-endian->unsigned #x23 #xc7 #x72 #xe8) 'big)
    (and
      (bytevector? $v1)
      (equal? $v1 '#vu8(#x00 #x00 #x00 #x00 #xf3 #x45 #x23 #x19
                        #x23 #xc7 #x72 #xe8 #xad #xad #xad #xad
                        #xad #xad #xad #xad #xad #xad #xad))))
  (begin
    (bytevector-u32-set! $v1 12 (big-endian->unsigned #x3a #x1c #x22 #x59) 'big)
    (and
      (bytevector? $v1)
      (equal? $v1 '#vu8(#x00 #x00 #x00 #x00 #xf3 #x45 #x23 #x19
                        #x23 #xc7 #x72 #xe8 #x3a #x1c #x22 #x59
                        #xad #xad #xad #xad #xad #xad #xad))))
  (begin
    (bytevector-u32-set! $v1 16 (big-endian->unsigned #xe3 #xd7 #xc2 #xa9) 'big)
    (and
      (bytevector? $v1)
      (equal? $v1 '#vu8(#x00 #x00 #x00 #x00 #xf3 #x45 #x23 #x19
                        #x23 #xc7 #x72 #xe8 #x3a #x1c #x22 #x59
                        #xe3 #xd7 #xc2 #xa9 #xad #xad #xad))))

  (let ([v (bytevector #xc7 #xc7 #xc7 #xc7)])
    (do ([i 10000 (fx- i 1)])
        ((fx= i 0) #t)
      (let ([ls (map (lambda (x) (random (expt 2 8))) (make-list 4))])
        (bytevector-u32-set! v 0 (apply big-endian->unsigned ls) 'big)
        (unless (equal? v (apply bytevector ls))
          (errorf #f "failed for ~s" ls)))))

 ; aligned accesses, endianness little
  (begin
    (define $v1 (make-bytevector 23 #xad))
    (and
      (bytevector? $v1)
      (equal? $v1 '#vu8(#xad #xad #xad #xad #xad #xad #xad #xad
                        #xad #xad #xad #xad #xad #xad #xad #xad
                        #xad #xad #xad #xad #xad #xad #xad))))

  (begin
    (bytevector-u32-set! $v1 0 #xffffffff 'little)
    (and
      (bytevector? $v1)
      (equal? $v1 '#vu8(#xff #xff #xff #xff #xad #xad #xad #xad
                        #xad #xad #xad #xad #xad #xad #xad #xad
                        #xad #xad #xad #xad #xad #xad #xad))))
  (begin
    (bytevector-u32-set! $v1 0 (little-endian->unsigned #x80 #x00 #x00 #x00) 'little)
    (and
      (bytevector? $v1)
      (equal? $v1 '#vu8(#x80 #x00 #x00 #x00 #xad #xad #xad #xad
                        #xad #xad #xad #xad #xad #xad #xad #xad
                        #xad #xad #xad #xad #xad #xad #xad))))
  (begin
    (bytevector-u32-set! $v1 0 (little-endian->unsigned #x00 #x00 #x00 #x80) 'little)
    (and
      (bytevector? $v1)
      (equal? $v1 '#vu8(#x00 #x00 #x00 #x80 #xad #xad #xad #xad
                        #xad #xad #xad #xad #xad #xad #xad #xad
                        #xad #xad #xad #xad #xad #xad #xad))))
  (begin
    (bytevector-u32-set! $v1 0 (little-endian->unsigned #x7f #xff #xff #xff) 'little)
    (and
      (bytevector? $v1)
      (equal? $v1 '#vu8(#x7f #xff #xff #xff #xad #xad #xad #xad
                        #xad #xad #xad #xad #xad #xad #xad #xad
                        #xad #xad #xad #xad #xad #xad #xad))))
  (begin
    (bytevector-u32-set! $v1 0 (little-endian->unsigned #xff #xff #xff #x7f) 'little)
    (and
      (bytevector? $v1)
      (equal? $v1 '#vu8(#xff #xff #xff #x7f #xad #xad #xad #xad
                        #xad #xad #xad #xad #xad #xad #xad #xad
                        #xad #xad #xad #xad #xad #xad #xad))))
  (begin
    (bytevector-u32-set! $v1 0 (little-endian->unsigned #xff #xff #xff #xff) 'little)
    (and
      (bytevector? $v1)
      (equal? $v1 '#vu8(#xff #xff #xff #xff #xad #xad #xad #xad
                        #xad #xad #xad #xad #xad #xad #xad #xad
                        #xad #xad #xad #xad #xad #xad #xad))))
  (begin
    (bytevector-u32-set! $v1 0 #x00000000 'little)
    (and
      (bytevector? $v1)
      (equal? $v1 '#vu8(#x00 #x00 #x00 #x00 #xad #xad #xad #xad
                        #xad #xad #xad #xad #xad #xad #xad #xad
                        #xad #xad #xad #xad #xad #xad #xad))))
  (begin
    (bytevector-u32-set! $v1 4 (little-endian->unsigned #xf3 #x45 #x23 #x19) 'little)
    (and
      (bytevector? $v1)
      (equal? $v1 '#vu8(#x00 #x00 #x00 #x00 #xf3 #x45 #x23 #x19
                        #xad #xad #xad #xad #xad #xad #xad #xad
                        #xad #xad #xad #xad #xad #xad #xad))))
  (begin
    (bytevector-u32-set! $v1 8 (little-endian->unsigned #x23 #xc7 #x72 #xe8) 'little)
    (and
      (bytevector? $v1)
      (equal? $v1 '#vu8(#x00 #x00 #x00 #x00 #xf3 #x45 #x23 #x19
                        #x23 #xc7 #x72 #xe8 #xad #xad #xad #xad
                        #xad #xad #xad #xad #xad #xad #xad))))
  (begin
    (bytevector-u32-set! $v1 12 (little-endian->unsigned #x3a #x1c #x22 #x59) 'little)
    (and
      (bytevector? $v1)
      (equal? $v1 '#vu8(#x00 #x00 #x00 #x00 #xf3 #x45 #x23 #x19
                        #x23 #xc7 #x72 #xe8 #x3a #x1c #x22 #x59
                        #xad #xad #xad #xad #xad #xad #xad))))
  (begin
    (bytevector-u32-set! $v1 16 (little-endian->unsigned #xe3 #xd7 #xc2 #xa9) 'little)
    (and
      (bytevector? $v1)
      (equal? $v1 '#vu8(#x00 #x00 #x00 #x00 #xf3 #x45 #x23 #x19
                        #x23 #xc7 #x72 #xe8 #x3a #x1c #x22 #x59
                        #xe3 #xd7 #xc2 #xa9 #xad #xad #xad))))

  (let ([v (bytevector #xc7 #xc7 #xc7 #xc7)])
    (do ([i 10000 (fx- i 1)])
        ((fx= i 0) #t)
      (let ([ls (map (lambda (x) (random (expt 2 8))) (make-list 4))])
        (bytevector-u32-set! v 0 (apply little-endian->unsigned ls) 'little)
        (unless (equal? v (apply bytevector ls))
          (errorf #f "failed for ~s" ls)))))

 ; unaligned accesses, endianness mixed
  (begin
    (define $v1 (make-bytevector 23 #xad))
    (and
      (bytevector? $v1)
      (equal? $v1 '#vu8(#xad #xad #xad #xad #xad #xad #xad #xad
                        #xad #xad #xad #xad #xad #xad #xad #xad
                        #xad #xad #xad #xad #xad #xad #xad))))

  (begin
    (bytevector-u32-set! $v1 1 #xffffffff 'big)
    (and
      (bytevector? $v1)
      (equal? $v1 '#vu8(#xad #xff #xff #xff #xff #xad #xad #xad
                        #xad #xad #xad #xad #xad #xad #xad #xad
                        #xad #xad #xad #xad #xad #xad #xad))))
  (begin
    (bytevector-u32-set! $v1 1 (little-endian->unsigned #x80 #x00 #x00 #x00) 'little)
    (and
      (bytevector? $v1)
      (equal? $v1 '#vu8(#xad #x80 #x00 #x00 #x00 #xad #xad #xad
                        #xad #xad #xad #xad #xad #xad #xad #xad
                        #xad #xad #xad #xad #xad #xad #xad))))
  (begin
    (bytevector-u32-set! $v1 1 (native->unsigned #x00 #x00 #x00 #x80) (native-endianness))
    (and
      (bytevector? $v1)
      (equal? $v1 '#vu8(#xad #x00 #x00 #x00 #x80 #xad #xad #xad
                        #xad #xad #xad #xad #xad #xad #xad #xad
                        #xad #xad #xad #xad #xad #xad #xad))))
  (begin
    (bytevector-u32-set! $v1 1 (native->unsigned #x7f #xff #xff #xff) (native-endianness))
    (and
      (bytevector? $v1)
      (equal? $v1 '#vu8(#xad #x7f #xff #xff #xff #xad #xad #xad
                        #xad #xad #xad #xad #xad #xad #xad #xad
                        #xad #xad #xad #xad #xad #xad #xad))))
  (begin
    (bytevector-u32-set! $v1 1 (big-endian->unsigned #xff #xff #xff #x7f) 'big)
    (and
      (bytevector? $v1)
      (equal? $v1 '#vu8(#xad #xff #xff #xff #x7f #xad #xad #xad
                        #xad #xad #xad #xad #xad #xad #xad #xad
                        #xad #xad #xad #xad #xad #xad #xad))))
  (begin
    (bytevector-u32-set! $v1 1 (little-endian->unsigned #xff #xff #xff #xff) 'little)
    (and
      (bytevector? $v1)
      (equal? $v1 '#vu8(#xad #xff #xff #xff #xff #xad #xad #xad
                        #xad #xad #xad #xad #xad #xad #xad #xad
                        #xad #xad #xad #xad #xad #xad #xad))))
  (begin
    (bytevector-u32-set! $v1 1 #x00000000 'little)
    (and
      (bytevector? $v1)
      (equal? $v1 '#vu8(#xad #x00 #x00 #x00 #x00 #xad #xad #xad
                        #xad #xad #xad #xad #xad #xad #xad #xad
                        #xad #xad #xad #xad #xad #xad #xad))))
  (begin
    (bytevector-u32-set! $v1 5 (native->unsigned #xf3 #x45 #x23 #x19) (native-endianness))
    (and
      (bytevector? $v1)
      (equal? $v1 '#vu8(#xad #x00 #x00 #x00 #x00 #xf3 #x45 #x23
                        #x19 #xad #xad #xad #xad #xad #xad #xad
                        #xad #xad #xad #xad #xad #xad #xad))))
  (begin
    (bytevector-u32-set! $v1 10 (little-endian->unsigned #x23 #xc7 #x72 #xe8) 'little)
    (and
      (bytevector? $v1)
      (equal? $v1 '#vu8(#xad #x00 #x00 #x00 #x00 #xf3 #x45 #x23
                        #x19 #xad #x23 #xc7 #x72 #xe8 #xad #xad
                        #xad #xad #xad #xad #xad #xad #xad))))
  (begin
    (bytevector-u32-set! $v1 15 (big-endian->unsigned #x3a #x1c #x22 #x59) 'big)
    (and
      (bytevector? $v1)
      (equal? $v1 '#vu8(#xad #x00 #x00 #x00 #x00 #xf3 #x45 #x23
                        #x19 #xad #x23 #xc7 #x72 #xe8 #xad #x3a
                        #x1c #x22 #x59 #xad #xad #xad #xad))))
  (begin
    (bytevector-u32-set! $v1 19 (little-endian->unsigned #xe3 #xd7 #xc2 #xa9) 'little)
    (and
      (bytevector? $v1)
      (equal? $v1 '#vu8(#xad #x00 #x00 #x00 #x00 #xf3 #x45 #x23
                        #x19 #xad #x23 #xc7 #x72 #xe8 #xad #x3a
                        #x1c #x22 #x59 #xe3 #xd7 #xc2 #xa9))))

  (let ([v (bytevector #xc7 #xc7 #xc7 #xc7 #xc7)])
    (do ([i 10000 (fx- i 1)])
        ((fx= i 0) #t)
      (let ([ls (map (lambda (x) (random (expt 2 8))) (make-list 4))])
        (bytevector-u32-set! v 1 (apply big-endian->unsigned ls) 'big)
        (unless (equal? v (apply bytevector #xc7 ls))
          (errorf #f "failed for ~s" ls))
        (bytevector-u32-set! v 1 (apply little-endian->unsigned (reverse ls)) 'little)
        (unless (equal? v (apply bytevector #xc7 (reverse ls)))
          (errorf #f "failed for ~s" ls))
        (bytevector-u32-set! v 1 (apply native->unsigned ls) (native-endianness))
        (unless (equal? v (apply bytevector #xc7 ls))
          (errorf #f "failed for ~s" ls)))))
)

(mat bytevector-s40-ref
 ; wrong argument count
  (error? (bytevector-s40-ref))
  (error? (bytevector-s40-ref #vu8(3 252 5 0 0)))
  (error? (bytevector-s40-ref #vu8(3 252 5 0 0) 0))
  (error? (begin (bytevector-s40-ref #vu8(3 252 5 0 0) 0 (native-endianness) 0) #f))

 ; not a bytevector
  (error? (bytevector-s40-ref '#(3 252 5 0 0 0 0) 0 'big))
  (error? (begin (bytevector-s40-ref '#(3 252 5 0 0 0 0) 0 'big) #f))

 ; invalid index
  (error? (bytevector-s40-ref #vu8(3 252 5 0 0 0 0) -1 'big))
  (error? (bytevector-s40-ref #vu8(3 252 5 0 0 0 0) 3 'little))
  (error? (bytevector-s40-ref #vu8(3 252 5 0 0 0 0) 7 (native-endianness)))
  (error? (begin (bytevector-s40-ref #vu8(3 252 5 0 0 0 0) 4.0 'little) #f))

 ; invalid endianness
  (error? (bytevector-s40-ref #vu8(0 1 2 3 4 5 6 7) 0 'bigger))
  (error? (bytevector-s40-ref #vu8(0 1 2 3 4 5 6 7) 0 "little"))
  (error? (begin (bytevector-s40-ref #vu8(0 1 2 3 4 5 6 7) 0 #t) #f))

  (do ([i 1000 (fx- i 1)])
      ((fx= i 0) #t)
    (let ([ls (map (lambda (x) (random (expt 2 8))) (make-list 6))])
      (unless (eqv? (bytevector-s40-ref (apply bytevector ls) 1 (native-endianness))
                    (apply native->signed (cdr ls)))
        (errorf #f "failed for ~s (native)" ls))
      (unless (eqv? (bytevector-s40-ref (apply bytevector ls) 1 'little)
                    (apply little-endian->signed (cdr ls)))
        (errorf #f "failed for ~s (little)" ls))
      (unless (eqv? (bytevector-s40-ref (apply bytevector ls) 1 'big)
                    (apply big-endian->signed (cdr ls)))
        (errorf #f "failed for ~s (big)" ls))))

  (do ([i 1000 (fx- i 1)])
      ((fx= i 0) #t)
    (let ([ls (map (lambda (x) (random (expt 2 8))) (make-list 6))])
      (unless (eqv? (eval `(bytevector-s40-ref ,(apply bytevector ls) 1 (native-endianness)))
                    (apply native->signed (cdr ls)))
        (errorf #f "failed for ~s (native)" ls))
      (unless (eqv? (eval `(bytevector-s40-ref ,(apply bytevector ls) 1 'little))
                    (apply little-endian->signed (cdr ls)))
        (errorf #f "failed for ~s (little)" ls))
      (unless (eqv? (eval `(bytevector-s40-ref ,(apply bytevector ls) 1 'big))
                    (apply big-endian->signed (cdr ls)))
        (errorf #f "failed for ~s (big)" ls))))
)

(mat bytevector-u40-ref
 ; wrong argument count
  (error? (bytevector-u40-ref))
  (error? (bytevector-u40-ref #vu8(3 252 5 0 0)))
  (error? (bytevector-u40-ref #vu8(3 252 5 0 0) 0))
  (error? (begin (bytevector-u40-ref #vu8(3 252 5 0 0) 0 (native-endianness) 0) #f))

 ; not a bytevector
  (error? (bytevector-u40-ref '#(3 252 5 0 0 0 0) 0 'big))
  (error? (begin (bytevector-u40-ref '#(3 252 5 0 0 0 0) 0 'big) #f))

 ; invalid index
  (error? (bytevector-u40-ref #vu8(3 252 5 0 0 0 0) -1 'big))
  (error? (bytevector-u40-ref #vu8(3 252 5 0 0 0 0) 3 'little))
  (error? (bytevector-u40-ref #vu8(3 252 5 0 0 0 0) 7 (native-endianness)))
  (error? (begin (bytevector-u40-ref #vu8(3 252 5 0 0 0 0) 4.0 'little) #f))

 ; invalid endianness
  (error? (bytevector-u40-ref #vu8(0 1 2 3 4 5 6 7) 0 'bigger))
  (error? (bytevector-u40-ref #vu8(0 1 2 3 4 5 6 7) 0 "little"))
  (error? (begin (bytevector-u40-ref #vu8(0 1 2 3 4 5 6 7) 0 #t) #f))

  (do ([i 1000 (fx- i 1)])
      ((fx= i 0) #t)
    (let ([ls (map (lambda (x) (random (expt 2 8))) (make-list 6))])
      (unless (eqv? (bytevector-u40-ref (apply bytevector ls) 1 (native-endianness))
                    (apply native->unsigned (cdr ls)))
        (errorf #f "failed for ~s (native)" ls))
      (unless (eqv? (bytevector-u40-ref (apply bytevector ls) 1 'little)
                    (apply little-endian->unsigned (cdr ls)))
        (errorf #f "failed for ~s (little)" ls))
      (unless (eqv? (bytevector-u40-ref (apply bytevector ls) 1 'big)
                    (apply big-endian->unsigned (cdr ls)))
        (errorf #f "failed for ~s (big)" ls))))

  (do ([i 1000 (fx- i 1)])
      ((fx= i 0) #t)
    (let ([ls (map (lambda (x) (random (expt 2 8))) (make-list 6))])
      (unless (eqv? (eval `(bytevector-u40-ref ,(apply bytevector ls) 1 (native-endianness)))
                    (apply native->unsigned (cdr ls)))
        (errorf #f "failed for ~s (native)" ls))
      (unless (eqv? (eval `(bytevector-u40-ref ,(apply bytevector ls) 1 'little))
                    (apply little-endian->unsigned (cdr ls)))
        (errorf #f "failed for ~s (little)" ls))
      (unless (eqv? (eval `(bytevector-u40-ref ,(apply bytevector ls) 1 'big))
                    (apply big-endian->unsigned (cdr ls)))
        (errorf #f "failed for ~s (big)" ls))))
)

(mat bytevector-s40-set!
  (begin
    (define $v1 (make-bytevector 23 #xad))
    (and
      (bytevector? $v1)
      (equal? $v1 '#vu8(#xad #xad #xad #xad #xad #xad #xad #xad
                        #xad #xad #xad #xad #xad #xad #xad #xad
                        #xad #xad #xad #xad #xad #xad #xad))))

 ; wrong argument count
  (error? (bytevector-s40-set!))
  (error? (bytevector-s40-set! $v1))
  (error? (bytevector-s40-set! $v1 0))
  (error? (bytevector-s40-set! $v1 0 0))
  (error? (begin (bytevector-s40-set! $v1 0 0 'big 0) #f))

 ; not a bytevector
  (error? (bytevector-s40-set! (make-vector 10) 0 0 (native-endianness)))
  (error? (begin (bytevector-s40-set! (make-vector 10) 0 0 (native-endianness)) #f))

 ; invalid index
  (error? (bytevector-s40-set! $v1 -1 0 'big))
  (error? (bytevector-s40-set! $v1 19 0 (native-endianness)))
  (error? (bytevector-s40-set! $v1 22 0 'little))
  (error? (bytevector-s40-set! $v1 23 0 (native-endianness)))
  (error? (begin (bytevector-s40-set! $v1 'q 0 'big) #f))

 ; invalid value
  (error? (bytevector-s40-set! $v1 0 (expt 2 39) 'big))
  (error? (bytevector-s40-set! $v1 4 (- -1 (expt 2 39)) (native-endianness)))
  (error? (begin (bytevector-s40-set! $v1 8 "hello" 'little) #f))

 ; invalid endianness
  (error? (bytevector-s40-set! $v1 0 #x7ffffff 'huge))
  (error? (bytevector-s40-set! $v1 4 #x-80000000 "tiny"))
  (error? (begin (bytevector-s40-set! $v1 8 0 $v1) #f))

 ; make sure no damage done
  (and
    (bytevector? $v1)
    (equal? $v1 '#vu8(#xad #xad #xad #xad #xad #xad #xad #xad
                      #xad #xad #xad #xad #xad #xad #xad #xad
                      #xad #xad #xad #xad #xad #xad #xad)))

  (let ([v (bytevector #xc7 #xc7 #xc7 #xc7 #xc7 #xc7)])
    (do ([i 1000 (fx- i 1)])
        ((fx= i 0) #t)
      (let ([ls (map (lambda (x) (random (expt 2 8))) (make-list 5))])
        (bytevector-s40-set! v 1 (apply big-endian->signed ls) 'big)
        (unless (equal? v (apply bytevector #xc7 ls))
          (errorf #f "failed for ~s" ls))
        (bytevector-s40-set! v 1 (apply little-endian->signed (reverse ls)) 'little)
        (unless (equal? v (apply bytevector #xc7 (reverse ls)))
          (errorf #f "failed for ~s" ls))
        (bytevector-s40-set! v 1 (apply native->signed ls) (native-endianness))
        (unless (equal? v (apply bytevector #xc7 ls))
          (errorf #f "failed for ~s" ls)))))

  (let ([v (bytevector #xc7 #xc7 #xc7 #xc7 #xc7 #xc7)])
    (do ([i 1000 (fx- i 1)])
        ((fx= i 0) #t)
      (let ([ls (map (lambda (x) (random (expt 2 8))) (make-list 5))])
        (eval `(bytevector-s40-set! ,v 1 ,(apply big-endian->signed ls) 'big))
        (unless (equal? v (apply bytevector #xc7 ls))
          (errorf #f "failed for ~s" ls))
        (eval `(bytevector-s40-set! ,v 1 ,(apply little-endian->signed (reverse ls)) 'little))
        (unless (equal? v (apply bytevector #xc7 (reverse ls)))
          (errorf #f "failed for ~s" ls))
        (eval `(bytevector-s40-set! ,v 1 ,(apply native->signed ls) (native-endianness)))
        (unless (equal? v (apply bytevector #xc7 ls))
          (errorf #f "failed for ~s" ls)))))
)

(mat bytevector-u40-set!
  (begin
    (define $v1 (make-bytevector 23 #xad))
    (and
      (bytevector? $v1)
      (equal? $v1 '#vu8(#xad #xad #xad #xad #xad #xad #xad #xad
                        #xad #xad #xad #xad #xad #xad #xad #xad
                        #xad #xad #xad #xad #xad #xad #xad))))

 ; wrong argument count
  (error? (bytevector-u40-set!))
  (error? (bytevector-u40-set! $v1))
  (error? (bytevector-u40-set! $v1 0))
  (error? (bytevector-u40-set! $v1 0 0))
  (error? (begin (bytevector-u40-set! $v1 0 0 'big 0) #f))

 ; not a bytevector
  (error? (bytevector-u40-set! (make-vector 10) 0 0 (native-endianness)))
  (error? (begin (bytevector-u40-set! (make-vector 10) 0 0 (native-endianness)) #f))

 ; invalid index
  (error? (bytevector-u40-set! $v1 -1 0 'big))
  (error? (bytevector-u40-set! $v1 19 0 (native-endianness)))
  (error? (bytevector-u40-set! $v1 22 0 'little))
  (error? (bytevector-u40-set! $v1 23 0 (native-endianness)))
  (error? (begin (bytevector-u40-set! $v1 'q 0 'big) #f))

 ; invalid value
  (error? (bytevector-u40-set! $v1 0 (expt 2 40) 'big))
  (error? (bytevector-u40-set! $v1 4 -1 (native-endianness)))
  (error? (begin (bytevector-u40-set! $v1 8 "hello" 'little) #f))

 ; invalid endianness
  (error? (bytevector-u40-set! $v1 0 0 'huge))
  (error? (bytevector-u40-set! $v1 4 0 "tiny"))
  (error? (begin (bytevector-u40-set! $v1 8 0 $v1) #f))

 ; make sure no damage done
  (and
    (bytevector? $v1)
    (equal? $v1 '#vu8(#xad #xad #xad #xad #xad #xad #xad #xad
                      #xad #xad #xad #xad #xad #xad #xad #xad
                      #xad #xad #xad #xad #xad #xad #xad)))

  (let ([v (bytevector #xc7 #xc7 #xc7 #xc7 #xc7 #xc7)])
    (do ([i 1000 (fx- i 1)])
        ((fx= i 0) #t)
      (let ([ls (map (lambda (x) (random (expt 2 8))) (make-list 5))])
        (bytevector-u40-set! v 1 (apply big-endian->unsigned ls) 'big)
        (unless (equal? v (apply bytevector #xc7 ls))
          (errorf #f "failed for ~s" ls))
        (bytevector-u40-set! v 1 (apply little-endian->unsigned (reverse ls)) 'little)
        (unless (equal? v (apply bytevector #xc7 (reverse ls)))
          (errorf #f "failed for ~s" ls))
        (bytevector-u40-set! v 1 (apply native->unsigned ls) (native-endianness))
        (unless (equal? v (apply bytevector #xc7 ls))
          (errorf #f "failed for ~s" ls)))))

  (let ([v (bytevector #xc7 #xc7 #xc7 #xc7 #xc7 #xc7)])
    (do ([i 1000 (fx- i 1)])
        ((fx= i 0) #t)
      (let ([ls (map (lambda (x) (random (expt 2 8))) (make-list 5))])
        (eval `(bytevector-u40-set! ,v 1 ,(apply big-endian->unsigned ls) 'big))
        (unless (equal? v (apply bytevector #xc7 ls))
          (errorf #f "failed for ~s" ls))
        (eval `(bytevector-u40-set! ,v 1 ,(apply little-endian->unsigned (reverse ls)) 'little))
        (unless (equal? v (apply bytevector #xc7 (reverse ls)))
          (errorf #f "failed for ~s" ls))
        (eval `(bytevector-u40-set! ,v 1 ,(apply native->unsigned ls) (native-endianness)))
        (unless (equal? v (apply bytevector #xc7 ls))
          (errorf #f "failed for ~s" ls)))))
)

(mat bytevector-s48-ref
 ; wrong argument count
  (error? (bytevector-s48-ref))
  (error? (bytevector-s48-ref #vu8(3 252 5 0 0 0)))
  (error? (bytevector-s48-ref #vu8(3 252 5 0 0 0) 0))
  (error? (begin (bytevector-s48-ref #vu8(3 252 5 0 0 0) 0 (native-endianness) 0) #f))

 ; not a bytevector
  (error? (bytevector-s48-ref '#(3 252 5 0 0 0 0) 0 'big))
  (error? (begin (bytevector-s48-ref '#(3 252 5 0 0 0 0) 0 'big) #f))

 ; invalid index
  (error? (bytevector-s48-ref #vu8(3 252 5 0 0 0 0) -1 'big))
  (error? (bytevector-s48-ref #vu8(3 252 5 0 0 0 0) 2 'little))
  (error? (bytevector-s48-ref #vu8(3 252 5 0 0 0 0) 7 (native-endianness)))
  (error? (begin (bytevector-s48-ref #vu8(3 252 5 0 0 0 0) 4.0 'little) #f))

 ; invalid endianness
  (error? (bytevector-s48-ref #vu8(0 1 2 3 4 5 6 7) 0 'bigger))
  (error? (bytevector-s48-ref #vu8(0 1 2 3 4 5 6 7) 0 "little"))
  (error? (begin (bytevector-s48-ref #vu8(0 1 2 3 4 5 6 7) 0 #t) #f))

  (do ([i 1000 (fx- i 1)])
      ((fx= i 0) #t)
    (let ([ls (map (lambda (x) (random (expt 2 8))) (make-list 7))])
      (unless (eqv? (bytevector-s48-ref (apply bytevector ls) 1 (native-endianness))
                    (apply native->signed (cdr ls)))
        (errorf #f "failed for ~s (native)" ls))
      (unless (eqv? (bytevector-s48-ref (apply bytevector ls) 1 'little)
                    (apply little-endian->signed (cdr ls)))
        (errorf #f "failed for ~s (little)" ls))
      (unless (eqv? (bytevector-s48-ref (apply bytevector ls) 1 'big)
                    (apply big-endian->signed (cdr ls)))
        (errorf #f "failed for ~s (big)" ls))))

  (do ([i 1000 (fx- i 1)])
      ((fx= i 0) #t)
    (let ([ls (map (lambda (x) (random (expt 2 8))) (make-list 7))])
      (unless (eqv? (eval `(bytevector-s48-ref ,(apply bytevector ls) 1 (native-endianness)))
                    (apply native->signed (cdr ls)))
        (errorf #f "failed for ~s (native)" ls))
      (unless (eqv? (eval `(bytevector-s48-ref ,(apply bytevector ls) 1 'little))
                    (apply little-endian->signed (cdr ls)))
        (errorf #f "failed for ~s (little)" ls))
      (unless (eqv? (eval `(bytevector-s48-ref ,(apply bytevector ls) 1 'big))
                    (apply big-endian->signed (cdr ls)))
        (errorf #f "failed for ~s (big)" ls))))
)

(mat bytevector-u48-ref
 ; wrong argument count
  (error? (bytevector-u48-ref))
  (error? (bytevector-u48-ref #vu8(3 252 5 0 0 0)))
  (error? (bytevector-u48-ref #vu8(3 252 5 0 0 0) 0))
  (error? (begin (bytevector-u48-ref #vu8(3 252 5 0 0 0) 0 (native-endianness) 0) #f))

 ; not a bytevector
  (error? (bytevector-u48-ref '#(3 252 5 0 0 0 0) 0 'big))
  (error? (begin (bytevector-u48-ref '#(3 252 5 0 0 0 0) 0 'big) #f))

 ; invalid index
  (error? (bytevector-u48-ref #vu8(3 252 5 0 0 0 0) -1 'big))
  (error? (bytevector-u48-ref #vu8(3 252 5 0 0 0 0) 2 'little))
  (error? (bytevector-u48-ref #vu8(3 252 5 0 0 0 0) 7 (native-endianness)))
  (error? (begin (bytevector-u48-ref #vu8(3 252 5 0 0 0 0) 4.0 'little) #f))

 ; invalid endianness
  (error? (bytevector-u48-ref #vu8(0 1 2 3 4 5 6 7) 0 'bigger))
  (error? (bytevector-u48-ref #vu8(0 1 2 3 4 5 6 7) 0 "little"))
  (error? (begin (bytevector-u48-ref #vu8(0 1 2 3 4 5 6 7) 0 #t) #f))

  (do ([i 1000 (fx- i 1)])
      ((fx= i 0) #t)
    (let ([ls (map (lambda (x) (random (expt 2 8))) (make-list 7))])
      (unless (eqv? (bytevector-u48-ref (apply bytevector ls) 1 (native-endianness))
                    (apply native->unsigned (cdr ls)))
        (errorf #f "failed for ~s (native)" ls))
      (unless (eqv? (bytevector-u48-ref (apply bytevector ls) 1 'little)
                    (apply little-endian->unsigned (cdr ls)))
        (errorf #f "failed for ~s (little)" ls))
      (unless (eqv? (bytevector-u48-ref (apply bytevector ls) 1 'big)
                    (apply big-endian->unsigned (cdr ls)))
        (errorf #f "failed for ~s (big)" ls))))

  (do ([i 1000 (fx- i 1)])
      ((fx= i 0) #t)
    (let ([ls (map (lambda (x) (random (expt 2 8))) (make-list 7))])
      (unless (eqv? (eval `(bytevector-u48-ref ,(apply bytevector ls) 1 (native-endianness)))
                    (apply native->unsigned (cdr ls)))
        (errorf #f "failed for ~s (native)" ls))
      (unless (eqv? (eval `(bytevector-u48-ref ,(apply bytevector ls) 1 'little))
                    (apply little-endian->unsigned (cdr ls)))
        (errorf #f "failed for ~s (little)" ls))
      (unless (eqv? (eval `(bytevector-u48-ref ,(apply bytevector ls) 1 'big))
                    (apply big-endian->unsigned (cdr ls)))
        (errorf #f "failed for ~s (big)" ls))))
)

(mat bytevector-s48-set!
  (begin
    (define $v1 (make-bytevector 23 #xad))
    (and
      (bytevector? $v1)
      (equal? $v1 '#vu8(#xad #xad #xad #xad #xad #xad #xad #xad
                        #xad #xad #xad #xad #xad #xad #xad #xad
                        #xad #xad #xad #xad #xad #xad #xad))))

 ; wrong argument count
  (error? (bytevector-s48-set!))
  (error? (bytevector-s48-set! $v1))
  (error? (bytevector-s48-set! $v1 0))
  (error? (bytevector-s48-set! $v1 0 0))
  (error? (begin (bytevector-s48-set! $v1 0 0 'big 0) #f))

 ; not a bytevector
  (error? (bytevector-s48-set! (make-vector 10) 0 0 (native-endianness)))
  (error? (begin (bytevector-s48-set! (make-vector 10) 0 0 (native-endianness)) #f))

 ; invalid index
  (error? (bytevector-s48-set! $v1 -1 0 'big))
  (error? (bytevector-s48-set! $v1 18 0 (native-endianness)))
  (error? (bytevector-s48-set! $v1 22 0 'little))
  (error? (bytevector-s48-set! $v1 23 0 (native-endianness)))
  (error? (begin (bytevector-s48-set! $v1 'q 0 'big) #f))

 ; invalid value
  (error? (bytevector-s48-set! $v1 0 (expt 2 47) 'big))
  (error? (bytevector-s48-set! $v1 4 (- -1 (expt 2 47)) (native-endianness)))
  (error? (begin (bytevector-s48-set! $v1 8 "hello" 'little) #f))

 ; invalid endianness
  (error? (bytevector-s48-set! $v1 0 0 'huge))
  (error? (bytevector-s48-set! $v1 4 0 "tiny"))
  (error? (begin (bytevector-s48-set! $v1 8 0 $v1) #f))

 ; make sure no damage done
  (and
    (bytevector? $v1)
    (equal? $v1 '#vu8(#xad #xad #xad #xad #xad #xad #xad #xad
                      #xad #xad #xad #xad #xad #xad #xad #xad
                      #xad #xad #xad #xad #xad #xad #xad)))

  (let ([v (bytevector #xc7 #xc7 #xc7 #xc7 #xc7 #xc7 #xc7)])
    (do ([i 1000 (fx- i 1)])
        ((fx= i 0) #t)
      (let ([ls (map (lambda (x) (random (expt 2 8))) (make-list 6))])
        (bytevector-s48-set! v 1 (apply big-endian->signed ls) 'big)
        (unless (equal? v (apply bytevector #xc7 ls))
          (errorf #f "failed for ~s" ls))
        (bytevector-s48-set! v 1 (apply little-endian->signed (reverse ls)) 'little)
        (unless (equal? v (apply bytevector #xc7 (reverse ls)))
          (errorf #f "failed for ~s" ls))
        (bytevector-s48-set! v 1 (apply native->signed ls) (native-endianness))
        (unless (equal? v (apply bytevector #xc7 ls))
          (errorf #f "failed for ~s" ls)))))

  (let ([v (bytevector #xc7 #xc7 #xc7 #xc7 #xc7 #xc7 #xc7)])
    (do ([i 1000 (fx- i 1)])
        ((fx= i 0) #t)
      (let ([ls (map (lambda (x) (random (expt 2 8))) (make-list 6))])
        (eval `(bytevector-s48-set! ,v 1 ,(apply big-endian->signed ls) 'big))
        (unless (equal? v (apply bytevector #xc7 ls))
          (errorf #f "failed for ~s" ls))
        (eval `(bytevector-s48-set! ,v 1 ,(apply little-endian->signed (reverse ls)) 'little))
        (unless (equal? v (apply bytevector #xc7 (reverse ls)))
          (errorf #f "failed for ~s" ls))
        (eval `(bytevector-s48-set! ,v 1 ,(apply native->signed ls) (native-endianness)))
        (unless (equal? v (apply bytevector #xc7 ls))
          (errorf #f "failed for ~s" ls)))))
)

(mat bytevector-u48-set!
  (begin
    (define $v1 (make-bytevector 23 #xad))
    (and
      (bytevector? $v1)
      (equal? $v1 '#vu8(#xad #xad #xad #xad #xad #xad #xad #xad
                        #xad #xad #xad #xad #xad #xad #xad #xad
                        #xad #xad #xad #xad #xad #xad #xad))))

 ; wrong argument count
  (error? (bytevector-u48-set!))
  (error? (bytevector-u48-set! $v1))
  (error? (bytevector-u48-set! $v1 0))
  (error? (bytevector-u48-set! $v1 0 0))
  (error? (begin (bytevector-u48-set! $v1 0 0 'big 0) #f))

 ; not a bytevector
  (error? (bytevector-u48-set! (make-vector 10) 0 0 (native-endianness)))
  (error? (begin (bytevector-u48-set! (make-vector 10) 0 0 (native-endianness)) #f))

 ; invalid index
  (error? (bytevector-u48-set! $v1 -1 0 'big))
  (error? (bytevector-u48-set! $v1 18 0 (native-endianness)))
  (error? (bytevector-u48-set! $v1 22 0 'little))
  (error? (bytevector-u48-set! $v1 23 0 (native-endianness)))
  (error? (begin (bytevector-u48-set! $v1 'q 0 'big) #f))

 ; invalid value
  (error? (bytevector-u48-set! $v1 0 (expt 2 48) 'big))
  (error? (bytevector-u48-set! $v1 4 -1 (native-endianness)))
  (error? (begin (bytevector-u48-set! $v1 8 "hello" 'little) #f))

 ; invalid endianness
  (error? (bytevector-u48-set! $v1 0 0 'huge))
  (error? (bytevector-u48-set! $v1 4 0 "tiny"))
  (error? (begin (bytevector-u48-set! $v1 8 0 $v1) #f))

 ; make sure no damage done
  (and
    (bytevector? $v1)
    (equal? $v1 '#vu8(#xad #xad #xad #xad #xad #xad #xad #xad
                      #xad #xad #xad #xad #xad #xad #xad #xad
                      #xad #xad #xad #xad #xad #xad #xad)))

  (let ([v (bytevector #xc7 #xc7 #xc7 #xc7 #xc7 #xc7 #xc7)])
    (do ([i 1000 (fx- i 1)])
        ((fx= i 0) #t)
      (let ([ls (map (lambda (x) (random (expt 2 8))) (make-list 6))])
        (bytevector-u48-set! v 1 (apply big-endian->unsigned ls) 'big)
        (unless (equal? v (apply bytevector #xc7 ls))
          (errorf #f "failed for ~s" ls))
        (bytevector-u48-set! v 1 (apply little-endian->unsigned (reverse ls)) 'little)
        (unless (equal? v (apply bytevector #xc7 (reverse ls)))
          (errorf #f "failed for ~s" ls))
        (bytevector-u48-set! v 1 (apply native->unsigned ls) (native-endianness))
        (unless (equal? v (apply bytevector #xc7 ls))
          (errorf #f "failed for ~s" ls)))))

  (let ([v (bytevector #xc7 #xc7 #xc7 #xc7 #xc7 #xc7 #xc7)])
    (do ([i 1000 (fx- i 1)])
        ((fx= i 0) #t)
      (let ([ls (map (lambda (x) (random (expt 2 8))) (make-list 6))])
        (eval `(bytevector-u48-set! ,v 1 ,(apply big-endian->unsigned ls) 'big))
        (unless (equal? v (apply bytevector #xc7 ls))
          (errorf #f "failed for ~s" ls))
        (eval `(bytevector-u48-set! ,v 1 ,(apply little-endian->unsigned (reverse ls)) 'little))
        (unless (equal? v (apply bytevector #xc7 (reverse ls)))
          (errorf #f "failed for ~s" ls))
        (eval `(bytevector-u48-set! ,v 1 ,(apply native->unsigned ls) (native-endianness)))
        (unless (equal? v (apply bytevector #xc7 ls))
          (errorf #f "failed for ~s" ls)))))
)

(mat bytevector-s56-ref
 ; wrong argument count
  (error? (bytevector-s56-ref))
  (error? (bytevector-s56-ref #vu8(3 252 5 0 0 0 0)))
  (error? (bytevector-s56-ref #vu8(3 252 5 0 0 00 ) 0))
  (error? (begin (bytevector-s56-ref #vu8(3 252 5 0 0 0 0) 0 (native-endianness) 0) #f))

 ; not a bytevector
  (error? (bytevector-s56-ref '#(3 252 5 0 0 0 0) 0 'big))
  (error? (begin (bytevector-s56-ref '#(3 252 5 0 0 0 0) 0 'big) #f))

 ; invalid index
  (error? (bytevector-s56-ref #vu8(3 252 5 0 0 0 0) -1 'big))
  (error? (bytevector-s56-ref #vu8(3 252 5 0 0 0 0) 1 'little))
  (error? (bytevector-s56-ref #vu8(3 252 5 0 0 0 0) 7 (native-endianness)))
  (error? (begin (bytevector-s56-ref #vu8(3 252 5 0 0 0 0) 4.0 'little) #f))

 ; invalid endianness
  (error? (bytevector-s56-ref #vu8(0 1 2 3 4 5 6 7) 0 'bigger))
  (error? (bytevector-s56-ref #vu8(0 1 2 3 4 5 6 7) 0 "little"))
  (error? (begin (bytevector-s56-ref #vu8(0 1 2 3 4 5 6 7) 0 #t) #f))

  (do ([i 1000 (fx- i 1)])
      ((fx= i 0) #t)
    (let ([ls (map (lambda (x) (random (expt 2 8))) (make-list 8))])
      (unless (eqv? (bytevector-s56-ref (apply bytevector ls) 1 (native-endianness))
                    (apply native->signed (cdr ls)))
        (errorf #f "failed for ~s (native)" ls))
      (unless (eqv? (bytevector-s56-ref (apply bytevector ls) 1 'little)
                    (apply little-endian->signed (cdr ls)))
        (errorf #f "failed for ~s (little)" ls))
      (unless (eqv? (bytevector-s56-ref (apply bytevector ls) 1 'big)
                    (apply big-endian->signed (cdr ls)))
        (errorf #f "failed for ~s (big)" ls))))

  (do ([i 1000 (fx- i 1)])
      ((fx= i 0) #t)
    (let ([ls (map (lambda (x) (random (expt 2 8))) (make-list 8))])
      (unless (eqv? (eval `(bytevector-s56-ref ,(apply bytevector ls) 1 (native-endianness)))
                    (apply native->signed (cdr ls)))
        (errorf #f "failed for ~s (native)" ls))
      (unless (eqv? (eval `(bytevector-s56-ref ,(apply bytevector ls) 1 'little))
                    (apply little-endian->signed (cdr ls)))
        (errorf #f "failed for ~s (little)" ls))
      (unless (eqv? (eval `(bytevector-s56-ref ,(apply bytevector ls) 1 'big))
                    (apply big-endian->signed (cdr ls)))
        (errorf #f "failed for ~s (big)" ls))))
)

(mat bytevector-u56-ref
 ; wrong argument count
  (error? (bytevector-u56-ref))
  (error? (bytevector-u56-ref #vu8(3 252 5 0 0 0 0)))
  (error? (bytevector-u56-ref #vu8(3 252 5 0 0 00 ) 0))
  (error? (begin (bytevector-u56-ref #vu8(3 252 5 0 0 0 0) 0 (native-endianness) 0) #f))

 ; not a bytevector
  (error? (bytevector-u56-ref '#(3 252 5 0 0 0 0) 0 'big))
  (error? (begin (bytevector-u56-ref '#(3 252 5 0 0 0 0) 0 'big) #f))

 ; invalid index
  (error? (bytevector-u56-ref #vu8(3 252 5 0 0 0 0) -1 'big))
  (error? (bytevector-u56-ref #vu8(3 252 5 0 0 0 0) 1 'little))
  (error? (bytevector-u56-ref #vu8(3 252 5 0 0 0 0) 7 (native-endianness)))
  (error? (begin (bytevector-u56-ref #vu8(3 252 5 0 0 0 0) 4.0 'little) #f))

 ; invalid endianness
  (error? (bytevector-u56-ref #vu8(0 1 2 3 4 5 6 7) 0 'bigger))
  (error? (bytevector-u56-ref #vu8(0 1 2 3 4 5 6 7) 0 "little"))
  (error? (begin (bytevector-u56-ref #vu8(0 1 2 3 4 5 6 7) 0 #t) #f))

  (do ([i 1000 (fx- i 1)])
      ((fx= i 0) #t)
    (let ([ls (map (lambda (x) (random (expt 2 8))) (make-list 8))])
      (unless (eqv? (bytevector-u56-ref (apply bytevector ls) 1 (native-endianness))
                    (apply native->unsigned (cdr ls)))
        (errorf #f "failed for ~s (native)" ls))
      (unless (eqv? (bytevector-u56-ref (apply bytevector ls) 1 'little)
                    (apply little-endian->unsigned (cdr ls)))
        (errorf #f "failed for ~s (little)" ls))
      (unless (eqv? (bytevector-u56-ref (apply bytevector ls) 1 'big)
                    (apply big-endian->unsigned (cdr ls)))
        (errorf #f "failed for ~s (big)" ls))))

  (do ([i 1000 (fx- i 1)])
      ((fx= i 0) #t)
    (let ([ls (map (lambda (x) (random (expt 2 8))) (make-list 8))])
      (unless (eqv? (eval `(bytevector-u56-ref ,(apply bytevector ls) 1 (native-endianness)))
                    (apply native->unsigned (cdr ls)))
        (errorf #f "failed for ~s (native)" ls))
      (unless (eqv? (eval `(bytevector-u56-ref ,(apply bytevector ls) 1 'little))
                    (apply little-endian->unsigned (cdr ls)))
        (errorf #f "failed for ~s (little)" ls))
      (unless (eqv? (eval `(bytevector-u56-ref ,(apply bytevector ls) 1 'big))
                    (apply big-endian->unsigned (cdr ls)))
        (errorf #f "failed for ~s (big)" ls))))
)

(mat bytevector-s56-set!
  (begin
    (define $v1 (make-bytevector 23 #xad))
    (and
      (bytevector? $v1)
      (equal? $v1 '#vu8(#xad #xad #xad #xad #xad #xad #xad #xad
                        #xad #xad #xad #xad #xad #xad #xad #xad
                        #xad #xad #xad #xad #xad #xad #xad))))

 ; wrong argument count
  (error? (bytevector-s56-set!))
  (error? (bytevector-s56-set! $v1))
  (error? (bytevector-s56-set! $v1 0))
  (error? (bytevector-s56-set! $v1 0 0))
  (error? (begin (bytevector-s56-set! $v1 0 0 'big 0) #f))

 ; not a bytevector
  (error? (bytevector-s56-set! (make-vector 10) 0 0 (native-endianness)))
  (error? (begin (bytevector-s56-set! (make-vector 10) 0 0 (native-endianness)) #f))

 ; invalid index
  (error? (bytevector-s56-set! $v1 -1 0 'big))
  (error? (bytevector-s56-set! $v1 17 0 (native-endianness)))
  (error? (bytevector-s56-set! $v1 22 0 'little))
  (error? (bytevector-s56-set! $v1 23 0 (native-endianness)))
  (error? (begin (bytevector-s56-set! $v1 'q 0 'big) #f))

 ; invalid value
  (error? (bytevector-s56-set! $v1 0 (expt 2 55) 'big))
  (error? (bytevector-s56-set! $v1 4 (- -1 (expt 2 55)) (native-endianness)))
  (error? (begin (bytevector-s56-set! $v1 8 "hello" 'little) #f))

 ; invalid endianness
  (error? (bytevector-s56-set! $v1 0 0 'huge))
  (error? (bytevector-s56-set! $v1 4 0 "tiny"))
  (error? (begin (bytevector-s56-set! $v1 8 0 $v1) #f))

 ; make sure no damage done
  (and
    (bytevector? $v1)
    (equal? $v1 '#vu8(#xad #xad #xad #xad #xad #xad #xad #xad
                      #xad #xad #xad #xad #xad #xad #xad #xad
                      #xad #xad #xad #xad #xad #xad #xad)))

  (let ([v (bytevector #xc7 #xc7 #xc7 #xc7 #xc7 #xc7 #xc7 #xc7)])
    (do ([i 1000 (fx- i 1)])
        ((fx= i 0) #t)
      (let ([ls (map (lambda (x) (random (expt 2 8))) (make-list 7))])
        (bytevector-s56-set! v 1 (apply big-endian->signed ls) 'big)
        (unless (equal? v (apply bytevector #xc7 ls))
          (errorf #f "failed for ~s" ls))
        (bytevector-s56-set! v 1 (apply little-endian->signed (reverse ls)) 'little)
        (unless (equal? v (apply bytevector #xc7 (reverse ls)))
          (errorf #f "failed for ~s" ls))
        (bytevector-s56-set! v 1 (apply native->signed ls) (native-endianness))
        (unless (equal? v (apply bytevector #xc7 ls))
          (errorf #f "failed for ~s" ls)))))

  (let ([v (bytevector #xc7 #xc7 #xc7 #xc7 #xc7 #xc7 #xc7 #xc7)])
    (do ([i 1000 (fx- i 1)])
        ((fx= i 0) #t)
      (let ([ls (map (lambda (x) (random (expt 2 8))) (make-list 7))])
        (eval `(bytevector-s56-set! ,v 1 ,(apply big-endian->signed ls) 'big))
        (unless (equal? v (apply bytevector #xc7 ls))
          (errorf #f "failed for ~s" ls))
        (eval `(bytevector-s56-set! ,v 1 ,(apply little-endian->signed (reverse ls)) 'little))
        (unless (equal? v (apply bytevector #xc7 (reverse ls)))
          (errorf #f "failed for ~s" ls))
        (eval `(bytevector-s56-set! ,v 1 ,(apply native->signed ls) (native-endianness)))
        (unless (equal? v (apply bytevector #xc7 ls))
          (errorf #f "failed for ~s" ls)))))
)

(mat bytevector-u56-set!
  (begin
    (define $v1 (make-bytevector 23 #xad))
    (and
      (bytevector? $v1)
      (equal? $v1 '#vu8(#xad #xad #xad #xad #xad #xad #xad #xad
                        #xad #xad #xad #xad #xad #xad #xad #xad
                        #xad #xad #xad #xad #xad #xad #xad))))

 ; wrong argument count
  (error? (bytevector-u56-set!))
  (error? (bytevector-u56-set! $v1))
  (error? (bytevector-u56-set! $v1 0))
  (error? (bytevector-u56-set! $v1 0 0))
  (error? (begin (bytevector-u56-set! $v1 0 0 'big 0) #f))

 ; not a bytevector
  (error? (bytevector-u56-set! (make-vector 10) 0 0 (native-endianness)))
  (error? (begin (bytevector-u56-set! (make-vector 10) 0 0 (native-endianness)) #f))

 ; invalid index
  (error? (bytevector-u56-set! $v1 -1 0 'big))
  (error? (bytevector-u56-set! $v1 17 0 (native-endianness)))
  (error? (bytevector-u56-set! $v1 22 0 'little))
  (error? (bytevector-u56-set! $v1 23 0 (native-endianness)))
  (error? (begin (bytevector-u56-set! $v1 'q 0 'big) #f))

 ; invalid value
  (error? (bytevector-u56-set! $v1 0 (expt 2 56) 'big))
  (error? (bytevector-u56-set! $v1 4 -1 (native-endianness)))
  (error? (begin (bytevector-u56-set! $v1 8 "hello" 'little) #f))

 ; invalid endianness
  (error? (bytevector-u56-set! $v1 0 0 'huge))
  (error? (bytevector-u56-set! $v1 4 0 "tiny"))
  (error? (begin (bytevector-u56-set! $v1 8 0 $v1) #f))

 ; make sure no damage done
  (and
    (bytevector? $v1)
    (equal? $v1 '#vu8(#xad #xad #xad #xad #xad #xad #xad #xad
                      #xad #xad #xad #xad #xad #xad #xad #xad
                      #xad #xad #xad #xad #xad #xad #xad)))

  (let ([v (bytevector #xc7 #xc7 #xc7 #xc7 #xc7 #xc7 #xc7 #xc7)])
    (do ([i 1000 (fx- i 1)])
        ((fx= i 0) #t)
      (let ([ls (map (lambda (x) (random (expt 2 8))) (make-list 7))])
        (bytevector-u56-set! v 1 (apply big-endian->unsigned ls) 'big)
        (unless (equal? v (apply bytevector #xc7 ls))
          (errorf #f "failed for ~s" ls))
        (bytevector-u56-set! v 1 (apply little-endian->unsigned (reverse ls)) 'little)
        (unless (equal? v (apply bytevector #xc7 (reverse ls)))
          (errorf #f "failed for ~s" ls))
        (bytevector-u56-set! v 1 (apply native->unsigned ls) (native-endianness))
        (unless (equal? v (apply bytevector #xc7 ls))
          (errorf #f "failed for ~s" ls)))))

  (let ([v (bytevector #xc7 #xc7 #xc7 #xc7 #xc7 #xc7 #xc7 #xc7)])
    (do ([i 1000 (fx- i 1)])
        ((fx= i 0) #t)
      (let ([ls (map (lambda (x) (random (expt 2 8))) (make-list 7))])
        (eval `(bytevector-u56-set! ,v 1 ,(apply big-endian->unsigned ls) 'big))
        (unless (equal? v (apply bytevector #xc7 ls))
          (errorf #f "failed for ~s" ls))
        (eval `(bytevector-u56-set! ,v 1 ,(apply little-endian->unsigned (reverse ls)) 'little))
        (unless (equal? v (apply bytevector #xc7 (reverse ls)))
          (errorf #f "failed for ~s" ls))
        (eval `(bytevector-u56-set! ,v 1 ,(apply native->unsigned ls) (native-endianness)))
        (unless (equal? v (apply bytevector #xc7 ls))
          (errorf #f "failed for ~s" ls)))))
)

(mat bytevector-s64-native-ref
  (begin
    (define $v1
      '#vu8(#x00 #x00 #x00 #x00 #x00 #x00 #x00 #x00
            #xff #xff #xff #xff #xff #xff #xff #xff
            #x7f #xff #xff #xff #xff #xff #xff #xff
            #xff #xff #xff #xff #xff #xff #xff #x7f
            #x80 #x00 #x00 #x00 #x00 #x00 #x00 #x00
            #x00 #x00 #x00 #x00 #x00 #x00 #x00 #x80
            #x80 #x00 #x00 #x00 #xff #xff #xff #xff
            #xff #xff #xff #xff #x00 #x00 #x00 #x80
            #x12 #x23 #x34 #x45 #x56 #x67 #x78 #x89
            #x89 #x78 #x67 #x56 #x45 #x34 #x23 #x12
            #x78 #x89 #x9a #xab #xbc #xcd #xde #xef
            #xef #xde #xcd #xbc #xab #x9a #x89 #x78
            #xfe #xed #xdc #xcb #xba #xa9 #x98))
    (bytevector? $v1))

 ; wrong argument count
  (error? (bytevector-s64-native-ref))
  (error? (bytevector-s64-native-ref $v1))
  (error? (if (bytevector-s64-native-ref $v1 0 0) #f #t))

 ; not a bytevector
  (error? (bytevector-s64-native-ref '#(3 252 5 0 0 0 0 0 0 0 0) 0))
  (error? (if (bytevector-s64-native-ref '#(3 252 5 0 0 0 0 0 0 0 0) 0) #f #t))

 ; invalid index
  (error? (bytevector-s64-native-ref $v1 -1))
  (error? (bytevector-s64-native-ref $v1 1))
  (error? (bytevector-s64-native-ref $v1 2))
  (error? (bytevector-s64-native-ref $v1 3))
  (error? (bytevector-s64-native-ref $v1 4))
  (error? (bytevector-s64-native-ref $v1 5))
  (error? (bytevector-s64-native-ref $v1 6))
  (error? (bytevector-s64-native-ref $v1 7))
  (error? (bytevector-s64-native-ref $v1 9))
  (error? (bytevector-s64-native-ref $v1 18))
  (error? (bytevector-s64-native-ref $v1 27))
  (error? (bytevector-s64-native-ref $v1 36))
  (error? (bytevector-s64-native-ref $v1 45))
  (error? (bytevector-s64-native-ref $v1 54))
  (error? (bytevector-s64-native-ref $v1 63))
  (error? (bytevector-s64-native-ref $v1 73))
  (error? (bytevector-s64-native-ref $v1 82))
  (error? (bytevector-s64-native-ref $v1 91))
  (error? (bytevector-s64-native-ref $v1 96))
  (error? (bytevector-s64-native-ref $v1 97))
  (error? (bytevector-s64-native-ref $v1 98))
  (error? (bytevector-s64-native-ref $v1 99))
  (error? (bytevector-s64-native-ref $v1 100))
  (error? (bytevector-s64-native-ref $v1 101))
  (error? (bytevector-s64-native-ref $v1 102))
  (error? (bytevector-s64-native-ref $v1 103))
  (error? (if (bytevector-s64-native-ref $v1 4.0) #f #t))

  (eqv? (bytevector-s64-native-ref $v1 0) 0)
  (eqv? (bytevector-s64-native-ref $v1 8) -1)
  (eqv? (bytevector-s64-native-ref $v1 16)
        (native->signed #x7f #xff #xff #xff #xff #xff #xff #xff))
  (eqv? (bytevector-s64-native-ref $v1 24)
        (native->signed #xff #xff #xff #xff #xff #xff #xff #x7f))
  (eqv? (bytevector-s64-native-ref $v1 32)
        (native->signed #x80 #x00 #x00 #x00 #x00 #x00 #x00 #x00))
  (eqv? (bytevector-s64-native-ref $v1 40)
        (native->signed #x00 #x00 #x00 #x00 #x00 #x00 #x00 #x80))
  (eqv? (bytevector-s64-native-ref $v1 48)
        (native->signed #x80 #x00 #x00 #x00 #xff #xff #xff #xff))
  (eqv? (bytevector-s64-native-ref $v1 56)
        (native->signed #xff #xff #xff #xff #x00 #x00 #x00 #x80))
  (eqv? (bytevector-s64-native-ref $v1 64)
        (native->signed #x12 #x23 #x34 #x45 #x56 #x67 #x78 #x89))
  (eqv? (bytevector-s64-native-ref $v1 72)
        (native->signed #x89 #x78 #x67 #x56 #x45 #x34 #x23 #x12))
  (eqv? (bytevector-s64-native-ref $v1 80)
        (native->signed #x78 #x89 #x9a #xab #xbc #xcd #xde #xef))
  (eqv? (bytevector-s64-native-ref $v1 88)
        (native->signed #xef #xde #xcd #xbc #xab #x9a #x89 #x78))

  (test-endian-sensitive-cp0-expansion eqv? `(bytevector-s64-native-ref ,$v1 0) 0)
  (test-endian-sensitive-cp0-expansion eqv? `(bytevector-s64-native-ref ,$v1 8) -1)
  (test-endian-sensitive-cp0-expansion eqv? 
    `(bytevector-s64-native-ref ,$v1 16)
    (native->signed #x7f #xff #xff #xff #xff #xff #xff #xff))
  (test-endian-sensitive-cp0-expansion eqv? 
    `(bytevector-s64-native-ref ,$v1 24)
    (native->signed #xff #xff #xff #xff #xff #xff #xff #x7f))
  (test-endian-sensitive-cp0-expansion eqv? 
    `(bytevector-s64-native-ref ,$v1 32)
    (native->signed #x80 #x00 #x00 #x00 #x00 #x00 #x00 #x00))
  (test-endian-sensitive-cp0-expansion eqv? 
    `(bytevector-s64-native-ref ,$v1 40)
    (native->signed #x00 #x00 #x00 #x00 #x00 #x00 #x00 #x80))
  (test-endian-sensitive-cp0-expansion eqv? 
    `(bytevector-s64-native-ref ,$v1 48)
    (native->signed #x80 #x00 #x00 #x00 #xff #xff #xff #xff))
  (test-endian-sensitive-cp0-expansion eqv? 
    `(bytevector-s64-native-ref ,$v1 56)
    (native->signed #xff #xff #xff #xff #x00 #x00 #x00 #x80))
  (test-endian-sensitive-cp0-expansion eqv? 
    `(bytevector-s64-native-ref ,$v1 64)
    (native->signed #x12 #x23 #x34 #x45 #x56 #x67 #x78 #x89))
  (test-endian-sensitive-cp0-expansion eqv? 
    `(bytevector-s64-native-ref ,$v1 72)
    (native->signed #x89 #x78 #x67 #x56 #x45 #x34 #x23 #x12))
  (test-endian-sensitive-cp0-expansion eqv? 
    `(bytevector-s64-native-ref ,$v1 80)
    (native->signed #x78 #x89 #x9a #xab #xbc #xcd #xde #xef))
  (test-endian-sensitive-cp0-expansion eqv? 
    `(bytevector-s64-native-ref ,$v1 88)
    (native->signed #xef #xde #xcd #xbc #xab #x9a #x89 #x78))

  (do ([i 10000 (fx- i 1)])
      ((fx= i 0) #t)
    (let ([ls (map (lambda (x) (random (expt 2 8))) (make-list 8))])
      (unless (eqv? (bytevector-s64-native-ref (apply bytevector ls) 0)
                    (apply native->signed ls))
        (errorf #f "failed for ~s" ls))))
)

(mat bytevector-u64-native-ref
  (begin
    (define $v1
      '#vu8(#x00 #x00 #x00 #x00 #x00 #x00 #x00 #x00
            #xff #xff #xff #xff #xff #xff #xff #xff
            #x7f #xff #xff #xff #xff #xff #xff #xff
            #xff #xff #xff #xff #xff #xff #xff #x7f
            #x80 #x00 #x00 #x00 #x00 #x00 #x00 #x00
            #x00 #x00 #x00 #x00 #x00 #x00 #x00 #x80
            #x80 #x00 #x00 #x00 #xff #xff #xff #xff
            #xff #xff #xff #xff #x00 #x00 #x00 #x80
            #x12 #x23 #x34 #x45 #x56 #x67 #x78 #x89
            #x89 #x78 #x67 #x56 #x45 #x34 #x23 #x12
            #x78 #x89 #x9a #xab #xbc #xcd #xde #xef
            #xef #xde #xcd #xbc #xab #x9a #x89 #x78
            #xfe #xed #xdc #xcb #xba #xa9 #x98))
    (bytevector? $v1))

 ; wrong argument count
  (error? (bytevector-u64-native-ref))
  (error? (bytevector-u64-native-ref $v1))
  (error? (if (bytevector-u64-native-ref $v1 0 0) #f #t))

 ; not a bytevector
  (error? (bytevector-u64-native-ref '#(3 252 5 0 0 0 0 0 0 0 0) 0))
  (error? (if (bytevector-u64-native-ref '#(3 252 5 0 0 0 0 0 0 0 0) 0) #f #t))

 ; invalid index
  (error? (bytevector-u64-native-ref $v1 -1))
  (error? (bytevector-u64-native-ref $v1 1))
  (error? (bytevector-u64-native-ref $v1 2))
  (error? (bytevector-u64-native-ref $v1 3))
  (error? (bytevector-u64-native-ref $v1 4))
  (error? (bytevector-u64-native-ref $v1 5))
  (error? (bytevector-u64-native-ref $v1 6))
  (error? (bytevector-u64-native-ref $v1 7))
  (error? (bytevector-u64-native-ref $v1 9))
  (error? (bytevector-u64-native-ref $v1 18))
  (error? (bytevector-u64-native-ref $v1 27))
  (error? (bytevector-u64-native-ref $v1 36))
  (error? (bytevector-u64-native-ref $v1 45))
  (error? (bytevector-u64-native-ref $v1 54))
  (error? (bytevector-u64-native-ref $v1 63))
  (error? (bytevector-u64-native-ref $v1 73))
  (error? (bytevector-u64-native-ref $v1 82))
  (error? (bytevector-u64-native-ref $v1 91))
  (error? (bytevector-u64-native-ref $v1 96))
  (error? (bytevector-u64-native-ref $v1 97))
  (error? (bytevector-u64-native-ref $v1 98))
  (error? (bytevector-u64-native-ref $v1 99))
  (error? (bytevector-u64-native-ref $v1 100))
  (error? (bytevector-u64-native-ref $v1 101))
  (error? (bytevector-u64-native-ref $v1 102))
  (error? (bytevector-u64-native-ref $v1 103))
  (error? (if (bytevector-u64-native-ref $v1 4.0) #f #t))

  (eqv? (bytevector-u64-native-ref $v1 0) 0)
  (eqv? (bytevector-u64-native-ref $v1 8) (- (expt 2 64) 1))
  (eqv? (bytevector-u64-native-ref $v1 16)
        (native->unsigned #x7f #xff #xff #xff #xff #xff #xff #xff))
  (eqv? (bytevector-u64-native-ref $v1 24)
        (native->unsigned #xff #xff #xff #xff #xff #xff #xff #x7f))
  (eqv? (bytevector-u64-native-ref $v1 32)
        (native->unsigned #x80 #x00 #x00 #x00 #x00 #x00 #x00 #x00))
  (eqv? (bytevector-u64-native-ref $v1 40)
        (native->unsigned #x00 #x00 #x00 #x00 #x00 #x00 #x00 #x80))
  (eqv? (bytevector-u64-native-ref $v1 48)
        (native->unsigned #x80 #x00 #x00 #x00 #xff #xff #xff #xff))
  (eqv? (bytevector-u64-native-ref $v1 56)
        (native->unsigned #xff #xff #xff #xff #x00 #x00 #x00 #x80))
  (eqv? (bytevector-u64-native-ref $v1 64)
        (native->unsigned #x12 #x23 #x34 #x45 #x56 #x67 #x78 #x89))
  (eqv? (bytevector-u64-native-ref $v1 72)
        (native->unsigned #x89 #x78 #x67 #x56 #x45 #x34 #x23 #x12))
  (eqv? (bytevector-u64-native-ref $v1 80)
        (native->unsigned #x78 #x89 #x9a #xab #xbc #xcd #xde #xef))
  (eqv? (bytevector-u64-native-ref $v1 88)
        (native->unsigned #xef #xde #xcd #xbc #xab #x9a #x89 #x78))

  (test-endian-sensitive-cp0-expansion eqv? `(bytevector-u64-native-ref ,$v1 0) 0)
  (test-endian-sensitive-cp0-expansion eqv? 
    `(bytevector-u64-native-ref ,$v1 8) 
    (- (expt 2 64) 1))
  (test-endian-sensitive-cp0-expansion eqv? 
    `(bytevector-u64-native-ref ,$v1 16)
    (native->unsigned #x7f #xff #xff #xff #xff #xff #xff #xff))
  (test-endian-sensitive-cp0-expansion eqv? 
    `(bytevector-u64-native-ref ,$v1 24)
    (native->unsigned #xff #xff #xff #xff #xff #xff #xff #x7f))
  (test-endian-sensitive-cp0-expansion eqv? 
    `(bytevector-u64-native-ref ,$v1 32)
    (native->unsigned #x80 #x00 #x00 #x00 #x00 #x00 #x00 #x00))
  (test-endian-sensitive-cp0-expansion eqv? 
    `(bytevector-u64-native-ref ,$v1 40)
    (native->unsigned #x00 #x00 #x00 #x00 #x00 #x00 #x00 #x80))
  (test-endian-sensitive-cp0-expansion eqv? 
    `(bytevector-u64-native-ref ,$v1 48)
    (native->unsigned #x80 #x00 #x00 #x00 #xff #xff #xff #xff))
  (test-endian-sensitive-cp0-expansion eqv? 
    `(bytevector-u64-native-ref ,$v1 56)
    (native->unsigned #xff #xff #xff #xff #x00 #x00 #x00 #x80))
  (test-endian-sensitive-cp0-expansion eqv? 
    `(bytevector-u64-native-ref ,$v1 64)
    (native->unsigned #x12 #x23 #x34 #x45 #x56 #x67 #x78 #x89))
  (test-endian-sensitive-cp0-expansion eqv? 
    `(bytevector-u64-native-ref ,$v1 72)
    (native->unsigned #x89 #x78 #x67 #x56 #x45 #x34 #x23 #x12))
  (test-endian-sensitive-cp0-expansion eqv? 
    `(bytevector-u64-native-ref ,$v1 80)
    (native->unsigned #x78 #x89 #x9a #xab #xbc #xcd #xde #xef))
  (test-endian-sensitive-cp0-expansion eqv? 
    `(bytevector-u64-native-ref ,$v1 88)
    (native->unsigned #xef #xde #xcd #xbc #xab #x9a #x89 #x78))

  (do ([i 10000 (fx- i 1)])
      ((fx= i 0) #t)
    (let ([ls (map (lambda (x) (random (expt 2 8))) (make-list 8))])
      (unless (eqv? (bytevector-u64-native-ref (apply bytevector ls) 0)
                    (apply native->unsigned ls))
        (errorf #f "failed for ~s" ls))))
)

(mat bytevector-s64-native-set!
  (begin
    (define $v1 (make-bytevector 39 #xad))
    (and
      (bytevector? $v1)
      (equal? $v1 '#vu8(#xad #xad #xad #xad #xad #xad #xad #xad
                        #xad #xad #xad #xad #xad #xad #xad #xad
                        #xad #xad #xad #xad #xad #xad #xad #xad
                        #xad #xad #xad #xad #xad #xad #xad #xad
                        #xad #xad #xad #xad #xad #xad #xad))))

 ; wrong argument count
  (error? (bytevector-s64-native-set!))
  (error? (bytevector-s64-native-set! $v1))
  (error? (bytevector-s64-native-set! $v1 0))
  (error? (if (bytevector-s64-native-set! $v1 0 0 15) #f #t))

 ; not a bytevector
  (error? (bytevector-s64-native-set! (make-vector 10) 0 0))
  (error? (if (bytevector-s64-native-set! (make-vector 10) 0 0) #f #t))

 ; invalid index
  (error? (bytevector-s64-native-set! $v1 -1 0))
  (error? (bytevector-s64-native-set! $v1 1 0))
  (error? (bytevector-s64-native-set! $v1 2 0))
  (error? (bytevector-s64-native-set! $v1 3 0))
  (error? (bytevector-s64-native-set! $v1 4 0))
  (error? (bytevector-s64-native-set! $v1 5 0))
  (error? (bytevector-s64-native-set! $v1 6 0))
  (error? (bytevector-s64-native-set! $v1 7 0))
  (error? (bytevector-s64-native-set! $v1 9 0))
  (error? (bytevector-s64-native-set! $v1 10 0))
  (error? (bytevector-s64-native-set! $v1 11 0))
  (error? (bytevector-s64-native-set! $v1 12 0))
  (error? (bytevector-s64-native-set! $v1 13 0))
  (error? (bytevector-s64-native-set! $v1 14 0))
  (error? (bytevector-s64-native-set! $v1 15 0))
  (error? (bytevector-s64-native-set! $v1 17 0))
  (error? (bytevector-s64-native-set! $v1 20 0))
  (error? (bytevector-s64-native-set! $v1 23 0))
  (error? (bytevector-s64-native-set! $v1 28 0))
  (error? (bytevector-s64-native-set! $v1 32 0))
  (error? (bytevector-s64-native-set! $v1 33 0))
  (error? (bytevector-s64-native-set! $v1 34 0))
  (error? (bytevector-s64-native-set! $v1 35 0))
  (error? (bytevector-s64-native-set! $v1 36 0))
  (error? (bytevector-s64-native-set! $v1 37 0))
  (error? (bytevector-s64-native-set! $v1 38 0))
  (error? (bytevector-s64-native-set! $v1 39 0))
  (error? (if (bytevector-s64-native-set! $v1 'q 0) #f #t))

 ; invalid value
  (error? (bytevector-s64-native-set! $v1 0 #x8000000000000000))
  (error? (bytevector-s64-native-set! $v1 8 #x-8000000000000001))
  (error? (if (bytevector-s64-native-set! $v1 16 "hello") #f #t))

 ; make sure no damage done
  (and
    (bytevector? $v1)
    (equal? $v1 '#vu8(#xad #xad #xad #xad #xad #xad #xad #xad
                      #xad #xad #xad #xad #xad #xad #xad #xad
                      #xad #xad #xad #xad #xad #xad #xad #xad
                      #xad #xad #xad #xad #xad #xad #xad #xad
                      #xad #xad #xad #xad #xad #xad #xad)))

  (begin
    (bytevector-s64-native-set! $v1 0 0)
    (bytevector-s64-native-set! $v1 8 -1)
    (bytevector-s64-native-set! $v1 16
      (native->signed #x7f #xff #xff #xff #xff #xff #xff #xff))
    (bytevector-s64-native-set! $v1 24
      (native->signed #xff #xff #xff #xff #xff #xff #xff #x7f))
    (and
      (bytevector? $v1)
      (equal? $v1 '#vu8(#x00 #x00 #x00 #x00 #x00 #x00 #x00 #x00
                        #xff #xff #xff #xff #xff #xff #xff #xff
                        #x7f #xff #xff #xff #xff #xff #xff #xff
                        #xff #xff #xff #xff #xff #xff #xff #x7f
                        #xad #xad #xad #xad #xad #xad #xad))))

  (begin
    (bytevector-s64-native-set! $v1 0
      (native->signed #x80 #x00 #x00 #x00 #x00 #x00 #x00 #x00))
    (bytevector-s64-native-set! $v1 8
      (native->signed #x00 #x00 #x00 #x00 #x00 #x00 #x00 #x80))
    (bytevector-s64-native-set! $v1 16
      (native->signed #x80 #x00 #x00 #x00 #xff #xff #xff #xff))
    (bytevector-s64-native-set! $v1 24
      (native->signed #xff #xff #xff #xff #x00 #x00 #x00 #x80))
    (and
      (bytevector? $v1)
      (equal? $v1 '#vu8(#x80 #x00 #x00 #x00 #x00 #x00 #x00 #x00
                        #x00 #x00 #x00 #x00 #x00 #x00 #x00 #x80
                        #x80 #x00 #x00 #x00 #xff #xff #xff #xff
                        #xff #xff #xff #xff #x00 #x00 #x00 #x80
                        #xad #xad #xad #xad #xad #xad #xad))))

  (begin
    (bytevector-s64-native-set! $v1 0
      (native->signed #x12 #x23 #x34 #x45 #x56 #x67 #x78 #x89))
    (bytevector-s64-native-set! $v1 8
      (native->signed #x89 #x78 #x67 #x56 #x45 #x34 #x23 #x12))
    (bytevector-s64-native-set! $v1 16
      (native->signed #x78 #x89 #x9a #xab #xbc #xcd #xde #xef))
    (bytevector-s64-native-set! $v1 24
      (native->signed #xef #xde #xcd #xbc #xab #x9a #x89 #x78))
    (and
      (bytevector? $v1)
      (equal? $v1 '#vu8(#x12 #x23 #x34 #x45 #x56 #x67 #x78 #x89
                        #x89 #x78 #x67 #x56 #x45 #x34 #x23 #x12
                        #x78 #x89 #x9a #xab #xbc #xcd #xde #xef
                        #xef #xde #xcd #xbc #xab #x9a #x89 #x78
                        #xad #xad #xad #xad #xad #xad #xad))))

  (let ([v (bytevector #xc7 #xc7 #xc7 #xc7 #xc7 #xc7 #xc7 #xc7)])
    (do ([i 10000 (fx- i 1)])
        ((fx= i 0) #t)
      (let ([ls (map (lambda (x) (random (expt 2 8))) (make-list 8))])
        (bytevector-s64-native-set! v 0 (apply native->signed ls))
        (unless (equal? v (apply bytevector ls))
          (errorf #f "failed for ~s" ls)))))
)

(mat bytevector-u64-native-set!
  (begin
    (define $v1 (make-bytevector 39 #xad))
    (and
      (bytevector? $v1)
      (equal? $v1 '#vu8(#xad #xad #xad #xad #xad #xad #xad #xad
                        #xad #xad #xad #xad #xad #xad #xad #xad
                        #xad #xad #xad #xad #xad #xad #xad #xad
                        #xad #xad #xad #xad #xad #xad #xad #xad
                        #xad #xad #xad #xad #xad #xad #xad))))

 ; wrong argument count
  (error? (bytevector-u64-native-set!))
  (error? (bytevector-u64-native-set! $v1))
  (error? (bytevector-u64-native-set! $v1 0))
  (error? (if (bytevector-u64-native-set! $v1 0 0 15) #f #t))

 ; not a bytevector
  (error? (bytevector-u64-native-set! (make-vector 10) 0 0))
  (error? (if (bytevector-u64-native-set! (make-vector 10) 0 0) #f #t))

 ; invalid index
  (error? (bytevector-u64-native-set! $v1 -1 0))
  (error? (bytevector-u64-native-set! $v1 1 0))
  (error? (bytevector-u64-native-set! $v1 2 0))
  (error? (bytevector-u64-native-set! $v1 3 0))
  (error? (bytevector-u64-native-set! $v1 4 0))
  (error? (bytevector-u64-native-set! $v1 5 0))
  (error? (bytevector-u64-native-set! $v1 6 0))
  (error? (bytevector-u64-native-set! $v1 7 0))
  (error? (bytevector-u64-native-set! $v1 9 0))
  (error? (bytevector-u64-native-set! $v1 10 0))
  (error? (bytevector-u64-native-set! $v1 11 0))
  (error? (bytevector-u64-native-set! $v1 12 0))
  (error? (bytevector-u64-native-set! $v1 13 0))
  (error? (bytevector-u64-native-set! $v1 14 0))
  (error? (bytevector-u64-native-set! $v1 15 0))
  (error? (bytevector-u64-native-set! $v1 17 0))
  (error? (bytevector-u64-native-set! $v1 20 0))
  (error? (bytevector-u64-native-set! $v1 23 0))
  (error? (bytevector-u64-native-set! $v1 28 0))
  (error? (bytevector-u64-native-set! $v1 32 0))
  (error? (bytevector-u64-native-set! $v1 33 0))
  (error? (bytevector-u64-native-set! $v1 34 0))
  (error? (bytevector-u64-native-set! $v1 35 0))
  (error? (bytevector-u64-native-set! $v1 36 0))
  (error? (bytevector-u64-native-set! $v1 37 0))
  (error? (bytevector-u64-native-set! $v1 38 0))
  (error? (bytevector-u64-native-set! $v1 39 0))
  (error? (if (bytevector-u64-native-set! $v1 'q 0) #f #t))

 ; invalid value
  (error? (bytevector-u64-native-set! $v1 0 #x10000000000000000))
  (error? (bytevector-u64-native-set! $v1 8 #x-1))
  (error? (if (bytevector-u64-native-set! $v1 16 "hello") #f #t))

 ; make sure no damage done
  (and
    (bytevector? $v1)
    (equal? $v1 '#vu8(#xad #xad #xad #xad #xad #xad #xad #xad
                      #xad #xad #xad #xad #xad #xad #xad #xad
                      #xad #xad #xad #xad #xad #xad #xad #xad
                      #xad #xad #xad #xad #xad #xad #xad #xad
                      #xad #xad #xad #xad #xad #xad #xad)))

  (begin
    (bytevector-u64-native-set! $v1 0 0)
    (bytevector-u64-native-set! $v1 8 #xffffffffffffffff)
    (bytevector-u64-native-set! $v1 16
      (native->unsigned #x7f #xff #xff #xff #xff #xff #xff #xff))
    (bytevector-u64-native-set! $v1 24
      (native->unsigned #xff #xff #xff #xff #xff #xff #xff #x7f))
    (and
      (bytevector? $v1)
      (equal? $v1 '#vu8(#x00 #x00 #x00 #x00 #x00 #x00 #x00 #x00
                        #xff #xff #xff #xff #xff #xff #xff #xff
                        #x7f #xff #xff #xff #xff #xff #xff #xff
                        #xff #xff #xff #xff #xff #xff #xff #x7f
                        #xad #xad #xad #xad #xad #xad #xad))))

  (begin
    (bytevector-u64-native-set! $v1 0
      (native->unsigned #x80 #x00 #x00 #x00 #x00 #x00 #x00 #x00))
    (bytevector-u64-native-set! $v1 8
      (native->unsigned #x00 #x00 #x00 #x00 #x00 #x00 #x00 #x80))
    (bytevector-u64-native-set! $v1 16
      (native->unsigned #x80 #x00 #x00 #x00 #xff #xff #xff #xff))
    (bytevector-u64-native-set! $v1 24
      (native->unsigned #xff #xff #xff #xff #x00 #x00 #x00 #x80))
    (and
      (bytevector? $v1)
      (equal? $v1 '#vu8(#x80 #x00 #x00 #x00 #x00 #x00 #x00 #x00
                        #x00 #x00 #x00 #x00 #x00 #x00 #x00 #x80
                        #x80 #x00 #x00 #x00 #xff #xff #xff #xff
                        #xff #xff #xff #xff #x00 #x00 #x00 #x80
                        #xad #xad #xad #xad #xad #xad #xad))))

  (begin
    (bytevector-u64-native-set! $v1 0
      (native->unsigned #x12 #x23 #x34 #x45 #x56 #x67 #x78 #x89))
    (bytevector-u64-native-set! $v1 8
      (native->unsigned #x89 #x78 #x67 #x56 #x45 #x34 #x23 #x12))
    (bytevector-u64-native-set! $v1 16
      (native->unsigned #x78 #x89 #x9a #xab #xbc #xcd #xde #xef))
    (bytevector-u64-native-set! $v1 24
      (native->unsigned #xef #xde #xcd #xbc #xab #x9a #x89 #x78))
    (and
      (bytevector? $v1)
      (equal? $v1 '#vu8(#x12 #x23 #x34 #x45 #x56 #x67 #x78 #x89
                        #x89 #x78 #x67 #x56 #x45 #x34 #x23 #x12
                        #x78 #x89 #x9a #xab #xbc #xcd #xde #xef
                        #xef #xde #xcd #xbc #xab #x9a #x89 #x78
                        #xad #xad #xad #xad #xad #xad #xad))))

  (let ([v (bytevector #xc7 #xc7 #xc7 #xc7 #xc7 #xc7 #xc7 #xc7)])
    (do ([i 10000 (fx- i 1)])
        ((fx= i 0) #t)
      (let ([ls (map (lambda (x) (random (expt 2 8))) (make-list 8))])
        (bytevector-u64-native-set! v 0 (apply native->unsigned ls))
        (unless (equal? v (apply bytevector ls))
          (errorf #f "failed for ~s" ls)))))
)

(mat bytevector-s64-ref
  (begin
    (define $v1
      '#vu8(#x00 #x00 #x00 #x00 #x00 #x00 #x00 #x00
            #xff #xff #xff #xff #xff #xff #xff #xff
            #x7f #xff #xff #xff #xff #xff #xff #xff
            #xff #xff #xff #xff #xff #xff #xff #x7f
            #x80 #x00 #x00 #x00 #x00 #x00 #x00 #x00
            #x00 #x00 #x00 #x00 #x00 #x00 #x00 #x80
            #x80 #x00 #x00 #x00 #xff #xff #xff #xff
            #xff #xff #xff #xff #x00 #x00 #x00 #x80
            #x12 #x23 #x34 #x45 #x56 #x67 #x78 #x89
            #x89 #x78 #x67 #x56 #x45 #x34 #x23 #x12
            #x78 #x89 #x9a #xab #xbc #xcd #xde #xef
            #xef #xde #xcd #xbc #xab #x9a #x89 #x78
            #xfe #xed #xdc #xcb #xba #xa9 #x98))
    (bytevector? $v1))

 ; wrong argument count
  (error? (bytevector-s64-ref))
  (error? (bytevector-s64-ref $v1))
  (error? (bytevector-s64-ref $v1 0))
  (error? (if (bytevector-s64-ref $v1 0 'big 0) #f #t))

 ; not a bytevector
  (error? (bytevector-s64-ref '#(3 252 5 0 0 0 0 0 0 0 0) 0 'little))
  (error? (if (bytevector-s64-ref '#(3 252 5 0 0 0 0 0 0 0 0) 0 'little) #f #t))

 ; invalid index
  (error? (bytevector-s64-ref $v1 -1 'big))
  (error? (bytevector-s64-ref $v1 96 'little))
  (error? (bytevector-s64-ref $v1 97 'big))
  (error? (bytevector-s64-ref $v1 98 'little))
  (error? (bytevector-s64-ref $v1 99 'big))
  (error? (bytevector-s64-ref $v1 100 'little))
  (error? (bytevector-s64-ref $v1 101 'big))
  (error? (bytevector-s64-ref $v1 102 'little))
  (error? (bytevector-s64-ref $v1 103 'big))
  (error? (if (bytevector-s64-ref $v1 4.0 (native-endianness)) #f #t))

 ; invalid endianness
  (error? (bytevector-s64-ref $v1 0 ''bonkers))
  (error? (bytevector-s64-ref $v1 0 'get-real))
  (error? (if (bytevector-s64-ref $v1 0 1e23) #f #t))

 ; (not bothering with native endianness, since it's either big or little)

 ; aligned accesses, endianness little
  (eqv? (bytevector-s64-ref $v1 0 'little) 0)
  (eqv? (bytevector-s64-ref $v1 8 'little) -1)
  (eqv? (bytevector-s64-ref $v1 16 'little)
        (little-endian->signed #x7f #xff #xff #xff #xff #xff #xff #xff))
  (eqv? (bytevector-s64-ref $v1 24 'little)
        (little-endian->signed #xff #xff #xff #xff #xff #xff #xff #x7f))
  (eqv? (bytevector-s64-ref $v1 32 'little)
        (little-endian->signed #x80 #x00 #x00 #x00 #x00 #x00 #x00 #x00))
  (eqv? (bytevector-s64-ref $v1 40 'little)
        (little-endian->signed #x00 #x00 #x00 #x00 #x00 #x00 #x00 #x80))
  (eqv? (bytevector-s64-ref $v1 48 'little)
        (little-endian->signed #x80 #x00 #x00 #x00 #xff #xff #xff #xff))
  (eqv? (bytevector-s64-ref $v1 56 'little)
        (little-endian->signed #xff #xff #xff #xff #x00 #x00 #x00 #x80))
  (eqv? (bytevector-s64-ref $v1 64 'little)
        (little-endian->signed #x12 #x23 #x34 #x45 #x56 #x67 #x78 #x89))
  (eqv? (bytevector-s64-ref $v1 72 'little)
        (little-endian->signed #x89 #x78 #x67 #x56 #x45 #x34 #x23 #x12))
  (eqv? (bytevector-s64-ref $v1 80 'little)
        (little-endian->signed #x78 #x89 #x9a #xab #xbc #xcd #xde #xef))
  (eqv? (bytevector-s64-ref $v1 88 'little)
        (little-endian->signed #xef #xde #xcd #xbc #xab #x9a #x89 #x78))

  (do ([i 10000 (fx- i 1)])
      ((fx= i 0) #t)
    (let ([ls (map (lambda (x) (random (expt 2 8))) (make-list 8))])
      (unless (eqv? (bytevector-s64-ref (apply bytevector ls) 0 'little)
                    (apply little-endian->signed ls))
        (errorf #f "failed for ~s" ls))))

 ; aligned accesses, endianness big
  (begin
    (define $v1
      '#vu8(#x00 #x00 #x00 #x00 #x00 #x00 #x00 #x00
            #xff #xff #xff #xff #xff #xff #xff #xff
            #x7f #xff #xff #xff #xff #xff #xff #xff
            #xff #xff #xff #xff #xff #xff #xff #x7f
            #x80 #x00 #x00 #x00 #x00 #x00 #x00 #x00
            #x00 #x00 #x00 #x00 #x00 #x00 #x00 #x80
            #x80 #x00 #x00 #x00 #xff #xff #xff #xff
            #xff #xff #xff #xff #x00 #x00 #x00 #x80
            #x12 #x23 #x34 #x45 #x56 #x67 #x78 #x89
            #x89 #x78 #x67 #x56 #x45 #x34 #x23 #x12
            #x78 #x89 #x9a #xab #xbc #xcd #xde #xef
            #xef #xde #xcd #xbc #xab #x9a #x89 #x78
            #xfe #xed #xdc #xcb #xba #xa9 #x98))
    (bytevector? $v1))

  (eqv? (bytevector-s64-ref $v1 0 'big) 0)
  (eqv? (bytevector-s64-ref $v1 8 'big) -1)
  (eqv? (bytevector-s64-ref $v1 16 'big)
        (big-endian->signed #x7f #xff #xff #xff #xff #xff #xff #xff))
  (eqv? (bytevector-s64-ref $v1 24 'big)
        (big-endian->signed #xff #xff #xff #xff #xff #xff #xff #x7f))
  (eqv? (bytevector-s64-ref $v1 32 'big)
        (big-endian->signed #x80 #x00 #x00 #x00 #x00 #x00 #x00 #x00))
  (eqv? (bytevector-s64-ref $v1 40 'big)
        (big-endian->signed #x00 #x00 #x00 #x00 #x00 #x00 #x00 #x80))
  (eqv? (bytevector-s64-ref $v1 48 'big)
        (big-endian->signed #x80 #x00 #x00 #x00 #xff #xff #xff #xff))
  (eqv? (bytevector-s64-ref $v1 56 'big)
        (big-endian->signed #xff #xff #xff #xff #x00 #x00 #x00 #x80))
  (eqv? (bytevector-s64-ref $v1 64 'big)
        (big-endian->signed #x12 #x23 #x34 #x45 #x56 #x67 #x78 #x89))
  (eqv? (bytevector-s64-ref $v1 72 'big)
        (big-endian->signed #x89 #x78 #x67 #x56 #x45 #x34 #x23 #x12))
  (eqv? (bytevector-s64-ref $v1 80 'big)
        (big-endian->signed #x78 #x89 #x9a #xab #xbc #xcd #xde #xef))
  (eqv? (bytevector-s64-ref $v1 88 'big)
        (big-endian->signed #xef #xde #xcd #xbc #xab #x9a #x89 #x78))

  (do ([i 10000 (fx- i 1)])
      ((fx= i 0) #t)
    (let ([ls (map (lambda (x) (random (expt 2 8))) (make-list 8))])
      (unless (eqv? (bytevector-s64-ref (apply bytevector ls) 0 'big)
                    (apply big-endian->signed ls))
        (errorf #f "failed for ~s" ls))))

 ; unaligned accesses, endianness mixed
  (begin
    (define $v1
      '#vu8(#xc7
            #x00 #x00 #x00 #x00 #x00 #x00 #x00 #x00     ; 1
            #xc7
            #xff #xff #xff #xff #xff #xff #xff #xff     ; 10
            #xc7
            #x7f #xff #xff #xff #xff #xff #xff #xff     ; 19
            #xc7
            #xff #xff #xff #xff #xff #xff #xff #x7f     ; 28
            #xc7
            #x80 #x00 #x00 #x00 #x00 #x00 #x00 #x00     ; 37
            #xc7
            #x00 #x00 #x00 #x00 #x00 #x00 #x00 #x80     ; 46
            #xc7
            #x80 #x00 #x00 #x00 #xff #xff #xff #xff     ; 55
            #xc7 #xc7
            #xff #xff #xff #xff #x00 #x00 #x00 #x80     ; 65
            #xc7
            #x12 #x23 #x34 #x45 #x56 #x67 #x78 #x89     ; 74
            #xc7
            #x89 #x78 #x67 #x56 #x45 #x34 #x23 #x12     ; 83
            #xc7
            #x78 #x89 #x9a #xab #xbc #xcd #xde #xef     ; 92
            #xc7
            #xef #xde #xcd #xbc #xab #x9a #x89 #x78))   ; 101
    (bytevector? $v1))

  (eqv? (bytevector-s64-ref $v1 1 'big) 0)
  (eqv? (bytevector-s64-ref $v1 10 'little) -1)
  (eqv? (bytevector-s64-ref $v1 19 (native-endianness))
        (native->signed #x7f #xff #xff #xff #xff #xff #xff #xff))
  (eqv? (bytevector-s64-ref $v1 28 'big)
        (big-endian->signed #xff #xff #xff #xff #xff #xff #xff #x7f))
  (eqv? (bytevector-s64-ref $v1 37 'little)
        (little-endian->signed #x80 #x00 #x00 #x00 #x00 #x00 #x00 #x00))
  (eqv? (bytevector-s64-ref $v1 46 'big)
        (big-endian->signed #x00 #x00 #x00 #x00 #x00 #x00 #x00 #x80))
  (eqv? (bytevector-s64-ref $v1 55 'little)
        (little-endian->signed #x80 #x00 #x00 #x00 #xff #xff #xff #xff))
  (eqv? (bytevector-s64-ref $v1 65 'big)
        (big-endian->signed #xff #xff #xff #xff #x00 #x00 #x00 #x80))
  (eqv? (bytevector-s64-ref $v1 74 'little)
        (little-endian->signed #x12 #x23 #x34 #x45 #x56 #x67 #x78 #x89))
  (eqv? (bytevector-s64-ref $v1 83 (native-endianness))
        (native->signed #x89 #x78 #x67 #x56 #x45 #x34 #x23 #x12))
  (eqv? (bytevector-s64-ref $v1 92 'big)
        (big-endian->signed #x78 #x89 #x9a #xab #xbc #xcd #xde #xef))
  (eqv? (bytevector-s64-ref $v1 101 'little)
        (little-endian->signed #xef #xde #xcd #xbc #xab #x9a #x89 #x78))

  (do ([i 10000 (fx- i 1)])
      ((fx= i 0) #t)
    (let ([ls (map (lambda (x) (random (expt 2 8))) (make-list 8))])
      (unless (eqv? (bytevector-s64-ref (apply bytevector #x3e ls) 1 (native-endianness))
                    (apply native->signed ls))
        (errorf #f "failed for ~s" ls))
      (unless (eqv? (bytevector-s64-ref (apply bytevector #x3e ls) 1 'big)
                    (apply big-endian->signed ls))
        (errorf #f "failed for ~s" ls))
      (unless (eqv? (bytevector-s64-ref (apply bytevector #x3e ls) 1 'little)
                    (apply little-endian->signed ls))
        (errorf #f "failed for ~s" ls))))
)

(mat bytevector-u64-ref
  (begin
    (define $v1
      '#vu8(#x00 #x00 #x00 #x00 #x00 #x00 #x00 #x00
            #xff #xff #xff #xff #xff #xff #xff #xff
            #x7f #xff #xff #xff #xff #xff #xff #xff
            #xff #xff #xff #xff #xff #xff #xff #x7f
            #x80 #x00 #x00 #x00 #x00 #x00 #x00 #x00
            #x00 #x00 #x00 #x00 #x00 #x00 #x00 #x80
            #x80 #x00 #x00 #x00 #xff #xff #xff #xff
            #xff #xff #xff #xff #x00 #x00 #x00 #x80
            #x12 #x23 #x34 #x45 #x56 #x67 #x78 #x89
            #x89 #x78 #x67 #x56 #x45 #x34 #x23 #x12
            #x78 #x89 #x9a #xab #xbc #xcd #xde #xef
            #xef #xde #xcd #xbc #xab #x9a #x89 #x78
            #xfe #xed #xdc #xcb #xba #xa9 #x98))
    (bytevector? $v1))

 ; wrong argument count
  (error? (bytevector-u64-ref))
  (error? (bytevector-u64-ref $v1))
  (error? (bytevector-u64-ref $v1 0))
  (error? (if (bytevector-u64-ref $v1 0 'big 0) #f #t))

 ; not a bytevector
  (error? (bytevector-u64-ref '#(3 252 5 0 0 0 0 0 0 0 0) 0 'little))
  (error? (if (bytevector-u64-ref '#(3 252 5 0 0 0 0 0 0 0 0) 0 'little) #f #t))

 ; invalid index
  (error? (bytevector-u64-ref $v1 -1 'big))
  (error? (bytevector-u64-ref $v1 96 'little))
  (error? (bytevector-u64-ref $v1 97 'big))
  (error? (bytevector-u64-ref $v1 98 'little))
  (error? (bytevector-u64-ref $v1 99 'big))
  (error? (bytevector-u64-ref $v1 100 'little))
  (error? (bytevector-u64-ref $v1 101 'big))
  (error? (bytevector-u64-ref $v1 102 'little))
  (error? (bytevector-u64-ref $v1 103 'big))
  (error? (if (bytevector-u64-ref $v1 4.0 (native-endianness)) #f #t))

 ; invalid endianness
  (error? (bytevector-u64-ref $v1 0 ''bonkers))
  (error? (bytevector-u64-ref $v1 0 'get-real))
  (error? (if (bytevector-u64-ref $v1 0 1e23) #f #t))

 ; (not bothering with native endianness, since it's either big or little)

 ; aligned accesses, endianness little
  (eqv? (bytevector-u64-ref $v1 0 'little) 0)
  (eqv? (bytevector-u64-ref $v1 8 'little) #xffffffffffffffff)
  (eqv? (bytevector-u64-ref $v1 16 'little)
        (little-endian->unsigned #x7f #xff #xff #xff #xff #xff #xff #xff))
  (eqv? (bytevector-u64-ref $v1 24 'little)
        (little-endian->unsigned #xff #xff #xff #xff #xff #xff #xff #x7f))
  (eqv? (bytevector-u64-ref $v1 32 'little)
        (little-endian->unsigned #x80 #x00 #x00 #x00 #x00 #x00 #x00 #x00))
  (eqv? (bytevector-u64-ref $v1 40 'little)
        (little-endian->unsigned #x00 #x00 #x00 #x00 #x00 #x00 #x00 #x80))
  (eqv? (bytevector-u64-ref $v1 48 'little)
        (little-endian->unsigned #x80 #x00 #x00 #x00 #xff #xff #xff #xff))
  (eqv? (bytevector-u64-ref $v1 56 'little)
        (little-endian->unsigned #xff #xff #xff #xff #x00 #x00 #x00 #x80))
  (eqv? (bytevector-u64-ref $v1 64 'little)
        (little-endian->unsigned #x12 #x23 #x34 #x45 #x56 #x67 #x78 #x89))
  (eqv? (bytevector-u64-ref $v1 72 'little)
        (little-endian->unsigned #x89 #x78 #x67 #x56 #x45 #x34 #x23 #x12))
  (eqv? (bytevector-u64-ref $v1 80 'little)
        (little-endian->unsigned #x78 #x89 #x9a #xab #xbc #xcd #xde #xef))
  (eqv? (bytevector-u64-ref $v1 88 'little)
        (little-endian->unsigned #xef #xde #xcd #xbc #xab #x9a #x89 #x78))

 ; aligned accesses, endianness big
  (begin
    (define $v1
      '#vu8(#x00 #x00 #x00 #x00 #x00 #x00 #x00 #x00
            #xff #xff #xff #xff #xff #xff #xff #xff
            #x7f #xff #xff #xff #xff #xff #xff #xff
            #xff #xff #xff #xff #xff #xff #xff #x7f
            #x80 #x00 #x00 #x00 #x00 #x00 #x00 #x00
            #x00 #x00 #x00 #x00 #x00 #x00 #x00 #x80
            #x80 #x00 #x00 #x00 #xff #xff #xff #xff
            #xff #xff #xff #xff #x00 #x00 #x00 #x80
            #x12 #x23 #x34 #x45 #x56 #x67 #x78 #x89
            #x89 #x78 #x67 #x56 #x45 #x34 #x23 #x12
            #x78 #x89 #x9a #xab #xbc #xcd #xde #xef
            #xef #xde #xcd #xbc #xab #x9a #x89 #x78
            #xfe #xed #xdc #xcb #xba #xa9 #x98))
    (bytevector? $v1))

  (eqv? (bytevector-u64-ref $v1 0 'big) 0)
  (eqv? (bytevector-u64-ref $v1 8 'big) #xffffffffffffffff)
  (eqv? (bytevector-u64-ref $v1 16 'big)
        (big-endian->unsigned #x7f #xff #xff #xff #xff #xff #xff #xff))
  (eqv? (bytevector-u64-ref $v1 24 'big)
        (big-endian->unsigned #xff #xff #xff #xff #xff #xff #xff #x7f))
  (eqv? (bytevector-u64-ref $v1 32 'big)
        (big-endian->unsigned #x80 #x00 #x00 #x00 #x00 #x00 #x00 #x00))
  (eqv? (bytevector-u64-ref $v1 40 'big)
        (big-endian->unsigned #x00 #x00 #x00 #x00 #x00 #x00 #x00 #x80))
  (eqv? (bytevector-u64-ref $v1 48 'big)
        (big-endian->unsigned #x80 #x00 #x00 #x00 #xff #xff #xff #xff))
  (eqv? (bytevector-u64-ref $v1 56 'big)
        (big-endian->unsigned #xff #xff #xff #xff #x00 #x00 #x00 #x80))
  (eqv? (bytevector-u64-ref $v1 64 'big)
        (big-endian->unsigned #x12 #x23 #x34 #x45 #x56 #x67 #x78 #x89))
  (eqv? (bytevector-u64-ref $v1 72 'big)
        (big-endian->unsigned #x89 #x78 #x67 #x56 #x45 #x34 #x23 #x12))
  (eqv? (bytevector-u64-ref $v1 80 'big)
        (big-endian->unsigned #x78 #x89 #x9a #xab #xbc #xcd #xde #xef))
  (eqv? (bytevector-u64-ref $v1 88 'big)
        (big-endian->unsigned #xef #xde #xcd #xbc #xab #x9a #x89 #x78))

  (do ([i 10000 (fx- i 1)])
      ((fx= i 0) #t)
    (let ([ls (map (lambda (x) (random (expt 2 8))) (make-list 8))])
      (unless (eqv? (bytevector-u64-ref (apply bytevector ls) 0 'big)
                    (apply big-endian->unsigned ls))
        (errorf #f "failed for ~s" ls))))

 ; unaligned accesses, endianness mixed
  (begin
    (define $v1
      '#vu8(#xc7
            #x00 #x00 #x00 #x00 #x00 #x00 #x00 #x00     ; 1
            #xc7
            #xff #xff #xff #xff #xff #xff #xff #xff     ; 10
            #xc7
            #x7f #xff #xff #xff #xff #xff #xff #xff     ; 19
            #xc7
            #xff #xff #xff #xff #xff #xff #xff #x7f     ; 28
            #xc7
            #x80 #x00 #x00 #x00 #x00 #x00 #x00 #x00     ; 37
            #xc7
            #x00 #x00 #x00 #x00 #x00 #x00 #x00 #x80     ; 46
            #xc7
            #x80 #x00 #x00 #x00 #xff #xff #xff #xff     ; 55
            #xc7 #xc7
            #xff #xff #xff #xff #x00 #x00 #x00 #x80     ; 65
            #xc7
            #x12 #x23 #x34 #x45 #x56 #x67 #x78 #x89     ; 74
            #xc7
            #x89 #x78 #x67 #x56 #x45 #x34 #x23 #x12     ; 83
            #xc7
            #x78 #x89 #x9a #xab #xbc #xcd #xde #xef     ; 92
            #xc7
            #xef #xde #xcd #xbc #xab #x9a #x89 #x78))   ; 101
    (bytevector? $v1))

  (eqv? (bytevector-u64-ref $v1 1 'big) 0)
  (eqv? (bytevector-u64-ref $v1 10 'little) #xffffffffffffffff)
  (eqv? (bytevector-u64-ref $v1 19 (native-endianness))
        (native->unsigned #x7f #xff #xff #xff #xff #xff #xff #xff))
  (eqv? (bytevector-u64-ref $v1 28 'big)
        (big-endian->unsigned #xff #xff #xff #xff #xff #xff #xff #x7f))
  (eqv? (bytevector-u64-ref $v1 37 'little)
        (little-endian->unsigned #x80 #x00 #x00 #x00 #x00 #x00 #x00 #x00))
  (eqv? (bytevector-u64-ref $v1 46 'big)
        (big-endian->unsigned #x00 #x00 #x00 #x00 #x00 #x00 #x00 #x80))
  (eqv? (bytevector-u64-ref $v1 55 'little)
        (little-endian->unsigned #x80 #x00 #x00 #x00 #xff #xff #xff #xff))
  (eqv? (bytevector-u64-ref $v1 65 'big)
        (big-endian->unsigned #xff #xff #xff #xff #x00 #x00 #x00 #x80))
  (eqv? (bytevector-u64-ref $v1 74 'little)
        (little-endian->unsigned #x12 #x23 #x34 #x45 #x56 #x67 #x78 #x89))
  (eqv? (bytevector-u64-ref $v1 83 (native-endianness))
        (native->unsigned #x89 #x78 #x67 #x56 #x45 #x34 #x23 #x12))
  (eqv? (bytevector-u64-ref $v1 92 'big)
        (big-endian->unsigned #x78 #x89 #x9a #xab #xbc #xcd #xde #xef))
  (eqv? (bytevector-u64-ref $v1 101 'little)
        (little-endian->unsigned #xef #xde #xcd #xbc #xab #x9a #x89 #x78))

  (do ([i 10000 (fx- i 1)])
      ((fx= i 0) #t)
    (let ([ls (map (lambda (x) (random (expt 2 8))) (make-list 8))])
      (unless (eqv? (bytevector-u64-ref (apply bytevector #x3e ls) 1 (native-endianness))
                    (apply native->unsigned ls))
        (errorf #f "failed for ~s" ls))
      (unless (eqv? (bytevector-u64-ref (apply bytevector #x3e ls) 1 'big)
                    (apply big-endian->unsigned ls))
        (errorf #f "failed for ~s" ls))
      (unless (eqv? (bytevector-u64-ref (apply bytevector #x3e ls) 1 'little)
                    (apply little-endian->unsigned ls))
        (errorf #f "failed for ~s" ls))))
)

(mat bytevector-s64-set!
  (begin
    (define $v1 (make-bytevector 39 #xad))
    (and
      (bytevector? $v1)
      (equal? $v1 '#vu8(#xad #xad #xad #xad #xad #xad #xad #xad
                        #xad #xad #xad #xad #xad #xad #xad #xad
                        #xad #xad #xad #xad #xad #xad #xad #xad
                        #xad #xad #xad #xad #xad #xad #xad #xad
                        #xad #xad #xad #xad #xad #xad #xad))))

 ; wrong argument count
  (error? (bytevector-s64-set!))
  (error? (bytevector-s64-set! $v1))
  (error? (bytevector-s64-set! $v1 0))
  (error? (bytevector-s64-set! $v1 0 0))
  (error? (if (bytevector-s64-set! $v1 0 0 'big 15) #f #t))

 ; not a bytevector
  (error? (bytevector-s64-set! (make-vector 10) 0 0 'big))
  (error? (if (bytevector-s64-set! (make-vector 10) 0 0 'big) #f #t))

 ; invalid index
  (error? (bytevector-s64-set! $v1 -1 0 'big))
  (error? (bytevector-s64-set! $v1 32 0 'little))
  (error? (bytevector-s64-set! $v1 33 0 'big))
  (error? (bytevector-s64-set! $v1 34 0 'little))
  (error? (bytevector-s64-set! $v1 35 0 (native-endianness)))
  (error? (bytevector-s64-set! $v1 36 0 'big))
  (error? (bytevector-s64-set! $v1 37 0 'little))
  (error? (bytevector-s64-set! $v1 38 0 'big))
  (error? (bytevector-s64-set! $v1 39 0 'little))
  (error? (if (bytevector-s64-set! $v1 'q 0 (native-endianness)) #f #t))

 ; invalid value
  (error? (bytevector-s64-set! $v1 0 #x8000000000000000 'little))
  (error? (bytevector-s64-set! $v1 8 #x-8000000000000001 'big))
  (error? (if (bytevector-s64-set! $v1 16 "hello" (native-endianness)) #f #t))

 ; invalid endianness
  (error? (bytevector-s64-set! $v1 0 0 'gorgeous))
  (error? (bytevector-s64-set! $v1 0 0 '#(ravenous)))
  (error? (if (bytevector-s64-set! $v1 0 0 #t) #f #t))

 ; make sure no damage done
  (and
    (bytevector? $v1)
    (equal? $v1 '#vu8(#xad #xad #xad #xad #xad #xad #xad #xad
                      #xad #xad #xad #xad #xad #xad #xad #xad
                      #xad #xad #xad #xad #xad #xad #xad #xad
                      #xad #xad #xad #xad #xad #xad #xad #xad
                      #xad #xad #xad #xad #xad #xad #xad)))

 ; (not bothering with native endianness, since it's either big or little)

 ; aligned accesses, endianness little
  (begin
    (bytevector-s64-set! $v1 0 0 'little)
    (bytevector-s64-set! $v1 8 -1 'little)
    (bytevector-s64-set! $v1 16
      (little-endian->signed #x7f #xff #xff #xff #xff #xff #xff #xff)
      'little)
    (bytevector-s64-set! $v1 24
      (little-endian->signed #xff #xff #xff #xff #xff #xff #xff #x7f)
      'little)
    (and
      (bytevector? $v1)
      (equal? $v1 '#vu8(#x00 #x00 #x00 #x00 #x00 #x00 #x00 #x00
                        #xff #xff #xff #xff #xff #xff #xff #xff
                        #x7f #xff #xff #xff #xff #xff #xff #xff
                        #xff #xff #xff #xff #xff #xff #xff #x7f
                        #xad #xad #xad #xad #xad #xad #xad))))

  (begin
    (bytevector-s64-set! $v1 0
      (little-endian->signed #x80 #x00 #x00 #x00 #x00 #x00 #x00 #x00)
      'little)
    (bytevector-s64-set! $v1 8
      (little-endian->signed #x00 #x00 #x00 #x00 #x00 #x00 #x00 #x80)
      'little)
    (bytevector-s64-set! $v1 16
      (little-endian->signed #x80 #x00 #x00 #x00 #xff #xff #xff #xff)
      'little)
    (bytevector-s64-set! $v1 24
      (little-endian->signed #xff #xff #xff #xff #x00 #x00 #x00 #x80)
      'little)
    (and
      (bytevector? $v1)
      (equal? $v1 '#vu8(#x80 #x00 #x00 #x00 #x00 #x00 #x00 #x00
                        #x00 #x00 #x00 #x00 #x00 #x00 #x00 #x80
                        #x80 #x00 #x00 #x00 #xff #xff #xff #xff
                        #xff #xff #xff #xff #x00 #x00 #x00 #x80
                        #xad #xad #xad #xad #xad #xad #xad))))

  (begin
    (bytevector-s64-set! $v1 0
      (little-endian->signed #x12 #x23 #x34 #x45 #x56 #x67 #x78 #x89)
      'little)
    (bytevector-s64-set! $v1 8
      (little-endian->signed #x89 #x78 #x67 #x56 #x45 #x34 #x23 #x12)
      'little)
    (bytevector-s64-set! $v1 16
      (little-endian->signed #x78 #x89 #x9a #xab #xbc #xcd #xde #xef)
      'little)
    (bytevector-s64-set! $v1 24
      (little-endian->signed #xef #xde #xcd #xbc #xab #x9a #x89 #x78)
      'little)
    (and
      (bytevector? $v1)
      (equal? $v1 '#vu8(#x12 #x23 #x34 #x45 #x56 #x67 #x78 #x89
                        #x89 #x78 #x67 #x56 #x45 #x34 #x23 #x12
                        #x78 #x89 #x9a #xab #xbc #xcd #xde #xef
                        #xef #xde #xcd #xbc #xab #x9a #x89 #x78
                        #xad #xad #xad #xad #xad #xad #xad))))

 ; aligned accesses, endianness big
  (begin
    (bytevector-s64-set! $v1 0 0 'big)
    (bytevector-s64-set! $v1 8 -1 'big)
    (bytevector-s64-set! $v1 16
      (big-endian->signed #x7f #xff #xff #xff #xff #xff #xff #xff)
      'big)
    (bytevector-s64-set! $v1 24
      (big-endian->signed #xff #xff #xff #xff #xff #xff #xff #x7f)
      'big)
    (and
      (bytevector? $v1)
      (equal? $v1 '#vu8(#x00 #x00 #x00 #x00 #x00 #x00 #x00 #x00
                        #xff #xff #xff #xff #xff #xff #xff #xff
                        #x7f #xff #xff #xff #xff #xff #xff #xff
                        #xff #xff #xff #xff #xff #xff #xff #x7f
                        #xad #xad #xad #xad #xad #xad #xad))))

  (begin
    (bytevector-s64-set! $v1 0
      (little-endian->signed #x80 #x00 #x00 #x00 #x00 #x00 #x00 #x00)
      'little)
    (bytevector-s64-set! $v1 8
      (little-endian->signed #x00 #x00 #x00 #x00 #x00 #x00 #x00 #x80)
      'little)
    (bytevector-s64-set! $v1 16
      (little-endian->signed #x80 #x00 #x00 #x00 #xff #xff #xff #xff)
      'little)
    (bytevector-s64-set! $v1 24
      (little-endian->signed #xff #xff #xff #xff #x00 #x00 #x00 #x80)
      'little)
    (and
      (bytevector? $v1)
      (equal? $v1 '#vu8(#x80 #x00 #x00 #x00 #x00 #x00 #x00 #x00
                        #x00 #x00 #x00 #x00 #x00 #x00 #x00 #x80
                        #x80 #x00 #x00 #x00 #xff #xff #xff #xff
                        #xff #xff #xff #xff #x00 #x00 #x00 #x80
                        #xad #xad #xad #xad #xad #xad #xad))))

  (begin
    (bytevector-s64-set! $v1 0
      (little-endian->signed #x12 #x23 #x34 #x45 #x56 #x67 #x78 #x89)
      'little)
    (bytevector-s64-set! $v1 8
      (little-endian->signed #x89 #x78 #x67 #x56 #x45 #x34 #x23 #x12)
      'little)
    (bytevector-s64-set! $v1 16
      (little-endian->signed #x78 #x89 #x9a #xab #xbc #xcd #xde #xef)
      'little)
    (bytevector-s64-set! $v1 24
      (little-endian->signed #xef #xde #xcd #xbc #xab #x9a #x89 #x78)
      'little)
    (and
      (bytevector? $v1)
      (equal? $v1 '#vu8(#x12 #x23 #x34 #x45 #x56 #x67 #x78 #x89
                        #x89 #x78 #x67 #x56 #x45 #x34 #x23 #x12
                        #x78 #x89 #x9a #xab #xbc #xcd #xde #xef
                        #xef #xde #xcd #xbc #xab #x9a #x89 #x78
                        #xad #xad #xad #xad #xad #xad #xad))))

 ; aligned accesses, endianness mixed
  (let ([v (bytevector #xc7 #xc7 #xc7 #xc7 #xc7 #xc7 #xc7 #xc7)])
    (do ([i 10000 (fx- i 1)])
        ((fx= i 0) #t)
      (let ([ls (map (lambda (x) (random (expt 2 8))) (make-list 8))])
        (bytevector-s64-set! v 0 (apply native->signed ls) (native-endianness))
        (unless (equal? v (apply bytevector ls))
          (errorf #f "failed for ~s" ls))
        (bytevector-s64-set! v 0 (apply big-endian->signed (reverse ls)) 'big)
        (unless (equal? v (apply bytevector (reverse ls)))
          (errorf #f "failed for ~s" ls))
        (bytevector-s64-set! v 0 (apply little-endian->signed ls) 'little)
        (unless (equal? v (apply bytevector ls))
          (errorf #f "failed for ~s" ls)))))

 ; unaligned accesses, endianness mixed
  (begin
    (define $v1 (make-bytevector 36 #xad))
    (and
      (bytevector? $v1)
      (equal? $v1 '#vu8(#xad
                        #xad #xad #xad #xad #xad #xad #xad #xad     ; 1
                        #xad
                        #xad #xad #xad #xad #xad #xad #xad #xad     ; 10
                        #xad
                        #xad #xad #xad #xad #xad #xad #xad #xad     ; 19
                        #xad
                        #xad #xad #xad #xad #xad #xad #xad #xad)))) ; 28

  (begin
    (bytevector-s64-set! $v1 1 0 'big)
    (bytevector-s64-set! $v1 10 -1 'little)
    (bytevector-s64-set! $v1 19
      (big-endian->signed #x7f #xff #xff #xff #xff #xff #xff #xff)
      'big)
    (bytevector-s64-set! $v1 28
      (little-endian->signed #xff #xff #xff #xff #xff #xff #xff #x7f)
      'little)
    (and
      (bytevector? $v1)
      (equal? $v1 '#vu8(#xad
                        #x00 #x00 #x00 #x00 #x00 #x00 #x00 #x00
                        #xad
                        #xff #xff #xff #xff #xff #xff #xff #xff
                        #xad
                        #x7f #xff #xff #xff #xff #xff #xff #xff
                        #xad
                        #xff #xff #xff #xff #xff #xff #xff #x7f))))

  (begin
    (define $v1 (make-bytevector 37 #xad))
    (and
      (bytevector? $v1)
      (equal? $v1 '#vu8(#xad #xad
                        #xad #xad #xad #xad #xad #xad #xad #xad     ; 2
                        #xad
                        #xad #xad #xad #xad #xad #xad #xad #xad     ; 11
                        #xad
                        #xad #xad #xad #xad #xad #xad #xad #xad     ; 20
                        #xad
                        #xad #xad #xad #xad #xad #xad #xad #xad)))) ; 29

  (begin
    (bytevector-s64-set! $v1 2
      (little-endian->signed #x80 #x00 #x00 #x00 #x00 #x00 #x00 #x00)
      'little)
    (bytevector-s64-set! $v1 11
      (big-endian->signed #x00 #x00 #x00 #x00 #x00 #x00 #x00 #x80)
      'big)
    (bytevector-s64-set! $v1 20
      (big-endian->signed #x80 #x00 #x00 #x00 #xff #xff #xff #xff)
      'big)
    (bytevector-s64-set! $v1 29
      (little-endian->signed #xff #xff #xff #xff #x00 #x00 #x00 #x80)
      'little)
    (and
      (bytevector? $v1)
      (equal? $v1 '#vu8(#xad #xad
                        #x80 #x00 #x00 #x00 #x00 #x00 #x00 #x00
                        #xad
                        #x00 #x00 #x00 #x00 #x00 #x00 #x00 #x80
                        #xad
                        #x80 #x00 #x00 #x00 #xff #xff #xff #xff
                        #xad
                        #xff #xff #xff #xff #x00 #x00 #x00 #x80))))

  (begin
    (define $v1 (make-bytevector 38 #xad))
    (and
      (bytevector? $v1)
      (equal? $v1 '#vu8(#xad #xad #xad
                        #xad #xad #xad #xad #xad #xad #xad #xad     ; 3
                        #xad
                        #xad #xad #xad #xad #xad #xad #xad #xad     ; 12
                        #xad
                        #xad #xad #xad #xad #xad #xad #xad #xad     ; 21
                        #xad
                        #xad #xad #xad #xad #xad #xad #xad #xad)))) ; 30

  (begin
    (bytevector-s64-set! $v1 3
      (big-endian->signed #x12 #x23 #x34 #x45 #x56 #x67 #x78 #x89)
      'big)
    (bytevector-s64-set! $v1 12
      (little-endian->signed #x89 #x78 #x67 #x56 #x45 #x34 #x23 #x12)
      'little)
    (bytevector-s64-set! $v1 21
      (little-endian->signed #x78 #x89 #x9a #xab #xbc #xcd #xde #xef)
      'little)
    (bytevector-s64-set! $v1 30
      (big-endian->signed #xef #xde #xcd #xbc #xab #x9a #x89 #x78)
      'big)
    (and
      (bytevector? $v1)
      (equal? $v1 '#vu8(#xad #xad #xad
                        #x12 #x23 #x34 #x45 #x56 #x67 #x78 #x89
                        #xad
                        #x89 #x78 #x67 #x56 #x45 #x34 #x23 #x12
                        #xad
                        #x78 #x89 #x9a #xab #xbc #xcd #xde #xef
                        #xad
                        #xef #xde #xcd #xbc #xab #x9a #x89 #x78))))

  (let ([v (make-bytevector 15)])
    (do ([i 10000 (fx- i 1)])
        ((fx= i 0) #t)
      (let ([idx (fx+ (modulo i 7) 1)])
        (let ([ls (map (lambda (x) (random (expt 2 8))) (make-list 8))])
          (bytevector-fill! v #xc7)
          (bytevector-s64-set! v idx (apply native->signed ls) (native-endianness))
          (unless (equal? v
                    (apply bytevector
                      (append
                        (make-list idx #xc7)
                        ls
                        (make-list (fx- 7 idx) #xc7))))
            (errorf #f "failed for ~s (native)" ls))
          (bytevector-s64-set! v idx
            (apply big-endian->signed (reverse ls))
            'big)
          (unless (equal? v
                    (apply bytevector
                      (append
                        (make-list idx #xc7)
                        (reverse ls)
                        (make-list (fx- 7 idx) #xc7))))
            (errorf #f "failed for ~s (big)" ls))
          (bytevector-s64-set! v idx
            (apply little-endian->signed ls)
            'little)
          (unless (equal? v
                    (apply bytevector
                      (append
                        (make-list idx #xc7)
                        ls
                        (make-list (fx- 7 idx) #xc7))))
            (errorf #f "failed for ~s (little)" ls))))))
)

(mat bytevector-u64-set!
  (begin
    (define $v1 (make-bytevector 39 #xad))
    (and
      (bytevector? $v1)
      (equal? $v1 '#vu8(#xad #xad #xad #xad #xad #xad #xad #xad
                        #xad #xad #xad #xad #xad #xad #xad #xad
                        #xad #xad #xad #xad #xad #xad #xad #xad
                        #xad #xad #xad #xad #xad #xad #xad #xad
                        #xad #xad #xad #xad #xad #xad #xad))))

 ; wrong argument count
  (error? (bytevector-u64-set!))
  (error? (bytevector-u64-set! $v1))
  (error? (bytevector-u64-set! $v1 0))
  (error? (bytevector-u64-set! $v1 0 0))
  (error? (if (bytevector-u64-set! $v1 0 0 'big 15) #f #t))

 ; not a bytevector
  (error? (bytevector-u64-set! (make-vector 10) 0 0 'big))
  (error? (if (bytevector-u64-set! (make-vector 10) 0 0 'big) #f #t))

 ; invalid index
  (error? (bytevector-u64-set! $v1 -1 0 'big))
  (error? (bytevector-u64-set! $v1 32 0 'little))
  (error? (bytevector-u64-set! $v1 33 0 'big))
  (error? (bytevector-u64-set! $v1 34 0 'little))
  (error? (bytevector-u64-set! $v1 35 0 (native-endianness)))
  (error? (bytevector-u64-set! $v1 36 0 'big))
  (error? (bytevector-u64-set! $v1 37 0 'little))
  (error? (bytevector-u64-set! $v1 38 0 'big))
  (error? (bytevector-u64-set! $v1 39 0 'little))
  (error? (if (bytevector-u64-set! $v1 'q 0 (native-endianness)) #f #t))

 ; invalid value
  (error? (bytevector-u64-set! $v1 0 #x10000000000000000 'little))
  (error? (bytevector-u64-set! $v1 8 #x-1 'big))
  (error? (if (bytevector-u64-set! $v1 16 "hello" (native-endianness)) #f #t))

 ; invalid endianness
  (error? (bytevector-u64-set! $v1 0 0 'gorgeous))
  (error? (bytevector-u64-set! $v1 0 0 '#(ravenous)))
  (error? (if (bytevector-u64-set! $v1 0 0 #t) #f #t))

 ; make sure no damage done
  (and
    (bytevector? $v1)
    (equal? $v1 '#vu8(#xad #xad #xad #xad #xad #xad #xad #xad
                      #xad #xad #xad #xad #xad #xad #xad #xad
                      #xad #xad #xad #xad #xad #xad #xad #xad
                      #xad #xad #xad #xad #xad #xad #xad #xad
                      #xad #xad #xad #xad #xad #xad #xad)))

 ; (not bothering with native endianness, since it's either big or little)

 ; aligned accesses, endianness little
  (begin
    (bytevector-u64-set! $v1 0 0 'little)
    (bytevector-u64-set! $v1 8 #xffffffffffffffff 'little)
    (bytevector-u64-set! $v1 16
      (little-endian->unsigned #x7f #xff #xff #xff #xff #xff #xff #xff)
      'little)
    (bytevector-u64-set! $v1 24
      (little-endian->unsigned #xff #xff #xff #xff #xff #xff #xff #x7f)
      'little)
    (and
      (bytevector? $v1)
      (equal? $v1 '#vu8(#x00 #x00 #x00 #x00 #x00 #x00 #x00 #x00
                        #xff #xff #xff #xff #xff #xff #xff #xff
                        #x7f #xff #xff #xff #xff #xff #xff #xff
                        #xff #xff #xff #xff #xff #xff #xff #x7f
                        #xad #xad #xad #xad #xad #xad #xad))))

  (begin
    (bytevector-u64-set! $v1 0
      (little-endian->unsigned #x80 #x00 #x00 #x00 #x00 #x00 #x00 #x00)
      'little)
    (bytevector-u64-set! $v1 8
      (little-endian->unsigned #x00 #x00 #x00 #x00 #x00 #x00 #x00 #x80)
      'little)
    (bytevector-u64-set! $v1 16
      (little-endian->unsigned #x80 #x00 #x00 #x00 #xff #xff #xff #xff)
      'little)
    (bytevector-u64-set! $v1 24
      (little-endian->unsigned #xff #xff #xff #xff #x00 #x00 #x00 #x80)
      'little)
    (and
      (bytevector? $v1)
      (equal? $v1 '#vu8(#x80 #x00 #x00 #x00 #x00 #x00 #x00 #x00
                        #x00 #x00 #x00 #x00 #x00 #x00 #x00 #x80
                        #x80 #x00 #x00 #x00 #xff #xff #xff #xff
                        #xff #xff #xff #xff #x00 #x00 #x00 #x80
                        #xad #xad #xad #xad #xad #xad #xad))))

  (begin
    (bytevector-u64-set! $v1 0
      (little-endian->unsigned #x12 #x23 #x34 #x45 #x56 #x67 #x78 #x89)
      'little)
    (bytevector-u64-set! $v1 8
      (little-endian->unsigned #x89 #x78 #x67 #x56 #x45 #x34 #x23 #x12)
      'little)
    (bytevector-u64-set! $v1 16
      (little-endian->unsigned #x78 #x89 #x9a #xab #xbc #xcd #xde #xef)
      'little)
    (bytevector-u64-set! $v1 24
      (little-endian->unsigned #xef #xde #xcd #xbc #xab #x9a #x89 #x78)
      'little)
    (and
      (bytevector? $v1)
      (equal? $v1 '#vu8(#x12 #x23 #x34 #x45 #x56 #x67 #x78 #x89
                        #x89 #x78 #x67 #x56 #x45 #x34 #x23 #x12
                        #x78 #x89 #x9a #xab #xbc #xcd #xde #xef
                        #xef #xde #xcd #xbc #xab #x9a #x89 #x78
                        #xad #xad #xad #xad #xad #xad #xad))))

 ; aligned accesses, endianness big
  (begin
    (bytevector-u64-set! $v1 0 0 'big)
    (bytevector-u64-set! $v1 8 #xffffffffffffffff 'big)
    (bytevector-u64-set! $v1 16
      (big-endian->unsigned #x7f #xff #xff #xff #xff #xff #xff #xff)
      'big)
    (bytevector-u64-set! $v1 24
      (big-endian->unsigned #xff #xff #xff #xff #xff #xff #xff #x7f)
      'big)
    (and
      (bytevector? $v1)
      (equal? $v1 '#vu8(#x00 #x00 #x00 #x00 #x00 #x00 #x00 #x00
                        #xff #xff #xff #xff #xff #xff #xff #xff
                        #x7f #xff #xff #xff #xff #xff #xff #xff
                        #xff #xff #xff #xff #xff #xff #xff #x7f
                        #xad #xad #xad #xad #xad #xad #xad))))

  (begin
    (bytevector-u64-set! $v1 0
      (little-endian->unsigned #x80 #x00 #x00 #x00 #x00 #x00 #x00 #x00)
      'little)
    (bytevector-u64-set! $v1 8
      (little-endian->unsigned #x00 #x00 #x00 #x00 #x00 #x00 #x00 #x80)
      'little)
    (bytevector-u64-set! $v1 16
      (little-endian->unsigned #x80 #x00 #x00 #x00 #xff #xff #xff #xff)
      'little)
    (bytevector-u64-set! $v1 24
      (little-endian->unsigned #xff #xff #xff #xff #x00 #x00 #x00 #x80)
      'little)
    (and
      (bytevector? $v1)
      (equal? $v1 '#vu8(#x80 #x00 #x00 #x00 #x00 #x00 #x00 #x00
                        #x00 #x00 #x00 #x00 #x00 #x00 #x00 #x80
                        #x80 #x00 #x00 #x00 #xff #xff #xff #xff
                        #xff #xff #xff #xff #x00 #x00 #x00 #x80
                        #xad #xad #xad #xad #xad #xad #xad))))

  (begin
    (bytevector-u64-set! $v1 0
      (little-endian->unsigned #x12 #x23 #x34 #x45 #x56 #x67 #x78 #x89)
      'little)
    (bytevector-u64-set! $v1 8
      (little-endian->unsigned #x89 #x78 #x67 #x56 #x45 #x34 #x23 #x12)
      'little)
    (bytevector-u64-set! $v1 16
      (little-endian->unsigned #x78 #x89 #x9a #xab #xbc #xcd #xde #xef)
      'little)
    (bytevector-u64-set! $v1 24
      (little-endian->unsigned #xef #xde #xcd #xbc #xab #x9a #x89 #x78)
      'little)
    (and
      (bytevector? $v1)
      (equal? $v1 '#vu8(#x12 #x23 #x34 #x45 #x56 #x67 #x78 #x89
                        #x89 #x78 #x67 #x56 #x45 #x34 #x23 #x12
                        #x78 #x89 #x9a #xab #xbc #xcd #xde #xef
                        #xef #xde #xcd #xbc #xab #x9a #x89 #x78
                        #xad #xad #xad #xad #xad #xad #xad))))

 ; aligned accesses, endianness mixed
  (let ([v (bytevector #xc7 #xc7 #xc7 #xc7 #xc7 #xc7 #xc7 #xc7)])
    (do ([i 10000 (fx- i 1)])
        ((fx= i 0) #t)
      (let ([ls (map (lambda (x) (random (expt 2 8))) (make-list 8))])
        (bytevector-u64-set! v 0 (apply native->unsigned ls) (native-endianness))
        (unless (equal? v (apply bytevector ls))
          (errorf #f "failed for ~s" ls))
        (bytevector-u64-set! v 0 (apply big-endian->unsigned (reverse ls)) 'big)
        (unless (equal? v (apply bytevector (reverse ls)))
          (errorf #f "failed for ~s" ls))
        (bytevector-u64-set! v 0 (apply little-endian->unsigned ls) 'little)
        (unless (equal? v (apply bytevector ls))
          (errorf #f "failed for ~s" ls)))))

 ; unaligned accesses, endianness mixed
  (begin
    (define $v1 (make-bytevector 36 #xad))
    (and
      (bytevector? $v1)
      (equal? $v1 '#vu8(#xad
                        #xad #xad #xad #xad #xad #xad #xad #xad     ; 1
                        #xad
                        #xad #xad #xad #xad #xad #xad #xad #xad     ; 10
                        #xad
                        #xad #xad #xad #xad #xad #xad #xad #xad     ; 19
                        #xad
                        #xad #xad #xad #xad #xad #xad #xad #xad)))) ; 28

  (begin
    (bytevector-u64-set! $v1 1 0 'big)
    (bytevector-u64-set! $v1 10 #xffffffffffffffff 'little)
    (bytevector-u64-set! $v1 19
      (big-endian->unsigned #x7f #xff #xff #xff #xff #xff #xff #xff)
      'big)
    (bytevector-u64-set! $v1 28
      (little-endian->unsigned #xff #xff #xff #xff #xff #xff #xff #x7f)
      'little)
    (and
      (bytevector? $v1)
      (equal? $v1 '#vu8(#xad
                        #x00 #x00 #x00 #x00 #x00 #x00 #x00 #x00
                        #xad
                        #xff #xff #xff #xff #xff #xff #xff #xff
                        #xad
                        #x7f #xff #xff #xff #xff #xff #xff #xff
                        #xad
                        #xff #xff #xff #xff #xff #xff #xff #x7f))))

  (begin
    (define $v1 (make-bytevector 37 #xad))
    (and
      (bytevector? $v1)
      (equal? $v1 '#vu8(#xad #xad
                        #xad #xad #xad #xad #xad #xad #xad #xad     ; 2
                        #xad
                        #xad #xad #xad #xad #xad #xad #xad #xad     ; 11
                        #xad
                        #xad #xad #xad #xad #xad #xad #xad #xad     ; 20
                        #xad
                        #xad #xad #xad #xad #xad #xad #xad #xad)))) ; 29

  (begin
    (bytevector-u64-set! $v1 2
      (little-endian->unsigned #x80 #x00 #x00 #x00 #x00 #x00 #x00 #x00)
      'little)
    (bytevector-u64-set! $v1 11
      (big-endian->unsigned #x00 #x00 #x00 #x00 #x00 #x00 #x00 #x80)
      'big)
    (bytevector-u64-set! $v1 20
      (big-endian->unsigned #x80 #x00 #x00 #x00 #xff #xff #xff #xff)
      'big)
    (bytevector-u64-set! $v1 29
      (little-endian->unsigned #xff #xff #xff #xff #x00 #x00 #x00 #x80)
      'little)
    (and
      (bytevector? $v1)
      (equal? $v1 '#vu8(#xad #xad
                        #x80 #x00 #x00 #x00 #x00 #x00 #x00 #x00
                        #xad
                        #x00 #x00 #x00 #x00 #x00 #x00 #x00 #x80
                        #xad
                        #x80 #x00 #x00 #x00 #xff #xff #xff #xff
                        #xad
                        #xff #xff #xff #xff #x00 #x00 #x00 #x80))))

  (begin
    (define $v1 (make-bytevector 38 #xad))
    (and
      (bytevector? $v1)
      (equal? $v1 '#vu8(#xad #xad #xad
                        #xad #xad #xad #xad #xad #xad #xad #xad     ; 3
                        #xad
                        #xad #xad #xad #xad #xad #xad #xad #xad     ; 12
                        #xad
                        #xad #xad #xad #xad #xad #xad #xad #xad     ; 21
                        #xad
                        #xad #xad #xad #xad #xad #xad #xad #xad)))) ; 30

  (begin
    (bytevector-u64-set! $v1 3
      (big-endian->unsigned #x12 #x23 #x34 #x45 #x56 #x67 #x78 #x89)
      'big)
    (bytevector-u64-set! $v1 12
      (little-endian->unsigned #x89 #x78 #x67 #x56 #x45 #x34 #x23 #x12)
      'little)
    (bytevector-u64-set! $v1 21
      (little-endian->unsigned #x78 #x89 #x9a #xab #xbc #xcd #xde #xef)
      'little)
    (bytevector-u64-set! $v1 30
      (big-endian->unsigned #xef #xde #xcd #xbc #xab #x9a #x89 #x78)
      'big)
    (and
      (bytevector? $v1)
      (equal? $v1 '#vu8(#xad #xad #xad
                        #x12 #x23 #x34 #x45 #x56 #x67 #x78 #x89
                        #xad
                        #x89 #x78 #x67 #x56 #x45 #x34 #x23 #x12
                        #xad
                        #x78 #x89 #x9a #xab #xbc #xcd #xde #xef
                        #xad
                        #xef #xde #xcd #xbc #xab #x9a #x89 #x78))))

  (let ([v (make-bytevector 15)])
    (do ([i 10000 (fx- i 1)])
        ((fx= i 0) #t)
      (let ([idx (fx+ (modulo i 7) 1)])
        (let ([ls (map (lambda (x) (random (expt 2 8))) (make-list 8))])
          (bytevector-fill! v #xc7)
          (bytevector-u64-set! v idx (apply native->unsigned ls) (native-endianness))
          (unless (equal? v
                    (apply bytevector
                      (append
                        (make-list idx #xc7)
                        ls
                        (make-list (fx- 7 idx) #xc7))))
            (errorf #f "failed for ~s (native)" ls))
          (bytevector-u64-set! v idx
            (apply big-endian->unsigned (reverse ls))
            'big)
          (unless (equal? v
                    (apply bytevector
                      (append
                        (make-list idx #xc7)
                        (reverse ls)
                        (make-list (fx- 7 idx) #xc7))))
            (errorf #f "failed for ~s (big)" ls))
          (bytevector-u64-set! v idx
            (apply little-endian->unsigned ls)
            'little)
          (unless (equal? v
                    (apply bytevector
                      (append
                        (make-list idx #xc7)
                        ls
                        (make-list (fx- 7 idx) #xc7))))
            (errorf #f "failed for ~s (little)" ls))))))
)

(mat bytevector-ieee-single-native-ref
  (begin
    (define $v1
      (case (native-endianness)
        [(little)
         '#vu8(#x00 #x00 #x00 #x00   ; 0.0
               #x00 #x00 #x00 #x00   ; 0.0   ; extra for consistent mat errors between big- and little-endian machines
               #x00 #x00 #x80 #x3f   ; 1.0
               #x00 #x00 #x80 #xbf   ; -1.0
               #x00 #x00 #xc0 #x3f   ; 1.5
               #x00 #x00 #xc0 #xbf   ; -1.5
               #xad #xe6 #xd5 #x65   ; #b1.10101011110011010101101e1001100
               #x00 #x00 #x80 #x7f   ; +inf.0
               #x00 #x00 #x80 #xff   ; -inf.0
               #x01 #x02 #x03)]
        [(big)
         '#vu8(#x00 #x00 #x00 #x00   ; 0.0
               #x00 #x00 #x00 #x00   ; 0.0   ; extra for consistent mat errors between big- and little-endian machines
               #x3f #x80 #x00 #x00   ; 1.0
               #xbf #x80 #x00 #x00   ; -1.0
               #x3f #xc0 #x00 #x00   ; 1.5
               #xbf #xc0 #x00 #x00   ; -1.5
               #x65 #xd5 #xe6 #xad   ; #b1.10101011110011010101101e1001100
               #x7f #x80 #x00 #x00   ; +inf.0
               #xff #x80 #x00 #x00   ; -inf.0
               #x01 #x02 #x03)]
        [else (errorf #f "mat doesn't handled endianness ~s" (native-endianness))]))
    (bytevector? $v1))

 ; wrong argument count
  (error? (bytevector-ieee-single-native-ref))
  (error? (bytevector-ieee-single-native-ref $v1))
  (error? (if (bytevector-ieee-single-native-ref $v1 0 0) #f #t))

 ; not a bytevector
  (error? (bytevector-ieee-single-native-ref '#(3 252 5 0 0 0 0) 0))
  (error? (if (bytevector-ieee-single-native-ref '#(3 252 5 0 0 0 0) 0) #f #t))

 ; invalid index
  (error? (bytevector-ieee-single-native-ref $v1 -1))
  (error? (bytevector-ieee-single-native-ref $v1 1))
  (error? (bytevector-ieee-single-native-ref $v1 2))
  (error? (bytevector-ieee-single-native-ref $v1 3))
  (error? (bytevector-ieee-single-native-ref $v1 5))
  (error? (bytevector-ieee-single-native-ref $v1 6))
  (error? (bytevector-ieee-single-native-ref $v1 7))
  (error? (bytevector-ieee-single-native-ref $v1 9))
  (error? (bytevector-ieee-single-native-ref $v1 10))
  (error? (bytevector-ieee-single-native-ref $v1 11))
  (error? (bytevector-ieee-single-native-ref $v1 13))
  (error? (bytevector-ieee-single-native-ref $v1 14))
  (error? (bytevector-ieee-single-native-ref $v1 15))
  (error? (bytevector-ieee-single-native-ref $v1 17))
  (error? (bytevector-ieee-single-native-ref $v1 18))
  (error? (bytevector-ieee-single-native-ref $v1 19))
  (error? (bytevector-ieee-single-native-ref $v1 21))
  (error? (bytevector-ieee-single-native-ref $v1 22))
  (error? (bytevector-ieee-single-native-ref $v1 23))
  (error? (bytevector-ieee-single-native-ref $v1 25))
  (error? (bytevector-ieee-single-native-ref $v1 26))
  (error? (bytevector-ieee-single-native-ref $v1 27))
  (error? (bytevector-ieee-single-native-ref $v1 29))
  (error? (bytevector-ieee-single-native-ref $v1 30))
  (error? (bytevector-ieee-single-native-ref $v1 31))
  (error? (bytevector-ieee-single-native-ref $v1 33))
  (error? (bytevector-ieee-single-native-ref $v1 34))
  (error? (bytevector-ieee-single-native-ref $v1 35))
  (error? (bytevector-ieee-single-native-ref $v1 36))
  (error? (bytevector-ieee-single-native-ref $v1 37))
  (error? (bytevector-ieee-single-native-ref $v1 38))
  (error? (bytevector-ieee-single-native-ref $v1 39))
  (error? (if (bytevector-ieee-single-native-ref $v1 4.0) #f #t))

  (eqv? (bytevector-ieee-single-native-ref $v1 0) 0.0)
  (eqv? (bytevector-ieee-single-native-ref $v1 4) 0.0)
  (eqv? (bytevector-ieee-single-native-ref $v1 8) 1.0)
  (eqv? (bytevector-ieee-single-native-ref $v1 12) -1.0)
  (eqv? (bytevector-ieee-single-native-ref $v1 16) 1.5)
  (eqv? (bytevector-ieee-single-native-ref $v1 20) -1.5)
  (eqv? (bytevector-ieee-single-native-ref $v1 24) #b1.10101011110011010101101e1001100)
  (eqv? (bytevector-ieee-single-native-ref $v1 28) +inf.0)
  (eqv? (bytevector-ieee-single-native-ref $v1 32) -inf.0)
)

(mat bytevector-ieee-double-native-ref
  (begin
    (define $v1
      (case (native-endianness)
        [(little)
         '#vu8(#x00 #x00 #x00 #x00 #x00 #x00 #x00 #x00   ; 0.0
               #x00 #x00 #x00 #x00 #x00 #x00 #xf0 #x3f   ; 1.0
               #x00 #x00 #x00 #x00 #x00 #x00 #xf0 #xbf   ; -1.0
               #x00 #x00 #x00 #x00 #x00 #x00 #xf8 #x3f   ; 1.5
               #x00 #x00 #x00 #x00 #x00 #x00 #xf8 #xbf   ; -1.5
               #xef #xcd #xab #x89 #x67 #x45 #xa3 #x9c   ; #b-1.0011010001010110011110001001101010111100110111101111e-1000110101
               #x00 #x00 #x00 #x00 #x00 #x00 #xf0 #x7f   ; +inf.0
               #x00 #x00 #x00 #x00 #x00 #x00 #xf0 #xff   ; -inf.0
               #x01 #x02 #x03 #x04 #x05 #x06 #x07)]
        [(big)
         '#vu8(#x00 #x00 #x00 #x00 #x00 #x00 #x00 #x00   ; 0.0
               #x3f #xf0 #x00 #x00 #x00 #x00 #x00 #x00   ; 1.0
               #xbf #xf0 #x00 #x00 #x00 #x00 #x00 #x00   ; -1.0
               #x3f #xf8 #x00 #x00 #x00 #x00 #x00 #x00   ; 1.5
               #xbf #xf8 #x00 #x00 #x00 #x00 #x00 #x00   ; -1.5
               #x9c #xa3 #x45 #x67 #x89 #xab #xcd #xef   ; #b-1.0011010001010110011110001001101010111100110111101111e-1000110101
               #x7f #xf0 #x00 #x00 #x00 #x00 #x00 #x00   ; +inf.0
               #xff #xf0 #x00 #x00 #x00 #x00 #x00 #x00   ; -inf.0
               #x01 #x02 #x03 #x04 #x05 #x06 #x07)]
        [else (errorf #f "mat doesn't handled endianness ~s" (native-endianness))]))
    (bytevector? $v1))

 ; wrong argument count
  (error? (bytevector-ieee-double-native-ref))
  (error? (bytevector-ieee-double-native-ref $v1))
  (error? (if (bytevector-ieee-double-native-ref $v1 0 0) #f #t))

 ; not a bytevector
  (error? (bytevector-ieee-double-native-ref '#(3 252 5 0 0 0 0) 0))
  (error? (if (bytevector-ieee-double-native-ref '#(3 252 5 0 0 0 0) 0) #f #t))

 ; invalid index
  (error? (bytevector-ieee-double-native-ref $v1 -1))
  (error? (bytevector-ieee-double-native-ref $v1 1))
  (error? (bytevector-ieee-double-native-ref $v1 2))
  (error? (bytevector-ieee-double-native-ref $v1 3))
  (error? (bytevector-ieee-double-native-ref $v1 4))
  (error? (bytevector-ieee-double-native-ref $v1 5))
  (error? (bytevector-ieee-double-native-ref $v1 6))
  (error? (bytevector-ieee-double-native-ref $v1 7))
  (error? (bytevector-ieee-double-native-ref $v1 9))
  (error? (bytevector-ieee-double-native-ref $v1 10))
  (error? (bytevector-ieee-double-native-ref $v1 11))
  (error? (bytevector-ieee-double-native-ref $v1 12))
  (error? (bytevector-ieee-double-native-ref $v1 13))
  (error? (bytevector-ieee-double-native-ref $v1 14))
  (error? (bytevector-ieee-double-native-ref $v1 15))
  (error? (bytevector-ieee-double-native-ref $v1 17))
  (error? (bytevector-ieee-double-native-ref $v1 18))
  (error? (bytevector-ieee-double-native-ref $v1 19))
  (error? (bytevector-ieee-double-native-ref $v1 20))
  (error? (bytevector-ieee-double-native-ref $v1 21))
  (error? (bytevector-ieee-double-native-ref $v1 22))
  (error? (bytevector-ieee-double-native-ref $v1 23))
  (error? (bytevector-ieee-double-native-ref $v1 25))
  (error? (bytevector-ieee-double-native-ref $v1 26))
  (error? (bytevector-ieee-double-native-ref $v1 27))
  (error? (bytevector-ieee-double-native-ref $v1 28))
  (error? (bytevector-ieee-double-native-ref $v1 29))
  (error? (bytevector-ieee-double-native-ref $v1 30))
  (error? (bytevector-ieee-double-native-ref $v1 31))
  (error? (bytevector-ieee-double-native-ref $v1 33))
  (error? (bytevector-ieee-double-native-ref $v1 42))
  (error? (bytevector-ieee-double-native-ref $v1 51))
  (error? (bytevector-ieee-double-native-ref $v1 60))
  (error? (bytevector-ieee-double-native-ref $v1 69))
  (error? (bytevector-ieee-double-native-ref $v1 70))
  (error? (bytevector-ieee-double-native-ref $v1 71))
  (error? (if (bytevector-ieee-double-native-ref $v1 4.0) #f #t))

  (eqv? (bytevector-ieee-double-native-ref $v1 0) 0.0)
  (eqv? (bytevector-ieee-double-native-ref $v1 8) 1.0)
  (eqv? (bytevector-ieee-double-native-ref $v1 16) -1.0)
  (eqv? (bytevector-ieee-double-native-ref $v1 24) 1.5)
  (eqv? (bytevector-ieee-double-native-ref $v1 32) -1.5)
  (eqv? (bytevector-ieee-double-native-ref $v1 40) #b-1.0011010001010110011110001001101010111100110111101111e-1000110101)
  (eqv? (bytevector-ieee-double-native-ref $v1 48) +inf.0)
  (eqv? (bytevector-ieee-double-native-ref $v1 56) -inf.0)
)

(mat bytevector-ieee-single-native-set!
  (begin
    (define $v1 (make-bytevector 35 #xeb))
    (and (bytevector? $v1)
         (equal? $v1
           '#vu8(#xeb #xeb #xeb #xeb
                 #xeb #xeb #xeb #xeb
                 #xeb #xeb #xeb #xeb
                 #xeb #xeb #xeb #xeb
                 #xeb #xeb #xeb #xeb
                 #xeb #xeb #xeb #xeb
                 #xeb #xeb #xeb #xeb
                 #xeb #xeb #xeb #xeb
                 #xeb #xeb #xeb))))

 ; wrong argument count
  (error? (bytevector-ieee-single-native-set!))
  (error? (bytevector-ieee-single-native-set! $v1))
  (error? (bytevector-ieee-single-native-set! $v1 0))
  (error? (if (bytevector-ieee-single-native-set! $v1 0 0.0 0.0) #f #t))

 ; not a bytevector
  (error? (bytevector-ieee-single-native-set! '#(3 252 5 0 0 0 0) 0 0.0))
  (error? (if (bytevector-ieee-single-native-set! '#(3 252 5 0 0 0 0) 0 0.0) #f #t))

 ; invalid index
  (error? (bytevector-ieee-single-native-set! $v1 -1 0.0))
  (error? (bytevector-ieee-single-native-set! $v1 1 0.0))
  (error? (bytevector-ieee-single-native-set! $v1 2 0.0))
  (error? (bytevector-ieee-single-native-set! $v1 3 0.0))
  (error? (bytevector-ieee-single-native-set! $v1 5 0.0))
  (error? (bytevector-ieee-single-native-set! $v1 6 0.0))
  (error? (bytevector-ieee-single-native-set! $v1 7 0.0))
  (error? (bytevector-ieee-single-native-set! $v1 9 0.0))
  (error? (bytevector-ieee-single-native-set! $v1 10 0.0))
  (error? (bytevector-ieee-single-native-set! $v1 11 0.0))
  (error? (bytevector-ieee-single-native-set! $v1 13 0.0))
  (error? (bytevector-ieee-single-native-set! $v1 14 0.0))
  (error? (bytevector-ieee-single-native-set! $v1 15 0.0))
  (error? (bytevector-ieee-single-native-set! $v1 17 0.0))
  (error? (bytevector-ieee-single-native-set! $v1 18 0.0))
  (error? (bytevector-ieee-single-native-set! $v1 19 0.0))
  (error? (bytevector-ieee-single-native-set! $v1 21 0.0))
  (error? (bytevector-ieee-single-native-set! $v1 22 0.0))
  (error? (bytevector-ieee-single-native-set! $v1 23 0.0))
  (error? (bytevector-ieee-single-native-set! $v1 25 0.0))
  (error? (bytevector-ieee-single-native-set! $v1 26 0.0))
  (error? (bytevector-ieee-single-native-set! $v1 27 0.0))
  (error? (bytevector-ieee-single-native-set! $v1 29 0.0))
  (error? (bytevector-ieee-single-native-set! $v1 30 0.0))
  (error? (bytevector-ieee-single-native-set! $v1 31 0.0))
  (error? (if (bytevector-ieee-single-native-set! $v1 4.0 0.0) #f #t))

 ; invalid value
  (error? (bytevector-ieee-single-native-set! $v1 0 1+2i))
  (error? (bytevector-ieee-single-native-set! $v1 0 1.0+3.0i))
  (error? (bytevector-ieee-single-native-set! $v1 0 1.0+0.0i))
  (error? (bytevector-ieee-single-native-set! $v1 0 1.0-0.0i))
  (error? (if (bytevector-ieee-single-native-set! $v1 0 "oops") #f #t))

 ; make sure no damage done
  (and (bytevector? $v1)
       (equal? $v1
         '#vu8(#xeb #xeb #xeb #xeb
               #xeb #xeb #xeb #xeb
               #xeb #xeb #xeb #xeb
               #xeb #xeb #xeb #xeb
               #xeb #xeb #xeb #xeb
               #xeb #xeb #xeb #xeb
               #xeb #xeb #xeb #xeb
               #xeb #xeb #xeb #xeb
               #xeb #xeb #xeb)))

  (begin
    (bytevector-ieee-single-native-set! $v1 0 0.0)
    (bytevector-ieee-single-native-set! $v1 4 1)
    (bytevector-ieee-single-native-set! $v1 8 -1)
    (bytevector-ieee-single-native-set! $v1 12 3/2)
    (bytevector-ieee-single-native-set! $v1 16 -3/2)
    (bytevector-ieee-single-native-set! $v1 20 #b1.10101011110011010101101e1001100)
    (bytevector-ieee-single-native-set! $v1 24 +inf.0)
    (bytevector-ieee-single-native-set! $v1 28 -inf.0)
    (and (bytevector? $v1)
         (equal? $v1
           (case (native-endianness)
             [(little)
              '#vu8(#x00 #x00 #x00 #x00   ; 0.0
                    #x00 #x00 #x80 #x3f   ; 1.0
                    #x00 #x00 #x80 #xbf   ; -1.0
                    #x00 #x00 #xc0 #x3f   ; 1.5
                    #x00 #x00 #xc0 #xbf   ; -1.5
                    #xad #xe6 #xd5 #x65   ; #b1.10101011110011010101101e1001100
                    #x00 #x00 #x80 #x7f   ; +inf.0
                    #x00 #x00 #x80 #xff   ; -inf.0
                    #xeb #xeb #xeb)]
             [(big)
              '#vu8(#x00 #x00 #x00 #x00   ; 0.0
                    #x3f #x80 #x00 #x00   ; 1.0
                    #xbf #x80 #x00 #x00   ; -1.0
                    #x3f #xc0 #x00 #x00   ; 1.5
                    #xbf #xc0 #x00 #x00   ; -1.5
                    #x65 #xd5 #xe6 #xad   ; #b1.10101011110011010101101e1001100
                    #x7f #x80 #x00 #x00   ; +inf.0
                    #xff #x80 #x00 #x00   ; -inf.0
                    #xeb #xeb #xeb)]
             [else (errorf #f "mat doesn't handled endianness ~s" (native-endianness))]))))
)

(mat bytevector-ieee-double-native-set!
  (begin
    (define $v1 (make-bytevector 71 #xeb))
    (and (bytevector? $v1)
         (equal? $v1
           '#vu8(#xeb #xeb #xeb #xeb #xeb #xeb #xeb #xeb
                 #xeb #xeb #xeb #xeb #xeb #xeb #xeb #xeb
                 #xeb #xeb #xeb #xeb #xeb #xeb #xeb #xeb
                 #xeb #xeb #xeb #xeb #xeb #xeb #xeb #xeb
                 #xeb #xeb #xeb #xeb #xeb #xeb #xeb #xeb
                 #xeb #xeb #xeb #xeb #xeb #xeb #xeb #xeb
                 #xeb #xeb #xeb #xeb #xeb #xeb #xeb #xeb
                 #xeb #xeb #xeb #xeb #xeb #xeb #xeb #xeb
                 #xeb #xeb #xeb #xeb #xeb #xeb #xeb))))

 ; wrong argument count
  (error? (bytevector-ieee-double-native-set!))
  (error? (bytevector-ieee-double-native-set! $v1))
  (error? (bytevector-ieee-double-native-set! $v1 0))
  (error? (if (bytevector-ieee-double-native-set! $v1 0 0.0 0.0) #f #t))

 ; not a bytevector
  (error? (bytevector-ieee-double-native-set! '#(3 252 5 0 0 0 0) 0 0.0))
  (error? (if (bytevector-ieee-double-native-set! '#(3 252 5 0 0 0 0) 0 0.0) #f #t))

 ; invalid index
  (error? (bytevector-ieee-double-native-set! $v1 -1 0.0))
  (error? (bytevector-ieee-double-native-set! $v1 1 0.0))
  (error? (bytevector-ieee-double-native-set! $v1 2 0.0))
  (error? (bytevector-ieee-double-native-set! $v1 3 0.0))
  (error? (bytevector-ieee-double-native-set! $v1 4 0.0))
  (error? (bytevector-ieee-double-native-set! $v1 5 0.0))
  (error? (bytevector-ieee-double-native-set! $v1 6 0.0))
  (error? (bytevector-ieee-double-native-set! $v1 7 0.0))
  (error? (bytevector-ieee-double-native-set! $v1 9 0.0))
  (error? (bytevector-ieee-double-native-set! $v1 10 0.0))
  (error? (bytevector-ieee-double-native-set! $v1 11 0.0))
  (error? (bytevector-ieee-double-native-set! $v1 12 0.0))
  (error? (bytevector-ieee-double-native-set! $v1 13 0.0))
  (error? (bytevector-ieee-double-native-set! $v1 14 0.0))
  (error? (bytevector-ieee-double-native-set! $v1 15 0.0))
  (error? (bytevector-ieee-double-native-set! $v1 17 0.0))
  (error? (bytevector-ieee-double-native-set! $v1 18 0.0))
  (error? (bytevector-ieee-double-native-set! $v1 19 0.0))
  (error? (bytevector-ieee-double-native-set! $v1 20 0.0))
  (error? (bytevector-ieee-double-native-set! $v1 21 0.0))
  (error? (bytevector-ieee-double-native-set! $v1 22 0.0))
  (error? (bytevector-ieee-double-native-set! $v1 23 0.0))
  (error? (bytevector-ieee-double-native-set! $v1 25 0.0))
  (error? (bytevector-ieee-double-native-set! $v1 26 0.0))
  (error? (bytevector-ieee-double-native-set! $v1 27 0.0))
  (error? (bytevector-ieee-double-native-set! $v1 28 0.0))
  (error? (bytevector-ieee-double-native-set! $v1 29 0.0))
  (error? (bytevector-ieee-double-native-set! $v1 30 0.0))
  (error? (bytevector-ieee-double-native-set! $v1 31 0.0))
  (error? (bytevector-ieee-double-native-set! $v1 33 0.0))
  (error? (bytevector-ieee-double-native-set! $v1 42 0.0))
  (error? (bytevector-ieee-double-native-set! $v1 51 0.0))
  (error? (bytevector-ieee-double-native-set! $v1 60 0.0))
  (error? (bytevector-ieee-double-native-set! $v1 69 0.0))
  (error? (bytevector-ieee-double-native-set! $v1 70 0.0))
  (error? (bytevector-ieee-double-native-set! $v1 71 0.0))
  (error? (if (bytevector-ieee-double-native-set! $v1 4.0 0.0) #f #t))

 ; invalid value
  (error? (bytevector-ieee-double-native-set! $v1 0 1+2i))
  (error? (bytevector-ieee-double-native-set! $v1 0 1.0-7.3i))
  (error? (bytevector-ieee-double-native-set! $v1 0 -i))
  (error? (bytevector-ieee-double-native-set! $v1 0 1.0+0.0i))
  (error? (bytevector-ieee-double-native-set! $v1 0 1.0-0.0i))
  (error? (if (bytevector-ieee-double-native-set! $v1 0 "oops") #f #t))

 ; make sure no damage done
  (and (bytevector? $v1)
       (equal? $v1
         '#vu8(#xeb #xeb #xeb #xeb #xeb #xeb #xeb #xeb
               #xeb #xeb #xeb #xeb #xeb #xeb #xeb #xeb
               #xeb #xeb #xeb #xeb #xeb #xeb #xeb #xeb
               #xeb #xeb #xeb #xeb #xeb #xeb #xeb #xeb
               #xeb #xeb #xeb #xeb #xeb #xeb #xeb #xeb
               #xeb #xeb #xeb #xeb #xeb #xeb #xeb #xeb
               #xeb #xeb #xeb #xeb #xeb #xeb #xeb #xeb
               #xeb #xeb #xeb #xeb #xeb #xeb #xeb #xeb
               #xeb #xeb #xeb #xeb #xeb #xeb #xeb)))

  (begin
    (bytevector-ieee-double-native-set! $v1 0 0.0)
    (bytevector-ieee-double-native-set! $v1 8 1)
    (bytevector-ieee-double-native-set! $v1 16 -1)
    (bytevector-ieee-double-native-set! $v1 24 3/2)
    (bytevector-ieee-double-native-set! $v1 32 -3/2)
    (bytevector-ieee-double-native-set! $v1 40 #b-1.0011010001010110011110001001101010111100110111101111e-1000110101)
    (bytevector-ieee-double-native-set! $v1 48 +inf.0)
    (bytevector-ieee-double-native-set! $v1 56 -inf.0)
    (and (bytevector? $v1)
         (equal? $v1
           (case (native-endianness)
             [(little)
              '#vu8(#x00 #x00 #x00 #x00 #x00 #x00 #x00 #x00   ; 0.0
                    #x00 #x00 #x00 #x00 #x00 #x00 #xf0 #x3f   ; 1.0
                    #x00 #x00 #x00 #x00 #x00 #x00 #xf0 #xbf   ; -1.0
                    #x00 #x00 #x00 #x00 #x00 #x00 #xf8 #x3f   ; 1.5
                    #x00 #x00 #x00 #x00 #x00 #x00 #xf8 #xbf   ; -1.5
                    #xef #xcd #xab #x89 #x67 #x45 #xa3 #x9c   ; #b-1.0011010001010110011110001001101010111100110111101111e-1000110101
                    #x00 #x00 #x00 #x00 #x00 #x00 #xf0 #x7f   ; +inf.0
                    #x00 #x00 #x00 #x00 #x00 #x00 #xf0 #xff   ; -inf.0
                    #xeb #xeb #xeb #xeb #xeb #xeb #xeb)]
             [(big)
              '#vu8(#x00 #x00 #x00 #x00 #x00 #x00 #x00 #x00   ; 0.0
                    #x3f #xf0 #x00 #x00 #x00 #x00 #x00 #x00   ; 1.0
                    #xbf #xf0 #x00 #x00 #x00 #x00 #x00 #x00   ; -1.0
                    #x3f #xf8 #x00 #x00 #x00 #x00 #x00 #x00   ; 1.5
                    #xbf #xf8 #x00 #x00 #x00 #x00 #x00 #x00   ; -1.5
                    #x9c #xa3 #x45 #x67 #x89 #xab #xcd #xef   ; #b-1.0011010001010110011110001001101010111100110111101111e-1000110101
                    #x7f #xf0 #x00 #x00 #x00 #x00 #x00 #x00   ; +inf.0
                    #xff #xf0 #x00 #x00 #x00 #x00 #x00 #x00   ; -inf.0
                    #xeb #xeb #xeb #xeb #xeb #xeb #xeb)]
             [else (errorf #f "mat doesn't handled endianness ~s" (native-endianness))]))))
)

(mat bytevector-ieee-single-ref
  (begin
    (define $vlittle
      '#vu8(#x00 #x00 #x00 #x00   ; 0.0   ; 0
            #xc7
            #x00 #x00 #x00 #x00   ; 0.0   ; 5
            #xc7
            #x00 #x00 #x80 #x3f   ; 1.0   ; 10
            #xc7
            #x00 #x00 #x80 #xbf   ; -1.0  ; 15
            #xc7
            #x00 #x00 #xc0 #x3f   ; 1.5   ; 20
            #xc7
            #x00 #x00 #xc0 #xbf   ; -1.5  ; 25
            #xc7
            #xad #xe6 #xd5 #x65   ; #b1.10101011110011010101101e1001100 ; 30
            #xc7
            #x00 #x00 #x80 #x7f   ; +inf.0 ; 35
            #xc7
            #x00 #x00 #x80 #xff   ; -inf.0 ; 40
            #xc7))
    (define $vbig
      '#vu8(#x00 #x00 #x00 #x00   ; 0.0   ; 0
            #xc7
            #x00 #x00 #x00 #x00   ; 0.0   ; 5
            #xc7
            #x3f #x80 #x00 #x00   ; 1.0   ; 10
            #xc7
            #xbf #x80 #x00 #x00   ; -1.0  ; 15
            #xc7
            #x3f #xc0 #x00 #x00   ; 1.5   ; 20
            #xc7
            #xbf #xc0 #x00 #x00   ; -1.5  ; 25
            #xc7
            #x65 #xd5 #xe6 #xad   ; #b1.10101011110011010101101e1001100 ; 30
            #xc7
            #x7f #x80 #x00 #x00   ; +inf.0 ; 35
            #xc7
            #xff #x80 #x00 #x00   ; -inf.0 ; 40
            #xc7))
    (define $vnative
      (case (native-endianness)
        [(little) $vlittle]
        [(big) $vbig]
        [else (errorf #f "mat doesn't handled endianness ~s" (native-endianness))]))
    (andmap bytevector? (list $vlittle $vbig $vnative)))

 ; wrong argument count
  (error? (bytevector-ieee-single-ref))
  (error? (bytevector-ieee-single-ref $vnative))
  (error? (bytevector-ieee-single-ref $vnative 0))
  (error? (if (bytevector-ieee-single-ref $vnative 0 'big 0) #f #t))

 ; not a bytevector
  (error? (bytevector-ieee-single-ref '#(3 252 5 0 0 0 0) 0 'big))
  (error? (if (bytevector-ieee-single-ref '#(3 252 5 0 0 0 0) 0 'big) #f #t))

 ; invalid index
  (error? (bytevector-ieee-single-ref $vnative -1 'big))
  (error? (bytevector-ieee-single-ref $vnative 42 'little))
  (error? (bytevector-ieee-single-ref $vnative 43 'big))
  (error? (bytevector-ieee-single-ref $vnative 44 (native-endianness)))
  (error? (bytevector-ieee-single-ref $vnative 45 'little))
  (error? (if (bytevector-ieee-single-ref $vnative 4.0 'big) #f #t))

 ; invalid endianness
  (error? (bytevector-ieee-single-ref $vnative 0 "nuts"))
  (error? (bytevector-ieee-single-ref $vnative 0 'crazy))
  (error? (if (bytevector-ieee-single-ref $vnative 0 35) #f #t))

  (eqv? (bytevector-ieee-single-ref $vnative 0 (native-endianness)) 0.0)
  (eqv? (bytevector-ieee-single-ref $vnative 5 (native-endianness)) 0.0)
  (eqv? (bytevector-ieee-single-ref $vnative 10 (native-endianness)) 1.0)
  (eqv? (bytevector-ieee-single-ref $vnative 15 (native-endianness)) -1.0)
  (eqv? (bytevector-ieee-single-ref $vnative 20 (native-endianness)) 1.5)
  (eqv? (bytevector-ieee-single-ref $vnative 25 (native-endianness)) -1.5)
  (eqv? (bytevector-ieee-single-ref $vnative 30 (native-endianness)) #b1.10101011110011010101101e1001100)
  (eqv? (bytevector-ieee-single-ref $vnative 35 (native-endianness)) +inf.0)
  (eqv? (bytevector-ieee-single-ref $vnative 40 (native-endianness)) -inf.0)

  (eqv? (bytevector-ieee-single-ref $vlittle 0 'little) 0.0)
  (eqv? (bytevector-ieee-single-ref $vlittle 5 'little) 0.0)
  (eqv? (bytevector-ieee-single-ref $vlittle 10 'little) 1.0)
  (eqv? (bytevector-ieee-single-ref $vlittle 15 'little) -1.0)
  (eqv? (bytevector-ieee-single-ref $vlittle 20 'little) 1.5)
  (eqv? (bytevector-ieee-single-ref $vlittle 25 'little) -1.5)
  (eqv? (bytevector-ieee-single-ref $vlittle 30 'little) #b1.10101011110011010101101e1001100)
  (eqv? (bytevector-ieee-single-ref $vlittle 35 'little) +inf.0)
  (eqv? (bytevector-ieee-single-ref $vlittle 40 'little) -inf.0)

  (eqv? (bytevector-ieee-single-ref $vbig 0 'big) 0.0)
  (eqv? (bytevector-ieee-single-ref $vbig 5 'big) 0.0)
  (eqv? (bytevector-ieee-single-ref $vbig 10 'big) 1.0)
  (eqv? (bytevector-ieee-single-ref $vbig 15 'big) -1.0)
  (eqv? (bytevector-ieee-single-ref $vbig 20 'big) 1.5)
  (eqv? (bytevector-ieee-single-ref $vbig 25 'big) -1.5)
  (eqv? (bytevector-ieee-single-ref $vbig 30 'big) #b1.10101011110011010101101e1001100)
  (eqv? (bytevector-ieee-single-ref $vbig 35 'big) +inf.0)
  (eqv? (bytevector-ieee-single-ref $vbig 40 'big) -inf.0)
)

(mat bytevector-ieee-double-ref
  (begin
    (define $vlittle
      '#vu8(#x00 #x00 #x00 #x00 #x00 #x00 #x00 #x00   ; 0.0    ; 0
            #xed
            #x00 #x00 #x00 #x00 #x00 #x00 #xf0 #x3f   ; 1.0    ; 9
            #xed
            #x00 #x00 #x00 #x00 #x00 #x00 #xf0 #xbf   ; -1.0   ; 18
            #xed
            #x00 #x00 #x00 #x00 #x00 #x00 #xf8 #x3f   ; 1.5    ; 27
            #xed
            #x00 #x00 #x00 #x00 #x00 #x00 #xf8 #xbf   ; -1.5   ; 36
            #xed
            #xef #xcd #xab #x89 #x67 #x45 #xa3 #x9c   ; #b-1.0011010001010110011110001001101010111100110111101111e-1000110101 ; 45
            #xed
            #x00 #x00 #x00 #x00 #x00 #x00 #xf0 #x7f   ; +inf.0 ; 54
            #xed
            #x00 #x00 #x00 #x00 #x00 #x00 #xf0 #xff)) ; -inf.0 ; 63
    (define $vbig
      '#vu8(#x00 #x00 #x00 #x00 #x00 #x00 #x00 #x00   ; 0.0    ; 0
            #xed
            #x3f #xf0 #x00 #x00 #x00 #x00 #x00 #x00   ; 1.0    ; 9
            #xed
            #xbf #xf0 #x00 #x00 #x00 #x00 #x00 #x00   ; -1.0   ; 18
            #xed
            #x3f #xf8 #x00 #x00 #x00 #x00 #x00 #x00   ; 1.5    ; 27
            #xed
            #xbf #xf8 #x00 #x00 #x00 #x00 #x00 #x00   ; -1.5   ; 36
            #xed
            #x9c #xa3 #x45 #x67 #x89 #xab #xcd #xef   ; #b-1.0011010001010110011110001001101010111100110111101111e-1000110101 ; 45
            #xed
            #x7f #xf0 #x00 #x00 #x00 #x00 #x00 #x00   ; +inf.0 ; 54
            #xed
            #xff #xf0 #x00 #x00 #x00 #x00 #x00 #x00)) ; -inf.0 ; 63
    (define $vnative
      (case (native-endianness)
        [(little) $vlittle]
        [(big) $vbig]
        [else (errorf #f "mat doesn't handled endianness ~s" (native-endianness))]))
    (andmap bytevector? (list $vlittle $vbig $vnative)))

 ; wrong argument count
  (error? (bytevector-ieee-double-ref))
  (error? (bytevector-ieee-double-ref $vnative))
  (error? (bytevector-ieee-double-ref $vnative 0))
  (error? (if (bytevector-ieee-double-ref $vnative 0 'big 0) #f #t))

 ; not a bytevector
  (error? (bytevector-ieee-double-ref '#(3 252 5 0 0 0 0) 0 'big))
  (error? (if (bytevector-ieee-double-ref '#(3 252 5 0 0 0 0) 0 'big) #f #t))

 ; invalid index
  (error? (bytevector-ieee-double-ref $vnative -1 'big))
  (error? (bytevector-ieee-double-ref $vnative 64 'big))
  (error? (bytevector-ieee-double-ref $vnative 65 (native-endianness)))
  (error? (bytevector-ieee-double-ref $vnative 66 'little))
  (error? (bytevector-ieee-double-ref $vnative 67 'big))
  (error? (bytevector-ieee-double-ref $vnative 68 (native-endianness)))
  (error? (bytevector-ieee-double-ref $vnative 69 'little))
  (error? (bytevector-ieee-double-ref $vnative 70 'big))
  (error? (bytevector-ieee-double-ref $vnative 71 'little))
  (error? (if (bytevector-ieee-double-ref $vnative 4.0 'big) #f #t))

 ; invalid endianness
  (error? (bytevector-ieee-double-ref $vnative 0 "nuts"))
  (error? (bytevector-ieee-double-ref $vnative 0 'crazy))
  (error? (if (bytevector-ieee-double-ref $vnative 0 35) #f #t))

  (eqv? (bytevector-ieee-double-ref $vnative 0 (native-endianness)) 0.0)
  (eqv? (bytevector-ieee-double-ref $vnative 9 (native-endianness)) 1.0)
  (eqv? (bytevector-ieee-double-ref $vnative 18 (native-endianness)) -1.0)
  (eqv? (bytevector-ieee-double-ref $vnative 27 (native-endianness)) 1.5)
  (eqv? (bytevector-ieee-double-ref $vnative 36 (native-endianness)) -1.5)
  (eqv? (bytevector-ieee-double-ref $vnative 45 (native-endianness)) #b-1.0011010001010110011110001001101010111100110111101111e-1000110101)
  (eqv? (bytevector-ieee-double-ref $vnative 54 (native-endianness)) +inf.0)
  (eqv? (bytevector-ieee-double-ref $vnative 63 (native-endianness)) -inf.0)

  (eqv? (bytevector-ieee-double-ref $vlittle 0 'little) 0.0)
  (eqv? (bytevector-ieee-double-ref $vlittle 9 'little) 1.0)
  (eqv? (bytevector-ieee-double-ref $vlittle 18 'little) -1.0)
  (eqv? (bytevector-ieee-double-ref $vlittle 27 'little) 1.5)
  (eqv? (bytevector-ieee-double-ref $vlittle 36 'little) -1.5)
  (eqv? (bytevector-ieee-double-ref $vlittle 45 'little) #b-1.0011010001010110011110001001101010111100110111101111e-1000110101)
  (eqv? (bytevector-ieee-double-ref $vlittle 54 'little) +inf.0)
  (eqv? (bytevector-ieee-double-ref $vlittle 63 'little) -inf.0)

  (eqv? (bytevector-ieee-double-ref $vbig 0 'big) 0.0)
  (eqv? (bytevector-ieee-double-ref $vbig 9 'big) 1.0)
  (eqv? (bytevector-ieee-double-ref $vbig 18 'big) -1.0)
  (eqv? (bytevector-ieee-double-ref $vbig 27 'big) 1.5)
  (eqv? (bytevector-ieee-double-ref $vbig 36 'big) -1.5)
  (eqv? (bytevector-ieee-double-ref $vbig 45 'big) #b-1.0011010001010110011110001001101010111100110111101111e-1000110101)
  (eqv? (bytevector-ieee-double-ref $vbig 54 'big) +inf.0)
  (eqv? (bytevector-ieee-double-ref $vbig 63 'big) -inf.0)
)

(mat bytevector-ieee-single-set!
  (begin
    (define $v1 (make-bytevector 39 #xeb))
    (and (bytevector? $v1)
         (equal? $v1
           '#vu8(#xeb #xeb #xeb #xeb     ; 0
                 #xeb
                 #xeb #xeb #xeb #xeb     ; 5
                 #xeb
                 #xeb #xeb #xeb #xeb     ; 10
                 #xeb
                 #xeb #xeb #xeb #xeb     ; 15
                 #xeb
                 #xeb #xeb #xeb #xeb     ; 20
                 #xeb
                 #xeb #xeb #xeb #xeb     ; 25
                 #xeb
                 #xeb #xeb #xeb #xeb     ; 30
                 #xeb
                 #xeb #xeb #xeb #xeb)))) ; 35

 ; wrong argument count
  (error? (bytevector-ieee-single-set!))
  (error? (bytevector-ieee-single-set! $v1))
  (error? (bytevector-ieee-single-set! $v1 0))
  (error? (bytevector-ieee-single-set! $v1 0 0.0))
  (error? (if (bytevector-ieee-single-set! $v1 0 0.0 'big 'bigger) #f #t))

 ; not a bytevector
  (error? (bytevector-ieee-single-set! '#(3 252 5 0 0 0 0) 0 0.0 'little))
  (error? (if (bytevector-ieee-single-set! '#(3 252 5 0 0 0 0) 0 0.0 'little) #f #t))

 ; invalid index
  (error? (bytevector-ieee-single-set! $v1 -1 0.0 'little))
  (error? (bytevector-ieee-single-set! $v1 36 0.0 'little))
  (error? (bytevector-ieee-single-set! $v1 37 0.0 'big))
  (error? (bytevector-ieee-single-set! $v1 38 0.0 'big))
  (error? (bytevector-ieee-single-set! $v1 39 0.0 'little))
  (error? (if (bytevector-ieee-single-set! $v1 4.0 0.0 (native-endianness)) #f #t))

 ; invalid value
  (error? (bytevector-ieee-single-set! $v1 0 1+2i 'big))
  (error? (bytevector-ieee-single-set! $v1 0 1.0+3.0i 'little))
  (error? (bytevector-ieee-single-set! $v1 0 1.0+0.0i 'big))
  (error? (bytevector-ieee-single-set! $v1 0 1.0-0.0i (native-endianness)))
  (error? (if (bytevector-ieee-single-set! $v1 0 "oops" 'little) #f #t))

 ; invalid endianness
  (error? (bytevector-ieee-single-set! $v1 0 0.0 "ouch"))
  (error? (bytevector-ieee-single-set! $v1 0 0.0 'what?))
  (error? (if (bytevector-ieee-single-set! $v1 0 0.0 #\newline) #f #t))

 ; make sure no damage done
  (and (bytevector? $v1)
       (equal? $v1
         '#vu8(#xeb #xeb #xeb #xeb
               #xeb
               #xeb #xeb #xeb #xeb
               #xeb
               #xeb #xeb #xeb #xeb
               #xeb
               #xeb #xeb #xeb #xeb
               #xeb
               #xeb #xeb #xeb #xeb
               #xeb
               #xeb #xeb #xeb #xeb
               #xeb
               #xeb #xeb #xeb #xeb
               #xeb
               #xeb #xeb #xeb #xeb)))

  (begin
    (define $vlittle
      '#vu8(#x00 #x00 #x00 #x00   ; 0.0
            #xeb
            #x00 #x00 #x80 #x3f   ; 1.0
            #xeb
            #x00 #x00 #x80 #xbf   ; -1.0
            #xeb
            #x00 #x00 #xc0 #x3f   ; 1.5
            #xeb
            #x00 #x00 #xc0 #xbf   ; -1.5
            #xeb
            #xad #xe6 #xd5 #x65   ; #b1.10101011110011010101101e1001100
            #xeb
            #x00 #x00 #x80 #x7f   ; +inf.0
            #xeb
            #x00 #x00 #x80 #xff)) ; -inf.0

    (define $vbig
      '#vu8(#x00 #x00 #x00 #x00   ; 0.0
            #xeb
            #x3f #x80 #x00 #x00   ; 1.0
            #xeb
            #xbf #x80 #x00 #x00   ; -1.0
            #xeb
            #x3f #xc0 #x00 #x00   ; 1.5
            #xeb
            #xbf #xc0 #x00 #x00   ; -1.5
            #xeb
            #x65 #xd5 #xe6 #xad   ; #b1.10101011110011010101101e1001100
            #xeb
            #x7f #x80 #x00 #x00   ; +inf.0
            #xeb
            #xff #x80 #x00 #x00)) ; -inf.0

    (define $vnative
      (case (native-endianness)
        [(little) $vlittle]
        [(big) $vbig]
        [else (errorf #f "mat doesn't handled endianness ~s" (native-endianness))]))
    (andmap bytevector? (list $vlittle $vbig $vnative)))

  (begin
    (bytevector-ieee-single-set! $v1 0 0.0 (native-endianness))
    (bytevector-ieee-single-set! $v1 5 1 (native-endianness))
    (bytevector-ieee-single-set! $v1 10 -1 (native-endianness))
    (bytevector-ieee-single-set! $v1 15 3/2 (native-endianness))
    (bytevector-ieee-single-set! $v1 20 -3/2 (native-endianness))
    (bytevector-ieee-single-set! $v1 25 #b1.10101011110011010101101e1001100 (native-endianness))
    (bytevector-ieee-single-set! $v1 30 +inf.0 (native-endianness))
    (bytevector-ieee-single-set! $v1 35 -inf.0 (native-endianness))
    (and (bytevector? $v1) (equal? $v1 $vnative)))

  (begin
    (bytevector-ieee-single-set! $v1 0 0.0 'little)
    (bytevector-ieee-single-set! $v1 5 1 'little)
    (bytevector-ieee-single-set! $v1 10 -1 'little)
    (bytevector-ieee-single-set! $v1 15 3/2 'little)
    (bytevector-ieee-single-set! $v1 20 -3/2 'little)
    (bytevector-ieee-single-set! $v1 25 #b1.10101011110011010101101e1001100 'little)
    (bytevector-ieee-single-set! $v1 30 +inf.0 'little)
    (bytevector-ieee-single-set! $v1 35 -inf.0 'little)
    (and (bytevector? $v1) (equal? $v1 $vlittle)))

  (begin
    (bytevector-ieee-single-set! $v1 0 0.0 'big)
    (bytevector-ieee-single-set! $v1 5 1 'big)
    (bytevector-ieee-single-set! $v1 10 -1 'big)
    (bytevector-ieee-single-set! $v1 15 3/2 'big)
    (bytevector-ieee-single-set! $v1 20 -3/2 'big)
    (bytevector-ieee-single-set! $v1 25 #b1.10101011110011010101101e1001100 'big)
    (bytevector-ieee-single-set! $v1 30 +inf.0 'big)
    (bytevector-ieee-single-set! $v1 35 -inf.0 'big)
    (and (bytevector? $v1) (equal? $v1 $vbig)))
)

(mat bytevector-ieee-double-set!
  (begin
    (define $v1 (make-bytevector 71 #xeb))
    (and (bytevector? $v1)
         (equal? $v1
           '#vu8(#xeb #xeb #xeb #xeb #xeb #xeb #xeb #xeb     ; 0
                 #xeb
                 #xeb #xeb #xeb #xeb #xeb #xeb #xeb #xeb     ; 9
                 #xeb
                 #xeb #xeb #xeb #xeb #xeb #xeb #xeb #xeb     ; 18
                 #xeb
                 #xeb #xeb #xeb #xeb #xeb #xeb #xeb #xeb     ; 27
                 #xeb
                 #xeb #xeb #xeb #xeb #xeb #xeb #xeb #xeb     ; 36
                 #xeb
                 #xeb #xeb #xeb #xeb #xeb #xeb #xeb #xeb     ; 45
                 #xeb
                 #xeb #xeb #xeb #xeb #xeb #xeb #xeb #xeb     ; 54
                 #xeb
                 #xeb #xeb #xeb #xeb #xeb #xeb #xeb #xeb)))) ; 63

 ; wrong argument count
  (error? (bytevector-ieee-double-set!))
  (error? (bytevector-ieee-double-set! $v1))
  (error? (bytevector-ieee-double-set! $v1 0))
  (error? (bytevector-ieee-double-set! $v1 0 0.0))
  (error? (if (bytevector-ieee-double-set! $v1 0 0.0 'big 'bigger) #f #t))

 ; not a bytevector
  (error? (bytevector-ieee-double-set! '#(3 252 5 0 0 0 0) 0 0.0 'little))
  (error? (if (bytevector-ieee-double-set! '#(3 252 5 0 0 0 0) 0 0.0 'little) #f #t))

 ; invalid index
  (error? (bytevector-ieee-double-set! $v1 -1 0.0 'little))
  (error? (bytevector-ieee-double-set! $v1 64 0.0 'little))
  (error? (bytevector-ieee-double-set! $v1 65 0.0 'little))
  (error? (bytevector-ieee-double-set! $v1 66 0.0 'little))
  (error? (bytevector-ieee-double-set! $v1 67 0.0 'little))
  (error? (bytevector-ieee-double-set! $v1 68 0.0 'little))
  (error? (bytevector-ieee-double-set! $v1 69 0.0 'big))
  (error? (bytevector-ieee-double-set! $v1 70 0.0 'big))
  (error? (bytevector-ieee-double-set! $v1 71 0.0 'little))
  (error? (if (bytevector-ieee-double-set! $v1 4.0 0.0 (native-endianness)) #f #t))

 ; invalid value
  (error? (bytevector-ieee-double-set! $v1 0 1+2i 'big))
  (error? (bytevector-ieee-double-set! $v1 0 1.0+3.0i 'little))
  (error? (bytevector-ieee-double-set! $v1 0 1.0+0.0i 'big))
  (error? (bytevector-ieee-double-set! $v1 0 1.0-0.0i (native-endianness)))
  (error? (if (bytevector-ieee-double-set! $v1 0 "oops" 'little) #f #t))

 ; invalid endianness
  (error? (bytevector-ieee-double-set! $v1 0 0.0 "ouch"))
  (error? (bytevector-ieee-double-set! $v1 0 0.0 'what?))
  (error? (if (bytevector-ieee-double-set! $v1 0 0.0 #\newline) #f #t))

 ; make sure no damage done
  (and (bytevector? $v1)
       (equal? $v1
         '#vu8(#xeb #xeb #xeb #xeb #xeb #xeb #xeb #xeb     ; 0
               #xeb
               #xeb #xeb #xeb #xeb #xeb #xeb #xeb #xeb     ; 9
               #xeb
               #xeb #xeb #xeb #xeb #xeb #xeb #xeb #xeb     ; 18
               #xeb
               #xeb #xeb #xeb #xeb #xeb #xeb #xeb #xeb     ; 27
               #xeb
               #xeb #xeb #xeb #xeb #xeb #xeb #xeb #xeb     ; 36
               #xeb
               #xeb #xeb #xeb #xeb #xeb #xeb #xeb #xeb     ; 45
               #xeb
               #xeb #xeb #xeb #xeb #xeb #xeb #xeb #xeb     ; 54
               #xeb
               #xeb #xeb #xeb #xeb #xeb #xeb #xeb #xeb)))  ; 63

  (begin
    (define $vlittle
      '#vu8(#x00 #x00 #x00 #x00 #x00 #x00 #x00 #x00   ; 0.0
            #xeb
            #x00 #x00 #x00 #x00 #x00 #x00 #xf0 #x3f   ; 1.0
            #xeb
            #x00 #x00 #x00 #x00 #x00 #x00 #xf0 #xbf   ; -1.0
            #xeb
            #x00 #x00 #x00 #x00 #x00 #x00 #xf8 #x3f   ; 1.5
            #xeb
            #x00 #x00 #x00 #x00 #x00 #x00 #xf8 #xbf   ; -1.5
            #xeb
            #xef #xcd #xab #x89 #x67 #x45 #xa3 #x9c   ; #b-1.0011010001010110011110001001101010111100110111101111e-1000110101
            #xeb
            #x00 #x00 #x00 #x00 #x00 #x00 #xf0 #x7f   ; +inf.0
            #xeb
            #x00 #x00 #x00 #x00 #x00 #x00 #xf0 #xff)) ; -inf.0

    (define $vbig
      '#vu8(#x00 #x00 #x00 #x00 #x00 #x00 #x00 #x00   ; 0.0
            #xeb
            #x3f #xf0 #x00 #x00 #x00 #x00 #x00 #x00   ; 1.0
            #xeb
            #xbf #xf0 #x00 #x00 #x00 #x00 #x00 #x00   ; -1.0
            #xeb
            #x3f #xf8 #x00 #x00 #x00 #x00 #x00 #x00   ; 1.5
            #xeb
            #xbf #xf8 #x00 #x00 #x00 #x00 #x00 #x00   ; -1.5
            #xeb
            #x9c #xa3 #x45 #x67 #x89 #xab #xcd #xef   ; #b-1.0011010001010110011110001001101010111100110111101111e-1000110101
            #xeb
            #x7f #xf0 #x00 #x00 #x00 #x00 #x00 #x00   ; +inf.0
            #xeb
            #xff #xf0 #x00 #x00 #x00 #x00 #x00 #x00)) ; -inf.0

    (define $vnative
      (case (native-endianness)
        [(little) $vlittle]
        [(big) $vbig]
        [else (errorf #f "mat doesn't handled endianness ~s" (native-endianness))]))
    (andmap bytevector? (list $vlittle $vbig $vnative)))

  (begin
    (bytevector-ieee-double-set! $v1 0 0.0 (native-endianness))
    (bytevector-ieee-double-set! $v1 9 1 (native-endianness))
    (bytevector-ieee-double-set! $v1 18 -1 (native-endianness))
    (bytevector-ieee-double-set! $v1 27 3/2 (native-endianness))
    (bytevector-ieee-double-set! $v1 36 -3/2 (native-endianness))
    (bytevector-ieee-double-set! $v1 45 #b-1.0011010001010110011110001001101010111100110111101111e-1000110101 (native-endianness))
    (bytevector-ieee-double-set! $v1 54 +inf.0 (native-endianness))
    (bytevector-ieee-double-set! $v1 63 -inf.0 (native-endianness))
    (and (bytevector? $v1) (equal? $v1 $vnative)))

  (begin
    (bytevector-ieee-double-set! $v1 0 0.0 'big)
    (bytevector-ieee-double-set! $v1 9 1 'big)
    (bytevector-ieee-double-set! $v1 18 -1 'big)
    (bytevector-ieee-double-set! $v1 27 3/2 'big)
    (bytevector-ieee-double-set! $v1 36 -3/2 'big)
    (bytevector-ieee-double-set! $v1 45 #b-1.0011010001010110011110001001101010111100110111101111e-1000110101 'big)
    (bytevector-ieee-double-set! $v1 54 +inf.0 'big)
    (bytevector-ieee-double-set! $v1 63 -inf.0 'big)
    (and (bytevector? $v1) (equal? $v1 $vbig)))

  (begin
    (bytevector-ieee-double-set! $v1 0 0.0 'little)
    (bytevector-ieee-double-set! $v1 9 1 'little)
    (bytevector-ieee-double-set! $v1 18 -1 'little)
    (bytevector-ieee-double-set! $v1 27 3/2 'little)
    (bytevector-ieee-double-set! $v1 36 -3/2 'little)
    (bytevector-ieee-double-set! $v1 45 #b-1.0011010001010110011110001001101010111100110111101111e-1000110101 'little)
    (bytevector-ieee-double-set! $v1 54 +inf.0 'little)
    (bytevector-ieee-double-set! $v1 63 -inf.0 'little)
    (and (bytevector? $v1) (equal? $v1 $vlittle)))
)

(mat bytevector-sint-ref
  (begin
    (define $v1
      '#vu8(#x00 #x00 #x00 #x00 #x00 #x00 #x00 #x00
            #xff #xff #xff #xff #xff #xff #xff #xff
            #x7f #xff #xff #xff #xff #xff #xff #xff
            #xff #xff #xff #xff #xff #xff #xff #x7f
            #x80 #x00 #x00 #x00 #x00 #x00 #x00 #x00
            #x00 #x00 #x00 #x00 #x00 #x00 #x00 #x80
            #x80 #x00 #x00 #x00 #xff #xff #xff #xff
            #xff #xff #xff #xff #x00 #x00 #x00 #x80
            #x12 #x23 #x34 #x45 #x56 #x67 #x78 #x89
            #x89 #x78 #x67 #x56 #x45 #x34 #x23 #x12
            #x78 #x89 #x9a #xab #xbc #xcd #xde #xef
            #xef #xde #xcd #xbc #xab #x9a #x89 #x78
            #xfe #xed #xdc #xcb #xba #xa9 #x98))
    (bytevector? $v1))

 ; wrong argument count
  (error? (bytevector-sint-ref))
  (error? (bytevector-sint-ref $v1))
  (error? (bytevector-sint-ref $v1 0))
  (error? (bytevector-sint-ref $v1 0 'big))
  (error? (if (bytevector-sint-ref $v1 0 'big 5 0) #f #t))

 ; not a bytevector
  (error? (bytevector-sint-ref '#(3 252 5 0 0 0 0 0 0 0 0) 0 'little 1))
  (error? (if (bytevector-sint-ref '#(3 252 5 0 0 0 0 0 0 0 0) 0 'little 1) #f #t))

 ; invalid index
  (error? (bytevector-sint-ref $v1 -1 'big 1))
  (error? (bytevector-sint-ref $v1 -1 'big 2))
  (error? (bytevector-sint-ref $v1 -1 'big 3))
  (error? (bytevector-sint-ref $v1 -1 'big 4))
  (error? (bytevector-sint-ref $v1 -1 'big 8))
  (error? (bytevector-sint-ref $v1 -1 'big 9))
  (error? (if (bytevector-sint-ref $v1 -1 'big 10) #f #t))

  (error? (bytevector-sint-ref $v1 96 'little 8))
  (error? (bytevector-sint-ref $v1 96 'little 9))
  (error? (bytevector-sint-ref $v1 97 'big 7))
  (error? (bytevector-sint-ref $v1 98 'little 6))
  (error? (bytevector-sint-ref $v1 99 'big 5))
  (error? (bytevector-sint-ref $v1 100 'big 4))
  (error? (bytevector-sint-ref $v1 100 'big 5))
  (error? (bytevector-sint-ref $v1 100 'big 8))
  (error? (bytevector-sint-ref $v1 101 'big 3))
  (error? (bytevector-sint-ref $v1 101 'little 4))
  (error? (bytevector-sint-ref $v1 102 'little 2))
  (error? (bytevector-sint-ref $v1 102 'big 3))
  (error? (bytevector-sint-ref $v1 103 'big 1))
  (error? (bytevector-sint-ref $v1 103 'big 2))
  (error? (bytevector-sint-ref $v1 103 'big 3))
  (error? (if (bytevector-sint-ref $v1 4.0 (native-endianness) 3) #f #t))

 ; invalid endianness
  (error? (bytevector-sint-ref $v1 0 'bonkers 1))
  (error? (bytevector-sint-ref $v1 0 'bonkers 2))
  (error? (bytevector-sint-ref $v1 0 'bonkers 3))
  (error? (bytevector-sint-ref $v1 0 'bonkers 4))
  (error? (bytevector-sint-ref $v1 0 'bonkers 8))
  (error? (if (bytevector-sint-ref $v1 0 'bonkers 35) #f #t))

 ; invalid size
  (error? (bytevector-sint-ref $v1 0 'little 0))
  (error? (bytevector-sint-ref $v1 1 'big -1))
  (error? (if (bytevector-sint-ref $v1 4 'little 'byte) #f #t))

 ; constant args
  (andmap (lambda (b*) (andmap (lambda (b) (eq? b #t)) b*))
    (let ()
      (define-syntax a
        (lambda (x)
          (define (sublist ls i j)
            (list-head (list-tail ls i) j))
          (let* ([ls '(1 254 3 252 5 250 7 249 8 248
                       9 247 10 246 40 216 80 176 100 156)]
                 [n (length ls)])
            #`(let ()
                (define v '#,(apply bytevector ls))
                (list #,@(let f ([i 0])
                          (if (fx= i n)
                              '()
                              #`((list #,@(let g ([j 1])
                                           (if (fx<= j (fx- n i))
                                               #`((eqv? (bytevector-sint-ref v #,i 'little #,j)
                                                        #,(apply little-endian->signed (sublist ls i j)))
                                                  (eqv? (bytevector-sint-ref v #,i 'big #,j)
                                                        #,(apply big-endian->signed (sublist ls i j)))
                                                  #,@(g (fx+ j 1)))
                                               '())))
                                 #,@(f (fx+ i 1))))))))))
      a))

 ; nonconstant args
  (do ([i 100 (fx- i 1)])
      ((fx= i 0) #t)
    (let ([ls (map (lambda (x) (random 256)) (make-list (random 25)))])
      (unless (andmap (lambda (b*) (andmap (lambda (b) (eq? b #t)) b*))
                (let ()
                  (define (sublist ls i j)
                    (list-head (list-tail ls i) j))
                  (let ([n (length ls)])
                    (define v (apply bytevector ls))
                    (let f ([i 0])
                      (if (fx= i n)
                          '()
                          (cons (let g ([j 1])
                                  (if (fx<= j (fx- n i))
                                      (cons*
                                        (eqv? (bytevector-sint-ref v i 'little j)
                                              (apply little-endian->signed (sublist ls i j)))
                                        (eqv? (bytevector-sint-ref v i 'big j)
                                              (apply big-endian->signed (sublist ls i j)))
                                        (g (fx+ j 1)))
                                      '()))
                                (f (fx+ i 1))))))))
        (pretty-print ls)
        (errorf #f "failed for for ~s" ls))))
)

(mat bytevector-uint-ref
  (begin
    (define $v1
      '#vu8(#x00 #x00 #x00 #x00 #x00 #x00 #x00 #x00
            #xff #xff #xff #xff #xff #xff #xff #xff
            #x7f #xff #xff #xff #xff #xff #xff #xff
            #xff #xff #xff #xff #xff #xff #xff #x7f
            #x80 #x00 #x00 #x00 #x00 #x00 #x00 #x00
            #x00 #x00 #x00 #x00 #x00 #x00 #x00 #x80
            #x80 #x00 #x00 #x00 #xff #xff #xff #xff
            #xff #xff #xff #xff #x00 #x00 #x00 #x80
            #x12 #x23 #x34 #x45 #x56 #x67 #x78 #x89
            #x89 #x78 #x67 #x56 #x45 #x34 #x23 #x12
            #x78 #x89 #x9a #xab #xbc #xcd #xde #xef
            #xef #xde #xcd #xbc #xab #x9a #x89 #x78
            #xfe #xed #xdc #xcb #xba #xa9 #x98))
    (bytevector? $v1))

 ; wrong argument count
  (error? (bytevector-uint-ref))
  (error? (bytevector-uint-ref $v1))
  (error? (bytevector-uint-ref $v1 0))
  (error? (bytevector-uint-ref $v1 0 'big))
  (error? (if (bytevector-uint-ref $v1 0 'big 5 0) #f #t))

 ; not a bytevector
  (error? (bytevector-uint-ref '#(3 252 5 0 0 0 0 0 0 0 0) 0 'little 1))
  (error? (if (bytevector-uint-ref '#(3 252 5 0 0 0 0 0 0 0 0) 0 'little 1) #f #t))

 ; invalid index
  (error? (bytevector-uint-ref $v1 -1 'big 1))
  (error? (bytevector-uint-ref $v1 -1 'big 2))
  (error? (bytevector-uint-ref $v1 -1 'big 3))
  (error? (bytevector-uint-ref $v1 -1 'big 4))
  (error? (bytevector-uint-ref $v1 -1 'big 8))
  (error? (bytevector-uint-ref $v1 -1 'big 9))
  (error? (if (bytevector-uint-ref $v1 -1 'big 10) #f #t))

  (error? (bytevector-uint-ref $v1 96 'little 8))
  (error? (bytevector-uint-ref $v1 96 'little 9))
  (error? (bytevector-uint-ref $v1 97 'big 7))
  (error? (bytevector-uint-ref $v1 98 'little 6))
  (error? (bytevector-uint-ref $v1 99 'big 5))
  (error? (bytevector-uint-ref $v1 100 'big 4))
  (error? (bytevector-uint-ref $v1 100 'big 5))
  (error? (bytevector-uint-ref $v1 100 'big 8))
  (error? (bytevector-uint-ref $v1 101 'big 3))
  (error? (bytevector-uint-ref $v1 101 'little 4))
  (error? (bytevector-uint-ref $v1 102 'little 2))
  (error? (bytevector-uint-ref $v1 102 'big 3))
  (error? (bytevector-uint-ref $v1 103 'big 1))
  (error? (bytevector-uint-ref $v1 103 'big 2))
  (error? (bytevector-uint-ref $v1 103 'big 3))
  (error? (if (bytevector-uint-ref $v1 4.0 (native-endianness) 3) #f #t))

 ; invalid endianness
  (error? (bytevector-uint-ref $v1 0 'bonkers 1))
  (error? (bytevector-uint-ref $v1 0 'bonkers 2))
  (error? (bytevector-uint-ref $v1 0 'bonkers 3))
  (error? (bytevector-uint-ref $v1 0 'bonkers 4))
  (error? (bytevector-uint-ref $v1 0 'bonkers 8))
  (error? (if (bytevector-uint-ref $v1 0 'bonkers 35) #f #t))

 ; invalid size
  (error? (bytevector-uint-ref $v1 0 'little 0))
  (error? (bytevector-uint-ref $v1 0 'little (+ (bytevector-length $v1) 1)))
  (error? (bytevector-uint-ref $v1 7 'little (- (bytevector-length $v1) 6)))
  (error? (bytevector-uint-ref #vu8(1 2 3 4) 0 'big 32))
  (error? (bytevector-uint-ref $v1 1 'big -1))
  (error? (if (bytevector-uint-ref $v1 4 'little 'byte) #f #t))

 ; constant args
  (andmap (lambda (b*) (andmap (lambda (b) (eq? b #t)) b*))
    (let ()
      (define-syntax a
        (lambda (x)
          (define (sublist ls i j)
            (list-head (list-tail ls i) j))
          (let* ([ls '(1 254 3 252 5 250 7 249 8 248
                       9 247 10 246 40 216 80 176 100 156)]
                 [n (length ls)])
            #`(let ()
                (define v '#,(apply bytevector ls))
                (list #,@(let f ([i 0])
                          (if (fx= i n)
                              '()
                              #`((list #,@(let g ([j 1])
                                           (if (fx<= j (fx- n i))
                                               #`((eqv? (bytevector-uint-ref v #,i 'little #,j)
                                                        #,(apply little-endian->unsigned (sublist ls i j)))
                                                  (eqv? (bytevector-uint-ref v #,i 'big #,j)
                                                        #,(apply big-endian->unsigned (sublist ls i j)))
                                                  #,@(g (fx+ j 1)))
                                               '())))
                                 #,@(f (fx+ i 1))))))))))
      a))

 ; nonconstant args
  (do ([i 100 (fx- i 1)])
      ((fx= i 0) #t)
    (let ([ls (map (lambda (x) (random 256)) (make-list (random 25)))])
      (unless (andmap (lambda (b*) (andmap (lambda (b) (eq? b #t)) b*))
                (let ()
                  (define (sublist ls i j)
                    (list-head (list-tail ls i) j))
                  (let ([n (length ls)])
                    (define v (apply bytevector ls))
                    (let f ([i 0])
                      (if (fx= i n)
                          '()
                          (cons (let g ([j 1])
                                  (if (fx<= j (fx- n i))
                                      (cons*
                                        (eqv? (bytevector-uint-ref v i 'little j)
                                              (apply little-endian->unsigned (sublist ls i j)))
                                        (eqv? (bytevector-uint-ref v i 'big j)
                                              (apply big-endian->unsigned (sublist ls i j)))
                                        (g (fx+ j 1)))
                                      '()))
                                (f (fx+ i 1))))))))
        (pretty-print ls)
        (errorf #f "failed for for ~s" ls))))
)

(mat bytevector-sint-set!
  (begin
    (define $v1
      '#vu8(#x00 #x00 #x00 #x00 #x00 #x00 #x00 #x00
            #xff #xff #xff #xff #xff #xff #xff #xff
            #x7f #xff #xff #xff #xff #xff #xff #xff
            #xff #xff #xff #xff #xff #xff #xff #x7f
            #x80 #x00 #x00 #x00 #x00 #x00 #x00 #x00
            #x00 #x00 #x00 #x00 #x00 #x00 #x00 #x80
            #x80 #x00 #x00 #x00 #xff #xff #xff #xff
            #xff #xff #xff #xff #x00 #x00 #x00 #x80
            #x12 #x23 #x34 #x45 #x56 #x67 #x78 #x89
            #x89 #x78 #x67 #x56 #x45 #x34 #x23 #x12
            #x78 #x89 #x9a #xab #xbc #xcd #xde #xef
            #xef #xde #xcd #xbc #xab #x9a #x89 #x78
            #xfe #xed #xdc #xcb #xba #xa9 #x98))
    (bytevector? $v1))

 ; wrong argument count
  (error? (bytevector-sint-set!))
  (error? (bytevector-sint-set! $v1))
  (error? (bytevector-sint-set! $v1 0))
  (error? (bytevector-sint-set! $v1 0 7))
  (error? (bytevector-sint-set! $v1 0 7 'big))
  (error? (if (bytevector-sint-set! $v1 0 7 'big 5 0) #f #t))

 ; not a bytevector
  (error? (bytevector-sint-set! '#(3 252 5 0 0 0 0 0 0 0 0) 0 7 'little 1))
  (error? (if (bytevector-sint-set! '#(3 252 5 0 0 0 0 0 0 0 0) 0 7 'little 1) #f #t))

 ; invalid index
  (error? (bytevector-sint-set! $v1 -1 7 'big 1))
  (error? (bytevector-sint-set! $v1 -1 7 'big 2))
  (error? (bytevector-sint-set! $v1 -1 7 'big 3))
  (error? (bytevector-sint-set! $v1 -1 7 'big 4))
  (error? (bytevector-sint-set! $v1 -1 7 'big 8))
  (error? (bytevector-sint-set! $v1 -1 7 'big 9))
  (error? (if (bytevector-sint-set! $v1 -1 7 'big 10) #f #t))

  (error? (bytevector-sint-set! $v1 96 7 'little 8))
  (error? (bytevector-sint-set! $v1 96 7 'little 9))
  (error? (bytevector-sint-set! $v1 97 7 'big 7))
  (error? (bytevector-sint-set! $v1 98 7 'little 6))
  (error? (bytevector-sint-set! $v1 99 7 'big 5))
  (error? (bytevector-sint-set! $v1 100 7 'big 4))
  (error? (bytevector-sint-set! $v1 100 7 'big 5))
  (error? (bytevector-sint-set! $v1 100 7 'big 8))
  (error? (bytevector-sint-set! $v1 101 7 'big 3))
  (error? (bytevector-sint-set! $v1 101 7 'little 4))
  (error? (bytevector-sint-set! $v1 102 7 'little 2))
  (error? (bytevector-sint-set! $v1 102 7 'big 3))
  (error? (bytevector-sint-set! $v1 103 7 'big 1))
  (error? (bytevector-sint-set! $v1 103 7 'big 2))
  (error? (bytevector-sint-set! $v1 103 7 'big 3))
  (error? (if (bytevector-sint-set! $v1 4.0 7 (native-endianness) 3) #f #t))

 ; invalid value
  (error? (bytevector-sint-set! $v1 0 #x-81 'big 1))
  (error? (bytevector-sint-set! $v1 0 #x-81 'little 1))
  (error? (bytevector-sint-set! $v1 0 #x80 'big 1))
  (error? (bytevector-sint-set! $v1 0 #x80 'little 1))
  (error? (bytevector-sint-set! $v1 0 #x-8001 'big 2))
  (error? (bytevector-sint-set! $v1 0 #x-8001 'little 2))
  (error? (bytevector-sint-set! $v1 0 #x8000 'big 2))
  (error? (bytevector-sint-set! $v1 0 #x8000 'little 2))
  (error? (bytevector-sint-set! $v1 0 #x-800001 'big 3))
  (error? (bytevector-sint-set! $v1 0 #x-800001 'little 3))
  (error? (bytevector-sint-set! $v1 0 #x800000 'big 3))
  (error? (bytevector-sint-set! $v1 0 #x800000 'little 3))
  (error? (bytevector-sint-set! $v1 0 #x-80000001 'big 4))
  (error? (bytevector-sint-set! $v1 0 #x-80000001 'little 4))
  (error? (bytevector-sint-set! $v1 0 #x80000000 'big 4))
  (error? (bytevector-sint-set! $v1 0 #x80000000 'little 4))
  (error? (bytevector-sint-set! $v1 0 #x-8000000000000001 'big 8))
  (error? (bytevector-sint-set! $v1 0 #x-8000000000000001 'little 8))
  (error? (bytevector-sint-set! $v1 0 #x8000000000000000 'big 8))
  (error? (bytevector-sint-set! $v1 0 #x8000000000000000 'little 8))
  (error? (bytevector-sint-set! $v1 0 #x-80000000000000000001 'big 10))
  (error? (bytevector-sint-set! $v1 0 #x-80000000000000000001 'little 10))
  (error? (bytevector-sint-set! $v1 0 #x80000000000000000000 'big 10))
  (error? (if (bytevector-sint-set! $v1 0 #x80000000000000000000 'little 10) #f #t))

 ; invalid endianness
  (error? (bytevector-sint-set! $v1 0 7 'bonkers 1))
  (error? (bytevector-sint-set! $v1 0 7 'bonkers 2))
  (error? (bytevector-sint-set! $v1 0 7 'bonkers 3))
  (error? (bytevector-sint-set! $v1 0 7 'bonkers 4))
  (error? (bytevector-sint-set! $v1 0 7 'bonkers 8))
  (error? (if (bytevector-sint-set! $v1 0 7 'bonkers 35) #f #t))

 ; invalid size
  (error? (bytevector-sint-set! $v1 0 7 'little 0))
  (error? (bytevector-sint-set! $v1 1 7 'big -1))
  (error? (if (bytevector-sint-set! $v1 4 7 'little 'byte) #f #t))

 ; constant args
  (andmap (lambda (b*) (andmap (lambda (b) (eq? b #t)) b*))
    (let ()
      (define-syntax a
        (lambda (x)
          (define (sublist ls i j)
            (list-head (list-tail ls i) j))
          (define (cmp-vec ls i j)
            (apply bytevector
              `(,@(make-list i #xc7)
                ,@(sublist ls i j)
                ,@(make-list (fx- (length ls) (+ i j)) #xc7))))
          (let* ([ls '(1 254 3) #;'(1 254 3 252 5 250 7 249 8 248
                       9 247 10 246 40 216 80 176 100 156)]
                 [n (length ls)])
            #`(list #,@(let f ([i 0])
                         (if (fx= i n)
                           '()
                           #`((list #,@(let g ([j 1])
                                        (if (fx<= j (fx- n i))
                                            #`((equal?
                                                 (let ([v (make-bytevector #,n #xc7)])
                                                   (bytevector-sint-set! v #,i
                                                     #,(apply little-endian->signed (sublist ls i j))
                                                     'little #,j)
                                                   v)
                                                 '#,(cmp-vec ls i j))
                                               (equal?
                                                 (let ([v (make-bytevector #,n #xc7)])
                                                   (bytevector-sint-set! v #,i
                                                     #,(apply big-endian->signed (sublist ls i j))
                                                     'big #,j)
                                                   v)
                                                 '#,(cmp-vec ls i j))
                                               #,@(g (fx+ j 1)))
                                            '())))
                              #,@(f (fx+ i 1)))))))))
      a))

 ; nonconstant args
  (do ([i 100 (fx- i 1)])
      ((fx= i 0) #t)
    (let ([ls (map (lambda (x) (random 256)) (make-list (random 25)))])
      (unless (andmap (lambda (b*) (andmap (lambda (b) (eq? b #t)) b*))
                (let ()
                  (define (sublist ls i j)
                    (list-head (list-tail ls i) j))
                  (define (cmp-vec ls i j)
                    (apply bytevector
                      `(,@(make-list i #xc7)
                        ,@(sublist ls i j)
                        ,@(make-list (fx- (length ls) (+ i j)) #xc7))))
                  (let ([n (length ls)])
                    (let f ([i 0])
                      (if (fx= i n)
                          '()
                           (cons (let g ([j 1])
                                   (if (fx<= j (fx- n i))
                                       (cons*
                                         (equal?
                                           (let ([v (make-bytevector n #xc7)])
                                             (bytevector-sint-set! v i
                                               (apply little-endian->signed (sublist ls i j))
                                               'little j)
                                             v)
                                           (cmp-vec ls i j))
                                         (equal?
                                           (let ([v (make-bytevector n #xc7)])
                                             (bytevector-sint-set! v i
                                               (apply big-endian->signed (sublist ls i j))
                                               'big j)
                                             v)
                                           (cmp-vec ls i j))
                                         (g (fx+ j 1)))
                                       '()))
                                 (f (fx+ i 1))))))))
        (pretty-print ls)
        (errorf #f "failed for for ~s" ls))))
)

(mat bytevector-uint-set!
  (begin
    (define $v1
      '#vu8(#x00 #x00 #x00 #x00 #x00 #x00 #x00 #x00
            #xff #xff #xff #xff #xff #xff #xff #xff
            #x7f #xff #xff #xff #xff #xff #xff #xff
            #xff #xff #xff #xff #xff #xff #xff #x7f
            #x80 #x00 #x00 #x00 #x00 #x00 #x00 #x00
            #x00 #x00 #x00 #x00 #x00 #x00 #x00 #x80
            #x80 #x00 #x00 #x00 #xff #xff #xff #xff
            #xff #xff #xff #xff #x00 #x00 #x00 #x80
            #x12 #x23 #x34 #x45 #x56 #x67 #x78 #x89
            #x89 #x78 #x67 #x56 #x45 #x34 #x23 #x12
            #x78 #x89 #x9a #xab #xbc #xcd #xde #xef
            #xef #xde #xcd #xbc #xab #x9a #x89 #x78
            #xfe #xed #xdc #xcb #xba #xa9 #x98))
    (bytevector? $v1))

 ; wrong argument count
  (error? (bytevector-uint-set!))
  (error? (bytevector-uint-set! $v1))
  (error? (bytevector-uint-set! $v1 0))
  (error? (bytevector-uint-set! $v1 0 7))
  (error? (bytevector-uint-set! $v1 0 7 'big))
  (error? (if (bytevector-uint-set! $v1 0 7 'big 5 0) #f #t))

 ; not a bytevector
  (error? (bytevector-uint-set! '#(3 252 5 0 0 0 0 0 0 0 0) 0 7 'little 1))
  (error? (if (bytevector-uint-set! '#(3 252 5 0 0 0 0 0 0 0 0) 0 7 'little 1) #f #t))

 ; invalid index
  (error? (bytevector-uint-set! $v1 -1 7 'big 1))
  (error? (bytevector-uint-set! $v1 -1 7 'big 2))
  (error? (bytevector-uint-set! $v1 -1 7 'big 3))
  (error? (bytevector-uint-set! $v1 -1 7 'big 4))
  (error? (bytevector-uint-set! $v1 -1 7 'big 8))
  (error? (bytevector-uint-set! $v1 -1 7 'big 9))
  (error? (if (bytevector-uint-set! $v1 -1 7 'big 10) #f #t))

  (error? (bytevector-uint-set! $v1 96 7 'little 8))
  (error? (bytevector-uint-set! $v1 96 7 'little 9))
  (error? (bytevector-uint-set! $v1 97 7 'big 7))
  (error? (bytevector-uint-set! $v1 98 7 'little 6))
  (error? (bytevector-uint-set! $v1 99 7 'big 5))
  (error? (bytevector-uint-set! $v1 100 7 'big 4))
  (error? (bytevector-uint-set! $v1 100 7 'big 5))
  (error? (bytevector-uint-set! $v1 100 7 'big 8))
  (error? (bytevector-uint-set! $v1 101 7 'big 3))
  (error? (bytevector-uint-set! $v1 101 7 'little 4))
  (error? (bytevector-uint-set! $v1 102 7 'little 2))
  (error? (bytevector-uint-set! $v1 102 7 'big 3))
  (error? (bytevector-uint-set! $v1 103 7 'big 1))
  (error? (bytevector-uint-set! $v1 103 7 'big 2))
  (error? (bytevector-uint-set! $v1 103 7 'big 3))
  (error? (if (bytevector-uint-set! $v1 4.0 7 (native-endianness) 3) #f #t))

 ; invalid value
  (error? (bytevector-uint-set! $v1 0 #x-1 'big 1))
  (error? (bytevector-uint-set! $v1 0 #x-1 'little 1))
  (error? (bytevector-uint-set! $v1 0 #x100 'big 1))
  (error? (bytevector-uint-set! $v1 0 #x100 'little 1))
  (error? (bytevector-uint-set! $v1 0 #x-1 'big 2))
  (error? (bytevector-uint-set! $v1 0 #x-1 'little 2))
  (error? (bytevector-uint-set! $v1 0 #x10000 'big 2))
  (error? (bytevector-uint-set! $v1 0 #x10000 'little 2))
  (error? (bytevector-uint-set! $v1 0 #x-1 'big 3))
  (error? (bytevector-uint-set! $v1 0 #x-1 'little 3))
  (error? (bytevector-uint-set! $v1 0 #x1000000 'big 3))
  (error? (bytevector-uint-set! $v1 0 #x1000000 'little 3))
  (error? (bytevector-uint-set! $v1 0 #x-1 'big 4))
  (error? (bytevector-uint-set! $v1 0 #x-1 'little 4))
  (error? (bytevector-uint-set! $v1 0 #x100000000 'big 4))
  (error? (bytevector-uint-set! $v1 0 #x100000000 'little 4))
  (error? (bytevector-uint-set! $v1 0 #x-1 'big 8))
  (error? (bytevector-uint-set! $v1 0 #x-1 'little 8))
  (error? (bytevector-uint-set! $v1 0 #x10000000000000000 'big 8))
  (error? (bytevector-uint-set! $v1 0 #x10000000000000000 'little 8))
  (error? (bytevector-uint-set! $v1 0 #x-1 'big 10))
  (error? (bytevector-uint-set! $v1 0 #x-1 'little 10))
  (error? (bytevector-uint-set! $v1 0 #x100000000000000000000 'big 10))
  (error? (if (bytevector-uint-set! $v1 0 #x100000000000000000000 'little 10) #f #t))

 ; invalid endianness
  (error? (bytevector-uint-set! $v1 0 7 'bonkers 1))
  (error? (bytevector-uint-set! $v1 0 7 'bonkers 2))
  (error? (bytevector-uint-set! $v1 0 7 'bonkers 3))
  (error? (bytevector-uint-set! $v1 0 7 'bonkers 4))
  (error? (bytevector-uint-set! $v1 0 7 'bonkers 8))
  (error? (if (bytevector-uint-set! $v1 0 7 'bonkers 35) #f #t))

 ; invalid size
  (error? (bytevector-uint-set! $v1 0 7 'little 0))
  (error? (bytevector-uint-set! $v1 1 7 'big -1))
  (error? (if (bytevector-uint-set! $v1 4 7 'little 'byte) #f #t))

 ; constant args
  (andmap (lambda (b*) (andmap (lambda (b) (eq? b #t)) b*))
    (let ()
      (define-syntax a
        (lambda (x)
          (define (sublist ls i j)
            (list-head (list-tail ls i) j))
          (define (cmp-vec ls i j)
            (apply bytevector
              `(,@(make-list i #xc7)
                ,@(sublist ls i j)
                ,@(make-list (fx- (length ls) (+ i j)) #xc7))))
          (let* ([ls '(1 254 3) #;'(1 254 3 252 5 250 7 249 8 248
                       9 247 10 246 40 216 80 176 100 156)]
                 [n (length ls)])
            #`(list #,@(let f ([i 0])
                         (if (fx= i n)
                           '()
                           #`((list #,@(let g ([j 1])
                                        (if (fx<= j (fx- n i))
                                            #`((equal?
                                                 (let ([v (make-bytevector #,n #xc7)])
                                                   (bytevector-uint-set! v #,i
                                                     #,(apply little-endian->unsigned (sublist ls i j))
                                                     'little #,j)
                                                   v)
                                                 '#,(cmp-vec ls i j))
                                               (equal?
                                                 (let ([v (make-bytevector #,n #xc7)])
                                                   (bytevector-uint-set! v #,i
                                                     #,(apply big-endian->unsigned (sublist ls i j))
                                                     'big #,j)
                                                   v)
                                                 '#,(cmp-vec ls i j))
                                               #,@(g (fx+ j 1)))
                                            '())))
                              #,@(f (fx+ i 1)))))))))
      a))

 ; nonconstant args
  (do ([i 100 (fx- i 1)])
      ((fx= i 0) #t)
    (let ([ls (map (lambda (x) (random 256)) (make-list (random 25)))])
      (unless (andmap (lambda (b*) (andmap (lambda (b) (eq? b #t)) b*))
                (let ()
                  (define (sublist ls i j)
                    (list-head (list-tail ls i) j))
                  (define (cmp-vec ls i j)
                    (apply bytevector
                      `(,@(make-list i #xc7)
                        ,@(sublist ls i j)
                        ,@(make-list (fx- (length ls) (+ i j)) #xc7))))
                  (let ([n (length ls)])
                    (let f ([i 0])
                      (if (fx= i n)
                          '()
                           (cons (let g ([j 1])
                                   (if (fx<= j (fx- n i))
                                       (cons*
                                         (equal?
                                           (let ([v (make-bytevector n #xc7)])
                                             (bytevector-uint-set! v i
                                               (apply little-endian->unsigned (sublist ls i j))
                                               'little j)
                                             v)
                                           (cmp-vec ls i j))
                                         (equal?
                                           (let ([v (make-bytevector n #xc7)])
                                             (bytevector-uint-set! v i
                                               (apply big-endian->unsigned (sublist ls i j))
                                               'big j)
                                             v)
                                           (cmp-vec ls i j))
                                         (g (fx+ j 1)))
                                       '()))
                                 (f (fx+ i 1))))))))
        (pretty-print ls)
        (errorf #f "failed for for ~s" ls))))
)

(mat bytevector-copy
 ; wrong argument count
  (error? (bytevector-copy))
  (error? (if (bytevector-copy #vu8() '#vu8()) #f #t))

 ; not a bytevector
  (error? (bytevector-copy '(a b c)))
  (error? (if (bytevector-copy '(a b c)) #f #t))

  (equal? (bytevector-copy #vu8()) '#vu8())
  (equal? (bytevector-copy #vu8(3 252 5)) '#vu8(3 252 5))
  (let* ([x1 (bytevector 1 2 3)] [x2 (bytevector-copy x1)])
    (and (equal? x2 x1) (not (eq? x2 x1))))
)

(mat bytevector-copy!
  (begin
    (define $v1 (bytevector 1 2 3 4))
    (define $v2 (bytevector 255 254 253 252 251 250 249 248 247))
    (and (bytevector? $v1)
         (bytevector? $v2)
         (eqv? (bytevector-length $v1) 4)
         (eqv? (bytevector-length $v2) 9)))

 ; wrong number of arguments
  (error? (bytevector-copy!))
  (error? (bytevector-copy! $v2))
  (error? (bytevector-copy! $v2 3))
  (error? (bytevector-copy! $v2 3 $v1))
  (error? (bytevector-copy! $v2 3 $v1 1))
  (error? (if (bytevector-copy! $v2 3 $v1 1 2 3) #f #t))

 ; not bytevector
  (error? (bytevector-copy! 0 0 $v2 0 0))
  (error? (if (bytevector-copy! $v1 0 (vector 1 2 3) 0 0) #f #t))

 ; bad index
  (error? (bytevector-copy! $v1 -1 $v2 0 0))
  (error? (bytevector-copy! $v1 0 $v2 -1 0))
  (error? (bytevector-copy! $v1 'a $v2 0 0))
  (error? (bytevector-copy! $v1 0 $v2 0.0 0))
  (error? (bytevector-copy! $v1 (+ (most-positive-fixnum) 1) $v2 0 0))
  (error? (if (bytevector-copy! $v1 0 $v2 (+ (most-positive-fixnum) 1) 0) #f #t))

 ; bad count
  (error? (bytevector-copy! $v1 0 $v2 0 -1))
  (error? (bytevector-copy! $v1 0 $v2 0 (+ (most-positive-fixnum) 1)))
  (error? (if (bytevector-copy! $v1 0 $v2 0 'a) #f #t))

 ; beyond end
  (error? (bytevector-copy! $v1 0 $v2 0 5))
  (error? (bytevector-copy! $v2 0 $v1 0 5))
  (error? (bytevector-copy! $v1 1 $v2 0 4))
  (error? (bytevector-copy! $v2 0 $v1 1 4))
  (error? (bytevector-copy! $v1 2 $v2 0 3))
  (error? (bytevector-copy! $v2 0 $v1 2 3))
  (error? (bytevector-copy! $v1 3 $v2 0 2))
  (error? (bytevector-copy! $v2 0 $v1 3 2))
  (error? (bytevector-copy! $v1 4 $v2 0 1))
  (error? (bytevector-copy! $v2 0 $v1 4 1))
  (error? (bytevector-copy! $v2 0 $v1 0 500))
  (error? (if (bytevector-copy! $v2 500 $v1 0 0) #f #t))

 ; make sure no damage done
  (and (bytevector? $v1)
       (bytevector? $v2)
       (equal? $v1 #vu8(1 2 3 4))
       (equal? $v2 #vu8(255 254 253 252 251 250 249 248 247)))

  (begin
    (bytevector-copy! $v2 3 $v1 1 2)
    (and (equal? $v1 #vu8(1 252 251 4))
         (equal? $v2 #vu8(255 254 253 252 251 250 249 248 247))))
  (begin
    (bytevector-copy! $v2 6 $v1 2 2)
    (and (equal? $v1 #vu8(1 252 249 248))
         (equal? $v2 #vu8(255 254 253 252 251 250 249 248 247))))
  (begin
    (bytevector-copy! $v2 0 $v1 4 0)
    (and (equal? $v1 #vu8(1 252 249 248))
         (equal? $v2 #vu8(255 254 253 252 251 250 249 248 247))))
  (begin
    (bytevector-copy! $v2 3 $v1 4 0)
    (and (equal? $v1 #vu8(1 252 249 248))
         (equal? $v2 #vu8(255 254 253 252 251 250 249 248 247))))
  (begin
    (bytevector-copy! $v2 3 $v2 4 0)
    (and (equal? $v1 #vu8(1 252 249 248))
         (equal? $v2 #vu8(255 254 253 252 251 250 249 248 247))))
  (begin
    (bytevector-copy! $v2 2 $v1 1 3)
    (and (equal? $v1 #vu8(1 253 252 251))
         (equal? $v2 #vu8(255 254 253 252 251 250 249 248 247))))
  (begin
    (bytevector-copy! $v1 0 $v2 3 4)
    (and (equal? $v1 #vu8(1 253 252 251))
         (equal? $v2 #vu8(255 254 253 1 253 252 251 248 247))))
  (begin
    (bytevector-copy! $v2 0 $v2 3 5)
    (and (equal? $v1 #vu8(1 253 252 251))
         (equal? $v2 #vu8(255 254 253 255 254 253 1 253 247))))
  (begin
    (bytevector-copy! $v2 4 $v2 2 5)
    (and (equal? $v1 #vu8(1 253 252 251))
         (equal? $v2 #vu8(255 254 254 253 1 253 247 253 247))))
  (begin
    (bytevector-copy! $v2 1 $v2 1 7)
    (and (equal? $v1 #vu8(1 253 252 251))
         (equal? $v2 #vu8(255 254 254 253 1 253 247 253 247))))
)

(mat bytevector-truncate!
  (begin
    (define $v (bytevector 1 2 3 4 5 6 7 8 9))
    (and (bytevector? $v)
         (fx= (bytevector-length $v) 9)
         (bytevector=? $v #vu8(1 2 3 4 5 6 7 8 9))))

 ; wrong number of arguments
  (error? (bytevector-truncate!))
  (error? (bytevector-truncate! $v))
  (error? (bytevector-truncate! $v 3 15))

 ; not bytevector
  (error? (bytevector-truncate! 0 0))
  (error? (if (bytevector-truncate! (string #\a #\b #\c) 2) #f #t))

 ; bad length
  (error? (bytevector-truncate! $v -1))
  (error? (bytevector-truncate! $v 10))
  (error? (bytevector-truncate! $v 1000))
  (error? (bytevector-truncate! $v (+ (most-positive-fixnum) 1)))
  (error? (bytevector-truncate! $v 'a))

  (begin
    (bytevector-truncate! $v 9)
    (and (bytevector? $v)
         (fx= (bytevector-length $v) 9)
         (bytevector=? $v #vu8(1 2 3 4 5 6 7 8 9))))

  (begin
    (bytevector-truncate! $v 8)
    (and (bytevector? $v)
         (fx= (bytevector-length $v) 8)
         (bytevector=? $v #vu8(1 2 3 4 5 6 7 8))))

  (begin
    (bytevector-truncate! $v 6)
    (and (bytevector? $v)
         (fx= (bytevector-length $v) 6)
         (bytevector=? $v #vu8(1 2 3 4 5 6))))

  (begin
    (bytevector-truncate! $v 3)
    (and (bytevector? $v)
         (fx= (bytevector-length $v) 3)
         (bytevector=? $v #vu8(1 2 3))))

  (begin
    (define $v2 (bytevector-truncate! $v 0))
    (and (eqv? $v2 #vu8())
         (bytevector? $v)
         (fx= (bytevector-length $v) 3)
         (bytevector=? $v #vu8(1 2 3))))
)

(mat bytevector-fill!
  (begin
    (define $v1 (bytevector 1 2 3 4))
    (define $v2 (bytevector 255 254 253 252 251 250 249 248 247))
    (and (bytevector? $v1)
         (bytevector? $v2)
         (eqv? (bytevector-length $v1) 4)
         (eqv? (bytevector-length $v2) 9)))

 ; wrong argument count
  (error? (bytevector-fill!))
  (error? (bytevector-fill! $v1))
  (error? (begin (bytevector-fill! $v1 0 0) #f))

 ; not a bytevector
  (error? (bytevector-fill! 'a 3))
  (error? (begin (let ([v (vector 1)]) (bytevector-fill! v 3)) #f))

 ; invalid fill
  (error? (bytevector-fill! $v1 -129))
  (error? (bytevector-fill! $v1 256))
  (error? (begin (bytevector-fill! $v1 'a) #f))

 ; make sure no damage done
  (and (bytevector? $v1)
       (bytevector? $v2)
       (equal? $v1 #vu8(1 2 3 4))
       (equal? $v2 #vu8(255 254 253 252 251 250 249 248 247)))

  (begin
    (bytevector-fill! $v1 -128)
    (and (bytevector? $v1)
         (equal? $v1 #vu8(128 128 128 128))))
  (begin
    (bytevector-fill! $v1 -1)
    (and (bytevector? $v1)
         (equal? $v1 #vu8(255 255 255 255))))
  (begin
    (bytevector-fill! $v1 0)
    (and (bytevector? $v1)
         (equal? $v1 #vu8(0 0 0 0))))
  (begin
    (bytevector-fill! $v1 127)
    (and (bytevector? $v1)
         (equal? $v1 #vu8(127 127 127 127))))
  (begin
    (bytevector-fill! $v1 128)
    (and (bytevector? $v1)
         (equal? $v1 #vu8(128 128 128 128))))
  (begin
    (bytevector-fill! $v1 255)
    (and (bytevector? $v1)
         (equal? $v1 #vu8(255 255 255 255))))
  (begin
    (bytevector-fill! $v2 -128)
    (and (bytevector? $v2)
         (equal? $v2 #vu8(128 128 128 128 128 128 128 128 128))))
  (begin
    (bytevector-fill! $v2 -1)
    (and (bytevector? $v2)
         (equal? $v2 #vu8(255 255 255 255 255 255 255 255 255))))
  (begin
    (bytevector-fill! $v2 0)
    (and (bytevector? $v2)
         (equal? $v2 #vu8(0 0 0 0 0 0 0 0 0))))
  (begin
    (bytevector-fill! $v2 127)
    (and (bytevector? $v2)
         (equal? $v2 #vu8(127 127 127 127 127 127 127 127 127))))
  (begin
    (bytevector-fill! $v2 128)
    (and (bytevector? $v2)
         (equal? $v2 #vu8(128 128 128 128 128 128 128 128 128))))
  (begin
    (bytevector-fill! $v2 255)
    (and (bytevector? $v2)
         (equal? $v2 #vu8(255 255 255 255 255 255 255 255 255))))

  (let ([v (bytevector-copy '#5vu8(1 2 3 4 5))])
    (and (equal? v '#5vu8(1 2 3 4 5))
         (begin
           (bytevector-fill! v 9)
           (equal? v '#5vu8(9)))))
  (let ([v (bytevector-copy '#5vu8(1 2 3 4 5))])
    (and (equal? v '#5vu8(1 2 3 4 5))
         (begin
           (bytevector-fill! v -17)
           (equal? v '#5vu8(239)))))
  (do ([q 10000 (fx- q 1)])
      ((fx= q 0) #t)
    (let ([v (bytevector 3 4 5)])
      (do ([n -128 (fx+ n 1)])
          ((fx= n 128) #t)
        (bytevector-fill! v n)
        (unless (and (eqv? (bytevector-s8-ref v 0) n)
                     (eqv? (bytevector-s8-ref v 1) n)
                     (eqv? (bytevector-s8-ref v 2) n))
          (errorf #f "wrong value for ~s" n)))))
  (do ([q 10000 (fx- q 1)])
      ((fx= q 0) #t)
    (let ([v (bytevector 3 4 5)])
      (do ([n 0 (fx+ n 1)])
          ((fx= n 255) #t)
        (bytevector-fill! v n)
        (unless (and (eqv? (bytevector-u8-ref v 0) n)
                     (eqv? (bytevector-u8-ref v 1) n)
                     (eqv? (bytevector-u8-ref v 2) n))
          (errorf #f "wrong value for ~s" n)))))
)

(mat s8-list->bytevector
 ; wrong argument count
  (error? (s8-list->bytevector))
  (error? (begin (s8-list->bytevector '(1 -2 3) '(1 -2 3)) #t))

 ; not a list
  (error? (s8-list->bytevector '#(a b c)))
  (error? (begin (s8-list->bytevector '#(a b c)) #t))

 ; improper or cyclic list
  (error? (s8-list->bytevector '(1 2 . 3)))
  (error? (s8-list->bytevector (let ([ls (list 1 2 3)]) (set-cdr! (cddr ls) (cdr ls)) ls)))

 ; invalid value
  (error? (s8-list->bytevector '(1 -129 3)))
  (error? (begin (s8-list->bytevector '(1 128 3)) #t))

  (equal? (s8-list->bytevector '(1 -2 3)) #vu8(1 254 3))
  (equal? (s8-list->bytevector '()) #vu8())
  (do ([n -128 (fx+ n 1)])
      ((fx= n 128) #t)
    (let ([v (s8-list->bytevector (list 3 n 4))])
      (unless (and (eqv? (bytevector-s8-ref v 0) 3)
                   (eqv? (bytevector-s8-ref v 1) n)
                   (eqv? (bytevector-s8-ref v 2) 4))
        (errorf #f "wrong value for ~s" n))))
)

(mat u8-list->bytevector
 ; wrong argument count
  (error? (u8-list->bytevector))
  (error? (begin (u8-list->bytevector '(1 2 3) '(1 2 3)) #t))

 ; not a bytevector
  (error? (u8-list->bytevector '#(a b c)))
  (error? (begin (u8-list->bytevector '#(a b c)) #t))

 ; invalid value
  (error? (u8-list->bytevector '(1 -129 3)))
  (error? (begin (u8-list->bytevector '(1 -1 3)) #t))

 ; improper or cyclic list
  (error? (u8-list->bytevector '(1 2 . 3)))
  (error? (u8-list->bytevector (let ([ls (list 1 2 3)]) (set-cdr! (cddr ls) (cdr ls)) ls)))

  (equal? (u8-list->bytevector '(1 2 3)) #vu8(1 2 3))
  (equal? (u8-list->bytevector '()) #vu8())
  (do ([n 0 (fx+ n 1)])
      ((fx= n 255) #t)
    (let ([v (u8-list->bytevector (list 3 n 4))])
      (unless (and (eqv? (bytevector-u8-ref v 0) 3)
                   (eqv? (bytevector-u8-ref v 1) n)
                   (eqv? (bytevector-u8-ref v 2) 4))
        (errorf #f "wrong value for ~s" n))))
)

(mat bytevector->s8-list
 ; wrong argument count
  (error? (bytevector->s8-list))
  (error? (begin (bytevector->s8-list #vu8(1 2 3) '#vu8(1 2 3)) #t))

 ; not a bytevector
  (error? (begin (bytevector->s8-list "hello") #t))
  (error? (bytevector->s8-list '(a b c)))

  (equal? (bytevector->s8-list #vu8(1 255 3)) '(1 -1 3))
  (equal? (bytevector->s8-list #vu8(1 255 253 4)) '(1 -1 -3 4))
  (equal? (bytevector->s8-list #vu8()) '())
)

(mat bytevector->u8-list
 ; wrong argument count
  (error? (bytevector->u8-list))
  (error? (begin (bytevector->u8-list #vu8(1 2 3) '#vu8(1 2 3)) #t))

 ; not a bytevector
  (error? (bytevector->u8-list "hello"))
  (error? (begin (bytevector->u8-list '(a b c)) #t))

  (equal? (bytevector->u8-list #vu8(1 2 3)) '(1 2 3))
  (equal? (bytevector->u8-list #vu8(1 255 253 4)) '(1 255 253 4))
  (equal? (bytevector->u8-list #vu8()) '())
)

(mat sint-list->bytevector
 ; wrong argument count
  (error? (sint-list->bytevector))
  (error? (sint-list->bytevector '(1 3 7) 'little))
  (error? (begin (sint-list->bytevector '(1 -3 7) 'big 1 0) #t))

 ; not a list
  (error? (sint-list->bytevector '#(a b c) 'little 1))
  (error? (begin (sint-list->bytevector '#(a b c) 'little 1) #t))

 ; improper or cyclic list
  (error? (sint-list->bytevector '(1 2 . 3) 'little 1))
  (error? (sint-list->bytevector (let ([ls (list 1 2 3)]) (set-cdr! (cddr ls) (cdr ls)) ls) 'little 1))

 ; invalid value
  (error? (sint-list->bytevector '(0 #x-81 0) 'big 1))
  (error? (sint-list->bytevector '(0 #x-81 0) 'little 1))
  (error? (sint-list->bytevector '(0 #x80 0) (native-endianness) 1))
  (error? (sint-list->bytevector '(0 #x80 0) 'little 1))
  (error? (sint-list->bytevector '(0 #x-8001 0) (native-endianness) 2))
  (error? (sint-list->bytevector '(0 #x-8001 0) 'little 2))
  (error? (sint-list->bytevector '(0 #x8000 0) 'big 2))
  (error? (sint-list->bytevector '(0 #x8000 0) 'little 2))
  (error? (sint-list->bytevector '(0 #x-800001 0) 'big 3))
  (error? (sint-list->bytevector '(0 #x-800001 0) 'little 3))
  (error? (sint-list->bytevector '(0 #x800000 0) 'big 3))
  (error? (sint-list->bytevector '(0 #x800000 0) (native-endianness) 3))
  (error? (sint-list->bytevector '(0 #x-80000001 0) 'big 4))
  (error? (sint-list->bytevector '(0 #x-80000001 0) 'little 4))
  (error? (sint-list->bytevector '(0 #x80000000 0) (native-endianness) 4))
  (error? (sint-list->bytevector '(0 #x80000000 0) 'little 4))
  (error? (sint-list->bytevector '(0 #x-8000000000000001 0) 'big 8))
  (error? (sint-list->bytevector '(0 #x-8000000000000001 0) (native-endianness) 8))
  (error? (sint-list->bytevector '(0 #x8000000000000000 0) 'big 8))
  (error? (sint-list->bytevector '(0 #x8000000000000000 0) 'little 8))
  (error? (sint-list->bytevector '(0 #x-80000000000000000001 0) (native-endianness) 10))
  (error? (sint-list->bytevector '(0 #x-80000000000000000001 0) 'little 10))
  (error? (sint-list->bytevector '(0 #x80000000000000000000 0) 'big 10))
  (error? (begin (sint-list->bytevector '(0 #x80000000000000000000 0) 'little 10) #t))

 ; invalid endianness
  (error? (sint-list->bytevector '(1 3 7 4 3 -3 5 -6 127 -128 -50 50) 'spam 1))
  (error? (sint-list->bytevector '(1 3 7 4 3 -3 5 -6 127 -128 -50 50) 'spam 2))
  (error? (sint-list->bytevector '(1 3 7 4 3 -3 5 -6 127 -128 -50 50) 'spam 3))
  (error? (sint-list->bytevector '(1 3 7 4 3 -3 5 -6 127 -128 -50 50) 'spam 4))
  (error? (sint-list->bytevector '(1 3 7 4 3 -3 5 -6 127 -128 -50 50) 'spam 6))
  (error? (begin (sint-list->bytevector '(1 3 7 4 3 -3 5 -6 127 -128 -50 50) 'spam 12) #t))

 ; invalid size
  (error? (sint-list->bytevector '(1 3 7 4 3 -3 5 -6 127 -128 -50 50) 'big -1))
  (error? (sint-list->bytevector '(1 3 7 4 3 -3 5 -6 127 -128 -50 50) 'big 0))
  (error? (sint-list->bytevector '(1 3 7 4 3 -3 5 -6 127 -128 -50 50) 'big 1.0))
  (error? (begin (sint-list->bytevector '(1 3 7 4 3 -3 5 -6 127 -128 -50 50) 'big "oops") #t))

  (equal?
    (sint-list->bytevector '(#x-1 #x01 #x02 #x-5 #x-80 #x7f) 'little 1)
    #vu8(#xff #x01 #x02 #xfb #x80 #x7f))

  (equal?
    (sint-list->bytevector '(#x7f #x-80 -5 #x2 #x1 -1) 'big 1)
    #vu8(#x7f #x80 #xfb #x2 #x1 #xff))

  (equal?
    (sint-list->bytevector '(#x-ff #x2FB #x-7f81) 'big 2)
    #vu8(#xff #x01 #x02 #xfb #x80 #x7f))

  (equal?
    (sint-list->bytevector
      (list (little-endian->signed #xff 1 3 #xa0)
            (little-endian->signed #x71 #x82 #x95 #x61)
            (little-endian->signed #x91 #xa2 #xb5 #xc1)
            (little-endian->signed 5 2 3 4))
      'little 4)
    #vu8(#xff #x01 #x03 #xa0 #x71 #x82 #x95 #x61 #x91 #xa2 #xb5 #xc1 5 2 3 4))

  (equal?
    (sint-list->bytevector
      (list (little-endian->signed #xff 1 3 #xa0 #x55)
            (little-endian->signed #x71 #x82 #x95 #x61 #x85)
            (little-endian->signed #x91 #xa2 #xb5 #xc1 #x99)
            (little-endian->signed 5 2 3 4 6))
      'little 5)
    #vu8(#xff #x01 #x03 #xa0 #x55 #x71 #x82 #x95 #x61 #x85 #x91 #xa2 #xb5 #xc1 #x99 5 2 3 4 6))

  (equal?
    (sint-list->bytevector
      (list (little-endian->signed #xff 1 3 #xa0 #x71 #x82 #x95 #x98)
            (little-endian->signed #x91 #xa2 #xb5 #xc1 5 2 3 4))
      'little 8)
    #vu8(#xff #x01 #x03 #xa0 #x71 #x82 #x95 #x98 #x91 #xa2 #xb5 #xc1 5 2 3 4))

  (do ([q 500 (fx- q 1)])
      ((fx= q 0) #t)
    (do ([i 1 (fx+ i 1)])
        ((fx= i 25))
      (let ([ls* (map (lambda (x) (map (lambda (x) (random 256)) (make-list i)))
                      (make-list (random 10)))])
        (unless (equal?
                  (sint-list->bytevector (map (lambda (ls) (apply little-endian->signed ls)) ls*) 'little i)
                  (apply bytevector (apply append ls*)))
          (pretty-print ls*)
          (errorf #f "failed for ~s (little)" ls*))
        (unless (equal?
                  (sint-list->bytevector (map (lambda (ls) (apply big-endian->signed ls)) ls*) 'big i)
                  (apply bytevector (apply append ls*)))
          (pretty-print ls*)
          (errorf #f "failed for ~s (big)" ls*)))))
)

(mat uint-list->bytevector
 ; wrong argument count
  (error? (uint-list->bytevector))
  (error? (uint-list->bytevector '(1 3 7) 'little))
  (error? (begin (uint-list->bytevector '(1 -3 7) 'big 1 0) #t))

 ; not a list
  (error? (uint-list->bytevector '#(a b c) 'little 1))
  (error? (begin (uint-list->bytevector '#(a b c) 'little 1) #t))

 ; improper or cyclic list
  (error? (uint-list->bytevector '(1 2 . 3) 'little 1))
  (error? (uint-list->bytevector (let ([ls (list 1 2 3)]) (set-cdr! (cddr ls) (cdr ls)) ls) 'little 1))

 ; invalid value
  (error? (uint-list->bytevector '(0 #x-1 0) 'big 1))
  (error? (uint-list->bytevector '(0 #x-1 0) 'little 1))
  (error? (uint-list->bytevector '(0 #x100 0) (native-endianness) 1))
  (error? (uint-list->bytevector '(0 #x100 0) 'little 1))
  (error? (uint-list->bytevector '(0 x-1 0) (native-endianness) 2))
  (error? (uint-list->bytevector '(0 x-1 0) 'little 2))
  (error? (uint-list->bytevector '(0 #x10000 0) 'big 2))
  (error? (uint-list->bytevector '(0 #x10000 0) 'little 2))
  (error? (uint-list->bytevector '(0 x-1 0) 'big 3))
  (error? (uint-list->bytevector '(0 x-1 0) 'little 3))
  (error? (uint-list->bytevector '(0 #x1000000 0) 'big 3))
  (error? (uint-list->bytevector '(0 #x1000000 0) (native-endianness) 3))
  (error? (uint-list->bytevector '(0 x-1 0) 'big 4))
  (error? (uint-list->bytevector '(0 x-1 0) 'little 4))
  (error? (uint-list->bytevector '(0 #x100000000 0) (native-endianness) 4))
  (error? (uint-list->bytevector '(0 #x100000000 0) 'little 4))
  (error? (uint-list->bytevector '(0 x-1 0) 'big 8))
  (error? (uint-list->bytevector '(0 x-1 0) (native-endianness) 8))
  (error? (uint-list->bytevector '(0 #x10000000000000000 0) 'big 8))
  (error? (uint-list->bytevector '(0 #x10000000000000000 0) 'little 8))
  (error? (uint-list->bytevector '(0 x-1 0) (native-endianness) 10))
  (error? (uint-list->bytevector '(0 x-1 0) 'little 10))
  (error? (uint-list->bytevector '(0 #x100000000000000000000 0) 'big 10))
  (error? (begin (uint-list->bytevector '(0 #x100000000000000000000 0) 'little 10) #t))

 ; invalid endianness
  (error? (uint-list->bytevector '(1 3 7 4 3 -3 5 -6 127 -128 -50 50) 'spam 1))
  (error? (uint-list->bytevector '(1 3 7 4 3 -3 5 -6 127 -128 -50 50) 'spam 2))
  (error? (uint-list->bytevector '(1 3 7 4 3 -3 5 -6 127 -128 -50 50) 'spam 3))
  (error? (uint-list->bytevector '(1 3 7 4 3 -3 5 -6 127 -128 -50 50) 'spam 4))
  (error? (uint-list->bytevector '(1 3 7 4 3 -3 5 -6 127 -128 -50 50) 'spam 6))
  (error? (begin (uint-list->bytevector '(1 3 7 4 3 -3 5 -6 127 -128 -50 50) 'spam 12) #t))

 ; invalid size
  (error? (uint-list->bytevector '(1 3 7 4 3 -3 5 -6 127 -128 -50 50) 'big -1))
  (error? (uint-list->bytevector '(1 3 7 4 3 -3 5 -6 127 -128 -50 50) 'big 0))
  (error? (uint-list->bytevector '(1 3 7 4 3 -3 5 -6 127 -128 -50 50) 'big 1.0))
  (error? (begin (uint-list->bytevector '(1 3 7 4 3 -3 5 -6 127 -128 -50 50) 'big "oops") #t))

  (equal?
    (uint-list->bytevector '(#xff #x01 #x02 #xfb #x80 #x7f) 'little 1)
    #vu8(#xff #x01 #x02 #xfb #x80 #x7f))

  (equal?
    (uint-list->bytevector '(#x7f #x80 #xfb #x2 #x1 #xff) 'big 1)
    #vu8(#x7f #x80 #xfb #x2 #x1 #xff))

  (equal?
    (uint-list->bytevector '(#xff01 #x2FB #x807f) 'big 2)
    #vu8(#xff #x01 #x02 #xfb #x80 #x7f))

  (equal?
    (uint-list->bytevector
      (list (little-endian->unsigned #xff 1 3 #xa0)
            (little-endian->unsigned #x71 #x82 #x95 #x61)
            (little-endian->unsigned #x91 #xa2 #xb5 #xc1)
            (little-endian->unsigned 5 2 3 4))
      'little 4)
    #vu8(#xff #x01 #x03 #xa0 #x71 #x82 #x95 #x61 #x91 #xa2 #xb5 #xc1 5 2 3 4))

  (equal?
    (uint-list->bytevector
      (list (little-endian->unsigned #xff 1 3 #xa0 #x55)
            (little-endian->unsigned #x71 #x82 #x95 #x61 #x85)
            (little-endian->unsigned #x91 #xa2 #xb5 #xc1 #x99)
            (little-endian->unsigned 5 2 3 4 6))
      'little 5)
    #vu8(#xff #x01 #x03 #xa0 #x55 #x71 #x82 #x95 #x61 #x85 #x91 #xa2 #xb5 #xc1 #x99 5 2 3 4 6))

  (equal?
    (uint-list->bytevector
      (list (little-endian->unsigned #xff 1 3 #xa0 #x71 #x82 #x95 #x98)
            (little-endian->unsigned #x91 #xa2 #xb5 #xc1 5 2 3 4))
      'little 8)
    #vu8(#xff #x01 #x03 #xa0 #x71 #x82 #x95 #x98 #x91 #xa2 #xb5 #xc1 5 2 3 4))

  (do ([q 500 (fx- q 1)])
      ((fx= q 0) #t)
    (do ([i 1 (fx+ i 1)])
        ((fx= i 25))
      (let ([ls* (map (lambda (x) (map (lambda (x) (random 256)) (make-list i)))
                      (make-list (random 10)))])
        (unless (equal?
                  (uint-list->bytevector (map (lambda (ls) (apply little-endian->unsigned ls)) ls*) 'little i)
                  (apply bytevector (apply append ls*)))
          (pretty-print ls*)
          (errorf #f "failed for ~s (little)" ls*))
        (unless (equal?
                  (uint-list->bytevector (map (lambda (ls) (apply big-endian->unsigned ls)) ls*) 'big i)
                  (apply bytevector (apply append ls*)))
          (pretty-print ls*)
          (errorf #f "failed for ~s (big)" ls*)))))
)

(mat bytevector->sint-list
 ; wrong argument count
  (error? (bytevector->sint-list))
  (error? (bytevector->sint-list #vu8(1 3 7) 'little))
  (error? (begin (bytevector->sint-list #vu8(1 253 7) 'big 1 0) #t))

 ; not a bytevector
  (error? (bytevector->sint-list '#(a b c) 'little 1))
  (error? (begin (bytevector->sint-list '#(a b c) 'little 1) #t))

 ; invalid endianness
  (error? (bytevector->sint-list #vu8(1 3 7 4 3 253 5 250 127 128 206 50) 'spam 1))
  (error? (bytevector->sint-list #vu8(1 3 7 4 3 253 5 250 127 128 206 50) 'spam 2))
  (error? (bytevector->sint-list #vu8(1 3 7 4 3 253 5 250 127 128 206 50) 'spam 3))
  (error? (bytevector->sint-list #vu8(1 3 7 4 3 253 5 250 127 128 206 50) 'spam 4))
  (error? (bytevector->sint-list #vu8(1 3 7 4 3 253 5 250 127 128 206 50) 'spam 6))
  (error? (begin (bytevector->sint-list #vu8(1 3 7 4 3 253 5 250 127 128 206 50) 'spam 12) #t))

 ; invalid size
  (error? (bytevector->sint-list #vu8(1 3 7 4 3 253 5 250 127 128 206 50) 'big -1))
  (error? (bytevector->sint-list #vu8(1 3 7 4 3 253 5 250 127 128 206 50) 'big 0))
  (error? (bytevector->sint-list #vu8(1 3 7 4 3 253 5 250 127 128 206 50) 'big 1.0))
  (error? (begin (bytevector->sint-list #vu8(1 3 7 4 3 253 5 250 127 128 206 50) 'big "oops") #t))

 ; length not multiple of size
  (error? (bytevector->sint-list #vu8(1 3 7 4 3 253 5 250 127 128 206 50) 'big 5))
  (error? (bytevector->sint-list #vu8(1 3 7 4 3 253 5 250 127 128 206 50) 'little 7))
  (error? (bytevector->sint-list #vu8(1 3 7 4 3 253 5 250 127 128 206 50) 'big 8))
  (error? (bytevector->sint-list #vu8(1 3 7 4 3 253 5 250 127 128 206 50) (native-endianness) 9))
  (error? (bytevector->sint-list #vu8(1 3 7 4 3 253 5 250 127 128 206 50) 'big 10))
  (error? (bytevector->sint-list #vu8(1 3 7 4 3 253 5 250 127 128 206 50) 'little 11))
  (error? (begin (bytevector->sint-list #vu8(1 3 7 4 3 253 5 250 127 128 206 50) (native-endianness) 50) #t))

  (equal?
    (bytevector->sint-list #vu8(#xff #x01 #x02 #xfb #x80 #x7f) 'little 1)
    '(#x-1 #x01 #x02 #x-5 #x-80 #x7f))

  (equal?
    (bytevector->sint-list #vu8(#x7f #x80 #xfb #x2 #x1 #xff) 'big 1)
    '(#x7f #x-80 -5 #x2 #x1 -1))

  (equal?
    (bytevector->sint-list #vu8(#xff #x01 #x02 #xfb #x80 #x7f) 'big 2)
    '(#x-ff #x2FB #x-7f81))

  (equal?
    (bytevector->sint-list
      #vu8(#xff #x01 #x03 #xa0 #x71 #x82 #x95 #x61 #x91 #xa2 #xb5 #xc1 5 2 3 4)
      'little 4)
    (list (little-endian->signed #xff 1 3 #xa0)
          (little-endian->signed #x71 #x82 #x95 #x61)
          (little-endian->signed #x91 #xa2 #xb5 #xc1)
          (little-endian->signed 5 2 3 4)))

  (equal?
    (bytevector->sint-list
      #vu8(#xff #x01 #x03 #xa0 #x55 #x71 #x82 #x95 #x61 #x85 #x91 #xa2 #xb5 #xc1 #x99 5 2 3 4 6)
      'little 5)
    (list (little-endian->signed #xff 1 3 #xa0 #x55)
          (little-endian->signed #x71 #x82 #x95 #x61 #x85)
          (little-endian->signed #x91 #xa2 #xb5 #xc1 #x99)
          (little-endian->signed 5 2 3 4 6)))

  (equal?
    (bytevector->sint-list
      #vu8(#xff #x01 #x03 #xa0 #x71 #x82 #x95 #x98 #x91 #xa2 #xb5 #xc1 5 2 3 4)
      'little 8)
    (list (little-endian->signed #xff 1 3 #xa0 #x71 #x82 #x95 #x98)
          (little-endian->signed #x91 #xa2 #xb5 #xc1 5 2 3 4)))

  (do ([q 500 (fx- q 1)])
      ((fx= q 0) #t)
    (do ([i 1 (fx+ i 1)])
        ((fx= i 25))
      (let ([ls* (map (lambda (x) (map (lambda (x) (random 256)) (make-list i)))
                      (make-list (random 10)))])
        (unless (equal?
                  (bytevector->sint-list (apply bytevector (apply append ls*)) 'little i)
                  (map (lambda (ls) (apply little-endian->signed ls)) ls*))
          (pretty-print ls*)
          (errorf #f "failed for ~s (little)" ls*))
        (unless (equal?
                  (bytevector->sint-list (apply bytevector (apply append ls*)) 'big i)
                  (map (lambda (ls) (apply big-endian->signed ls)) ls*))
          (pretty-print ls*)
          (errorf #f "failed for ~s (big)" ls*)))))
)

(mat bytevector->uint-list
 ; wrong argument count
  (error? (bytevector->uint-list))
  (error? (bytevector->uint-list #vu8(1 3 7) 'little))
  (error? (begin (bytevector->uint-list #vu8(1 253 7) 'big 1 0) #t))

 ; not a bytevector
  (error? (bytevector->uint-list '#(a b c) 'little 1))
  (error? (begin (bytevector->uint-list '#(a b c) 'little 1) #t))

 ; invalid endianness
  (error? (bytevector->uint-list #vu8(1 3 7 4 3 253 5 250 127 128 206 50) 'spam 1))
  (error? (bytevector->uint-list #vu8(1 3 7 4 3 253 5 250 127 128 206 50) 'spam 2))
  (error? (bytevector->uint-list #vu8(1 3 7 4 3 253 5 250 127 128 206 50) 'spam 3))
  (error? (bytevector->uint-list #vu8(1 3 7 4 3 253 5 250 127 128 206 50) 'spam 4))
  (error? (bytevector->uint-list #vu8(1 3 7 4 3 253 5 250 127 128 206 50) 'spam 6))
  (error? (begin (bytevector->uint-list #vu8(1 3 7 4 3 253 5 250 127 128 206 50) 'spam 12) #t))

 ; invalid size
  (error? (bytevector->uint-list #vu8(1 3 7 4 3 253 5 250 127 128 206 50) 'big -1))
  (error? (bytevector->uint-list #vu8(1 3 7 4 3 253 5 250 127 128 206 50) 'big 0))
  (error? (bytevector->uint-list #vu8(1 3 7 4 3 253 5 250 127 128 206 50) 'big 1.0))
  (error? (begin (bytevector->uint-list #vu8(1 3 7 4 3 253 5 250 127 128 206 50) 'big "oops") #t))

 ; length not multiple of size
  (error? (bytevector->uint-list #vu8(1 3 7 4 3 253 5 250 127 128 206 50) 'big 5))
  (error? (bytevector->uint-list #vu8(1 3 7 4 3 253 5 250 127 128 206 50) 'little 7))
  (error? (bytevector->uint-list #vu8(1 3 7 4 3 253 5 250 127 128 206 50) 'big 8))
  (error? (bytevector->uint-list #vu8(1 3 7 4 3 253 5 250 127 128 206 50) (native-endianness) 9))
  (error? (bytevector->uint-list #vu8(1 3 7 4 3 253 5 250 127 128 206 50) 'big 10))
  (error? (bytevector->uint-list #vu8(1 3 7 4 3 253 5 250 127 128 206 50) 'little 11))
  (error? (begin (bytevector->uint-list #vu8(1 3 7 4 3 253 5 250 127 128 206 50) (native-endianness) 50) #t))

  (equal?
    (bytevector->uint-list #vu8(#xff #x01 #x02 #xfb #x80 #x7f) 'little 1)
    '(#xff #x01 #x02 #xfb #x80 #x7f))

  (equal?
    (bytevector->uint-list #vu8(#x7f #x80 #xfb #x2 #x1 #xff) 'big 1)
    '(#x7f #x80 #xfb #x2 #x1 #xff))

  (equal?
    (bytevector->uint-list #vu8(#xff #x01 #x02 #xfb #x80 #x7f) 'big 2)
    '(#xff01 #x2FB #x807f))

  (equal?
    (bytevector->uint-list
      #vu8(#xff #x01 #x03 #xa0 #x71 #x82 #x95 #x61 #x91 #xa2 #xb5 #xc1 5 2 3 4)
      'little 4)
    (list (little-endian->unsigned #xff 1 3 #xa0)
          (little-endian->unsigned #x71 #x82 #x95 #x61)
          (little-endian->unsigned #x91 #xa2 #xb5 #xc1)
          (little-endian->unsigned 5 2 3 4)))

  (equal?
    (bytevector->uint-list
      #vu8(#xff #x01 #x03 #xa0 #x55 #x71 #x82 #x95 #x61 #x85 #x91 #xa2 #xb5 #xc1 #x99 5 2 3 4 6)
      'little 5)
    (list (little-endian->unsigned #xff 1 3 #xa0 #x55)
          (little-endian->unsigned #x71 #x82 #x95 #x61 #x85)
          (little-endian->unsigned #x91 #xa2 #xb5 #xc1 #x99)
          (little-endian->unsigned 5 2 3 4 6)))

  (equal?
    (bytevector->uint-list
      #vu8(#xff #x01 #x03 #xa0 #x71 #x82 #x95 #x98 #x91 #xa2 #xb5 #xc1 5 2 3 4)
      'little 8)
    (list (little-endian->unsigned #xff 1 3 #xa0 #x71 #x82 #x95 #x98)
          (little-endian->unsigned #x91 #xa2 #xb5 #xc1 5 2 3 4)))

  (do ([q 500 (fx- q 1)])
      ((fx= q 0) #t)
    (do ([i 1 (fx+ i 1)])
        ((fx= i 25))
      (let ([ls* (map (lambda (x) (map (lambda (x) (random 256)) (make-list i)))
                      (make-list (random 10)))])
        (unless (equal?
                  (bytevector->uint-list (apply bytevector (apply append ls*)) 'little i)
                  (map (lambda (ls) (apply little-endian->unsigned ls)) ls*))
          (pretty-print ls*)
          (errorf #f "failed for ~s (little)" ls*))
        (unless (equal?
                  (bytevector->uint-list (apply bytevector (apply append ls*)) 'big i)
                  (map (lambda (ls) (apply big-endian->unsigned ls)) ls*))
          (pretty-print ls*)
          (errorf #f "failed for ~s (big)" ls*)))))
)

(mat bytevector=?
 ; wrong argument count
  (error? (bytevector=?))
  (error? (bytevector=? #vu8()))
  (error? (begin (bytevector=? #vu8() '#vu8() '#vu8()) #t))

 ; not a bytevector
  (error? (bytevector=? #vu8() 'a))
  (error? (begin (bytevector=? "a" #vu8()) #t))

  (bytevector=? #vu8() (bytevector))
  (bytevector=? #vu8() (make-bytevector 0))
  (bytevector=? #vu8() (make-bytevector 0 17))
  (bytevector=? #vu8() (make-bytevector 0 -17))
  (not (bytevector=? #vu8() (bytevector 1)))
  (not (bytevector=? #vu8() (make-bytevector 1)))
  (not (bytevector=? #vu8() (make-bytevector 1 17)))
  (not (bytevector=? #vu8() (make-bytevector 1 -17)))
  (bytevector=? #vu8(1 2 3 4) (bytevector 1 2 3 4))
  (not (bytevector=? #vu8(1 2 3 4) (bytevector 1 2 4 3)))
  (not (bytevector=? #vu8(1 2 3 4) (bytevector 1 2 3)))
  (not (bytevector=? #vu8(1 2 3 4) (bytevector 1 2)))
  (not (bytevector=? #vu8(1 2 3 4) (bytevector 1)))
  (not (bytevector=? #vu8(1 2 3 4) (bytevector)))
  (bytevector=? (bytevector 255 254 253) (bytevector -1 -2 -3))
  (do ([n 1 (fx+ n 1)])
      ((fx= n 1000) #t)
    (let* ([v1 (u8-list->bytevector
                 (map (lambda (x) (random 256)) (make-list n)))]
           [v2 (bytevector-copy v1)])
      (when (eq? v1 v2) (errorf #f "copy is eq to original"))
      (unless (bytevector=? v1 v2)
        (pretty-print v1)
        (errorf #f "first bytevector=? failed for ~s (see output for vector)" n))
      (do ([i 0 (fx+ i 1)])
          ((fx= i n))
        (let ([k (bytevector-u8-ref v2 i)])
          (bytevector-u8-set! v2 i (fxmodulo (fx+ k 1) 256))
          (when (bytevector=? v1 v2)
            (pretty-print v1)
            (pretty-print v2)
            (errorf #f "second bytevector=? failed for n=~s and i=~s (see output for vector)" n i))
          (bytevector-u8-set! v2 i k))
        (unless (bytevector=? v1 v2)
          (pretty-print v1)
          (errorf #f "third bytevector=? failed for n=~s and i=~s (see output for vector)" n i)))))
)

(mat r6rs-bytevector-examples
  (equal?
    (let ([b (u8-list->bytevector '(1 2 3 4 5 6 7 8))])
      (bytevector-copy! b 0 b 3 4)
      (bytevector->u8-list b))
    '(1 2 3 1 2 3 4 8))


  (equal?
    (let ([b1 (make-bytevector 16 -127)]
          [b2 (make-bytevector 16 255)])
      (list
        (bytevector-s8-ref b1 0)
        (bytevector-u8-ref b1 0)
        (bytevector-s8-ref b2 0)
        (bytevector-u8-ref b2 0)))
    '(-127 129 -1 255))

  (equal?
    (let ([b (make-bytevector 16 -127)])
      (bytevector-s8-set! b 0 -126)
      (bytevector-u8-set! b 1 246)
      (list
        (bytevector-s8-ref b 0)
        (bytevector-u8-ref b 0)
        (bytevector-s8-ref b 1)
        (bytevector-u8-ref b 1)))
    '(-126 130 -10 246))

  (begin
    (define $bv (make-bytevector 16 -127))
    (bytevector? $bv))

  (eqv?
    (begin
      (bytevector-uint-set! $bv 0 (- (expt 2 128) 3)
        (endianness little) 16)
      (bytevector-uint-ref $bv 0 (endianness little) 16))
    #xfffffffffffffffffffffffffffffffd)

  (eqv? (bytevector-sint-ref $bv 0 (endianness little) 16) -3)

  (equal?
    (bytevector->u8-list $bv)
    '(253 255 255 255 255 255 255 255 255 255 255 255 255 255 255 255))

  (eqv?
    (begin
      (bytevector-uint-set! $bv 0 (- (expt 2 128) 3)
        (endianness big) 16)
      (bytevector-uint-ref $bv 0 (endianness big) 16))
    #xfffffffffffffffffffffffffffffffd)

  (eqv? (bytevector-sint-ref $bv 0 (endianness big) 16) -3)

  (equal?
    (bytevector->u8-list $bv)
    '(255 255 255 255 255 255 255 255 255 255 255 255 255 255 255 253))

  (equal?
    (let ([b (u8-list->bytevector '(1 2 3 255 1 2 1 2))])
      (bytevector->sint-list b (endianness little) 2))
    '(513 -253 513 513))

  (equal?
    (let ([b (u8-list->bytevector '(1 2 3 255 1 2 1 2))])
      (bytevector->uint-list b (endianness little) 2))
    '(513 65283 513 513))

  (begin
    (define $bv
      (u8-list->bytevector
        '(255 255 255 255 255 255 255 255 255 255 255 255 255 255 255 253)))
    (bytevector? $bv))

  (eqv? (bytevector-u16-ref $bv 14 (endianness little)) 65023)
  (eqv? (bytevector-s16-ref $bv 14 (endianness little)) -513)
  (eqv? (bytevector-u16-ref $bv 14 (endianness big)) 65533)
  (eqv? (bytevector-s16-ref $bv 14 (endianness big)) -3)

  (eqv?
    (begin
      (bytevector-u16-set! $bv 0 12345 (endianness little))
      (bytevector-u16-ref $bv 0 (endianness little)))
    12345)

  (eqv?
    (begin
      (bytevector-u16-native-set! $bv 0 12345)
      (bytevector-u16-native-ref $bv 0))
    12345)

  (and (memv (bytevector-u16-ref $bv 0 (endianness little)) '(12345 14640)) #t)

  (begin
    (define $bv
      (u8-list->bytevector
        '(255 255 255 255 255 255 255 255
          255 255 255 255 255 255 255 253)))
    (bytevector? $bv))

  (eqv? (bytevector-u32-ref $bv 12 (endianness little)) 4261412863)
  (eqv? (bytevector-s32-ref $bv 12 (endianness little)) -33554433)
  (eqv? (bytevector-u32-ref $bv 12 (endianness big)) 4294967293)
  (eqv? (bytevector-s32-ref $bv 12 (endianness big)) -3)

  (begin
    (define $bv
      (u8-list->bytevector
        '(255 255 255 255 255 255 255 255
          255 255 255 255 255 255 255 253)))
    (bytevector? $bv))

  (eqv? (bytevector-u64-ref $bv 8 (endianness little)) '18302628885633695743)
  (eqv? (bytevector-s64-ref $bv 8 (endianness little)) '-144115188075855873)
  (eqv? (bytevector-u64-ref $bv 8 (endianness big)) '18446744073709551613)
  (eqv? (bytevector-s64-ref $bv 8 (endianness big)) '-3)
)

(mat refimpl-tests
  ; rkd: the following tests are adapted from the bytevector reference
  ; implementation tests bytevector-tests.sch, which is:
  
  ; Copyright 2007 William D Clinger.
  ;
  ; Permission to copy this software, in whole or in part, to use this
  ; software for any lawful purpose, and to redistribute this software
  ; is granted subject to the restriction that all copies made of this
  ; software must include this copyright notice in full.
  ;
  ; I also request that you send me a copy of any improvements that you
  ; make to this software so that they may be incorporated within it to
  ; the benefit of the Scheme community.

  ; rkd: commented out some tests (look for "rkd") because they are
  ; implementation-dependent or require non-R6RS functionality or behavior.
  (begin
    ; rkd: writing code to a file first to get useful file positions for errors
    (with-output-to-file "testfile-bytevector.ss"
      (lambda ()
        (pretty-print '
          (define (bytevector-refimpl-tests)
            (define *random-stress-tests* 100)
            (define *random-stress-test-max-size* 50)

            ; rkd: rewrote to support for our test infrastructure
            (define okay? #t)
            (define-syntax test
              (syntax-rules (=> error)
                ((test exp => result)
                 (guard (c [#t (display-condition c) (newline) (set! okay? #f)])
                   (unless (equal? exp 'result) (syntax-error #'exp "failed"))))))

            (define (basic-bytevector-tests)
              (test (endianness big) => big)
              (test (endianness little) => little)

              (test (or (eq? (native-endianness) 'big)
                        (eq? (native-endianness) 'little)) => #t)

              (test (bytevector? (vector)) => #f)
              (test (bytevector? (make-bytevector 3)) => #t)

              (test (bytevector-length (make-bytevector 44)) => 44)

              (test (let ((b1 (make-bytevector 16 -127))
                          (b2 (make-bytevector 16 255)))
                      (list
                        (bytevector-s8-ref b1 0)
                        (bytevector-u8-ref b1 0)
                        (bytevector-s8-ref b2 0)
                        (bytevector-u8-ref b2 0))) => (-127 129 -1 255))

              (test (let ((b (make-bytevector 16 -127)))
                      (bytevector-s8-set! b 0 -126)
                      (bytevector-u8-set! b 1 246)
                      (list
                        (bytevector-s8-ref b 0)
                        (bytevector-u8-ref b 0)
                        (bytevector-s8-ref b 1)
                        (bytevector-u8-ref b 1))) => (-126 130 -10 246))

              (let ()
                (define b (make-bytevector 16 -127))
                (bytevector-uint-set! b 0 (- (expt 2 128) 3) (endianness little) 16)

                (test (bytevector-uint-ref b 0 (endianness little) 16)
                  => #xfffffffffffffffffffffffffffffffd)

                (test (bytevector-sint-ref b 0 (endianness little) 16) => -3)

                (test (bytevector->u8-list b)
                  => (253 255 255 255 255 255 255 255
                       255 255 255 255 255 255 255 255))

                (bytevector-uint-set! b 0 (- (expt 2 128) 3) (endianness big) 16)

                (test (bytevector-uint-ref b 0 (endianness big) 16)
                  => #xfffffffffffffffffffffffffffffffd)

                (test (bytevector-sint-ref b 0 (endianness big) 16) => -3)

                (test (bytevector->u8-list b)
                  => (255 255 255 255 255 255 255 255
                       255 255 255 255 255 255 255 253)))

              (let ()
                (define b
                  (u8-list->bytevector
                    '(255 255 255 255 255 255 255 255
                       255 255 255 255 255 255 255 253)))

                (test (bytevector-u16-ref b 14 (endianness little)) => 65023)

                (test (bytevector-s16-ref b 14 (endianness little)) => -513)

                (test (bytevector-u16-ref b 14 (endianness big)) => 65533)

                (test (bytevector-s16-ref b 14 (endianness big)) => -3)

                (bytevector-u16-set! b 0 12345 (endianness little))

                (test (bytevector-u16-ref b 0 (endianness little)) => 12345)

                (bytevector-u16-native-set! b 0 12345)

                (test (bytevector-u16-native-ref b 0) => 12345))

              (let ()
                (define b
                  (u8-list->bytevector
                    '(255 255 255 255 255 255 255 255
                       255 255 255 255 255 255 255 253)))

                (test (bytevector-u32-ref b 12 (endianness little)) => 4261412863)

                (test (bytevector-s32-ref b 12 (endianness little)) => -33554433)

                (test (bytevector-u32-ref b 12 (endianness big)) => 4294967293)

                (test (bytevector-s32-ref b 12 (endianness big)) => -3))

              (let ()
                (define b
                  (u8-list->bytevector
                    '(255 255 255 255 255 255 255 255
                       255 255 255 255 255 255 255 253)))

                (test (bytevector-u64-ref b 8 (endianness little))
                  => 18302628885633695743)

                (test (bytevector-s64-ref b 8 (endianness little))
                  => -144115188075855873)

                (test (bytevector-u64-ref b 8 (endianness big))
                  => 18446744073709551613)

                (test (bytevector-s64-ref b 8 (endianness big)) => -3))

              (let ()
                (define b1 (u8-list->bytevector '(255 2 254 3 255)))
                (define b2 (u8-list->bytevector '(255 3 254 2 255)))
                (define b3 (u8-list->bytevector '(255 3 254 2 255)))
                (define b4 (u8-list->bytevector '(255 3 255)))

                (test (bytevector=? b1 b2) => #f)
                (test (bytevector=? b2 b3) => #t)
                (test (bytevector=? b3 b4) => #f)
                (test (bytevector=? b4 b3) => #f))

              (let ()
                (define b
                  (u8-list->bytevector
                    '(63 240 0 0 0 0 0 0)))

                (test (bytevector-ieee-single-ref b 4 'little) => 0.0)

                (test (bytevector-ieee-double-ref b 0 'big) => 1.0)

                (bytevector-ieee-single-native-set! b 4 3.0)

                (test (bytevector-ieee-single-native-ref b 4) => 3.0)

                (bytevector-ieee-double-native-set! b 0 5.0)

                (test (bytevector-ieee-double-native-ref b 0) => 5.0)

                (bytevector-ieee-double-set! b 0 1.75 'big)

                (test (bytevector->u8-list b) => (63 252 0 0 0 0 0 0)))

              (let ((b (make-bytevector 7 12)))
                (bytevector-fill! b 127)
                (test (bytevector->u8-list b) => (127 127 127 127 127 127 127)))

              (let ((b (u8-list->bytevector '(1 2 3 4 5 6 7 8))))
                (bytevector-copy! b 0 b 3 4)
                (test (bytevector->u8-list b) => (1 2 3 1 2 3 4 8))
                (test (bytevector=? b (bytevector-copy b)) => #t))

              (let ((b (u8-list->bytevector '(1 2 3 255 1 2 1 2))))
                (test (bytevector->sint-list b (endianness little) 2)
                  => (513 -253 513 513))
                (test (bytevector->uint-list b (endianness little) 2)
                  => (513 65283 513 513))))

            (define (ieee-bytevector-tests)

              (define (roundtrip x getter setter! k endness)
                (let ((b (make-bytevector 100)))
                  (setter! b k x endness)
                  (getter b k endness)))

              (define (->single x)
                (roundtrip
                  x bytevector-ieee-single-ref bytevector-ieee-single-set! 0 'big))

              (define (->double x)
                (roundtrip
                  x bytevector-ieee-double-ref bytevector-ieee-double-set! 0 'big))

              ; Single precision, offset 0, big-endian

              (test (roundtrip
                      +inf.0
                      bytevector-ieee-single-ref bytevector-ieee-single-set! 0 'big)
                => +inf.0)

              (test (roundtrip
                      -inf.0
                      bytevector-ieee-single-ref bytevector-ieee-single-set! 0 'big)
                => -inf.0)

              (test (let ((x (roundtrip
                               +nan.0
                               bytevector-ieee-single-ref bytevector-ieee-single-set!
                               0 'big)))
                      (= x x))
                => #f)

              (test (roundtrip
                      1e10
                      bytevector-ieee-single-ref bytevector-ieee-single-set! 0 'big)
                => 1e10)

              (test (roundtrip
                      -0.2822580337524414
                      bytevector-ieee-single-ref bytevector-ieee-single-set! 0 'big)
                => -0.2822580337524414)

              ; Single precision, offset 0, little-endian

              (test (roundtrip
                      +inf.0
                      bytevector-ieee-single-ref bytevector-ieee-single-set! 0 'little)
                => +inf.0)

              (test (roundtrip
                      -inf.0
                      bytevector-ieee-single-ref bytevector-ieee-single-set! 0 'little)
                => -inf.0)

              (test (let ((x (roundtrip
                               +nan.0
                               bytevector-ieee-single-ref bytevector-ieee-single-set!
                               0 'little)))
                      (= x x))
                => #f)

              (test (roundtrip
                      1e10
                      bytevector-ieee-single-ref bytevector-ieee-single-set! 0 'little)
                => 1e10)

              (test (roundtrip
                      -0.2822580337524414
                      bytevector-ieee-single-ref bytevector-ieee-single-set! 0 'little)
                => -0.2822580337524414)

              ; Single precision, offset 1, big-endian

              (test (roundtrip
                      +inf.0
                      bytevector-ieee-single-ref bytevector-ieee-single-set! 1 'big)
                => +inf.0)

              (test (roundtrip
                      -inf.0
                      bytevector-ieee-single-ref bytevector-ieee-single-set! 1 'big)
                => -inf.0)

              (test (let ((x (roundtrip
                               +nan.0
                               bytevector-ieee-single-ref bytevector-ieee-single-set!
                               1 'big)))
                      (= x x))
                => #f)

              (test (roundtrip
                      1e10
                      bytevector-ieee-single-ref bytevector-ieee-single-set! 1 'big)
                => 1e10)

              (test (roundtrip
                      -0.2822580337524414
                      bytevector-ieee-single-ref bytevector-ieee-single-set! 1 'big)
                => -0.2822580337524414)

              ; Single precision, offset 1, little-endian

              (test (roundtrip
                      +inf.0
                      bytevector-ieee-single-ref bytevector-ieee-single-set! 1 'little)
                => +inf.0)

              (test (roundtrip
                      -inf.0
                      bytevector-ieee-single-ref bytevector-ieee-single-set! 1 'little)
                => -inf.0)

              (test (let ((x (roundtrip
                               +nan.0
                               bytevector-ieee-single-ref bytevector-ieee-single-set!
                               1 'little)))
                      (= x x))
                => #f)

              (test (roundtrip
                      1e10
                      bytevector-ieee-single-ref bytevector-ieee-single-set! 1 'little)
                => 1e10)

              (test (roundtrip
                      -0.2822580337524414
                      bytevector-ieee-single-ref bytevector-ieee-single-set! 1 'little)
                => -0.2822580337524414)

              ; Single precision, offset 2, big-endian

              (test (roundtrip
                      +inf.0
                      bytevector-ieee-single-ref bytevector-ieee-single-set! 2 'big)
                => +inf.0)

              (test (roundtrip
                      -inf.0
                      bytevector-ieee-single-ref bytevector-ieee-single-set! 2 'big)
                => -inf.0)

              (test (let ((x (roundtrip
                               +nan.0
                               bytevector-ieee-single-ref bytevector-ieee-single-set!
                               2 'big)))
                      (= x x))
                => #f)

              (test (roundtrip
                      1e10
                      bytevector-ieee-single-ref bytevector-ieee-single-set! 2 'big)
                => 1e10)

              (test (roundtrip
                      -0.2822580337524414
                      bytevector-ieee-single-ref bytevector-ieee-single-set! 2 'big)
                => -0.2822580337524414)

              ; Single precision, offset 2, little-endian

              (test (roundtrip
                      +inf.0
                      bytevector-ieee-single-ref bytevector-ieee-single-set! 2 'little)
                => +inf.0)

              (test (roundtrip
                      -inf.0
                      bytevector-ieee-single-ref bytevector-ieee-single-set! 2 'little)
                => -inf.0)

              (test (let ((x (roundtrip
                               +nan.0
                               bytevector-ieee-single-ref bytevector-ieee-single-set!
                               2 'little)))
                      (= x x))
                => #f)

              (test (roundtrip
                      1e10
                      bytevector-ieee-single-ref bytevector-ieee-single-set! 2 'little)
                => 1e10)

              (test (roundtrip
                      -0.2822580337524414
                      bytevector-ieee-single-ref bytevector-ieee-single-set! 2 'little)
                => -0.2822580337524414)

              ; Single precision, offset 3, big-endian

              (test (roundtrip
                      +inf.0
                      bytevector-ieee-single-ref bytevector-ieee-single-set! 3 'big)
                => +inf.0)

              (test (roundtrip
                      -inf.0
                      bytevector-ieee-single-ref bytevector-ieee-single-set! 3 'big)
                => -inf.0)

              (test (let ((x (roundtrip
                               +nan.0
                               bytevector-ieee-single-ref bytevector-ieee-single-set!
                               3 'big)))
                      (= x x))
                => #f)

              (test (roundtrip
                      1e10
                      bytevector-ieee-single-ref bytevector-ieee-single-set! 3 'big)
                => 1e10)

              (test (roundtrip
                      -0.2822580337524414
                      bytevector-ieee-single-ref bytevector-ieee-single-set! 3 'big)
                => -0.2822580337524414)

              ; Single precision, offset 3, little-endian

              (test (roundtrip
                      +inf.0
                      bytevector-ieee-single-ref bytevector-ieee-single-set! 3 'little)
                => +inf.0)

              (test (roundtrip
                      -inf.0
                      bytevector-ieee-single-ref bytevector-ieee-single-set! 3 'little)
                => -inf.0)

              (test (let ((x (roundtrip
                               +nan.0
                               bytevector-ieee-single-ref bytevector-ieee-single-set!
                               3 'little)))
                      (= x x))
                => #f)

              (test (roundtrip
                      1e10
                      bytevector-ieee-single-ref bytevector-ieee-single-set! 3 'little)
                => 1e10)

              (test (roundtrip
                      -0.2822580337524414
                      bytevector-ieee-single-ref bytevector-ieee-single-set! 3 'little)
                => -0.2822580337524414)

              ; Double precision, offset 0, big-endian

              (test (roundtrip
                      +inf.0
                      bytevector-ieee-double-ref bytevector-ieee-double-set! 0 'big)
                => +inf.0)

              (test (roundtrip
                      -inf.0
                      bytevector-ieee-double-ref bytevector-ieee-double-set! 0 'big)
                => -inf.0)

              (test (let ((x (roundtrip
                               +nan.0
                               bytevector-ieee-double-ref bytevector-ieee-double-set!
                               0 'big)))
                      (= x x))
                => #f)

              (test (roundtrip
                      1e10
                      bytevector-ieee-double-ref bytevector-ieee-double-set! 0 'big)
                => 1e10)

              (test (roundtrip
                      -0.2822580337524414
                      bytevector-ieee-double-ref bytevector-ieee-double-set! 0 'big)
                => -0.2822580337524414)

              ; Double precision, offset 0, little-endian

              (test (roundtrip
                      +inf.0
                      bytevector-ieee-double-ref bytevector-ieee-double-set! 0 'little)
                => +inf.0)

              (test (roundtrip
                      -inf.0
                      bytevector-ieee-double-ref bytevector-ieee-double-set! 0 'little)
                => -inf.0)

              (test (let ((x (roundtrip
                               +nan.0
                               bytevector-ieee-double-ref bytevector-ieee-double-set!
                               0 'little)))
                      (= x x))
                => #f)

              (test (roundtrip
                      1e10
                      bytevector-ieee-double-ref bytevector-ieee-double-set! 0 'little)
                => 1e10)

              (test (roundtrip
                      -0.2822580337524414
                      bytevector-ieee-double-ref bytevector-ieee-double-set! 0 'little)
                => -0.2822580337524414)

              ; Double precision, offset 1, big-endian

              (test (roundtrip
                      +inf.0
                      bytevector-ieee-double-ref bytevector-ieee-double-set! 1 'big)
                => +inf.0)

              (test (roundtrip
                      -inf.0
                      bytevector-ieee-double-ref bytevector-ieee-double-set! 1 'big)
                => -inf.0)

              (test (let ((x (roundtrip
                               +nan.0
                               bytevector-ieee-double-ref bytevector-ieee-double-set!
                               1 'big)))
                      (= x x))
                => #f)

              (test (roundtrip
                      1e10
                      bytevector-ieee-double-ref bytevector-ieee-double-set! 1 'big)
                => 1e10)

              (test (roundtrip
                      -0.2822580337524414
                      bytevector-ieee-double-ref bytevector-ieee-double-set! 1 'big)
                => -0.2822580337524414)

              ; Double precision, offset 1, little-endian

              (test (roundtrip
                      +inf.0
                      bytevector-ieee-double-ref bytevector-ieee-double-set! 1 'little)
                => +inf.0)

              (test (roundtrip
                      -inf.0
                      bytevector-ieee-double-ref bytevector-ieee-double-set! 1 'little)
                => -inf.0)

              (test (let ((x (roundtrip
                               +nan.0
                               bytevector-ieee-double-ref bytevector-ieee-double-set!
                               1 'little)))
                      (= x x))
                => #f)

              (test (roundtrip
                      1e10
                      bytevector-ieee-double-ref bytevector-ieee-double-set! 1 'little)
                => 1e10)

              (test (roundtrip
                      -0.2822580337524414
                      bytevector-ieee-double-ref bytevector-ieee-double-set! 1 'little)
                => -0.2822580337524414)

              ; Double precision, offset 2, big-endian

              (test (roundtrip
                      +inf.0
                      bytevector-ieee-double-ref bytevector-ieee-double-set! 2 'big)
                => +inf.0)

              (test (roundtrip
                      -inf.0
                      bytevector-ieee-double-ref bytevector-ieee-double-set! 2 'big)
                => -inf.0)

              (test (let ((x (roundtrip
                               +nan.0
                               bytevector-ieee-double-ref bytevector-ieee-double-set!
                               2 'big)))
                      (= x x))
                => #f)

              (test (roundtrip
                      1e10
                      bytevector-ieee-double-ref bytevector-ieee-double-set! 2 'big)
                => 1e10)

              (test (roundtrip
                      -0.2822580337524414
                      bytevector-ieee-double-ref bytevector-ieee-double-set! 2 'big)
                => -0.2822580337524414)

              ; Double precision, offset 2, little-endian

              (test (roundtrip
                      +inf.0
                      bytevector-ieee-double-ref bytevector-ieee-double-set! 2 'little)
                => +inf.0)

              (test (roundtrip
                      -inf.0
                      bytevector-ieee-double-ref bytevector-ieee-double-set! 2 'little)
                => -inf.0)

              (test (let ((x (roundtrip
                               +nan.0
                               bytevector-ieee-double-ref bytevector-ieee-double-set!
                               2 'little)))
                      (= x x))
                => #f)

              (test (roundtrip
                      1e10
                      bytevector-ieee-double-ref bytevector-ieee-double-set! 2 'little)
                => 1e10)

              (test (roundtrip
                      -0.2822580337524414
                      bytevector-ieee-double-ref bytevector-ieee-double-set! 2 'little)
                => -0.2822580337524414)

              ; Double precision, offset 3, big-endian

              (test (roundtrip
                      +inf.0
                      bytevector-ieee-double-ref bytevector-ieee-double-set! 3 'big)
                => +inf.0)

              (test (roundtrip
                      -inf.0
                      bytevector-ieee-double-ref bytevector-ieee-double-set! 3 'big)
                => -inf.0)

              (test (let ((x (roundtrip
                               +nan.0
                               bytevector-ieee-double-ref bytevector-ieee-double-set!
                               3 'big)))
                      (= x x))
                => #f)

              (test (roundtrip
                      1e10
                      bytevector-ieee-double-ref bytevector-ieee-double-set! 3 'big)
                => 1e10)

              (test (roundtrip
                      -0.2822580337524414
                      bytevector-ieee-double-ref bytevector-ieee-double-set! 3 'big)
                => -0.2822580337524414)

              ; Double precision, offset 3, little-endian

              (test (roundtrip
                      +inf.0
                      bytevector-ieee-double-ref bytevector-ieee-double-set! 3 'little)
                => +inf.0)

              (test (roundtrip
                      -inf.0
                      bytevector-ieee-double-ref bytevector-ieee-double-set! 3 'little)
                => -inf.0)

              (test (let ((x (roundtrip
                               +nan.0
                               bytevector-ieee-double-ref bytevector-ieee-double-set!
                               3 'little)))
                      (= x x))
                => #f)

              (test (roundtrip
                      1e10
                      bytevector-ieee-double-ref bytevector-ieee-double-set! 3 'little)
                => 1e10)

              (test (roundtrip
                      -0.2822580337524414
                      bytevector-ieee-double-ref bytevector-ieee-double-set! 3 'little)
                => -0.2822580337524414)

              ; Denormalized numbers.

              (do ((x (expt .5 100) (* .5 x)))
                ((= x 0.0))
                (let ((y (->single x)))
                  (test (or (= y 0.0) (= x y)) => #t)))

              (do ((x (expt .5 100) (* .5 x)))
                ((= x 0.0))
                (let ((y (->double x)))
                  (test (= x y) => #t))))

            (define (string-bytevector-tests)

              ; rkd: rewrote to support for our test infrastructure
              (define-syntax test-roundtrip
                (syntax-rules ()
                  [(_ bvec tostring tobvec)
                   (let* ((s1 (tostring bvec))
                          (b2 (tobvec s1))
                          (s2 (tostring b2)))
                     (test (string=? s1 s2) => #t))]))

              (define random
                (letrec ((random14
                           (lambda (n)
                             (set! x (remainder (+ (* a x) c) (+ m 1)))
                             (remainder (quotient x 8) n)))
                         (a 701)
                         (x 1)
                         (c 743483)
                         (m 524287)
                         (loop
                           (lambda (q r n)
                             (if (zero? q)
                                 (remainder r n)
                                 (loop (quotient q 16384)
                                   (+ (* 16384 r) (random14 16384))
                                   n)))))
                  (lambda (n)
                    (if (< n 16384)
                        (random14 n)
                        (loop (quotient n 16384) (random14 16384) n)))))

              ; Returns a random bytevector of length up to n.

              (define (random-bytevector n)
                (let* ((n (random n))
                       (bv (make-bytevector n)))
                  (do ((i 0 (+ i 1)))
                    ((= i n) bv)
                    (bytevector-u8-set! bv i (random 256)))))

              ; Returns a random bytevector of even length up to n.

              (define (random-bytevector2 n)
                (let* ((n (random n))
                       (n (if (odd? n) (+ n 1) n))
                       (bv (make-bytevector n)))
                  (do ((i 0 (+ i 1)))
                    ((= i n) bv)
                    (bytevector-u8-set! bv i (random 256)))))

              ; Returns a random bytevector of multiple-of-4 length up to n.

              (define (random-bytevector4 n)
                (let* ((n (random n))
                       (n (* 4 (round (/ n 4))))
                       (bv (make-bytevector n)))
                  (do ((i 0 (+ i 1)))
                    ((= i n) bv)
                    (bytevector-u8-set! bv i (random 256)))))

              (test (bytevector=? (string->utf8 "k\x007f;\x0080;\x07ff;\x0800;\xffff;")
                      '#vu8(#x6b
                             #x7f
                             #b11000010 #b10000000
                             #b11011111 #b10111111
                             #b11100000 #b10100000 #b10000000
                             #b11101111 #b10111111 #b10111111))
                => #t)

              (test (bytevector=? (string->utf8 "\x010000;\x10ffff;")
                      '#vu8(#b11110000 #b10010000 #b10000000 #b10000000
                             #b11110100 #b10001111 #b10111111 #b10111111))
                => #t)

              (test (string=? (utf8->string '#vu8(#x61                             ; a
                                                   #xc0 #x62                        ; ?b
                                                   #xc1 #x63                        ; ?c
                                                   #xc2 #x64                        ; ?d
                                                   #x80 #x65                        ; ?e
                                                   #xc0 #xc0 #x66                   ; ??f
                                                   #xe0 #x67                        ; ?g
                                                   ))
                      "a\xfffd;b\xfffd;c\xfffd;d\xfffd;e\xfffd;\xfffd;f\xfffd;g")
                => #t)

              #; ; rkd: implementation dependent number of replacement characters
              (test (string=? (utf8->string '#vu8(#xe0 #x80 #x80 #x68              ; ???h
                                                   #xe0 #xc0 #x80 #x69              ; ???i
                                                   #xf0 #x6a                        ; ?j
                                                   ))
                      "\xfffd;\xfffd;\xfffd;h\xfffd;\xfffd;\xfffd;i\xfffd;j")
                => #t)

              #; ; rkd: implementation dependent number of replacement characters
              (test (string=? (utf8->string '#vu8(#x61                             ; a
                                                   #xf0 #x80 #x80 #x80 #x62         ; ????b
                                                   #xf0 #x90 #x80 #x80 #x63         ; .c
                                                   ))
                      "a\xfffd;\xfffd;\xfffd;\xfffd;b\x10000;c")
                => #t)

              (test (string=? (utf8->string '#vu8(#x61                             ; a
                                                   #xf0 #xbf #xbf #xbf #x64         ; .d
                                                   #xf0 #xbf #xbf #x65              ; ?e
                                                   #xf0 #xbf #x66                   ; ?f
                                                   ))
                      "a\x3ffff;d\xfffd;e\xfffd;f")
                => #t)

              #; ; rkd: implementation dependent number of replacement characters
              (test (string=? (utf8->string '#vu8(#x61                             ; a
                                                   #xf4 #x8f #xbf #xbf #x62         ; .b
                                                   #xf4 #x90 #x80 #x80 #x63         ; ????c
                                                   ))

                      "a\x10ffff;b\xfffd;\xfffd;\xfffd;\xfffd;c")
                => #t)

              (test (string=? (utf8->string '#vu8(#x61                             ; a
                                                   #xf5 #x80 #x80 #x80 #x64         ; ????d
                                                   ))

                      "a\xfffd;\xfffd;\xfffd;\xfffd;d")
                => #t)

              ; ignores BOM signature

              (test (string=? (utf8->string '#vu8(#xef #xbb #xbf #x61 #x62 #x63 #x64))
                      "abcd")
                => #t)

              (test-roundtrip (random-bytevector 10) utf8->string string->utf8)

              (do ((i 0 (+ i 1)))
                ((= i *random-stress-tests*))
                (test-roundtrip (random-bytevector *random-stress-test-max-size*)
                  utf8->string string->utf8))

              (test (bytevector=? (string->utf16 "k\x007f;\x0080;\x07ff;\x0800;\xffff;")
                      '#vu8(#x00 #x6b
                             #x00 #x7f
                             #x00 #x80
                             #x07 #xff
                             #x08 #x00
                             #xff #xff))
                => #t)

              (test (bytevector=? (string->utf16 "k\x007f;\x0080;\x07ff;\x0800;\xffff;"
                                    'little)
                      '#vu8(#x6b #x00
                             #x7f #x00
                             #x80 #x00
                             #xff #x07
                             #x00 #x08
                             #xff #xff))
                => #t)

              (test (bytevector=? (string->utf16 "\x010000;\xfdcba;\x10ffff;")
                      '#vu8(#xd8 #x00 #xdc #x00
                             #xdb #xb7 #xdc #xba
                             #xdb #xff #xdf #xff))
                => #t)

              (test (bytevector=? (string->utf16 "\x010000;\xfdcba;\x10ffff;" 'little)
                      '#vu8(#x00 #xd8 #x00 #xdc
                             #xb7 #xdb #xba #xdc
                             #xff #xdb #xff #xdf))
                => #t)

              (test (bytevector=? (string->utf16 "ab\x010000;\xfdcba;\x10ffff;cd")
                      (string->utf16 "ab\x010000;\xfdcba;\x10ffff;cd" 'big))
                => #t)

              #; ; rkd: utf16->string requires endianness argument
              (test (string=? "k\x007f;\x0080;\x07ff;\x0800;\xffff;"
                      (utf16->string
                        '#vu8(#x00 #x6b
                               #x00 #x7f
                               #x00 #x80
                               #x07 #xff
                               #x08 #x00
                               #xff #xff)))
                => #t)

              (test (string=? "k\x007f;\x0080;\x07ff;\x0800;\xffff;"
                      (utf16->string
                        '#vu8(#x00 #x6b
                               #x00 #x7f
                               #x00 #x80
                               #x07 #xff
                               #x08 #x00
                               #xff #xff)
                        'big))
                => #t)

              #; ; rkd: utf16->string requires endianness argument
              (test (string=? "k\x007f;\x0080;\x07ff;\x0800;\xffff;"
                      (utf16->string
                        '#vu8(#xfe #xff     ; big-endian BOM
                               #x00 #x6b
                               #x00 #x7f
                               #x00 #x80
                               #x07 #xff
                               #x08 #x00
                               #xff #xff)))
                => #t)

              (test (string=? "k\x007f;\x0080;\x07ff;\x0800;\xffff;"
                      (utf16->string
                        '#vu8(#x6b #x00
                               #x7f #x00
                               #x80 #x00
                               #xff #x07
                               #x00 #x08
                               #xff #xff)
                        'little))
                => #t)

              #; ; rkd: utf16->string requires endianness argument
              (test (string=? "k\x007f;\x0080;\x07ff;\x0800;\xffff;"
                      (utf16->string
                        '#vu8(#xff #xfe     ; little-endian BOM
                               #x6b #x00
                               #x7f #x00
                               #x80 #x00
                               #xff #x07
                               #x00 #x08
                               #xff #xff)))
                => #t)

              (let ((tostring        utf16->string)
                    (tostring-big    (lambda (bv) (utf16->string bv 'big)))
                    (tostring-little (lambda (bv) (utf16->string bv 'little)))
                    (tobvec          string->utf16)
                    (tobvec-big      (lambda (s) (string->utf16 s 'big)))
                    (tobvec-little   (lambda (s) (string->utf16 s 'little))))

                (do ((i 0 (+ i 1)))
                  ((= i *random-stress-tests*))
                  #; ; rkd: utf16->string requires endianness argument
                  (test-roundtrip (random-bytevector2 *random-stress-test-max-size*)
                    tostring tobvec)
                  (test-roundtrip (random-bytevector2 *random-stress-test-max-size*)
                    tostring-big tobvec-big)
                  (test-roundtrip (random-bytevector2 *random-stress-test-max-size*)
                    tostring-little tobvec-little)))

              (test (bytevector=? (string->utf32 "abc")
                      '#vu8(#x00 #x00 #x00 #x61
                             #x00 #x00 #x00 #x62
                             #x00 #x00 #x00 #x63))
                => #t)

              (test (bytevector=? (string->utf32 "abc" 'big)
                      '#vu8(#x00 #x00 #x00 #x61
                             #x00 #x00 #x00 #x62
                             #x00 #x00 #x00 #x63))
                => #t)

              (test (bytevector=? (string->utf32 "abc" 'little)
                      '#vu8(#x61 #x00 #x00 #x00
                             #x62 #x00 #x00 #x00
                             #x63 #x00 #x00 #x00))
                => #t)

              #; ; rkd: utf32->string requires endianness argument
              (test (string=? "a\xfffd;b\xfffd;c\xfffd;d\xfffd;e"
                      (utf32->string
                        '#vu8(#x00 #x00 #x00 #x61
                               #x00 #x00 #xd9 #x00
                               #x00 #x00 #x00 #x62
                               #x00 #x00 #xdd #xab
                               #x00 #x00 #x00 #x63
                               #x00 #x11 #x00 #x00
                               #x00 #x00 #x00 #x64
                               #x01 #x00 #x00 #x65
                               #x00 #x00 #x00 #x65)))
                => #t)

              (test (string=? "a\xfffd;b\xfffd;c\xfffd;d\xfffd;e"
                      (utf32->string
                        '#vu8(#x00 #x00 #x00 #x61
                               #x00 #x00 #xd9 #x00
                               #x00 #x00 #x00 #x62
                               #x00 #x00 #xdd #xab
                               #x00 #x00 #x00 #x63
                               #x00 #x11 #x00 #x00
                               #x00 #x00 #x00 #x64
                               #x01 #x00 #x00 #x65
                               #x00 #x00 #x00 #x65)
                        'big))
                => #t)

              #; ; rkd: utf32->string requires endianness argument
              (test (string=? "a\xfffd;b\xfffd;c\xfffd;d\xfffd;e"
                      (utf32->string
                        '#vu8(#x00 #x00 #xfe #xff   ; big-endian BOM
                               #x00 #x00 #x00 #x61
                               #x00 #x00 #xd9 #x00
                               #x00 #x00 #x00 #x62
                               #x00 #x00 #xdd #xab
                               #x00 #x00 #x00 #x63
                               #x00 #x11 #x00 #x00
                               #x00 #x00 #x00 #x64
                               #x01 #x00 #x00 #x65
                               #x00 #x00 #x00 #x65)))
                => #t)

              (test (string=? "\xfeff;a\xfffd;b\xfffd;c\xfffd;d\xfffd;e"
                      (utf32->string
                        '#vu8(#x00 #x00 #xfe #xff   ; big-endian BOM
                               #x00 #x00 #x00 #x61
                               #x00 #x00 #xd9 #x00
                               #x00 #x00 #x00 #x62
                               #x00 #x00 #xdd #xab
                               #x00 #x00 #x00 #x63
                               #x00 #x11 #x00 #x00
                               #x00 #x00 #x00 #x64
                               #x01 #x00 #x00 #x65
                               #x00 #x00 #x00 #x65)
                        'big
                        ; rkd: added endianness-mandatory? flag
                        #t))
                => #t)

              (test (string=? "a\xfffd;b\xfffd;c\xfffd;d\xfffd;e"
                      (utf32->string
                        '#vu8(#x61 #x00 #x00 #x00
                               #x00 #xd9 #x00 #x00
                               #x62 #x00 #x00 #x00
                               #xab #xdd #x00 #x00
                               #x63 #x00 #x00 #x00
                               #x00 #x00 #x11 #x00
                               #x64 #x00 #x00 #x00
                               #x65 #x00 #x00 #x01
                               #x65 #x00 #x00 #x00)
                        'little))
                => #t)

              #; ; rkd: utf32->string requires endianness argument
              (test (string=? "a\xfffd;b\xfffd;c\xfffd;d\xfffd;e"
                      (utf32->string
                        '#vu8(#xff #xfe #x00 #x00   ; little-endian BOM
                               #x61 #x00 #x00 #x00
                               #x00 #xd9 #x00 #x00
                               #x62 #x00 #x00 #x00
                               #xab #xdd #x00 #x00
                               #x63 #x00 #x00 #x00
                               #x00 #x00 #x11 #x00
                               #x64 #x00 #x00 #x00
                               #x65 #x00 #x00 #x01
                               #x65 #x00 #x00 #x00)))
                => #t)

              (test (string=? "\xfeff;a\xfffd;b\xfffd;c\xfffd;d\xfffd;e"
                      (utf32->string
                        '#vu8(#xff #xfe #x00 #x00   ; little-endian BOM
                               #x61 #x00 #x00 #x00
                               #x00 #xd9 #x00 #x00
                               #x62 #x00 #x00 #x00
                               #xab #xdd #x00 #x00
                               #x63 #x00 #x00 #x00
                               #x00 #x00 #x11 #x00
                               #x64 #x00 #x00 #x00
                               #x65 #x00 #x00 #x01
                               #x65 #x00 #x00 #x00)
                        'little
                        ; rkd: added endianness-mandatory? flag
                        #t))
                => #t)

              (let ((tostring        utf32->string)
                    (tostring-big    (lambda (bv) (utf32->string bv 'big)))
                    (tostring-little (lambda (bv) (utf32->string bv 'little)))
                    (tobvec          string->utf32)
                    (tobvec-big      (lambda (s) (string->utf32 s 'big)))
                    (tobvec-little   (lambda (s) (string->utf32 s 'little))))

                (do ((i 0 (+ i 1)))
                  ((= i *random-stress-tests*))
                  #; ; rkd: utf32->string requires endianness argument
                  (test-roundtrip (random-bytevector4 *random-stress-test-max-size*)
                    tostring tobvec)
                  (test-roundtrip (random-bytevector4 *random-stress-test-max-size*)
                    tostring-big tobvec-big)
                  (test-roundtrip (random-bytevector4 *random-stress-test-max-size*)
                    tostring-little tobvec-little)))

              )

            ; Tests string <-> bytevector conversion on strings
            ; that contain every Unicode scalar value.
            (define (exhaustive-string-bytevector-tests)

              ; Tests throughout an inclusive range.

              (define (test-char-range lo hi tostring tobytevector)
                (let* ((n (+ 1 (- hi lo)))
                       (s (make-string n))
                       (replacement-character (integer->char #xfffd)))
                  (do ((i lo (+ i 1)))
                    ((> i hi))
                    (let ((c (if (or (<= 0 i #xd7ff)
                                     (<= #xe000 i #x10ffff))
                                 (integer->char i)
                                 replacement-character)))
                      (string-set! s (- i lo) c)))
                  (test (string=? (tostring (tobytevector s)) s) => #t)))

              (define (test-exhaustively name tostring tobytevector)
                (display "Testing ")
                (display name)
                (display " conversions...")
                (newline)
                (test-char-range 0 #xffff tostring tobytevector)
                (test-char-range #x10000 #x1ffff tostring tobytevector)
                (test-char-range #x20000 #x2ffff tostring tobytevector)
                (test-char-range #x30000 #x3ffff tostring tobytevector)
                (test-char-range #x40000 #x4ffff tostring tobytevector)
                (test-char-range #x50000 #x5ffff tostring tobytevector)
                (test-char-range #x60000 #x6ffff tostring tobytevector)
                (test-char-range #x70000 #x7ffff tostring tobytevector)
                (test-char-range #x80000 #x8ffff tostring tobytevector)
                (test-char-range #x90000 #x9ffff tostring tobytevector)
                (test-char-range #xa0000 #xaffff tostring tobytevector)
                (test-char-range #xb0000 #xbffff tostring tobytevector)
                (test-char-range #xc0000 #xcffff tostring tobytevector)
                (test-char-range #xd0000 #xdffff tostring tobytevector)
                (test-char-range #xe0000 #xeffff tostring tobytevector)
                (test-char-range #xf0000 #xfffff tostring tobytevector)
                (test-char-range #x100000 #x10ffff tostring tobytevector))

              ; Feel free to replace this with your favorite timing macro.

              (define (timeit x) x)

              (timeit (test-exhaustively "UTF-8" utf8->string string->utf8))

              #; ; rkd: utf16->string requires endianness argument
              (timeit (test-exhaustively "UTF-16" utf16->string string->utf16))

              (timeit (test-exhaustively "UTF-16BE"
                        (lambda (bv) (utf16->string bv 'big))
                        (lambda (s) (string->utf16 s 'big))))

              (timeit (test-exhaustively "UTF-16LE"
                        (lambda (bv) (utf16->string bv 'little))
                        (lambda (s) (string->utf16 s 'little))))

              #; ; rkd: utf32->string requires endianness argument
              (timeit (test-exhaustively "UTF-32" utf32->string string->utf32))

              (timeit (test-exhaustively "UTF-32BE"
                        (lambda (bv) (utf32->string bv 'big))
                        (lambda (s) (string->utf32 s 'big))))

              (timeit (test-exhaustively "UTF-32LE"
                        (lambda (bv) (utf32->string bv 'little))
                        (lambda (s) (string->utf32 s 'little)))))

            (basic-bytevector-tests)
            (ieee-bytevector-tests)
            (string-bytevector-tests)
            (exhaustive-string-bytevector-tests)
            okay?)))
      'replace)
    #t)
  (begin
    (load "testfile-bytevector.ss")
    #t)
  (bytevector-refimpl-tests)
)

(mat tspl/csug-examples
  (equal? '#vu8(1 2 3) #vu8(1 2 3))
  (equal? #vu8(1 2 3) #vu8(1 2 3))
  (equal? #vu8(#x3f #x7f #xbf #xff) #vu8(63 127 191 255))
  (equal? (endianness little) 'little)
  (equal? (endianness big) 'big)
  (error? (endianness "spam"))
  (equal? (symbol? (native-endianness)) #t)
  (equal? (bytevector? #vu8()) #t)
  (equal? (bytevector? '#()) #f)
  (equal? (bytevector? "abc") #f)
  (equal? (bytevector) #vu8())
  (equal? (bytevector 1 3 5) #vu8(1 3 5))
  (equal? (bytevector -1 -3 -5) #vu8(255 253 251))
  (equal? (make-bytevector 0) #vu8())
  (equal? (make-bytevector 0 7) #vu8())
  (equal? (make-bytevector 5 7) #vu8(7 7 7 7 7))
  (equal? (make-bytevector 5 -7) #vu8(249 249 249 249 249))
  (equal? (bytevector-length #vu8()) 0)
  (equal? (bytevector-length #vu8(1 2 3)) 3)
  (equal? (bytevector-length (make-bytevector 300)) 300)
  (equal? (bytevector=? #vu8() #vu8()) #t)
  (equal? (bytevector=? (make-bytevector 3 0) #vu8(0 0 0)) #t)
  (equal? (bytevector=? (make-bytevector 5 0) #vu8(0 0 0)) #f)
  (equal? (bytevector=? #vu8(1 127 128 255) #vu8(255 128 127 1)) #f)
  (equal?
    (let ([v (make-bytevector 6)])
      (bytevector-fill! v 255)
      v)
    #vu8(255 255 255 255 255 255))
  
  (equal?
    (let ([v (make-bytevector 6)])
      (bytevector-fill! v -128)
      v)
    #vu8(128 128 128 128 128 128))
  (equal? (bytevector-copy #vu8(1 127 128 255)) #vu8(1 127 128 255))
  
  (equal?
    (let ([v #vu8(1 127 128 255)])
      (eq? v (bytevector-copy v)))
    #f)
  (begin
    (define $v1 #vu8(31 63 95 127 159 191 223 255))
    (define $v2 (make-bytevector 10 0))
    (bytevector-copy! $v1 2 $v2 1 4)
    (equal? $v2 #vu8(0 95 127 159 191 0 0 0 0 0)))
   
  (begin
    (bytevector-copy! $v1 5 $v2 7 3)
    (equal? $v2 #vu8(0 95 127 159 191 0 0 191 223 255)))
   
  (begin
    (bytevector-copy! $v2 3 $v2 0 6)
    (equal? $v2 #vu8(159 191 0 0 191 223 0 191 223 255)))
   
  (begin
    (bytevector-copy! $v2 0 $v2 1 9)
    (equal? $v2 #vu8(159 159 191 0 0 191 223 0 191 223)))

  (equal? (bytevector-u8-ref #vu8(1 127 128 255) 0) 1)
  (equal? (bytevector-u8-ref #vu8(1 127 128 255) 2) 128)
  (equal? (bytevector-u8-ref #vu8(1 127 128 255) 3) 255)
  (equal? (bytevector-s8-ref #vu8(1 127 128 255) 0) 1)
  (equal? (bytevector-s8-ref #vu8(1 127 128 255) 1) 127)
  (equal? (bytevector-s8-ref #vu8(1 127 128 255) 2) -128)
  (equal? (bytevector-s8-ref #vu8(1 127 128 255) 3) -1)
  (equal?
    (let ([v (make-bytevector 5 -1)])
      (bytevector-u8-set! v 2 128)
      v)
    #vu8(255 255 128 255 255))
  (equal?
    (let ([v (make-bytevector 4 0)])
      (bytevector-s8-set! v 1 100)
      (bytevector-s8-set! v 2 -100)
      v)
    #vu8(0 100 156 0))
  (equal? (bytevector->u8-list (make-bytevector 0)) '())
  (equal? (bytevector->u8-list #vu8(1 127 128 255)) '(1 127 128 255))
  
  (equal?
    (let ([v #vu8(1 2 3 255)])
      (apply * (bytevector->u8-list v)))
    1530)
  
  (equal? (bytevector->s8-list (make-bytevector 0)) '())
  (equal? (bytevector->s8-list #vu8(1 127 128 255)) '(1 127 -128 -1))
  
  (equal?
    (let ([v #vu8(1 2 3 255)])
      (apply * (bytevector->s8-list v)))
    -6)
  (equal? (u8-list->bytevector '()) #vu8())
  (equal? (u8-list->bytevector '(1 127 128 255)) #vu8(1 127 128 255))
  
  (equal?
    (let ([v #vu8(1 2 3 4 5)])
      (let ([ls (bytevector->u8-list v)])
        (u8-list->bytevector (map * ls ls))))
    #vu8(1 4 9 16 25))
  
  (equal? (s8-list->bytevector '()) #vu8())
  (equal? (s8-list->bytevector '(1 127 -128 -1)) #vu8(1 127 128 255))
  
  (equal?
    (let ([v #vu8(1 2 3 4 5)])
      (let ([ls (bytevector->s8-list v)])
        (s8-list->bytevector (map - ls))))
    #vu8(255 254 253 252 251))
  (begin
    (define $v #vu8(#x12 #x34 #xfe #x56 #xdc #xba #x78 #x98))
    (bytevector? $v))
  
  (equal?
    (case (native-endianness)
      [(big)
       (list
         (equal? (bytevector-u16-native-ref $v 2) #xfe56)
         (equal? (bytevector-s16-native-ref $v 2) #x-1aa)
         (equal? (bytevector-s16-native-ref $v 6) #x7898)
  
         (equal? (bytevector-u32-native-ref $v 0) #x1234fe56)
         (equal? (bytevector-s32-native-ref $v 0) #x1234fe56)
         (equal? (bytevector-s32-native-ref $v 4) #x-23458768)
  
         (equal? (bytevector-u64-native-ref $v 0) #x1234fe56dcba7898)
         (equal? (bytevector-s64-native-ref $v 0) #x1234fe56dcba7898))]
      [(little)
       (list
         (equal? (bytevector-u16-native-ref $v 2) #x56fe)
         (equal? (bytevector-s16-native-ref $v 2) #x56fe)
         (equal? (bytevector-s16-native-ref $v 6) #x-6788)
  
         (equal? (bytevector-u32-native-ref $v 0) #x56fe3412)
         (equal? (bytevector-s32-native-ref $v 0) #x56fe3412)
         (equal? (bytevector-s32-native-ref $v 4) #x-67874524)
  
         (equal? (bytevector-u64-native-ref $v 0) #x9878badc56fe3412)
         (equal? (bytevector-s64-native-ref $v 0) #x-67874523a901cbee))]
      [else (errorf #f "mat does not handle endianness ~s" (native-endianness))])
    '(#t #t #t #t #t #t #t #t))

  (let ()
    (define v (make-bytevector 8 0))
    (bytevector-u16-native-set! v 0 #xfe56)
    (bytevector-s16-native-set! v 2 #x-1aa)
    (bytevector-s16-native-set! v 4 #x7898)
    (case (native-endianness)
      [(big) (equal? v #vu8(#xfe #x56 #xfe #x56 #x78 #x98 #x00 #x00))]
      [(little) (equal? v #vu8(#x56 #xfe #x56 #xfe #x98 #x78 #x00 #x00))]
      [else (errorf #f "mat does not handle endianness ~s" (native-endianness))]))
  
  (let ()
    (define v (make-bytevector 16 0))
    (bytevector-u32-native-set! v 0 #x1234fe56)
    (bytevector-s32-native-set! v 4 #x1234fe56)
    (bytevector-s32-native-set! v 8 #x-23458768)
    (case (native-endianness)
      [(big) (equal? v #vu8(#x12 #x34 #xfe #x56 #x12 #x34 #xfe #x56
                            #xdc #xba #x78 #x98 #x00 #x00 #x00 #x00))]
      [(little) (equal? v #vu8(#x56 #xfe #x34 #x12 #x56 #xfe #x34 #x12
                               #x98 #x78 #xba #xdc #x00 #x00 #x00 #x00))]
      [else (errorf #f "mat does not handle endianness ~s" (native-endianness))]))
  
  (let ()
    (define v (make-bytevector 24 0))
    (bytevector-u64-native-set! v 0 #x1234fe56dcba7898)
    (bytevector-s64-native-set! v 8 #x1234fe56dcba7898)
    (bytevector-s64-native-set! v 16 #x-67874523a901cbee)
    (case (native-endianness)
      [(big) (equal? v #vu8(#x12 #x34 #xfe #x56 #xdc #xba #x78 #x98
                            #x12 #x34 #xfe #x56 #xdc #xba #x78 #x98
                            #x98 #x78 #xba #xdc #x56 #xfe #x34 #x12))]
      [(little) (equal? v #vu8(#x98 #x78 #xba #xdc #x56 #xfe #x34 #x12
                               #x98 #x78 #xba #xdc #x56 #xfe #x34 #x12
                               #x12 #x34 #xfe #x56 #xdc #xba #x78 #x98))]
      [else (errorf #f "mat does not handle endianness ~s" (native-endianness))]))

  (begin
    (define $v #vu8(#x12 #x34 #xfe #x56 #xdc #xba #x78 #x98 #x9a #x76))
    (bytevector? $v))
  (equal? (bytevector-u16-ref $v 0 (endianness big)) #x1234)
  (equal? (bytevector-s16-ref $v 1 (endianness big)) #x34fe)
  (equal? (bytevector-s16-ref $v 5 (endianness big)) #x-4588)
  
  (equal? (bytevector-u32-ref $v 2 'big) #xfe56dcba)
  (equal? (bytevector-s32-ref $v 3 'big) #x56dcba78)
  (equal? (bytevector-s32-ref $v 4 'big) #x-23458768)
  
  (equal? (bytevector-u64-ref $v 0 'big) #x1234fe56dcba7898)
  (equal? (bytevector-s64-ref $v 1 'big) #x34fe56dcba78989a)
  
  (equal? (bytevector-u16-ref $v 0 (endianness little)) #x3412)
  (equal? (bytevector-s16-ref $v 1 (endianness little)) #x-1cc)
  (equal? (bytevector-s16-ref $v 5 (endianness little)) #x78ba)
  
  (equal? (bytevector-u32-ref $v 2 'little) #xbadc56fe)
  (equal? (bytevector-s32-ref $v 3 'little) #x78badc56)
  (equal? (bytevector-s32-ref $v 4 'little) #x-67874524)
  
  (equal? (bytevector-u64-ref $v 0 'little) #x9878badc56fe3412)
  (equal? (bytevector-s64-ref $v 1 'little) #x-6567874523a901cc)

  (let ()
    (define v (make-bytevector 8 0))
    (bytevector-u16-set! v 0 #xfe56 (endianness big))
    (bytevector-s16-set! v 3 #x-1aa (endianness little))
    (bytevector-s16-set! v 5 #x7898 (endianness big))
    (equal? v #vu8(#xfe #x56 #x0 #x56 #xfe #x78 #x98 #x0)))
  
  (let ()
    (define v (make-bytevector 16 0))
    (bytevector-u32-set! v 0 #x1234fe56 'little)
    (bytevector-s32-set! v 6 #x1234fe56 'big)
    (bytevector-s32-set! v 11 #x-23458768 'little)
    (equal? v #vu8(#x56 #xfe #x34 #x12 #x0 #x0
                   #x12 #x34 #xfe #x56 #x0
                   #x98 #x78 #xba #xdc #x0)))
  
  (let ()
    (define v (make-bytevector 28 0))
    (bytevector-u64-set! v 0 #x1234fe56dcba7898 'little)
    (bytevector-s64-set! v 10 #x1234fe56dcba7898 'big)
    (bytevector-s64-set! v 19 #x-67874523a901cbee 'big)
    (equal? v #vu8(#x98 #x78 #xba #xdc #x56 #xfe #x34 #x12 #x0 #x0
               #x12 #x34 #xfe #x56 #xdc #xba #x78 #x98 #x0
               #x98 #x78 #xba #xdc #x56 #xfe #x34 #x12 #x0)))

  (let ()
    (define v #vu8(#x12 #x34 #xfe #x56 #xdc #xba #x78 #x98 #x9a #x76))
    (and
      (equal? (bytevector-uint-ref v 0 'big 1) #x12)
      (equal? (bytevector-uint-ref v 0 'little 1) #x12)
      (equal? (bytevector-uint-ref v 1 'big 3) #x34fe56)
      (equal? (bytevector-uint-ref v 2 'little 7) #x9a9878badc56fe)
  
      (equal? (bytevector-sint-ref v 2 'big 1) #x-02)
      (equal? (bytevector-sint-ref v 1 'little 6) #x78badc56fe34)
      (equal? (bytevector-sint-ref v 2 'little 7) #x-6567874523a902)
  
      (equal? (bytevector-sint-ref (make-bytevector 1000 -1) 0 'big 1000) -1)))

  (let ()
    (define v (make-bytevector 5 0))
    (bytevector-uint-set! v 1 #x123456 (endianness big) 3)
    (equal? v #vu8(0 #x12 #x34 #x56 0)))
  
  (let ()
    (define v (make-bytevector 7 -1))
    (bytevector-sint-set! v 1 #x-8000000000 (endianness little) 5)
    (equal? v #vu8(#xff 0 0 0 0 #x80 #xff)))

  (equal? (bytevector->uint-list (make-bytevector 0) 'little 3) '())
  
  (equal?
    (let ([v #vu8(1 2 3 4 5 6)])
      (bytevector->uint-list v 'big 3))
    '(#x010203 #x040506))
  
  (equal?
    (let ([v (make-bytevector 80 -1)])
      (bytevector->sint-list v 'big 20))
    '(-1 -1 -1 -1))
  (equal? (uint-list->bytevector '() 'big 25) #vu8())
  (equal? (sint-list->bytevector '(0 -1) 'big 3) #vu8(0 0 0 #xff #xff #xff))
  
  (equal?
    (let ()
      (define (f size)
        (let ([ls (list (- (expt 2 (- (* 8 size) 1)))
                        (- (expt 2 (- (* 8 size) 1)) 1))])
          (sint-list->bytevector ls 'little size)))
      (f 6))
    #vu8(#x00 #x00 #x00 #x00 #x00 #x80 #xff #xff #xff #xff #xff #x7f))

  (begin
    (define $v (make-bytevector 8 0))
    (bytevector-ieee-single-native-set! $v 0 .125)
    (bytevector-ieee-single-native-set! $v 4 -3/2)
    (equal?
      (list
        (bytevector-ieee-single-native-ref $v 0)
        (bytevector-ieee-single-native-ref $v 4))
      '(0.125 -1.5)))
  
  (begin
    (bytevector-ieee-double-native-set! $v 0 1e23)
    (equal? (bytevector-ieee-double-native-ref $v 0) 1e23))

  (begin
    (define $v (make-bytevector 10 #xc7))
    (bytevector-ieee-single-set! $v 1 .125 'little)
    (bytevector-ieee-single-set! $v 6 -3/2 'big)
    (equal?
      (list
        (bytevector-ieee-single-ref $v 1 'little)
        (bytevector-ieee-single-ref $v 6 'big))
      '(0.125 -1.5)))
  (equal? $v #vu8(#xc7 #x0 #x0 #x0 #x3e #xc7 #xbf #xc0 #x0 #x0))
  
  (begin
    (bytevector-ieee-double-set! $v 1 1e23 'big)
    (equal? (bytevector-ieee-double-ref $v 1 'big) 1e23))
)

#;(mat bytevector-logical
 ; A reference implementation in scheme
  (begin
    (define $bytevector-blurp
      (lambda (f)
        (lambda (bv1 bv2)
          (let ([len1 (bytevector-length bv1)]
                [len2 (bytevector-length bv2)])
            (let ([len (max len1 len2)])
              (if (fx= len 0)
                  bv1
                  (let ([new (make-bytevector len)])
                    (define endianness 'big)
                    (define (uint-ref bv len)
                      (if (fx= len 0)
                          0
                          (bytevector-uint-ref bv 0 endianness len)))
                    (bytevector-uint-set! new 0
                      (f (uint-ref bv1 len1) (uint-ref bv2 len2))
                      endianness len)
                    new)))))))

    (define $bytevector-and ($bytevector-blurp bitwise-and))

    (define $bytevector-ior ($bytevector-blurp bitwise-ior))

    (define $bytevector-xor ($bytevector-blurp bitwise-xor))
    
    (define $bytevector-not 
      (lambda (bv)
        (let ([len (bytevector-length bv)])
          (if (fx= len 0)
              bv
              (let ([new (make-bytevector len)])
                #;
                (bytevector-uint-set! new 0
                  (- (- (expt 256 len) 1)
                     (bytevector-uint-ref bv 0 (native-endianness) len))
                  (native-endianness) len)
                (bytevector-sint-set! new 0
                  (bitwise-not
                    (bytevector-sint-ref bv 0 (native-endianness) len))
                  (native-endianness) len)
                new)))))

    (define $make-random-bytevector
      (lambda (len)
        (let ([bv (make-bytevector len)])
          (do ([n len (- n 1)])
              ((zero? n) bv)
              (bytevector-u8-set! bv (- n 1) (random 256))))))

    #t)

 ; Currently the reference implementation is the only implementation,
 ; so go ahead and use it for the tests and the random tests below.
  (define bytevector-and $bytevector-and)
  (define bytevector-ior $bytevector-ior)
  (define bytevector-xor $bytevector-xor)
  (define bytevector-not $bytevector-not)

  (error? (bytevector-not '#()))
  (error? (bytevector-not 75))
  (error? (bytevector-not #vu8(5) '#()))
  (error? (bytevector-not 75 #vu8(5)))
  (equal? (bytevector-not #vu8()) #vu8())
  (equal? (bytevector-not #vu8(23)) #vu8(232))
  (equal? (bytevector-not #vu8(23 129)) #vu8(232 126))
  (equal? (bytevector-not #vu8(23 129 99)) #vu8(232 126 156))
  (equal? (bytevector-not #vu8(#x7f #xff #xff #xff)) #vu8(128 0 0 0))
  (equal? (bytevector-not #vu8(#xff #xff #xff #xff)) #vu8(0 0 0 0))
  (equal?
    (bytevector-not #vu8(#x00 #x00 #x00 #x00))
    #vu8(#xff #xff #xff #xff))
  (equal? (bytevector-not #vu8(0 255 170 85)) #vu8(255 0 85 170))
  (equal?
    (bytevector-not #vu8(#x00 #x00 #x00 #x02))
    #vu8(#xff #xff #xff #xfd))
  (equal?
    (bytevector-not #vu8(#x0f #xff #xff #xff #xff #xff #xff #xff #xff #xff))
    #vu8(#xf0 #x00 #x00 #x00 #x00 #x00 #x00 #x00 #x00 #x00))

  (error? (bytevector-and '#()))
  (error? (bytevector-and 75))
  (error? (bytevector-and #vu8(5) '#()))
  (error? (bytevector-and 75 #vu8(5)))
  (equal?
    (bytevector-and #vu8() #vu8())
    #vu8())
  (equal?
    (bytevector-and #vu8(#xff #xff #xff) #vu8(#x54 #x27 #x86))
    #vu8(#x54 #x27 #x86))
  (equal?
    (bytevector-and #vu8(#x00 #x00 #x00) #vu8(#x54 #x27 #x86))
    #vu8(#x00 #x00 #x00))
  (equal?
    (bytevector-and #vu8(#x65 #x33 #xf0) #vu8(#x54 #x27 #x86))
    #vu8(#x44 #x23 #x80))
  (equal?
    (bytevector-and #vu8(#x65 #x33 #xf0 #x75 #x83 #x99 #x41)
                    #vu8(#x54 #x27 #x86 #x99 #x87 #x76 #x63))
    #vu8(#x44 #x23 #x80 #x11 #x83 #x10 #x41))
  (equal?
    (bytevector-and #vu8(#x65 #x33 #xf0 #x75 #x83 #x99)
                    #vu8(#x54 #x27 #x86 #x99 #x87 #x76))
    #vu8(#x44 #x23 #x80 #x11 #x83 #x10))
  (equal?
    (bytevector-and #vu8(#x0 #x0 #x0 #x0) #vu8(#x0 #x0 #x0 #x0))
    #vu8(#x0 #x0 #x0 #x0))
  (equal?
    (bytevector-and #vu8(#xff #xff #xff #xff) #vu8(#x0 #x0 #x0 #x0))
    #vu8(#x0 #x0 #x0 #x0))
  (equal?
    (bytevector-and #vu8(#x0 #x0 #x0 #x0) #vu8(#xff #xff #xff #xff))
    #vu8(#x0 #x0 #x0 #x0))
  (equal?
    (bytevector-and #vu8(20) #vu8(0))
    #vu8(0))
  (equal?
    (bytevector-and #vu8(20) #vu8(#xff))
    #vu8(20))
  (equal?
    (bytevector-and #vu8(#x0f #xff #xff #xff #xff #xff #xff #xff #xff #xff)
                    #vu8(#xff #xff #xff #xff #xff #xff #xff #xff #xff #xff))
    #vu8(#x0f #xff #xff #xff #xff #xff #xff #xff #xff #xff))
  (equal?
    (bytevector-and #vu8(#x11 #x11 #x11 #x11 #x11 #x11 #x11 #x11 #x11 #x11)
                    #vu8(#xff #xff #xff #xff #xff #xff #xff #xff #xff #xff))
    #vu8(#x11 #x11 #x11 #x11 #x11 #x11 #x11 #x11 #x11 #x11))
  (equal?
    (bytevector-and
      #vu8(#x11 #x11 #x11 #x11 #x11 #x11 #x11 #x11 #x11 #x11 #x11 #x11 #x11)
      #vu8(#x22 #x22 #x22 #x22 #x22 #x22 #x22 #x22 #x22 #x22 #x22 #x22 #x22))
    #vu8(#x00 #x00 #x00 #x00 #x00 #x00 #x00 #x00 #x00 #x00 #x00 #x00 #x00)) 
  (equal?
    (bytevector-and
      #vu8(#x12 #x12 #x12 #x12 #x12 #x12 #x12 #x12 #x12 #x12 #x12 #x12 #x12)
      #vu8(#x22 #x22 #x22 #x22 #x22 #x22 #x22 #x22 #x22 #x22 #x22 #x22 #x22))
    #vu8(#x02 #x02 #x02 #x02 #x02 #x02 #x02 #x02 #x02 #x02 #x02 #x02 #x02))
  (equal?
    (bytevector-and
      #vu8(#x2 #xb2 #x25 #xd2 #x7f #x49 #xc1 #xfe #xd3 #x01 #xb8 #x91 #x03)
      #vu8(#x0 #x00 #x00 #x00 #x00 #x00 #x00 #x00 #x00 #x1f #x36 #x65 #x67))
    #vu8(#x0 #x00 #x00 #x00 #x00 #x00 #x00 #x00 #x00 #x01 #x30 #x01 #x03))
  (equal? 
    (bytevector-and
      #vu8(#x0 #x00 #x00 #x00 #x00 #x00 #x00 #x00 #x00 #x1f #x36 #x65 #x67)
      #vu8(#x2 #xb2 #x25 #xd2 #x7f #x49 #xc1 #xfe #xd3 #x01 #xb8 #x91 #x03))
    #vu8(#x0 #x00 #x00 #x00 #x00 #x00 #x00 #x00 #x00 #x01 #x30 #x01 #x03))
 ; different length bytevectors, how should they work?
  (equal?
    (bytevector-and
      #vu8(#x2 #xb2 #x25 #xd2 #x7f #x49 #xc1 #xfe #xd3 #x01 #xb8 #x91 #x03)
      #vu8(#x1f #x36 #x65 #x67))
    #vu8(#x0 #x00 #x00 #x00 #x00 #x00 #x00 #x00 #x00 #x01 #x30 #x01 #x03))
  (equal? 
    (bytevector-and
      #vu8(#x1f #x36 #x65 #x67)
      #vu8(#x2 #xb2 #x25 #xd2 #x7f #x49 #xc1 #xfe #xd3 #x01 #xb8 #x91 #x03))
    #vu8(#x0 #x00 #x00 #x00 #x00 #x00 #x00 #x00 #x00 #x01 #x30 #x01 #x03))

  (error? (bytevector-ior '#()))
  (error? (bytevector-ior 75))
  (error? (bytevector-ior #vu8(5) '#()))
  (error? (bytevector-ior 75 #vu8(5)))
  (equal? 
    (bytevector-ior #vu8() #vu8())
    #vu8())
  (equal?
    (bytevector-ior #vu8(0 0 0) #vu8(0 0 0))
    #vu8(0 0 0))
  (equal?
    (bytevector-ior #vu8(#xff #xff #xff #xff) #vu8(0 0 0 0))
    #vu8(#xff #xff #xff #xff))
  (equal?
    (bytevector-ior #vu8(0 0 0 0) #vu8(#xff #xff #xff #xff))
    #vu8(#xff #xff #xff #xff))
  (equal?
    (bytevector-ior #vu8(#xff #xff #xff) #vu8(#x54 #x27 #x86))
    #vu8(#xff #xff #xff))
  (equal?
    (bytevector-ior #vu8(#x00 #x00 #x00) #vu8(#x54 #x27 #x86))
    #vu8(#x54 #x27 #x86))
  (equal?
    (bytevector-ior #vu8(#x65 #x33 #xf0) #vu8(#x54 #x27 #x86))
    #vu8(#x75 #x37 #xf6))
  (equal?
    (bytevector-ior #vu8(#x65 #x33 #xf0 #x75 #x83 #x99 #x41)
                    #vu8(#x54 #x27 #x86 #x99 #x87 #x76 #x63))
    #vu8(#x75 #x37 #xf6 #xfd #x87 #xff #x63))
  (equal?
    (bytevector-ior #vu8(#x65 #x33 #xf0 #x75 #x83 #x99)
                    #vu8(#x54 #x27 #x86 #x99 #x87 #x76))
    #vu8(#x75 #x37 #xf6 #xfd #x87 #xff))
  (equal?
    (bytevector-ior #vu8(20) #vu8(#xff))
    #vu8(#xff))
  (equal? 
    (bytevector-ior
      #vu8(#x1 #x11 #x11 #x11 #x11 #x11 #x11 #x11 #x11 #x11 #x11 #x11 #x11)
      #vu8(#x2 #x22 #x22 #x22 #x22 #x22 #x22 #x22 #x22 #x22 #x22 #x22 #x22))
    #vu8(#x3 #x33 #x33 #x33 #x33 #x33 #x33 #x33 #x33 #x33 #x33 #x33 #x33))
  (equal?
    (bytevector-ior
      #vu8(#x1 #x21 #x21 #x21 #x21 #x21 #x21 #x21 #x21 #x21 #x21 #x21 #x21)
      #vu8(#x2 #x22 #x22 #x22 #x22 #x22 #x22 #x22 #x22 #x22 #x22 #x22 #x22))
    #vu8(#x3 #x23 #x23 #x23 #x23 #x23 #x23 #x23 #x23 #x23 #x23 #x23 #x23))
  (equal?
    (bytevector-ior
      #vu8(#x2 #xb2 #x25 #xd2 #x7f #x49 #xc1 #xfe #xd3 #x01 #xb8 #x91 #x03)
      #vu8(#x0 #x00 #x00 #x00 #x00 #x00 #x00 #x00 #x00 #x1f #x36 #x65 #x67))
    #vu8(#x2 #xb2 #x25 #xd2 #x7f #x49 #xc1 #xfe #xd3 #x1f #xbe #xf5 #x67))
  (equal?
    (bytevector-ior
      #vu8(#x0 #x00 #x00 #x00 #x00 #x00 #x00 #x00 #x00 #x1f #x36 #x65 #x67)
      #vu8(#x2 #xb2 #x25 #xd2 #x7f #x49 #xc1 #xfe #xd3 #x01 #xb8 #x91 #x03))
    #vu8(#x2 #xb2 #x25 #xd2 #x7f #x49 #xc1 #xfe #xd3 #x1f #xbe #xf5 #x67))
 ; different size bytevectors how should the work?
  (equal?
    (bytevector-ior
      #vu8(#x2 #xb2 #x25 #xd2 #x7f #x49 #xc1 #xfe #xd3 #x01 #xb8 #x91 #x03)
      #vu8(#x1f #x36 #x65 #x67))
    #vu8(#x2 #xb2 #x25 #xd2 #x7f #x49 #xc1 #xfe #xd3 #x1f #xbe #xf5 #x67))
  (equal?
    (bytevector-ior
      #vu8(#x1f #x36 #x65 #x67)
      #vu8(#x2 #xb2 #x25 #xd2 #x7f #x49 #xc1 #xfe #xd3 #x01 #xb8 #x91 #x03))
    #vu8(#x2 #xb2 #x25 #xd2 #x7f #x49 #xc1 #xfe #xd3 #x1f #xbe #xf5 #x67))

  (error? (bytevector-xor '#()))
  (error? (bytevector-xor 75))
  (error? (bytevector-xor #vu8(5) '#()))
  (error? (bytevector-xor 75 #vu8(5)))
  (equal?
    (bytevector-xor #vu8() #vu8())
    #vu8())
  (equal?
    (bytevector-xor #vu8(#xff #xff #xff) #vu8(#x00 #x00 #x00))
    #vu8(#xff #xff #xff))
  (equal?
    (bytevector-xor #vu8(#x00 #x00 #x00) #vu8(#xff #xff #xff))
    #vu8(#xff #xff #xff))
  (equal?
    (bytevector-xor #vu8(#xff #xff #xff) #vu8(#xff #xff #xff))
    #vu8(#x00 #x00 #x00))
  (equal?
    (bytevector-xor #vu8(#x0f #x0f #x0f #x0f) #vu8(#xff #xff #xff #xff))
    #vu8(#xf0 #xf0 #xf0 #xf0))
  (equal?
    (bytevector-xor #vu8(#x00 #x14) #vu8(#xff #xff))
    #vu8(#xff #xeb))
  (equal?
    (bytevector-xor
      #vu8(#x1 #x11 #x11 #x11 #x11 #x11 #x11 #x11 #x11 #x11 #x11 #x11 #x11)
      #vu8(#x2 #x22 #x22 #x22 #x22 #x22 #x22 #x22 #x22 #x22 #x22 #x22 #x22))
    #vu8(#x3 #x33 #x33 #x33 #x33 #x33 #x33 #x33 #x33 #x33 #x33 #x33 #x33))
  (equal?
    (bytevector-xor
       #vu8(#x1 #x21 #x21 #x21 #x21 #x21 #x21 #x21 #x21 #x21 #x21 #x21 #x21)
       #vu8(#x2 #x22 #x22 #x22 #x22 #x22 #x22 #x22 #x22 #x22 #x22 #x22 #x22))
    #vu8(#x3 #x03 #x03 #x03 #x03 #x03 #x03 #x03 #x03 #x03 #x03 #x03 #x03))
  (equal?
    (bytevector-xor
      #vu8(#x2 #xB2 #x25 #xD2 #x7F #x49 #xC1 #xFE #xD3 #x01 #xB8 #x91 #x03)
      #vu8(#x0 #x00 #x00 #x00 #x00 #x00 #x00 #x00 #x00 #x1F #x36 #x65 #x67))
    #vu8(#x2 #xB2 #x25 #xD2 #x7F #x49 #xC1 #xFE #xD3 #x1E #x8E #xF4 #x64))
  (equal?
    (bytevector-xor
      #vu8(#x0 #x00 #x00 #x00 #x00 #x00 #x00 #x00 #x00 #x1F #x36 #x65 #x67)
      #vu8(#x2 #xB2 #x25 #xD2 #x7F #x49 #xC1 #xFE #xD3 #x01 #xB8 #x91 #x03))
    #vu8(#x2 #xB2 #x25 #xD2 #x7F #x49 #xC1 #xFE #xD3 #x1E #x8E #xF4 #x64))
 ; different length bytevectors: how should they work?
   (equal?
    (bytevector-xor
      #vu8(#x2 #xB2 #x25 #xD2 #x7F #x49 #xC1 #xFE #xD3 #x01 #xB8 #x91 #x03)
      #vu8(#x1F #x36 #x65 #x67))
    #vu8(#x2 #xB2 #x25 #xD2 #x7F #x49 #xC1 #xFE #xD3 #x1E #x8E #xF4 #x64))
  (equal?
    (bytevector-xor
      #vu8(#x1F #x36 #x65 #x67)
      #vu8(#x2 #xB2 #x25 #xD2 #x7F #x49 #xC1 #xFE #xD3 #x01 #xB8 #x91 #x03))
    #vu8(#x2 #xB2 #x25 #xD2 #x7F #x49 #xC1 #xFE #xD3 #x1E #x8E #xF4 #x64))

 ; random tests
  (do ([n 1000 (fx- n 1)])
      ((fxzero? n) #t)
    (let ([size (random 30)])
      (let ([bv1 ($make-random-bytevector size)]
            [bv2 ($make-random-bytevector size)])
        (unless (equal? (bytevector-not bv1)
                        ($bytevector-not bv1))
          (errorf #f "bytevector-not failed on ~s" bv1))
        (unless (equal? (bytevector-and bv1 bv2)
                        ($bytevector-and bv1 bv2))
          (errorf #f "bytevector-and failed on ~s and ~s" bv1 bv2))
        (unless (equal? (bytevector-and bv2 bv1)
                        ($bytevector-and bv2 bv1))
          (errorf #f "bytevector-and failed on ~s and ~s" bv2 bv1))
        (unless (equal? (bytevector-and bv1 bv1)
                        ($bytevector-and bv1 bv1))
          (errorf #f "bytevector-and failed on ~s and ~s" bv1 bv1))
        (unless (equal? (bytevector-ior bv1 bv2)
                        ($bytevector-ior bv1 bv2))
          (errorf #f "bytevector-ior failed on ~s and ~s" bv1 bv2))
        (unless (equal? (bytevector-ior bv2 bv1)
                        ($bytevector-ior bv2 bv1))
          (errorf #f "bytevector-ior failed on ~s and ~s" bv2 bv1))
        (unless (equal? (bytevector-ior bv1 bv1)
                        ($bytevector-ior bv1 bv1))
          (errorf #f "bytevector-ior failed on ~s and ~s" bv1 bv1))
        (unless (equal? (bytevector-xor bv1 bv2)
                        ($bytevector-xor bv1 bv2))
          (errorf #f "bytevector-xor failed on ~s and ~s" bv1 bv2))
        (unless (equal? (bytevector-xor bv2 bv1)
                        ($bytevector-xor bv2 bv1))
          (errorf #f "bytevector-xor failed on ~s and ~s" bv2 bv1))
        (unless (equal? (bytevector-xor bv1 bv1)
                        ($bytevector-xor bv1 bv1))
          (errorf #f "bytevector-xor failed on ~s and ~s" bv1 bv1)))))
)

(mat bytevector->immutable-bytevector
    (begin
      (define immutable-100-bytevector
        (bytevector->immutable-bytevector (make-bytevector 100 42)))
      #t)
    
    (immutable-bytevector? immutable-100-bytevector)
    (not (mutable-bytevector? immutable-100-bytevector))
    
    (equal? (make-bytevector 100 42) immutable-100-bytevector)
    (eq? immutable-100-bytevector
         (bytevector->immutable-bytevector immutable-100-bytevector))
    
    (not (immutable-bytevector? (make-bytevector 5)))
    (mutable-bytevector? (make-bytevector 5))
    
    (immutable-bytevector? (bytevector->immutable-bytevector (bytevector)))
    (not (mutable-bytevector? (bytevector->immutable-bytevector (bytevector))))
    (not (immutable-bytevector? (bytevector)))
    (mutable-bytevector? (bytevector))
    
    (not (immutable-bytevector? (bytevector-copy immutable-100-bytevector)))

    ;; Make sure `...set!` functions check for mutability:
    (error? (bytevector-uint-set! immutable-100-bytevector 0 1 (endianness big) 4))
    (error? (bytevector-sint-set! immutable-100-bytevector 0 1 (endianness big) 4))
    (error? (bytevector-u8-set! immutable-100-bytevector 0 1))
    (error? (bytevector-s8-set! immutable-100-bytevector 0 1))
    (error? (bytevector-u16-set! immutable-100-bytevector 0 1 (endianness big)))
    (error? (bytevector-s16-set! immutable-100-bytevector 0 1 (endianness big)))
    (error? (bytevector-u16-native-set! immutable-100-bytevector 0 1))
    (error? (bytevector-s16-native-set! immutable-100-bytevector 0 1))
    (error? (bytevector-u24-set! immutable-100-bytevector 0 1 (endianness big)))
    (error? (bytevector-s24-set! immutable-100-bytevector 0 1 (endianness big)))
    (error? (bytevector-u32-set! immutable-100-bytevector 0 1 (endianness big)))
    (error? (bytevector-s32-set! immutable-100-bytevector 0 1 (endianness big)))
    (error? (bytevector-u32-native-set! immutable-100-bytevector 0 1))
    (error? (bytevector-s32-native-set! immutable-100-bytevector 0 1))
    (error? (bytevector-u40-set! immutable-100-bytevector 0 1 (endianness big)))
    (error? (bytevector-s40-set! immutable-100-bytevector 0 1 (endianness big)))
    (error? (bytevector-u48-set! immutable-100-bytevector 0 1 (endianness big)))
    (error? (bytevector-s48-set! immutable-100-bytevector 0 1 (endianness big)))
    (error? (bytevector-u56-set! immutable-100-bytevector 0 1 (endianness big)))
    (error? (bytevector-s56-set! immutable-100-bytevector 0 1 (endianness big)))
    (error? (bytevector-u64-set! immutable-100-bytevector 0 1 (endianness big)))
    (error? (bytevector-s64-set! immutable-100-bytevector 0 1 (endianness big)))
    (error? (bytevector-u64-native-set! immutable-100-bytevector 0 1))
    (error? (bytevector-s64-native-set! immutable-100-bytevector 0 1))
    (error? (bytevector-ieee-single-set! immutable-100-bytevector 0 1.0 (endianness big)))
    (error? (bytevector-ieee-double-set! immutable-100-bytevector 0 1.0 (endianness big)))
    (error? (bytevector-ieee-single-native-set! immutable-100-bytevector 0 1.0))
    (error? (bytevector-ieee-double-native-set! immutable-100-bytevector 0 1.0))
    
    (error? (bytevector-fill! immutable-100-bytevector 0))
    (error? (bytevector-copy! '#vu8(4 5 6) 0 immutable-100-bytevector 0 3))
    (error? (bytevector-truncate! immutable-100-bytevector 1))

    ;; Make sure `...ref!` functions *don't* accidentally check for mutability:
    (number? (bytevector-uint-ref immutable-100-bytevector 0 (endianness big) 4))
    (number? (bytevector-sint-ref immutable-100-bytevector 0 (endianness big) 4))
    (number? (bytevector-u8-ref immutable-100-bytevector 0))
    (number? (bytevector-s8-ref immutable-100-bytevector 0))
    (number? (bytevector-u16-ref immutable-100-bytevector 0 (endianness big)))
    (number? (bytevector-s16-ref immutable-100-bytevector 0 (endianness big)))
    (number? (bytevector-u16-native-ref immutable-100-bytevector 0))
    (number? (bytevector-s16-native-ref immutable-100-bytevector 0))
    (number? (bytevector-u24-ref immutable-100-bytevector 0 (endianness big)))
    (number? (bytevector-s24-ref immutable-100-bytevector 0 (endianness big)))
    (number? (bytevector-u32-ref immutable-100-bytevector 0 (endianness big)))
    (number? (bytevector-s32-ref immutable-100-bytevector 0 (endianness big)))
    (number? (bytevector-u32-native-ref immutable-100-bytevector 0))
    (number? (bytevector-s32-native-ref immutable-100-bytevector 0))
    (number? (bytevector-u40-ref immutable-100-bytevector 0 (endianness big)))
    (number? (bytevector-s40-ref immutable-100-bytevector 0 (endianness big)))
    (number? (bytevector-u48-ref immutable-100-bytevector 0 (endianness big)))
    (number? (bytevector-s48-ref immutable-100-bytevector 0 (endianness big)))
    (number? (bytevector-u56-ref immutable-100-bytevector 0 (endianness big)))
    (number? (bytevector-s56-ref immutable-100-bytevector 0 (endianness big)))
    (number? (bytevector-u64-ref immutable-100-bytevector 0 (endianness big)))
    (number? (bytevector-s64-ref immutable-100-bytevector 0 (endianness big)))
    (number? (bytevector-u64-native-ref immutable-100-bytevector 0))
    (number? (bytevector-s64-native-ref immutable-100-bytevector 0))
    (number? (bytevector-ieee-single-ref immutable-100-bytevector 0 (endianness big)))
    (number? (bytevector-ieee-double-ref immutable-100-bytevector 0 (endianness big)))
    (number? (bytevector-ieee-single-native-ref immutable-100-bytevector 0))
    (number? (bytevector-ieee-double-native-ref immutable-100-bytevector 0))
)

(mat bytevector-compress
    (parameters [compress-format 'gzip 'lz4] [compress-level 'minimum 'low 'medium 'high 'maximum])
    (error? (bytevector-compress 7))
    (error? (bytevector-compress "hello"))
    (error? (bytevector-uncompress 7))
    (error? (bytevector-uncompress "hello"))
    (begin
      (define (round-trip-bytevector-compress bv)
        (and
          (equal? (let ([c-bv (#%$bytevector-compress bv 0)])
                    (#%$bytevector-uncompress c-bv 0 (bytevector-length c-bv) (bytevector-length bv) 0))
                  bv)
          (equal? (bytevector-uncompress (bytevector-compress bv)) bv)))
      (round-trip-bytevector-compress (string->utf8 "hello")))
    (round-trip-bytevector-compress '#vu8())
    (round-trip-bytevector-compress (apply bytevector
                                           (let loop ([i 0])
                                             (if (= i 4096)
                                                 '()
                                                 (cons (bitwise-and i 255)
                                                       (loop (+ i 1)))))))
    (round-trip-bytevector-compress 
      (call-with-port (open-file-input-port (find-source "prettytest.ss")) get-bytevector-all))
    (error?
     ;; Need at least 8 bytes for result size
     (bytevector-uncompress '#vu8()))
    (error?
     ;; Need at least 8 bytes for result size
     (bytevector-uncompress '#vu8(0 0 0 0 0 0 255)))
    (error?
     ;; Claming a too-large size in the header should fail with a suitable message:
     (bytevector-uncompress '#vu8(255 255 255 255 255 255 255 255 1 2 3)))
)<|MERGE_RESOLUTION|>--- conflicted
+++ resolved
@@ -38,13 +38,9 @@
                 arm32le tarm32le arm64le tarm64le arm64osx tarm64osx)
           'little]
          [(ppc32le tppc32le ppc32osx tppc32osx) 'big]
-<<<<<<< HEAD
-         [(pb tpb pb32 tpb32) (native-endianness)]
-=======
          [(pb tpb) (native-endianness)]
          [(pb64l tpb64l pb32l tpb32l) 'little]
          [(pb64b tpb64b pb32b tpb32b) 'big]
->>>>>>> 4065fbed
          [else (errorf #f "unrecognized machine type")]))
 )
 
