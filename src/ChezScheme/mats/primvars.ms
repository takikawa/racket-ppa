--- conflicted
+++ resolved
@@ -19,11 +19,7 @@
       (memq x
         '(equivalent-expansion? mat-run mat mat/cf
            mat-file mat-output for-each-mat enable-cp0 windows? embedded? pb?
-<<<<<<< HEAD
-           *examples-directory* *scheme* *mats-dir*
-=======
            *scheme* *mats-dir*
->>>>>>> 4065fbed
            *fuzz* ~= fl~= cfl~= == nan pi +pi +pi/2 +pi/4 -pi -pi/2 -pi/4 +e -e
            separate-eval-tools separate-compile separate-eval run-script patch-exec-path $record->vector
            $cat_flush
