/* version.h
 * Copyright 1984-2017 Cisco Systems, Inc.
 * 
 * Licensed under the Apache License, Version 2.0 (the "License");
 * you may not use this file except in compliance with the License.
 * You may obtain a copy of the License at
 * 
 * http://www.apache.org/licenses/LICENSE-2.0
 * 
 * Unless required by applicable law or agreed to in writing, software
 * distributed under the License is distributed on an "AS IS" BASIS,
 * WITHOUT WARRANTIES OR CONDITIONS OF ANY KIND, either express or implied.
 * See the License for the specific language governing permissions and
 * limitations under the License.
 */

#ifndef EXPEDITOR_EXTERNAL_USE
# include "config.h"
#endif

#if defined(scheme_feature_pthreads)
# define PTHREADS
#endif

#ifdef WIN32
# undef FORCEINLINE
# ifndef __MINGW32__
#  define FORCEINLINE static __forceinline
# else
#  define FORCEINLINE static __attribute__((__always_inline__)) inline
# endif
#else
#define FORCEINLINE static inline
#endif

/*****************************************/
/* Architectures                         */

#if ((defined(__powerpc__) || defined(__POWERPC__)) && !defined(__powerpc64__)) \
  || defined(__sparc__)
# define PORTABLE_BYTECODE_BIGENDIAN
# define BIG_ENDIAN_IEEE_DOUBLE
# define FLUSHCACHE
#endif

#if (defined(__arm__) || defined(__arm64__) || defined(__aarch64__) || defined(_M_ARM64))
# define FLUSHCACHE
#endif

#ifdef PORTABLE_BYTECODE
# undef FLUSHCACHE
# ifdef PORTABLE_BYTECODE_BIGENDIAN
#  if fasl_endianness_is_little
#   define PORTABLE_BYTECODE_SWAPENDIAN
#  endif
# else
#  if fasl_endianness_is_big
#   define PORTABLE_BYTECODE_SWAPENDIAN
#  endif
# endif
#else
# undef PORTABLE_BYTECODE_BIGENDIAN
#endif

/* For an architecture where a load or store of a 64-bit value needs
   to be 8-byte aligned, define `LOAD_UNALIGNED_UPTR` and
   `STORE_UNALIGNED_UPTR` to support a read that is 4-byte aligned. */
#if defined(__sparc_v9__) || defined(__sparcv9)
FORCEINLINE uptr load_unaligned_uptr(uptr *addr) {
  return (((uptr)((unsigned *)addr)[0]) << 32) | ((unsigned *)addr)[1];
}
FORCEINLINE void store_unaligned_uptr(uptr *addr, uptr val) {
  ((int *)addr)[0] = (val >> 32);
  ((int *)addr)[1] = (val & (uptr)0xFFFFFFFF);
}
# define LOAD_UNALIGNED_UPTR(addr) load_unaligned_uptr((uptr *)(addr))
# define STORE_UNALIGNED_UPTR(addr, v) store_unaligned_uptr((uptr *)(addr), v) 
#endif

/*****************************************/
/* Operating systems                     */

#if defined(__linux__)
#define NOBLOCK O_NONBLOCK
#define LOAD_SHARED_OBJECT
#define USE_MMAP
#define MMAP_HEAP
#define IEEE_DOUBLE
#define LDEXP
#define ARCHYPERBOLIC
#define GETPAGESIZE() getpagesize()
typedef char *memcpy_t;
#define MAKE_NAN(x) { x = 0.0; x = x / x; }
#define GETWD(x) getcwd((x),PATH_MAX)
typedef int tputsputcchar;
#ifndef __ANDROID__
# define LOCKF
#endif
#define DIRMARKERP(c) ((c) == '/')
#ifndef DISABLE_X11
# define LIBX11 "libX11.so"
#endif
#define LSEEK lseek64
#define OFF_T off64_t
#define _LARGEFILE64_SOURCE
#define SECATIME(sb) (sb).st_atim.tv_sec
#define SECCTIME(sb) (sb).st_ctim.tv_sec
#define SECMTIME(sb) (sb).st_mtim.tv_sec
#define NSECATIME(sb) (sb).st_atim.tv_nsec
#define NSECCTIME(sb) (sb).st_ctim.tv_nsec
#define NSECMTIME(sb) (sb).st_mtim.tv_nsec
#define ICONV_INBUF_TYPE char **
#ifdef __ANDROID__
# define NOFILE 256
# define NO_USELOCALE
#endif
#endif

#if defined(__FreeBSD__) || defined(__FreeBSD_kernel__)
#define NOBLOCK O_NONBLOCK
#define LOAD_SHARED_OBJECT
#define USE_MMAP
#define MMAP_HEAP
#define IEEE_DOUBLE
#define LDEXP
#define ARCHYPERBOLIC
#define GETPAGESIZE() getpagesize()
typedef char *memcpy_t;
#define MAKE_NAN(x) { x = 0.0; x = x / x; }
#define GETWD(x) getcwd((x),PATH_MAX)
typedef int tputsputcchar;
#define LOCKF
#define DIRMARKERP(c) ((c) == '/')
#ifndef DISABLE_X11
#define LIBX11 "libX11.so"
#endif
#define SECATIME(sb) (sb).st_atimespec.tv_sec
#define SECCTIME(sb) (sb).st_ctimespec.tv_sec
#define SECMTIME(sb) (sb).st_mtimespec.tv_sec
#define NSECATIME(sb) (sb).st_atimespec.tv_nsec
#define NSECCTIME(sb) (sb).st_ctimespec.tv_nsec
#define NSECMTIME(sb) (sb).st_mtimespec.tv_nsec
#define ICONV_INBUF_TYPE char **
#define USE_OSSP_UUID
#endif

#if defined(__NetBSD__)
#ifdef PTHREADS
# define NETBSD
#endif
#define NOBLOCK O_NONBLOCK
#define LOAD_SHARED_OBJECT
#define USE_MMAP
#define MMAP_HEAP
#define IEEE_DOUBLE
#define LDEXP
#define ARCHYPERBOLIC
#define GETPAGESIZE() getpagesize()
typedef char *memcpy_t;
struct timespec;
#define MAKE_NAN(x) { x = 0.0; x = x / x; }
#define GETWD(x) getcwd((x),PATH_MAX)
typedef int tputsputcchar;
#define LOCKF
#define DIRMARKERP(c) ((c) == '/')
#ifndef DISABLE_X11
#define LIBX11 "libX11.so"
#endif
#define SECATIME(sb) (sb).st_atimespec.tv_sec
#define SECCTIME(sb) (sb).st_ctimespec.tv_sec
#define SECMTIME(sb) (sb).st_mtimespec.tv_sec
#define NSECATIME(sb) (sb).st_atimespec.tv_nsec
#define NSECCTIME(sb) (sb).st_ctimespec.tv_nsec
#define NSECMTIME(sb) (sb).st_mtimespec.tv_nsec
#define ICONV_INBUF_TYPE const char **
#define USE_NETBSD_UUID
#define USE_MBRTOWC_L
#endif

#if defined(_MSC_VER) || defined(__MINGW32__)
#define GETPAGESIZE() S_getpagesize()
#define GETWD(x) GETCWD(x, _MAX_PATH)
#define IEEE_DOUBLE
#define LOAD_SHARED_OBJECT
#define USE_VIRTUAL_ALLOC
#define NAN_INCLUDE <math.h>
#define MAKE_NAN(x) { x = sqrt(-1.0); }
#define ARCHYPERBOLIC
#ifndef PATH_MAX
# define PATH_MAX _MAX_PATH
#endif
typedef char *memcpy_t;
struct timespec;
<<<<<<< HEAD
#ifndef __MINGW32__
=======
#ifdef __MINGW32__
# if defined(__aarch64__)
#  define HAND_CODED_SETJMP_SIZE 32
# endif
#else
>>>>>>> 4065fbed
# if defined(_M_ARM64) && !defined(PORTABLE_BYTECODE)
#  define HAND_CODED_SETJMP_SIZE 32
# elif defined(_WIN64) && !defined(PORTABLE_BYTECODE)
#  define HAND_CODED_SETJMP_SIZE 32
# else
#  define _setjmp setjmp
#  define _longjmp longjmp
# endif
#endif
#ifndef __MINGW32__
#define ftruncate _chsize_s
#endif
#define LOCK_SH 1
#define LOCK_EX 2
#define LOCK_NB 4
#define LOCK_UN 8
#define FLOCK S_windows_flock
#define DIRMARKERP(c) ((c) == '/' || (c) == '\\')
#define CHDIR S_windows_chdir
#define CHMOD S_windows_chmod
#define CLOSE _close
#define DUP _dup
#define FILENO _fileno
#define FSTAT _fstat64
#define GETCWD S_windows_getcwd
#define GETPID _getpid
#define HYPOT _hypot
#define LSEEK _lseeki64
#define LSTAT S_windows_stat64
#define OFF_T __int64
#define OPEN S_windows_open
#define READ _read
#define RENAME S_windows_rename
#define RMDIR S_windows_rmdir
#define STAT S_windows_stat64
#define STATBUF _stat64
#define SYSTEM S_windows_system
#define UNLINK S_windows_unlink
#define WRITE _write
#define SECATIME(sb) (sb).st_atime
#define SECCTIME(sb) (sb).st_ctime
#define SECMTIME(sb) (sb).st_mtime
#define NSECATIME(sb) 0
#define NSECCTIME(sb) 0
#define NSECMTIME(sb) 0
#define ICONV_INBUF_TYPE char **
struct timespec;
#if defined(__MINGW32__) && (machine_type == machine_type_ti3nt || machine_type == machine_type_i3nt)
#define time_t __time64_t
#define GET_TIME _time64
#endif
#endif

#if defined(__OpenBSD__) && !defined(__Bitrig__)
#define NOBLOCK O_NONBLOCK
#define LOAD_SHARED_OBJECT
#define USE_MMAP
#define MMAP_HEAP
#define IEEE_DOUBLE
#define LDEXP
#define ARCHYPERBOLIC
#define GETPAGESIZE() getpagesize()
typedef char *memcpy_t;
struct timespec;
#define MAKE_NAN(x) { x = 0.0; x = x / x; }
#define GETWD(x) getcwd((x),PATH_MAX)
typedef int tputsputcchar;
#define LOCKF
#define DIRMARKERP(c) ((c) == '/')
#ifndef DISABLE_X11
#define LIBX11 "libX11.so"
#endif
#define SECATIME(sb) (sb).st_atimespec.tv_sec
#define SECCTIME(sb) (sb).st_ctimespec.tv_sec
#define SECMTIME(sb) (sb).st_mtimespec.tv_sec
#define NSECATIME(sb) (sb).st_atimespec.tv_nsec
#define NSECCTIME(sb) (sb).st_ctimespec.tv_nsec
#define NSECMTIME(sb) (sb).st_mtimespec.tv_nsec
#define ICONV_INBUF_TYPE char **
#define USE_OSSP_UUID
#endif

#if defined(__APPLE__)
#define MACOSX
#define NOBLOCK O_NONBLOCK
#define LOAD_SHARED_OBJECT
#define USE_MMAP
#define MMAP_HEAP
#define IEEE_DOUBLE
/* for both iPhone and iPhoneSimulator */
#if defined(TARGET_OS_IPHONE)
# define SYSTEM(s) ((void)s, -1)
# define WRITE_XOR_EXECUTE_CODE
#endif
#if defined(__arm64__)
# if !defined(WRITE_XOR_EXECUTE_CODE)
#  define S_MAP_CODE MAP_JIT
#  define S_ENABLE_CODE_WRITE(on) pthread_jit_write_protect_np(!(on))
# endif
# define CANNOT_READ_DIRECTLY_INTO_CODE
# include <pthread.h>
#elif defined(__x86_64__)
/* needed to run under Rosetta2 on ARM Mac OS: */
# define CANNOT_READ_DIRECTLY_INTO_CODE
#endif
#define LDEXP
#define ARCHYPERBOLIC
#define GETPAGESIZE() getpagesize()
typedef char *memcpy_t;
#define MAKE_NAN(x) { x = 0.0; x = x / x; }
#define GETWD(x) getcwd((x),PATH_MAX)
typedef int tputsputcchar;
#define LOCKF
#define DIRMARKERP(c) ((c) == '/')
#ifndef DISABLE_X11
# define DISABLE_X11
#endif
#ifndef DISABLE_X11
# define LIBX11 "/usr/X11R6/lib/libX11.dylib"
#endif
#define _DARWIN_USE_64_BIT_INODE
#define SECATIME(sb) (sb).st_atimespec.tv_sec
#define SECCTIME(sb) (sb).st_ctimespec.tv_sec
#define SECMTIME(sb) (sb).st_mtimespec.tv_sec
#define NSECATIME(sb) (sb).st_atimespec.tv_nsec
#define NSECCTIME(sb) (sb).st_ctimespec.tv_nsec
#define NSECMTIME(sb) (sb).st_mtimespec.tv_nsec
#define ICONV_INBUF_TYPE char **
#endif

#if defined(__QNX__)
#define NOBLOCK O_NONBLOCK
#define LOAD_SHARED_OBJECT
#define USE_MMAP
#define MMAP_HEAP
#define IEEE_DOUBLE
#define LDEXP
#define ARCHYPERBOLIC
#define GETPAGESIZE() getpagesize()
typedef char *memcpy_t;
#define MAKE_NAN(x) { x = 0.0; x = x / x; }
#define GETWD(x) getcwd((x),PATH_MAX)
typedef int tputsputcchar;
#define LOCKF
#define DIRMARKERP(c) ((c) == '/')
#define LSEEK lseek64
#define OFF_T off64_t
#define _LARGEFILE64_SOURCE
#define SECATIME(sb) (sb).st_atime
#define SECCTIME(sb) (sb).st_ctime
#define SECMTIME(sb) (sb).st_mtime
#define NSECATIME(sb) 0
#define NSECCTIME(sb) 0
#define NSECMTIME(sb) 0
#define ICONV_INBUF_TYPE char **
#define NOFILE 256
#endif

#if defined(sun)
#define NOBLOCK O_NONBLOCK
#define LOAD_SHARED_OBJECT
#define USE_MMAP
#define MMAP_HEAP
#define IEEE_DOUBLE
#define LDEXP
#define ARCHYPERBOLIC
#define LOG1P
#define DEFINE_MATHERR
#define NO_USELOCALE
#define GETPAGESIZE() getpagesize()
typedef char *memcpy_t;
#define MAKE_NAN(x) { x = 0.0; x = x / x; }
#define _setjmp setjmp
#define _longjmp longjmp
typedef char tputsputcchar;
#define LOCKF
#define DIRMARKERP(c) ((c) == '/')
#ifndef DISABLE_X11
#define LIBX11 "libX11.so"
#endif
#define SECATIME(sb) (sb).st_atim.tv_sec
#define SECCTIME(sb) (sb).st_ctim.tv_sec
#define SECMTIME(sb) (sb).st_mtim.tv_sec
#define NSECATIME(sb) (sb).st_atim.tv_nsec
#define NSECCTIME(sb) (sb).st_ctim.tv_nsec
#define NSECMTIME(sb) (sb).st_mtim.tv_nsec
#define ICONV_INBUF_TYPE const char **
#endif

#if defined(__EMSCRIPTEN__)
#define USE_MALLOC
#define GETPAGESIZE() 4096
#define NOBLOCK O_NONBLOCK
#define IEEE_DOUBLE
#define LDEXP
#define ARCHYPERBOLIC
typedef char *memcpy_t;
#define MAKE_NAN(x) { x = 0.0; x = x / x; }
#define GETWD(x) getcwd((x),PATH_MAX)
typedef int tputsputcchar;
#define DIRMARKERP(c) ((c) == '/')
#define LSEEK lseek64
#define OFF_T off64_t
#define _LARGEFILE64_SOURCE
#define SECATIME(sb) (sb).st_atim.tv_sec
#define SECCTIME(sb) (sb).st_ctim.tv_sec
#define SECMTIME(sb) (sb).st_mtim.tv_sec
#define NSECATIME(sb) (sb).st_atim.tv_nsec
#define NSECCTIME(sb) (sb).st_ctim.tv_nsec
#define NSECMTIME(sb) (sb).st_mtim.tv_nsec
#define ICONV_INBUF_TYPE char **
#define UNUSED_SUB_INDEX , UNUSED int sub_index
#endif

/*****************************************/
/* Compilers                             */

#if defined(__GNUC__)
# define UNUSED __attribute__((__unused__))
#else
# define UNUSED
#endif

/*****************************************/
/* Defaults and derived                  */

#ifndef BIG_ENDIAN_IEEE_DOUBLE
# define LITTLE_ENDIAN_IEEE_DOUBLE
#endif

#ifndef CHDIR
# define CHDIR chdir
#endif
#ifndef CHMOD
# define CHMOD chmod
#endif
#ifndef CLOSE
# define CLOSE close
#endif
#ifndef DUP
# define DUP dup
#endif
#ifndef FILENO
# define FILENO fileno
#endif
#ifndef FSTAT
# define FSTAT fstat
#endif
#ifndef GETPID
# define GETPID getpid
#endif
#ifndef HYPOT
# define HYPOT hypot
#endif
#ifndef OFF_T
# define OFF_T off_t
#endif
#ifndef LSEEK
# define LSEEK lseek
#endif
#ifndef LSTAT
# define LSTAT lstat
#endif
#ifndef OPEN
# define OPEN open
#endif
#ifndef READ
# define READ read
#endif
#ifndef RENAME
# define RENAME rename
#endif
#ifndef RMDIR
# define RMDIR rmdir
#endif
#ifndef STAT
# define STAT stat
#endif
#ifndef STATBUF
# define STATBUF stat
#endif
#ifndef SYSTEM
# define SYSTEM system
#endif
#ifndef UNLINK
# define UNLINK unlink
#endif
#ifndef WRITE
# define WRITE write
#endif

#ifdef PORTABLE_BYTECODE
# undef WRITE_XOR_EXECUTE_CODE
#endif

#ifndef S_PROT_CODE
# ifdef WRITE_XOR_EXECUTE_CODE
#  define S_PROT_CODE (PROT_WRITE | PROT_READ)
# else
#  define S_PROT_CODE (PROT_READ | PROT_WRITE | PROT_EXEC)
# endif
#endif
#ifndef S_MAP_CODE
# define S_MAP_CODE 0
#endif
#ifndef S_ENABLE_CODE_WRITE
# define S_ENABLE_CODE_WRITE(on) do { } while (0)
#endif

/* WX_UNUSED indicates that an argument is used only for
   WRITE_XOR_EXECUTE_CODE mode */
#ifndef WX_UNUSED
# ifdef WRITE_XOR_EXECUTE_CODE
#  define WX_UNUSED
# else
#  define WX_UNUSED UNUSED
# endif
#endif

#ifdef PTHREADS
# define NO_THREADS_UNUSED /* empty */
#else
# define NO_THREADS_UNUSED UNUSED
#endif


#ifndef UNUSED_SUB_INDEX
# define UNUSED_SUB_INDEX /* empty */
#endif

#if defined(__has_feature)
# if __has_feature(thread_sanitizer)
#  define NO_THREAD_SANITIZE __attribute__((no_sanitize("thread")))
#  define IMPLICIT_ATOMIC_AS_EXPLICIT
# endif
#endif
#ifndef NO_THREAD_SANITIZE
# define NO_THREAD_SANITIZE /* empty */
#endif

/* Use "/dev/urandom" everywhere except Windows */
#define USE_DEV_URANDOM_UUID

#ifndef LOAD_UNALIGNED_UPTR
# define LOAD_UNALIGNED_UPTR(addr) (*(uptr*)(addr))
# define STORE_UNALIGNED_UPTR(addr, val) (*(uptr*)(addr) = val)
#endif<|MERGE_RESOLUTION|>--- conflicted
+++ resolved
@@ -191,15 +191,11 @@
 #endif
 typedef char *memcpy_t;
 struct timespec;
-<<<<<<< HEAD
-#ifndef __MINGW32__
-=======
 #ifdef __MINGW32__
 # if defined(__aarch64__)
 #  define HAND_CODED_SETJMP_SIZE 32
 # endif
 #else
->>>>>>> 4065fbed
 # if defined(_M_ARM64) && !defined(PORTABLE_BYTECODE)
 #  define HAND_CODED_SETJMP_SIZE 32
 # elif defined(_WIN64) && !defined(PORTABLE_BYTECODE)
