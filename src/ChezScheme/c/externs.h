--- conflicted
+++ resolved
@@ -129,11 +129,7 @@
 extern void x86_64_set_popcount_present(ptr code);
 #endif
 #ifdef PORTABLE_BYTECODE_SWAPENDIAN
-<<<<<<< HEAD
-extern void S_swap_dounderflow_header_endian PROTO((ptr code));
-=======
 extern void S_swap_dounderflow_header_endian(ptr code);
->>>>>>> 4065fbed
 #endif
 
 /* vfasl.c */
@@ -472,19 +468,11 @@
 #endif /* FEATURE_EXPEDITOR */
 
 /* random.c */
-<<<<<<< HEAD
-uptr S_random_state_next_integer PROTO((ptr s, uptr n));
-double S_random_state_next_double PROTO((ptr s));
-void S_random_state_init PROTO((ptr s, UINT x));
-IBOOL S_random_state_check PROTO((double x10, double x11, double x12,
-                                  double x20, double x21, double x22));
-=======
 uptr S_random_state_next_integer(ptr s, uptr n);
 double S_random_state_next_double(ptr s);
 void S_random_state_init(ptr s, UINT x);
 IBOOL S_random_state_check(double x10, double x11, double x12,
                            double x20, double x21, double x22);
->>>>>>> 4065fbed
 /* ffi.c */
 #ifdef PORTABLE_BYTECODE
 extern void S_ffi_call(ptr types, ptr proc, ptr *stack);
