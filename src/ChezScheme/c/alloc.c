/* alloc.c
 * Copyright 1984-2017 Cisco Systems, Inc.
 * 
 * Licensed under the Apache License, Version 2.0 (the "License");
 * you may not use this file except in compliance with the License.
 * You may obtain a copy of the License at
 * 
 * http://www.apache.org/licenses/LICENSE-2.0
 * 
 * Unless required by applicable law or agreed to in writing, software
 * distributed under the License is distributed on an "AS IS" BASIS,
 * WITHOUT WARRANTIES OR CONDITIONS OF ANY KIND, either express or implied.
 * See the License for the specific language governing permissions and
 * limitations under the License.
 */

#include "system.h"
#include "popcount.h"

/* locally defined functions */
static void maybe_queue_fire_collector(thread_gc *tgc);

void S_alloc_init(void) {
    ISPC s; IGEN g; UINT i;

    if (S_boot_time) {
      ptr tc = TO_PTR(S_G.thread_context);

      GCDATA(tc) = TO_PTR(&S_G.main_thread_gc);
      S_G.main_thread_gc.tc = tc;

      /* reset the allocation tables */
        for (g = 0; g <= static_generation; g++) {
            S_G.bytes_of_generation[g] = 0;
            for (s = 0; s <= max_real_space; s++) {
              S_G.main_thread_gc.base_loc[g][s] = FIX(0);
              S_G.main_thread_gc.next_loc[g][s] = FIX(0);
              S_G.main_thread_gc.bytes_left[g][s] = 0;
              S_G.main_thread_gc.sweep_next[g][s] = NULL;
              S_G.bytes_of_space[g][s] = 0;
            }
        }

        /* initialize the dirty-segment lists. */
        for (i = 0; i < DIRTY_SEGMENT_LISTS; i += 1) {
          S_G.dirty_segments[i] = NULL;
        }

        S_G.collect_trip_bytes = default_collect_trip_bytes;
        S_G.g0_bytes_after_last_gc = 0;

       /* set to final value in prim.c when known */
        S_protect(&S_G.nonprocedure_code);
        S_G.nonprocedure_code = FIX(0);

        S_protect(&S_G.null_vector);
        find_room(tc, space_new, 0, type_typed_object, size_vector(0), S_G.null_vector);
        VECTTYPE(S_G.null_vector) = (0 << vector_length_offset) | type_vector;

        S_protect(&S_G.null_fxvector);
        find_room(tc, space_new, 0, type_typed_object, size_fxvector(0), S_G.null_fxvector);
        FXVECTOR_TYPE(S_G.null_fxvector) = (0 << fxvector_length_offset) | type_fxvector;

        S_protect(&S_G.null_flvector);
        find_room(tc, space_new, 0, type_typed_object, size_flvector(0), S_G.null_flvector);
        FXVECTOR_TYPE(S_G.null_flvector) = (0 << flvector_length_offset) | type_flvector;

        S_protect(&S_G.null_bytevector);
        find_room(tc, space_new, 0, type_typed_object, size_bytevector(0), S_G.null_bytevector);
        BYTEVECTOR_TYPE(S_G.null_bytevector) = (0 << bytevector_length_offset) | type_bytevector;

        S_protect(&S_G.null_string);
        find_room(tc, space_new, 0, type_typed_object, size_string(0), S_G.null_string);
        STRTYPE(S_G.null_string) = (0 << string_length_offset) | type_string;

        S_protect(&S_G.null_immutable_vector);
        find_room(tc, space_new, 0, type_typed_object, size_vector(0), S_G.null_immutable_vector);
        VECTTYPE(S_G.null_immutable_vector) = (0 << vector_length_offset) | type_vector | vector_immutable_flag;

        S_protect(&S_G.null_immutable_bytevector);
        find_room(tc, space_new, 0, type_typed_object, size_bytevector(0), S_G.null_immutable_bytevector);
        BYTEVECTOR_TYPE(S_G.null_immutable_bytevector) = (0 << bytevector_length_offset) | type_bytevector | bytevector_immutable_flag;

        S_protect(&S_G.null_immutable_string);
        find_room(tc, space_new, 0, type_typed_object, size_string(0), S_G.null_immutable_string);
        STRTYPE(S_G.null_immutable_string) = (0 << string_length_offset) | type_string | string_immutable_flag;

        S_protect(&S_G.zero_length_bignum);
        S_G.zero_length_bignum = S_bignum(tc, 0, 0);

#ifdef PORTABLE_BYTECODE
        S_protect(&S_G.foreign_callables);
        S_G.foreign_callables = Snil;
#endif
    }
}

void S_protect(ptr *p) {
    if (S_G.protect_next > max_protected)
        S_error_abort("max_protected constant too small");
    *p = snil;
    S_G.protected[S_G.protect_next++] = p;
}

void S_reset_scheme_stack(ptr tc, iptr n) {
    ptr *x; iptr m;

  /* we allow less than one_shot_headroom here for no truly justifiable
     reason */
    n = ptr_align(n + (one_shot_headroom >> 1));

    x = &STACKCACHE(tc);
    for (;;) {
        if (*x == snil) {
            if (n < default_stack_size) n = default_stack_size;
          /* stacks are untyped objects */
            find_room(tc, space_new, 0, type_untyped, n, SCHEMESTACK(tc));
            break;
        }
        if ((m = CACHEDSTACKSIZE(*x)) >= n) {
            n = m;
            SCHEMESTACK(tc) = *x;
/* if we decide to leave KEEPSMALLPUPPIES undefined permanently, we should
   rewrite this code to remove the indirect on x */
/* #define KEEPSMALLPUPPIES */
#ifdef KEEPSMALLPUPPIES
            *x = CACHEDSTACKLINK(*x);
#else
            STACKCACHE(tc) = CACHEDSTACKLINK(*x);
#endif
            break;
        }
        x = &CACHEDSTACKLINK(*x);
    }
    SCHEMESTACKSIZE(tc) = n;
    ESP(tc) = (ptr)((uptr)SCHEMESTACK(tc) + n - stack_slop);
    SFP(tc) = (ptr)SCHEMESTACK(tc);
}

ptr S_compute_bytes_allocated(ptr xg, ptr xs) {
  ptr tc = get_thread_context();
  ISPC s, smax, smin; IGEN g, gmax, gmin;
  uptr n;

  tc_mutex_acquire();
  alloc_mutex_acquire();

  gmin = (IGEN)UNFIX(xg);
  if (gmin < 0) {
    gmin = 0;
    gmax = static_generation;
  } else if (gmin == S_G.new_max_nonstatic_generation) {
   /* include virtual inhabitents too */
    gmax = S_G.max_nonstatic_generation;
  } else {
    gmax = gmin;
  }

  smin = (ISPC)(UNFIX(xs));
  smax = smin < 0 ? max_real_space : smin;
  smin = smin < 0 ? 0 : smin;

  n = 0;

  g = gmin;
  while (g <= gmax) {
    n += S_G.bytesof[g][countof_phantom];
    for (s = smin; s <= smax; s++) {
      ptr next_loc;
      uptr amt;
     /* add in bytes previously recorded */
      n += S_G.bytes_of_space[g][s];
     /* add in bytes in active segments */
      next_loc = THREAD_GC(tc)->next_loc[g][s];
      if (next_loc != FIX(0)) {
        amt = (uptr)next_loc - (uptr)THREAD_GC(tc)->base_loc[g][s];
        if (s != space_code) {
          /* don't double-count eagerly counted part */
          n += amt & (uptr)(bytes_per_segment - 1);
        } else
          n += amt;
      }
      if (s == space_data) {
        /* don't count space used for bitmaks */
        n -= S_G.bitmask_overhead[g];
      }
    }
    if (g == S_G.max_nonstatic_generation)
      g = static_generation;
    else
      g += 1;
  }

 /* subtract off bytes not allocated */
  if (gmin == 0 && smin <= space_new && space_new <= smax)
      n -= (uptr)REAL_EAP(tc) - (uptr)AP(tc);

  alloc_mutex_release();
  tc_mutex_release();
  
  return Sunsigned(n);
}

ptr S_bytes_finalized() {
  return Sunsigned(S_G.bytes_finalized);
}

/* called with alloc mutex */
static void maybe_queue_fire_collector(thread_gc *tgc) {
  if ((S_G.bytes_of_generation[0] + S_G.bytesof[0][countof_phantom]) - S_G.g0_bytes_after_last_gc >= S_G.collect_trip_bytes)
    tgc->queued_fire = 1;
}

void S_maybe_fire_collector(thread_gc *tgc) {
  if ((tgc->during_alloc == 0) && (!IS_ALLOC_MUTEX_OWNER() || IS_TC_MUTEX_OWNER())) {
    if (tgc->queued_fire) {
      tgc->queued_fire = 0;
      S_fire_collector();
    }
  }
}

/* allocation mutex must be held (or single-threaded guaranteed because collecting) */
static void close_off_segment(thread_gc *tgc, ptr old, ptr base_loc, ptr sweep_loc, ISPC s, IGEN g)
{
  if (base_loc) {
    seginfo *si;
    uptr bytes = (uptr)old - (uptr)base_loc;
    uptr n_delayed;

    /* increment bytes_allocated by the closed-off partial segment */
    if (s != space_code) {
      /* delayed count is only for the last segment */
      n_delayed = bytes & (uptr)(bytes_per_segment - 1);
    } else
      n_delayed = bytes;

    S_G.bytes_of_space[g][s] += n_delayed;
    S_G.bytes_of_generation[g] += n_delayed;

    /* lay down an end-of-segment marker */
    *(ptr*)TO_VOIDP(old) = forward_marker;

    /* in case this is during a GC, add to sweep list */
    si = SegInfo(addr_get_segment(base_loc));
    si->sweep_start = sweep_loc;
#if defined(WRITE_XOR_EXECUTE_CODE)
    si->sweep_bytes = bytes;
#endif
    si->sweep_next = tgc->sweep_next[g][s];
    tgc->sweep_next[g][s] = si;
  }
}

ptr S_find_more_gc_room(thread_gc *tgc, ISPC s, IGEN g, iptr n, ptr old) {
  iptr nsegs, seg;
  ptr new;
  iptr new_bytes;

  alloc_mutex_acquire();

  close_off_segment(tgc, old, tgc->base_loc[g][s], tgc->sweep_loc[g][s], s, g);

  tgc->during_alloc += 1;

  nsegs = (uptr)(n + allocation_segment_tail_padding + bytes_per_segment - 1) >> segment_offset_bits;

 /* block requests to minimize fragmentation and improve cache locality */
  if (s == space_code && nsegs < 16) nsegs = 16;

  seg = S_find_segments(tgc, s, g, nsegs);
  new = build_ptr(seg, 0);

  new_bytes = nsegs * bytes_per_segment;

  tgc->base_loc[g][s] = new;
  tgc->sweep_loc[g][s] = new;
  tgc->bytes_left[g][s] = (new_bytes - n) - allocation_segment_tail_padding;
  tgc->next_loc[g][s] = (ptr)((uptr)new + n);

  if ((s != space_code) && (n >= bytes_per_segment)) {
    /* count most of the memory now, instead of waiting until the segment is closed off */
    iptr n_now = n & ~((uptr)(bytes_per_segment - 1));
    S_G.bytes_of_space[g][s] += n_now;
    S_G.bytes_of_generation[g] += n_now;
  }

#if defined(WRITE_XOR_EXECUTE_CODE)
  if (s == space_code) {
    /* Ensure allocated code segments are writable. The caller should
       already have bracketed the writes with calls to start and stop
       so there is no need for a stop here. */
    S_thread_start_code_write(tgc->tc, 0, 1, NULL, 0);
  }
#endif

  if (tgc->during_alloc == 1) maybe_queue_fire_collector(tgc);

  tgc->during_alloc -= 1;

  alloc_mutex_release();
  S_maybe_fire_collector(tgc);

  return new;
}

/* allocation mutex must be held (or single-threaded guaranteed because collecting) */
void S_close_off_thread_local_segment(ptr tc, ISPC s, IGEN g) {
  thread_gc *tgc = THREAD_GC(tc);

  close_off_segment(tgc, tgc->next_loc[g][s], tgc->base_loc[g][s], tgc->sweep_loc[g][s], s, g);

  tgc->base_loc[g][s] = (ptr)0;
  tgc->bytes_left[g][s] = 0;
  tgc->next_loc[g][s] = (ptr)0;
  tgc->sweep_loc[g][s] = (ptr)0;
  tgc->sweep_next[g][s] = NULL;
}

/* S_reset_allocation_pointer is always called with allocation mutex
   (or single-threaded guaranteed because collecting) */
/* We always allocate exactly one segment for the allocation area, since
   we can get into hot water with formerly locked objects, specifically
   symbols and impure records, that cross segment boundaries.  This allows
   us to maintain the invariant that no object crosses a segment boundary
   unless it starts on a segment boundary (and is thus at least one
   segment long).  NB.  This invariant does not apply to code objects
   since we grab large blocks of segments for them.
*/

void S_reset_allocation_pointer(ptr tc) {
  iptr seg;
  thread_gc *tgc = THREAD_GC(tc);

  tgc->during_alloc += 1;

  seg = S_find_segments(tgc, space_new, 0, 1);

  /* NB: if allocate_segments didn't already ensure we don't use the last segment
     of memory, we'd have to reject it here so cp2-alloc can avoid a carry check for
     small allocation requests, using something like this:

     if (seg == (((uptr)1 << (ptr_bits - segment_offset_bits)) - 1))
       seg = S_find_segments(THREAD_GC(tc), space_new, 0, 1);
  */

  S_G.bytes_of_space[0][space_new] += bytes_per_segment;
  S_G.bytes_of_generation[0] += bytes_per_segment;

  if (tgc->during_alloc == 1) maybe_queue_fire_collector(THREAD_GC(tc));

  AP(tc) = build_ptr(seg, 0);
  REAL_EAP(tc) = EAP(tc) = (ptr)((uptr)AP(tc) + bytes_per_segment);

  tgc->during_alloc -= 1;
}

void S_record_new_dirty_card(thread_gc *tgc, ptr *ppp, IGEN to_g) {
  uptr card = (uptr)TO_PTR(ppp) >> card_offset_bits;
  dirtycardinfo *ndc;

  alloc_mutex_acquire();
  ndc = S_G.new_dirty_cards;
  if (ndc != NULL && ndc->card == card) {
    if (to_g < ndc->youngest) ndc->youngest = to_g;
  } else {
    dirtycardinfo *next = ndc;
    find_gc_room_voidp(tgc, space_new, 0, ptr_align(sizeof(dirtycardinfo)), ndc);
    ndc->card = card;
    ndc->youngest = to_g;
    ndc->next = next;
    S_G.new_dirty_cards = ndc;
  }
  alloc_mutex_release();
}

/* allocation mutex must be held (or only one thread due to call by collector) */
FORCEINLINE void mark_segment_dirty(seginfo *si, IGEN from_g, IGEN to_g) {
  IGEN old_to_g = si->min_dirty_byte;
  if (to_g < old_to_g) {
    seginfo **pointer_to_first, *oldfirst;
    if (old_to_g != 0xff) {
      seginfo *next = si->dirty_next, **prev = si->dirty_prev;
      /* presently on some other list, so remove */
      *prev = next;
      if (next != NULL) next->dirty_prev = prev;
    }
    oldfirst = *(pointer_to_first = &DirtySegments(from_g, to_g));
    *pointer_to_first = si;
    si->dirty_prev = pointer_to_first;
    si->dirty_next = oldfirst;
    if (oldfirst != NULL) oldfirst->dirty_prev = &si->dirty_next;
    si->min_dirty_byte = to_g;
  }
}

void S_dirty_set(ptr *loc, ptr x) {
  *loc = x;
  if (!Sfixnump(x)) {
    seginfo *si = SegInfo(addr_get_segment(TO_PTR(loc)));
    if (si->use_marks) {
      /* GC must be in progress */
      if (!FIXMEDIATE(x)) {
        seginfo *t_si = SegInfo(ptr_get_segment(x));
        if (t_si->generation < si->generation)
          S_record_new_dirty_card(THREAD_GC(get_thread_context()), loc, t_si->generation);
      }
    } else {
      IGEN from_g = si->generation;
      if (from_g != 0) {
        alloc_mutex_acquire();
        si->dirty_bytes[((uptr)TO_PTR(loc) >> card_offset_bits) & ((1 << segment_card_offset_bits) - 1)] = 0;
        mark_segment_dirty(si, from_g, 0);
        alloc_mutex_release();
      }
    }
  }
}

/* only called by GC, so no other thread is running */
void S_mark_card_dirty(uptr card, IGEN to_g) {
  uptr loc = card << card_offset_bits;
  uptr seg = addr_get_segment(loc);
  seginfo *si = SegInfo(seg);
  uptr cardno = card & ((1 << segment_card_offset_bits) - 1);
  if (to_g < si->dirty_bytes[cardno]) {
    si->dirty_bytes[cardno] = to_g;
    mark_segment_dirty(si, si->generation, to_g);
  }
}

/* scan remembered set from P to ENDP, transferring to dirty vector;
   allocation mutex must be held */
void S_scan_dirty(ptr *p, ptr *endp) {
  uptr this, last;
 
  last = 0;

  while (p < endp) {
    ptr loc = *p;
   /* whether building s directory or running UXLB code, the most
      common situations are that *loc is a fixnum, this == last, or loc
      is in generation 0. the generated code no longer adds elements
      to the remembered set if the RHS val is a fixnum.  the other
      checks we do here.  we don't bother looking for *loc being an
      immediate or outside the heap, nor for the generation of *loc
      being the same or older than the generation of loc, since these
      don't seem to weed out many dirty writes, and we don't want to
      waste time here on fruitless memory reads and comparisions */
    if ((this = (uptr)loc >> card_offset_bits) != last) {
      seginfo *si = SegInfo(addr_get_segment(loc));
      IGEN from_g = si->generation;
      if (from_g != 0) {
        si->dirty_bytes[((uptr)loc >> card_offset_bits) & ((1 << segment_card_offset_bits) - 1)] = 0;
        if (this >> segment_card_offset_bits != last >> segment_card_offset_bits) mark_segment_dirty(si, from_g, 0);
      }
      last = this;
    }
    p += 1;
  }
}

/* S_scan_remembered_set is called from generated machine code when there
 * is insufficient room for a remembered set addition.
 */

void S_scan_remembered_set(void) {
  ptr tc = get_thread_context();
  uptr ap, eap, real_eap;

  alloc_mutex_acquire();

  ap = (uptr)AP(tc);
  eap = (uptr)EAP(tc);
  real_eap = (uptr)REAL_EAP(tc);

  S_scan_dirty(TO_VOIDP(eap), TO_VOIDP(real_eap));
  eap = real_eap;

  if (eap - ap > alloc_waste_maximum) {
    AP(tc) = (ptr)ap;
    EAP(tc) = (ptr)eap;
  } else {
    uptr bytes = eap - ap;
    S_G.bytes_of_space[0][space_new] -= bytes;
    S_G.bytes_of_generation[0] -= bytes;
    S_reset_allocation_pointer(tc);
  }

  alloc_mutex_release();
  S_maybe_fire_collector(THREAD_GC(tc));
}

/* S_get_more_room is called from generated machine code when there is
 * insufficient room for an allocation.  ap has already been incremented
 * by the size of the object and xp is a (typed) pointer to the value of
 * ap before the allocation attempt.  xp must be set to a new object of
 * the appropriate type and size.
 */

void S_get_more_room(void) {
  ptr tc = get_thread_context();
  ptr xp; uptr ap, type, size;

  xp = XP(tc);
  type = TYPEBITS(xp);
  if ((type_untyped != 0) && (type == 0)) type = type_untyped;
  ap = (uptr)UNTYPE(xp, type);
  size = (uptr)((iptr)AP(tc) - (iptr)ap);

  XP(tc) = S_get_more_room_help(tc, ap, type, size);
}

ptr S_get_more_room_help(ptr tc, uptr ap, uptr type, uptr size) {
  ptr x; uptr eap, real_eap;

  eap = (uptr)EAP(tc);
  real_eap = (uptr)REAL_EAP(tc);

  alloc_mutex_acquire();

  S_scan_dirty(TO_VOIDP(eap), TO_VOIDP(real_eap));
  eap = real_eap;

  if (eap - ap >= size) {
    x = TYPE(ap, type);
    ap += size;
    if (eap - ap > alloc_waste_maximum) {
      AP(tc) = (ptr)ap;
      EAP(tc) = (ptr)eap;
    } else {
      uptr bytes = eap - ap;
      S_G.bytes_of_space[0][space_new] -= bytes;
      S_G.bytes_of_generation[0] -= bytes;
      S_reset_allocation_pointer(tc);
    }
  } else if (eap - ap > alloc_waste_maximum) {
    AP(tc) = (ptr)ap;
    EAP(tc) = (ptr)eap;
    find_room(tc, space_new, 0, type, size, x);
  } else {
    uptr bytes = eap - ap;
    S_G.bytes_of_space[0][space_new] -= bytes;
    S_G.bytes_of_generation[0] -= bytes;
    S_reset_allocation_pointer(tc);
    ap = (uptr)AP(tc);
    if (size + alloc_waste_maximum <= (uptr)EAP(tc) - ap) {
      x = TYPE(ap, type);
      AP(tc) = (ptr)(ap + size);
    } else {
      find_room(tc, space_new, 0, type, size, x);
    }
  }

  alloc_mutex_release();
  S_maybe_fire_collector(THREAD_GC(tc));

  return x;
}

ptr S_list_bits_ref(ptr p) {
  seginfo *si = SegInfo(ptr_get_segment(p));

  if (si->list_bits) {
    int bit_pos = (segment_bitmap_index(p) & 0x7);
    return FIX((si->list_bits[segment_bitmap_byte(p)] >> bit_pos) & list_bits_mask);
  } else
    return FIX(0);
}

void S_list_bits_set(ptr p, iptr bits) {
  seginfo *si = SegInfo(ptr_get_segment(p));

  /* This function includes potential races when writing list bits.
     If a race loses bits, that's ok, as long as it's unlikely. */

  if (!si->list_bits) {
    void *list_bits;
    ptr tc = get_thread_context();

    if (si->generation == 0)
      newspace_find_room_voidp(tc, ptr_align(segment_bitmap_bytes), list_bits);
    else
      find_room_voidp(tc, space_data, si->generation, ptr_align(segment_bitmap_bytes), list_bits);

    memset(list_bits, 0, segment_bitmap_bytes);

    /* A store fence is needed here to make sure `list_bits` is zeroed
       for everyone who sees it. On x86, TSO takes care of that
       ordering already. */
    STORE_FENCE();

    /* beware: racy write here */
    si->list_bits = list_bits;
  }

  /* beware: racy read+write here */
  si->list_bits[segment_bitmap_byte(p)] |= segment_bitmap_bits(p, bits);
}

ptr S_cons_in(ptr tc, ISPC s, IGEN g, ptr car, ptr cdr) {
    ptr p;

    find_room(tc, s, g, type_pair, size_pair, p);
    INITCAR(p) = car;
    INITCDR(p) = cdr;
    return p;
}

ptr Scons(ptr car, ptr cdr) {
    ptr tc = get_thread_context();
    ptr p;

    newspace_find_room(tc, type_pair, size_pair, p);
    INITCAR(p) = car;
    INITCDR(p) = cdr;
    return p;
}

ptr S_ephemeron_cons_in(IGEN gen, ptr car, ptr cdr) {
  ptr p;
  ptr tc = get_thread_context();

  find_room(tc, space_ephemeron, gen, type_pair, size_ephemeron, p);
  INITCAR(p) = car;
  INITCDR(p) = cdr;
  EPHEMERONPREVREF(p) = 0;
  EPHEMERONNEXT(p) = 0;

  return p;
}

ptr S_box2(ptr ref, IBOOL immobile) {
    ptr tc = get_thread_context();
    ptr p;

    if (immobile)
      find_room(tc, space_immobile_impure, 0, type_typed_object, size_box, p);
    else
      newspace_find_room(tc, type_typed_object, size_box, p);
    BOXTYPE(p) = type_box;
    INITBOXREF(p) = ref;
    return p;
}

ptr Sbox(ptr ref) {
    return S_box2(ref, 0);
}

ptr S_symbol(ptr name) {
    ptr tc = get_thread_context();
    ptr p;

    newspace_find_room(tc, type_symbol, size_symbol, p);
  /* changes here should be reflected in the oblist collection code in gc.c */
    INITSYMVAL(p) = sunbound;
    INITSYMCODE(p,S_G.nonprocedure_code);
    INITSYMPLIST(p) = snil;
    INITSYMSPLIST(p) = snil;
    INITSYMNAME(p) = name;
    INITSYMHASH(p) = Sfalse;
    return p;
}

ptr S_rational(ptr n, ptr d) {
    if (d == FIX(1)) return n;
    else {
        ptr tc = get_thread_context();
        ptr p;

        newspace_find_room(tc, type_typed_object, size_ratnum, p);
        RATTYPE(p) = type_ratnum;
        RATNUM(p) = n;
        RATDEN(p) = d;
        return p;
    }
}

ptr S_tlc(ptr keyval, ptr ht, ptr next) {
    ptr tc = get_thread_context();
    ptr p;

    newspace_find_room(tc, type_typed_object, size_tlc, p);
    TLCTYPE(p) = type_tlc;
    INITTLCKEYVAL(p) = keyval;
    INITTLCHT(p) = ht;
    INITTLCNEXT(p) = next;
    return p;
}

ptr S_vector_in(ptr tc, ISPC s, IGEN g, iptr n) {
    ptr p; iptr d;

    if (n == 0) return S_G.null_vector;

    if ((uptr)n >= maximum_vector_length)
        S_error("", "invalid vector size request");

    d = size_vector(n);
    find_room(tc, s, g, type_typed_object, d, p);
    VECTTYPE(p) = (n << vector_length_offset) | type_vector;
    return p;
}

ptr S_vector(iptr n) {
    ptr tc;
    ptr p; iptr d;

    if (n == 0) return S_G.null_vector;

    if ((uptr)n >= maximum_vector_length)
        S_error("", "invalid vector size request");

    tc = get_thread_context();

    d = size_vector(n);
    newspace_find_room(tc, type_typed_object, d, p);
    VECTTYPE(p) = (n << vector_length_offset) | type_vector;
    return p;
}

ptr S_fxvector(iptr n) {
    ptr tc;
    ptr p; iptr d;

    if (n == 0) return S_G.null_fxvector;

    if ((uptr)n > (uptr)maximum_fxvector_length)
        S_error("", "invalid fxvector size request");

    tc = get_thread_context();

    d = size_fxvector(n);
    newspace_find_room(tc, type_typed_object, d, p);
    FXVECTOR_TYPE(p) = (n << fxvector_length_offset) | type_fxvector;
    return p;
}

ptr S_flvector(iptr n) {
    ptr tc;
    ptr p; iptr d;

    if (n == 0) return S_G.null_flvector;

    if ((uptr)n > (uptr)maximum_flvector_length)
        S_error("", "invalid flvector size request");

    tc = get_thread_context();

    d = size_flvector(n);
    newspace_find_room(tc, type_typed_object, d, p);
    FLVECTOR_TYPE(p) = (n << flvector_length_offset) | type_flvector;
    return p;
}

ptr S_bytevector(iptr n) {
  return S_bytevector2(get_thread_context(), n, space_new);
}

ptr S_bytevector2(ptr tc, iptr n, ISPC spc) {
    ptr p; iptr d;

    if (n == 0) return S_G.null_bytevector;

    if ((uptr)n > (uptr)maximum_bytevector_length)
        S_error("", "invalid bytevector size request");

    d = size_bytevector(n);
    if (spc != space_new)
      find_room(tc, spc, 0, type_typed_object, d, p);
    else
      newspace_find_room(tc, type_typed_object, d, p);
    BYTEVECTOR_TYPE(p) = (n << bytevector_length_offset) | type_bytevector;
    return p;
}

ptr S_null_immutable_vector(void) {
  ptr tc = get_thread_context();
  ptr v;
  find_room(tc, space_new, 0, type_typed_object, size_vector(0), v);
  VECTTYPE(v) = (0 << vector_length_offset) | type_vector | vector_immutable_flag;
  return v;
}

ptr S_null_immutable_bytevector(void) {
  ptr tc = get_thread_context();
  ptr v;
  find_room(tc, space_new, 0, type_typed_object, size_bytevector(0), v);
  VECTTYPE(v) = (0 << bytevector_length_offset) | type_bytevector | bytevector_immutable_flag;
  return v;
}

ptr S_null_immutable_string(void) {
  ptr tc = get_thread_context();
  ptr v;
  find_room(tc, space_new, 0, type_typed_object, size_string(0), v);
  VECTTYPE(v) = (0 << string_length_offset) | type_string | string_immutable_flag;
  return v;
}

static ptr stencil_vector(uptr type, uptr mask) {
    ptr tc;
    ptr p; iptr d;
    iptr n = Spopcount(mask);

    tc = get_thread_context();

    d = size_stencil_vector(n);
    newspace_find_room(tc, type_typed_object, d, p);
    VECTTYPE(p) = (mask << stencil_vector_mask_offset) | type;
    return p;
}

ptr S_stencil_vector(uptr mask) {
  return stencil_vector(type_stencil_vector, mask);
}

ptr S_system_stencil_vector(uptr mask) {
  return stencil_vector(type_sys_stencil_vector, mask);
}

ptr S_record(iptr n) {
    ptr tc = get_thread_context();
    ptr p;

    newspace_find_room(tc, type_typed_object, n, p);
    return p;
}

ptr Srecord_type(ptr r) {
  return RECORDINSTTYPE(r);
}

ptr Srecord_type_parent(ptr rtd) {
  return rtd_parent(rtd);
}

uptr Srecord_type_size(ptr rtd) {
  return UNFIX(RECORDDESCSIZE(rtd));
}

int Srecord_type_uniformp(ptr rtd) {
  return RECORDDESCPM(rtd) == FIX(-1);
}

ptr S_closure(ptr cod, iptr n) {
    ptr tc = get_thread_context();
    ptr p; iptr d;

    d = size_closure(n);
    newspace_find_room(tc, type_closure, d, p);
    CLOSENTRY(p) = cod;
    return p;
}

ptr S_mkcontinuation(ISPC s, IGEN g, ptr nuate, ptr stack, iptr length, iptr clength, ptr link,
                     ptr ret, ptr winders, ptr attachments) {
    ptr p;
    ptr tc = get_thread_context();

    find_room(tc, s, g, type_closure, size_continuation, p);
    CLOSENTRY(p) = nuate;
    CONTSTACK(p) = stack;
    CONTLENGTH(p) = length;
    CONTCLENGTH(p) = clength;
    CONTLINK(p) = link;
    CONTRET(p) = ret;
    CONTWINDERS(p) = winders;
    CONTATTACHMENTS(p) = attachments;
    return p;
}

ptr Sflonum(double x) {
    ptr tc = get_thread_context();
    ptr p;

    newspace_find_room(tc, type_flonum, size_flonum, p);
    FLODAT(p) = x;
    return p;
}

ptr S_inexactnum(double rp, double ip) {
    ptr tc = get_thread_context();
    ptr p;

    newspace_find_room(tc, type_typed_object, size_inexactnum, p);
    INEXACTNUM_TYPE(p) = type_inexactnum;
    INEXACTNUM_REAL_PART(p) = rp;
    INEXACTNUM_IMAG_PART(p) = ip;
    return p;
}

ptr S_thread(ptr tc) {
    ptr p;

    find_room(tc, space_new, 0, type_typed_object, size_thread, p);
    TYPEFIELD(p) = (ptr)type_thread;
    THREADTC(p) = (uptr)tc;
    return p;
}

ptr S_exactnum(ptr a, ptr b) {
    ptr tc = get_thread_context();
    ptr p;

    newspace_find_room(tc, type_typed_object, size_exactnum, p);
    EXACTNUM_TYPE(p) = type_exactnum;
    EXACTNUM_REAL_PART(p) = a;
    EXACTNUM_IMAG_PART(p) = b;
    return p;
}

/* S_string returns a new string of length n.  If s is not NULL, it is
 * copied into the new string.  If n < 0, then s must be non-NULL,
 * and the length of s (by strlen) determines the length of the string */
ptr S_string(const char *s, iptr n) {
    ptr tc;
    ptr p; iptr d;
    iptr i;

    if (n < 0) n = strlen(s);

    if (n == 0) return S_G.null_string;

    if ((uptr)n > (uptr)maximum_string_length)
        S_error("", "invalid string size request");

    tc = get_thread_context();

    d = size_string(n);
    newspace_find_room(tc, type_typed_object, d, p);
    STRTYPE(p) = (n << string_length_offset) | type_string;

  /* fill the string with valid characters */
    i = 0;

  /* first copy input string, if any */
    if (s != (char *)NULL) {
      while (i != n && *s != 0) {
        Sstring_set(p, i, *s++);
        i += 1;
      }
    }

  /* fill remaining slots with nul */
    while (i != n) {
      Sstring_set(p, i, 0);
      i += 1;
    }

    return p;
}

ptr Sstring_utf8(const char *s, iptr n) {
  const char* u8;
  iptr cc, d, i, n8;
  ptr p, tc;

  if (n < 0) n = strlen(s);

  if (n == 0) return S_G.null_string;

  /* determine code point count cc */
  u8 = s;
  n8 = n;
  cc = 0;
  while (n8 > 0) {
    unsigned char b1 = *(const unsigned char*)u8++;
    n8--;
    cc++;
    if ((b1 & 0x80) == 0)
      ;
    else if ((b1 & 0x40) == 0)
      ;
    else if ((b1 & 0x20) == 0) {
      if ((n8 >= 1) && ((*u8 & 0xc0) == 0x80)) {
        u8++;
        n8--;
      }
    } else if ((b1 & 0x10) == 0) {
      if ((n8 >= 1) && ((*u8 & 0xc0) == 0x80)) {
        u8++;
        n8--;
        if ((n8 >= 1) && ((*u8 & 0xc0) == 0x80)) {
          u8++;
          n8--;
        }
      }
    } else if ((b1 & 0x08) == 0) {
      if ((n8 >= 1) && ((*u8 & 0xc0) == 0x80)) {
        u8++;
        n8--;
        if ((n8 >= 1) && ((*u8 & 0xc0) == 0x80)) {
          u8++;
          n8--;
          if ((n8 >= 1) && ((*u8 & 0xc0) == 0x80)) {
            u8++;
            n8--;
          }
        }
      }
    }
  }

  if ((uptr)cc > (uptr)maximum_string_length)
    S_error("", "invalid string size request");

  tc = get_thread_context();
  d = size_string(cc);
  newspace_find_room(tc, type_typed_object, d, p);
  STRTYPE(p) = (cc << string_length_offset) | type_string;

  /* fill the string */
  u8 = s;
  n8 = n;
  i = 0;
  while (n8 > 0) {
    unsigned char b1 = *u8++;
    int c = 0xfffd;
    n8--;
    if ((b1 & 0x80) == 0)
      c = b1;
    else if ((b1 & 0x40) == 0)
      ;
    else if ((b1 & 0x20) == 0) {
      unsigned char b2;
      if ((n8 >= 1) && (((b2 = *u8) & 0xc0) == 0x80)) {
        int x = ((b1 & 0x1f) << 6) | (b2 & 0x3f);
        u8++;
        n8--;
        if (x >= 0x80)
          c = x;
      }
    } else if ((b1 & 0x10) == 0) {
      unsigned char b2;
      if ((n8 >= 1) && (((b2 = *u8) & 0xc0) == 0x80)) {
        unsigned char b3;
        u8++;
        n8--;
        if ((n8 >= 1) && (((b3 = *u8) & 0xc0) == 0x80)) {
          int x = ((b1 & 0x0f) << 12) | ((b2 & 0x3f) << 6) | (b3 & 0x3f);
          u8++;
          n8--;
          if ((x >= 0x800) && ((x < 0xd800) || (x > 0xdfff)))
            c = x;
        }
      }
    } else if ((b1 & 0x08) == 0) {
      unsigned char b2;
      if ((n8 >= 1) && (((b2 = *u8) & 0xc0) == 0x80)) {
        unsigned char b3;
        u8++;
        n8--;
        if ((n8 >= 1) && (((b3 = *u8) & 0xc0) == 0x80)) {
          unsigned char b4;
          u8++;
          n8--;
          if ((n8 >= 1) && (((b4 = *u8) & 0xc0) == 0x80)) {
            int x = ((b1 & 0x07) << 18) | ((b2 & 0x3f) << 12) | ((b3 & 0x3f) << 6) | (b4 & 0x3f);
            u8++;
            n8--;
            if ((x >= 0x10000) && (x <= 0x10ffff))
              c = x;
          }
        }
      }
    }
    Sstring_set(p, i++, c);
  }
  return p;
}

ptr S_bignum(ptr tc, iptr n, IBOOL sign) {
    ptr p; iptr d;

    if ((uptr)n > (uptr)maximum_bignum_length)
        S_error("", "invalid bignum size request");

    /* for anything that allocates bignums, make sure scheduling fuel is consumed */
    USE_TRAP_FUEL(tc, n);

    d = size_bignum(n);
    newspace_find_room(tc, type_typed_object, d, p);
    BIGTYPE(p) = (uptr)n << bignum_length_offset | sign << bignum_sign_offset | type_bignum;
    return p;
}

ptr S_code(ptr tc, iptr type, iptr n) {
    ptr p; iptr d;

    d = size_code(n);
    find_room(tc, space_code, 0, type_typed_object, d, p);
    CODETYPE(p) = type;
    CODELEN(p) = n;
  /* we record the code modification here, even though we haven't
     even started modifying the code yet, since we always create
     and fill the code object within a critical section. */
    S_record_code_mod(tc, (uptr)TO_PTR(&CODEIT(p,0)), (uptr)n);
    return p;
}

ptr S_relocation_table(iptr n) {
    ptr tc = get_thread_context();
    ptr p; iptr d;

    d = size_reloc_table(n);
    newspace_find_room(tc, type_untyped, d, p);
    RELOCSIZE(p) = n;
    return p;
}

ptr S_weak_cons(ptr car, ptr cdr) {
  ptr tc = get_thread_context();
  return S_cons_in(tc, space_weakpair, 0, car, cdr);
}

ptr S_phantom_bytevector(uptr sz) {
    ptr tc = get_thread_context();
    ptr p;

    newspace_find_room(tc, type_typed_object, size_phantom, p);

    PHANTOMTYPE(p) = type_phantom;
    PHANTOMLEN(p) = 0;

    S_phantom_bytevector_adjust(p, sz);

    return p;
}

<<<<<<< HEAD
void S_phantom_bytevector_adjust(ph, new_sz) ptr ph; uptr new_sz; {
=======
void S_phantom_bytevector_adjust(ptr ph, uptr new_sz) {
>>>>>>> 4065fbed
  ptr tc = get_thread_context();
  uptr old_sz = PHANTOMLEN(ph);
  seginfo *si;
  IGEN g;

  tc_mutex_acquire();

  si = SegInfo(ptr_get_segment(ph));
  g = si->generation;

  S_G.bytesof[g][countof_phantom] += (new_sz - old_sz);
  S_adjustmembytes(new_sz - old_sz);
  PHANTOMLEN(ph) = new_sz;

  maybe_queue_fire_collector(THREAD_GC(tc));

  tc_mutex_release();

  S_maybe_fire_collector(THREAD_GC(tc));
}<|MERGE_RESOLUTION|>--- conflicted
+++ resolved
@@ -1128,11 +1128,7 @@
     return p;
 }
 
-<<<<<<< HEAD
-void S_phantom_bytevector_adjust(ph, new_sz) ptr ph; uptr new_sz; {
-=======
 void S_phantom_bytevector_adjust(ptr ph, uptr new_sz) {
->>>>>>> 4065fbed
   ptr tc = get_thread_context();
   uptr old_sz = PHANTOMLEN(ph);
   seginfo *si;
