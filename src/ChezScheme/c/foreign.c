--- conflicted
+++ resolved
@@ -56,15 +56,6 @@
 #ifdef LOAD_SHARED_OBJECT
 static ptr lookup_dynamic(const char *s, ptr tbl);
 #endif
-<<<<<<< HEAD
-static ptr lookup PROTO((const char *s));
-static ptr remove_foreign_entry PROTO((const char *s));
-static ptr lookup_foreign_entry PROTO((const char *s));
-static ptr foreign_entries PROTO((void));
-static ptr foreign_static_table PROTO((void));
-static ptr foreign_dynamic_table PROTO((void));
-static ptr bvstring PROTO((const char *s));
-=======
 static ptr lookup(const char *s);
 static ptr remove_foreign_entry(const char *s);
 static ptr lookup_foreign_entry(const char *s);
@@ -72,7 +63,6 @@
 static ptr foreign_static_table(void);
 static ptr foreign_dynamic_table(void);
 static ptr bvstring(const char *s);
->>>>>>> 4065fbed
 
 #ifdef LOAD_SHARED_OBJECT
 static void load_shared_object(const char *path);
@@ -281,11 +271,7 @@
     AC0(tc) = x;
 }
 
-<<<<<<< HEAD
-static ptr lookup_foreign_entry(s) const char *s; {
-=======
 static ptr lookup_foreign_entry(const char *s) {
->>>>>>> 4065fbed
   return lookup(s);
 }
 
