--- conflicted
+++ resolved
@@ -48,11 +48,7 @@
 # define TRACE(print, record) /* empty */
 #endif
 
-<<<<<<< HEAD
-#define COMMON_INSTR(x) x: do_ ## x(instr); break;
-=======
 #define COMMON_INSTR(x) x: doi_ ## x(instr); break;
->>>>>>> 4065fbed
 
 void S_pb_interp(ptr tc, void *bytecode) {
   machine_state * RESTRICT_PTR ms = (machine_state *)&PBREGS(tc, 0); /* assumes fields are together in `tc` */
@@ -71,11 +67,7 @@
     case pb_nop:
       break;
     case pb_literal:
-<<<<<<< HEAD
-      regs[INSTR_di_dest(instr)] = *(ptr *)(ip + 1);
-=======
       regs[INSTR_di_dest(instr)] = (ptr)LOAD_UNALIGNED_UPTR(ip + 1);
->>>>>>> 4065fbed
 #if ptr_bits == 64
       next_ip = ip + 3;
 #else
@@ -233,19 +225,11 @@
       TRACE(printf("jump %p -> %p\n", ip, next_ip), { jump_from = ip; jump_to = next_ip; });
       break;
     case pb_bs_op_pb_register:
-<<<<<<< HEAD
-      next_ip = (instruction_t *)TO_VOIDP(pb_bs_op_pb_register_addr(instr));
-      TRACE(printf("jump %p -> %p\n", ip, next_ip), { jump_from = ip; jump_to = next_ip; });
-      break;
-    case pb_bs_op_pb_immediate:
-      next_ip = (instruction_t *)TO_VOIDP(pb_bs_op_pb_immediate_addr(instr));
-=======
       next_ip = (instruction_t *)TO_VOIDP(geti_pb_bs_op_pb_register_addr(instr));
       TRACE(printf("jump %p -> %p\n", ip, next_ip), { jump_from = ip; jump_to = next_ip; });
       break;
     case pb_bs_op_pb_immediate:
       next_ip = (instruction_t *)TO_VOIDP(geti_pb_bs_op_pb_immediate_addr(instr));
->>>>>>> 4065fbed
       TRACE(printf("jump %p -> %p\n", ip, next_ip), { jump_from = ip; jump_to = next_ip; });
       break;
     case pb_return:
