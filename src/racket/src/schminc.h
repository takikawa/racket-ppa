--- conflicted
+++ resolved
@@ -14,11 +14,7 @@
 
 #define USE_COMPILED_STARTUP 1
 
-<<<<<<< HEAD
-#define EXPECTED_PRIM_COUNT 1466
-=======
 #define EXPECTED_PRIM_COUNT 1471
->>>>>>> bc2f5ce9
 
 #ifdef MZSCHEME_SOMETHING_OMITTED
 # undef USE_COMPILED_STARTUP
