/*
  Racket
  Copyright (c) 2004-2011 PLT Scheme Inc.
  Copyright (c) 1995-2001 Matthew Flatt

    This library is free software; you can redistribute it and/or
    modify it under the terms of the GNU Library General Public
    License as published by the Free Software Foundation; either
    version 2 of the License, or (at your option) any later version.

    This library is distributed in the hope that it will be useful,
    but WITHOUT ANY WARRANTY; without even the implied warranty of
    MERCHANTABILITY or FITNESS FOR A PARTICULAR PURPOSE.  See the GNU
    Library General Public License for more details.

    You should have received a copy of the GNU Library General Public
    License along with this library; if not, write to the Free
    Software Foundation, Inc., 51 Franklin Street, Fifth Floor,
    Boston, MA 02110-1301 USA.

  libscheme
  Copyright (c) 1994 Brent Benson
  All rights reserved.
*/

#include "schpriv.h"
#include <ctype.h>
#ifdef DOS_FILE_SYSTEM
# include <windows.h>
#endif
#ifdef NO_ERRNO_GLOBAL
# define errno -1
#else
# include <errno.h>
#endif
#ifdef USE_C_SYSLOG
# include <syslog.h>
# include <stdarg.h>
#endif

#define mzVA_ARG(x, y) HIDE_FROM_XFORM(va_arg(x, y))
#define TMP_CMARK_VALUE scheme_parameterization_key

#ifndef INIT_SYSLOG_LEVEL
# define INIT_SYSLOG_LEVEL 0
#endif

/* globals */
SHARED_OK scheme_console_printf_t scheme_console_printf;
scheme_console_printf_t scheme_get_console_printf() { return scheme_console_printf; }
void scheme_set_console_printf(scheme_console_printf_t p) { scheme_console_printf = p; }
SHARED_OK Scheme_Exit_Proc scheme_exit;
void scheme_set_exit(Scheme_Exit_Proc p) { scheme_exit = p; }

HOOK_SHARED_OK void (*scheme_console_output)(char *str, intptr_t len);
void scheme_set_console_output(scheme_console_output_t p) { scheme_console_output = p; }

SHARED_OK static int init_syslog_level = INIT_SYSLOG_LEVEL;
SHARED_OK static int init_stderr_level = SCHEME_LOG_ERROR;
THREAD_LOCAL_DECL(static Scheme_Logger *scheme_main_logger);

/* readonly globals */
READ_ONLY const char *scheme_compile_stx_string = "compile";
READ_ONLY const char *scheme_expand_stx_string = "expand";
READ_ONLY const char *scheme_application_stx_string = "application";
READ_ONLY const char *scheme_set_stx_string = "set!";
READ_ONLY const char *scheme_var_ref_string = "#%variable-reference";
READ_ONLY const char *scheme_begin_stx_string = "begin";
ROSYM static Scheme_Object *fatal_symbol;
ROSYM static Scheme_Object *error_symbol; 
ROSYM static Scheme_Object *warning_symbol;
ROSYM static Scheme_Object *info_symbol;
ROSYM static Scheme_Object *debug_symbol;
ROSYM static Scheme_Object *arity_property;
ROSYM static Scheme_Object *def_err_val_proc;
ROSYM static Scheme_Object *def_error_esc_proc;
ROSYM static Scheme_Object *default_display_handler;
ROSYM static Scheme_Object *emergency_display_handler;
ROSYM static Scheme_Object *def_exe_yield_proc;
READ_ONLY Scheme_Object *scheme_def_exit_proc;
READ_ONLY Scheme_Object *scheme_raise_arity_error_proc;


#ifdef MEMORY_COUNTING_ON
intptr_t scheme_misc_count;
#endif

/* locals */
static Scheme_Object *error(int argc, Scheme_Object *argv[]);
static Scheme_Object *raise_user_error(int argc, Scheme_Object *argv[]);
static Scheme_Object *raise_syntax_error(int argc, Scheme_Object *argv[]);
static Scheme_Object *raise_type_error(int argc, Scheme_Object *argv[]);
static Scheme_Object *raise_mismatch_error(int argc, Scheme_Object *argv[]);
static Scheme_Object *raise_arity_error(int argc, Scheme_Object *argv[]);
static Scheme_Object *error_escape_handler(int, Scheme_Object *[]);
static Scheme_Object *error_display_handler(int, Scheme_Object *[]);
static Scheme_Object *error_value_string_handler(int, Scheme_Object *[]);
static Scheme_Object *exit_handler(int, Scheme_Object *[]);
static Scheme_Object *exe_yield_handler(int, Scheme_Object *[]);
static Scheme_Object *error_print_width(int, Scheme_Object *[]);
static Scheme_Object *error_print_context_length(int, Scheme_Object *[]);
static Scheme_Object *error_print_srcloc(int, Scheme_Object *[]);
static Scheme_Object *def_error_escape_proc(int, Scheme_Object *[]);
static Scheme_Object *def_error_display_proc(int, Scheme_Object *[]);
static Scheme_Object *emergency_error_display_proc(int, Scheme_Object *[]);
static Scheme_Object *def_error_value_string_proc(int, Scheme_Object *[]);
static Scheme_Object *def_exit_handler_proc(int, Scheme_Object *[]);
static Scheme_Object *default_yield_handler(int, Scheme_Object *[]);

static Scheme_Object *log_message(int argc, Scheme_Object *argv[]);
static Scheme_Object *log_level_p(int argc, Scheme_Object *argv[]);
static Scheme_Object *make_logger(int argc, Scheme_Object *argv[]);
static Scheme_Object *logger_p(int argc, Scheme_Object *argv[]);
static Scheme_Object *current_logger(int argc, Scheme_Object *argv[]);
static Scheme_Object *logger_name(int argc, Scheme_Object *argv[]);
static Scheme_Object *make_log_reader(int argc, Scheme_Object *argv[]);
static Scheme_Object *log_reader_p(int argc, Scheme_Object *argv[]);
static int log_reader_get(Scheme_Object *ch, Scheme_Schedule_Info *sinfo);

static Scheme_Object *do_raise(Scheme_Object *arg, int need_debug, int barrier);
static Scheme_Object *nested_exn_handler(void *old_exn, int argc, Scheme_Object *argv[]);

static Scheme_Logger *make_a_logger(Scheme_Logger *parent, Scheme_Object *name);
static void update_want_level(Scheme_Logger *logger);

static Scheme_Object *check_arity_property_value_ok(int argc, Scheme_Object *argv[]);

static char *init_buf(intptr_t *len, intptr_t *blen);
void scheme_set_logging(int syslog_level, int stderr_level)
{
  if (syslog_level > -1)
    init_syslog_level = syslog_level;
  if (stderr_level > -1)
    init_stderr_level = stderr_level;
}

typedef struct {
  int args;
  Scheme_Object *type;
  Scheme_Object **names;
  int count;
  Scheme_Object *exptime;
  int super_pos;
} exn_rec;

#define _MZEXN_TABLE
#include "schexn.h"
#undef _MZEXN_TABLE

static void default_printf(char *msg, ...)
{
  GC_CAN_IGNORE va_list args;
  HIDE_FROM_XFORM(va_start(args, msg));
  vfprintf(stderr, msg, args);
  HIDE_FROM_XFORM(va_end(args));
  fflush(stderr);
}

static void default_output(char *s, intptr_t len)
{
  fwrite(s, len, 1, stderr);
  fflush(stderr);
}

intptr_t scheme_errno() {
#ifdef WINDOWS_FILE_HANDLES
  return GetLastError();
#else
  return errno;
#endif
}

Scheme_Config *scheme_init_error_escape_proc(Scheme_Config *config)
{
  if (!def_error_esc_proc) {
    REGISTER_SO(def_error_esc_proc);
    def_error_esc_proc =
      scheme_make_prim_w_arity(def_error_escape_proc,
			       "default-error-escape-handler",
			       0, 0);
  }

  if (config)
    return scheme_extend_config(config, MZCONFIG_ERROR_ESCAPE_HANDLER, def_error_esc_proc);
  else {
    scheme_set_root_param(MZCONFIG_ERROR_ESCAPE_HANDLER, def_error_esc_proc);
    return NULL;
  }
}

/*
  Recognized by scheme_[v]sprintf:

  %c = unicode char
  %d = int
  %gd = long int
  %gx = long int
  %ld = intptr_t
  %lx = intptr_t
  %o = int, octal
  %f = double
  %% = percent

  %s = string
  %5 = mzchar string
  %S = Scheme symbol
  %t = string with inptr_t size
  %u = mzchar string with intptr_t size
  %T = Scheme string
  %q = truncated-to-256 string
  %Q = truncated-to-256 Scheme string
  %V = scheme_value
  %D = scheme value to display
  %_ = skip pointer
  %- = skip int

  %L = line number as intptr_t, -1 means no line
  %e = error number for strerror()/FormatMessage()
  %E = error number for platform-specific error string
  %Z = potential platform-specific error number; additional char*
       is either NULL or a specific error message
  %N = boolean then error number like %E (if boolean is 0)
       or error number for scheme_hostname_error()
  %m = boolean then error number like %e, which
       is used only if the boolean is 1
<<<<<<< HEAD
=======
  %M = boolean then error number like %E, which
       is used only if the boolean is 1
>>>>>>> e42bfe36
*/

static intptr_t sch_vsprintf(char *s, intptr_t maxlen, const char *msg, va_list args, char **_s)
/* NULL for s means allocate the buffer here (and return in (_s), but this function 
   doesn't allocate before extracting arguments from the stack. */
{
  intptr_t i, j;
  char buf[100];

  /* Since we might malloc, move all pointers into a local array for
     the sake of precise GC. We have to do numbers, too, for
     consistency. */

  int pp = 0, ip = 0, dp = 0;
  void *ptrs[25];
  intptr_t ints[25];
  double dbls[25];

  for (j = 0; msg[j]; j++) {
    if (msg[j] == '%') {
      int type;

      j++;
      type = msg[j];

      switch (type) {
      case 'c':
	ints[ip++] = mzVA_ARG(args, int);
	break;
      case 'd':
      case 'o':
      case '-':
	ints[ip++] = mzVA_ARG(args, int);
	break;
      case 'g':
	ints[ip++] = mzVA_ARG(args, long);
	break;
      case 'l':
	ints[ip++] = mzVA_ARG(args, intptr_t);
	break;
      case 'f':
	dbls[dp++] = mzVA_ARG(args, double);
	break;
      case 'L':
	ints[ip++] = mzVA_ARG(args, intptr_t);
	break;
      case 'e':
      case 'E':
	ints[ip++] = mzVA_ARG(args, int);
	break;
      case 'N':
      case 'm':
<<<<<<< HEAD
=======
      case 'M':
>>>>>>> e42bfe36
	ints[ip++] = mzVA_ARG(args, int);
	ints[ip++] = mzVA_ARG(args, int);
	break;
      case 'Z':
	ints[ip++] = mzVA_ARG(args, int);
	ptrs[pp++] = mzVA_ARG(args, char*);
	break;
      case 'S':
      case 'V':
      case 'D':
      case 'T':
      case 'Q':
      case '_':
	ptrs[pp++] = mzVA_ARG(args, Scheme_Object*);
	break;
      default:
	ptrs[pp++] = mzVA_ARG(args, char*);
	if ((type == 't') || (type == 'u')) {
	  ints[ip++] = mzVA_ARG(args, intptr_t);
	}
      }
    }
  }
  pp = 0;
  ip = 0;
  dp = 0;

  if (!s) {
    s = init_buf(NULL, &maxlen);
    *_s = s;
  }

  --maxlen;

  i = j = 0;
  while ((i < maxlen) && msg[j]) {
    if (msg[j] == '%') {
      int type;

      j++;
      type = msg[j++];

      if (type == '%')
	s[i++] = '%';
      else {
	const char *t;
	intptr_t tlen;
	int dots = 0;

	switch (type) {
	case 'c':
	  {
	    int c;
	    c = ints[ip++];
	    if (c < 128) {
	      buf[0] = c;
	      tlen = 1;
	    } else {
	      mzchar mc;
	      tlen = scheme_utf8_encode_all(&mc, 1, (unsigned char *)buf);
	      c = (int)mc;
	    }
	    t = buf;
	  }
	  break;
	case 'd':
	  {
	    int d;
	    d = ints[ip++];
	    sprintf(buf, "%d", d);
	    t = buf;
	    tlen = strlen(t);
	  }
	  break;
	case '-':
	  {
	    ip++;
	    t = "";
	    tlen = 0;
	  }
	  break;
	case 'o':
	  {
	    int d;
	    d = ints[ip++];
	    sprintf(buf, "%o", d);
	    t = buf;
	    tlen = strlen(t);
	  }
	  break;
	case 'l':
	case 'g':
	  {
	    intptr_t d;
            int as_hex;
            as_hex = (msg[j] == 'x');
	    j++;
	    d = ints[ip++];
            if (as_hex)
              sprintf(buf, "%" PRIxPTR, d);
            else
              sprintf(buf, "%" PRIdPTR, d);
	    t = buf;
	    tlen = strlen(t);
	  }
	  break;
	case 'f':
	  {
	    double f;
	    f = dbls[dp++];
	    sprintf(buf, "%f", f);
	    t = buf;
	    tlen = strlen(t);
	  }
	  break;
	case 'L':
	  {
	    intptr_t d;
	    d = ints[ip++];
	    if (d >= 0) {
	      sprintf(buf, "%" PRIdPTR ":", d);
	      t = buf;
	      tlen = strlen(t);
	    } else {
	      t = ":";
	      tlen = 1;
	    }
	  }
	  break;
	case 'e':
        case 'm':
	case 'E':
        case 'M':
	case 'Z':
	case 'N':
	  {
	    int en, he, none = 0;
	    char *es;
            
	    if (type == 'm') {
              none = !ints[ip++];
	      type = 'e';
              he = 0;
<<<<<<< HEAD
=======
	    } else if (type == 'M') {
              none = !ints[ip++];
	      type = 'E';
              he = 0;
>>>>>>> e42bfe36
	    } else if (type == 'N') {
	      he = ints[ip++];
	      type = 'E';
	    } else
	      he = 0;

	    en = ints[ip++];

	    if (type == 'Z')
	      es = ptrs[pp++];
	    else
	      es = NULL;

	    if (he)
	      es = (char *)scheme_hostname_error(en);

	    if ((en || es) && !none) {
#ifdef NO_STRERROR_AVAILABLE
	      if (!es)
		es = "Unknown error";
#else
# ifdef DOS_FILE_SYSTEM
	      char mbuf[256];
	      if ((type != 'e') && !es) {
		if (FormatMessage(FORMAT_MESSAGE_FROM_SYSTEM, NULL,
				  en, MAKELANGID(LANG_NEUTRAL, SUBLANG_DEFAULT),
				  mbuf, 255, NULL)) {
		  int i;
		  es = mbuf;
		  /* Remove newlines: */
		  for (i = strlen(es) - 1; i > 0; i--) {
		    if (isspace(es[i]))
		      es[i] = 0;
		    else
		      break;
		  }
		}
	      }
# endif
	      if (!es)
		es = strerror(en);
#endif
	      tlen = strlen(es) + 24;
	      t = (const char *)scheme_malloc_atomic(tlen);
	      sprintf((char *)t, "%s; errno=%d", es, en);
	      tlen = strlen(t);
	    } else {
              if (none) {
                t = "";
                tlen = 0;
              } else {
                t = "errno=?";
                tlen = 7;
              }
	    }

	  }
	  break;
	case 'S':
	  {
	    Scheme_Object *sym;
	    sym = (Scheme_Object *)ptrs[pp++];
	    t = scheme_symbol_name_and_size(sym, (uintptr_t *)&tlen, 0);
	  }
	  break;
	case 'V':
	  {
	    Scheme_Object *o;
	    o = (Scheme_Object *)ptrs[pp++];
	    t = scheme_make_provided_string(o, 1, &tlen);
	  }
	  break;
	case 'D':
	  {
	    Scheme_Object *o;
            intptr_t dlen;
	    o = (Scheme_Object *)ptrs[pp++];
	    t = scheme_display_to_string(o, &dlen);
            tlen = dlen;
	  }
	  break;
        case '_':
          {
            pp++;
            t = "";
            tlen = 0;
          }
          break;
	case 'T':
	case 'Q':
	  {
	    Scheme_Object *str;
	    str = (Scheme_Object *)ptrs[pp++];
	    if (SCHEME_CHAR_STRINGP(str))
	      str = scheme_char_string_to_byte_string(str);
	    t = SCHEME_BYTE_STR_VAL(str);
	    tlen = SCHEME_BYTE_STRLEN_VAL(str);
	  }
	  break;
	case 'u':
	case '5':
	  {
	    mzchar *u;
	    intptr_t ltlen;
	    u = (mzchar *)ptrs[pp++];
	    if (type == 'u') {
	      tlen = ints[ip++];
	      if (tlen < 0)
		tlen = scheme_char_strlen(u);
	    } else {
	      tlen = scheme_char_strlen(u);
	    }
	    t = scheme_utf8_encode_to_buffer_len(u, tlen, NULL, 0, &ltlen);
	    tlen = ltlen;
	  }
	  break;
	default:
	  {
	    t = (char *)ptrs[pp++];
	    if (type == 't') {
	      tlen = ints[ip++];
	      if (tlen < 0)
		tlen = strlen(t);
	    } else {
	      tlen = strlen(t);
	    }
	  }
	  break;
	}

	if ((type == 'q') || (type == 'Q')) {
	  if (tlen > 256) {
	    tlen = 250;
	    dots = 1;
	  }
	}

	while (tlen && i < maxlen) {
	  s[i++] = *t;
	  t = t XFORM_OK_PLUS 1;
	  tlen--;
	}

	if (dots) {
	  /* FIXME: avoiding truncating in the middle of a UTF-8 encoding */
	  if (i < maxlen - 3) {
	    s[i++] = '.';
	    s[i++] = '.';
	    s[i++] = '.';
	  }
	}
      }
    } else {
      s[i++] = msg[j++];
    }
  }

  s[i] = 0;

  return i;
}

static intptr_t scheme_sprintf(char *s, intptr_t maxlen, const char *msg, ...)
{
  intptr_t len;
  GC_CAN_IGNORE va_list args;

  HIDE_FROM_XFORM(va_start(args, msg));
  len = sch_vsprintf(s, maxlen, msg, args, NULL);
  HIDE_FROM_XFORM(va_end(args));

  return len;
}

void scheme_init_error(Scheme_Env *env)
{
  if (!scheme_console_printf)
    scheme_console_printf = default_printf;
  if (!scheme_console_output)
    scheme_console_output = default_output;

  REGISTER_SO(scheme_raise_arity_error_proc);

  /* errors */
  GLOBAL_NONCM_PRIM("error",                      error,                 1, -1, env);
  GLOBAL_NONCM_PRIM("raise-user-error",           raise_user_error,      1, -1, env);
  GLOBAL_NONCM_PRIM("raise-syntax-error",         raise_syntax_error,    2,  5, env);
  GLOBAL_NONCM_PRIM("raise-type-error",           raise_type_error,      3, -1, env);
  GLOBAL_NONCM_PRIM("raise-mismatch-error",       raise_mismatch_error,  3, -1, env);

  scheme_raise_arity_error_proc =                  scheme_make_noncm_prim(raise_arity_error, "raise-arity-error", 2, -1);
  scheme_add_global_constant("raise-arity-error",  scheme_raise_arity_error_proc, env);

  GLOBAL_PARAMETER("error-display-handler",       error_display_handler,      MZCONFIG_ERROR_DISPLAY_HANDLER,       env);
  GLOBAL_PARAMETER("error-value->string-handler", error_value_string_handler, MZCONFIG_ERROR_PRINT_VALUE_HANDLER,   env);
  GLOBAL_PARAMETER("error-escape-handler",        error_escape_handler,       MZCONFIG_ERROR_ESCAPE_HANDLER,        env);
  GLOBAL_PARAMETER("exit-handler",                exit_handler,               MZCONFIG_EXIT_HANDLER,                env);
  GLOBAL_PARAMETER("executable-yield-handler",    exe_yield_handler,          MZCONFIG_EXE_YIELD_HANDLER,           env);
  GLOBAL_PARAMETER("error-print-width",           error_print_width,          MZCONFIG_ERROR_PRINT_WIDTH,           env);
  GLOBAL_PARAMETER("error-print-context-length",  error_print_context_length, MZCONFIG_ERROR_PRINT_CONTEXT_LENGTH,  env);
  GLOBAL_PARAMETER("error-print-source-location", error_print_srcloc,         MZCONFIG_ERROR_PRINT_SRCLOC,          env);

  /* logging */
  GLOBAL_NONCM_PRIM("exit",              scheme_do_exit,  0, 1, env);
  GLOBAL_NONCM_PRIM("log-level?",        log_level_p,     2, 2, env);
  GLOBAL_NONCM_PRIM("make-logger",       make_logger,     0, 2, env);
  GLOBAL_NONCM_PRIM("make-log-receiver", make_log_reader, 2, 2, env);

  GLOBAL_PRIM_W_ARITY("log-message",    log_message,   4, 4, env);
  GLOBAL_FOLDING_PRIM("logger?",        logger_p,      1, 1, 1, env);
  GLOBAL_FOLDING_PRIM("logger-name",    logger_name,   1, 1, 1, env);
  GLOBAL_FOLDING_PRIM("log-receiver?",  log_reader_p,  1, 1, 1, env);

  GLOBAL_PARAMETER("current-logger",    current_logger, MZCONFIG_LOGGER, env);

  scheme_add_evt(scheme_log_reader_type, (Scheme_Ready_Fun)log_reader_get, NULL, NULL, 1);

  REGISTER_SO(scheme_def_exit_proc);
  REGISTER_SO(default_display_handler);
  REGISTER_SO(emergency_display_handler);

  scheme_def_exit_proc = scheme_make_prim_w_arity(def_exit_handler_proc, "default-exit-handler", 1, 1);
  default_display_handler = scheme_make_prim_w_arity(def_error_display_proc, "default-error-display-handler", 2, 2);
  emergency_display_handler = scheme_make_prim_w_arity(emergency_error_display_proc, "emergency-error-display-handler", 2, 2);
  

  REGISTER_SO(def_err_val_proc);
  def_err_val_proc = scheme_make_prim_w_arity(def_error_value_string_proc, "default-error-value->string-handler", 2, 2);

  REGISTER_SO(fatal_symbol);
  REGISTER_SO(error_symbol);
  REGISTER_SO(warning_symbol);
  REGISTER_SO(info_symbol);
  REGISTER_SO(debug_symbol);
  fatal_symbol    = scheme_intern_symbol("fatal");
  error_symbol    = scheme_intern_symbol("error");
  warning_symbol  = scheme_intern_symbol("warning");
  info_symbol     = scheme_intern_symbol("info");
  debug_symbol    = scheme_intern_symbol("debug");

  REGISTER_SO(arity_property);
  {
    Scheme_Object *guard;
    guard = scheme_make_prim_w_arity(check_arity_property_value_ok, "guard-for-prop:arity-string", 2, 2);
    arity_property = scheme_make_struct_type_property_w_guard(scheme_intern_symbol("arity-string"), guard);
  }
                                                            
  scheme_add_global_constant("prop:arity-string", arity_property, env);

  REGISTER_SO(def_exe_yield_proc);
  def_exe_yield_proc = scheme_make_prim_w_arity(default_yield_handler,
                                                "default-executable-yield-handler",
                                                1, 1);
}

void scheme_init_logger()
{
  REGISTER_SO(scheme_main_logger);
  scheme_main_logger = make_a_logger(NULL, NULL);
  scheme_main_logger->syslog_level = init_syslog_level;
  scheme_main_logger->stderr_level = init_stderr_level;
}

Scheme_Logger *scheme_get_main_logger() {
  return scheme_main_logger;
}

void scheme_init_error_config(void)
{
  scheme_set_root_param(MZCONFIG_EXIT_HANDLER, scheme_def_exit_proc);
  scheme_set_root_param(MZCONFIG_ERROR_DISPLAY_HANDLER, default_display_handler);
  scheme_set_root_param(MZCONFIG_ERROR_PRINT_VALUE_HANDLER, def_err_val_proc);
  scheme_set_root_param(MZCONFIG_EXE_YIELD_HANDLER, def_exe_yield_proc);
}

void scheme_init_logger_config() {
  scheme_set_root_param(MZCONFIG_LOGGER, (Scheme_Object *)scheme_main_logger);
}

static void
call_error(char *buffer, int len, Scheme_Object *exn)
{
  if (scheme_current_thread->constant_folding) {
    if (SCHEME_TRUEP(scheme_current_thread->constant_folding))
      scheme_log(NULL,
                 SCHEME_LOG_WARNING,
                 0,
                 "optimizer constant-fold attempt failed%s: %s",
                 scheme_optimize_context_to_string(scheme_current_thread->constant_folding),
                 buffer);
    if (SCHEME_CHAPERONE_STRUCTP(exn)
        && scheme_is_struct_instance(exn_table[MZEXN_BREAK].type, exn)) {
      /* remember to re-raise exception */
      scheme_current_thread->reading_delayed = exn;
    }
    scheme_longjmp(scheme_error_buf, 1);
  } else if (scheme_current_thread->reading_delayed) {
    scheme_current_thread->reading_delayed = exn;
    scheme_longjmp(scheme_error_buf, 1);
  } else {
    mz_jmp_buf savebuf;
    Scheme_Object *p[2], *display_handler, *escape_handler, *v;
    Scheme_Config *config, *orig_config;
    Scheme_Cont_Frame_Data cframe, cframe2;

    /* For last resort: */
    memcpy((void *)&savebuf, &scheme_error_buf, sizeof(mz_jmp_buf));

    orig_config = scheme_current_config();
    display_handler = scheme_get_param(orig_config, MZCONFIG_ERROR_DISPLAY_HANDLER);
    escape_handler = scheme_get_param(orig_config, MZCONFIG_ERROR_ESCAPE_HANDLER);
    
    v = scheme_make_byte_string_without_copying("error display handler");
    v = scheme_make_closed_prim_w_arity(nested_exn_handler,
					scheme_make_pair(v, exn),
					"nested-exception-handler", 
					1, 1);

    config = orig_config;
    if (SAME_OBJ(display_handler, default_display_handler))
      config = scheme_extend_config(config,
				    MZCONFIG_ERROR_DISPLAY_HANDLER,
				    emergency_display_handler);
    else
      config = scheme_extend_config(config,
				    MZCONFIG_ERROR_DISPLAY_HANDLER,
				    default_display_handler);
    
    scheme_push_continuation_frame(&cframe);
    scheme_install_config(config);
    scheme_set_cont_mark(scheme_exn_handler_key, v);
    scheme_push_break_enable(&cframe2, 0, 0);

    p[0] = scheme_make_immutable_sized_utf8_string(buffer, len);
    p[1] = exn;
    scheme_apply_multi(display_handler, 2, p);

    v = scheme_make_byte_string_without_copying("error escape handler");
    v = scheme_make_closed_prim_w_arity(nested_exn_handler,
					scheme_make_pair(v, exn),
					"nested-exception-handler", 
					1, 1);
    
    config = scheme_extend_config(config,
				  MZCONFIG_ERROR_DISPLAY_HANDLER,
				  default_display_handler);
    config = scheme_extend_config(config,
				  MZCONFIG_ERROR_ESCAPE_HANDLER,
				  def_error_esc_proc);
        
    scheme_pop_break_enable(&cframe2, 0);
    scheme_pop_continuation_frame(&cframe);

    scheme_push_continuation_frame(&cframe);
    scheme_set_cont_mark(scheme_exn_handler_key, v);
    scheme_install_config(config);
    scheme_push_break_enable(&cframe2, 0, 0);

    /* Typically jumps out of here */
    scheme_apply_multi(escape_handler, 0, NULL);

    scheme_pop_break_enable(&cframe2, 0);
    scheme_pop_continuation_frame(&cframe);

    /* Didn't escape, so fall back to the default escaper: */
    def_error_escape_proc(0, NULL);
  }
}

intptr_t scheme_get_print_width(void)
{
  intptr_t print_width;
  Scheme_Object *w;

  w = scheme_get_param(scheme_current_config(), MZCONFIG_ERROR_PRINT_WIDTH);
  if (SCHEME_INTP(w))
    print_width = SCHEME_INT_VAL(w);
  else if (SCHEME_BIGNUMP(w))
    print_width = 0x7FFFFFFF;
  else
    print_width = 10000;

  return print_width;
}

static char *init_buf(intptr_t *len, intptr_t *_size)
{
  uintptr_t local_max_symbol_length;
  intptr_t print_width;
  intptr_t size;
  
  local_max_symbol_length = scheme_get_max_symbol_length();
  print_width             = scheme_get_print_width();

  size = (3 * local_max_symbol_length + 500 + 2 * print_width);

  /* out parameters */
  if (len)
    *len = print_width;
  if (_size)
    *_size = size;

  return (char *)scheme_malloc_atomic(size);
}

void
scheme_signal_error (const char *msg, ...)
{
  GC_CAN_IGNORE va_list args;
  char *buffer;
  intptr_t len;

  HIDE_FROM_XFORM(va_start(args, msg));
  len = sch_vsprintf(NULL, 0, msg, args, &buffer);
  HIDE_FROM_XFORM(va_end(args));

  if (scheme_current_thread->current_local_env) {
    char *s2 = " [during expansion]";
    strcpy(buffer + len, s2);
    len += strlen(s2);
  }

  buffer[len] = 0;

  if (scheme_starting_up) {
    buffer[len++] = '\n';
    buffer[len] = 0;
    scheme_console_output(buffer, len);
    exit(0);
  }

#ifndef SCHEME_NO_EXN
  scheme_raise_exn(MZEXN_FAIL, "%t", buffer, len);
#else
  call_error(buffer, len, scheme_false);
#endif
}

void scheme_warning(char *msg, ...)
{
  GC_CAN_IGNORE va_list args;
  char *buffer;
  intptr_t len;

  HIDE_FROM_XFORM(va_start(args, msg));
  len = sch_vsprintf(NULL, 0, msg, args, &buffer);
  HIDE_FROM_XFORM(va_end(args));

  buffer[len++] = '\n';
  buffer[len] = 0;

  scheme_write_byte_string(buffer, len,
			   scheme_get_param(scheme_current_config(), MZCONFIG_ERROR_PORT));
}

void scheme_log(Scheme_Logger *logger, int level, int flags,
                const char *msg, ...)
{
  GC_CAN_IGNORE va_list args;
  char *buffer;
  intptr_t len;

  if (logger) {
    if (logger->local_timestamp == *logger->timestamp)
      if (logger->want_level < level)
        return;
  }

  HIDE_FROM_XFORM(va_start(args, msg));
  len = sch_vsprintf(NULL, 0, msg, args, &buffer);
  HIDE_FROM_XFORM(va_end(args));

  buffer[len] = 0;

  scheme_log_message(logger, level, buffer, len, NULL);
}

void scheme_log_w_data(Scheme_Logger *logger, int level, int flags,
                       Scheme_Object *data,
                       const char *msg, ...)
{
  GC_CAN_IGNORE va_list args;
  char *buffer;
  intptr_t len;

  if (logger) {
    if (logger->local_timestamp == *logger->timestamp)
      if (logger->want_level < level)
        return;
  }

  HIDE_FROM_XFORM(va_start(args, msg));
  len = sch_vsprintf(NULL, 0, msg, args, &buffer);
  HIDE_FROM_XFORM(va_end(args));

  buffer[len] = 0;

  scheme_log_message(logger, level, buffer, len, data);
}

int scheme_log_level_p(Scheme_Logger *logger, int level)
{
  if (!logger) {
    Scheme_Config *config;
    config = scheme_current_config();
    logger = (Scheme_Logger *)scheme_get_param(config, MZCONFIG_LOGGER);
  }

  if (logger->local_timestamp < *logger->timestamp)
    update_want_level(logger);

  return (logger->want_level >= level);
}

static char *error_write_to_string_w_max(Scheme_Object *v, int len, intptr_t *lenout)
{
  Scheme_Object *o, *args[2];

  o = scheme_get_param(scheme_current_config(), MZCONFIG_ERROR_PRINT_VALUE_HANDLER);

  if ((SAME_OBJ(o, def_err_val_proc)
       && SAME_OBJ(scheme_get_param(scheme_current_config(), MZCONFIG_PORT_PRINT_HANDLER),
		   scheme_default_global_print_handler))) {
    intptr_t l;
    char *s;
    s = scheme_print_to_string_w_max(v, &l, len);
    if (lenout)
      *lenout = l;
    return s;
  } else {
    Scheme_Config *config;
    Scheme_Cont_Frame_Data cframe, cframe2;

    args[0] = v;
    args[1] = scheme_make_integer(len);

    config = scheme_extend_config(scheme_current_config(),
				  MZCONFIG_ERROR_PRINT_VALUE_HANDLER,
				  def_err_val_proc);
    config = scheme_extend_config(config,
				  MZCONFIG_PRINT_UNREADABLE,
				  scheme_true);

    scheme_push_continuation_frame(&cframe);
    scheme_install_config(config);
    scheme_push_break_enable(&cframe2, 0, 0);

    o = _scheme_apply(o, 2, args);

    scheme_pop_break_enable(&cframe2, 0);
    scheme_pop_continuation_frame(&cframe);

    if (SCHEME_CHAR_STRINGP(o)) {
      o = scheme_char_string_to_byte_string(o);
    }

    if (SCHEME_BYTE_STRINGP(o)) {
      char *s = SCHEME_BYTE_STR_VAL(o);
      if (SCHEME_BYTE_STRTAG_VAL(o) > len) {
	char *naya;
	naya = scheme_malloc_atomic(len + 1);
	memcpy(naya, s, len);
	s[len] = 0;
	if (lenout)
	  *lenout = len;
      } else if (lenout)
	*lenout = SCHEME_BYTE_STRTAG_VAL(o);
      return s;
    } else {
      if (lenout)
	*lenout = 3;
      return "...";
    }
  }
}

static Scheme_Object *check_arity_property_value_ok(int argc, Scheme_Object *argv[])
{
  if (!scheme_check_proc_arity(NULL, 1, 0, 1, argv))
    scheme_arg_mismatch("guard-for-prop:arity-string",
                        "property value is not a procedure (arity 1): ",
                        argv[0]);
  return argv[0];
}

static char *make_arity_expect_string(const char *name, int namelen,
				      int minc, int maxc,
				      int argc, Scheme_Object **argv,
				      intptr_t *_len, int is_method)
/* minc == -1 => name is really a case-lambda, native closure, or proc-struct.
   minc == -2 => use generic "no matching clause" message */
{
  intptr_t len, pos, slen;
  int xargc, xminc, xmaxc;
  char *s, *arity_str = NULL;
  int arity_len = 0;

  s = init_buf(&len, &slen);

  if (!name)
    name = "#<procedure>";

  xargc = argc - (is_method ? 1 : 0);
  xminc = minc - (is_method ? 1 : 0);
  xmaxc = maxc - (is_method ? 1 : 0);

  if ((minc == -1) && SCHEME_CHAPERONE_PROC_STRUCTP((Scheme_Object *)name)) {
    Scheme_Object *arity_maker;

    while (1) {
      arity_maker = scheme_struct_type_property_ref(arity_property, (Scheme_Object *)name);
      if (arity_maker) {
        Scheme_Object *v, *a[1];
        a[0] = (Scheme_Object *)name;
        v = scheme_apply(arity_maker, 1, a);
        if (SCHEME_CHAR_STRINGP(v)) {
          v = scheme_char_string_to_byte_string(v);
          arity_str = SCHEME_BYTE_STR_VAL(v);
          arity_len = SCHEME_BYTE_STRLEN_VAL(v);
          if (arity_len > len)
            arity_len = len;
          name = scheme_get_proc_name((Scheme_Object *)name, &namelen, 1);
          if (!name) {
            name = "#<procedure>";
            namelen = strlen(name);
          }
          break;
        } else
          break;
      } else {
        Scheme_Object *v;
        int is_method;
        v = (Scheme_Object *)name;
        if (SCHEME_CHAPERONEP(v))
          v = SCHEME_CHAPERONE_VAL(v);
        v = scheme_extract_struct_procedure(v, -1, NULL, &is_method);
        if (!v || is_method || !SCHEME_CHAPERONE_PROC_STRUCTP(v))
          break;
        name = (const char *)v;
      }
      SCHEME_USE_FUEL(1);
    }

    if (!arity_str) {
      /* If the arity is something simple, we'll make a good error
         message. Otherwise, we'll just use the "no matching case"
         version. */
      Scheme_Object *arity;
      arity = scheme_arity((Scheme_Object *)name);
      if (SCHEME_INTP(arity)) {
        minc = maxc = SCHEME_INT_VAL(arity);
        xmaxc = xminc = minc - (is_method ? 1 : 0);
        name = scheme_get_proc_name((Scheme_Object *)name, &namelen, 1);
        if (!name) {
          name = "#<procedure>";
          namelen = strlen(name);
        }
      }
    }
  }

  if (arity_str) {
    pos = scheme_sprintf(s, slen, "%t: expects %t, given %d",
			 name, (intptr_t)namelen, arity_str, (intptr_t)arity_len, xargc);
  } else if (minc < 0) {
    const char *n;
    int nlen;

    if (minc == -2) {
      n = name;
      nlen = (namelen < 0 ? strlen(n) : namelen);
    } else
      n = scheme_get_proc_name((Scheme_Object *)name, &nlen, 1);

    if (!n) {
      n = "#<case-lambda-procedure>";
      nlen = strlen(n);
    }

    pos = scheme_sprintf(s, slen, "%t: no clause matching %d argument%s",
			 n, (intptr_t)nlen,
			 xargc, xargc == 1 ? "" : "s");
  } else if (!maxc)
    pos = scheme_sprintf(s, slen, "%t: expects no arguments, given %d",
			 name, (intptr_t)namelen, xargc);
  else if (maxc < 0)
    pos = scheme_sprintf(s, slen, "%t: expects at least %d argument%s, given %d",
			 name, (intptr_t)namelen, xminc, (xminc == 1) ? "" : "s", xargc);
  else if (minc == maxc)
    pos = scheme_sprintf(s, slen, "%t: expects %d argument%s, given %d",
			 name, (intptr_t)namelen, xminc, (xminc == 1) ? "" : "s", xargc);
  else
    pos = scheme_sprintf(s, slen, "%t: expects %d to %d arguments, given %d",
			 name, (intptr_t)namelen, xminc, xmaxc, xargc);

  if (xargc && argv) {
    len /= xargc;
    if ((xargc < 50) && (len >= 3)) {
      int i;

      strcpy(s + pos, ":");
      pos++;

      for (i = (is_method ? 1 : 0); i < argc; i++) {
	intptr_t l;
	char *o;
	o = error_write_to_string_w_max(argv[i], len, &l);
	memcpy(s + pos, " ", 1);
	memcpy(s + pos + 1, o, l);
	pos += l + 1;
      }

      s[pos] = 0;
    }
  }

  *_len = pos;

  return s;
}

void scheme_wrong_count_m(const char *name, int minc, int maxc,
			  int argc, Scheme_Object **argv, int is_method)
/* minc == -1 => name is really a proc.
   minc == -2 => use generic "no matching clause" message */
{
  char *s;
  intptr_t len;
  Scheme_Thread *p = scheme_current_thread;

  if (argv == p->tail_buffer) {
    /* See calls in scheme_do_eval: */
    GC_CAN_IGNORE Scheme_Object **tb;
    p->tail_buffer = NULL; /* so args aren't zeroed */
    tb = MALLOC_N(Scheme_Object *, p->tail_buffer_size);
    p->tail_buffer = tb;
  }

  /* minc = 1 -> name is really a case-lambda or native proc */

  if (minc == -1) {
    /* Extract arity, check for is_method in case-lambda, etc. */
    if (SAME_TYPE(SCHEME_TYPE((Scheme_Object *)name), scheme_closure_type)) {
      Scheme_Closure_Data *data;
      data = SCHEME_COMPILED_CLOS_CODE((Scheme_Object *)name);
      name = scheme_get_proc_name((Scheme_Object *)name, NULL, 1);
      
      minc = data->num_params;
      if (SCHEME_CLOSURE_DATA_FLAGS(data) & CLOS_HAS_REST) {
        minc -= 1;
        maxc = -1;
      } else
        maxc = minc;
    } else if (SAME_TYPE(SCHEME_TYPE((Scheme_Object *)name), scheme_case_closure_type)) {
      Scheme_Case_Lambda *cl = (Scheme_Case_Lambda *)name;
      if (cl->count) {
	Scheme_Closure_Data *data;
	data = (Scheme_Closure_Data *)SCHEME_COMPILED_CLOS_CODE(cl->array[0]);
	if (SCHEME_CLOSURE_DATA_FLAGS(data) & CLOS_IS_METHOD)
	  is_method = 1;
      } else if (cl->name && SCHEME_BOXP(cl->name)) {
	/* See note in schpriv.h about the IS_METHOD hack */
	is_method = 1;
      }
#ifdef MZ_USE_JIT
    } else if (SAME_TYPE(SCHEME_TYPE((Scheme_Object *)name), scheme_native_closure_type)) {
      Scheme_Object *pa;
      pa = scheme_get_native_arity((Scheme_Object *)name);
      if (SCHEME_BOXP(pa)) {
	pa = SCHEME_BOX_VAL(pa);
	is_method = 1;
      }
      if (SCHEME_INTP(pa)) {
	minc = SCHEME_INT_VAL(pa);
	if (minc < 0) {
	  minc = (-minc) - 1;
	  maxc = -1;
	} else
	  maxc = minc;
	name = scheme_get_proc_name((Scheme_Object *)name, NULL, 1);
      } else if (SCHEME_STRUCTP(pa)) {
	/* This happens when a non-case-lambda is not yet JITted.
	   It's an arity-at-least record. */
	pa = ((Scheme_Structure *)pa)->slots[0];
	minc = SCHEME_INT_VAL(pa);
	maxc = -1;
	name = scheme_get_proc_name((Scheme_Object *)name, NULL, 1);
      } else {
	/* complex; use "no matching case" msg */
      }
#endif
    }
  }

  /* Watch out for impossible is_method claims: */
  if (!argc || !minc)
    is_method = 0;

  if (maxc > SCHEME_MAX_ARGS)
    maxc = -1;

  s = make_arity_expect_string(name, -1, minc, maxc, argc, argv, &len, is_method);

  scheme_raise_exn(MZEXN_FAIL_CONTRACT_ARITY, "%t", s, len);
}

void scheme_wrong_count(const char *name, int minc, int maxc, int argc,
			Scheme_Object **argv)
{
  /* don't allocate here, in case rands == p->tail_buffer */
  scheme_wrong_count_m(name, minc, maxc, argc, argv, 0);
}

void scheme_case_lambda_wrong_count(const char *name,
				    int argc, Scheme_Object **argv,
				    int is_method,
				    int count, ...)
{
  char *s;
  intptr_t len;

  /* Watch out for impossible is_method claims: */
  if (!argc)
    is_method = 0;

  s = make_arity_expect_string(name, -1, -2, 0, argc, argv, &len, is_method);

  scheme_raise_exn(MZEXN_FAIL_CONTRACT_ARITY, "%t", s, len);
}

char *scheme_make_arity_expect_string(Scheme_Object *proc,
				      int argc, Scheme_Object **argv,
				      intptr_t *_slen)
{
  const char *name;
  int namelen = -1;
  int mina, maxa;

  if (SCHEME_CHAPERONEP(proc)) {
    proc = SCHEME_CHAPERONE_VAL(proc);
  }

  if (SCHEME_PRIMP(proc)) {
    name = ((Scheme_Primitive_Proc *)proc)->name;
    mina = ((Scheme_Primitive_Proc *)proc)->mina;
    if (mina < 0) {
      /* set min1 to -2 to indicates cases */
      mina = -2;
      maxa = 0;
    } else {
      maxa = ((Scheme_Primitive_Proc *)proc)->mu.maxa;
      if (maxa > SCHEME_MAX_ARGS)
	maxa = -1;
    }
  } else if (SCHEME_CLSD_PRIMP(proc)) {
    name = ((Scheme_Closed_Primitive_Proc *)proc)->name;
    mina = ((Scheme_Closed_Primitive_Proc *)proc)->mina;
    maxa = ((Scheme_Closed_Primitive_Proc *)proc)->maxa;
  } else if (SAME_TYPE(SCHEME_TYPE(proc), scheme_case_closure_type)) {
    name = scheme_get_proc_name(proc, &namelen, 1);
    mina = -2;
    maxa = 0;
#ifdef MZ_USE_JIT
  } else if (SAME_TYPE(SCHEME_TYPE((Scheme_Object *)proc), scheme_native_closure_type)) {
    Scheme_Object *pa;
    pa = scheme_get_native_arity((Scheme_Object *)proc);
    if (SCHEME_BOXP(pa)) {
      pa = SCHEME_BOX_VAL(pa);
    }
    if (SCHEME_INTP(pa)) {
      mina = SCHEME_INT_VAL(pa);
      if (mina < 0) {
	mina = (-mina) - 1;
	maxa = -1;
      } else
	maxa = mina;
    } else if (SCHEME_STRUCTP(pa)) {
      /* This happens when a non-case-lambda is not yet JITted.
	 It's an arity-at-least record. */
      pa = ((Scheme_Structure *)pa)->slots[0];
      mina = SCHEME_INT_VAL(pa);
      maxa = -1;
    } else {
      /* complex; use "no matching case" msg */
      mina = -2;
      maxa = 0;
    }
    name = scheme_get_proc_name((Scheme_Object *)proc, &namelen, 1);
#endif
  } else if (SCHEME_CHAPERONE_STRUCTP(proc)) {
    name = (const char *)proc;
    mina = -1;
    maxa = 0;
  } else {
    Scheme_Closure_Data *data;

    data = (Scheme_Closure_Data *)SCHEME_COMPILED_CLOS_CODE(proc);
    mina = maxa = data->num_params;
    if (SCHEME_CLOSURE_DATA_FLAGS(data) & CLOS_HAS_REST) {
      --mina;
      maxa = -1;
    }
    name = scheme_get_proc_name(proc, &namelen, 1);
  }

  return make_arity_expect_string(name, namelen, mina, maxa, argc, argv, _slen, 0);
}

char *scheme_make_args_string(char *s, int which, int argc, Scheme_Object **argv, intptr_t *_olen)
{
  char *other;
  intptr_t len;
  GC_CAN_IGNORE char *isres = "arguments";

  other = init_buf(&len, NULL);

  if (argc < 0) {
    isres = "results";
    argc = -argc;
  }

  len /= (argc - (((which >= 0) && (argc > 1)) ? 1 : 0));
  if ((argc < 50) && (len >= 3)) {
    int i, pos;

    sprintf(other, "; %s%s were:", s, isres);
    pos = strlen(other);
    for (i = 0; i < argc; i++) {
      if (i != which) {
	intptr_t l;
	char *o;
	o = error_write_to_string_w_max(argv[i], len, &l);
	memcpy(other + pos, " ", 1);
	memcpy(other + pos + 1, o, l);
	pos += l + 1;
      }
    }
    other[pos] = 0;
    if (_olen)
      *_olen = pos;
  } else {
    sprintf(other, "; given %d arguments total", argc);
    if (_olen)
      *_olen = strlen(other);
  }

  return other;
}

const char *scheme_number_suffix(int which)
{
  READ_ONLY static char *ending[] = {"st", "nd", "rd"};

  if (!which)
    return "th";
  --which;

  which = which % 100;

  return ((which < 10 || which >= 20)
	  && ((which % 10) < 3)) ? ending[which % 10] : "th";
}

void scheme_wrong_type(const char *name, const char *expected,
		       int which, int argc,
		       Scheme_Object **argv)
{
  Scheme_Object *o;
  char *s;
  intptr_t slen;
  int isres = 0;
  GC_CAN_IGNORE char *isress = "argument";

  o = argv[which < 0 ? 0 : which];
  if (argc < 0) {
    argc = -argc;
    isress = "result";
    isres = 1;
  }

  s = scheme_make_provided_string(o, 1, &slen);

  if ((which < 0) || (argc == 1))
    scheme_raise_exn(MZEXN_FAIL_CONTRACT,
		     "%s: expect%s %s of type <%s>; "
		     "given %t",
		     name, 
		     (which < 0) ? "ed" : "s",
		     isress, expected, s, slen);
  else {
    char *other;
    intptr_t olen;

    if ((which >= 0) && (argc > 1))
      other = scheme_make_args_string("other ", which,
				      (isres ? -argc : argc),
				      argv, &olen);
    else {
      other = "";
      olen = 0;
    }

    scheme_raise_exn(MZEXN_FAIL_CONTRACT,
		     "%s: expects type <%s> as %d%s %s, "
		     "given: %t%t",
		     name, expected, which + 1,
		     scheme_number_suffix(which + 1),
		     isress,
		     s, slen, other, olen);
  }
}

void scheme_wrong_field_type(Scheme_Object *c_name,
			     const char *expected,
			     Scheme_Object *o)
{
  const char *s;
  Scheme_Object *a[1];
  a[0] = o;
  s = scheme_symbol_name(c_name);
  scheme_wrong_type(s, expected, -1, 0, a);
}

void scheme_arg_mismatch(const char *name, const char *msg, Scheme_Object *o)
{
  char *s;
  intptr_t slen;

  if (o)
    s = scheme_make_provided_string(o, 1, &slen);
  else {
    s = "";
    slen = 0;
  }

  scheme_raise_exn(MZEXN_FAIL_CONTRACT,
		   "%s: %s%t",
		   name, msg, s, slen);
}

#define MZERR_MAX_SRC_LEN 100

static char *make_srcloc_string(Scheme_Stx_Srcloc *srcloc, intptr_t *len)
{
  intptr_t line, col;
  Scheme_Object *src;
  char *srcstr, *result;
  intptr_t srclen, rlen;

  if (!srcloc->src || (SCHEME_FALSEP(srcloc->src) && (srcloc->pos < 0))) {
    if (len) *len = 0;
    return NULL;
  }

  line = srcloc->line;
  col = srcloc->col;
  if (col < 0)
    col = srcloc->pos;

  src = srcloc->src;

  if (src && SCHEME_PATHP(src)) {
    /* Strip off prefix matching the current directory: */
    src = scheme_remove_current_directory_prefix(src);

    /* Truncate from the front, to get the interesting part of paths: */
    srclen = SCHEME_BYTE_STRLEN_VAL(src);
    if (srclen > MZERR_MAX_SRC_LEN) {
      srcstr = scheme_malloc_atomic(MZERR_MAX_SRC_LEN);
      memcpy(srcstr, SCHEME_BYTE_STR_VAL(src) + (srclen - MZERR_MAX_SRC_LEN),
	     MZERR_MAX_SRC_LEN);
      srcstr[0] = '.';
      srcstr[1] = '.';
      srcstr[2] = '.';
      srclen = MZERR_MAX_SRC_LEN;
    } else
      srcstr = SCHEME_BYTE_STR_VAL(src);
  } else
    srcstr = scheme_display_to_string_w_max(src, &srclen, MZERR_MAX_SRC_LEN);

  result = (char *)scheme_malloc_atomic(srclen + 15);

  if (col >= 0) {
    rlen = scheme_sprintf(result, srclen + 15, "%t:%L%ld: ",
			  srcstr, srclen, line, col-1);
  } else {
    rlen = scheme_sprintf(result, srclen + 15, "%t::: ",
			  srcstr, srclen);
  }

  if (len) *len = rlen;
  return result;
}

void scheme_read_err(Scheme_Object *port,
		     Scheme_Object *stxsrc,
		     intptr_t line, intptr_t col, intptr_t pos, intptr_t span,
		     int gotc, Scheme_Object *indentation,
		     const char *detail, ...)
{
  GC_CAN_IGNORE va_list args;
  char *s, *ls, lbuf[30], *fn, *suggests;
  intptr_t slen, fnlen;
  int show_loc;
  Scheme_Object *loc;

  HIDE_FROM_XFORM(va_start(args, detail));
  slen = sch_vsprintf(NULL, 0, detail, args, &s);
  HIDE_FROM_XFORM(va_end(args));

  ls = "";
  fnlen = 0;

  show_loc = SCHEME_TRUEP(scheme_get_param(scheme_current_config(), MZCONFIG_ERROR_PRINT_SRCLOC));

  /* Via read/recursive, it's possible that the reader will try to
     complain about a character that precedes the start of a port.
     In that case, pos can be 0. */
  if (!pos) line = col = pos = -1;

  if (stxsrc) {
    Scheme_Object *xsrc;

    xsrc = scheme_make_stx_w_offset(scheme_false, line, col, pos, span, stxsrc, STX_SRCTAG);

    stxsrc = ((Scheme_Stx *)xsrc)->srcloc->src;
    line = ((Scheme_Stx *)xsrc)->srcloc->line;
    col = ((Scheme_Stx *)xsrc)->srcloc->col;
    pos = ((Scheme_Stx *)xsrc)->srcloc->pos;

    if (show_loc)
      fn = make_srcloc_string(((Scheme_Stx *)xsrc)->srcloc, &fnlen);
    else
      fn = NULL;
  } else
    fn = NULL;

  if (!fn && show_loc) {
    intptr_t column;

    if (col < 0)
      column = pos;
    else
      column = col;

    if (port) {
      Scheme_Object *pn;
      pn = SCHEME_IPORT_NAME(port);
      if (SCHEME_PATHP(pn)) {
	pn = scheme_remove_current_directory_prefix(pn);
	fn = SCHEME_PATH_VAL(pn);
      } else
	fn = "UNKNOWN";
    } else
      fn = "UNKNOWN";

    fnlen = strlen(fn);

    if (column >= 0) {
      scheme_sprintf(lbuf, 30, ":%L%ld: ", line, column-1);
      ls = lbuf;
    } else
      ls = ": ";
  } else if (!show_loc) {
    fn = "";
    fnlen = 0;
  }

  if (indentation)
    suggests = scheme_extract_indentation_suggestions(indentation);
  else
    suggests = "";

  loc = scheme_make_location(stxsrc ? stxsrc : scheme_false,
			     (line < 0) ? scheme_false : scheme_make_integer(line),
			     (col < 0) ? scheme_false : scheme_make_integer(col-1),
			     (pos < 0) ? scheme_false : scheme_make_integer(pos),
			     (span < 0) ? scheme_false : scheme_make_integer(span));

  scheme_raise_exn(((gotc == EOF) 
		    ? MZEXN_FAIL_READ_EOF 
		    : ((gotc == SCHEME_SPECIAL) 
		       ? MZEXN_FAIL_READ_NON_CHAR 
		       : MZEXN_FAIL_READ)),
		   scheme_make_pair(loc, scheme_null),
		   "%t%s%t%s",
		   fn, fnlen, ls,
		   s, slen, suggests);
}

static void do_wrong_syntax(const char *where,
                            Scheme_Object *detail_form,
                            Scheme_Object *form,
                            char *s, intptr_t slen,
                            Scheme_Object *extra_sources,
                            int exn_kind)
{
  intptr_t len, vlen, dvlen, blen, plen;
  char *buffer;
  char *v, *dv, *p;
  Scheme_Object *mod, *nomwho, *who;
  int show_src;

  who = NULL;
  nomwho = NULL;
  mod = scheme_false;

  if (!s) {
    s = "bad syntax";
    slen = strlen(s);
  }

  /* Check for special strings that indicate `form' doesn't have a
     good name: */
  if ((where == scheme_compile_stx_string)
      || (where == scheme_expand_stx_string)) {
    who = nomwho = scheme_false;
  } else if (where == scheme_application_stx_string) {
    who = scheme_intern_symbol("#%app");
    nomwho = who;
    mod = scheme_intern_symbol("racket");
  } else if ((where == scheme_set_stx_string)
	     || (where == scheme_var_ref_string)
	     || (where == scheme_begin_stx_string)) {
    who = scheme_intern_symbol(where);
    nomwho = who;
    mod = scheme_intern_symbol("racket");
    if (where == scheme_begin_stx_string)
      where = "begin (possibly implicit)";
  }

  buffer = init_buf(&len, &blen);

  p = NULL;
  plen = 0;

  show_src = SCHEME_TRUEP(scheme_get_param(scheme_current_config(), MZCONFIG_ERROR_PRINT_SRCLOC));

  if (form) {
    Scheme_Object *pform;
    if (SCHEME_STXP(form)) {
      p = make_srcloc_string(((Scheme_Stx *)form)->srcloc, &plen);
      pform = scheme_syntax_to_datum(form, 0, NULL);

      /* Try to extract syntax name from syntax */
      if (!nomwho && (SCHEME_SYMBOLP(SCHEME_STX_VAL(form)) || SCHEME_STX_PAIRP(form))) {
	Scheme_Object *first;
	if (SCHEME_STX_PAIRP(form))
	  first = SCHEME_STX_CAR(form);
	else
	  first = form;
	if (SCHEME_SYMBOLP(SCHEME_STX_VAL(first))) {
	  /* Get module and name at source: */
	  int phase;
	  who = SCHEME_STX_VAL(first); /* printed name is local name */
	  /* name in exception is nominal source: */
 	  if (scheme_current_thread->current_local_env)
	    phase = scheme_current_thread->current_local_env->genv->phase;
	  else phase = 0;
	  scheme_stx_module_name(0, &first, scheme_make_integer(phase), &mod, &nomwho, 
                                 NULL, NULL, NULL, NULL, NULL, NULL);
	}
      }
    } else {
      pform = form;
      if (!detail_form)
	form = scheme_datum_to_syntax(form, scheme_false, scheme_false, 1, 0);
    }
    /* don't use error_write_to_string_w_max since this is code */
    if (show_src)
      v = scheme_write_to_string_w_max(pform, &vlen, len);
    else {
      v = NULL;
      vlen = 0;
    }
  } else {
    form = scheme_false;
    v = NULL;
    vlen = 0;
  }

  if (detail_form) {
    Scheme_Object *pform;
    if (SCHEME_STXP(detail_form)) {
      if (((Scheme_Stx *)detail_form)->srcloc->line >= 0)
	p = make_srcloc_string(((Scheme_Stx *)detail_form)->srcloc, &plen);
      pform = scheme_syntax_to_datum(detail_form, 0, NULL);
      /* To go in exn record: */
      form = detail_form;
    } else {
      pform = detail_form;
      /* To go in exn record: */
      form = scheme_datum_to_syntax(detail_form,
				    /* Use source location of `form': */
				    SCHEME_STXP(form) ? form : scheme_false,
				    scheme_false, 1, 0);
    }

    /* don't use error_write_to_string_w_max since this is code */
    if (show_src)
      dv = scheme_write_to_string_w_max(pform, &dvlen, len);
    else {
      dv = NULL;
      dvlen = 0;
    }
  } else {
    dv = NULL;
    dvlen = 0;
  }

  if (!who) {
    if (where)
      who = scheme_intern_symbol(where);
    else
      who = scheme_false;
  }
  if (!nomwho)
    nomwho = who;

  if (!where) {
    if (SCHEME_FALSEP(who))
      where = "?";
    else
      where = scheme_symbol_val(who);
  }

  if (v) {
    if (dv)
      blen = scheme_sprintf(buffer, blen, "%t%s: %t at: %t in: %t",
			    p, plen,
			    where, s, slen,
			    dv, dvlen,
			    v, vlen);
    else
      blen = scheme_sprintf(buffer, blen, "%t%s: %t in: %t",
			    p, plen,
			    where, s, slen,
			    v, vlen);
  } else
    blen = scheme_sprintf(buffer, blen, "%s: %t", where, s, slen);

  /* We don't actually use nomwho and mod, anymore. */

  if (SCHEME_FALSEP(form))
    form = extra_sources;
  else {
    if (SCHEME_STXP(form))
      form = scheme_stx_taint(form);
    form = scheme_make_pair(form, extra_sources);
  }

  scheme_raise_exn(exn_kind, 
		   form,
		   "%t", buffer, blen);
}

void scheme_wrong_syntax(const char *where,
			 Scheme_Object *detail_form,
			 Scheme_Object *form,
			 const char *detail, ...)
{
  char *s;
  intptr_t slen;

  if (!detail) {
    s = NULL;
    slen = 0;
  } else {
    GC_CAN_IGNORE va_list args;

    HIDE_FROM_XFORM(va_start(args, detail));
    slen = sch_vsprintf(NULL, 0, detail, args, &s);
    HIDE_FROM_XFORM(va_end(args));
  }

  do_wrong_syntax(where, detail_form, form, s, slen, scheme_null, MZEXN_FAIL_SYNTAX);
}

void scheme_unbound_syntax(const char *where,
                           Scheme_Object *detail_form,
                           Scheme_Object *form,
                           const char *detail, ...)
{
  char *s;
  intptr_t slen;
  GC_CAN_IGNORE va_list args;

  HIDE_FROM_XFORM(va_start(args, detail));
  slen = sch_vsprintf(NULL, 0, detail, args, &s);
  HIDE_FROM_XFORM(va_end(args));

  do_wrong_syntax(where, detail_form, form, s, slen, scheme_null, MZEXN_FAIL_SYNTAX_UNBOUND);
}

void scheme_wrong_syntax_with_more_sources(const char *where,
                                           Scheme_Object *detail_form,
                                           Scheme_Object *form,
                                           Scheme_Object *extra_sources,
                                           const char *detail, ...)
{
  char *s;
  intptr_t slen;

  if (!detail) {
    s = NULL;
    slen = 0;
  } else {
    GC_CAN_IGNORE va_list args;

    HIDE_FROM_XFORM(va_start(args, detail));
    slen = sch_vsprintf(NULL, 0, detail, args, &s);
    HIDE_FROM_XFORM(va_end(args));
  }

  do_wrong_syntax(where, detail_form, form, s, slen, extra_sources, MZEXN_FAIL_SYNTAX);
}

void scheme_wrong_rator(Scheme_Object *rator, int argc, Scheme_Object **argv)
{
  intptr_t len, slen, rlen;
  char *s, *r;

  s = init_buf(&len, NULL);

  r = scheme_make_provided_string(rator, 1, &rlen);

  if (argc)
    len /= argc;

  slen = 0;
  if (argc && (argc < 50) && (len >= 3)) {
    int i;

    strcpy(s, "; arguments were:");
    slen = 17;
    for (i = 0; i < argc; i++) {
      char *o;
      intptr_t olen;

      o = error_write_to_string_w_max(argv[i], len, &olen);
      memcpy(s + slen, " ", 1);
      memcpy(s + slen + 1, o, olen);
      slen += 1 + olen;
    }
    s[slen] = 0;
  } else {
    slen = -1;
    if (argc)
      sprintf(s, " (%d args)", argc);
    else
      s = " (no arguments)";
  }

  scheme_raise_exn(MZEXN_FAIL_CONTRACT,
		   "procedure application: expected procedure, given: %t%t",
		   r, rlen, s, slen);
}

void scheme_wrong_return_arity(const char *where,
			       int expected, int got,
			       Scheme_Object **argv,
			       const char *detail, ...)
{
  intptr_t slen, vlen, blen;
  char *s, *buffer;
  char *v;

  if ((got != 1) && SAME_OBJ(scheme_current_thread->ku.multiple.array,
			     scheme_current_thread->values_buffer))
    scheme_current_thread->values_buffer = NULL;
  scheme_current_thread->ku.multiple.array = NULL;

  if (!detail) {
    s = NULL;
    slen = 0;
  } else {
    GC_CAN_IGNORE va_list args;

    HIDE_FROM_XFORM(va_start(args, detail));
    slen = sch_vsprintf(NULL, 0, detail, args, &s);
    HIDE_FROM_XFORM(va_end(args));
  }

  buffer = init_buf(NULL, &blen);

  if (!got || !argv) {
    v = "";
    vlen = 0;
  } else {
    int i;
    intptr_t len, origlen, maxpos;
    Scheme_Object **array;

    v = init_buf(&len, NULL);
    v[0] = ':';
    v[1] = 0;

    array = ((got == 1) ? (Scheme_Object **) mzALIAS &argv : argv);

    origlen = len;
    len /= got;

    maxpos = got;
    if (len < 3) {
      maxpos = origlen / 4;
      len = 3;
    }

    vlen = 1;
    for (i = 0; i < maxpos; i++) {
      char *o;
      intptr_t olen;

      o = error_write_to_string_w_max(array[i], len, &olen);
      memcpy(v + vlen, " ", 1);
      memcpy(v + vlen + 1, o, olen);
      vlen += 1 + olen;
    }

    if (maxpos != got) {
      strcpy(v + vlen, " ...");
      vlen += 4;
    }
    v[vlen] = 0;
  }

  blen = scheme_sprintf(buffer,
			blen,
			"%s%scontext%s%t%s expected %d value%s,"
			" received %d value%s%t",
			where ? where : "",
			where ? ": " : "",
			s ? " (" : "",
			s ? s : "",
			slen,
			s ? ")" : "",
			expected,
			(expected == 1) ? "" : "s",
			got,
			(got == 1) ? "" : "s",
			v, vlen);

  scheme_raise_exn(MZEXN_FAIL_CONTRACT_ARITY,
		   "%t",
		   buffer, blen);
}

void scheme_non_fixnum_result(const char *name, Scheme_Object *o)
{
  scheme_raise_exn(MZEXN_FAIL_CONTRACT_NON_FIXNUM_RESULT,
                   "%s: result is not a fixnum: %V",
                   name, o);
}

void scheme_raise_out_of_memory(const char *where, const char *msg, ...)
{
  char *s;
  intptr_t slen;

  if (!msg) {
    s = "";
    slen = 0;
  } else {
    GC_CAN_IGNORE va_list args;

    HIDE_FROM_XFORM(va_start(args, msg));
    slen = sch_vsprintf(NULL, 0, msg, args, &s);
    HIDE_FROM_XFORM(va_end(args));
  }

  scheme_raise_exn(MZEXN_FAIL_OUT_OF_MEMORY,
		   "%s%sout of memory %t",
		   where ? where : "",
		   where ? ": " : "",
		   s, slen);
}

void scheme_unbound_global(Scheme_Bucket *b)
{
  Scheme_Object *name = (Scheme_Object *)b->key;
  Scheme_Env *home;

  home = scheme_get_bucket_home(b);

  if (home && home->module) {
    const char *errmsg;
    char *phase, phase_buf[20], *phase_note = "";
    
    if (SCHEME_TRUEP(scheme_get_param(scheme_current_config(), MZCONFIG_ERROR_PRINT_SRCLOC)))
      errmsg = "reference to an identifier before its definition: %S in module: %D%s%s";
    else
      errmsg = "reference to an identifier before its definition: %S%_%s%s";

    if (home->phase) {
      sprintf(phase_buf, " phase: %" PRIdPTR "", home->phase);
      phase = phase_buf;
      if ((home->phase == 1) && (home->template_env)) {
        if (scheme_lookup_in_table(home->template_env->toplevel, (const char *)name))
          phase_note = " (which cannot access the run-time definition)";
        else if (home->template_env->syntax
                 && scheme_lookup_in_table(home->template_env->syntax, (const char *)name))
          phase_note = " (which cannot access the syntax binding for run-time expressions)";
      }
    } else
      phase = "";

    scheme_raise_exn(MZEXN_FAIL_CONTRACT_VARIABLE,
		     name,
		     errmsg,
		     name,
		     home->module->modsrc,
                     phase,
                     phase_note);
  } else {
    scheme_raise_exn(MZEXN_FAIL_CONTRACT_VARIABLE,
		     name,
		     "reference to undefined identifier: %S",
		     name);
  }
}

char *scheme_make_provided_string(Scheme_Object *o, int count, intptr_t *lenout)
{
  intptr_t len;

  len = scheme_get_print_width();

  if (count)
    len /= count;

  return error_write_to_string_w_max(o, len, lenout);
}

static Scheme_Object *do_error(int for_user, int argc, Scheme_Object *argv[])
{
  Scheme_Object *newargs[2];

  if (SCHEME_SYMBOLP(argv[0])) {
    if (argc < 2) {
      const char *s;
      int l;

      s = scheme_symbol_val(argv[0]);
      l = SCHEME_SYM_LEN(argv[0]);

      /* Just a symbol */
      newargs[0] =
	scheme_append_char_string(scheme_make_utf8_string("error: "),
				  scheme_make_sized_utf8_string((char *)s, l));
      
      SCHEME_SET_CHAR_STRING_IMMUTABLE(newargs[0]);
    } else {
      char *s, *r;
      intptr_t l, l2;
      Scheme_Object *port;
      port = scheme_make_byte_string_output_port();

      /* Chez-style: symbol, format string, format items... */
      if (!SCHEME_CHAR_STRINGP(argv[1]))
	scheme_wrong_type("error", "string", 1, argc, argv);

      scheme_do_format("error", port, NULL, -1, 1, 2, argc, argv);

      s = scheme_get_sized_byte_string_output(port, &l);

      l2 = SCHEME_SYM_LEN(argv[0]);
      r = MALLOC_N_ATOMIC(char, l + l2 + 3);
      memcpy(r, SCHEME_SYM_VAL(argv[0]), l2);
      memcpy(r + l2, ": ", 2);
      memcpy(r + l2 + 2, s, l + 1);

      newargs[0] = scheme_make_immutable_sized_utf8_string(r, l + l2 + 2);
    }
  } else {
    Scheme_Object *strout;
    char *str;
    intptr_t len, i;

    /* String followed by other values: */
    if (!SCHEME_CHAR_STRINGP(argv[0]))
      scheme_wrong_type("error", "string or symbol", 0, argc, argv);

    strout = scheme_make_byte_string_output_port();

    scheme_internal_display(argv[0], strout);
    for (i = 1; i < argc ; i++) {
      scheme_write_byte_string(" ", 1, strout);
      scheme_internal_write(argv[i], strout);
    }

    str = scheme_get_sized_byte_string_output(strout, &len);
    newargs[0] = scheme_make_immutable_sized_utf8_string(str, len);
  }

#ifndef NO_SCHEME_EXNS
  newargs[1] = TMP_CMARK_VALUE;
  do_raise(scheme_make_struct_instance(exn_table[for_user ? MZEXN_FAIL_USER : MZEXN_FAIL].type,
				       2, newargs),
	   1,
           1);

  return scheme_void;
#else
  _scheme_apply_multi(scheme_get_param(scheme_current_config(), MZCONFIG_ERROR_DISPLAY_HANDLER), 1, newargs);

  return _scheme_tail_apply(scheme_get_param(scheme_current_config(), MZCONFIG_ERROR_ESCAPE_HANDLER),
			    0, NULL);
#endif
}

static Scheme_Object *error(int argc, Scheme_Object *argv[])
{
  return do_error(0, argc, argv);
}

static Scheme_Object *raise_user_error(int argc, Scheme_Object *argv[])
{
    return do_error(1, argc, argv);
}

static Scheme_Object *raise_syntax_error(int argc, Scheme_Object *argv[])
{
  const char *who;
  Scheme_Object *str, *extra_sources = scheme_null;

  if (!SCHEME_FALSEP(argv[0]) && !SCHEME_SYMBOLP(argv[0]))
    scheme_wrong_type("raise-syntax-error", "symbol or #f", 0, argc, argv);
  if (!SCHEME_CHAR_STRINGP(argv[1]))
    scheme_wrong_type("raise-syntax-error", "string", 1, argc, argv);

  if (SCHEME_SYMBOLP(argv[0]))
    who = scheme_symbol_val(argv[0]);
  else
    who = NULL;

  str = argv[1];
  if (SCHEME_MUTABLEP(str)) {
    str = scheme_make_immutable_sized_char_string(SCHEME_CHAR_STR_VAL(str), 
						  SCHEME_CHAR_STRLEN_VAL(str), 
						  1);
  }

  if (argc > 4) {
    extra_sources = argv[4];
    while (SCHEME_PAIRP(extra_sources)) {
      if (!SCHEME_STXP(SCHEME_CAR(extra_sources)))
        break;
      extra_sources = SCHEME_CDR(extra_sources);
    }
    if (!SCHEME_NULLP(extra_sources)) {
      scheme_wrong_type("raise-syntax-error", "list of syntax", 4, argc, argv);
      return NULL;
    }
    extra_sources = argv[4];
  }

  scheme_wrong_syntax_with_more_sources(who,
                                        ((argc > 3) && !SCHEME_FALSEP(argv[3])) ? argv[3] : NULL,
                                        ((argc > 2) && !SCHEME_FALSEP(argv[2])) ? argv[2] : NULL,
                                        extra_sources,
                                        "%T", str);

  return NULL;
}

static Scheme_Object *raise_type_error(int argc, Scheme_Object *argv[])
{
  if (!SCHEME_SYMBOLP(argv[0]))
    scheme_wrong_type("raise-type-error", "symbol", 0, argc, argv);
  if (!SCHEME_CHAR_STRINGP(argv[1]))
    scheme_wrong_type("raise-type-error", "string", 1, argc, argv);

  if (argc == 3) {
    Scheme_Object *v, *s;
    v = argv[2];
    s = scheme_char_string_to_byte_string(argv[1]);
    scheme_wrong_type(scheme_symbol_val(argv[0]),
		      SCHEME_BYTE_STR_VAL(s),
		      -1, 0, &v);
  } else {
    Scheme_Object **args, *s;
    int i;

    if (!(SCHEME_INTP(argv[2]) && (SCHEME_INT_VAL(argv[2]) >= 0))
	&& !(SCHEME_BIGNUMP(argv[2]) && SCHEME_BIGPOS(argv[2])))
      scheme_wrong_type("raise-type-error", "exact non-negative integer", 2, argc, argv);

    if ((SCHEME_INTP(argv[2]) && (SCHEME_INT_VAL(argv[2]) >= argc - 3))
	|| SCHEME_BIGNUMP(argv[2]))
      scheme_raise_exn(MZEXN_FAIL_CONTRACT,
		       "raise-type-error: position index is %V, "
		       "but only %d arguments provided",
		       argv[2],
		       argc - 3);

    args = MALLOC_N(Scheme_Object *, argc - 3);
    for (i = 3; i < argc; i++) {
      args[i - 3] = argv[i];
    }

    s = scheme_char_string_to_byte_string(argv[1]);

    scheme_wrong_type(scheme_symbol_val(argv[0]),
		      SCHEME_BYTE_STR_VAL(s),
		      SCHEME_INT_VAL(argv[2]),
		      argc - 3, args);
  }

  return NULL;
}

static Scheme_Object *raise_mismatch_error(int argc, Scheme_Object *argv[])
{
  Scheme_Object *s;
  int i; 

  if (!SCHEME_SYMBOLP(argv[0]))
    scheme_wrong_type("raise-mismatch-error", "symbol", 0, argc, argv);
  if (!SCHEME_CHAR_STRINGP(argv[1]))
    scheme_wrong_type("raise-mismatch-error", "string", 1, argc, argv);

  /* additional arguments: odd ones must be strings */
  for (i = 3; i < argc; i += 2) {
    if (!SCHEME_CHAR_STRINGP(argv[i]))
      scheme_wrong_type("raise-mismatch-error", "string", i, argc, argv);
  }

  if (argc == 3) {
    /* Simple case: one string & value: */
    s = scheme_char_string_to_byte_string(argv[1]);
    
    scheme_arg_mismatch(scheme_symbol_val(argv[0]),
                        SCHEME_BYTE_STR_VAL(s),
                        argv[2]);
  } else {
    /* Multiple strings & values: */
    char *st, **ss;
    intptr_t slen, *slens, total = 0;
    int scount = argc - 1;

    ss = (char **)MALLOC_N(char*, scount);
    slens = (intptr_t *)MALLOC_N_ATOMIC(intptr_t, scount);

    for (i = 1; i < argc; i++) {
      if (i & 1) {
        s = scheme_char_string_to_byte_string(argv[i]);
        st = SCHEME_BYTE_STR_VAL(s);
        slen = SCHEME_BYTE_STRLEN_VAL(s);
      } else {
        st = scheme_make_provided_string(argv[i], scount / 2, &slen);
      }
      total += slen;
      ss[i-1] = st;
      slens[i-1] = slen;
    }
    st = (char *)scheme_malloc_atomic(total + 1);

    total = 0;
    for (i = 0; i < scount; i++) {
      slen = slens[i];
      memcpy(st + total, ss[i], slen);
      total += slen;
    }
    st[total] = 0;
    
    scheme_raise_exn(MZEXN_FAIL_CONTRACT,
                     "%s: %t",
                     scheme_symbol_val(argv[0]), st, total);
  }

  return NULL;
}

static int is_arity_at_least(Scheme_Object *v)
{
  return (SCHEME_CHAPERONE_STRUCTP(v)
          && scheme_is_struct_instance(scheme_arity_at_least, v)
          && scheme_nonneg_exact_p(((Scheme_Structure *)v)->slots[0]));
}

static int is_arity_list(Scheme_Object *l)
{
  int c;
  Scheme_Object *a;

  c = scheme_proper_list_length(l);
  if (c < 0) return 0;
  while (!SCHEME_NULLP(l)) {
    a = SCHEME_CAR(l);
    if (!scheme_nonneg_exact_p(a)
        && !scheme_nonneg_exact_p(a))
      return 0;
    l = SCHEME_CDR(l);
  }

  return 1;
}

static Scheme_Object *raise_arity_error(int argc, Scheme_Object *argv[])
{
  Scheme_Object **args;
  const char *name;
  int minc, maxc;

  if (!SCHEME_SYMBOLP(argv[0]) && !SCHEME_PROCP(argv[0]))
    scheme_wrong_type("raise-arity-error", "symbol or procedure", 0, argc, argv);
  if (!scheme_nonneg_exact_p(argv[1]) 
      && !is_arity_at_least(argv[1])
      && !is_arity_list(argv[1]))
    scheme_wrong_type("raise-mismatch-error", "arity (integer, arity-at-least, or list)", 1, argc, argv);

  args = MALLOC_N(Scheme_Object*, argc - 2);
  memcpy(args, argv + 2, sizeof(Scheme_Object*) * (argc - 2));

  if (SCHEME_SYMBOLP(argv[0]))
    name = scheme_symbol_val(argv[0]);
  else {
    int len;
    name = scheme_get_proc_name(argv[0], &len, 1);
  }

  if (SCHEME_INTP(argv[1])) {
    minc = maxc = SCHEME_INT_VAL(argv[1]);
  } else if (is_arity_at_least(argv[1])) {
    Scheme_Object *v;
    v = scheme_struct_ref(argv[1], 0);
    if (SCHEME_INTP(v)) {
      minc = SCHEME_INT_VAL(v);
      maxc = -1;
    } else {
      minc = -2;
      maxc = 0;
    }
  } else {
    minc = -2;
    maxc = 0;
  }

  scheme_wrong_count_m(name, minc, maxc, argc - 2, args, 0);

  return NULL;
}

static Scheme_Object *good_print_width(int c, Scheme_Object **argv)
{
  int ok;

  ok = (SCHEME_INTP(argv[0]) 
	? (SCHEME_INT_VAL(argv[0]) > 3)
	: (SCHEME_BIGNUMP(argv[0])
	   ? SCHEME_BIGPOS(argv[0])
	   : 0));

  return ok ? scheme_true : scheme_false;
}

static Scheme_Object *error_print_width(int argc, Scheme_Object *argv[])
{
  return scheme_param_config("error-print-width",
			     scheme_make_integer(MZCONFIG_ERROR_PRINT_WIDTH),
			     argc, argv,
			     -1, good_print_width, "exact integer greater than three", 0);
}

static Scheme_Object *good_print_context_length(int c, Scheme_Object **argv)
{
  int ok;

  ok = (SCHEME_INTP(argv[0]) 
	? (SCHEME_INT_VAL(argv[0]) >= 0)
	: (SCHEME_BIGNUMP(argv[0])
	   ? SCHEME_BIGPOS(argv[0])
	   : 0));

  return ok ? scheme_true : scheme_false;
}

static Scheme_Object *error_print_context_length(int argc, Scheme_Object *argv[])
{
  return scheme_param_config("error-print-context-length",
			     scheme_make_integer(MZCONFIG_ERROR_PRINT_CONTEXT_LENGTH),
			     argc, argv,
			     -1, good_print_context_length, "non-negative integer", 0);
}

static Scheme_Object *error_print_srcloc(int argc, Scheme_Object *argv[])
{
  return scheme_param_config("error-print-source-location",
			     scheme_make_integer(MZCONFIG_ERROR_PRINT_SRCLOC),
			     argc, argv,
			     -1, NULL, NULL, 1);
}

void scheme_write_proc_context(Scheme_Object *port, int print_width,
                               Scheme_Object *name, 
                               Scheme_Object *src, Scheme_Object *line, 
                               Scheme_Object *col, Scheme_Object *pos,
                               int generated)
{
  if (src) {
    scheme_display_w_max(src, port, print_width);
    if (line && SCHEME_TRUEP(line)) {
      /* Line + column */
      scheme_write_byte_string(":", 1, port);
      scheme_display_w_max(line, port, print_width);
      scheme_write_byte_string(":", 1, port);
      scheme_display_w_max(col, port, print_width);
    } else if (pos && SCHEME_TRUEP(pos)) {
      /* Position */
      scheme_write_byte_string("::", 2, port);
      scheme_display_w_max(pos, port, print_width);
    }
    
    if (SCHEME_TRUEP(name)) {
      scheme_write_byte_string(": ", 2, port);
    }
  }
  
  if (SCHEME_TRUEP(name)) {
    scheme_display_w_max(name, port, print_width);
  }
}

static Scheme_Object *
def_error_display_proc(int argc, Scheme_Object *argv[])
{
  Scheme_Config *config;
  Scheme_Object *port, *s;

  config = scheme_current_config();
  port = scheme_get_param(config, MZCONFIG_ERROR_PORT);

  if (!SCHEME_CHAR_STRINGP(argv[0]))
    scheme_wrong_type("default-error-display-handler", "string", 0, argc, argv);
  /* don't care about argv[1] */

  s = scheme_char_string_to_byte_string(argv[0]);

  scheme_write_byte_string(SCHEME_BYTE_STR_VAL(s),
			   SCHEME_BYTE_STRTAG_VAL(s),
			   port);
  scheme_write_byte_string("\n", 1, port);

  /* Print context, if available */
  if (SCHEME_CHAPERONE_STRUCTP(argv[1])
      && scheme_is_struct_instance(exn_table[MZEXN].type, argv[1])
      && !scheme_is_struct_instance(exn_table[MZEXN_FAIL_USER].type, argv[1])) {
    Scheme_Object *l, *w;
    int print_width = 1024, max_cnt = 16;

    w = scheme_get_param(config, MZCONFIG_ERROR_PRINT_CONTEXT_LENGTH);
    if (SCHEME_INTP(w))
      max_cnt = SCHEME_INT_VAL(w);
    else
      max_cnt = 0x7FFFFFFF;

    if (max_cnt) {
      int orig_max_cnt = max_cnt;
      w = scheme_get_param(config, MZCONFIG_ERROR_PRINT_WIDTH);
      if (SCHEME_INTP(w))
	print_width = SCHEME_INT_VAL(w);
      else
	print_width = 0x7FFFFFFF;
      l = scheme_get_stack_trace(scheme_struct_ref(argv[1], 1));
      while (!SCHEME_NULLP(l)) {
	if (!max_cnt) {
	  scheme_write_byte_string("...\n", 4, port);
	  break;
	} else {
	  Scheme_Object *name, *loc;
	  
	  if (max_cnt == orig_max_cnt) {
	    /* Starting label: */
	    scheme_write_byte_string("\n === context ===\n", 18, port);
	  }

	  name = SCHEME_CAR(l);
	  loc = SCHEME_CDR(name);
	  name = SCHEME_CAR(name);

          if (SCHEME_TRUEP(loc)) {
            Scheme_Structure *sloc = (Scheme_Structure *)loc;
            scheme_write_proc_context(port, print_width, 
                                      name, 
                                      sloc->slots[0], sloc->slots[1],
                                      sloc->slots[2], sloc->slots[3],
                                      0);
          } else {
            scheme_write_proc_context(port, print_width, 
                                      name, 
                                      NULL, NULL, NULL, NULL, 
                                      0);
          }

	  scheme_write_byte_string("\n", 1, port);
	  l = SCHEME_CDR(l);
	  --max_cnt;
	}
      }

      if (max_cnt != orig_max_cnt) {
	/* Extra ending newline */
	scheme_write_byte_string("\n", 1, port);
      }
    }
  }

  return scheme_void;
}

static Scheme_Object *
emergency_error_display_proc(int argc, Scheme_Object *argv[])
{
  Scheme_Object *s;

  if (!SCHEME_CHAR_STRINGP(argv[0]))
    return scheme_void;

  s = scheme_char_string_to_byte_string(argv[0]);

  scheme_log_message(NULL, SCHEME_LOG_ERROR, 
                     SCHEME_BYTE_STR_VAL(s), SCHEME_BYTE_STRTAG_VAL(s), 
                     scheme_false);

  return scheme_void;
}

static Scheme_Object *
def_error_value_string_proc(int argc, Scheme_Object *argv[])
{
  intptr_t origl, len, l;
  char *s;
  Scheme_Object *pph;

  if (!SCHEME_INTP(argv[1]))
    scheme_wrong_type("default-error-value->string-handler", "number", 1, argc, argv);

  origl = len = SCHEME_INT_VAL(argv[1]);

  pph = scheme_get_param(scheme_current_config(), MZCONFIG_PORT_PRINT_HANDLER);
  if (SAME_OBJ(pph, scheme_default_global_print_handler)) {
    if (len < 3)
      len = 3;

    s = scheme_print_to_string_w_max(argv[0], &l, len);

    if ((origl < 3) && (l > origl))
      l = origl;
  } else {
    Scheme_Object *a[2];

    a[0] = argv[0];
    a[1] = scheme_make_byte_string_output_port();
    _scheme_apply(pph, 2, a);

    s = scheme_get_sized_byte_string_output(a[1], &l);

    if (l > origl) {
      /* FIXME: might hit the middle of a UTF-8 encoding. */
      l = origl;
      if (origl >= 1) {
	s[origl - 1] = '.';
	if (origl >= 2) {
	  s[origl - 2] = '.';
	  if (origl >= 3)
	    s[origl - 3] = '.';
	}
      }
    }
  }

  return scheme_make_sized_utf8_string(s, l);
}

static Scheme_Object *
def_error_escape_proc(int argc, Scheme_Object *argv[])
{  
  Scheme_Object *prompt;
  Scheme_Thread *p = scheme_current_thread;

  prompt = scheme_extract_one_cc_mark(NULL, SCHEME_PTR_VAL(scheme_default_prompt_tag));

  if (prompt) {
    p->cjs.jumping_to_continuation = prompt;
    p->cjs.alt_full_continuation = NULL;
    p->cjs.num_vals = 1;
    p->cjs.val = scheme_void_proc;
  }
  scheme_longjmp(scheme_error_buf, 1);

  return scheme_void; /* Never get here */
}

static Scheme_Object *
error_display_handler(int argc, Scheme_Object *argv[])
{
  return scheme_param_config("error-display-handler",
			     scheme_make_integer(MZCONFIG_ERROR_DISPLAY_HANDLER),
			     argc, argv,
			     2, NULL, NULL, 0);
}

static Scheme_Object *
error_value_string_handler(int argc, Scheme_Object *argv[])
{
  return scheme_param_config("error-value->string-handler",
			     scheme_make_integer(MZCONFIG_ERROR_PRINT_VALUE_HANDLER),
			     argc, argv,
			     2, NULL, NULL, 0);
}

static Scheme_Object *
error_escape_handler(int argc, Scheme_Object *argv[])
{
  return scheme_param_config("error-escape-handler",
			     scheme_make_integer(MZCONFIG_ERROR_ESCAPE_HANDLER),
			     argc, argv,
			     0, NULL, NULL, 0);
}

static Scheme_Object *
exit_handler(int argc, Scheme_Object *argv[])
{
  return scheme_param_config("exit-handler",
			     scheme_make_integer(MZCONFIG_EXIT_HANDLER),
			     argc, argv,
			     1, NULL, NULL, 0);
}

static Scheme_Object *
def_exit_handler_proc(int argc, Scheme_Object *argv[])
{
  intptr_t status;

  if (SCHEME_INTP(argv[0])) {
    status = SCHEME_INT_VAL(argv[0]);
    if (status < 1 || status > 255)
      status = 0;
  } else
    status = 0;

  if (scheme_exit)
    scheme_exit(status);
  else
    exit(status);

  return scheme_void;
}

Scheme_Object *
scheme_do_exit(int argc, Scheme_Object *argv[])
{
  intptr_t status;
  Scheme_Object *handler;

  if (argc == 1) {
    if (SCHEME_INTP(argv[0]))
      status = SCHEME_INT_VAL(argv[0]);
    else
      status = 0;
  } else
    status = 0;

  handler = scheme_get_param(scheme_current_config(), MZCONFIG_EXIT_HANDLER);

  if (handler) {
    Scheme_Object *p[1];

    p[0] = argc ? argv[0] : scheme_make_integer(status);
    scheme_apply_multi(handler, 1, p);
  } else if (scheme_exit)
    scheme_exit(status);
  else
    exit(status);

  return scheme_void;
}

/* scheme_immediate_exit ensures that a call to exit() goes to the C
   library used by the Racket DLL, and not some other copy of the
   library (in Windows) */
void scheme_immediate_exit(int status)
{
  exit(status);
}

static Scheme_Object *
exe_yield_handler(int argc, Scheme_Object *argv[])
{
  return scheme_param_config("exeuctable-yield-handler",
			     scheme_make_integer(MZCONFIG_EXE_YIELD_HANDLER),
			     argc, argv,
			     1, NULL, NULL, 0);
}

static Scheme_Object *default_yield_handler(int argc, Scheme_Object **argv)
{
  return scheme_void;
}

/***********************************************************************/

void update_want_level(Scheme_Logger *logger)
{
  Scheme_Log_Reader *lr;
  Scheme_Object *stack = NULL, *queue, *b, *prev;
  Scheme_Logger *parent = logger;
  int want_level;

  while (parent) {
    stack = scheme_make_raw_pair((Scheme_Object *)parent, stack);

    if (parent->local_timestamp < *parent->timestamp)
      parent = parent->parent;
    else
      parent = NULL;
  }

  want_level = 0;
  while (stack) {
    parent = (Scheme_Logger *)SCHEME_CAR(stack);
    
    if (parent->local_timestamp < *parent->timestamp) {
      queue = parent->readers;
      prev = NULL;
      while (queue) {
        b = SCHEME_CAR(queue);
        b = SCHEME_CAR(b);
        lr = (Scheme_Log_Reader *)SCHEME_BOX_VAL(b);
        if (lr) {
          if (lr->want_level > want_level)
            want_level = lr->want_level;
          prev = queue;
        } else {
          if (prev)
            SCHEME_CDR(prev) = SCHEME_CDR(queue);
          else
            parent->readers = SCHEME_CDR(queue);
        }
        queue = SCHEME_CDR(queue);
      }

      if (parent->syslog_level > want_level)
        want_level = parent->syslog_level;
      if (parent->stderr_level > want_level)
        want_level = parent->stderr_level;    
      
      parent->want_level = want_level;
      parent->local_timestamp = *parent->timestamp;
    } else {
      want_level = parent->want_level;
    }

    stack = SCHEME_CDR(stack);
  }
}

#ifdef USE_WINDOWS_EVENT_LOG
static int event_procs_ready;
typedef HANDLE (WINAPI *mzRegisterEventSourceProc)(LPCTSTR lpUNCServerName, LPCTSTR lpSourceName);
typedef BOOL (WINAPI *mzReportEventProc)(HANDLE hEventLog, WORD wType, WORD wCategory, DWORD dwEventID,
						                 PSID lpUserSid, WORD wNumStrings, DWORD dwDataSize, LPCTSTR* lpStrings,
							             LPVOID lpRawData);
static mzRegisterEventSourceProc mzRegisterEventSource;
static mzReportEventProc mzReportEvent;
#endif

void scheme_log_message(Scheme_Logger *logger, int level, char *buffer, intptr_t len, Scheme_Object *data)
{
  /* This function must avoid GC allocation when called with the
     configuration of scheme_log_abort(). */
  Scheme_Logger *orig_logger;
  Scheme_Object *queue, *q, *msg = NULL, *b;
  Scheme_Log_Reader *lr;

  if (!logger) {
    Scheme_Config *config;
    config = scheme_current_config();
    logger = (Scheme_Logger *)scheme_get_param(config, MZCONFIG_LOGGER);
  }

  if (logger->local_timestamp < *logger->timestamp)
    update_want_level(logger);

  orig_logger = logger;

  while (logger) {
    if (logger->want_level < level)
      return;
  
    if (logger->syslog_level >= level) {
#ifdef USE_C_SYSLOG
      int pri;
      switch (level) {
      case SCHEME_LOG_FATAL:
        pri = LOG_CRIT;
        break;
      case SCHEME_LOG_ERROR:
        pri = LOG_ERR;
        break;
      case SCHEME_LOG_WARNING:
        pri = LOG_WARNING;
        break;
      case SCHEME_LOG_INFO:
        pri = LOG_INFO;
        break;
      case SCHEME_LOG_DEBUG:
      default:
        pri = LOG_DEBUG;
        break;
      }
      if (orig_logger->name)
        syslog(pri, "%s: %s", SCHEME_SYM_VAL(orig_logger->name), buffer);
      else
        syslog(pri, "%s", buffer);
#endif
#ifdef USE_WINDOWS_EVENT_LOG
      if (!event_procs_ready) {
        HMODULE hm;
        hm = LoadLibrary("advapi32.dll");
        if (hm) {
          mzRegisterEventSource = (mzRegisterEventSourceProc)GetProcAddress(hm, "RegisterEventSourceA");
          mzReportEvent = (mzReportEventProc)GetProcAddress(hm, "ReportEventA");
        }
        event_procs_ready = 1;
      }
      if (mzRegisterEventSource) {
        static HANDLE hEventLog;
        WORD ty;
        unsigned long sev;
        LPCTSTR a[1];

        if (!hEventLog) {
          Scheme_Object *cmd;
          cmd = scheme_get_run_cmd();
          hEventLog = mzRegisterEventSource(NULL, SCHEME_PATH_VAL(cmd));
        }

        switch (level) {
        case SCHEME_LOG_FATAL:
          ty = EVENTLOG_ERROR_TYPE;
          sev = 3;
          break;
        case SCHEME_LOG_ERROR:
          ty = EVENTLOG_ERROR_TYPE;
          sev = 3;
          break;
        case SCHEME_LOG_WARNING:
          ty = EVENTLOG_WARNING_TYPE;
          sev = 2;
          break;
        case SCHEME_LOG_INFO:
          ty = EVENTLOG_INFORMATION_TYPE;
          sev = 1;
          break;
        case SCHEME_LOG_DEBUG:
        default:
          ty = EVENTLOG_AUDIT_SUCCESS;
          sev = 0;
          break;
        }
        if (orig_logger->name) {
          char *naya;
          intptr_t slen;
          slen = SCHEME_SYM_LEN(orig_logger->name);
          naya = (char *)scheme_malloc_atomic(slen + 2 + len + 1);
          memcpy(naya, SCHEME_SYM_VAL(orig_logger->name), slen);
          memcpy(naya + slen, ": ", 2);
          memcpy(naya + slen + 2, buffer, len);
          naya[slen + 2 + len] = 0;
          buffer = naya;
          len += slen + 2;
        }
        a[0] = buffer;
        mzReportEvent(hEventLog, ty, 1 /* category */,
                      (sev << 30) | 2 /* message */,
                      NULL, 
                      1, 0,
                      a, NULL);
      }
#endif
    }
    if (logger->stderr_level >= level) {
      if (orig_logger->name) {
        intptr_t slen;
        slen = SCHEME_SYM_LEN(orig_logger->name);
        fwrite(SCHEME_SYM_VAL(orig_logger->name), slen, 1, stderr);
        fwrite(": ", 2, 1, stderr);
      }
      fwrite(buffer, len, 1, stderr);
      fwrite("\n", 1, 1, stderr);
    }

    queue = logger->readers;
    while (queue) {
      b = SCHEME_CAR(queue);
      b = SCHEME_CAR(b);
      lr = (Scheme_Log_Reader *)SCHEME_BOX_VAL(b);
      if (lr) {
        if (lr->want_level >= level) {
          if (!msg) {
            Scheme_Object *v;
            msg = scheme_make_vector(3, NULL);
            switch (level) {
            case SCHEME_LOG_FATAL:
              v = fatal_symbol;
              break;
            case SCHEME_LOG_ERROR:
              v = error_symbol;
              break;
            case SCHEME_LOG_WARNING:
              v = warning_symbol;
              break;
            case SCHEME_LOG_INFO:
              v = info_symbol;
              break;
            case SCHEME_LOG_DEBUG:
            default:
              v = debug_symbol;
              break;
            }
            SCHEME_VEC_ELS(msg)[0] = v;
          
            if (orig_logger->name) {
              /* Add logger name prefix: */
              intptr_t slen;
              char *cp;
              slen = SCHEME_SYM_LEN(orig_logger->name);
              cp = scheme_malloc_atomic(slen + 2 + len + 1);
              memcpy(cp, SCHEME_SYM_VAL(orig_logger->name), slen);
              memcpy(cp + slen, ": ", 2);
              memcpy(cp + slen + 2, buffer, len + 1);
              len += slen + 2;
              buffer = cp;
            }

            v = scheme_make_sized_utf8_string(buffer, len);
            SCHEME_SET_CHAR_STRING_IMMUTABLE(v);
            SCHEME_VEC_ELS(msg)[1] = v;
            SCHEME_VEC_ELS(msg)[2] = (data ? data : scheme_false);
          }
          
          /* enqueue */
          q = scheme_make_raw_pair(msg, NULL);
          if (lr->tail)
            SCHEME_CDR(lr->tail) = q;
          else
            lr->head = q;
          lr->tail = q;
          scheme_post_sema(lr->sema);
        }
      }
      queue = SCHEME_CDR(queue);
    }

    logger = logger->parent;
  }
}

void scheme_log_abort(char *buffer)
{
  Scheme_Logger logger;
  intptr_t ts;

  memset(&logger, 0, sizeof(logger));

  logger.name = NULL;
  logger.parent = NULL;
  logger.want_level = SCHEME_LOG_FATAL;

  ts = 0;
  logger.timestamp = &ts;
  logger.local_timestamp = ts;
  logger.syslog_level = init_syslog_level;
  logger.stderr_level = init_stderr_level;

  scheme_log_message(&logger, SCHEME_LOG_FATAL, buffer, strlen(buffer), scheme_false);
}

void scheme_log_warning(char *buffer)
{
  scheme_log_message(scheme_main_logger, SCHEME_LOG_WARNING, buffer, strlen(buffer), scheme_false);
}

void scheme_glib_log_message(const char *log_domain,
                             int log_level,
                             const char *message,
                             void *user_data)
/* This handler is suitable for use as a glib logging handler.
   Although a handler can be implemented with the FFI,
   we build one into Racket to avoid potential problems of
   handlers getting GCed or retaining a namespace. */
{
#define mzG_LOG_LEVEL_ERROR    (1 << 2)
#define mzG_LOG_LEVEL_CRITICAL (1 << 3)
#define mzG_LOG_LEVEL_WARNING  (1 << 4)
#define mzG_LOG_LEVEL_MESSAGE  (1 << 5)
#define mzG_LOG_LEVEL_INFO     (1 << 6)
#define mzG_LOG_LEVEL_DEBUG    (1 << 7)
  int level, len1, len2;
  char *together;

  if (log_level & (mzG_LOG_LEVEL_ERROR))
    level = SCHEME_LOG_FATAL;
  else if (log_level & (mzG_LOG_LEVEL_CRITICAL))
    level = SCHEME_LOG_ERROR;
  else if (log_level & (mzG_LOG_LEVEL_WARNING | mzG_LOG_LEVEL_MESSAGE))
    level = SCHEME_LOG_WARNING;
  else if (log_level & (mzG_LOG_LEVEL_INFO))
    level = SCHEME_LOG_INFO;
  else /* if (log_level & (mzG_LOG_LEVEL_DEBUG)) */
    level = SCHEME_LOG_DEBUG;

  len2 = strlen(message);
  if (log_domain) {
    len1 = strlen(log_domain);
    together = (char *)scheme_malloc_atomic(len1 + len2 + 3);
    memcpy(together, log_domain, len1);
    memcpy(together + len1, ": ", 2);
    memcpy(together + len1 + 2, message, len2);
    len2 += len1 + 2;
  } else
    together = (char *)message;
  
  scheme_log_message(scheme_main_logger, level, together, len2, scheme_false);
}

static int extract_level(const char *who, int which, int argc, Scheme_Object **argv)
{
  Scheme_Object *v;
  int level;

  v = argv[which];
  if (SAME_OBJ(v, fatal_symbol))
    level = SCHEME_LOG_FATAL;
  else if (SAME_OBJ(v, error_symbol))
    level = SCHEME_LOG_ERROR;
  else if (SAME_OBJ(v, warning_symbol))
    level = SCHEME_LOG_WARNING;
  else if (SAME_OBJ(v, info_symbol))
    level = SCHEME_LOG_INFO;
  else if (SAME_OBJ(v, debug_symbol))
    level = SCHEME_LOG_DEBUG;
  else {
    scheme_wrong_type(who, "'fatal, 'error, 'warning, 'info, or 'debug", which, argc, argv);
    return 0;
  }
  
  return level;
}

static Scheme_Object *
log_message(int argc, Scheme_Object *argv[])
{
  Scheme_Logger *logger;
  Scheme_Object *bytes;
  int level;

  if (!SAME_TYPE(SCHEME_TYPE(argv[0]), scheme_logger_type))
    scheme_wrong_type("log-message", "logger", 0, argc, argv);
  logger = (Scheme_Logger *)argv[0];

  level = extract_level("log-message", 1, argc, argv);

  bytes = argv[2];
  if (!SCHEME_CHAR_STRINGP(bytes))
    scheme_wrong_type("log-message", "string", 2, argc, argv);
  bytes = scheme_char_string_to_byte_string(bytes);
  
  scheme_log_message(logger, level, SCHEME_BYTE_STR_VAL(bytes), SCHEME_BYTE_STRLEN_VAL(bytes), argv[3]);

  return scheme_void;
}

static Scheme_Object *
log_level_p(int argc, Scheme_Object *argv[])
{
  Scheme_Logger *logger;
  int level;

  if (!SAME_TYPE(SCHEME_TYPE(argv[0]), scheme_logger_type))
    scheme_wrong_type("log-level?", "logger", 0, argc, argv);
  logger = (Scheme_Logger *)argv[0];

  level = extract_level("log-level?", 1, argc, argv);

  if (logger->local_timestamp < *logger->timestamp)
    update_want_level(logger);

  return ((logger->want_level >= level) ? scheme_true : scheme_false);
}

static Scheme_Object *
make_logger(int argc, Scheme_Object *argv[])
{
  Scheme_Logger *parent;

  if (argc) {
    if (!SCHEME_FALSEP(argv[0]) && !SCHEME_SYMBOLP(argv[0]))
      scheme_wrong_type("make-logger", "symbol or #f", 0, argc, argv);

    if (argc > 1) {
      if (SCHEME_FALSEP(argv[1]))
        parent = NULL;
      else {
        if (!SAME_TYPE(SCHEME_TYPE(argv[1]), scheme_logger_type))
          scheme_wrong_type("make-logger", "logger or #f", 1, argc, argv);
        parent = (Scheme_Logger *)argv[1];
      }
    } else
      parent = NULL;
  } else
    parent = NULL;

  return (Scheme_Object *)make_a_logger(parent, 
                                        (argc 
                                         ? (SCHEME_FALSEP(argv[0]) ? NULL : argv[0])
                                         : NULL));
}

static Scheme_Logger *make_a_logger(Scheme_Logger *parent, Scheme_Object *name)
{
  Scheme_Logger *logger;

  logger = MALLOC_ONE_TAGGED(Scheme_Logger);
  logger->so.type = scheme_logger_type;
  logger->parent = parent;
  if (parent) {
    logger->timestamp = parent->timestamp;
  } else {
    intptr_t *timestamp;
    timestamp = MALLOC_ONE_ATOMIC(intptr_t);
    *timestamp = 1;
    logger->timestamp = timestamp;
  }
  logger->name = name;

  return logger;
}

static Scheme_Object *
logger_p(int argc, Scheme_Object *argv[])
{
  return (SAME_TYPE(SCHEME_TYPE(argv[0]), scheme_logger_type)
          ? scheme_true
          : scheme_false);
}

static Scheme_Object *
current_logger(int argc, Scheme_Object *argv[])
{
  return scheme_param_config("current-logger",
			     scheme_make_integer(MZCONFIG_LOGGER),
			     argc, argv,
			     -1, logger_p, "logger", 0);
}

static Scheme_Object *
logger_name(int argc, Scheme_Object *argv[])
{
  Scheme_Object *name;

  if (!SAME_TYPE(SCHEME_TYPE(argv[0]), scheme_logger_type))
    scheme_wrong_type("logger-name", "logger", 0, argc, argv);

  name = ((Scheme_Logger *)argv[0])->name;
  return (name ? name : scheme_false);
}

static Scheme_Object *
make_log_reader(int argc, Scheme_Object *argv[])
{
  Scheme_Logger *logger;
  Scheme_Log_Reader *lr;
  Scheme_Object *sema, *q;
  int level;

  if (!SAME_TYPE(SCHEME_TYPE(argv[0]), scheme_logger_type))
    scheme_wrong_type("make-log-receiver", "logger", 0, argc, argv);
  logger = (Scheme_Logger *)argv[0];

  level = extract_level("make-log-receiver", 1, argc, argv);

  lr = MALLOC_ONE_TAGGED(Scheme_Log_Reader);
  lr->so.type = scheme_log_reader_type;
  lr->want_level = level;

  sema = scheme_make_sema(0);
  lr->sema = sema;

  /* Pair a weak reference to the reader with a strong reference to the
     channel. Channel gets are wrapped to reference the reader. That way,
     the link is effectively strong while a thread is sync'd on the
     reader. */

  q = scheme_make_raw_pair(scheme_make_pair(scheme_make_weak_box((Scheme_Object *)lr), 
                                            sema),
                           logger->readers);
  logger->readers = q;
  *logger->timestamp += 1;

  return (Scheme_Object *)lr;
}

static Scheme_Object *
log_reader_p(int argc, Scheme_Object *argv[])
{
  return (SAME_TYPE(SCHEME_TYPE(argv[0]), scheme_log_reader_type)
          ? scheme_true
          : scheme_false);
}

static Scheme_Object *dequeue_log(Scheme_Object *_lr)
{
  Scheme_Log_Reader *lr = (Scheme_Log_Reader *)_lr;

  if (lr->head) {
    Scheme_Object *v;
    v = SCHEME_CAR(lr->head);
    lr->head = SCHEME_CDR(lr->head);
    if (!lr->head)
      lr->tail = NULL;
    return v;
  } else {
    scheme_signal_error("empty log-reader queue!?");
    return NULL;
  }
}

static int log_reader_get(Scheme_Object *_lr, Scheme_Schedule_Info *sinfo)
{
  Scheme_Log_Reader *lr = (Scheme_Log_Reader *)_lr;
  scheme_set_sync_target(sinfo, lr->sema, (Scheme_Object *)lr, NULL, 0, 1, dequeue_log);
  return 0;
}

/***********************************************************************/

void
scheme_raise_exn(int id, ...)
{
  GC_CAN_IGNORE va_list args;
  intptr_t alen;
  char *msg;
  int i, c;
  Scheme_Object *eargs[MZEXN_MAXARGS];
  char *buffer;

  /* Precise GC: Don't allocate before getting hidden args off stack */
  HIDE_FROM_XFORM(va_start(args, id));

  if (id == MZEXN_OTHER)
    c = 3;
  else
    c = exn_table[id].args;

  for (i = 2; i < c; i++) {
    eargs[i] = mzVA_ARG(args, Scheme_Object*);
  }

  msg = mzVA_ARG(args, char*);

  alen = sch_vsprintf(NULL, 0, msg, args, &buffer);
  HIDE_FROM_XFORM(va_end(args));

#ifndef NO_SCHEME_EXNS
  eargs[0] = scheme_make_immutable_sized_utf8_string(buffer, alen);
  eargs[1] = TMP_CMARK_VALUE;

  do_raise(scheme_make_struct_instance(exn_table[id].type,
				       c, eargs),
	   1,
           1);
#else
  call_error(buffer, alen, scheme_false);
#endif
}

#ifndef NO_SCHEME_EXNS

static Scheme_Object *
def_exn_handler(int argc, Scheme_Object *argv[])
{
  char *s;
  intptr_t len = -1;

  if (SCHEME_CHAPERONE_STRUCTP(argv[0])
      && scheme_is_struct_instance(exn_table[MZEXN].type, argv[0])) {
    Scheme_Object *str;
    str = scheme_struct_ref(argv[0], 0);
    if (SCHEME_CHAR_STRINGP(str)) {
      str = scheme_char_string_to_byte_string(str);
      s = SCHEME_BYTE_STR_VAL(str);
      len = SCHEME_BYTE_STRTAG_VAL(str);
    } else
      s = "exception raised [message field is not a string]";
  } else {
    char *v;

    v = scheme_make_provided_string(argv[0], 1, &len);
    s = scheme_malloc_atomic(len + 21);
    memcpy(s, "uncaught exception: ", 20);
    memcpy(s + 20, v, len + 1);
    len += 20;
  }

  call_error(s, len, argv[0]);

  return scheme_void;
}

static Scheme_Object *
init_exn_handler(int argc, Scheme_Object *argv[])
{
  return scheme_param_config("uncaught-exception-handler",
			     scheme_make_integer(MZCONFIG_INIT_EXN_HANDLER),
			     argc, argv,
			     1, NULL, NULL, 0);
}

static Scheme_Object *
nested_exn_handler(void *old_exn, int argc, Scheme_Object *argv[])
{
  Scheme_Object *arg = argv[0], *orig_arg = SCHEME_CDR((Scheme_Object *)old_exn);
  intptr_t len, mlen = -1, orig_mlen = -1, blen;
  char *buffer, *msg, *orig_msg, *raisetype, *orig_raisetype, *who, *sep;
  
  buffer = init_buf(&len, &blen);

  if (SCHEME_FALSEP(SCHEME_CAR((Scheme_Object *)old_exn))) {
    raisetype = "";
    sep = "";
    who = "handler for uncaught exceptions";
    msg = "did not escape";
  } else {
    who = SCHEME_BYTE_STR_VAL(SCHEME_CAR((Scheme_Object *)old_exn));
    sep = " by ";

    if (SCHEME_CHAPERONE_STRUCTP(arg)
        && scheme_is_struct_instance(exn_table[MZEXN].type, arg)) {
      Scheme_Object *str;
      str = scheme_struct_ref(arg, 0);
      raisetype = "exception raised";
      str = scheme_char_string_to_byte_string(str);
      msg = SCHEME_BYTE_STR_VAL(str);
      mlen = SCHEME_BYTE_STRLEN_VAL(str);
    } else {
      msg = error_write_to_string_w_max(arg, len, NULL);
      raisetype = "raise called (with non-exception value)";
    }
  }

  if (SCHEME_CHAPERONE_STRUCTP(orig_arg)
      && scheme_is_struct_instance(exn_table[MZEXN].type, orig_arg)) {
    Scheme_Object *str;
    str = scheme_struct_ref(orig_arg, 0);
    orig_raisetype = "exception raised";
    str = scheme_char_string_to_byte_string(str);
    orig_msg = SCHEME_BYTE_STR_VAL(str);
    orig_mlen = SCHEME_BYTE_STRLEN_VAL(str);
  } else {
    orig_msg = error_write_to_string_w_max(orig_arg, len, NULL);
    orig_raisetype = "raise called (with non-exception value)";
  }


  blen = scheme_sprintf(buffer, blen, "%s%s%s: %t; original %s: %t",
			raisetype, sep, who,
			msg, mlen,
			orig_raisetype,
			orig_msg, orig_mlen);
    
  call_error(buffer, blen, scheme_false);

  return scheme_void;
}

static void *do_raise_inside_barrier(void)
{
  Scheme_Object *arg;
  Scheme_Object *v, *p[1], *h, *marks;
  Scheme_Cont_Mark_Chain *chain;
  Scheme_Cont_Frame_Data cframe, cframe2;
  int got_chain;

  arg = scheme_current_thread->ku.k.p1;
  scheme_current_thread->ku.k.p1 = NULL;

  h = scheme_extract_one_cc_mark(NULL, scheme_exn_handler_key);

  chain = NULL;
  got_chain = 0;

  while (1) {
    if (!h) {
      h = scheme_get_param(scheme_current_config(), MZCONFIG_INIT_EXN_HANDLER);
      chain = NULL;
      got_chain = 1;
    }

    v = scheme_make_byte_string_without_copying("exception handler");
    v = scheme_make_closed_prim_w_arity(nested_exn_handler,
                                        scheme_make_pair(v, arg),
                                        "nested-exception-handler", 
                                        1, 1);

    scheme_push_continuation_frame(&cframe);
    scheme_set_cont_mark(scheme_exn_handler_key, v);
    scheme_push_break_enable(&cframe2, 0, 0);

    p[0] = arg;
    v = _scheme_apply(h, 1, p);

    scheme_pop_break_enable(&cframe2, 0);
    scheme_pop_continuation_frame(&cframe);

    /* Getting a value back means that we should chain to the
       next exception handler; we supply the returned value to
       the next exception handler (if any). */
    if (!got_chain) {
      marks = scheme_all_current_continuation_marks();
      chain = ((Scheme_Cont_Mark_Set *)marks)->chain;
      marks = NULL;
      /* Init chain to position of the handler we just
         called. */
      while (chain->key != scheme_exn_handler_key) {
        chain = chain->next;
      }
      got_chain = 1;
    }

    if (chain) {
      chain = chain->next;
      while (chain && (chain->key != scheme_exn_handler_key)) {
        chain = chain->next;
      }

      if (!chain)
        h = NULL; /* use uncaught handler */
      else
        h = chain->val;
      arg = v;
    } else {
      /* return from uncaught-exception handler */
      p[0] = scheme_false;
      return nested_exn_handler(scheme_make_pair(scheme_false, arg), 1, p);
    }
  }

  return scheme_void;
}

static Scheme_Object *
do_raise(Scheme_Object *arg, int need_debug, int eb)
{
  Scheme_Thread *p = scheme_current_thread;

  if (p->constant_folding) {
    if (SCHEME_TRUEP(p->constant_folding)) {
      const char *msg;
      if (need_debug) {
        msg = scheme_display_to_string(((Scheme_Structure *)arg)->slots[0], NULL);
      } else
        msg = scheme_print_to_string(arg, NULL);
      scheme_log(NULL,
                 SCHEME_LOG_WARNING,
                 0,
                 "warning%s: optimizer constant-fold attempt failed: %s",
                 scheme_optimize_context_to_string(p->constant_folding),
                 msg);
    }
    if (SCHEME_CHAPERONE_STRUCTP(arg)
        && scheme_is_struct_instance(exn_table[MZEXN_BREAK].type, arg)) {
      /* remember to re-raise exception */
      scheme_current_thread->reading_delayed = arg;
    }
    scheme_longjmp (scheme_error_buf, 1);
  }
  
  if (need_debug) {
    Scheme_Object *marks;
    marks = scheme_current_continuation_marks(NULL);
    ((Scheme_Structure *)arg)->slots[1] = marks;
  }

  p->ku.k.p1 = arg;

  if (eb)
    return (Scheme_Object *)scheme_top_level_do(do_raise_inside_barrier, 1);
  else
    return (Scheme_Object *)do_raise_inside_barrier();
}

static Scheme_Object *
sch_raise(int argc, Scheme_Object *argv[])
{
  if ((argc > 1) && SCHEME_FALSEP(argv[1]))
    return do_raise(argv[0], 0, 0);
  else
    return do_raise(argv[0], 0, 1);
}

void scheme_raise(Scheme_Object *exn)
{
  do_raise(exn, 0, 1);
}

typedef Scheme_Object (*Scheme_Struct_Field_Guard_Proc)(int argc, Scheme_Object *v);

static Scheme_Object *exn_field_check(int argc, Scheme_Object **argv)
{
  Scheme_Object *a[2], *v;

  if (!SCHEME_CHAR_STRINGP(argv[0]))
    scheme_wrong_field_type(argv[2], "string", argv[0]);
  if (!SAME_OBJ(argv[1], TMP_CMARK_VALUE) && !SCHEME_CONT_MARK_SETP(argv[1]))
    scheme_wrong_field_type(argv[2], "continuation mark set", argv[1]);

  a[0] = argv[0];
  a[1] = argv[1];
  
  if (!SCHEME_IMMUTABLE_CHAR_STRINGP(a[0])) {
    v = scheme_make_immutable_sized_char_string(SCHEME_CHAR_STR_VAL(a[0]),
                                                SCHEME_CHAR_STRLEN_VAL(a[0]),
                                                1);
    a[0] = v;
  }

  return scheme_values(2, a);
}

static Scheme_Object *variable_field_check(int argc, Scheme_Object **argv)
{
  if (!SCHEME_SYMBOLP(argv[2]))
    scheme_wrong_field_type(argv[3], "symbol", argv[2]);

  return scheme_values(3, argv);
}

static Scheme_Object *syntax_field_check(int argc, Scheme_Object **argv)
{
  Scheme_Object *l;

  l = argv[2];
  while (SCHEME_PAIRP(l)) {
    if (!SCHEME_STXP(SCHEME_CAR(l)))
      break;
    l = SCHEME_CDR(l);
  }

  if (!SCHEME_NULLP(l))
    scheme_wrong_field_type(argv[3], "list of syntax objects", argv[2]);

  return scheme_values(3, argv);
}

static Scheme_Object *read_field_check(int argc, Scheme_Object **argv)
{
  Scheme_Object *l;

  l = argv[2];
  while (SCHEME_PAIRP(l)) {
    if (!scheme_is_location(SCHEME_CAR(l)))
      break;
    l = SCHEME_CDR(l);
  }

  if (!SCHEME_NULLP(l))
    scheme_wrong_field_type(argv[3], "list of locations", argv[2]);

  return scheme_values(3, argv);
}

static Scheme_Object *break_field_check(int argc, Scheme_Object **argv)
{
  if (!SCHEME_ECONTP(argv[2]))
    scheme_wrong_field_type(argv[3], "escape continuation", argv[2]);

  return scheme_values(3, argv);
}

static Scheme_Object *extract_syntax_locations(int argc, Scheme_Object **argv)
{
  if (scheme_is_struct_instance(exn_table[MZEXN_FAIL_SYNTAX].type, argv[0])) {
    Scheme_Object *stxs, *stx, *first = scheme_null, *last = NULL, *loco, *p;
    Scheme_Stx_Srcloc *loc;
    stxs = scheme_struct_ref(argv[0], 2);
    while (SCHEME_PAIRP(stxs)) {
      stx = SCHEME_CAR(stxs);
      loc = ((Scheme_Stx *)stx)->srcloc;
      loco = scheme_make_location(loc->src ? loc->src : scheme_false,
				  (loc->line >= 0) ? scheme_make_integer(loc->line) : scheme_false,
				  (loc->col >= 0) ? scheme_make_integer(loc->col-1) : scheme_false,
				  (loc->pos >= 0) ? scheme_make_integer(loc->pos) : scheme_false,
				  (loc->span >= 0) ? scheme_make_integer(loc->span) : scheme_false);
      p = scheme_make_pair(loco, scheme_null);
      if (last)
	SCHEME_CDR(last) = p;
      else
	first = p;
      last = p;
      stxs = SCHEME_CDR(stxs);
    }
    return first;
  }
  scheme_wrong_type("exn:fail:syntax-locations-accessor", "exn:fail:syntax", 0, argc, argv);
  return NULL;
}

static Scheme_Object *extract_read_locations(int argc, Scheme_Object **argv)
{
  if (scheme_is_struct_instance(exn_table[MZEXN_FAIL_READ].type, argv[0]))
    return scheme_struct_ref(argv[0], 2);
  scheme_wrong_type("exn:fail:read-locations-accessor", "exn:fail:read", 0, argc, argv);
  return NULL;
}

void scheme_init_exn(Scheme_Env *env)
{
  int i, j;
  Scheme_Object *tmpo, **tmpop;

#define _MZEXN_DECL_FIELDS
# include "schexn.h"
#undef _MZEXN_DECL_FIELDS
#define _MZEXN_DECL_PROPS
# include "schexn.h"
#undef _MZEXN_DECL_PROPS

  REGISTER_SO(exn_table);

#ifdef MEMORY_COUNTING_ON
# ifndef GLOBAL_EXN_TABLE
  scheme_misc_count += (sizeof(exn_rec) * MZEXN_OTHER);
# endif
#endif

#define _MZEXN_PRESETUP
# include "schexn.h"
#undef _MZEXN_PRESETUP

#define EXN_PARENT(id) exn_table[id].type

#define EXN_FLAGS (SCHEME_STRUCT_EXPTIME | SCHEME_STRUCT_NO_SET | SCHEME_STRUCT_NO_MAKE_PREFIX)

#define SETUP_STRUCT(id, parent, name, argc, args, props, guard) \
    { tmpo = scheme_make_struct_type_from_string(name, parent, argc, props, guard, 1); \
      exn_table[id].type = tmpo; \
      tmpop = scheme_make_struct_names_from_array(name, argc, args, EXN_FLAGS, &exn_table[id].count); \
      exn_table[id].names = tmpop; }

#define EXNCONS scheme_make_pair
#define _MZEXN_SETUP
#include "schexn.h"

  for (i = 0; i < MZEXN_OTHER; i++) {
    if (exn_table[i].count) {
      Scheme_Object **values;
      int sp;

      values = scheme_make_struct_values(exn_table[i].type,
					 exn_table[i].names,
					 exn_table[i].count,
					 EXN_FLAGS);
      for (j = exn_table[i].count - 1; j--; ) {
	scheme_add_global_constant_symbol(exn_table[i].names[j],
					  values[j],
					  env);
      }

      sp = exn_table[i].super_pos;
    }
  }

  scheme_add_global_constant("uncaught-exception-handler",
			     scheme_register_parameter(init_exn_handler,
						       "uncaught-exception-handler",
						       MZCONFIG_INIT_EXN_HANDLER),
			     env);

  scheme_add_global_constant("raise",
			     scheme_make_noncm_prim(sch_raise,
                                                    "raise",
                                                    1, 2),
			     env);
}

void scheme_init_exn_config(void)
{
  Scheme_Object *h;

  h = scheme_make_prim_w_arity(def_exn_handler, "default-exception-handler", 1, 1);

  scheme_set_root_param(MZCONFIG_INIT_EXN_HANDLER, h);
}

#endif<|MERGE_RESOLUTION|>--- conflicted
+++ resolved
@@ -223,11 +223,8 @@
        or error number for scheme_hostname_error()
   %m = boolean then error number like %e, which
        is used only if the boolean is 1
-<<<<<<< HEAD
-=======
   %M = boolean then error number like %E, which
        is used only if the boolean is 1
->>>>>>> e42bfe36
 */
 
 static intptr_t sch_vsprintf(char *s, intptr_t maxlen, const char *msg, va_list args, char **_s)
@@ -280,10 +277,7 @@
 	break;
       case 'N':
       case 'm':
-<<<<<<< HEAD
-=======
       case 'M':
->>>>>>> e42bfe36
 	ints[ip++] = mzVA_ARG(args, int);
 	ints[ip++] = mzVA_ARG(args, int);
 	break;
@@ -427,13 +421,10 @@
               none = !ints[ip++];
 	      type = 'e';
               he = 0;
-<<<<<<< HEAD
-=======
 	    } else if (type == 'M') {
               none = !ints[ip++];
 	      type = 'E';
               he = 0;
->>>>>>> e42bfe36
 	    } else if (type == 'N') {
 	      he = ints[ip++];
 	      type = 'E';
