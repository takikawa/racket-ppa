--- conflicted
+++ resolved
@@ -3849,11 +3849,7 @@
 static Scheme_Object *copy_file(int argc, Scheme_Object **argv)
 {
   char *src, *dest, *reason = NULL;
-<<<<<<< HEAD
-  int pre_exists = 0, has_err_val = 0, err_val = 0;
-=======
   int pre_exists = 0, has_err_val = 0, err_val = 0, exists_ok = 0;
->>>>>>> e42bfe36
   Scheme_Object *bss, *bsd;
 
   if (!SCHEME_PATH_STRINGP(argv[0]))
@@ -3902,30 +3898,6 @@
       goto failed;
     }
 
-<<<<<<< HEAD
-    s = fopen(src, "rb");
-    if (!s) {
-      err_val = errno;
-      has_err_val = 1;
-      reason = "cannot open source file";
-      goto failed;
-    }
-
-    d = fopen(dest, "wb");
-    if (!d) {
-      err_val = errno;
-      has_err_val = 1;
-      fclose(s);
-      reason = "cannot open destination file";
-      goto failed;
-    }
-    
-    ok = 1;
-    while ((len = fread(b, 1, COPY_BUFFER_SIZE, s))) {
-      if (fwrite(b, 1, len, d) != len) {
-	ok = 0;
-	break;
-=======
     a[0] = argv[1];
     if (exists_ok) {
       a_cnt = 2;
@@ -3957,7 +3929,6 @@
           ok = 0;
           break;
         }
->>>>>>> e42bfe36
       }
     }
     scheme_current_thread->error_buf = savebuf;
@@ -3972,12 +3943,6 @@
         reason = "cannot set destination's mode";
         ok = 0;
       }
-<<<<<<< HEAD
-      err_val = errno;
-      has_err_val = 0;
-      reason = "cannot set destination's mode";
-=======
->>>>>>> e42bfe36
     } else
       reason = "read or write failed";
 
@@ -4002,11 +3967,7 @@
 #endif
 
   scheme_raise_exn(pre_exists ? MZEXN_FAIL_FILESYSTEM_EXISTS : MZEXN_FAIL_FILESYSTEM, 
-<<<<<<< HEAD
-		   "copy-file: %s; cannot copy: %q to: %q%s%m%s",
-=======
 		   "copy-file: %s; cannot copy: %q to: %q%s%M%s",
->>>>>>> e42bfe36
 		   reason,
 		   filename_for_error(argv[0]),
 		   filename_for_error(argv[1]),
