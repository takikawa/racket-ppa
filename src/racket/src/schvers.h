
/* The version string has one of the forms:
      X.Y
      X.Y.Z     Z != 0
      X.Y.Z.W   W != 0
   where each X, Y, Z, W is a non-negative exact integer, Y must not
   exceed 99, and Z or W must not exceed 999.  Y>=90 means that this is
   working towards {X+1}.0, and X.Y (Z=0, W=0) is an alpha version for
   {X+1}.0; Z>=900 means working towards X.{Y+1}, and X.Y.Z as an
   alpha release.

   Note that the version number in the "base" package's "info.rkt"
   needs to be updated separately.
*/

#define MZSCHEME_VERSION_X 7
<<<<<<< HEAD
#define MZSCHEME_VERSION_Y 7
=======
#define MZSCHEME_VERSION_Y 8
>>>>>>> bc2f5ce9
#define MZSCHEME_VERSION_Z 0
#define MZSCHEME_VERSION_W 0

/* A level of indirection makes `#` work as needed: */
#define AS_a_STR_HELPER(x) #x
#define AS_a_STR(x) AS_a_STR_HELPER(x)

#if MZSCHEME_VERSION_W != 0
# define MZSCHEME_VERSION AS_a_STR(MZSCHEME_VERSION_X) "." AS_a_STR(MZSCHEME_VERSION_Y) "." AS_a_STR(MZSCHEME_VERSION_Z) "." AS_a_STR(MZSCHEME_VERSION_W)
#elif MZSCHEME_VERSION_Z != 0
# define MZSCHEME_VERSION AS_a_STR(MZSCHEME_VERSION_X) "." AS_a_STR(MZSCHEME_VERSION_Y) "." AS_a_STR(MZSCHEME_VERSION_Z)
#else
# define MZSCHEME_VERSION AS_a_STR(MZSCHEME_VERSION_X) "." AS_a_STR(MZSCHEME_VERSION_Y)
#endif

#define MZSCHEME_VERSION_MAJOR ((MZSCHEME_VERSION_X * 100) + MZSCHEME_VERSION_Y)
#define MZSCHEME_VERSION_MINOR ((MZSCHEME_VERSION_Z * 1000) + MZSCHEME_VERSION_W)

#define MZSCHEME_VM "racket"<|MERGE_RESOLUTION|>--- conflicted
+++ resolved
@@ -14,11 +14,7 @@
 */
 
 #define MZSCHEME_VERSION_X 7
-<<<<<<< HEAD
-#define MZSCHEME_VERSION_Y 7
-=======
 #define MZSCHEME_VERSION_Y 8
->>>>>>> bc2f5ce9
 #define MZSCHEME_VERSION_Z 0
 #define MZSCHEME_VERSION_W 0
 
