
/* The version string has one of the forms:
      X.Y
      X.Y.Z     Z != 0
      X.Y.Z.W   W != 0
   where each X, Y, Z, W is a non-negative exact integer, Y must not
   exceed 99, and Z or W must not exceed 999.  Y>=90 means that this is
   working towards {X+1}.0, and X.Y (Z=0, W=0) is an alpha version for
   {X+1}.0; Z>=900 means working towards X.{Y+1}, and X.Y.Z as an
   alpha release.

   (The string and the separate X/Y/Z/W numbers must be updated
   consistently.)
*/

<<<<<<< HEAD
#define MZSCHEME_VERSION "5.3.1"
=======
#define MZSCHEME_VERSION "5.3.1.12"
>>>>>>> aa5f2e78

#define MZSCHEME_VERSION_X 5
#define MZSCHEME_VERSION_Y 3
#define MZSCHEME_VERSION_Z 1
<<<<<<< HEAD
#define MZSCHEME_VERSION_W 0
=======
#define MZSCHEME_VERSION_W 12
>>>>>>> aa5f2e78

#define MZSCHEME_VERSION_MAJOR ((MZSCHEME_VERSION_X * 100) + MZSCHEME_VERSION_Y)
#define MZSCHEME_VERSION_MINOR ((MZSCHEME_VERSION_Z * 1000) + MZSCHEME_VERSION_W)<|MERGE_RESOLUTION|>--- conflicted
+++ resolved
@@ -13,20 +13,12 @@
    consistently.)
 */
 
-<<<<<<< HEAD
-#define MZSCHEME_VERSION "5.3.1"
-=======
 #define MZSCHEME_VERSION "5.3.1.12"
->>>>>>> aa5f2e78
 
 #define MZSCHEME_VERSION_X 5
 #define MZSCHEME_VERSION_Y 3
 #define MZSCHEME_VERSION_Z 1
-<<<<<<< HEAD
-#define MZSCHEME_VERSION_W 0
-=======
 #define MZSCHEME_VERSION_W 12
->>>>>>> aa5f2e78
 
 #define MZSCHEME_VERSION_MAJOR ((MZSCHEME_VERSION_X * 100) + MZSCHEME_VERSION_Y)
 #define MZSCHEME_VERSION_MINOR ((MZSCHEME_VERSION_Z * 1000) + MZSCHEME_VERSION_W)