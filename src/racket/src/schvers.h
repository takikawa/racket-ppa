
/* The version string has one of the forms:
      X.Y
      X.Y.Z     Z != 0
      X.Y.Z.W   W != 0
   where each X, Y, Z, W is a non-negative exact integer, Y must not
   exceed 99, and Z or W must not exceed 999.  Y>=90 means that this is
   working towards {X+1}.0, and X.Y (Z=0, W=0) is an alpha version for
   {X+1}.0; Z>=900 means working towards X.{Y+1}, and X.Y.Z as an
   alpha release.

   (The string and the separate X/Y/Z/W numbers must be updated
   consistently.)
*/

<<<<<<< HEAD
#define MZSCHEME_VERSION "5.1.1"

#define MZSCHEME_VERSION_X 5
#define MZSCHEME_VERSION_Y 1
#define MZSCHEME_VERSION_Z 1
=======
#define MZSCHEME_VERSION "5.1.2"

#define MZSCHEME_VERSION_X 5
#define MZSCHEME_VERSION_Y 1
#define MZSCHEME_VERSION_Z 2
>>>>>>> 9bd8e67e
#define MZSCHEME_VERSION_W 0

#define MZSCHEME_VERSION_MAJOR ((MZSCHEME_VERSION_X * 100) + MZSCHEME_VERSION_Y)
#define MZSCHEME_VERSION_MINOR ((MZSCHEME_VERSION_Z * 1000) + MZSCHEME_VERSION_W)<|MERGE_RESOLUTION|>--- conflicted
+++ resolved
@@ -13,19 +13,11 @@
    consistently.)
 */
 
-<<<<<<< HEAD
-#define MZSCHEME_VERSION "5.1.1"
-
-#define MZSCHEME_VERSION_X 5
-#define MZSCHEME_VERSION_Y 1
-#define MZSCHEME_VERSION_Z 1
-=======
 #define MZSCHEME_VERSION "5.1.2"
 
 #define MZSCHEME_VERSION_X 5
 #define MZSCHEME_VERSION_Y 1
 #define MZSCHEME_VERSION_Z 2
->>>>>>> 9bd8e67e
 #define MZSCHEME_VERSION_W 0
 
 #define MZSCHEME_VERSION_MAJOR ((MZSCHEME_VERSION_X * 100) + MZSCHEME_VERSION_Y)
