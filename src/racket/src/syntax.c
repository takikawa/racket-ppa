--- conflicted
+++ resolved
@@ -2451,10 +2451,7 @@
 
   scheme_start_atomic();
   b = scheme_bucket_from_table(taint_intern_table, (const char *)v);
-<<<<<<< HEAD
-=======
   scheme_end_atomic_no_swap();
->>>>>>> e42bfe36
   if (!b->val)
     b->val = scheme_true;
   v = (Scheme_Object *)HT_EXTRACT_WEAK(b->key);
@@ -8161,11 +8158,7 @@
   if (scheme_stx_is_clean(argv[0]))
     a[1] = scheme_false;
   else
-<<<<<<< HEAD
-    a[2] = scheme_true;
-=======
     a[1] = scheme_true;
->>>>>>> e42bfe36
 
   return scheme_make_prim_closure_w_arity(delta_introducer, 2, a, "delta-introducer", 1, 1);
 }
