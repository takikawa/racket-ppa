--- conflicted
+++ resolved
@@ -430,11 +430,7 @@
   Scheme_Object *name, *val, *base_stack_depth, *dummy;
   int sdepth;
 
-<<<<<<< HEAD
-  if (!SAME_TYPE(SCHEME_TYPE(data), (for_stx ? scheme_define_for_syntax_type : scheme_define_syntaxes_type))
-=======
   if (!SAME_TYPE(SCHEME_TYPE(data), (for_stx ? scheme_begin_for_syntax_type : scheme_define_syntaxes_type))
->>>>>>> e42bfe36
       || (SCHEME_VEC_SIZE(data) < 4))
     scheme_ill_formed_code(port);
 
