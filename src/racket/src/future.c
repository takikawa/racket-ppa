/*
  Racket
  Copyright (c) 2006-2010 PLT Scheme Inc.

    This library is free software; you can redistribute it and/or
    modify it under the terms of the GNU Library General Public
    License as published by the Free Software Foundation; either
    version 2 of the License, or (at your option) any later version.

    This library is distributed in the hope that it will be useful,
    but WITHOUT ANY WARRANTY; without even the implied warranty of
    MERCHANTABILITY or FITNESS FOR A PARTICULAR PURPOSE.  See the GNU
    Library General Public License for more details.

    You should have received a copy of the GNU Library General Public
    License along with this library; if not, write to the Free
    Software Foundation, Inc., 51 Franklin Street, Fifth Floor,
    Boston, MA 02110-1301 USA.
*/

#include "schpriv.h"

static Scheme_Object *future_p(int argc, Scheme_Object *argv[])
{
  if (SAME_TYPE(SCHEME_TYPE(argv[0]), scheme_future_type))
    return scheme_true;
  else
    return scheme_false;
}

#ifdef MZ_PRECISE_GC
static void register_traversers(void);
#endif

#ifndef MZ_USE_FUTURES

/* Futures not enabled, but make a stub module and implementation */

typedef struct future_t {
  Scheme_Object so;
  Scheme_Object *running_sema;
  Scheme_Object *orig_lambda;
  Scheme_Object *retval;
  int multiple_count;
  Scheme_Object **multiple_array;
  int no_retval;
} future_t;

static Scheme_Object *future(int argc, Scheme_Object *argv[])
{
  future_t *ft;

  scheme_check_proc_arity("future", 0, 0, argc, argv);

  ft = MALLOC_ONE_TAGGED(future_t);
  ft->so.type = scheme_future_type;

  ft->orig_lambda = argv[0];

  return (Scheme_Object *)ft;
}

static Scheme_Object *current_future(int argc, Scheme_Object *argv[]) 
{
  return scheme_make_null();
}

static Scheme_Object *touch(int argc, Scheme_Object *argv[])
{
  future_t * volatile ft;

  if (!SAME_TYPE(SCHEME_TYPE(argv[0]), scheme_future_type))
    scheme_wrong_type("touch", "future", 0, argc, argv);

  ft = (future_t *)argv[0];

  while (1) {
    if (ft->retval) {
      if (SAME_OBJ(ft->retval, SCHEME_MULTIPLE_VALUES)) {
        Scheme_Thread *p = scheme_current_thread;
        p->ku.multiple.array = ft->multiple_array;
        p->ku.multiple.count = ft->multiple_count;
      }
      return ft->retval;
    }
    if (ft->no_retval)
      scheme_signal_error("touch: future previously aborted");
    
    if (ft->running_sema) {
      scheme_wait_sema(ft->running_sema, 0);
      scheme_post_sema(ft->running_sema);
    } else {
      Scheme_Object *sema;
      mz_jmp_buf newbuf, * volatile savebuf;
      Scheme_Thread *p = scheme_current_thread;
      
      /* In case another Scheme thread touchs the future. */
      sema = scheme_make_sema(0);
      ft->running_sema = sema;
      
      savebuf = p->error_buf;
      p->error_buf = &newbuf;
      if (scheme_setjmp(newbuf)) {
        ft->no_retval = 1;
        scheme_post_sema(ft->running_sema);
        scheme_longjmp(*savebuf, 1);
      } else {
        GC_CAN_IGNORE Scheme_Object *retval, *proc;
        proc = ft->orig_lambda;
        ft->orig_lambda = NULL; /* don't hold on to proc */
        retval = scheme_apply_multi(proc, 0, NULL);
        ft->retval = retval;
        if (SAME_OBJ(retval, SCHEME_MULTIPLE_VALUES)) {
          ft->multiple_array = p->ku.multiple.array;
          ft->multiple_count = p->ku.multiple.count;
          p->ku.multiple.array = NULL;
        }
        scheme_post_sema(ft->running_sema);
        p->error_buf = savebuf;
      }
    }
  }

  return NULL;
}

static Scheme_Object *processor_count(int argc, Scheme_Object *argv[])
{
  return scheme_make_integer(1);
}

static Scheme_Object *current_future(int argc, Scheme_Object *argv[])
{
  return scheme_false;
}

# define FUTURE_PRIM_W_ARITY(name, func, a1, a2, env) GLOBAL_PRIM_W_ARITY(name, func, a1, a2, env)

void scheme_init_futures(Scheme_Env *newenv)
{
  FUTURE_PRIM_W_ARITY("future?",          future_p,         1, 1, newenv);
  FUTURE_PRIM_W_ARITY("future",           future,           1, 1, newenv);
  FUTURE_PRIM_W_ARITY("processor-count",  processor_count,  0, 0, newenv);
<<<<<<< HEAD
  FUTURE_PRIM_W_ARITY("current-future",   current_future,   0, 0, newenv);
=======
  FUTURE_PRIM_W_ARITY("touch",            touch,            1, 1, newenv);
  FUTURE_PRIM_W_ARITY("current-future",    current_future,   0, 0, newenv);
>>>>>>> e5c2aea9

  scheme_finish_primitive_module(newenv);
  scheme_protect_primitive_provide(newenv, NULL);

#ifdef MZ_PRECISE_GC
  register_traversers();
#endif
}

void scheme_init_futures_once()
{
}

#else

#include "future.h"
#include <stdlib.h>
#include <string.h>

#ifdef DEBUG_FUTURES 
#define DO_LOG(pr) do { pthread_t self; self = pthread_self(); fprintf(stderr, "%x:%s:%s:%d ", (unsigned) self, __FILE__, __FUNCTION__, __LINE__); pr; fprintf(stderr, "\n"); fflush(stdout); } while(0)
#define LOG0(t) DO_LOG(fprintf(stderr, t))
#define LOG(t, a) DO_LOG(fprintf(stderr, t, a))
#define LOG2(t, a, b) DO_LOG(fprintf(stderr, t, a, b))
#define LOG3(t, a, b, c) DO_LOG(fprintf(stderr, t, a, b, c))
#define LOG4(t, a, b, c, d) DO_LOG(fprintf(stderr, t, a, b, c, d))
#define LOG_THISCALL LOG(__FUNCTION__)
#else
#define LOG0(t)
#define LOG(t, a)
#define LOG2(t, a, b)
#define LOG3(t, a, b, c)
#define LOG4(t, a, b, c, d)
#define LOG_THISCALL
#endif

#define LOG_RTCALL_VOID_VOID_3ARGS(f) LOG("(function=%p)", f)
#define LOG_RTCALL_ALLOC(f) LOG("(function=%p)", f)
#define LOG_RTCALL_OBJ_INT_POBJ_OBJ(f,a,b,c) LOG4("(function = %p, a=%p, b=%d, c=%p)", f, a, b, c)
#define LOG_RTCALL_OBJ_INT_POBJ_VOID(a,b,c) LOG3("(%p, %d, %p)", a, b,c)
#define LOG_RTCALL_INT_OBJARR_OBJ(a,b) LOG2("(%d, %p)", a, b)
#define LOG_RTCALL_LONG_OBJ_OBJ(a,b) LOG2("(%ld, %p)", a, b)
#define LOG_RTCALL_OBJ_OBJ(a) LOG("(%p)", a)
#define LOG_RTCALL_OBJ_OBJ_OBJ(a,b) LOG2("(%p, %p)", a, b)
#define LOG_RTCALL_SNCD_OBJ(a) LOG("(%p)", a)
#define LOG_RTCALL_OBJ_VOID(a) LOG("(%p)", a)
#define LOG_RTCALL_LONG_OBJ(a) LOG("(%ld)", a)
#define LOG_RTCALL_BUCKET_OBJ_INT_VOID(a,b,c) LOG3("(%p, %p, %d)", a, b, c)
#define LOG_RTCALL_INT_INT_POBJ_VOID(a,b,c) LOG3("(%d, %d, %p)", a, b, c)
#define LOG_RTCALL_OBJ_OBJ_MZST(a,b) LOG2("(%p, %p)", a, b)
#define LOG_RTCALL_BUCKET_VOID(a) LOG("(%p)", a)
#define LOG_RTCALL_POBJ_LONG_OBJ(a,b) LOG2("(%p, %ld)", a, b)
#define LOG_RTCALL_INT_POBJ_INT_OBJ(a,b,c) LOG3("(%d, %p, %d)", a, b, c)
#define LOG_RTCALL_INT_POBJ_OBJ_OBJ(a,b,c) LOG3("(%d, %p, %p)", a, b, c)
#define LOG_RTCALL_ENV_ENV_VOID(a,b) LOG2("(%p, %p)", a, b) 

static Scheme_Object *future(int argc, Scheme_Object *argv[]);
static Scheme_Object *touch(int argc, Scheme_Object *argv[]);
static Scheme_Object *processor_count(int argc, Scheme_Object *argv[]);
static Scheme_Object *current_future(int argc, Scheme_Object *argv[]);
static void futures_init(void);
static void init_future_thread(struct Scheme_Future_State *fs, int i);

#define THREAD_POOL_SIZE 16
#define INITIAL_C_STACK_SIZE 500000
#define FUTURE_RUNSTACK_SIZE 1000

typedef struct Scheme_Future_State {
  struct Scheme_Future_Thread_State *pool_threads[THREAD_POOL_SIZE];

  void *signal_handle;

  int future_queue_count;
  future_t *future_queue;
  future_t *future_queue_end;
  future_t *future_waiting_atomic;
  int next_futureid;

  mzrt_mutex *future_mutex;
  mzrt_sema *future_pending_sema;
  mzrt_sema *gc_ok_c;
  mzrt_sema *gc_done_c;

  int gc_not_ok, wait_for_gc, need_gc_ok_post, need_gc_done_post;

  int *gc_counter_ptr;

  int future_threads_created;
} Scheme_Future_State;

typedef struct Scheme_Future_Thread_State {
  int id;
  int worker_gc_counter;
  mzrt_sema *worker_can_continue_sema;
  future_t *current_ft;
  long runstack_size;

  volatile int *fuel_pointer;
  volatile unsigned long *stack_boundary_pointer;
  volatile int *need_gc_pointer;

  unsigned long gen0_start;
  unsigned long gen0_size;
  unsigned long gen0_initial_offset;
} Scheme_Future_Thread_State;

THREAD_LOCAL_DECL(static Scheme_Future_State *scheme_future_state);
THREAD_LOCAL_DECL(void *jit_future_storage[2]);

#ifdef MZ_PRECISE_GC
THREAD_LOCAL_DECL(extern unsigned long GC_gen0_alloc_page_ptr);
#endif

static void start_gc_not_ok(Scheme_Future_State *fs);
static void end_gc_not_ok(Scheme_Future_Thread_State *fts, 
                          Scheme_Future_State *fs, 
                          Scheme_Object **current_rs);

static void *worker_thread_future_loop(void *arg);
static void invoke_rtcall(Scheme_Future_State * volatile fs, future_t * volatile future);
static future_t *enqueue_future(Scheme_Future_State *fs, future_t *ft);;
static future_t *get_pending_future(Scheme_Future_State *fs);
static void receive_special_result(future_t *f, Scheme_Object *retval, int clear);
static void send_special_result(future_t *f, Scheme_Object *retval);
READ_ONLY static int cpucount;
static void init_cpucount(void);

#ifdef MZ_PRECISE_GC
# define scheme_future_setjmp(newbuf) scheme_jit_setjmp((newbuf).jb)
# define scheme_future_longjmp(newbuf, v) scheme_jit_longjmp((newbuf).jb, v)
#else
# define scheme_future_setjmp(newbuf) scheme_setjmp(newbuf)
# define scheme_future_longjmp(newbuf, v) scheme_longjmp(newbuf, v)
#endif

/**********************************************************************/
/* Arguments for a newly created future thread                        */
/**********************************************************************/

typedef struct future_thread_params_t {
  mzrt_sema *ready_sema;
  struct NewGC *shared_GC;
  Scheme_Future_State *fs;
  Scheme_Future_Thread_State *fts;
  Scheme_Thread *thread_skeleton;
  Scheme_Object **runstack_start;

  Scheme_Object ***scheme_current_runstack_ptr;
  Scheme_Object ***scheme_current_runstack_start_ptr;
  Scheme_Thread **current_thread_ptr;
  void *jit_future_storage_ptr;
} future_thread_params_t;

/**********************************************************************/
/* Plumbing for Racket initialization                                 */
/**********************************************************************/

/* Invoked by the runtime on startup to make primitives known */
void scheme_init_futures(Scheme_Env *newenv)
{
<<<<<<< HEAD
  Scheme_Object *v, *p;
  Scheme_Env *newenv;

  futures_init();

  v = scheme_intern_symbol("#%futures");
  newenv = scheme_primitive_module(v, env);
=======
  Scheme_Object *v;
>>>>>>> e5c2aea9

  scheme_add_global_constant(
                             "future?", 
                             scheme_make_folding_prim(
                                                      future_p, 
                                                      "future?", 
                                                      1, 
                                                      1,
                                                      1), 
                             newenv);

  scheme_add_global_constant(
                             "future", 
                             scheme_make_prim_w_arity(
                                                      future, 
                                                      "future", 
                                                      1, 
                                                      1), 
                             newenv);

  scheme_add_global_constant(
                             "processor-count", 
                             scheme_make_prim_w_arity(
                                                      processor_count, 
                                                      "processor-count", 
                                                      0, 
                                                      0), 
                             newenv);

  scheme_add_global_constant(
                             "touch", 
                             scheme_make_prim_w_arity(
                                                      touch, 
                                                      "touch", 
                                                      1, 
                                                      1), 
                             newenv);
  /*
  scheme_add_global_constant(
                              "current-future", 
                              scheme_make_prim_w_arity(
                                                        current_future, 
                                                        "current-future", 
                                                        0, 
                                                        0), 
                              newenv);
  */

  p = scheme_make_immed_prim( 
                              current_future, 
                              "current-future", 
                              0, 
                              0);
  SCHEME_PRIM_PROC_FLAGS(p) |= SCHEME_PRIM_IS_NARY_INLINED;
  scheme_add_global_constant("current-future", p, newenv);

  scheme_add_global_constant(
                             "current-future", 
                             scheme_make_prim_w_arity(
                                                      current_future, 
                                                      "current-future", 
                                                      0, 
                                                      0), 
                             newenv);

  scheme_finish_primitive_module(newenv);
  scheme_protect_primitive_provide(newenv, NULL);
}

void scheme_init_futures_once()
{
  init_cpucount();
}

void scheme_init_futures_per_place()
{
  futures_init();
}

void futures_init(void)
{
  Scheme_Future_State *fs;
  void *hand;

  fs = (Scheme_Future_State *)malloc(sizeof(Scheme_Future_State));
  memset(fs, 0, sizeof(Scheme_Future_State));
  scheme_future_state = fs;

  REGISTER_SO(fs->future_queue);
  REGISTER_SO(fs->future_queue_end);
  REGISTER_SO(fs->future_waiting_atomic);
  REGISTER_SO(jit_future_storage);
  
  mzrt_mutex_create(&fs->future_mutex);
  mzrt_sema_create(&fs->future_pending_sema, 0);
  mzrt_sema_create(&fs->gc_ok_c, 0);
  mzrt_sema_create(&fs->gc_done_c, 0);

  fs->gc_counter_ptr = &scheme_did_gc_count;

  hand = scheme_get_signal_handle();
  fs->signal_handle = hand;

#ifdef MZ_PRECISE_GC
  register_traversers();
#endif
}

static void init_future_thread(Scheme_Future_State *fs, int i)
{
  Scheme_Future_Thread_State *fts;
  GC_CAN_IGNORE future_thread_params_t params;
  Scheme_Thread *skeleton;
  Scheme_Object **runstack_start;

  /* Create the worker thread pool.  These threads will
     'queue up' and wait for futures to become available. */

  fts = (Scheme_Future_Thread_State *)malloc(sizeof(Scheme_Future_Thread_State));
  memset(fts, 0, sizeof(Scheme_Future_Thread_State));
  fts->id = i;

  fts->gen0_size = 1;

  params.shared_GC = GC_instance;
  params.fts = fts;
  params.fs = fs;

  /* Make enough of a thread record to deal with multiple values. */
  skeleton = MALLOC_ONE_TAGGED(Scheme_Thread);
  skeleton->so.type = scheme_thread_type;

  {
    Scheme_Object **rs_start, **rs;
    long init_runstack_size = FUTURE_RUNSTACK_SIZE;
    rs_start = scheme_alloc_runstack(init_runstack_size);
    rs = rs_start XFORM_OK_PLUS init_runstack_size;
    runstack_start = rs_start;
    fts->runstack_size = init_runstack_size;
  }

  /* Fill in GCable values just before creating the thread,
     because the GC ignores `params': */
  params.thread_skeleton = skeleton;
  params.runstack_start = runstack_start;

  mzrt_sema_create(&params.ready_sema, 0);
  mz_proc_thread_create_w_stacksize(worker_thread_future_loop, &params, INITIAL_C_STACK_SIZE);
  mzrt_sema_wait(params.ready_sema);
  mzrt_sema_destroy(params.ready_sema);
	
  scheme_register_static(&fts->current_ft, sizeof(void*));
  scheme_register_static(params.scheme_current_runstack_ptr, sizeof(void*));
  scheme_register_static(params.scheme_current_runstack_start_ptr, sizeof(void*));	
  scheme_register_static(params.jit_future_storage_ptr, 2 * sizeof(void*));
  scheme_register_static(params.current_thread_ptr, sizeof(void*));

  fs->pool_threads[i] = fts;
}

static void start_gc_not_ok(Scheme_Future_State *fs)
/* must have mutex_lock */
{
  while (fs->wait_for_gc) {
    fs->need_gc_done_post++;
    mzrt_mutex_unlock(fs->future_mutex);
    mzrt_sema_wait(fs->gc_done_c);
    mzrt_mutex_lock(fs->future_mutex);
  }

  fs->gc_not_ok++;

#ifdef MZ_PRECISE_GC
  {
    Scheme_Future_Thread_State *fts = scheme_future_thread_state;
    if (fts->worker_gc_counter != *fs->gc_counter_ptr) {
      GC_gen0_alloc_page_ptr = 0; /* forces future to ask for memory */
      fts->gen0_start = 0;
      if (fts->gen0_size > 1)
        fts->gen0_size >>= 1;
      fts->worker_gc_counter = *fs->gc_counter_ptr;
    }
  }
#endif
}

static void end_gc_not_ok(Scheme_Future_Thread_State *fts, 
                          Scheme_Future_State *fs, 
                          Scheme_Object **current_rs)
/* must have mutex_lock */
{
  Scheme_Thread *p;

  scheme_set_runstack_limits(MZ_RUNSTACK_START, 
                             fts->runstack_size,
                             (current_rs
                              ? current_rs XFORM_OK_MINUS MZ_RUNSTACK_START
                              : fts->runstack_size),
                             fts->runstack_size);
  p = scheme_current_thread;
  p->runstack = MZ_RUNSTACK;
  p->runstack_start = MZ_RUNSTACK_START;
  p->cont_mark_stack = MZ_CONT_MARK_STACK;
  p->cont_mark_pos = MZ_CONT_MARK_POS;

  /* FIXME: clear scheme_current_thread->ku.multiple.array ? */

  --fs->gc_not_ok;
  if (fs->need_gc_ok_post) {
    fs->need_gc_ok_post = 0;
    mzrt_sema_post(fs->gc_ok_c);
  }
}

void scheme_future_block_until_gc()
{
  Scheme_Future_State *fs = scheme_future_state;
  int i;

  if (!fs) return;
  if (!fs->future_threads_created) return;

  mzrt_mutex_lock(fs->future_mutex);
  fs->wait_for_gc = 1;
  mzrt_mutex_unlock(fs->future_mutex);

  for (i = 0; i < THREAD_POOL_SIZE; i++) { 
    if (fs->pool_threads[i]) {
      *(fs->pool_threads[i]->need_gc_pointer) = 1;
      *(fs->pool_threads[i]->fuel_pointer) = 0;
      *(fs->pool_threads[i]->stack_boundary_pointer) += INITIAL_C_STACK_SIZE;
    }
  }

  if (cpucount > 1) {
    /* `cpucount' is not actually a complete test for whether mfence
       should work, but the probability of someone using futures
       on a multiprocessor system without SSE2 seems very low. */
#ifdef _MSC_VER
    __asm { 
      mfence 
        }
#else
    asm("mfence");
#endif
  }

  mzrt_mutex_lock(fs->future_mutex);
  while (fs->gc_not_ok) {
    fs->need_gc_ok_post = 1;
    mzrt_mutex_unlock(fs->future_mutex);
    mzrt_sema_wait(fs->gc_ok_c);
    mzrt_mutex_lock(fs->future_mutex);
  }
  mzrt_mutex_unlock(fs->future_mutex);
}

void scheme_future_continue_after_gc()
{
  Scheme_Future_State *fs = scheme_future_state;
  int i;

  if (!fs) return;

  for (i = 0; i < THREAD_POOL_SIZE; i++) {
    if (fs->pool_threads[i]) {
      *(fs->pool_threads[i]->need_gc_pointer) = 0;
      *(fs->pool_threads[i]->fuel_pointer) = 1;
      *(fs->pool_threads[i]->stack_boundary_pointer) -= INITIAL_C_STACK_SIZE;
    }
  }

  mzrt_mutex_lock(fs->future_mutex);
  fs->wait_for_gc = 0;
  while (fs->need_gc_done_post) {
    --fs->need_gc_done_post;
    mzrt_sema_post(fs->gc_done_c);
  }
  mzrt_mutex_unlock(fs->future_mutex);
}

void scheme_future_gc_pause()
/* Called in future thread */
{
  Scheme_Future_Thread_State *fts = scheme_future_thread_state;
  Scheme_Future_State *fs = scheme_future_state;

  mzrt_mutex_lock(fs->future_mutex); 
  end_gc_not_ok(fts, fs, MZ_RUNSTACK);
  start_gc_not_ok(fs); /* waits until wait_for_gc is 0 */
  mzrt_mutex_unlock(fs->future_mutex);
}

/**********************************************************************/
/* Primitive implementations                                          */
/**********************************************************************/

Scheme_Object *future(int argc, Scheme_Object *argv[])
/* Called in runtime thread */
{
  Scheme_Future_State *fs = scheme_future_state;
  int futureid, count;
  future_t *ft;
  Scheme_Native_Closure *nc;
  Scheme_Native_Closure_Data *ncd;
  Scheme_Object *lambda = argv[0];

  /* Input validation */
  scheme_check_proc_arity("future", 0, 0, argc, argv);

  if (fs->future_threads_created < THREAD_POOL_SIZE) {
    mzrt_mutex_lock(fs->future_mutex);
    count = fs->future_queue_count;
    mzrt_mutex_unlock(fs->future_mutex);
    if (count >= fs->future_threads_created) {
      init_future_thread(fs, fs->future_threads_created);
      fs->future_threads_created++;
    }
  }

  nc = (Scheme_Native_Closure*)lambda;
  ncd = nc->code;

  /* Create the future descriptor and add to the queue as 'pending' */
  ft = MALLOC_ONE_TAGGED(future_t);     
  ft->so.type = scheme_future_type;

  futureid = ++fs->next_futureid;
  ft->id = futureid;
  ft->orig_lambda = lambda;
  ft->status = PENDING;
   
  /* JIT the code if not already JITted */
  if (ncd->code == scheme_on_demand_jit_code)
    {
      scheme_on_demand_generate_lambda(nc, 0, NULL);
    }

  if (ncd->max_let_depth > FUTURE_RUNSTACK_SIZE * sizeof(void*)) {
    /* Can't even call it in a future thread */
    ft->status = PENDING_OVERSIZE;
  }

  ft->code = (void*)ncd->code;

  mzrt_mutex_lock(fs->future_mutex);
  enqueue_future(fs, ft);
  /* Signal that a future is pending */
  mzrt_sema_post(fs->future_pending_sema);
  mzrt_mutex_unlock(fs->future_mutex);

  return (Scheme_Object*)ft;
}

Scheme_Object *current_future(int argc, Scheme_Object *argv[])
{
  Scheme_Future_Thread_State *fts = scheme_future_thread_state;
  if (NULL == fts || NULL == fts->current_ft)
    return scheme_make_null();
 
  return (Scheme_Object*)(fts->current_ft);
}


int future_ready(Scheme_Object *obj)
/* Called in runtime thread by Scheme scheduler */
{
  Scheme_Future_State *fs = scheme_future_state;
  int ret = 0;
  future_t *ft = (future_t*)obj;

  mzrt_mutex_lock(fs->future_mutex);
  if (ft->work_completed || ft->rt_prim) {
    ret = 1;
  }
  mzrt_mutex_unlock(fs->future_mutex);

  return ret;
}

static void dequeue_future(Scheme_Future_State *fs, future_t *ft)
  XFORM_SKIP_PROC
/* called from both future and runtime threads */
{
  if (ft->prev == NULL)
    fs->future_queue = ft->next;
  else
    ft->prev->next = ft->next;
  
  if (ft->next == NULL)
    fs->future_queue_end = ft->prev;
  else
    ft->next->prev = ft->prev;

  ft->next = NULL;
  ft->prev = NULL;

  --fs->future_queue_count;
}

Scheme_Object *touch(int argc, Scheme_Object *argv[])
/* Called in runtime thread */
{
  Scheme_Future_State *fs = scheme_future_state;
  Scheme_Object *retval = NULL;
  future_t *ft;

  if (!SAME_TYPE(SCHEME_TYPE(argv[0]), scheme_future_type))
    scheme_wrong_type("touch", "future", 0, argc, argv);

  ft = (future_t*)argv[0];

#ifdef DEBUG_FUTURES 
  LOG("touch (future %d)", futureid);	
  dump_state();
#endif

  mzrt_mutex_lock(fs->future_mutex);
  if ((ft->status == PENDING) || (ft->status == PENDING_OVERSIZE)) {
    if (ft->status == PENDING_OVERSIZE) {
      scheme_log(scheme_main_logger, SCHEME_LOG_DEBUG, 0,
                 "future: oversize procedure deferred to runtime thread");
    }
    ft->status = RUNNING;
    mzrt_mutex_unlock(fs->future_mutex);

    retval = scheme_apply_multi(ft->orig_lambda, 0, NULL);
    send_special_result(ft, retval);

    mzrt_mutex_lock(fs->future_mutex);
    ft->work_completed = 1;
    ft->retval = retval;
    ft->status = FINISHED;
    dequeue_future(fs, ft);
    mzrt_mutex_unlock(fs->future_mutex);

    receive_special_result(ft, retval, 0);

    return retval;
  }
  mzrt_mutex_unlock(fs->future_mutex);

  /* Spin waiting for primitive calls or a return value from
     the worker thread */
  while (1) {
    scheme_block_until(future_ready, NULL, (Scheme_Object*)ft, 0);
    mzrt_mutex_lock(fs->future_mutex);
    if (ft->work_completed)
      {
        retval = ft->retval;

        LOG("Successfully touched future %d\n", ft->id);

        mzrt_mutex_unlock(fs->future_mutex);
        break;
      }
    else if (ft->rt_prim)
      {
        /* Invoke the primitive and stash the result.
           Release the lock so other threads can manipulate the queue
           while the runtime call executes. */
        mzrt_mutex_unlock(fs->future_mutex);
        LOG2("Invoking primitive %p on behalf of future %d...", ft->rt_prim, ft->id);
        invoke_rtcall(fs, ft);
        LOG0("done.\n");
      }
    else
      {
        mzrt_mutex_unlock(fs->future_mutex);
      }
  }

  if (!retval) {
    scheme_signal_error("touch: future previously aborted");
  }

  receive_special_result(ft, retval, 0);

  return retval;
}

#if defined(linux)
# include <unistd.h>
#elif defined(OS_X)
# include <sys/param.h>
# include <sys/sysctl.h>
#elif defined(DOS_FILE_SYSTEM)
# include <windows.h>
#endif 

static void init_cpucount(void)
/* Called in runtime thread */
{
#if defined(linux)
  cpucount = sysconf(_SC_NPROCESSORS_ONLN);
#elif defined(OS_X)
  size_t size = sizeof(cpucount);

  if (sysctlbyname("hw.ncpu", &cpucount, &size, NULL, 0))
	{
	  cpucount = 1;
	}
#elif defined(DOS_FILE_SYSTEM)
  SYSTEM_INFO sysinfo;
  GetSystemInfo(&sysinfo);
  cpucount = sysinfo.dwNumberOfProcessors;
#else
  cpucount = THREAD_POOL_SIZE;
#endif
}

Scheme_Object *processor_count(int argc, Scheme_Object *argv[])
/* Called in runtime thread */
{
  return scheme_make_integer(cpucount);
}

Scheme_Object *current_future(int argc, Scheme_Object *argv[])
/* Called in runtime thread */
{
  return scheme_false;
}

/* Entry point for a worker thread allocated for
   executing futures.  This function will never terminate
   (until the process dies). */
void *worker_thread_future_loop(void *arg)
  XFORM_SKIP_PROC
/* Called in future thread; runtime thread is blocked until ready_sema
  is signaled. */
{
  /* valid only until signaling */
  future_thread_params_t *params = (future_thread_params_t *)arg;
  Scheme_Future_Thread_State *fts = params->fts;
  Scheme_Future_State *fs = params->fs;
  Scheme_Object *v;
  Scheme_Object* (*jitcode)(Scheme_Object*, int, Scheme_Object**);
  future_t *ft;
  mz_jmp_buf newbuf;

  scheme_future_state = fs;
  scheme_future_thread_state = fts;

  GC_instance = params->shared_GC;
  scheme_current_thread = params->thread_skeleton;

  /* Set processor affinity */
  /*mzrt_mutex_lock(fs->future_mutex);
      static unsigned long cur_cpu_mask = 1;
    if (pthread_setaffinity_np(pthread_self(), sizeof(g_cur_cpu_mask), &g_cur_cpu_mask))
    {
    printf(
    "Could not set CPU affinity (%lu) for thread %p!\n", 
    ++g_cur_cpu_mask, 
    pthread_self());
    }

    mzrt_mutex_unlock(fs->future_mutex);
  */

  mzrt_sema_create(&fts->worker_can_continue_sema, 0);

  scheme_use_rtcall = 1;

  scheme_fuel_counter = 1;
  scheme_jit_stack_boundary = ((unsigned long)&v) - INITIAL_C_STACK_SIZE;

  fts->need_gc_pointer = &scheme_future_need_gc_pause;
  fts->fuel_pointer = &scheme_fuel_counter;
  fts->stack_boundary_pointer = &scheme_jit_stack_boundary;

  MZ_RUNSTACK_START = params->runstack_start;
  MZ_RUNSTACK = MZ_RUNSTACK_START + fts->runstack_size;

  params->scheme_current_runstack_ptr = &scheme_current_runstack;
  params->scheme_current_runstack_start_ptr = &scheme_current_runstack_start;
  params->current_thread_ptr = &scheme_current_thread;
  params->jit_future_storage_ptr = &jit_future_storage[0];

  mzrt_sema_post(params->ready_sema);

  while (1) {
    mzrt_sema_wait(fs->future_pending_sema);
    mzrt_mutex_lock(fs->future_mutex);
    start_gc_not_ok(fs);
    ft = get_pending_future(fs);

    if (ft) {
      LOG0("Got a signal that a future is pending...");
        
      /* Work is available for this thread */
      ft->status = RUNNING;
      mzrt_mutex_unlock(fs->future_mutex);

      ft->thread_short_id = fts->id;

      /* Set up the JIT compiler for this thread  */
      scheme_jit_fill_threadlocal_table();
        
      jitcode = (Scheme_Object* (*)(Scheme_Object*, int, Scheme_Object**))(ft->code);

      fts->current_ft = ft;

      /* Run the code:
         The lambda passed to a future will always be a parameterless
         function.
         From this thread's perspective, this call will never return
         until all the work to be done in the future has been completed,
         including runtime calls. 
         If jitcode asks the runrtime thread to do work, then
         a GC can occur. */
      LOG("Running JIT code at %p...\n", ft->code);

      MZ_RUNSTACK = MZ_RUNSTACK_START + fts->runstack_size;
      MZ_CONT_MARK_STACK = 0;
      MZ_CONT_MARK_POS = (MZ_MARK_POS_TYPE)1;

      scheme_current_thread->error_buf = &newbuf;
      if (scheme_future_setjmp(newbuf)) {
        /* failed */
        v = NULL;
      } else {
        v = jitcode(ft->orig_lambda, 0, NULL);
        if (SAME_OBJ(v, SCHEME_TAIL_CALL_WAITING)) {
          v = scheme_ts_scheme_force_value_same_mark(v);
        }
      }

      LOG("Finished running JIT code at %p.\n", ft->code);

      /* Get future again, since a GC may have occurred */
      ft = fts->current_ft;
  
      /* Set the return val in the descriptor */
      mzrt_mutex_lock(fs->future_mutex);
      ft->work_completed = 1;
      ft->retval = v;

      /* In case of multiple values: */
      send_special_result(ft, v);

      /* Update the status */
      ft->status = FINISHED;
      dequeue_future(fs, ft);

      /* Clear stacks */
      MZ_RUNSTACK = MZ_RUNSTACK_START + fts->runstack_size;
      MZ_CONT_MARK_STACK = 0;
      
      scheme_signal_received_at(fs->signal_handle);

    }
    end_gc_not_ok(fts, fs, NULL);
    mzrt_mutex_unlock(fs->future_mutex);
  }

  return NULL;
}

void scheme_check_future_work()
/* Called in the runtime thread by the scheduler */
{
  /* Check for work that future threads need from the runtime thread
     and that can be done in any Scheme thread (e.g., get a new page
     for allocation). */
  future_t *ft;
  Scheme_Future_State *fs = scheme_future_state;

  if (!fs) return;

  while (1) {
    /* Try to get a future waiting on a atomic operation */
    mzrt_mutex_lock(fs->future_mutex);
    ft = fs->future_waiting_atomic;
    if (ft) {
      fs->future_waiting_atomic = ft->next_waiting_atomic;
      ft->next_waiting_atomic = NULL;
      ft->waiting_atomic = 0;
    }
    mzrt_mutex_unlock(fs->future_mutex);

    if (ft) {
      if (ft->rt_prim && ft->rt_prim_is_atomic) {
        invoke_rtcall(fs, ft);
      }
    } else
      break;
  }
}

static void future_do_runtimecall(Scheme_Future_Thread_State *fts,
                                  void *func,
                                  int is_atomic)
  XFORM_SKIP_PROC
/* Called in future thread */
{
  future_t *future;
  Scheme_Future_State *fs = scheme_future_state;

  /* Fetch the future descriptor for this thread */
  future = fts->current_ft;

  /* Set up the arguments for the runtime call
     to be picked up by the main rt thread */
  mzrt_mutex_lock(fs->future_mutex);

  future->prim_func = func;
  future->rt_prim = 1;
  future->rt_prim_is_atomic = is_atomic;

  if (is_atomic) {
    if (!future->waiting_atomic) {
      future->next_waiting_atomic = fs->future_waiting_atomic;
      fs->future_waiting_atomic = future;
      future->waiting_atomic = 1;
    }
  }

  /* Update the future's status to waiting */
  future->status = WAITING_FOR_PRIM;

  scheme_signal_received_at(fs->signal_handle);

  future->arg_p = scheme_current_thread;

  /* Wait for the signal that the RT call is finished */
  future->can_continue_sema = fts->worker_can_continue_sema;
  end_gc_not_ok(fts, fs, MZ_RUNSTACK); /* we rely on this putting MZ_CONT_MARK_STACK into the thread record */
  mzrt_mutex_unlock(fs->future_mutex);

  mzrt_sema_wait(fts->worker_can_continue_sema);

  mzrt_mutex_lock(fs->future_mutex);
  start_gc_not_ok(fs);
  mzrt_mutex_unlock(fs->future_mutex);

  /* Fetch the future instance again, in case the GC has moved the pointer */
  future = fts->current_ft;
  
  if (future->no_retval) {
    future->no_retval = 0;
    scheme_future_longjmp(*scheme_current_thread->error_buf, 1);
  }
}

/**********************************************************************/
/* Functions for primitive invocation          			      */
/**********************************************************************/
void scheme_rtcall_void_void_3args(const char *who, int src_type, prim_void_void_3args_t f)
  XFORM_SKIP_PROC
/* Called in future thread */
{
  Scheme_Future_Thread_State *fts = scheme_future_thread_state;
  future_t *future = fts->current_ft;

  future->prim_protocol = SIG_VOID_VOID_3ARGS;

  future->arg_S0 = MZ_RUNSTACK;

  future->time_of_request = scheme_get_inexact_milliseconds();
  future->source_of_request = who;
  future->source_type = src_type;

  future_do_runtimecall(fts, (void*)f, 1);

  future->arg_S0 = NULL;
}

#ifdef MZ_PRECISE_GC

unsigned long scheme_rtcall_alloc(const char *who, int src_type)
  XFORM_SKIP_PROC
/* Called in future thread */
{
  future_t *future;
  unsigned long retval;
  Scheme_Future_Thread_State *fts = scheme_future_thread_state;
  long align;
  
  align = GC_alloc_alignment();

  /* Do we actually still have space? */
  if (fts->gen0_start) {
    long cur;
    cur = GC_gen0_alloc_page_ptr;
    if (cur < (fts->gen0_start + (fts->gen0_size - 1) * align)) {
      if (cur & (align - 1)) {
        /* round up to next page boundary */
        cur &= ~(align - 1);
        cur += align;
      }
      cur += fts->gen0_initial_offset;
      return cur;
    }
  }

  /* Grow nursery size as long as we don't trigger a GC */
  if (fts->gen0_size < 16)
    fts->gen0_size <<= 1;

  while (1) {
    future = fts->current_ft;
    future->time_of_request = scheme_get_inexact_milliseconds();
    future->source_of_request = who;
    future->source_type = src_type;
  
    future->prim_protocol = SIG_ALLOC;
    future->arg_i0 = fts->gen0_size;

    future_do_runtimecall(fts, (void*)GC_make_jit_nursery_page, 1);

    future = fts->current_ft;
    retval = future->alloc_retval;
    future->alloc_retval = 0;

    if (fts->worker_gc_counter == future->alloc_retval_counter) {
      fts->gen0_start = retval;
      fts->gen0_initial_offset = retval & (align - 1);
      break;
    }
  }

  return retval;
}

#endif

void scheme_rtcall_new_mark_segment(Scheme_Thread *p)
  XFORM_SKIP_PROC
/* Called in future thread */
{
  future_t *future;
  Scheme_Future_Thread_State *fts = scheme_future_thread_state;

  future = fts->current_ft;
  future->time_of_request = scheme_get_inexact_milliseconds();
  future->source_of_request = "[allocate_mark_segment]";
  future->source_type = FSRC_OTHER;
  
  future->prim_protocol = SIG_ALLOC_MARK_SEGMENT;
  future->arg_s0 = (Scheme_Object *)p;
  
  future_do_runtimecall(fts, (void*)scheme_new_mark_segment, 1);
}

static int push_marks(future_t *f, Scheme_Cont_Frame_Data *d)
{
  Scheme_Thread *p2, *p;
  long i, pos, delta;
  Scheme_Cont_Mark *seg;

  if (f->arg_p) {
    p2 = f->arg_p;
    if (p2->cont_mark_stack) {
      scheme_push_continuation_frame(d);

      p = scheme_current_thread;

      delta = MZ_CONT_MARK_POS - p2->cont_mark_pos;
      if (delta < 0) delta = 0;
      
      for (i = p2->cont_mark_stack; i--; ) {
        seg = p2->cont_mark_stack_segments[i >> SCHEME_LOG_MARK_SEGMENT_SIZE];
        pos = i & SCHEME_MARK_SEGMENT_MASK;

        MZ_CONT_MARK_POS = seg[pos].pos + delta;
        scheme_set_cont_mark(seg[pos].key, seg[pos].val);
      }

      MZ_CONT_MARK_POS = p2->cont_mark_pos + delta;

      return 1;
    }
  }

  return 0;
}

static void pop_marks(Scheme_Cont_Frame_Data *d)
{
  scheme_pop_continuation_frame(d);
}

static void receive_special_result(future_t *f, Scheme_Object *retval, int clear)
  XFORM_SKIP_PROC
/* Called in future or runtime thread */
{
  if (SAME_OBJ(retval, SCHEME_MULTIPLE_VALUES)) {
    Scheme_Thread *p = scheme_current_thread;

    p->ku.multiple.array = f->multiple_array;
    p->ku.multiple.count = f->multiple_count;
    if (clear)
      f->multiple_array = NULL;
  } else if (SAME_OBJ(retval, SCHEME_TAIL_CALL_WAITING)) {
    Scheme_Thread *p = scheme_current_thread;

    p->ku.apply.tail_rator = f->tail_rator;
    p->ku.apply.tail_rands = f->tail_rands;
    p->ku.apply.tail_num_rands = f->num_tail_rands;
    if (clear) {
      f->tail_rator = NULL;
      f->tail_rands = NULL;
    }
  }
}

#include "jit_ts_future_glue.c"

static void send_special_result(future_t *f, Scheme_Object *retval)
  XFORM_SKIP_PROC
/* Called in future or runtime thread */
{
  if (SAME_OBJ(retval, SCHEME_MULTIPLE_VALUES)) {
    Scheme_Thread *p = scheme_current_thread;

    f->multiple_array = p->ku.multiple.array;
    f->multiple_count = p->ku.multiple.count;
    if (SAME_OBJ(p->ku.multiple.array, p->values_buffer))
      p->values_buffer = NULL;
    p->ku.multiple.array = NULL;
  } else if (SAME_OBJ(retval, SCHEME_TAIL_CALL_WAITING)) {
    Scheme_Thread *p = scheme_current_thread;

    f->tail_rator = p->ku.apply.tail_rator;
    f->tail_rands = p->ku.apply.tail_rands;
    f->num_tail_rands = p->ku.apply.tail_num_rands;
    p->ku.apply.tail_rator = NULL;
    p->ku.apply.tail_rands = NULL;
  }
}

/* Does the work of actually invoking a primitive on behalf of a 
   future.  This function is always invoked on the main (runtime) 
   thread. */
static void do_invoke_rtcall(Scheme_Future_State *fs, future_t *future)
/* Called in runtime thread */
{
  Scheme_Cont_Frame_Data mark_d;
  int need_pop;

#ifdef DEBUG_FUTURES
  g_rtcall_count++;
#endif

  future->rt_prim = 0;

  if (scheme_log_level_p(scheme_main_logger, SCHEME_LOG_DEBUG)) {
    const char *src;

    src = future->source_of_request;
    if (future->source_type == FSRC_RATOR) {
      int len;
      if (SCHEME_PROCP(future->arg_s0)) {
        const char *src2;
        src2 = scheme_get_proc_name(future->arg_s0, &len, 1);
        if (src2) src = src2;
      }
    } else if (future->source_type == FSRC_PRIM) {
      const char *src2;
      src2 = scheme_look_for_primitive(future->prim_func);
      if (src2) src = src2;
    }

    scheme_log(scheme_main_logger, SCHEME_LOG_DEBUG, 0,
               "future: %d waiting for runtime at %f: %s",
               (long)future->thread_short_id,
               future->time_of_request,
               src);
  }

  if ((future->source_type == FSRC_RATOR)
      || (future->source_type == FSRC_MARKS))
    need_pop = push_marks(future, &mark_d);
  else
    need_pop = 0;
  future->arg_p = NULL;
  
  switch (future->prim_protocol)
    {
    case SIG_VOID_VOID_3ARGS:
      {
        prim_void_void_3args_t func = (prim_void_void_3args_t)future->prim_func;

        func(future->arg_S0);

        break;
      }
#ifdef MZ_PRECISE_GC
    case SIG_ALLOC:
      {
        unsigned long ret;
        ret = GC_make_jit_nursery_page(future->arg_i0);
        future->alloc_retval = ret;
        future->alloc_retval_counter = scheme_did_gc_count;
        break;
      }
#endif
    case SIG_ALLOC_MARK_SEGMENT:
      {
        Scheme_Thread *p_seg;
        p_seg = (Scheme_Thread *)future->arg_s0;
        future->arg_s0 = NULL;
        scheme_new_mark_segment(p_seg);
        break;
      }
# include "jit_ts_runtime_glue.c"
    default:
      scheme_signal_error("unknown protocol %d", future->prim_protocol);
      break;
    }

  if (need_pop)
    pop_marks(&mark_d);

  mzrt_mutex_lock(fs->future_mutex);
  /* Signal the waiting worker thread that it
     can continue running machine code */
  if (future->can_continue_sema) {
    mzrt_sema_post(future->can_continue_sema);
    future->can_continue_sema= NULL;
  }
  mzrt_mutex_unlock(fs->future_mutex);
}

static void *do_invoke_rtcall_k(void)
{
  Scheme_Thread *p = scheme_current_thread;
  Scheme_Future_State *fs = (Scheme_Future_State *)p->ku.k.p1;
  future_t *future = (future_t *)p->ku.k.p2;

  p->ku.k.p1 = NULL;
  p->ku.k.p2 = NULL;
  
  do_invoke_rtcall(fs, future);

  return scheme_void;
}

static void invoke_rtcall(Scheme_Future_State * volatile fs, future_t * volatile future)
{
  Scheme_Thread *p = scheme_current_thread;
  mz_jmp_buf newbuf, * volatile savebuf;

  savebuf = p->error_buf;
  p->error_buf = &newbuf;
  if (scheme_setjmp(newbuf)) {
    mzrt_mutex_lock(fs->future_mutex);
    future->no_retval = 1;
    /* Signal the waiting worker thread that it
       can continue running machine code */
    mzrt_sema_post(future->can_continue_sema);
    future->can_continue_sema = NULL;
    mzrt_mutex_unlock(fs->future_mutex);
    scheme_longjmp(*savebuf, 1);
  } else {
    if (future->rt_prim_is_atomic) {
      do_invoke_rtcall(fs, future);
    } else {
      /* call with continuation barrier. */
      p->ku.k.p1 = fs;
      p->ku.k.p2 = future;

      (void)scheme_top_level_do(do_invoke_rtcall_k, 1);
    }
  }
  p->error_buf = savebuf;
}


/**********************************************************************/
/* Helpers for manipulating the futures queue                         */
/**********************************************************************/

future_t *enqueue_future(Scheme_Future_State *fs, future_t *ft)
/* Called in runtime thread */
{
  if (fs->future_queue_end) {
    fs->future_queue_end->next = ft;
    ft->prev = fs->future_queue_end;
  }
  fs->future_queue_end = ft;
  if (!fs->future_queue)
    fs->future_queue = ft;
  fs->future_queue_count++;
    
  return ft;
}

future_t *get_pending_future(Scheme_Future_State *fs)
  XFORM_SKIP_PROC
/* Called in future thread */
{
  future_t *f;

  for (f = fs->future_queue; f != NULL; f = f->next) {
    if (f->status == PENDING)
      return f;
  }

  return NULL;
}

#endif

/**********************************************************************/
/*                           Precise GC                               */
/**********************************************************************/

#ifdef MZ_PRECISE_GC

START_XFORM_SKIP;

#define MARKS_FOR_FUTURE_C
#include "mzmark.c"

static void register_traversers(void)
{
#ifdef MZ_USE_FUTURES
  GC_REG_TRAV(scheme_future_type, future);
#else
  GC_REG_TRAV(scheme_future_type, sequential_future);
#endif
}

END_XFORM_SKIP;

#endif<|MERGE_RESOLUTION|>--- conflicted
+++ resolved
@@ -129,11 +129,6 @@
   return scheme_make_integer(1);
 }
 
-static Scheme_Object *current_future(int argc, Scheme_Object *argv[])
-{
-  return scheme_false;
-}
-
 # define FUTURE_PRIM_W_ARITY(name, func, a1, a2, env) GLOBAL_PRIM_W_ARITY(name, func, a1, a2, env)
 
 void scheme_init_futures(Scheme_Env *newenv)
@@ -141,12 +136,8 @@
   FUTURE_PRIM_W_ARITY("future?",          future_p,         1, 1, newenv);
   FUTURE_PRIM_W_ARITY("future",           future,           1, 1, newenv);
   FUTURE_PRIM_W_ARITY("processor-count",  processor_count,  0, 0, newenv);
-<<<<<<< HEAD
   FUTURE_PRIM_W_ARITY("current-future",   current_future,   0, 0, newenv);
-=======
   FUTURE_PRIM_W_ARITY("touch",            touch,            1, 1, newenv);
-  FUTURE_PRIM_W_ARITY("current-future",    current_future,   0, 0, newenv);
->>>>>>> e5c2aea9
 
   scheme_finish_primitive_module(newenv);
   scheme_protect_primitive_provide(newenv, NULL);
@@ -307,7 +298,6 @@
 /* Invoked by the runtime on startup to make primitives known */
 void scheme_init_futures(Scheme_Env *newenv)
 {
-<<<<<<< HEAD
   Scheme_Object *v, *p;
   Scheme_Env *newenv;
 
@@ -315,9 +305,6 @@
 
   v = scheme_intern_symbol("#%futures");
   newenv = scheme_primitive_module(v, env);
-=======
-  Scheme_Object *v;
->>>>>>> e5c2aea9
 
   scheme_add_global_constant(
                              "future?", 
