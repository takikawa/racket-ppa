--- conflicted
+++ resolved
@@ -2925,11 +2925,7 @@
         for (i = SCHEME_VEC_SIZE(vec); i--; ) {
           rn_stx = SCHEME_VEC_ELS(vec)[i];
           rns = scheme_stx_to_rename(rn_stx);
-<<<<<<< HEAD
-          rns = scheme_stx_shift_rename_set(rns, midx, m->self_modidx, m->insp);
-=======
           rns = scheme_stx_shift_rename_set(rns, midx, m->self_modidx, menv->access_insp);
->>>>>>> 2f4c6774
           rn_stx = scheme_rename_to_stx(rns);
           SCHEME_VEC_ELS(vec2)[i] = rn_stx;
         }
@@ -7711,11 +7707,7 @@
   all_defs_out = scheme_make_hash_table_equal();
 
   rn_set = env->genv->rename_set;
-<<<<<<< HEAD
-  post_ex_rn_set = scheme_make_module_rename_set(mzMOD_RENAME_MARKED, rn_set, env->genv->module->insp);
-=======
   post_ex_rn_set = scheme_make_module_rename_set(mzMOD_RENAME_MARKED, rn_set, env->genv->access_insp);
->>>>>>> 2f4c6774
 
   /* It's possible that #%module-begin expansion introduces
      marked identifiers for definitions. */
