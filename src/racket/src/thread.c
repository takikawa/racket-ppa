/* This file implements Racket threads.

   Racket threads are implemented by copying the stack. The
   scheme_thread_block() function is called occasionally by the
   evaluator so that the current thread can be swapped out, and
   do_swap_thread() performs the actual swap.

   Much of the work in thread management is knowning when to go to
   sleep, to be nice to the OS outside of Racket. The rest of the
   work is implementing custodians (called "custodians" in the code),
   parameters, and wills. */

/* Some copilers don't like re-def of GC_malloc in schemef.h: */
#ifndef MZ_PRECISE_GC
# define SCHEME_NO_GC_PROTO
#endif

#include "schpriv.h"
#include "schmach.h"
#include "schgc.h"
#include "schrktio.h"
#ifdef MZ_USE_FUTURES
# include "future.h"
#endif
#ifdef USE_STACKAVAIL
# include <malloc.h>
#endif

#ifndef SIGNMZTHREAD
# define SIGMZTHREAD SIGUSR2
#endif

#define DEFAULT_INIT_STACK_SIZE 1000
#define MAX_INIT_STACK_SIZE 100000

#ifdef SGC_STD_DEBUGGING
# define SENORA_GC_NO_FREE
#endif

/* If a finalization callback invokes Racket code,
   we can end up with a thread swap in the middle of a thread
   swap (where the outer swap was interrupted by GC). The
   following is a debugging flag to help detect and fix
   such problems. */
#define WATCH_FOR_NESTED_SWAPS 0

#if WATCH_FOR_NESTED_SWAPS
static int swapping = 0;
#endif

extern void scheme_gmp_tls_init(intptr_t *s);
extern void *scheme_gmp_tls_load(intptr_t *s);
extern void scheme_gmp_tls_unload(intptr_t *s, void *p);
extern void scheme_gmp_tls_snapshot(intptr_t *s, intptr_t *save);
extern void scheme_gmp_tls_restore_snapshot(intptr_t *s, void *data, intptr_t *save, int do_free);

static void check_ready_break();

THREAD_LOCAL_DECL(extern int scheme_num_read_syntax_objects);
THREAD_LOCAL_DECL(extern intptr_t scheme_hash_request_count);
THREAD_LOCAL_DECL(extern intptr_t scheme_hash_iteration_count);
THREAD_LOCAL_DECL(extern intptr_t scheme_code_page_total);
#ifdef MZ_USE_JIT
extern int scheme_jit_malloced;
#else
# define scheme_jit_malloced 0
#endif

SHARED_OK int scheme_init_load_on_demand = 1;

/*========================================================================*/
/*                    local variables and prototypes                      */
/*========================================================================*/

#define INIT_TB_SIZE  20

#ifndef MZ_THREAD_QUANTUM_USEC
# define MZ_THREAD_QUANTUM_USEC 10000
#endif

THREAD_LOCAL_DECL(static int buffer_init_size);

THREAD_LOCAL_DECL(Scheme_Thread *scheme_current_thread = NULL);
THREAD_LOCAL_DECL(Scheme_Thread *scheme_main_thread = NULL);
THREAD_LOCAL_DECL(Scheme_Thread *scheme_first_thread = NULL);
THREAD_LOCAL_DECL(static Scheme_Thread *gc_prep_thread_chain = NULL);

XFORM_NONGCING Scheme_Thread *scheme_get_current_thread() { return scheme_current_thread; }
XFORM_NONGCING intptr_t scheme_get_multiple_count() { return scheme_current_thread->ku.multiple.count; }
XFORM_NONGCING Scheme_Object **scheme_get_multiple_array() { return scheme_current_thread->ku.multiple.array; }
XFORM_NONGCING void scheme_set_current_thread_ran_some() { scheme_current_thread->ran_some = 1; }

THREAD_LOCAL_DECL(Scheme_Thread_Set *scheme_thread_set_top);

THREAD_LOCAL_DECL(static int num_running_threads); /* not counting original */

#ifdef LINK_EXTENSIONS_BY_TABLE
Scheme_Thread **scheme_current_thread_ptr;
volatile int *scheme_fuel_counter_ptr;
#endif
THREAD_LOCAL_DECL(static int swap_no_setjmp = 0);

THREAD_LOCAL_DECL(static int thread_swap_count);
THREAD_LOCAL_DECL(int scheme_did_gc_count);
THREAD_LOCAL_DECL(static intptr_t process_time_at_swap);
THREAD_LOCAL_DECL(static intptr_t process_time_skips);

THREAD_LOCAL_DECL(static intptr_t max_gc_pre_used_bytes);
THREAD_LOCAL_DECL(static int num_major_garbage_collections);
THREAD_LOCAL_DECL(static int num_minor_garbage_collections);
THREAD_LOCAL_DECL(static intptr_t max_code_page_total);

#ifndef MZ_PRECISE_GC
static intptr_t gc_pre_used_bytes;
#endif

#ifdef RUNSTACK_IS_GLOBAL
THREAD_LOCAL_DECL(Scheme_Object **scheme_current_runstack_start);
THREAD_LOCAL_DECL(Scheme_Object **scheme_current_runstack);
THREAD_LOCAL_DECL(MZ_MARK_STACK_TYPE scheme_current_cont_mark_stack);
THREAD_LOCAL_DECL(MZ_MARK_POS_TYPE scheme_current_cont_mark_pos);
#endif

THREAD_LOCAL_DECL(struct rktio_ltps_t *scheme_semaphore_fd_set);

THREAD_LOCAL_DECL(static Scheme_Custodian *main_custodian);
THREAD_LOCAL_DECL(static Scheme_Hash_Table *limited_custodians = NULL);
READ_ONLY static Scheme_Object *initial_inspector;

THREAD_LOCAL_DECL(static Scheme_Plumber *initial_plumber);

THREAD_LOCAL_DECL(static Scheme_Hash_Table *late_will_executors_with_pending = NULL);

THREAD_LOCAL_DECL(Scheme_Config *initial_config);

#ifndef MZ_PRECISE_GC
static int cust_box_count, cust_box_alloc;
static Scheme_Custodian_Box **cust_boxes;
# ifndef USE_SENORA_GC
extern int GC_is_marked(void *);
# endif
#endif

READ_ONLY Scheme_At_Exit_Proc replacement_at_exit;

ROSYM Scheme_Object *scheme_parameterization_key;
ROSYM Scheme_Object *scheme_exn_handler_key;
ROSYM Scheme_Object *scheme_break_enabled_key;

THREAD_LOCAL_DECL(static Scheme_Object *configuration_callback_cache[2]);

static int gcs_on_exit;
THREAD_LOCAL_DECL(uintptr_t scheme_total_gc_time);
THREAD_LOCAL_DECL(static uintptr_t start_this_gc_time);
THREAD_LOCAL_DECL(static uintptr_t end_this_gc_time);
THREAD_LOCAL_DECL(static double start_this_gc_real_time);
THREAD_LOCAL_DECL(static double end_this_gc_real_time);
static void get_ready_for_GC(void);
static void done_with_GC(void);
#ifdef MZ_PRECISE_GC
static void inform_GC(int master_gc, int major_gc, int inc_gc, intptr_t pre_used, intptr_t post_used,
                      intptr_t pre_admin, intptr_t post_admin, intptr_t post_child_places_used);
#endif

THREAD_LOCAL_DECL(static volatile short delayed_break_ready);
THREAD_LOCAL_DECL(static Scheme_Thread *main_break_target_thread);

THREAD_LOCAL_DECL(Scheme_Sleep_Proc scheme_place_sleep);
THREAD_LOCAL_DECL(Scheme_Object *thread_sleep_callback);
THREAD_LOCAL_DECL(int thread_sleep_callback_fd);
HOOK_SHARED_OK void (*scheme_sleep)(float seconds, void *fds);
HOOK_SHARED_OK void (*scheme_notify_multithread)(int on);
HOOK_SHARED_OK void (*scheme_wakeup_on_input)(void *fds);
HOOK_SHARED_OK int (*scheme_check_for_break)(void);
THREAD_LOCAL_DECL(static Scheme_On_Atomic_Timeout_Proc on_atomic_timeout);
THREAD_LOCAL_DECL(static void *on_atomic_timeout_data);
THREAD_LOCAL_DECL(static int atomic_timeout_auto_suspend);
THREAD_LOCAL_DECL(static int atomic_timeout_atomic_level);

THREAD_LOCAL_DECL(struct Scheme_GC_Pre_Post_Callback_Desc *gc_prepost_callback_descs);

ROSYM static Scheme_Object *read_symbol, *write_symbol, *execute_symbol, *delete_symbol, *exists_symbol;
ROSYM static Scheme_Object *client_symbol, *server_symbol;
ROSYM static Scheme_Object *major_symbol, *minor_symbol, *incremental_symbol;
ROSYM static Scheme_Object *cumulative_symbol;
ROSYM static Scheme_Object *gc_symbol, *gc_major_symbol;
ROSYM static Scheme_Object *racket_symbol;

THREAD_LOCAL_DECL(static int do_atomic = 0);
THREAD_LOCAL_DECL(static int missed_context_switch = 0);
THREAD_LOCAL_DECL(static int have_activity = 0);
THREAD_LOCAL_DECL(int scheme_active_but_sleeping = 0);
THREAD_LOCAL_DECL(static int thread_ended_with_activity);
THREAD_LOCAL_DECL(int scheme_no_stack_overflow);
THREAD_LOCAL_DECL(int all_breaks_disabled = 0);
THREAD_LOCAL_DECL(static int needs_sleep_cancelled);
THREAD_LOCAL_DECL(static double needs_sleep_time_end); /* back-door result */
THREAD_LOCAL_DECL(static int tls_pos = 0);
/* On swap, put target in a static variable, instead of on the stack,
   so that the swapped-out thread is less likely to have a pointer
   to the target thread. */
THREAD_LOCAL_DECL(static Scheme_Thread *swap_target);
THREAD_LOCAL_DECL(static Scheme_Object *scheduled_kills);
THREAD_LOCAL_DECL(static Scheme_Object *the_nested_exn_handler);
THREAD_LOCAL_DECL(static Scheme_Object *cust_closers);
THREAD_LOCAL_DECL(static Scheme_Object *thread_swap_callbacks);
THREAD_LOCAL_DECL(static Scheme_Object *thread_swap_out_callbacks);
THREAD_LOCAL_DECL(static Scheme_Object *recycle_cell);
THREAD_LOCAL_DECL(static Scheme_Object *maybe_recycle_cell);
THREAD_LOCAL_DECL(static int recycle_cc_count);
THREAD_LOCAL_DECL(static Scheme_Struct_Type *gc_info_prefab);

THREAD_LOCAL_DECL(struct Scheme_Hash_Table *place_local_misc_table);

#if defined(MZ_PRECISE_GC) && defined(MZ_USE_PLACES)
extern intptr_t GC_is_place();
#endif

typedef struct Thread_Cell {
  Scheme_Object so;
  char inherited, assigned;
  Scheme_Object *def_val;
} Thread_Cell;

#ifdef MZ_PRECISE_GC
/* This is a trick to get the types right. Note that 
   the layout of the weak box is defined by the
   GC spec. */
typedef struct {
  short type;
  short hash_key;
  Scheme_Custodian *val;
} Scheme_Custodian_Weak_Box;

# define MALLOC_MREF() (Scheme_Custodian_Reference *)scheme_make_late_weak_box(NULL)
# define CUSTODIAN_FAM(x) ((Scheme_Custodian_Weak_Box *)x)->val
# define xCUSTODIAN_FAM(x) SCHEME_BOX_VAL(x)
# define SET_MREF_POSITION(mref, i) (((Scheme_Custodian_Weak_Box *)mref)->hash_key = (i & 0xFFFF))
# define EXTRACT_MREF_START_POSITION(mref, c) (((Scheme_Custodian_Weak_Box *)mref)->hash_key | ((c) & ~0xFFFF))
# define EXTRACT_MREF_POSITION_DELTA(mref, c) 0x10000
#else
# define MALLOC_MREF() MALLOC_ONE_WEAK(Scheme_Custodian_Reference)
# define CUSTODIAN_FAM(x) (*(x))
# define xCUSTODIAN_FAM(x) (*(x))
# define SET_MREF_POSITION(mref, i) /* empty */
# define EXTRACT_MREF_START_POSITION(mref, c) ((c)-1)
# define EXTRACT_MREF_POSITION_DELTA(mref, c) 1
#endif

typedef struct Proc_Global_Rec {
  const char *key;
  void *val;
  struct Proc_Global_Rec *next;
} Proc_Global_Rec;

SHARED_OK static Proc_Global_Rec *process_globals;
#if defined(MZ_USE_MZRT)
static mzrt_mutex *process_global_lock;
#endif

typedef struct {
  Scheme_Object so;
  intptr_t size;
} Scheme_Phantom_Bytes;

struct Scheme_Plumber {
  Scheme_Object so;
  Scheme_Hash_Table *handles;
  Scheme_Bucket_Table *weak_handles;
};

#ifdef MZ_PRECISE_GC
static void register_traversers(void);
#endif

static Scheme_Object *custodian_require_mem(int argc, Scheme_Object *args[]);
static Scheme_Object *custodian_limit_mem(int argc, Scheme_Object *args[]);
static Scheme_Object *custodian_can_mem(int argc, Scheme_Object *args[]);

static Scheme_Object *collect_garbage(int argc, Scheme_Object *args[]);
static Scheme_Object *current_memory_use(int argc, Scheme_Object *args[]);

static Scheme_Object *sch_thread(int argc, Scheme_Object *args[]);
static Scheme_Object *sch_thread_nokill(int argc, Scheme_Object *args[]);
static Scheme_Object *sch_sleep(int argc, Scheme_Object *args[]);
static Scheme_Object *thread_p(int argc, Scheme_Object *args[]);
static Scheme_Object *thread_running_p(int argc, Scheme_Object *args[]);
static Scheme_Object *thread_dead_p(int argc, Scheme_Object *args[]);
static Scheme_Object *thread_wait(int argc, Scheme_Object *args[]);
static Scheme_Object *sch_current(int argc, Scheme_Object *args[]);
static Scheme_Object *kill_thread(int argc, Scheme_Object *args[]);
static Scheme_Object *break_thread(int argc, Scheme_Object *args[]);
static Scheme_Object *thread_suspend(int argc, Scheme_Object *args[]);
static Scheme_Object *thread_resume(int argc, Scheme_Object *args[]);
static Scheme_Object *make_thread_suspend(int argc, Scheme_Object *args[]);
static Scheme_Object *make_thread_resume(int argc, Scheme_Object *args[]);
static Scheme_Object *make_thread_dead(int argc, Scheme_Object *args[]);
static void register_thread_sync();

static Scheme_Object *sch_sync(int argc, Scheme_Object *args[]);
static Scheme_Object *sch_sync_timeout(int argc, Scheme_Object *args[]);
static Scheme_Object *sch_sync_enable_break(int argc, Scheme_Object *args[]);
static Scheme_Object *sch_sync_timeout_enable_break(int argc, Scheme_Object *args[]);
static Scheme_Object *evt_p(int argc, Scheme_Object *args[]);
static Scheme_Object *evts_to_evt(int argc, Scheme_Object *args[]);

static Scheme_Object *make_custodian(int argc, Scheme_Object *argv[]);
static Scheme_Object *custodian_p(int argc, Scheme_Object *argv[]);
static Scheme_Object *custodian_close_all(int argc, Scheme_Object *argv[]);
static Scheme_Object *custodian_shut_down_p(int argc, Scheme_Object *argv[]);
static Scheme_Object *custodian_to_list(int argc, Scheme_Object *argv[]);
static Scheme_Object *current_custodian(int argc, Scheme_Object *argv[]);
static Scheme_Object *make_custodian_box(int argc, Scheme_Object *argv[]);
static Scheme_Object *custodian_box_value(int argc, Scheme_Object *argv[]);
static Scheme_Object *custodian_box_p(int argc, Scheme_Object *argv[]);
static Scheme_Object *call_as_nested_thread(int argc, Scheme_Object *argv[]);

static Scheme_Object *unsafe_thread_at_root(int argc, Scheme_Object *argv[]);

static Scheme_Object *unsafe_make_custodian_at_root(int argc, Scheme_Object *argv[]);
static Scheme_Object *unsafe_custodian_register(int argc, Scheme_Object *argv[]);
static Scheme_Object *unsafe_custodian_unregister(int argc, Scheme_Object *argv[]);

static Scheme_Object *unsafe_add_post_custodian_shutdown(int argc, Scheme_Object *argv[]);

static Scheme_Object *unsafe_register_process_global(int argc, Scheme_Object *argv[]);
static Scheme_Object *unsafe_get_place_table(int argc, Scheme_Object *argv[]);
static Scheme_Object *unsafe_set_on_atomic_timeout(int argc, Scheme_Object *argv[]);
static Scheme_Object *unsafe_add_global_finalizer(int argc, Scheme_Object *argv[]);

static Scheme_Object *unsafe_os_thread_enabled_p(int argc, Scheme_Object *argv[]);
static Scheme_Object *unsafe_call_in_os_thread(int argc, Scheme_Object *argv[]);
static Scheme_Object *unsafe_make_os_semaphore(int argc, Scheme_Object *argv[]);
static Scheme_Object *unsafe_os_semaphore_wait(int argc, Scheme_Object *argv[]);
static Scheme_Object *unsafe_os_semaphore_post(int argc, Scheme_Object *argv[]);

static Scheme_Object *unsafe_add_collect_callbacks(int argc, Scheme_Object *argv[]);
static Scheme_Object *unsafe_remove_collect_callbacks(int argc, Scheme_Object *argv[]);

static Scheme_Object *make_plumber(int argc, Scheme_Object *argv[]);
static Scheme_Object *plumber_p(int argc, Scheme_Object *argv[]);
static Scheme_Object *plumber_flush_all(int argc, Scheme_Object *argv[]);
static Scheme_Object *plumber_add_flush(int argc, Scheme_Object *argv[]);
static Scheme_Object *plumber_remove_flush(int argc, Scheme_Object *argv[]);
static Scheme_Object *plumber_flush_p(int argc, Scheme_Object *argv[]);
static Scheme_Object *current_plumber(int argc, Scheme_Object *argv[]);

static Scheme_Object *parameter_p(int argc, Scheme_Object *args[]);
static Scheme_Object *parameter_procedure_eq(int argc, Scheme_Object *args[]);
static Scheme_Object *make_parameter(int argc, Scheme_Object *args[]);
static Scheme_Object *make_derived_parameter(int argc, Scheme_Object *args[]);
static Scheme_Object *parameterization_p(int argc, Scheme_Object *args[]);
static Scheme_Object *reparameterize(int argc, Scheme_Object **argv);

static Scheme_Object *make_thread_cell(int argc, Scheme_Object *args[]);
static Scheme_Object *thread_cell_p(int argc, Scheme_Object *args[]);
static Scheme_Object *thread_cell_get(int argc, Scheme_Object *args[]);
static Scheme_Object *thread_cell_set(int argc, Scheme_Object *args[]);
static Scheme_Object *thread_cell_values(int argc, Scheme_Object *args[]);
static Scheme_Object *is_thread_cell_values(int argc, Scheme_Object *args[]);

static Scheme_Object *make_security_guard(int argc, Scheme_Object *argv[]);
static Scheme_Object *security_guard_p(int argc, Scheme_Object *argv[]);
static Scheme_Object *current_security_guard(int argc, Scheme_Object *argv[]);
static Scheme_Object *unsafe_make_security_guard_at_root(int argc, Scheme_Object *argv[]);

static Scheme_Object *security_guard_check_file(int argc, Scheme_Object *argv[]);
static Scheme_Object *security_guard_check_file_link(int argc, Scheme_Object *argv[]);
static Scheme_Object *security_guard_check_network(int argc, Scheme_Object *argv[]);

static Scheme_Object *cache_configuration(int argc, Scheme_Object **argv);

static Scheme_Object *make_thread_set(int argc, Scheme_Object *argv[]);
static Scheme_Object *thread_set_p(int argc, Scheme_Object *argv[]);
static Scheme_Object *current_thread_set(int argc, Scheme_Object *argv[]);

static Scheme_Object *current_thread_initial_stack_size(int argc, Scheme_Object *argv[]);

static Scheme_Object *phantom_bytes_p(int argc, Scheme_Object *argv[]);
static Scheme_Object *make_phantom_bytes(int argc, Scheme_Object *argv[]);
static Scheme_Object *set_phantom_bytes(int argc, Scheme_Object *argv[]);

static void adjust_custodian_family(void *pr, void *ignored);

static Scheme_Object *make_will_executor(int argc, Scheme_Object *args[]);
static Scheme_Object *will_executor_p(int argc, Scheme_Object *args[]);
static Scheme_Object *register_will(int argc, Scheme_Object *args[]);
static Scheme_Object *will_executor_try(int argc, Scheme_Object *args[]);
static Scheme_Object *will_executor_go(int argc, Scheme_Object *args[]);
static Scheme_Object *will_executor_sema(Scheme_Object *w, int *repost);

static Scheme_Object *check_break_now(int argc, Scheme_Object *args[]);

static Scheme_Object *memory_order(int argc, Scheme_Object *args[]);

static Scheme_Object *unsafe_start_atomic(int argc, Scheme_Object **argv);
static Scheme_Object *unsafe_end_atomic(int argc, Scheme_Object **argv);
static Scheme_Object *unsafe_start_breakable_atomic(int argc, Scheme_Object **argv);
static Scheme_Object *unsafe_end_breakable_atomic(int argc, Scheme_Object **argv);
static Scheme_Object *unsafe_in_atomic_p(int argc, Scheme_Object **argv);

static Scheme_Object *unsafe_poll_fd(int argc, Scheme_Object **argv);
static Scheme_Object *unsafe_poll_ctx_fd_wakeup(int argc, Scheme_Object **argv);
static Scheme_Object *unsafe_poll_ctx_eventmask_wakeup(int argc, Scheme_Object **argv);
static Scheme_Object *unsafe_poll_ctx_time_wakeup(int argc, Scheme_Object **argv);
static Scheme_Object *unsafe_signal_received(int argc, Scheme_Object **argv);
static Scheme_Object *unsafe_set_sleep_in_thread(int argc, Scheme_Object **argv);

static Scheme_Object *unsafe_make_place_local(int argc, Scheme_Object **argv);
static Scheme_Object *unsafe_place_local_ref(int argc, Scheme_Object **argv);
static Scheme_Object *unsafe_place_local_set(int argc, Scheme_Object **argv);

static void make_initial_config(Scheme_Thread *p);

static int do_kill_thread(Scheme_Thread *p);
static void suspend_thread(Scheme_Thread *p);

static int check_sleep(int need_activity, int sleep_now);

static int syncing_ready(Syncing *syncing, Scheme_Schedule_Info *sinfo);
static void get_outof_or_into_lines(Syncing *syncing, int get_out);

static void remove_thread(Scheme_Thread *r);
static void exit_or_escape(Scheme_Thread *p);

static int resume_suspend_ready(Scheme_Object *o, Scheme_Schedule_Info *sinfo);
static int dead_ready(Scheme_Object *o, Scheme_Schedule_Info *sinfo);
static int cust_box_ready(Scheme_Object *o);

static int can_break_param(Scheme_Thread *p);

static int post_system_idle();

static Scheme_Object *current_stats(int argc, Scheme_Object *args[]);

static void log_peak_memory_use();
static char *gc_unscaled_num(char *nums, intptr_t v);
static char *gc_num(char *nums, intptr_t v);

SHARED_OK static Scheme_Object **config_map;

typedef struct {
  MZTAG_IF_REQUIRED
  short is_derived;
  Scheme_Object *key;
  Scheme_Object *guard;
  Scheme_Object *extract_guard;
  Scheme_Object *defcell;
} ParamData;

enum {
  CONFIG_DIRECT,
  CONFIG_INDIRECT
};

typedef struct Scheme_Thread_Custodian_Hop {
  Scheme_Object so;
  Scheme_Thread *p; /* really an indirection with precise gc */
} Scheme_Thread_Custodian_Hop;

SHARED_OK static Scheme_Custodian_Extractor *extractors;

#define SETJMP(p) scheme_setjmpup(&p->jmpup_buf, p, p->stack_start)
#define LONGJMP(p) scheme_longjmpup(&p->jmpup_buf)
#define RESETJMP(p) scheme_reset_jmpup_buf(&p->jmpup_buf)

#ifdef WIN32_THREADS
/* Only set up for Boehm GC that thinks it's a DLL: */
# define GC_THINKS_ITS_A_DLL_BUT_ISNT

# ifdef GC_THINKS_ITS_A_DLL_BUT_ISNT
extern BOOL WINAPI DllMain(HINSTANCE inst, ULONG reason, LPVOID reserved);
# endif
#endif

#ifndef MZ_PRECISE_GC
# define scheme_thread_hop_type scheme_thread_type
#endif

SHARED_OK Scheme_Object *initial_cmdline_vec;

#if defined(MZ_USE_PLACES)
# define RUNNING_IN_ORIGINAL_PLACE (scheme_current_place_id == 0)
#else
# define RUNNING_IN_ORIGINAL_PLACE 1
#endif

/*========================================================================*/
/*                             initialization                             */
/*========================================================================*/

void scheme_init_thread(Scheme_Startup_Env *env)
{
#ifdef MZ_PRECISE_GC
    register_traversers();
#endif

  REGISTER_SO(read_symbol);
  REGISTER_SO(write_symbol);
  REGISTER_SO(execute_symbol);
  REGISTER_SO(delete_symbol);
  REGISTER_SO(exists_symbol);
  REGISTER_SO(client_symbol);
  REGISTER_SO(server_symbol);

  read_symbol = scheme_intern_symbol("read");
  write_symbol = scheme_intern_symbol("write");
  execute_symbol = scheme_intern_symbol("execute");
  delete_symbol = scheme_intern_symbol("delete");
  exists_symbol = scheme_intern_symbol("exists");
  client_symbol = scheme_intern_symbol("client");
  server_symbol = scheme_intern_symbol("server");

  REGISTER_SO(major_symbol);
  REGISTER_SO(minor_symbol);
  REGISTER_SO(incremental_symbol);
  major_symbol = scheme_intern_symbol("major");
  minor_symbol = scheme_intern_symbol("minor");
  incremental_symbol  = scheme_intern_symbol("incremental");

  REGISTER_SO(cumulative_symbol);
  cumulative_symbol = scheme_intern_symbol("cumulative");

  REGISTER_SO(gc_symbol);
  REGISTER_SO(gc_major_symbol);
  gc_symbol = scheme_intern_symbol("GC");
  gc_major_symbol = scheme_intern_symbol("GC:major");

  REGISTER_SO(racket_symbol);
  racket_symbol = scheme_intern_symbol("racket");

  ADD_PRIM_W_ARITY("dump-memory-stats"            , scheme_dump_gc_stats, 0, -1, env);
  ADD_PRIM_W_ARITY("vector-set-performance-stats!", current_stats       , 1, 2, env);

  ADD_PRIM_W_ARITY("thread"                , sch_thread         , 1, 1, env);
  ADD_PRIM_W_ARITY("thread/suspend-to-kill", sch_thread_nokill  , 1, 1, env);
  ADD_PRIM_W_ARITY("sleep"                 , sch_sleep          , 0, 1, env);
  ADD_FOLDING_PRIM("thread?"               , thread_p           , 1, 1, 1, env);
  ADD_PRIM_W_ARITY("thread-running?"       , thread_running_p   , 1, 1, env);
  ADD_PRIM_W_ARITY("thread-dead?"          , thread_dead_p      , 1, 1, env);
  ADD_PRIM_W_ARITY("thread-wait"           , thread_wait        , 1, 1, env);
  ADD_PRIM_W_ARITY("current-thread"        , sch_current        , 0, 0, env);
  ADD_PRIM_W_ARITY("kill-thread"           , kill_thread        , 1, 1, env);
  ADD_PRIM_W_ARITY("break-thread"          , break_thread       , 1, 2, env);
  ADD_PRIM_W_ARITY("thread-suspend"        , thread_suspend     , 1, 1, env);
  ADD_PRIM_W_ARITY("thread-resume"         , thread_resume      , 1, 2, env);
  ADD_PRIM_W_ARITY("thread-resume-evt"     , make_thread_resume , 1, 1, env);
  ADD_PRIM_W_ARITY("thread-suspend-evt"    , make_thread_suspend, 1, 1, env);
  ADD_PRIM_W_ARITY("thread-dead-evt"       , make_thread_dead   , 1, 1, env);

  register_thread_sync();
  scheme_add_evt(scheme_thread_suspend_type, (Scheme_Ready_Fun)resume_suspend_ready, NULL, NULL, 1);
  scheme_add_evt(scheme_thread_resume_type, (Scheme_Ready_Fun)resume_suspend_ready, NULL, NULL, 1);
  scheme_add_evt(scheme_thread_dead_type, (Scheme_Ready_Fun)dead_ready, NULL, NULL, 1);
  scheme_add_evt(scheme_cust_box_type, cust_box_ready, NULL, NULL, 0);


  ADD_PARAMETER("current-custodian"        , current_custodian    , MZCONFIG_CUSTODIAN, env);
  ADD_PRIM_W_ARITY("make-custodian"        , make_custodian       , 0, 1, env);
  ADD_FOLDING_PRIM("custodian?"            , custodian_p          , 1, 1, 1  , env);
  ADD_PRIM_W_ARITY("custodian-shutdown-all", custodian_close_all  , 1, 1, env);
  ADD_PRIM_W_ARITY("custodian-shut-down?"  , custodian_shut_down_p, 1, 1, env);
  ADD_PRIM_W_ARITY("custodian-managed-list", custodian_to_list    , 2, 2, env);
  ADD_PRIM_W_ARITY("make-custodian-box"    , make_custodian_box   , 2, 2, env);
  ADD_PRIM_W_ARITY("custodian-box-value"   , custodian_box_value  , 1, 1, env);
  ADD_FOLDING_PRIM("custodian-box?"        , custodian_box_p      , 1, 1, 1  , env);
  ADD_PRIM_W_ARITY("call-in-nested-thread" , call_as_nested_thread, 1, 2, env);

  ADD_PARAMETER("current-plumber"          , current_plumber      , MZCONFIG_PLUMBER, env);
  ADD_PRIM_W_ARITY("make-plumber"          , make_plumber       , 0, 0, env);
  ADD_FOLDING_PRIM("plumber?"              , plumber_p          , 1, 1, 1  , env);
  ADD_PRIM_W_ARITY("plumber-flush-all"     , plumber_flush_all   , 1, 1, env);
  ADD_PRIM_W_ARITY("plumber-add-flush!"    , plumber_add_flush   , 2, 3, env);
  ADD_PRIM_W_ARITY("plumber-flush-handle-remove!" , plumber_remove_flush, 1, 1, env);
  ADD_PRIM_W_ARITY("plumber-flush-handle?" , plumber_flush_p     , 1, 1, env);

  ADD_PRIM_W_ARITY("security-guard?"    , security_guard_p   , 1, 1, env);
  ADD_PRIM_W_ARITY("make-security-guard", make_security_guard, 3, 4, env);
  ADD_PARAMETER("current-security-guard", current_security_guard, MZCONFIG_SECURITY_GUARD, env);

  ADD_PRIM_W_ARITY("thread-group?"    , thread_set_p   , 1, 1, env);
  ADD_PRIM_W_ARITY("make-thread-group", make_thread_set, 0, 1, env);
  ADD_PARAMETER("current-thread-group", current_thread_set, MZCONFIG_THREAD_SET, env);

  ADD_PRIM_W_ARITY("parameter?"            , parameter_p           , 1, 1, env);
  ADD_PRIM_W_ARITY("make-parameter"        , make_parameter        , 1, 3, env);
  ADD_PRIM_W_ARITY("make-derived-parameter", make_derived_parameter, 3, 3, env);
  ADD_PRIM_W_ARITY("parameter-procedure=?" , parameter_procedure_eq, 2, 2, env);
  ADD_PRIM_W_ARITY("parameterization?"     , parameterization_p    , 1, 1, env);

  ADD_PRIM_W_ARITY("thread-cell?"                        , thread_cell_p     , 1, 1, env);
  ADD_PRIM_W_ARITY("make-thread-cell"                    , make_thread_cell  , 1, 2, env);
  ADD_PRIM_W_ARITY("thread-cell-ref"                     , thread_cell_get   , 1, 1, env);
  ADD_PRIM_W_ARITY("thread-cell-set!"                    , thread_cell_set   , 2, 2, env);
  ADD_PRIM_W_ARITY("current-preserved-thread-cell-values", thread_cell_values, 0, 1, env);
  ADD_FOLDING_PRIM("thread-cell-values?"                 , is_thread_cell_values, 1, 1, 1, env);

  ADD_PRIM_W_ARITY("make-will-executor", make_will_executor, 0, 0, env);
  ADD_PRIM_W_ARITY("will-executor?"    , will_executor_p   , 1, 1, env);
  ADD_PRIM_W_ARITY("will-register"     , register_will     , 3, 3, env);
  ADD_PRIM_W_ARITY("will-try-execute"  , will_executor_try , 1, 2, env);
  ADD_PRIM_W_ARITY("will-execute"      , will_executor_go  , 1, 1, env);
  
  scheme_add_evt_through_sema(scheme_will_executor_type, will_executor_sema, NULL);


  ADD_PRIM_W_ARITY("collect-garbage"                       , collect_garbage      , 0, 1, env);
  ADD_PRIM_W_ARITY("current-memory-use"                    , current_memory_use   , 0, 1, env);

  ADD_PRIM_W_ARITY("custodian-require-memory"              , custodian_require_mem, 3, 3, env);
  ADD_PRIM_W_ARITY("custodian-limit-memory"                , custodian_limit_mem  , 2, 3, env);
  ADD_PRIM_W_ARITY("custodian-memory-accounting-available?", custodian_can_mem    , 0, 0, env);

  ADD_FOLDING_PRIM("memory-order-acquire", memory_order, 0, 0, 1, env);
  ADD_FOLDING_PRIM("memory-order-release", memory_order, 0, 0, 1, env);

  ADD_FOLDING_PRIM("evt?"                      , evt_p                        , 1, 1 , 1, env);
  ADD_PRIM_W_ARITY2("sync"                     , sch_sync                     , 0, -1, 0, -1, env);
  ADD_PRIM_W_ARITY2("sync/timeout"             , sch_sync_timeout             , 1, -1, 0, -1, env);
  ADD_PRIM_W_ARITY2("sync/enable-break"        , sch_sync_enable_break        , 0, -1, 0, -1, env);
  ADD_PRIM_W_ARITY2("sync/timeout/enable-break", sch_sync_timeout_enable_break, 1, -1, 0, -1, env);
  ADD_PRIM_W_ARITY("choice-evt"                , evts_to_evt                  , 0, -1, env);

  ADD_PARAMETER("current-thread-initial-stack-size", current_thread_initial_stack_size, MZCONFIG_THREAD_INIT_STACK_SIZE, env);

  ADD_PRIM_W_ARITY("phantom-bytes?", phantom_bytes_p, 1, 1, env);
  ADD_PRIM_W_ARITY("make-phantom-bytes", make_phantom_bytes, 1, 1, env);
  ADD_PRIM_W_ARITY("set-phantom-bytes!", set_phantom_bytes, 2, 2, env);

  if (scheme_getenv("PLT_GCS_ON_EXIT"))
    gcs_on_exit = 1;
}

void
scheme_init_unsafe_thread (Scheme_Startup_Env *env)
{
  Scheme_Object *p;

  scheme_addto_prim_instance("unsafe-start-atomic",
			     scheme_make_prim_w_arity(unsafe_start_atomic,
						      "unsafe-start-atomic",
						      0, 0),
			     env);
  scheme_addto_prim_instance("unsafe-end-atomic",
			     scheme_make_prim_w_arity(unsafe_end_atomic,
						      "unsafe-end-atomic",
						      0, 0),
			     env);
  scheme_addto_prim_instance("unsafe-start-breakable-atomic",
			     scheme_make_prim_w_arity(unsafe_start_breakable_atomic,
						      "unsafe-start-breakable-atomic",
						      0, 0),
			     env);
  scheme_addto_prim_instance("unsafe-end-breakable-atomic",
			     scheme_make_prim_w_arity(unsafe_end_breakable_atomic,
						      "unsafe-end-breakable-atomic",
						      0, 0),
			     env);
  scheme_addto_prim_instance("unsafe-in-atomic?",
			     scheme_make_prim_w_arity(unsafe_in_atomic_p,
						      "unsafe-in-atomic?",
						      0, 0),
			     env);

  ADD_PRIM_W_ARITY("unsafe-thread-at-root", unsafe_thread_at_root, 1, 1, env);
 
  ADD_PRIM_W_ARITY("unsafe-make-custodian-at-root", unsafe_make_custodian_at_root, 0, 0, env);
  ADD_PRIM_W_ARITY("unsafe-custodian-register", unsafe_custodian_register, 5, 5, env);
  ADD_PRIM_W_ARITY("unsafe-custodian-unregister", unsafe_custodian_unregister, 2, 2, env);

  ADD_PRIM_W_ARITY("unsafe-add-post-custodian-shutdown", unsafe_add_post_custodian_shutdown, 1, 2, env);

  ADD_PRIM_W_ARITY("unsafe-register-process-global", unsafe_register_process_global, 2, 2, env);
  ADD_PRIM_W_ARITY("unsafe-get-place-table", unsafe_get_place_table, 0, 0, env);

  ADD_PRIM_W_ARITY("unsafe-set-on-atomic-timeout!", unsafe_set_on_atomic_timeout, 1, 1, env);

  ADD_PRIM_W_ARITY("unsafe-make-security-guard-at-root", unsafe_make_security_guard_at_root, 0, 3, env);

  ADD_PRIM_W_ARITY("unsafe-add-global-finalizer", unsafe_add_global_finalizer, 2, 2, env);

  scheme_addto_prim_instance("unsafe-poller", scheme_unsafe_poller_proc, env);
  ADD_PRIM_W_ARITY("unsafe-poll-fd", unsafe_poll_fd, 2, 3, env);
  ADD_PRIM_W_ARITY("unsafe-poll-ctx-fd-wakeup", unsafe_poll_ctx_fd_wakeup, 3, 3, env);
  ADD_PRIM_W_ARITY("unsafe-poll-ctx-eventmask-wakeup", unsafe_poll_ctx_eventmask_wakeup, 2, 2, env);
  ADD_PRIM_W_ARITY("unsafe-poll-ctx-milliseconds-wakeup", unsafe_poll_ctx_time_wakeup, 2, 2, env);
  ADD_PRIM_W_ARITY("unsafe-signal-received", unsafe_signal_received, 0, 0, env);
  ADD_PRIM_W_ARITY("unsafe-set-sleep-in-thread!", unsafe_set_sleep_in_thread, 2, 2, env);

  ADD_PRIM_W_ARITY("unsafe-os-thread-enabled?", unsafe_os_thread_enabled_p, 0, 0, env);
  ADD_PRIM_W_ARITY("unsafe-call-in-os-thread", unsafe_call_in_os_thread, 1, 1, env);
  ADD_PRIM_W_ARITY("unsafe-make-os-semaphore", unsafe_make_os_semaphore, 0, 0, env);
  ADD_PRIM_W_ARITY("unsafe-os-semaphore-wait", unsafe_os_semaphore_wait, 1, 1, env);
  ADD_PRIM_W_ARITY("unsafe-os-semaphore-post", unsafe_os_semaphore_post, 1, 1, env);

  ADD_PRIM_W_ARITY("unsafe-add-collect-callbacks", unsafe_add_collect_callbacks, 2, 2, env);
  ADD_PRIM_W_ARITY("unsafe-remove-collect-callbacks", unsafe_remove_collect_callbacks, 1, 1, env);

  /* Place locals are just boxes, so these operations are just aliases box operations */
  p = scheme_make_prim_w_arity(unsafe_make_place_local, "unsafe-make-place-local", 1, 1);
  SCHEME_PRIM_PROC_FLAGS(p) |= scheme_intern_prim_opt_flags(SCHEME_PRIM_IS_UNARY_INLINED
                                                            | SCHEME_PRIM_IS_OMITABLE_ALLOCATION);
  scheme_addto_prim_instance("unsafe-make-place-local", p, env);

  p = scheme_make_immed_prim(unsafe_place_local_ref, "unsafe-place-local-ref", 1, 1);
  SCHEME_PRIM_PROC_FLAGS(p) |= scheme_intern_prim_opt_flags(SCHEME_PRIM_IS_UNARY_INLINED
                                                            | SCHEME_PRIM_IS_UNSAFE_OMITABLE
                                                            | SCHEME_PRIM_IS_OMITABLE
                                                            | SCHEME_PRIM_AD_HOC_OPT);
  scheme_addto_prim_instance("unsafe-place-local-ref", p, env);

  p = scheme_make_immed_prim(unsafe_place_local_set, "unsafe-place-local-set!", 2, 2);
  SCHEME_PRIM_PROC_FLAGS(p) |= scheme_intern_prim_opt_flags(SCHEME_PRIM_IS_BINARY_INLINED
                                                            | SCHEME_PRIM_AD_HOC_OPT);
  scheme_addto_prim_instance("unsafe-place-local-set!", p, env);

  ADD_PRIM_W_ARITY("unsafe-make-srcloc", scheme_unsafe_make_srcloc, 5, 5, env);
}

void scheme_init_thread_places(void) {
  buffer_init_size = INIT_TB_SIZE;
  REGISTER_SO(recycle_cell);
  REGISTER_SO(maybe_recycle_cell);
  REGISTER_SO(gc_prepost_callback_descs);
  REGISTER_SO(place_local_misc_table);
  REGISTER_SO(gc_info_prefab);
  REGISTER_SO(on_atomic_timeout_data);
  gc_info_prefab = scheme_lookup_prefab_type(scheme_intern_symbol("gc-info"), 10);
}

void scheme_init_inspector() {
  REGISTER_SO(initial_inspector);
  initial_inspector = scheme_make_initial_inspectors();
  /* Keep the initial inspector in case someone resets Racket (by
     calling scheme_basic_env() a second time. Using the same
     inspector after a reset lets us use the same initial module
     instances. */
}

Scheme_Object *scheme_get_current_inspector()
  XFORM_SKIP_PROC
{
  Scheme_Config *c;

  if (scheme_defining_primitives) 
    return initial_inspector;

  c = scheme_current_config();
  return scheme_get_param(c, MZCONFIG_INSPECTOR);
}

Scheme_Object *scheme_get_initial_inspector(void)
{
  return initial_inspector;
}
  
void scheme_init_parameterization()
{
  REGISTER_SO(scheme_exn_handler_key);
  REGISTER_SO(scheme_parameterization_key);
  REGISTER_SO(scheme_break_enabled_key);
  scheme_exn_handler_key = scheme_make_symbol("exnh");
  scheme_parameterization_key = scheme_make_symbol("paramz");
  scheme_break_enabled_key = scheme_make_symbol("break-on?");
}

void scheme_init_paramz(Scheme_Startup_Env *env)
{
  scheme_switch_prim_instance(env, "#%paramz");
  
  scheme_addto_prim_instance("exception-handler-key", scheme_exn_handler_key     , env);
  scheme_addto_prim_instance("parameterization-key" , scheme_parameterization_key, env);
  scheme_addto_prim_instance("break-enabled-key"    , scheme_break_enabled_key   , env);

  ADD_PRIM_W_ARITY("extend-parameterization" , scheme_extend_parameterization , 1, -1, env);
  ADD_PRIM_W_ARITY("check-for-break"         , check_break_now         , 0,  0, env);
  ADD_PRIM_W_ARITY("reparameterize"          , reparameterize          , 1,  1, env);

  ADD_PRIM_W_ARITY("cache-configuration"     , cache_configuration, 2,  2, env);

  ADD_PRIM_W_ARITY("security-guard-check-file", security_guard_check_file, 3,  3, env);
  ADD_PRIM_W_ARITY("security-guard-check-file-link", security_guard_check_file_link, 3,  3, env);
  ADD_PRIM_W_ARITY("security-guard-check-network", security_guard_check_network, 4,  4, env);

  scheme_restore_prim_instance(env);
}

static Scheme_Object *collect_garbage(int argc, Scheme_Object *argv[])
{
  if (argc == 1 && SAME_OBJ(minor_symbol, argv[0])) {
    scheme_collect_garbage_minor();
  } else if ((argc < 1) || SAME_OBJ(major_symbol, argv[0])) {
    scheme_collect_garbage();
  } else if ((argc < 1) || SAME_OBJ(incremental_symbol, argv[0])) {
#ifdef MZ_PRECISE_GC
    GC_request_incremental_mode();
#endif
  } else {
    scheme_wrong_contract("collect-garbage", 
                          "(or/c 'major 'minor 'incremental)", 
                          0, argc, argv);
  }

  return scheme_void;
}

static Scheme_Object *current_memory_use(int argc, Scheme_Object *args[])
{
  Scheme_Object *arg = NULL;
  int cumulative = 0;
  uintptr_t retval = 0;

  if (argc) {
    if (SCHEME_FALSEP(args[0])) {
      arg = args[0];
    } else if (SAME_TYPE(SCHEME_TYPE(args[0]), scheme_custodian_type)) {
      arg = args[0];
    } else if (SAME_OBJ(args[0], cumulative_symbol)) {
      cumulative = 1;
      arg = NULL;
    } else {
      scheme_wrong_contract("current-memory-use", 
                            "(or/c custodian? 'cumulative #f)", 
                            0, argc, args);
    }
  }

  if (cumulative) {
#ifdef MZ_PRECISE_GC
    retval = GC_get_memory_ever_used();
#else
    retval = GC_get_total_bytes();
#endif
  } else {
#ifdef MZ_PRECISE_GC
    retval = GC_get_memory_use(arg);
#else
    scheme_unused_object(arg);
    retval = GC_get_memory_use();
#endif
  }
  
  return scheme_make_integer_value_from_unsigned(retval);
}

static Scheme_Object *cache_configuration(int argc, Scheme_Object **argv)
{
  int pos;

  if (!SCHEME_INTP(argv[0]))
    return scheme_false;

  pos = SCHEME_INT_VAL(argv[0]);
  
  if ((pos < 0) || (pos >= 2))
    return scheme_false;

  if (!configuration_callback_cache[pos]) {
    Scheme_Object *v;
    v = _scheme_apply(argv[1], 0, NULL);
    REGISTER_SO(configuration_callback_cache[pos]);
    configuration_callback_cache[pos] = v;
  }

  return configuration_callback_cache[pos];
}

/*========================================================================*/
/*                              custodians                                */
/*========================================================================*/

static void adjust_limit_table(Scheme_Custodian *c)
{
  /* If a custodian has a limit and any object or children, then it
     must not be collected and merged with its parent. To prevent
     collection, we register the custodian in the `limited_custodians'
     table. */
  if (c->has_limit) {
    if (c->elems || CUSTODIAN_FAM(c->children)) {
      if (!c->recorded) {
        c->recorded = 1;
        if (!limited_custodians)
          limited_custodians = scheme_make_hash_table(SCHEME_hash_ptr);
        scheme_hash_set(limited_custodians, (Scheme_Object *)c, scheme_true);
      }
    } else if (c->recorded) {
      c->recorded = 0;
      if (limited_custodians)
        scheme_hash_set(limited_custodians, (Scheme_Object *)c, NULL);
    }
  }
}

static Scheme_Object *custodian_require_mem(int argc, Scheme_Object *args[])
{
  intptr_t lim;
  Scheme_Custodian *c1, *c2, *cx;

  if(NOT_SAME_TYPE(SCHEME_TYPE(args[0]), scheme_custodian_type)) {
    scheme_wrong_contract("custodian-require-memory", "custodian?", 0, argc, args);
    return NULL;
  }

  if (SCHEME_INTP(args[1]) && (SCHEME_INT_VAL(args[1]) > 0)) {
    lim = SCHEME_INT_VAL(args[1]);
  } else if (SCHEME_BIGNUMP(args[1]) && SCHEME_BIGPOS(args[1])) {
    lim = 0x3fffffff; /* more memory than we actually have */
  } else {
    scheme_wrong_contract("custodian-require-memory", "exact-positive-integer?", 1, argc, args);
    return NULL;
  }

  if(NOT_SAME_TYPE(SCHEME_TYPE(args[2]), scheme_custodian_type)) {
    scheme_wrong_contract("custodian-require-memory", "custodian?", 2, argc, args);
    return NULL;
  }

  c1 = (Scheme_Custodian *)args[0];
  c2 = (Scheme_Custodian *)args[2];

  /* Check whether c1 is super to c2: */
  if (c1 == c2) {
    cx = NULL;
  } else {
    for (cx = c2; cx && NOT_SAME_OBJ(cx, c1); ) {
      cx = CUSTODIAN_FAM(cx->parent);
    }
  }
  if (!cx) {
    scheme_raise_exn(MZEXN_FAIL_CONTRACT,
                     "custodian-require-memory: second custodian is not a sub-custodian of the first custodian");
  }

#ifdef MZ_PRECISE_GC
  if (GC_set_account_hook(MZACCT_REQUIRE, c1, lim, c2))
    return scheme_void;
#else
  scheme_unused_intptr(lim);
#endif

  scheme_raise_exn(MZEXN_FAIL_UNSUPPORTED,
		   "custodian-require-memory: " NOT_SUPPORTED_STR);
  return NULL; /* doesn't get here */
}

static Scheme_Object *custodian_limit_mem(int argc, Scheme_Object *args[])
{
  intptr_t lim;
  
  if (NOT_SAME_TYPE(SCHEME_TYPE(args[0]), scheme_custodian_type)) {
    scheme_wrong_contract("custodian-limit-memory", "custodian?", 0, argc, args);
    return NULL;
  }

  if (SCHEME_INTP(args[1]) && (SCHEME_INT_VAL(args[1]) > 0)) {
    lim = SCHEME_INT_VAL(args[1]);
  } else if (SCHEME_BIGNUMP(args[1]) && SCHEME_BIGPOS(args[1])) {
    lim = 0x3fffffff; /* more memory than we actually have */
  } else {
    scheme_wrong_contract("custodian-limit-memory", "exact-positive-integer?", 1, argc, args);
    return NULL;
  }

  if (argc > 2) {
    if (NOT_SAME_TYPE(SCHEME_TYPE(args[2]), scheme_custodian_type)) {
      scheme_wrong_contract("custodian-limit-memory", "custodian?", 2, argc, args);
      return NULL;
    }
  }

  ((Scheme_Custodian *)args[0])->has_limit = 1;
  adjust_limit_table((Scheme_Custodian *)args[0]);
  if (argc > 2) {
    ((Scheme_Custodian *)args[2])->has_limit = 1;
    adjust_limit_table((Scheme_Custodian *)args[2]);
  }

#ifdef MZ_PRECISE_GC
  if (GC_set_account_hook(MZACCT_LIMIT, args[0], lim, (argc > 2) ? args[2] : args[0]))
    return scheme_void;
#else
  scheme_unused_intptr(lim);
#endif

  scheme_raise_exn(MZEXN_FAIL_UNSUPPORTED,
		   "custodian-limit-memory: " NOT_SUPPORTED_STR);
  return NULL; /* doesn't get here */
}

static Scheme_Object *custodian_can_mem(int argc, Scheme_Object *args[])
{
#ifdef MZ_PRECISE_GC
  return (GC_accouting_enabled() ? scheme_true : scheme_false);
#else
  return scheme_false;
#endif
}

static void ensure_custodian_space(Scheme_Custodian *m, int k)
{
  int i;

  if (m->count + k >= m->alloc) {
    Scheme_Object ***naya_boxes;
    Scheme_Custodian_Reference **naya_mrefs;
    Scheme_Close_Custodian_Client **naya_closers;
    void **naya_data;

    m->alloc = (m->alloc ? (2 * m->alloc) : 4);
    if (m->alloc < k)
      m->alloc += k;
    
    naya_boxes = MALLOC_N(Scheme_Object**, m->alloc);
    naya_closers = MALLOC_N_ATOMIC(Scheme_Close_Custodian_Client*, m->alloc);
    naya_data = MALLOC_N(void*, m->alloc);
    naya_mrefs = MALLOC_N(Scheme_Custodian_Reference*, m->alloc);

    for (i = m->count; i--; ) {
      naya_boxes[i] = m->boxes[i];
      m->boxes[i] = NULL;
      naya_closers[i] = m->closers[i];
      m->closers[i] = NULL;
      naya_data[i] = m->data[i];
      m->data[i] = NULL;
      naya_mrefs[i] = m->mrefs[i];
      m->mrefs[i] = NULL;
    }

    m->boxes = naya_boxes;
    m->closers = naya_closers;
    m->data = naya_data;
    *m->data_ptr = naya_data;
    m->mrefs = naya_mrefs;
  }
}

static void add_managed_box(Scheme_Custodian *m, 
			    Scheme_Object **box, Scheme_Custodian_Reference *mref,
			    Scheme_Close_Custodian_Client *f, void *data)
{
  int i, saw = 0;

  for (i = m->count; i--; ) {
    if (!m->boxes[i]) {
      m->boxes[i] = box;
      m->closers[i] = f;
      m->data[i] = data;
      m->mrefs[i] = mref;
      SET_MREF_POSITION(mref, i);

      m->elems++;
      adjust_limit_table(m);

      return;
    } else {
      saw++;
      if (i + saw == m->elems)
        break; /* no empty spaces left */
    }
  }

  ensure_custodian_space(m, 1);

  m->boxes[m->count] = box;
  m->closers[m->count] = f;
  m->data[m->count] = data;
  m->mrefs[m->count] = mref;
  SET_MREF_POSITION(mref, m->count);

  m->elems++;
  adjust_limit_table(m);

  m->count++;
}

static void remove_managed(Scheme_Custodian_Reference *mr, Scheme_Object *o,
			   Scheme_Close_Custodian_Client **old_f, void **old_data)
{
  Scheme_Custodian *m;
  int i, delta;

  if (!mr)
    return;
  m = CUSTODIAN_FAM(mr);
  if (!m)
    return;

  i = EXTRACT_MREF_START_POSITION(mr, m->count);
  delta = EXTRACT_MREF_POSITION_DELTA(mr, m->count);

  while (i >= 0) {
    if (i < m->count) {
      if (m->boxes[i] && SAME_OBJ((xCUSTODIAN_FAM(m->boxes[i])),  o)) {
        xCUSTODIAN_FAM(m->boxes[i]) = 0;
        m->boxes[i] = NULL;
        CUSTODIAN_FAM(m->mrefs[i]) = 0;
        m->mrefs[i] = NULL;
        if (old_f)
          *old_f = m->closers[i];
        if (old_data)
          *old_data = m->data[i];
        m->data[i] = NULL;
        --m->elems;
        adjust_limit_table(m);
        break;
      }
    }
    i -= delta;
  }

  while (m->count && !m->boxes[m->count - 1]) {
    --m->count;
  }
}

static void adjust_custodian_family(void *mgr, void *skip_move)
{
  /* Threads note: because this function is only called as a
     finalization callback, it is automatically syncronized by the GC
     locks. And it is synchronized against all finalizations, so a
     managee can't try to unregister while we're shuffling its
     custodian. */
  Scheme_Custodian *r = (Scheme_Custodian *)mgr, *parent, *m;
  int i;

  parent = CUSTODIAN_FAM(r->parent);

  if (parent) {
    /* Remove from parent's list of children: */
    if (CUSTODIAN_FAM(parent->children) == r) {
      CUSTODIAN_FAM(parent->children) = CUSTODIAN_FAM(r->sibling);
    } else {
      m = CUSTODIAN_FAM(parent->children);
      while (m && CUSTODIAN_FAM(m->sibling) != r) {
	m = CUSTODIAN_FAM(m->sibling);
      }
      if (m)
	CUSTODIAN_FAM(m->sibling) = CUSTODIAN_FAM(r->sibling);
    }

    /* Remove from global list: */
    if (CUSTODIAN_FAM(r->global_next))
      CUSTODIAN_FAM(CUSTODIAN_FAM(r->global_next)->global_prev) = CUSTODIAN_FAM(r->global_prev);
    CUSTODIAN_FAM(CUSTODIAN_FAM(r->global_prev)->global_next) = CUSTODIAN_FAM(r->global_next);
    
    /* Add children to parent's list: */
    for (m = CUSTODIAN_FAM(r->children); m; ) {
      Scheme_Custodian *next = CUSTODIAN_FAM(m->sibling);
      
      CUSTODIAN_FAM(m->parent) = parent;
      CUSTODIAN_FAM(m->sibling) = CUSTODIAN_FAM(parent->children);
      CUSTODIAN_FAM(parent->children) = m;

      m = next;
    }

    adjust_limit_table(parent);

    /* Add remaining managed items to parent: */
    if (!skip_move) {
      for (i = 0; i < r->count; i++) {
	if (r->boxes[i]) {
	  CUSTODIAN_FAM(r->mrefs[i]) = parent;
	  add_managed_box(parent, r->boxes[i], r->mrefs[i], r->closers[i], r->data[i]);
#ifdef MZ_PRECISE_GC
	  {
	    Scheme_Object *o;
	    o = xCUSTODIAN_FAM(r->boxes[i]);
	    if (SAME_TYPE(SCHEME_TYPE(o), scheme_thread_hop_type)) {
	      o = WEAKIFIED(((Scheme_Thread_Custodian_Hop *)o)->p);
	      if (o)
		GC_register_thread(o, parent);
	    } else if (SAME_TYPE(SCHEME_TYPE(o), scheme_place_type)) {
              GC_register_thread(o, parent);
            }
	  }
#endif
	}
      }
    }
  }

  CUSTODIAN_FAM(r->parent) = NULL;
  CUSTODIAN_FAM(r->sibling) = NULL;
  if (!skip_move)
    CUSTODIAN_FAM(r->children) = NULL;
  CUSTODIAN_FAM(r->global_prev) = NULL;
  CUSTODIAN_FAM(r->global_next) = NULL;
}

static void do_adjust_custodian_family(void *mgr, void *for_retain)
{
  adjust_custodian_family(mgr, NULL);
}

void insert_custodian(Scheme_Custodian *m, Scheme_Custodian *parent)
{
  /* insert into parent's list: */
  CUSTODIAN_FAM(m->parent) = parent;
  if (parent) {
    CUSTODIAN_FAM(m->sibling) = CUSTODIAN_FAM(parent->children);
    CUSTODIAN_FAM(parent->children) = m;
  } else
    CUSTODIAN_FAM(m->sibling) = NULL;

  /* Insert into global chain. A custodian is always inserted
     directly after its parent, so families stay together, and
     the local list stays in the same order as the sibling list. */
  if (parent) {
    Scheme_Custodian *next;
    next = CUSTODIAN_FAM(parent->global_next);
    CUSTODIAN_FAM(m->global_next) = next;
    CUSTODIAN_FAM(m->global_prev) = parent;
    CUSTODIAN_FAM(parent->global_next) = m;
    if (next)
      CUSTODIAN_FAM(next->global_prev) = m;
  } else {
    CUSTODIAN_FAM(m->global_next) = NULL;
    CUSTODIAN_FAM(m->global_prev) = NULL;
  }

  if (parent)
    adjust_limit_table(parent);
}

Scheme_Custodian *scheme_make_custodian(Scheme_Custodian *parent) 
{
  Scheme_Custodian *m;
  Scheme_Custodian_Reference *mw;
  void ***data_ptr;

  if (!parent)
    parent = main_custodian; /* still NULL if we're creating main; that's ok */
  
  m = MALLOC_ONE_TAGGED(Scheme_Custodian);

  m->so.type = scheme_custodian_type;

  m->alloc = m->count = 0;

  mw = MALLOC_MREF();
  m->parent = mw;
  mw = MALLOC_MREF();
  m->children = mw;
  mw = MALLOC_MREF();
  m->sibling = mw;
  mw = MALLOC_MREF();
  m->global_next = mw;
  mw = MALLOC_MREF();
  m->global_prev = mw;

  CUSTODIAN_FAM(m->children) = NULL;

  data_ptr = (void ***)scheme_malloc(sizeof(void**));
  m->data_ptr = data_ptr;

  m->post_callbacks = scheme_null;

  insert_custodian(m, parent);

  scheme_add_finalizer(m, do_adjust_custodian_family, data_ptr);

  return m;
}

static void rebox_willdone_object(void *o, void *mr)
{
  Scheme_Custodian *m = CUSTODIAN_FAM((Scheme_Custodian_Reference *)mr);
  Scheme_Close_Custodian_Client *f;
  void *data;

  /* Still needs management? */
  if (m) {
#ifdef MZ_PRECISE_GC
    Scheme_Object *b;
#else
    Scheme_Object **b;
#endif

    remove_managed(mr, o, &f, &data);

#ifdef MZ_PRECISE_GC
    b = scheme_box(NULL);
#else
    b = MALLOC_ONE(Scheme_Object*); /* not atomic this time */
#endif
    xCUSTODIAN_FAM(b) = o;
    
    /* Put the custodian back: */
    CUSTODIAN_FAM((Scheme_Custodian_Reference *)mr) = m;

    add_managed_box(m, (Scheme_Object **)b, (Scheme_Custodian_Reference *)mr, f, data);
  }
}

static void managed_object_gone(void *o, void *mr)
{
  Scheme_Custodian *m = CUSTODIAN_FAM((Scheme_Custodian_Reference *)mr);

  /* Still has management? */
  if (m)
    remove_managed(mr, o, NULL, NULL);
}

int scheme_custodian_is_available(Scheme_Custodian *m) XFORM_SKIP_PROC 
/* may be called from a future thread */
{
  if (m->shut_down)
    return 0;
  return 1;
}

void scheme_custodian_check_available(Scheme_Custodian *m, const char *who, const char *what)
{
  if (!m)
    m = (Scheme_Custodian *)scheme_get_param(scheme_current_config(), MZCONFIG_CUSTODIAN);
  
  if (!scheme_custodian_is_available(m))
    scheme_contract_error(who, "the custodian has been shut down",
                          "custodian", 1, m,
                          NULL);
}

Scheme_Custodian_Reference *scheme_add_managed(Scheme_Custodian *m, Scheme_Object *o, 
					       Scheme_Close_Custodian_Client *f, void *data, 
					       int must_close)
{
#ifdef MZ_PRECISE_GC
    Scheme_Object *b;
#else
    Scheme_Object **b;
#endif
  Scheme_Custodian_Reference *mr;

  if (!m)
    m = (Scheme_Custodian *)scheme_get_param(scheme_current_config(), MZCONFIG_CUSTODIAN);
  
  if (m->shut_down) {
    /* The custodian was shut down in the time that it took
       to allocate o. This situation should be avoided if at
       all possible, but here's the fail-safe. */
    if (f)
      f(o, data);
    return NULL;
  }

#ifdef MZ_PRECISE_GC
  b = scheme_make_late_weak_box(NULL);
#else
  b = MALLOC_ONE_WEAK(Scheme_Object*);
#endif
  xCUSTODIAN_FAM(b) = o;

  mr = MALLOC_MREF();

  CUSTODIAN_FAM(mr) = m;

  /* The atomic link via the box `b' allows the execution of wills for
     o. After this, we should either drop the object or we have to
     hold on to the object strongly (for when custodian-close-all is
     called). */
  if (must_close)
    scheme_add_finalizer(o, rebox_willdone_object, mr);
  else
    scheme_add_finalizer(o, managed_object_gone, mr);

  add_managed_box(m, (Scheme_Object **)b, mr, f, data);

  return mr;
}

static void chain_close_at_exit(Scheme_Object *o, void *_data)
/* This closer is recognized specially in scheme_run_atexit_closers() */
{
  Scheme_Object *data = (Scheme_Object *)_data;
  Scheme_Close_Custodian_Client *f;
  void **fp;
  
  fp = (void **)SCHEME_CAR(data);
  
  if (fp) {
    f = (Scheme_Close_Custodian_Client *)*fp;
    SCHEME_CAR(data) = NULL;
    f(o, SCHEME_CDR(data));
  }
}

Scheme_Custodian_Reference *scheme_add_managed_close_on_exit(Scheme_Custodian *m, Scheme_Object *o, 
                                                             Scheme_Close_Custodian_Client *f, void *data)
{
  void **p;

  p = (void **)scheme_malloc_atomic(sizeof(void *));
  *p = f;

  return scheme_add_managed(m, o, 
                            chain_close_at_exit, scheme_make_raw_pair((Scheme_Object *)p, 
                                                                      (Scheme_Object *)data),
                            1);
}

void scheme_remove_managed(Scheme_Custodian_Reference *mr, Scheme_Object *o)
{
  /* Is this a good idea? I'm not sure: */
  scheme_subtract_finalizer(o, managed_object_gone, mr);
  scheme_subtract_finalizer(o, rebox_willdone_object, mr);

  remove_managed(mr, o, NULL, NULL);
}

static void call_registered_callback(Scheme_Object *v, void *callback)
{
  Scheme_Object *argv[1];

  argv[0] = v;

  scheme_start_in_scheduler();
  _scheme_apply_multi(callback, 1, argv);
  scheme_end_in_scheduler();
}

static Scheme_Object *unsafe_custodian_register(int argc, Scheme_Object *argv[])
{
  Scheme_Custodian_Reference *mr;
  Scheme_Custodian *custodian = (Scheme_Custodian *)argv[0];
  Scheme_Object *v = argv[1];
  Scheme_Object *callback = argv[2];
  int at_exit = SCHEME_TRUEP(argv[3]);
  int init_weak = SCHEME_TRUEP(argv[4]);

  /* Some checks, just to be polite */
  if (!SCHEME_CUSTODIANP(argv[0]))
    scheme_wrong_contract("unsafe-custodian-register", "custodian?", 0, argc, argv);
  if (!SCHEME_PROCP(callback))
    scheme_wrong_contract("unsafe-custodian-register", "procedure?", 2, argc, argv);

  if (!scheme_custodian_is_available(custodian))
    return scheme_false;

  if (at_exit)
    mr = scheme_add_managed_close_on_exit(custodian, v, call_registered_callback, callback);
  else
    mr = scheme_add_managed(custodian, v, call_registered_callback, callback, !init_weak);

  return scheme_make_cptr(mr, NULL);
}

static Scheme_Object *unsafe_custodian_unregister(int argc, Scheme_Object *argv[])
{
  Scheme_Object *v = argv[0];
  Scheme_Custodian_Reference *mr = (Scheme_Custodian_Reference *)SCHEME_CPTR_VAL(argv[1]);

  scheme_remove_managed(mr, v);

  return scheme_void;
}

Scheme_Thread *scheme_do_close_managed(Scheme_Custodian *m, Scheme_Exit_Closer_Func cf)
{
  Scheme_Thread *kill_self = NULL;
  Scheme_Custodian *c, *start, *next_m;
  int i, is_thread;
  Scheme_Thread *the_thread;
  Scheme_Object *o;
  Scheme_Close_Custodian_Client *f;
  void *data;

  if (!m)
    m = main_custodian;

  if (m->shut_down)
    return NULL;

  m->shut_down = 1;

  /* Need to kill children first, transitively, so find
     last descendant. The family will be the global-list from
     m to this last descendant, inclusive. */
  for (c = m; CUSTODIAN_FAM(c->children); ) {
    for (c = CUSTODIAN_FAM(c->children); CUSTODIAN_FAM(c->sibling); ) {
      c = CUSTODIAN_FAM(c->sibling);
    }
  }

  start = m;
  m = c;
  while (1) {
    /* It matters that this loop starts at the top. See
       the m->count = i assignment below. */
    for (i = m->count; i--; ) {
      if (m->boxes[i]) {

	o = xCUSTODIAN_FAM(m->boxes[i]);

	f = m->closers[i];
	data = m->data[i];

	if (o && !cf && (SAME_TYPE(SCHEME_TYPE(o), scheme_thread_hop_type))) {
	  /* We've added an indirection and made it weak. See mr_hop note above. */
	  is_thread = 1;
	  the_thread = (Scheme_Thread *)WEAKIFIED(((Scheme_Thread_Custodian_Hop *)o)->p);
	} else {
	  is_thread = 0;
	  the_thread = NULL;
	}

	xCUSTODIAN_FAM(m->boxes[i]) = NULL;
	CUSTODIAN_FAM(m->mrefs[i]) = NULL;
	
	/* Set m->count to i in case a GC happens while
	   the closer is running. */
	m->count = i;

        if (!o) {
          /* weak link disappeared */
        } else if (is_thread && !the_thread) {
	  /* Thread is already collected, so skip */
	} else if (cf) {
	  cf(o, f, data);
	} else {
	  if (is_thread) {
	    if (the_thread) {
	      /* Only kill the thread if it has no other custodians */
	      if (SCHEME_NULLP(the_thread->extra_mrefs)) {
		if (do_kill_thread(the_thread))
		  kill_self = the_thread;
	      } else {
		Scheme_Custodian_Reference *mref;

		mref = m->mrefs[i];
		if (mref == the_thread->mref) {
		  /* Designate a new main custodian for the thread */
		  mref = (Scheme_Custodian_Reference *)SCHEME_CAR(the_thread->extra_mrefs);
		  the_thread->mref = mref;
		  the_thread->extra_mrefs = SCHEME_CDR(the_thread->extra_mrefs);
#ifdef MZ_PRECISE_GC
		  GC_register_thread(the_thread, CUSTODIAN_FAM(mref));
#endif
		} else {
		  /* Just remove mref from the list of extras */
		  Scheme_Object *l, *prev = NULL;
		  for (l = the_thread->extra_mrefs; 1; l = SCHEME_CDR(l)) {
		    if (SAME_OBJ(SCHEME_CAR(l), (Scheme_Object *)mref)) {
		      if (prev)
			SCHEME_CDR(prev) = SCHEME_CDR(l);
		      else
			the_thread->extra_mrefs = SCHEME_CDR(l);
		      break;
		    }
		    prev = l;
		  }
		}
	      }
	    }
	  } else if (f) {
	    f(o, data);
	  }
	}
      }
    }

#ifdef MZ_PRECISE_GC
    {
      Scheme_Object *pr = m->cust_boxes, *wb;
      Scheme_Custodian_Box *cb;
      while (pr) {
        wb = SCHEME_CAR(pr);
        cb = (Scheme_Custodian_Box *)SCHEME_BOX_VAL(wb);
        if (cb) cb->v = NULL;
        pr = SCHEME_CDR(pr);
      }
      m->cust_boxes = NULL;
    }
#endif

    if (SCHEME_PAIRP(m->post_callbacks)) {
      Scheme_Object *proc;
      scheme_start_in_scheduler();
      while (SCHEME_PAIRP(m->post_callbacks)) {
        proc = SCHEME_CAR(m->post_callbacks);
        m->post_callbacks = SCHEME_CDR(m->post_callbacks);
        _scheme_apply_multi(proc, 0, NULL);
      }
      scheme_end_in_scheduler();
    }

    m->count = 0;
    m->alloc = 0;
    m->elems = 0;
    m->boxes = NULL;
    m->closers = NULL;
    m->data = NULL;
    *m->data_ptr = NULL;
    m->mrefs = NULL;
    m->shut_down = 1;
    
    if (SAME_OBJ(m, start)) {
      adjust_limit_table(m);
      break;
    }
    next_m = CUSTODIAN_FAM(m->global_prev);

    /* Remove this custodian from its parent */
    adjust_custodian_family(m, m);

    adjust_limit_table(m);

    m = next_m;
  }

#ifdef MZ_USE_FUTURES
  scheme_future_check_custodians();
#endif

  return kill_self;
}

static void do_close_managed(Scheme_Custodian *m)
/* The trick is that we may need to kill the thread
   that is running us. If so, delay it to the very
   end. */
{
  if (scheme_do_close_managed(m, NULL)) {
    /* Kill/suspend self */
    if (scheme_current_thread->suspend_to_kill)
      suspend_thread(scheme_current_thread);
    else
      scheme_thread_block(0.0);
  }
}

void scheme_close_managed(Scheme_Custodian *m)
{
  do_close_managed(m);

  /* Give killed threads time to die: */
  scheme_thread_block(0);
  scheme_current_thread->ran_some = 1;
}

static Scheme_Object *make_custodian(int argc, Scheme_Object *argv[])
{
  Scheme_Custodian *m;

  if (argc) {
    if (!SCHEME_CUSTODIANP(argv[0]))
      scheme_wrong_contract("make-custodian", "custodian?", 0, argc, argv);
    m = (Scheme_Custodian *)argv[0];
  } else
    m = (Scheme_Custodian *)scheme_get_param(scheme_current_config(), MZCONFIG_CUSTODIAN);

  if (m->shut_down)
    scheme_contract_error("make-custodian", 
                          "the custodian has been shut down", 
                          "custodian", 1, m,
                          NULL);

  return (Scheme_Object *)scheme_make_custodian(m);
}

static Scheme_Object *unsafe_make_custodian_at_root(int argc, Scheme_Object *argv[])
{
  return (Scheme_Object *)scheme_make_custodian(NULL);
}

static Scheme_Object *custodian_p(int argc, Scheme_Object *argv[])
{
  return SCHEME_CUSTODIANP(argv[0]) ? scheme_true : scheme_false;
}

static Scheme_Object *custodian_close_all(int argc, Scheme_Object *argv[])
{
  if (!SCHEME_CUSTODIANP(argv[0]))
    scheme_wrong_contract("custodian-shutdown-all", "custodian?", 0, argc, argv);

  scheme_close_managed((Scheme_Custodian *)argv[0]);

  return scheme_void;
}

static Scheme_Object *custodian_shut_down_p(int argc, Scheme_Object *argv[])
{
  if (!SCHEME_CUSTODIANP(argv[0]))
    scheme_wrong_contract("custodian-shut-down?", "custodian?", 0, argc, argv);

  return (((Scheme_Custodian *)argv[0])->shut_down
          ? scheme_true
          : scheme_false);
}

Scheme_Custodian* scheme_custodian_extract_reference(Scheme_Custodian_Reference *mr)
{
  return CUSTODIAN_FAM(mr);
}

int scheme_custodian_is_shut_down(Scheme_Custodian* c)
{
  return c->shut_down;
}

static Scheme_Object *extract_thread(Scheme_Object *o)
{
  return (Scheme_Object *)WEAKIFIED(((Scheme_Thread_Custodian_Hop *)o)->p);
}

void scheme_init_custodian_extractors()
{
  if (!extractors) {
    int n;
    n = scheme_num_types();
    REGISTER_SO(extractors);
    extractors = MALLOC_N_ATOMIC(Scheme_Custodian_Extractor, n);
    memset(extractors, 0, sizeof(Scheme_Custodian_Extractor) * n);
    extractors[scheme_thread_hop_type] = extract_thread;
  }
}

void scheme_add_custodian_extractor(Scheme_Type t, Scheme_Custodian_Extractor e)
{
  if (t) {
    extractors[t] = e;
  }
}

static Scheme_Object *custodian_to_list(int argc, Scheme_Object *argv[])
{
  Scheme_Custodian *m, *m2, *c;
  Scheme_Object **hold, *o;
  int i, j, cnt, kids;
  Scheme_Type type;
  Scheme_Custodian_Extractor ex;

  if (!SCHEME_CUSTODIANP(argv[0]))
    scheme_wrong_contract("custodian-managed-list", "custodian?", 0, argc, argv);
  if (!SCHEME_CUSTODIANP(argv[1]))
    scheme_wrong_contract("custodian-managed-list", "custodian?", 1, argc, argv);

  m = (Scheme_Custodian *)argv[0];
  m2 = (Scheme_Custodian *)argv[1];

  /* Check that the second manages the first: */
  c = CUSTODIAN_FAM(m->parent);
  while (c && NOT_SAME_OBJ(m2, c)) {
    c = CUSTODIAN_FAM(c->parent);
  }
  if (!c) {
    scheme_contract_error("custodian-managed-list",
                                 "the second custodian does not "
                                 "manage the first custodian",
                                 "first custodian", 1, argv[0],
                                 "second custodian", 1, argv[1],
                                 NULL);
  }

  /* Count children: */
  kids = 0;
  for (c = CUSTODIAN_FAM(m->children); c; c = CUSTODIAN_FAM(c->sibling)) {
    kids++;
  }

  /* Do all allocation first, since custodian links are weak.
     Furthermore, allocation may trigger collection of an otherwise
     unreferenced custodian, folding its items into this one,
     so loop until we've allocated enough. */
  do {
    cnt = m->count;
    hold = MALLOC_N(Scheme_Object *, cnt + kids);
  } while (cnt < m->count);
  
  /* Put managed items into hold array: */
  for (i = m->count, j = 0; i--; ) {
    if (m->boxes[i]) {
      o = xCUSTODIAN_FAM(m->boxes[i]);

      if (o) {
        type = SCHEME_TYPE(o);
        ex = extractors[type];
        if (ex) {
          o = ex(o);
        }

        if (o) {
          hold[j] = o;
          j++;
        }
      }
    }
  }
  /* Add kids: */
  for (c = CUSTODIAN_FAM(m->children); c; c = CUSTODIAN_FAM(c->sibling)) {
    hold[j] = (Scheme_Object *)c;
    j++;
  }

  /* Convert the array to a list: */
  return scheme_build_list(j, hold);
}

static Scheme_Object *current_custodian(int argc, Scheme_Object *argv[])
{
  return scheme_param_config2("current-custodian", 
                              scheme_make_integer(MZCONFIG_CUSTODIAN),
                              argc, argv,
                              -1, custodian_p, "custodian?", 0);
}

Scheme_Custodian *scheme_get_current_custodian()
{
  return (Scheme_Custodian *) current_custodian(0, NULL);
}

static Scheme_Object *make_custodian_box(int argc, Scheme_Object *argv[])
{
  Scheme_Custodian_Box *cb;

  if (!SCHEME_CUSTODIANP(argv[0]))
    scheme_wrong_contract("make-custodian-box", "custodian?", 0, argc, argv);

  cb = MALLOC_ONE_TAGGED(Scheme_Custodian_Box);
  cb->so.type = scheme_cust_box_type;
  cb->cust = (Scheme_Custodian *)argv[0];
  cb->v = argv[1];

#ifdef MZ_PRECISE_GC
  /* 3m  */
  {
    Scheme_Object *wb, *pr, *prev;
    wb = GC_malloc_weak_box(cb, NULL, 0, 1);
    pr = scheme_make_raw_pair(wb, cb->cust->cust_boxes);
    cb->cust->cust_boxes = pr;
    cb->cust->num_cust_boxes++;
    
    /* The GC prunes the list of custodian boxes in accounting mode,
       but prune here in case accounting is never triggered. */
    if (cb->cust->num_cust_boxes > 2 * cb->cust->checked_cust_boxes) {
      prev = pr;
      pr = SCHEME_CDR(pr);
      while (pr) {
        wb = SCHEME_CAR(pr);
        if (!SCHEME_BOX_VAL(pr)) {
          SCHEME_CDR(prev) = SCHEME_CDR(pr);
          --cb->cust->num_cust_boxes;
        } else {
          prev = pr;
        }
        pr = SCHEME_CDR(pr);
      } 
      cb->cust->checked_cust_boxes = cb->cust->num_cust_boxes;
    }
  }
#else
  /* CGC */
  if (cust_box_count >= cust_box_alloc) {
    Scheme_Custodian_Box **cbs;
    if (!cust_box_alloc) {
      cust_box_alloc = 16;
      REGISTER_SO(cust_boxes);
    } else {
      cust_box_alloc = 2 * cust_box_alloc;
    }
    cbs = (Scheme_Custodian_Box **)scheme_malloc_atomic(cust_box_alloc * sizeof(Scheme_Custodian_Box *));
    if (cust_box_count)
      memcpy(cbs, cust_boxes, cust_box_count * sizeof(Scheme_Custodian_Box *));
    cust_boxes = cbs;
  }
  cust_boxes[cust_box_count++] = cb;
#endif

  return (Scheme_Object *)cb;
}

static Scheme_Object *custodian_box_value(int argc, Scheme_Object *argv[])
{
  Scheme_Custodian_Box *cb;

  if (!SAME_TYPE(SCHEME_TYPE(argv[0]), scheme_cust_box_type))
    scheme_wrong_contract("custodian-box-value", "custodian-box?", 0, argc, argv);

  cb = (Scheme_Custodian_Box *)argv[0];
  if (cb->cust->shut_down)
    return scheme_false;

  return cb->v;
}

static Scheme_Object *custodian_box_p(int argc, Scheme_Object *argv[])
{
  if (SAME_TYPE(SCHEME_TYPE(argv[0]), scheme_cust_box_type))
    return scheme_true;
  else
    return scheme_false;
}

static int cust_box_ready(Scheme_Object *o)
{
  return ((Scheme_Custodian_Box *)o)->cust->shut_down;
}


#ifndef MZ_PRECISE_GC
void scheme_clean_cust_box_list(void)
{
  int src = 0, dest = 0;
  Scheme_Custodian_Box *cb;
  void *b;

  while (src < cust_box_count) {
    cb = cust_boxes[src];
    b = GC_base(cb);
    if (b 
#ifndef USE_SENORA_GC
        && GC_is_marked(b)
#endif
        ) {
      cust_boxes[dest++] = cb;
      if (cb->v) {
        if (cb->cust->shut_down) {
          cb->v = NULL;
        }
      }
    }
    src++;
  }
  cust_box_count = dest;
}

static void shrink_cust_box_array(void)
{
  /* Call this function periodically to clean up. */
  if (cust_box_alloc > 128 && (cust_box_count * 4 < cust_box_alloc)) {
    Scheme_Custodian_Box **cbs;
    cust_box_alloc = cust_box_count * 2;
    cbs = (Scheme_Custodian_Box **)scheme_malloc_atomic(cust_box_alloc * sizeof(Scheme_Custodian_Box *));
    memcpy(cbs, cust_boxes, cust_box_count * sizeof(Scheme_Custodian_Box *));
    cust_boxes = cbs;
  }
}
#else
# define shrink_cust_box_array() /* empty */
# define clean_cust_box_list()   /* empty */
#endif

void scheme_run_atexit_closers(Scheme_Object *o, Scheme_Close_Custodian_Client *f, void *data)
{
  Scheme_Object *l;

  if (cust_closers) {
    for (l = cust_closers; SCHEME_RPAIRP(l); l = SCHEME_CDR(l)) {
      Scheme_Exit_Closer_Func cf;
      cf = (Scheme_Exit_Closer_Func)SCHEME_CAR(l);
      cf(o, f, data);
    }
  }

  if (f == chain_close_at_exit)
    f(o, data);
}

void scheme_run_atexit_closers_on_all(Scheme_Exit_Closer_Func alt)
{
  mz_jmp_buf newbuf, *savebuf;

  /* scheme_start_atomic(); */
  /* Atomic would be needed if this was run to implement
     a custodian shutdown, but an actual custodian shutdown
     will have terminated everything else anyway. For a
     polite exit, other threads can run. */

  if (gcs_on_exit) {
    scheme_collect_garbage();
    scheme_collect_garbage();
  }

  log_peak_memory_use();

  savebuf = scheme_current_thread->error_buf;
  scheme_current_thread->error_buf = &newbuf;
  if (!scheme_setjmp(newbuf)) {  
    scheme_do_close_managed(NULL, alt ? alt : scheme_run_atexit_closers);
  }
  scheme_current_thread->error_buf = savebuf;
}

void do_run_atexit_closers_on_all()
{
  scheme_run_atexit_closers_on_all(NULL);
}

static Scheme_Object *unsafe_add_post_custodian_shutdown(int argc, Scheme_Object *argv[])
{
  Scheme_Custodian *c;
  Scheme_Object *l;
  
  scheme_check_proc_arity("unsafe-add-post-custodian-shutdown", 0, 0, argc, argv);

  if ((argc > 1)
      && !(SCHEME_FALSEP(argv[1])
           || SCHEME_CUSTODIANP(argv[1])))
    scheme_wrong_contract("unsafe-add-post-custodian-shutdown", "custodian?", 1, argc, argv);

  if ((argc > 1) && !SCHEME_FALSEP(argv[1]))
    c = (Scheme_Custodian *)argv[1];
  else
    c = main_custodian;

#if defined(MZ_USE_PLACES)
  if (RUNNING_IN_ORIGINAL_PLACE
      && (c == main_custodian))
    return scheme_void;
#endif
      
  l = scheme_make_pair(argv[0], c->post_callbacks);
  c->post_callbacks = l;
  
  return scheme_void;
}

void scheme_set_atexit(Scheme_At_Exit_Proc p)
{
  replacement_at_exit = p;
}

void scheme_add_atexit_closer(Scheme_Exit_Closer_Func f)
{
  if (!cust_closers) {
    if (RUNNING_IN_ORIGINAL_PLACE) {
      scheme_atexit(do_run_atexit_closers_on_all);
    }

    REGISTER_SO(cust_closers);
    cust_closers = scheme_null;
  }

  cust_closers = scheme_make_raw_pair((Scheme_Object *)f, cust_closers);
}

int scheme_atexit(void (*func)(void))
{
      if (replacement_at_exit) {
        return replacement_at_exit(func);
      } else {
#ifdef USE_ON_EXIT_FOR_ATEXIT
        return on_exit(func, NULL);
#else
        return atexit(func);
#endif
      }
}

void scheme_schedule_custodian_close(Scheme_Custodian *c)
{
  /* This procedure might be called by a garbage collector to register
     a resource-based kill. */

  if (!scheduled_kills) {
    REGISTER_SO(scheduled_kills);
    scheduled_kills = scheme_null;
  }

  scheduled_kills = scheme_make_pair((Scheme_Object *)c, scheduled_kills);
  scheme_fuel_counter = 0;
  scheme_jit_stack_boundary = (uintptr_t)-1;
}

static void check_scheduled_kills()
{
  int force_gc = 0;

  if (scheme_no_stack_overflow) {
    /* don't shutdown something that may be in an atomic callback */
    return;
  }

  while (scheduled_kills && !SCHEME_NULLP(scheduled_kills)) {
    Scheme_Object *k;
    k = SCHEME_CAR(scheduled_kills);
    scheduled_kills = SCHEME_CDR(scheduled_kills);
    do_close_managed((Scheme_Custodian *)k);
    force_gc = 1;
  }

  if (force_gc) {
    /* A shutdown in response to a memory limit merits another major
       GC to clean up and reset the expected heap size. Otherwise, if
       another limit is put in place, it will be checked (on a major
       GC) even later, which will set the major-GC trigger even
       higher, and so on. */
    scheme_collect_garbage();
  }
}

static void check_current_custodian_allows(const char *who, Scheme_Thread *p)
{
  Scheme_Object *l;
  Scheme_Custodian_Reference *mref;
  Scheme_Custodian *m, *current;

  /* Check management of the thread: */
  current = (Scheme_Custodian *)scheme_get_param(scheme_current_config(), MZCONFIG_CUSTODIAN);

  for (l = p->extra_mrefs; !SCHEME_NULLP(l); l = SCHEME_CDR(l)) {
    mref = (Scheme_Custodian_Reference *)SCHEME_CAR(l);
    m = CUSTODIAN_FAM(mref);
    while (NOT_SAME_OBJ(m, current)) {
      m = CUSTODIAN_FAM(m->parent);
      if (!m)
	goto bad;
    }
  }

  mref = p->mref;
  if (!mref)
    return;
  m = CUSTODIAN_FAM(mref);
  if (!m)
    return;

  while (NOT_SAME_OBJ(m, current)) {
    m = CUSTODIAN_FAM(m->parent);
    if (!m)
      goto bad;
  }

  return;

 bad:
  scheme_contract_error(who,
                        "the current custodian does not "
                        "solely manage the specified thread",
                        "thread", 1, p,
                        NULL);
}

void scheme_free_all(void)
{
  scheme_do_close_managed(NULL, NULL);
  scheme_free_dynamic_extensions();
#ifdef MZ_PRECISE_GC
  GC_free_all();
#endif
}

/*========================================================================*/
/*                              plumbers                                  */
/*========================================================================*/

#define FLUSH_HANDLE_FLAGS(h) MZ_OPT_HASH_KEY(&((Scheme_Small_Object *)h)->iso)

Scheme_Object *get_plumber_handles(Scheme_Plumber *p)
{
  Scheme_Object *v, *r = scheme_null;
  Scheme_Bucket_Table *bt;
  Scheme_Hash_Table *ht;
  int i;

  bt = p->weak_handles;
  if (bt) {
    for (i = bt->size; i--; ) {
      if (bt->buckets[i]) {
        v = (Scheme_Object *)HT_EXTRACT_WEAK(bt->buckets[i]->key);
        if (v) {
          r = scheme_make_pair(v, r);
          SCHEME_USE_FUEL(1);
        }
      }
    }
  }

  ht = p->handles;
  for (i = ht->size; i--; ) {
    if (ht->vals[i])
      r = scheme_make_pair(ht->keys[i], r);
    SCHEME_USE_FUEL(1);
  }

  return r;
}

int scheme_flush_managed(Scheme_Plumber *p, int catch_errors)
{
  Scheme_Object *r, *h, *o, *a[1];
  Scheme_Thread *pt;
  mz_jmp_buf * volatile saved_error_buf;
  mz_jmp_buf new_error_buf;
  volatile int escaped = 0;

  if (!p) p = initial_plumber;

  if (catch_errors) {
    pt = scheme_current_thread;
    saved_error_buf = pt->error_buf;
    pt->error_buf = &new_error_buf;
  } else
    saved_error_buf = NULL;
  
  if (!scheme_setjmp(new_error_buf)) {
    r = get_plumber_handles(p);
    
    while (!SCHEME_NULLP(r)) {
      h = SCHEME_CAR(r);
      
      o = SCHEME_PTR2_VAL(h);

      if (SCHEME_OUTPORTP(o)) {
        scheme_flush_if_output_fds(o);
      } else {
        a[0] = h;
        (void)scheme_apply_multi(o, 1, a);
      }
      
      r = SCHEME_CDR(r);
    }
  } else {
    escaped = 1;
  }

  if (catch_errors)
    scheme_current_thread->error_buf = saved_error_buf;

  return escaped;
}

static Scheme_Object *make_plumber(int argc, Scheme_Object *argv[])
{
  Scheme_Plumber *p;
  Scheme_Hash_Table *ht;

  p = MALLOC_ONE_TAGGED(Scheme_Plumber);
  p->so.type = scheme_plumber_type;
  
  ht = scheme_make_hash_table(SCHEME_hash_ptr);
  p->handles = ht;

  return (Scheme_Object *)p;
}

static Scheme_Object *plumber_p(int argc, Scheme_Object *argv[])
{
  return SCHEME_PLUMBERP(argv[0]) ? scheme_true : scheme_false;
}

static Scheme_Object *plumber_flush_all(int argc, Scheme_Object *argv[])
{
  if (!SCHEME_PLUMBERP(argv[0]))
    scheme_wrong_contract("plumber-flush-all", "plumber?", 0, argc, argv);
  
  scheme_flush_managed((Scheme_Plumber *)argv[0], 0);

  return scheme_void;
}

Scheme_Object *scheme_add_flush(Scheme_Plumber *p, Scheme_Object *proc_or_port, int weak_flush)
{
  Scheme_Object *h;

  if (!p)
    p = (Scheme_Plumber *)scheme_get_param(scheme_current_config(), MZCONFIG_PLUMBER);
  
  h = scheme_alloc_object();
  h->type = scheme_plumber_handle_type;
  SCHEME_PTR1_VAL(h) = (Scheme_Object *)p;
  SCHEME_PTR2_VAL(h) = proc_or_port;

  if (weak_flush) {
    FLUSH_HANDLE_FLAGS(h) |= 0x1;
    if (!p->weak_handles) {
      Scheme_Bucket_Table *bt;
      bt = scheme_make_bucket_table(4, SCHEME_hash_weak_ptr);
      p->weak_handles = bt;
    }
    scheme_add_to_table(p->weak_handles, (const char *)h, scheme_true, 0);
  } else
    scheme_hash_set(p->handles, h, scheme_true);

  return h;
}

static Scheme_Object *plumber_add_flush(int argc, Scheme_Object *argv[])
{
  if (!SCHEME_PLUMBERP(argv[0]))
    scheme_wrong_contract("plumber-add-flush!", "plumber?", 0, argc, argv);
  scheme_check_proc_arity("plumber-add-flush!", 1, 1, argc, argv);

  return scheme_add_flush((Scheme_Plumber *)argv[0], argv[1], 
                          (argc > 2) && SCHEME_TRUEP(argv[2]));
}

void scheme_remove_flush(Scheme_Object *h)
{
  Scheme_Plumber *p;

  p = (Scheme_Plumber *)SCHEME_PTR1_VAL(h);

  if (p) {
    if (FLUSH_HANDLE_FLAGS(h) & 0x1) {
      Scheme_Bucket *b;
      b = scheme_bucket_or_null_from_table(p->weak_handles, (char *)h, 0);
      if (b) {
        HT_EXTRACT_WEAK(b->key) = NULL;
        b->val = NULL;
      }
    } else
      scheme_hash_set(p->handles, h, NULL);
    SCHEME_PTR1_VAL(h) = NULL;
    SCHEME_PTR2_VAL(h) = NULL;
  }
}

static Scheme_Object *plumber_remove_flush(int argc, Scheme_Object *argv[])
{
  if (!SAME_TYPE(SCHEME_TYPE(argv[0]), scheme_plumber_handle_type))
    scheme_wrong_contract("plumber-flush-handle-remove!", "plumber-handle?", 0, argc, argv);
  
  scheme_remove_flush(argv[0]);

  return scheme_void;  
}

static Scheme_Object *plumber_flush_p(int argc, Scheme_Object *argv[])
{
  return (SAME_TYPE(SCHEME_TYPE(argv[0]), scheme_plumber_handle_type)
          ? scheme_true
          : scheme_false);
}

static Scheme_Object *current_plumber(int argc, Scheme_Object *argv[])
{
  return scheme_param_config2("current-plumber", 
                              scheme_make_integer(MZCONFIG_PLUMBER),
                              argc, argv,
                              -1, plumber_p, "plumber?", 0);
}

/*========================================================================*/
/*                             thread sets                                */
/*========================================================================*/

#define TSET_IL MZ_INLINE

static Scheme_Thread_Set *create_thread_set(Scheme_Thread_Set *parent)
{
  Scheme_Thread_Set *t_set;

  t_set = MALLOC_ONE_TAGGED(Scheme_Thread_Set);
  t_set->so.type = scheme_thread_set_type;

  t_set->parent = parent;

  /* Everything in t_set is zeroed */

  return t_set;
}

static Scheme_Object *make_thread_set(int argc, Scheme_Object *argv[])
{
  Scheme_Thread_Set *parent;

  if (argc) {
    if (!(SAME_TYPE(SCHEME_TYPE(argv[0]), scheme_thread_set_type)))
      scheme_wrong_contract("make-thread-group", "thread-group?", 0, argc, argv);
    parent = (Scheme_Thread_Set *)argv[0];
  } else
    parent = (Scheme_Thread_Set *)scheme_get_param(scheme_current_config(), MZCONFIG_THREAD_SET);

  return (Scheme_Object *)create_thread_set(parent);
}

static Scheme_Object *thread_set_p(int argc, Scheme_Object *argv[])
{
  return ((SAME_TYPE(SCHEME_TYPE(argv[0]), scheme_thread_set_type)) 
	  ? scheme_true 
	  : scheme_false);
}

static Scheme_Object *current_thread_set(int argc, Scheme_Object *argv[])
{
  return scheme_param_config2("current-thread-group", 
                              scheme_make_integer(MZCONFIG_THREAD_SET),
                              argc, argv,
                              -1, thread_set_p, "thread-group?", 0);
}

XFORM_NONGCING static TSET_IL void set_t_set_next(Scheme_Object *o, Scheme_Object *n)
{
  if (SCHEME_THREADP(o))
    ((Scheme_Thread *)o)->t_set_next = n;
  else
    ((Scheme_Thread_Set *)o)->next = n;
}

XFORM_NONGCING static TSET_IL void set_t_set_prev(Scheme_Object *o, Scheme_Object *n)
{
  if (SCHEME_THREADP(o))
    ((Scheme_Thread *)o)->t_set_prev = n;
  else
    ((Scheme_Thread_Set *)o)->prev = n;
}

XFORM_NONGCING static TSET_IL Scheme_Object *get_t_set_next(Scheme_Object *o)
{
  if (SCHEME_THREADP(o))
    return ((Scheme_Thread *)o)->t_set_next;
  else
    return ((Scheme_Thread_Set *)o)->next;
}

XFORM_NONGCING static TSET_IL Scheme_Object *get_t_set_prev(Scheme_Object *o)
{
  if (SCHEME_THREADP(o))
    return ((Scheme_Thread *)o)->t_set_prev;
  else
    return ((Scheme_Thread_Set *)o)->prev;
}

XFORM_NONGCING static void schedule_in_set(Scheme_Object *s, Scheme_Thread_Set *t_set)
{
  num_running_threads += 1;

  while (1) {
    set_t_set_next(s, t_set->first);
    if (t_set->first)
      set_t_set_prev(t_set->first, s);
    t_set->first = s;
    if (t_set->current)
      break;

    t_set->current = s;

    s = (Scheme_Object *)t_set;
    t_set = t_set->parent;
  }
}

XFORM_NONGCING static void unschedule_in_set(Scheme_Object *s, Scheme_Thread_Set *t_set)
{
  Scheme_Object *prev;
  Scheme_Object *next;

  num_running_threads -= 1;

  while (1) {
    prev = get_t_set_prev(s);
    next = get_t_set_next(s);

    if (!prev)
      t_set->first = next;
    else
      set_t_set_next(prev, next);
    if (next)
      set_t_set_prev(next, prev);
    set_t_set_prev(s, NULL);
    set_t_set_next(s, NULL);
    
    if (t_set->current == s) {
      if (next) {
	t_set->current = next;
      } else {
	t_set->current = t_set->first;
      }
    }
    if (t_set->search_start == s)
      t_set->search_start = t_set->current;
    
    if (t_set->current)
      break;
    
    s = (Scheme_Object *)t_set;
    t_set = t_set->parent;
  }
}

/*========================================================================*/
/*                      thread record creation                            */
/*========================================================================*/

static Scheme_Thread *make_thread(Scheme_Config *config, 
				  Scheme_Thread_Cell_Table *cells,
				  Scheme_Object *init_break_cell,
				  Scheme_Custodian *mgr,
          void *stack_base)
{
  Scheme_Thread *process;
  int prefix = 0;

  process = MALLOC_ONE_TAGGED(Scheme_Thread);

  process->so.type = scheme_thread_type;

  if (!scheme_main_thread) {
    /* Creating the first thread... */
    REGISTER_SO(scheme_current_thread);
    REGISTER_SO(scheme_main_thread);
    REGISTER_SO(scheme_first_thread);
    REGISTER_SO(thread_swap_callbacks);
    REGISTER_SO(thread_swap_out_callbacks);
    REGISTER_SO(swap_target);

    scheme_current_thread = process;
    scheme_first_thread = scheme_main_thread = process;
    process->prev = NULL;
    process->next = NULL;

    gc_prep_thread_chain = process;
    scheme_current_thread->gc_prep_chain = process;

    process->suspend_break = 1; /* until start-up finished */

    process->error_buf = NULL;

    thread_swap_callbacks = scheme_null;
    thread_swap_out_callbacks = scheme_null;

    GC_set_collect_start_callback(get_ready_for_GC);
    GC_set_collect_end_callback(done_with_GC);
#ifdef MZ_PRECISE_GC
    GC_set_collect_inform_callback(inform_GC);
#endif

#ifdef LINK_EXTENSIONS_BY_TABLE
    scheme_current_thread_ptr = &scheme_current_thread;
    scheme_fuel_counter_ptr = &scheme_fuel_counter;
#endif
    
#if defined(MZ_PRECISE_GC)
    GC_set_get_thread_stack_base(scheme_get_current_thread_stack_start);
#endif
    process->stack_start = stack_base;

  } else {
    prefix = 1;
  }

  process->engine_weight = 10000;

  process->cont_mark_pos = (MZ_MARK_POS_TYPE)1;
  process->cont_mark_stack = 0;
  process->cont_mark_stack_segments = NULL;
  process->cont_mark_seg_count = 0;

  if (!config) {
    make_initial_config(process);
    config = process->init_config;
  } else {
    process->init_config = config;
    process->cell_values = cells;
  }

  if (init_break_cell) {
    process->init_break_cell = init_break_cell;
  } else {
    Scheme_Object *v;
    v = scheme_make_thread_cell(scheme_false, 1);
    process->init_break_cell = v;
  }

  if (!mgr)
    mgr = (Scheme_Custodian *)scheme_get_param(config, MZCONFIG_CUSTODIAN);

#ifdef MZ_PRECISE_GC
  GC_register_new_thread(process, mgr);
#endif

  {
    Scheme_Object *t_set;
    t_set = scheme_get_param(config, MZCONFIG_THREAD_SET);
    process->t_set_parent = (Scheme_Thread_Set *)t_set;
  }
  
  if (SAME_OBJ(process, scheme_first_thread)) {
    REGISTER_SO(scheme_thread_set_top);
    scheme_thread_set_top = process->t_set_parent;
    scheme_thread_set_top->first = (Scheme_Object *)process;
    scheme_thread_set_top->current = (Scheme_Object *)process;
  } else
    schedule_in_set((Scheme_Object *)process, process->t_set_parent);
    
  scheme_init_jmpup_buf(&process->jmpup_buf);

  process->running = MZTHREAD_RUNNING;

  process->dw = NULL;

  process->block_descriptor = NOT_BLOCKED;
  process->block_check = NULL;
  process->block_needs_wakeup = NULL;
  process->sleep_end = 0;

  process->external_break = 0;

  process->ran_some = 1;

  scheme_gmp_tls_init(process->gmp_tls);
  
  if (prefix) {
    process->next = scheme_first_thread;
    process->prev = NULL;
    process->next->prev = process;
    scheme_first_thread = process;
  }

  if (!buffer_init_size) /* => before place init */
    buffer_init_size = INIT_TB_SIZE;

  {
    Scheme_Object **tb;
    tb = MALLOC_N(Scheme_Object *, buffer_init_size);
    process->tail_buffer = tb;
  }
  process->tail_buffer_size = buffer_init_size;
 
  {
    int init_stack_size;
    Scheme_Object *iss;

    iss = scheme_get_thread_param(config, cells, MZCONFIG_THREAD_INIT_STACK_SIZE);
    if (SCHEME_INTP(iss))
      init_stack_size = SCHEME_INT_VAL(iss);
    else if (SCHEME_BIGNUMP(iss))
      init_stack_size = 0x7FFFFFFF;
    else
      init_stack_size = DEFAULT_INIT_STACK_SIZE;
    
    /* A too-large stack size won't help performance.
       A too-small stack size is unsafe for certain kinds of
       tail calls. */
    if (init_stack_size > MAX_INIT_STACK_SIZE)
      init_stack_size = MAX_INIT_STACK_SIZE;
    if (init_stack_size < SCHEME_TAIL_COPY_THRESHOLD)
      init_stack_size = SCHEME_TAIL_COPY_THRESHOLD;

    process->runstack_size = init_stack_size;
    {
      Scheme_Object **sa;
      sa = scheme_alloc_runstack(init_stack_size);
      process->runstack_start = sa;
    }
    process->runstack = process->runstack_start + init_stack_size;
  }
  
  process->runstack_saved = NULL;

#ifdef RUNSTACK_IS_GLOBAL
  if (!prefix) {
# ifndef MZ_PRECISE_GC
    /* Precise GC: we intentionally don't register MZ_RUNSTACK. See done_with_GC() */
    REGISTER_SO(MZ_RUNSTACK);
# endif
    REGISTER_SO(MZ_RUNSTACK_START);

    MZ_RUNSTACK = process->runstack;
    MZ_RUNSTACK_START = process->runstack_start;
    MZ_CONT_MARK_STACK = process->cont_mark_stack;
    MZ_CONT_MARK_POS = process->cont_mark_pos;
  }
#endif

  process->on_kill = NULL;

  process->user_tls = NULL;
  process->user_tls_size = 0;
  
  process->nester = process->nestee = NULL;

  process->mbox_first = NULL;
  process->mbox_last = NULL;
  process->mbox_sema = NULL;

  process->mref = NULL;
  process->extra_mrefs = NULL;

    

  /* A thread points to a lot of stuff, so it's bad to put a finalization
     on it, which is what registering with a custodian does. Instead, we
     register a weak indirection with the custodian. That way, the thread
     (and anything it points to) can be collected one GC cycle earlier. 

     It's possible that the thread will be collected before the indirection
     record, so when we use the indirection (e.g., in custodian traversals),
     we'll need to check for NULL. */
  {
    Scheme_Thread_Custodian_Hop *hop;
    Scheme_Custodian_Reference *mref;
    hop = MALLOC_ONE_WEAK_RT(Scheme_Thread_Custodian_Hop);
    process->mr_hop = hop;
    hop->so.type = scheme_thread_hop_type;
    {
      Scheme_Thread *wp;
      wp = (Scheme_Thread *)WEAKIFY((Scheme_Object *)process);
      hop->p = wp;
    }

    mref = scheme_add_managed(mgr, (Scheme_Object *)hop, NULL, NULL, 0);
    process->mref = mref;
    process->extra_mrefs = scheme_null;

#ifndef MZ_PRECISE_GC
    scheme_weak_reference((void **)(void *)&hop->p);
#endif
  }

  return process;
}

Scheme_Thread *scheme_make_thread(void *stack_base)
{
  /* Makes the initial process. */
  return make_thread(NULL, NULL, NULL, NULL, stack_base);
}

void scheme_realloc_tail_buffer(Scheme_Thread *p)
{
  GC_CAN_IGNORE Scheme_Object **tb;

  p->tail_buffer = NULL; /* so args aren't zeroed */

  /* Decay cached size back toward the initial size: */
  if (p->tail_buffer_size > (buffer_init_size << 1))
    p->tail_buffer_size = p->tail_buffer_size >> 1;

  tb = MALLOC_N(Scheme_Object *, p->tail_buffer_size);
  p->tail_buffer = tb;
}

static void check_tail_buffer_size(Scheme_Thread *p)
{
  if (p->tail_buffer_size < buffer_init_size) {
    Scheme_Object **tb;
    tb = MALLOC_N(Scheme_Object *, buffer_init_size);
    p->tail_buffer = tb;
    p->tail_buffer_size = buffer_init_size;
  }
}

void scheme_set_tail_buffer_size(int s)
{
  if (s > buffer_init_size) {
    Scheme_Thread *p;

    buffer_init_size = s;

    for (p = scheme_first_thread; p; p = p->next) {
      check_tail_buffer_size(p);
    }
  }
}

int scheme_tls_allocate()
{
  return tls_pos++;
}

void scheme_tls_set(int pos, void *v)
{
  Scheme_Thread *p = scheme_current_thread;

  if (p->user_tls_size <= pos) {
    int oldc = p->user_tls_size;
    void **old_tls = p->user_tls, **va;

    p->user_tls_size = tls_pos;
    va = MALLOC_N(void*, tls_pos);
    p->user_tls = va;
    while (oldc--) {
      p->user_tls[oldc] = old_tls[oldc];
    }
  }

  p->user_tls[pos] = v;
}

void *scheme_tls_get(int pos)
{
  Scheme_Thread *p = scheme_current_thread;

  if (p->user_tls_size <= pos)
    return NULL;
  else
    return p->user_tls[pos];
}

Scheme_Object **scheme_alloc_runstack(intptr_t len)
  XFORM_SKIP_PROC
{
#ifdef MZ_PRECISE_GC
  intptr_t sz;
  void **p;
  sz = sizeof(Scheme_Object*) * (len + RUNSTACK_HEADER_FIELDS);
  p = (void **)GC_malloc_tagged_allow_interior(sz);
  *(Scheme_Type *)(void *)p = scheme_rt_runstack;
  ((intptr_t *)(void *)p)[1] = gcBYTES_TO_WORDS(sz);
  ((intptr_t *)(void *)p)[2] = 0;
  ((intptr_t *)(void *)p)[3] = len;
# define MZ_RUNSTACK_OVERFLOW_CANARY 0xFF77FF77
  ((intptr_t *)(void *)p)[4] = MZ_RUNSTACK_OVERFLOW_CANARY;
  return (Scheme_Object **)(p + RUNSTACK_HEADER_FIELDS);
#else
  return (Scheme_Object **)scheme_malloc_allow_interior(sizeof(Scheme_Object*) * len);
#endif
}

void scheme_set_runstack_limits(Scheme_Object **rs, intptr_t len, intptr_t start, intptr_t end)
  XFORM_SKIP_PROC
/* With 3m, we can tell the GC not to scan the unused parts, and we
   can have the fixup function zero out the unused parts; that avoids
   writing and scanning pages that could be skipped for a minor
   GC. For CGC, we have to just clear out the unused part. */
{
  scheme_check_runstack_edge(rs);
#ifdef MZ_PRECISE_GC
  if (((intptr_t *)(void *)rs)[-3] != start)
    ((intptr_t *)(void *)rs)[-3] = start;
  if (((intptr_t *)(void *)rs)[-2] != end)
    ((intptr_t *)(void *)rs)[-2] = end;
#else
  memset(rs, 0, start * sizeof(Scheme_Object *));
  memset(rs + end, 0, (len - end) * sizeof(Scheme_Object *));
#endif
}

void scheme_check_runstack_edge(Scheme_Object **rs)
{
#ifdef MZ_PRECISE_GC
  if (((intptr_t *)rs)[-1] != MZ_RUNSTACK_OVERFLOW_CANARY) {
    scheme_log_abort("internal error: runstack overflow detected");
    abort();
  }
#endif
}

void *scheme_register_process_global(const char *key, void *val)
{
  void *old_val = NULL;
  char *key2;
  Proc_Global_Rec *pg;
  intptr_t len;

  scheme_process_global_lock();

  for (pg = process_globals; pg; pg = pg->next) {
    if (!strcmp(pg->key, key)) {
      old_val = pg->val;
      break;
    }
  }

  if (!old_val && val) {
    len = strlen(key);
    key2 = (char *)malloc(len + 1);
    memcpy(key2, key, len + 1);
    pg = (Proc_Global_Rec *)malloc(sizeof(Proc_Global_Rec));
    pg->key = key2;
    pg->val = val;
    pg->next = process_globals;
    process_globals = pg;
  }

  scheme_process_global_unlock();

  return old_val;
}

static Scheme_Object *unsafe_register_process_global(int argc, Scheme_Object *argv[])
{
  void *val;
  
  if (!SCHEME_BYTE_STRINGP(argv[0]))
    scheme_wrong_contract("unsafe-register-process-global", "bytes?", 0, argc, argv);
  if (!scheme_is_cpointer(argv[1]))
    scheme_wrong_contract("unsafe-register-process-global", "cpointer?", 1, argc, argv);
  
  val = scheme_register_process_global(SCHEME_BYTE_STR_VAL(argv[0]),
                                       scheme_extract_pointer(argv[1]));

  if (val)
    return scheme_make_cptr(val, NULL);
  else
    return scheme_false;
}

static Scheme_Object *unsafe_get_place_table(int argc, Scheme_Object *argv[])
{
  return (Scheme_Object *)scheme_get_place_table();
}

void scheme_init_process_globals(void)
{
#if defined(MZ_USE_MZRT)
  mzrt_mutex_create(&process_global_lock);
#endif
}

void scheme_process_global_lock(void)
{
#if defined(MZ_USE_MZRT)
  if (process_global_lock)
    mzrt_mutex_lock(process_global_lock);
#endif
}

void scheme_process_global_unlock(void)
{
#if defined(MZ_USE_MZRT)
  if (process_global_lock)
    mzrt_mutex_unlock(process_global_lock);
#endif
}

Scheme_Hash_Table *scheme_get_place_table(void)
{
  if (!place_local_misc_table)
    place_local_misc_table = scheme_make_hash_table(SCHEME_hash_ptr);
  return place_local_misc_table;
}

/*========================================================================*/
/*                    OS threads - not supported                          */
/*========================================================================*/

static Scheme_Object *unsafe_os_thread_enabled_p(int argc, Scheme_Object *argv[])
{
  return scheme_false;
}

static Scheme_Object *unsafe_call_in_os_thread(int argc, Scheme_Object *argv[])
{
  scheme_check_proc_arity("unsafe-call-in-os-thread", 0, 0, argc, argv);
  scheme_raise_exn(MZEXN_FAIL_UNSUPPORTED, "unsafe-call-in-os-thread: " NOT_SUPPORTED_STR);
  ESCAPED_BEFORE_HERE;
}

static Scheme_Object *unsafe_make_os_semaphore(int argc, Scheme_Object *argv[])
{
  scheme_raise_exn(MZEXN_FAIL_UNSUPPORTED, "unsafe-make-os-semaphore: " NOT_SUPPORTED_STR);
  ESCAPED_BEFORE_HERE;
}

static Scheme_Object *unsafe_os_semaphore_wait(int argc, Scheme_Object *argv[])
{
  scheme_raise_exn(MZEXN_FAIL_UNSUPPORTED, "unsafe-os-semaphore-wait: " NOT_SUPPORTED_STR);
  ESCAPED_BEFORE_HERE;
}

static Scheme_Object *unsafe_os_semaphore_post(int argc, Scheme_Object *argv[])
{
  scheme_raise_exn(MZEXN_FAIL_UNSUPPORTED, "unsafe-os-semaphore-post: " NOT_SUPPORTED_STR);
  ESCAPED_BEFORE_HERE;
}

static Scheme_Object *unsafe_add_global_finalizer(int argc, Scheme_Object *argv[])
{
  scheme_raise_exn(MZEXN_FAIL_UNSUPPORTED, "unsafe-add-global-finalizer: " NOT_SUPPORTED_STR);
  ESCAPED_BEFORE_HERE;
}

/*========================================================================*/
/*                     thread creation and swapping                       */
/*========================================================================*/

int scheme_in_main_thread(void)
{
  return !scheme_current_thread->next;
}

static void stash_current_marks()
{
  Scheme_Object *m;
  m = scheme_current_continuation_marks(scheme_current_thread->returned_marks);
  scheme_current_thread->returned_marks = m;
  swap_target = scheme_current_thread->return_marks_to;
  scheme_current_thread->return_marks_to = NULL;
}

static void do_swap_thread()
{
 start:

  scheme_zero_unneeded_rands(scheme_current_thread);

#if WATCH_FOR_NESTED_SWAPS
  if (swapping)
    printf("death\n");
  swapping = 1;
#endif

#ifdef MZ_USE_PLACES
  if (GC_is_using_master()) {
    scheme_log_abort("attempted thread swap during master GC use");
    abort();
  }
#endif

  if (!swap_no_setjmp && SETJMP(scheme_current_thread)) {
    /* We're back! */
    /* See also initial swap in in start_child() */
    thread_swap_count++;
#ifdef RUNSTACK_IS_GLOBAL
    MZ_RUNSTACK = scheme_current_thread->runstack;
    MZ_RUNSTACK_START = scheme_current_thread->runstack_start;
    MZ_CONT_MARK_STACK = scheme_current_thread->cont_mark_stack;
    MZ_CONT_MARK_POS = scheme_current_thread->cont_mark_pos;
#endif
    RESETJMP(scheme_current_thread);
#if WATCH_FOR_NESTED_SWAPS
    swapping = 0;
#endif
    scheme_gmp_tls_unload(scheme_current_thread->gmp_tls, scheme_current_thread->gmp_tls_data);
    scheme_current_thread->gmp_tls_data = NULL;

    {
      Scheme_Object *l, *o;
      Scheme_Closure_Func f;
      for (l = thread_swap_callbacks; SCHEME_RPAIRP(l); l = SCHEME_CDR(l)) {
	o = SCHEME_CAR(l);
	f = SCHEME_RAW_CLOS_FUNC(o);
	o = SCHEME_RAW_CLOS_DATA(o);
	f(o);
      }
    }
    if ((scheme_current_thread->runstack_owner
	 && ((*scheme_current_thread->runstack_owner) != scheme_current_thread))
	|| (scheme_current_thread->cont_mark_stack_owner
	    && ((*scheme_current_thread->cont_mark_stack_owner) != scheme_current_thread))) {
      scheme_takeover_stacks(scheme_current_thread);
    }

    scheme_current_thread->current_start_process_msec = process_time_at_swap;

    if (scheme_current_thread->return_marks_to) {
      stash_current_marks();
      goto start;
    }
  } else {
    Scheme_Thread *new_thread = swap_target;

    if ((!scheme_fuel_counter) || (++process_time_skips >= 100)) {
      intptr_t cpm;
      cpm = scheme_get_process_milliseconds();
      scheme_current_thread->accum_process_msec += (cpm - scheme_current_thread->current_start_process_msec);
      process_time_at_swap = cpm;
      process_time_skips = 0;
    }

    swap_target = NULL;

    swap_no_setjmp = 0;

    /* We're leaving... */

    {
      Scheme_Object *l, *o;
      Scheme_Closure_Func f;
      for (l = thread_swap_out_callbacks; SCHEME_RPAIRP(l); l = SCHEME_CDR(l)) {
	o = SCHEME_CAR(l);
	f = SCHEME_RAW_CLOS_FUNC(o);
	o = SCHEME_RAW_CLOS_DATA(o);
	f(o);
      }
    }

    if (scheme_current_thread->init_break_cell) {
      int cb;
      cb = can_break_param(scheme_current_thread);
      scheme_current_thread->can_break_at_swap = cb;
    }
    {
      GC_CAN_IGNORE void *data;
      data = scheme_gmp_tls_load(scheme_current_thread->gmp_tls);
      scheme_current_thread->gmp_tls_data = data;
    }
#ifdef RUNSTACK_IS_GLOBAL
    scheme_current_thread->runstack = MZ_RUNSTACK;
    scheme_current_thread->runstack_start = MZ_RUNSTACK_START;
    scheme_current_thread->cont_mark_stack = MZ_CONT_MARK_STACK;
    scheme_current_thread->cont_mark_pos = MZ_CONT_MARK_POS;
#endif

#ifdef MZ_USE_FUTURES
    scheme_use_rtcall = new_thread->futures_slow_path_tracing;
#endif

    scheme_current_thread = new_thread;
    if (!new_thread->gc_prep_chain) {
      new_thread->gc_prep_chain = gc_prep_thread_chain;
      gc_prep_thread_chain = new_thread;
    }

    /* Fixup current pointers in thread sets */
    if (!scheme_current_thread->return_marks_to) {
      Scheme_Thread_Set *t_set = new_thread->t_set_parent;
      t_set->current = (Scheme_Object *)new_thread;
      while (t_set->parent) {
	t_set->parent->current = (Scheme_Object *)t_set;
	t_set = t_set->parent;
      }
    }

    LONGJMP(scheme_current_thread);
  }
}

void scheme_swap_thread(Scheme_Thread *new_thread)
{
  swap_target = new_thread;
  new_thread = NULL;
  do_swap_thread();
}

static void select_thread()
{
  Scheme_Thread *new_thread;
  Scheme_Object *o;
  Scheme_Thread_Set *t_set;

  /* Try to pick a next thread to avoid DOS attacks
     through whatever kinds of things call select_thread() */
  o = (Scheme_Object *)scheme_thread_set_top;
  while (!SCHEME_THREADP(o)) {
    t_set = (Scheme_Thread_Set *)o;
    o = get_t_set_next(t_set->current);
    if (!o)
      o = t_set->first;
  }
  /* It's possible that o won't work out. So o is a suggestion for the
     new thread, but the loop below will pick a definitely suitable
     thread. */
  
  new_thread = (Scheme_Thread *)o;
  do {
    if (!new_thread)
      new_thread = scheme_first_thread;
    
    /* Can't swap in a thread with a nestee: */
    while (new_thread 
	   && (new_thread->nestee
	       || (new_thread->running & MZTHREAD_SUSPENDED)
	       /* USER_SUSPENDED should only happen if new_thread is the main thread
		  or if the thread has MZTHREAD_NEED_SUSPEND_CLEANUP */
	       || ((new_thread->running & MZTHREAD_USER_SUSPENDED)
		   && !(new_thread->running & MZTHREAD_NEED_SUSPEND_CLEANUP)))) {
      new_thread = new_thread->next;
    }

    if (!new_thread && !o) {
      /* The main thread must be blocked on a nestee, and everything
	 else is suspended. But we have to go somewhere.  Weakly
	 resume the main thread's innermost nestee. If it's
         suspended by the user, then we've deadlocked. */
      new_thread = scheme_main_thread;
      while (new_thread->nestee) {
	new_thread = new_thread->nestee;
      }
      if ((new_thread->running & MZTHREAD_USER_SUSPENDED)
	  && !(new_thread->running & MZTHREAD_NEED_SUSPEND_CLEANUP)) {
        if (post_system_idle()) {
          /* Aha! Someone was waiting for us to do nothing. Try again... */
        } else {
          scheme_console_printf("unbreakable deadlock\n");
          if (scheme_exit)
            scheme_exit(1);
          /* We really have to exit: */
          exit(1);
        }
      } else {
	scheme_weak_resume_thread(new_thread);
      }
      break;
    }
    o = NULL;
  } while (!new_thread);

  swap_target = new_thread;
  new_thread = NULL;
  o = NULL;
  t_set = NULL;
  do_swap_thread();
}

static void thread_is_dead(Scheme_Thread *r)
{
  if (r->dead_box) {
    Scheme_Object *o;
    o = SCHEME_PTR_VAL(r->dead_box);
    scheme_post_sema_all(o);
  }
  if (r->sync_box) {
    scheme_post_sema_all(r->sync_box);
    r->sync_box = NULL;
  }
  if (r->running_box) {
    SCHEME_PTR_VAL(r->running_box) = NULL;
    r->running_box = NULL;
  }
  r->suspended_box = NULL;
  r->resumed_box = NULL;
  
  r->t_set_parent = NULL;
  r->dw = NULL;
  r->init_config = NULL;
  r->cell_values = NULL;
  r->init_break_cell = NULL;
  r->cont_mark_stack_segments = NULL;
  r->overflow = NULL;

  r->blocker = NULL;

  r->transitive_resumes = NULL;
  
  r->error_buf = NULL;

  r->spare_runstack = NULL;

  r->mbox_first = NULL;
  r->mbox_last = NULL;
  r->mbox_sema = NULL;
}

static void remove_thread(Scheme_Thread *r)
{
  Scheme_Saved_Stack *saved;
  Scheme_Object *l;

  r->running = 0;

  if (r->prev) {
    r->prev->next = r->next;
    r->next->prev = r->prev;
  } else if (r->next) {
    r->next->prev = NULL;
    scheme_first_thread = r->next;
  }
  r->next = r->prev = NULL;

  unschedule_in_set((Scheme_Object *)r, r->t_set_parent);
  
#ifdef RUNSTACK_IS_GLOBAL
  if (r == scheme_current_thread) {
    r->runstack = MZ_RUNSTACK;
    MZ_RUNSTACK = NULL;
    r->runstack_start = MZ_RUNSTACK_START;
    MZ_RUNSTACK_START = NULL;
    r->cont_mark_stack = MZ_CONT_MARK_STACK;
    r->cont_mark_pos = MZ_CONT_MARK_POS;
  }
#endif

  if (r->runstack_owner) {
    /* Drop ownership, if active, and clear the stack */
    if (r == *(r->runstack_owner)) {
      if (r->runstack_start) {
        scheme_set_runstack_limits(r->runstack_start, r->runstack_size, 0, 0);
        r->runstack_start = NULL;
      }
      for (saved = r->runstack_saved; saved; saved = saved->prev) {
        scheme_set_runstack_limits(saved->runstack_start, saved->runstack_size, 0, 0);
      }
      r->runstack_saved = NULL;
      *(r->runstack_owner) = NULL;
      r->runstack_owner = NULL;
    }
  } else {
    /* Only this thread used the runstack, so clear/free it
       as aggressively as possible */
    memset(r->runstack_start, 0, r->runstack_size * sizeof(Scheme_Object*));
    r->runstack_start = NULL;
    for (saved = r->runstack_saved; saved; saved = saved->prev) {
      memset(saved->runstack_start, 0, saved->runstack_size * sizeof(Scheme_Object*));
      saved->runstack_start = NULL;
    }
  }

  r->runstack = NULL;
  r->runstack_swapped = NULL;

  if (r->cont_mark_stack_owner
      && ((*r->cont_mark_stack_owner) == r)) {
    *r->cont_mark_stack_owner = NULL;
  }

  r->cont_mark_stack = 0;
  r->cont_mark_stack_owner = NULL;
  r->cont_mark_stack_swapped = NULL;

  r->ku.apply.tail_rator = NULL;
  r->ku.apply.tail_rands = NULL;
  r->tail_buffer = NULL;
  r->ku.multiple.array = NULL;
  r->values_buffer = NULL;

  thread_is_dead(r);

  /* In case we kill a thread while in a bignum operation: */
  scheme_gmp_tls_restore_snapshot(r->gmp_tls, r->gmp_tls_data, 
                                  NULL, ((r == scheme_current_thread) ? 1 : 2));

  if (r == scheme_current_thread) {
    /* We're going to be swapped out immediately. */
    swap_no_setjmp = 1;
  } else
    RESETJMP(r);

  scheme_remove_managed(r->mref, (Scheme_Object *)r->mr_hop);
  for (l = r->extra_mrefs; !SCHEME_NULLP(l); l = SCHEME_CDR(l)) {
    scheme_remove_managed((Scheme_Custodian_Reference *)SCHEME_CAR(l), (Scheme_Object *)r->mr_hop);
  }
  r->extra_mrefs = scheme_null;
}

void scheme_end_current_thread(void)
{
  remove_thread(scheme_current_thread);
  
  thread_ended_with_activity = 1;
  
  if (scheme_notify_multithread && !scheme_first_thread->next) {
    scheme_notify_multithread(0);
    have_activity = 0;
  }
  
  select_thread();
}

static void start_child(Scheme_Thread * volatile child,
			Scheme_Object * volatile child_eval)
{
  if (SETJMP(child)) {
    /* Initial swap in: */
    Scheme_Object * volatile result = NULL;

    thread_swap_count++;
#ifdef RUNSTACK_IS_GLOBAL
    MZ_RUNSTACK = scheme_current_thread->runstack;
    MZ_RUNSTACK_START = scheme_current_thread->runstack_start;
    MZ_CONT_MARK_STACK = scheme_current_thread->cont_mark_stack;
    MZ_CONT_MARK_POS = scheme_current_thread->cont_mark_pos;
#endif
    scheme_gmp_tls_unload(scheme_current_thread->gmp_tls, scheme_current_thread->gmp_tls_data);
    scheme_current_thread->gmp_tls_data = NULL;
    {
      Scheme_Object *l, *o;
      Scheme_Closure_Func f;
      for (l = thread_swap_callbacks; SCHEME_RPAIRP(l); l = SCHEME_CDR(l)) {
	o = SCHEME_CAR(l);
	f = SCHEME_RAW_CLOS_FUNC(o);
	o = SCHEME_RAW_CLOS_DATA(o);
	f(o);
      }
    }

    scheme_current_thread->current_start_process_msec = process_time_at_swap;

    RESETJMP(child);

#if WATCH_FOR_NESTED_SWAPS
    swapping = 0;
#endif

    if (scheme_current_thread->running & MZTHREAD_KILLED) {
      /* This thread is dead! Give up now. */
      exit_or_escape(scheme_current_thread);
    }

    if (scheme_current_thread->return_marks_to) {
      stash_current_marks();
      do_swap_thread();
    }

    {
      mz_jmp_buf newbuf;
      scheme_current_thread->error_buf = &newbuf;
      if (!scheme_setjmp(newbuf)) {
	/* Run the main thunk: */
	/* (checks for break before doing anything else) */
	result = scheme_apply_thread_thunk(child_eval);
      }
    }

    /* !! At this point, scheme_current_thread can turn out to be a
       different thread, which invoked the original thread's
       continuation. */

    /* If we still have a meta continuation, then it means we
       should be resuming at a prompt, not exiting. */
    while (scheme_current_thread->meta_continuation) {
      Scheme_Thread *p = scheme_current_thread;
      Scheme_Overflow *oflow;

      p->cjs.val = result;

      if (!SAME_OBJ(p->meta_continuation->prompt_tag, scheme_default_prompt_tag)) {
        scheme_signal_error("thread ended with meta continuation that isn't for the default prompt");
      } else {
        Scheme_Meta_Continuation *mc;
        mc = p->meta_continuation;
        oflow = mc->overflow;
        p->meta_continuation = mc->next;
        if (!oflow->eot) {
          p->stack_start = oflow->stack_start;
          p->decompose_mc = mc;
          scheme_longjmpup(&oflow->jmp->cont);
        }
      }
    }

    scheme_end_current_thread();

    /* Shouldn't get here! */
    scheme_signal_error("bad thread switch");
  }
}

void scheme_do_thread_start_child(Scheme_Thread *child, Scheme_Object *child_eval)
  XFORM_SKIP_PROC
{
  return start_child(child, child_eval);
}

static Scheme_Object *make_subprocess(Scheme_Object *child_thunk,
				      void *child_start, 
				      Scheme_Config *config,
				      Scheme_Thread_Cell_Table *cells,
				      Scheme_Object *break_cell,
				      Scheme_Custodian *mgr,
				      int normal_kill)
{
  Scheme_Thread *child;
  int turn_on_multi;
  Scheme_Object *name_sym = NULL;
 
  turn_on_multi = !scheme_first_thread->next;
  
  if (!config)
    config = scheme_current_config();
  if (!cells)
    cells = scheme_inherit_cells(NULL);
  if (!break_cell) {
    break_cell = scheme_current_break_cell();
    if (SAME_OBJ(break_cell, maybe_recycle_cell))
      maybe_recycle_cell = NULL;
  }

  /* Use child_thunk name, if any, for the thread name.
     (Get it before calling make_thread(), in case
     getting the name blocks.) */
  {
    const char *s;
    int len;
    
    s = scheme_get_proc_name(child_thunk, &len, -1);
    if (s)  {
      if (len < 0)
	name_sym = (Scheme_Object *)s;
      else
	name_sym = scheme_intern_exact_symbol(s, len);
    }
  }

  child = make_thread(config, cells, break_cell, mgr, child_start);
  if (name_sym)
    child->name = name_sym;

  {
    Scheme_Object *v;
    v = scheme_thread_cell_get(break_cell, cells);
    child->can_break_at_swap = SCHEME_TRUEP(v);
  }

  if (!normal_kill)
    child->suspend_to_kill = 1;

  child->stack_start = child_start;

  /* Sets the child's jmpbuf for swapping in later: */
  scheme_thread_start_child(child, child_thunk);

  if (scheme_notify_multithread && turn_on_multi) {
    scheme_notify_multithread(1);
    have_activity = 1;
  }

  SCHEME_USE_FUEL(1000);
  
  return (Scheme_Object *)child;
}

Scheme_Object *scheme_thread(Scheme_Object *thunk)
{
  return scheme_thread_w_details(thunk, NULL, NULL, NULL, NULL, 0);
}

static Scheme_Object *sch_thread(int argc, Scheme_Object *args[])
{
  scheme_check_proc_arity("thread", 0, 0, argc, args);
  scheme_custodian_check_available(NULL, "thread", "thread");

  return scheme_thread(args[0]);
}

static Scheme_Object *unsafe_thread_at_root(int argc, Scheme_Object *args[])
{
  scheme_check_proc_arity("unsafe-thread-at-root", 0, 0, argc, args);

  return scheme_thread_w_details(args[0],
                                 scheme_minimal_config(),
                                 scheme_empty_cell_table(),
                                 NULL, /* default break cell */
                                 main_custodian,
                                 0);
}

static Scheme_Object *sch_thread_nokill(int argc, Scheme_Object *args[])
{
  scheme_check_proc_arity("thread/suspend-to-kill", 0, 0, argc, args);
  scheme_custodian_check_available(NULL, "thread/suspend-to-kill", "thread");

  return scheme_thread_w_details(args[0], NULL, NULL, NULL, NULL, 1);
}

static Scheme_Object *sch_current(int argc, Scheme_Object *args[])
{
  return (Scheme_Object *)scheme_current_thread;
}

static Scheme_Object *thread_p(int argc, Scheme_Object *args[])
{
  return SCHEME_THREADP(args[0]) ? scheme_true : scheme_false;
}

static Scheme_Object *thread_running_p(int argc, Scheme_Object *args[])
{
  int running;

  if (!SCHEME_THREADP(args[0]))
    scheme_wrong_contract("thread-running?", "thread?", 0, argc, args);

  running = ((Scheme_Thread *)args[0])->running;

  return ((MZTHREAD_STILL_RUNNING(running) && !(running & MZTHREAD_USER_SUSPENDED))
	  ? scheme_true 
	  : scheme_false);
}

static Scheme_Object *thread_dead_p(int argc, Scheme_Object *args[])
{
  int running;

  if (!SCHEME_THREADP(args[0]))
    scheme_wrong_contract("thread-running?", "thread?", 0, argc, args);

  running = ((Scheme_Thread *)args[0])->running;

  return MZTHREAD_STILL_RUNNING(running) ? scheme_false : scheme_true;
}

static int thread_wait_done(Scheme_Object *p, Scheme_Schedule_Info *sinfo)
{
  int running = ((Scheme_Thread *)p)->running;
  if (MZTHREAD_STILL_RUNNING(running)) {
    /* Replace the direct thread reference with an event, so that
       the blocking thread can be dequeued: */
    Scheme_Object *evt;
    evt = scheme_get_thread_dead((Scheme_Thread *)p);
    scheme_set_sync_target(sinfo, evt, p, NULL, 0, 0, NULL);
    return 0;
  } else
    return 1;
}

static Scheme_Object *thread_wait(int argc, Scheme_Object *args[])
{
  Scheme_Thread *p;

  if (!SCHEME_THREADP(args[0]))
    scheme_wrong_contract("thread-wait", "thread?", 0, argc, args);

  p = (Scheme_Thread *)args[0];

  if (MZTHREAD_STILL_RUNNING(p->running)) {
    sch_sync(1, args);
  }

  return scheme_void;
}

void scheme_thread_wait(Scheme_Object *thread) {
  thread_wait(1, &thread);
}

static void register_thread_sync()
{
  scheme_add_evt(scheme_thread_type, 
                 (Scheme_Ready_Fun)thread_wait_done, 
                 NULL, NULL, 0);
}

void scheme_add_swap_callback(Scheme_Closure_Func f, Scheme_Object *data)
{
  Scheme_Object *p;

  p = scheme_make_raw_pair((Scheme_Object *)f, data);
  thread_swap_callbacks = scheme_make_raw_pair(p, thread_swap_callbacks);
}

void scheme_add_swap_out_callback(Scheme_Closure_Func f, Scheme_Object *data)
{
  Scheme_Object *p;

  p = scheme_make_raw_pair((Scheme_Object *)f, data);
  thread_swap_out_callbacks = scheme_make_pair(p, thread_swap_out_callbacks);
}

/**************************************************************************/
/* Ensure that a new thread has a reasonable starting stack */

#ifdef DO_STACK_CHECK
# define THREAD_STACK_SPACE (STACK_SAFETY_MARGIN / 2)

int scheme_is_stack_too_shallow()
{
# define SCHEME_PLUS_STACK_DELTA(x) ((x) - THREAD_STACK_SPACE)
# include "mzstkchk.h"
  {
    return 1;
  }
  return 0;
}

static Scheme_Object *thread_k(void)
{
  Scheme_Thread *p = scheme_current_thread;
  Scheme_Object *thunk, *result, *break_cell;
  Scheme_Config *config;
  Scheme_Custodian *mgr;
  Scheme_Thread_Cell_Table *cells;
  int suspend_to_kill = p->ku.k.i1;
  
  thunk = (Scheme_Object *)p->ku.k.p1;
  config = (Scheme_Config *)p->ku.k.p2;
  mgr = (Scheme_Custodian *)p->ku.k.p3;
  cells = (Scheme_Thread_Cell_Table *)SCHEME_CAR((Scheme_Object *)p->ku.k.p4);
  break_cell = SCHEME_CDR((Scheme_Object *)p->ku.k.p4);

  p->ku.k.p1 = NULL;
  p->ku.k.p2 = NULL;
  p->ku.k.p3 = NULL;
  p->ku.k.p4 = NULL;
  
  result = make_subprocess(thunk, PROMPT_STACK(result),
			   config, cells, break_cell, mgr, !suspend_to_kill);

  /* Don't get rid of `result'; it keeps the
     Precise GC xformer from "optimizing" away
     the __gc_var_stack__ frame. */
  return result;
}

#endif /* DO_STACK_CHECK */

Scheme_Object *scheme_thread_w_details(Scheme_Object *thunk, 
				       Scheme_Config *config, 
				       Scheme_Thread_Cell_Table *cells,
				       Scheme_Object *break_cell,
				       Scheme_Custodian *mgr, 
				       int suspend_to_kill)
{
  Scheme_Object *result;
#ifndef MZ_PRECISE_GC
  void *stack_marker;
#endif

#ifdef DO_STACK_CHECK
  /* Make sure the thread starts out with a reasonable stack size, so
     it doesn't thrash right away: */
  if (scheme_is_stack_too_shallow()) {
    Scheme_Thread *p = scheme_current_thread;

    p->ku.k.p1 = thunk;
    p->ku.k.p2 = config;
    p->ku.k.p3 = mgr;
    result = scheme_make_pair((Scheme_Object *)cells, break_cell);
    p->ku.k.p4 = result;
    p->ku.k.i1 = suspend_to_kill;

    return scheme_handle_stack_overflow(thread_k);
  }
#endif

  result = make_subprocess(thunk, PROMPT_STACK(stack_marker),
			   config, cells, break_cell, mgr, !suspend_to_kill);

  /* Don't get rid of `result'; it keeps the
     Precise GC xformer from "optimizing" away
     the __gc_var_stack__ frame. */
  return result;
}

/**************************************************************************/
/* Nested threads */

static Scheme_Object *def_nested_exn_handler(int argc, Scheme_Object *argv[])
{
  if (scheme_current_thread->nester) {
    Scheme_Thread *p = scheme_current_thread;
    p->cjs.jumping_to_continuation = (Scheme_Object *)scheme_current_thread;
    p->cjs.alt_full_continuation = NULL;
    p->cjs.val = argv[0];
    p->cjs.is_kill = 0;
    p->cjs.skip_dws = 0;
    scheme_longjmp(*p->error_buf, 1);
  }

  return scheme_void; /* misuse of exception handler (wrong kind of thread or under prompt) */
}

MZ_DO_NOT_INLINE(Scheme_Object *scheme_call_as_nested_thread(int argc, Scheme_Object *argv[], void *max_bottom));

Scheme_Object *scheme_call_as_nested_thread(int argc, Scheme_Object *argv[], void *max_bottom)
{
  Scheme_Thread *p = scheme_current_thread;
  Scheme_Thread * volatile np;
  Scheme_Custodian *mgr;
  Scheme_Object * volatile v;
  mz_jmp_buf newbuf;
  volatile int failure;

  scheme_check_proc_arity("call-in-nested-thread", 0, 0, argc, argv);
  if (argc > 1) {
    if (SCHEME_CUSTODIANP(argv[1]))
      mgr = (Scheme_Custodian *)argv[1];
    else {
      scheme_wrong_contract("call-in-nested-thread", "custodian?", 1, argc, argv);
      return NULL;
    }
  } else
    mgr = (Scheme_Custodian *)scheme_get_param(scheme_current_config(), MZCONFIG_CUSTODIAN);

  scheme_custodian_check_available(mgr, "call-in-nested-thread", "thread");

  SCHEME_USE_FUEL(25);

  scheme_wait_until_suspend_ok();

  np = MALLOC_ONE_TAGGED(Scheme_Thread);
  np->so.type = scheme_thread_type;
#ifdef MZ_PRECISE_GC
  GC_register_new_thread(np, mgr);
#endif
  np->running = MZTHREAD_RUNNING;
  np->ran_some = 1;

#ifdef RUNSTACK_IS_GLOBAL
  p->runstack = MZ_RUNSTACK;
  p->runstack_start = MZ_RUNSTACK_START;
  p->cont_mark_stack = MZ_CONT_MARK_STACK;
  p->cont_mark_pos = MZ_CONT_MARK_POS;
#endif

  /* zero out anything we need now, because nestee disables
     GC cleaning for this thread: */
  scheme_prepare_this_thread_for_GC(p);

  if (!p->runstack_owner) {
    Scheme_Thread **owner;
    owner = MALLOC_N(Scheme_Thread *, 1);
    p->runstack_owner = owner;
    *owner = p;
  }

  np->runstack = p->runstack;
  np->runstack_start = p->runstack_start;
  np->runstack_size = p->runstack_size;
  np->runstack_saved = p->runstack_saved;
  np->runstack_owner = p->runstack_owner;
  *np->runstack_owner = np;
  np->stack_start = p->stack_start;
  np->engine_weight = p->engine_weight;
  {
    Scheme_Object **tb;
    tb = MALLOC_N(Scheme_Object *, p->tail_buffer_size);
    np->tail_buffer = tb;
  }
  np->tail_buffer_size = p->tail_buffer_size;

  scheme_gmp_tls_init(np->gmp_tls);

  /* np->prev = NULL; - 0ed by allocation */
  np->next = scheme_first_thread;
  scheme_first_thread->prev = np;
  scheme_first_thread = np;

  np->t_set_parent = p->t_set_parent;
  schedule_in_set((Scheme_Object *)np, np->t_set_parent);

  {
    Scheme_Thread_Cell_Table *cells;
    cells = scheme_inherit_cells(p->cell_values);
    np->cell_values = cells;
  }
  {
    Scheme_Config *config;
    config = scheme_current_config();
    np->init_config = config;
  }
  {
    int cb;
    Scheme_Object *bc;
    cb = scheme_can_break(p);
    p->can_break_at_swap = cb;
    bc = scheme_current_break_cell();
    np->init_break_cell = bc;
    if (SAME_OBJ(bc, maybe_recycle_cell))
      maybe_recycle_cell = NULL;
  }
  np->cont_mark_pos = (MZ_MARK_POS_TYPE)1;
  /* others 0ed already by allocation */

  check_ready_break();

  np->nester = p;
  p->nestee = np;
  np->external_break = p->external_break;
  p->external_break = 0;

  {
    Scheme_Thread_Custodian_Hop *hop;
    Scheme_Custodian_Reference *mref;
    hop = MALLOC_ONE_WEAK_RT(Scheme_Thread_Custodian_Hop);
    np->mr_hop = hop;
    hop->so.type = scheme_thread_hop_type;
    {
      Scheme_Thread *wp;
      wp = (Scheme_Thread *)WEAKIFY((Scheme_Object *)np);
      hop->p = wp;
    }
    mref = scheme_add_managed(mgr, (Scheme_Object *)hop, NULL, NULL, 0);
    np->mref = mref;
    np->extra_mrefs = scheme_null;
#ifndef MZ_PRECISE_GC
    scheme_weak_reference((void **)(void *)&hop->p);
#endif
  }

  np->gc_prep_chain = gc_prep_thread_chain;
  gc_prep_thread_chain = np;

#ifdef RUNSTACK_IS_GLOBAL
  MZ_CONT_MARK_STACK = np->cont_mark_stack;
  MZ_CONT_MARK_POS = np->cont_mark_pos;
#endif

  scheme_current_thread = np;

  if (p != scheme_main_thread)
    scheme_weak_suspend_thread(p);

  if (!the_nested_exn_handler) {
    REGISTER_SO(the_nested_exn_handler);
    the_nested_exn_handler = scheme_make_prim_w_arity(def_nested_exn_handler,
                                                      "nested-thread-exception-handler",
                                                      1, 1);
  }
  scheme_set_cont_mark(scheme_exn_handler_key, the_nested_exn_handler);

  /* Call thunk, catch escape: */
  np->error_buf = &newbuf;
  if (scheme_setjmp(newbuf)) {
    if (!np->cjs.is_kill)
      v = np->cjs.val;
    else
      v = NULL;
    failure = 1;
  } else {
    v = scheme_apply_with_prompt(argv[0], 0, NULL);
    failure = 0;
  }

  scheme_remove_managed(np->mref, (Scheme_Object *)np->mr_hop);
  {
    Scheme_Object *l;
    for (l = np->extra_mrefs; !SCHEME_NULLP(l); l = SCHEME_CDR(l)) {
      scheme_remove_managed((Scheme_Custodian_Reference *)SCHEME_CAR(l), 
			    (Scheme_Object *)np->mr_hop);
    }
  }
  np->extra_mrefs = scheme_null;
#ifdef MZ_PRECISE_GC
  WEAKIFIED(np->mr_hop->p) = NULL;
#else
  scheme_unweak_reference((void **)(void *)&np->mr_hop->p);
#endif
  scheme_remove_all_finalization(np->mr_hop);

  if (np->prev)
    np->prev->next = np->next;
  else
    scheme_first_thread = np->next;
  np->next->prev = np->prev;

  np->next = NULL;
  np->prev = NULL;

  unschedule_in_set((Scheme_Object *)np, np->t_set_parent);

  if (np->cont_mark_stack_owner
      && ((*np->cont_mark_stack_owner) == np)) {
    *np->cont_mark_stack_owner = NULL;
  }

  np->running = 0;

  *p->runstack_owner = p;

  p->external_break = np->external_break;
  p->nestee = NULL;
  np->nester = NULL;

  thread_is_dead(np);

  scheme_current_thread = p;

  if (!p->gc_prep_chain) {
    p->gc_prep_chain = gc_prep_thread_chain;
    gc_prep_thread_chain = p;
  }

  if (p != scheme_main_thread)
    scheme_weak_resume_thread(p);

#ifdef RUNSTACK_IS_GLOBAL
  MZ_CONT_MARK_STACK = p->cont_mark_stack;
  MZ_CONT_MARK_POS = p->cont_mark_pos;
#endif

  if ((p->running & MZTHREAD_KILLED)
      || (p->running & MZTHREAD_USER_SUSPENDED))
    scheme_thread_block(0.0);

  if (failure) {
    if (!v)
      scheme_raise_exn(MZEXN_FAIL, 
		       "call-in-nested-thread: the thread was killed, or it exited via the default error escape handler");
    else
      scheme_raise(v);
  }

  /* May have just moved a break to a breakable thread: */
  /* Check for external break again after swap or sleep */
  scheme_check_break_now();

  return v;
}

static Scheme_Object *call_as_nested_thread(int argc, Scheme_Object *argv[])
{
  Scheme_Object *result;
  result = scheme_call_as_nested_thread(argc, argv, PROMPT_STACK(result));
  return result;
}

/*========================================================================*/
/*                     thread scheduling and termination                  */
/*========================================================================*/

static int check_fd_semaphores();

void scheme_init_fd_semaphores(void)
{
  scheme_semaphore_fd_set = rktio_ltps_open(scheme_rktio);
}

void scheme_release_fd_semaphores(void)
{
  if (scheme_semaphore_fd_set) {
    rktio_ltps_remove_all(scheme_rktio, scheme_semaphore_fd_set);
    (void)check_fd_semaphores();
    rktio_ltps_close(scheme_rktio, scheme_semaphore_fd_set);
  }
}

static void log_fd_semaphore_error()
{
  {
    Scheme_Logger *logger;
    logger = scheme_get_main_logger();
    scheme_log(logger, SCHEME_LOG_WARNING, 0, 
	       "error for long-term poll set: %R");
  }
}

Scheme_Object *scheme_fd_to_semaphore(intptr_t fd, int mode, int is_socket)
{
  rktio_fd_t *rfd;
  Scheme_Object *sema;
  
  if (!scheme_semaphore_fd_set)
    return NULL;

  rfd = rktio_system_fd(scheme_rktio, fd, (RKTIO_OPEN_READ
                                           | RKTIO_OPEN_WRITE
                                           | (is_socket ? RKTIO_OPEN_SOCKET : 0)));

  sema = scheme_rktio_fd_to_semaphore(rfd, mode);

  rktio_forget(scheme_rktio, rfd);

  return sema;
}

Scheme_Object *scheme_rktio_fd_to_semaphore(rktio_fd_t *fd, int mode)
{
  rktio_ltps_handle_t *h;
  void **ib;

  if (!scheme_semaphore_fd_set)
    return NULL;

  switch(mode) {
  case MZFD_CREATE_READ:
    mode = RKTIO_LTPS_CREATE_READ;
    break;
  case MZFD_CREATE_WRITE:
    mode = RKTIO_LTPS_CREATE_WRITE;
    break;
  case MZFD_CHECK_READ:
    mode = RKTIO_LTPS_CHECK_READ;
    break;
  case MZFD_CHECK_WRITE:
    mode = RKTIO_LTPS_CHECK_WRITE;
    break;
  case MZFD_REMOVE:
    mode = RKTIO_LTPS_REMOVE;
    break;
  }

  h = rktio_ltps_add(scheme_rktio, scheme_semaphore_fd_set, fd, mode);

  if (!h) {
    if (scheme_last_error_is_racket(RKTIO_ERROR_LTPS_REMOVED)
        || scheme_last_error_is_racket(RKTIO_ERROR_LTPS_NOT_FOUND)) {
      /* That's a kind of success, not failure. */
      return NULL;
    }
    if (!scheme_last_error_is_racket(RKTIO_ERROR_UNSUPPORTED))
      log_fd_semaphore_error();
    return NULL;    
  }

  ib = rktio_ltps_handle_get_data(scheme_rktio, h);
  if (!ib) {
    ib = scheme_malloc_immobile_box(scheme_make_sema(0));
    rktio_ltps_handle_set_data(scheme_rktio, h, ib);
  }

  return *(Scheme_Object **)ib;
}

static int check_fd_semaphores()
{
  rktio_ltps_handle_t *h;
  int did = 0;
  void *p;
  Scheme_Object *sema;

  if (!scheme_semaphore_fd_set)
    return 0;

  rktio_ltps_poll(scheme_rktio, scheme_semaphore_fd_set);
  
  while (1) {
    h = rktio_ltps_get_signaled_handle(scheme_rktio, scheme_semaphore_fd_set);
    if (h) {
      p = rktio_ltps_handle_get_data(scheme_rktio, h);
      free(h);

      sema = *(Scheme_Object **)p;
      scheme_free_immobile_box(p);

      scheme_post_sema_all(sema);
      
      did = 1;
    } else
      break;
  }

  return did;
}

void scheme_check_fd_semaphores(void)
{
  (void)check_fd_semaphores();
}

typedef struct {
  int running;
  double sleep_end;
  int block_descriptor;
  Scheme_Object *blocker;
  Scheme_Ready_Fun block_check;
  Scheme_Needs_Wakeup_Fun block_needs_wakeup;
  Scheme_Kill_Action_Func private_on_kill;
  void *private_kill_data;
  void **private_kill_next;
} Thread_Schedule_State_Record;

static void save_thread_schedule_state(Scheme_Thread *p,
				       Thread_Schedule_State_Record *s,
				       int save_kills)
{
  s->running = p->running;
  s->sleep_end = p->sleep_end;
  s->block_descriptor = p->block_descriptor;
  s->blocker = p->blocker;
  s->block_check = p->block_check;
  s->block_needs_wakeup = p->block_needs_wakeup;

  if (save_kills) {
    s->private_on_kill = p->private_on_kill;
    s->private_kill_data = p->private_kill_data;
    s->private_kill_next = p->private_kill_next;
  }

  p->running = MZTHREAD_RUNNING;
  p->sleep_end = 0.0;
  p->block_descriptor = 0;
  p->blocker = NULL;
  p->block_check = NULL;
  p->block_needs_wakeup = NULL;
}

static void restore_thread_schedule_state(Scheme_Thread *p,
					  Thread_Schedule_State_Record *s,
					  int save_kills)
{
  p->running = s->running;
  p->sleep_end = s->sleep_end;
  p->block_descriptor = s->block_descriptor;
  p->blocker = s->blocker;
  p->block_check = s->block_check;
  p->block_needs_wakeup = s->block_needs_wakeup;

  if (save_kills) {
    p->private_on_kill = s->private_on_kill;
    p->private_kill_data = s->private_kill_data;
    p->private_kill_next = s->private_kill_next;
  }
}

static int check_sleep(int need_activity, int sleep_now)
/* Signals should be suspended */
{
  Scheme_Thread *p, *p2;
  int end_with_act;
  void *fds;

  if (scheme_no_stack_overflow)
    return 0;
  
  /* Is everything blocked? */
  if (!do_atomic) {
    p = scheme_first_thread;
    while (p) {
      if (!p->nestee
          && (p->ran_some || p->block_descriptor == NOT_BLOCKED)
          && (p->next || !(p->running & MZTHREAD_USER_SUSPENDED)))
	break;
      p = p->next;
    }
  } else
    p = NULL;
  
  p2 = scheme_first_thread;
  while (p2) {
    if (p2->ran_some) {
      rkio_reset_sleep_backoff(scheme_rktio);
      p2->ran_some = 0;
    }
    p2 = p2->next;
  }
  
  end_with_act = thread_ended_with_activity;
  thread_ended_with_activity = 0;
  
  if (need_activity 
      && !end_with_act 
      && (do_atomic 
	  || (!p && ((!sleep_now && scheme_wakeup_on_input)
		     || (sleep_now && (scheme_sleep || scheme_place_sleep)))))) {
    double max_sleep_time = 0;

    /* Poll from top-level process, and all subprocesses are blocked. */
    /* So, everything is blocked pending external input. */
    /* Build a list of file descriptors that we're waiting on */
    /* and turn off polling. */
    if (have_activity)
      scheme_active_but_sleeping = 1;
    if (have_activity && scheme_notify_multithread)
      scheme_notify_multithread(0);

    fds = rktio_make_poll_set(scheme_rktio);
    
    needs_sleep_cancelled = 0;

    p = scheme_first_thread;
    while (p) {
      int merge_time = 0;
      double p_time;

      if (p->nestee) {
	/* nothing */
      } else if (p->block_descriptor == GENERIC_BLOCKED) {
        needs_sleep_time_end = -1.0;
	if (p->block_needs_wakeup) {
	  Scheme_Needs_Wakeup_Fun f = p->block_needs_wakeup;
	  Scheme_Object *blocker = p->blocker;
	  Thread_Schedule_State_Record ssr;
	  save_thread_schedule_state(scheme_current_thread, &ssr, 0);
	  f(blocker, fds);
	  restore_thread_schedule_state(scheme_current_thread, &ssr, 0);
	}
        p_time = p->sleep_end;
	merge_time = (p_time > 0.0);
        if (needs_sleep_time_end > 0.0) {
          if (!merge_time || (needs_sleep_time_end < p_time)) {
            p_time = needs_sleep_time_end;
            merge_time = 1;
          }
        }
      } else if (p->block_descriptor == SLEEP_BLOCKED) {
	merge_time = 1;
        p_time = p->sleep_end;
      }

      if (merge_time) {
	double d;
	double t;

	d = (p_time - scheme_get_inexact_milliseconds());

	t = (d / 1000);
	if (t <= 0) {
	  t = (float)0.00001;
	  needs_sleep_cancelled = 1;
	}
	if (!max_sleep_time || (t < max_sleep_time))
	  max_sleep_time = t;
      } 
      p = p->next;
    }
  
    if (needs_sleep_cancelled) {
      rktio_poll_set_forget(scheme_rktio, fds);
      return 0;
    }

    if (post_system_idle()) {
      rktio_poll_set_forget(scheme_rktio, fds);
      return 0;
    }
 
    if (sleep_now) {
      float mst = (float)max_sleep_time;

      /* Make sure that mst didn't go to infinity: */
      if (mst && !((double)mst < (2 * max_sleep_time))) {
        mst = 1000000.0;
      }

      {
        Scheme_Sleep_Proc slp;
        if (scheme_place_sleep)
          slp = scheme_place_sleep;
        else
          slp = scheme_sleep;

        slp(mst, fds);
      }
    } else if (scheme_wakeup_on_input)
      scheme_wakeup_on_input(fds);

    rktio_poll_set_forget(scheme_rktio, fds);
    
    return 1;
  }

  return 0;
}

void scheme_set_wakeup_time(void *fds, double end_time)
{
  /* should be called only during a needs_wakeup callback */
  needs_sleep_time_end = end_time;
}

void scheme_set_place_sleep(Scheme_Sleep_Proc slp)
{
  scheme_place_sleep = slp;
}

static int post_system_idle()
{
  return scheme_try_channel_get(scheme_system_idle_channel);
}

void scheme_cancel_sleep()
{
  needs_sleep_cancelled = 1;
}

void scheme_check_threads(void)
{
  double start, now;

  start = scheme_get_inexact_milliseconds();
  
  while (1) {
    scheme_current_thread->suspend_break++;
    scheme_thread_block((float)0);
    --scheme_current_thread->suspend_break;
    
    if (check_sleep(have_activity, 0))
      break;

    now = scheme_get_inexact_milliseconds();
    if (((now - start) * 1000) > MZ_THREAD_QUANTUM_USEC)
      break;
  }
}

void scheme_wake_up(void)
{
  scheme_active_but_sleeping = 0;
  if (have_activity && scheme_notify_multithread)
    scheme_notify_multithread(1);
}

void scheme_out_of_fuel(void)
{
  if (scheme_defining_primitives) return;

  scheme_thread_block((float)0);
  scheme_current_thread->ran_some = 1;
}

static void init_schedule_info(Scheme_Schedule_Info *sinfo, Scheme_Thread *false_pos_ok, 
			       int no_redirect, double sleep_end)
{
  sinfo->false_positive_ok = false_pos_ok;
  sinfo->potentially_false_positive = 0;
  sinfo->current_syncing = NULL;
  sinfo->spin = 0;
  sinfo->is_poll = 0;
  sinfo->no_redirect = no_redirect;
  sinfo->sleep_end = sleep_end;
  sinfo->replace_chain = NULL;
}

Scheme_Object *scheme_current_break_cell()
{
  return scheme_extract_one_cc_mark(NULL, scheme_break_enabled_key);
}

static int can_break_param(Scheme_Thread *p)
{
  if (p == scheme_current_thread) {
    Scheme_Object *v;
    
    v = scheme_extract_one_cc_mark(NULL, scheme_break_enabled_key);
    
    v = scheme_thread_cell_get(v, p->cell_values);
    
    return SCHEME_TRUEP(v);
  } else
    return p->can_break_at_swap;
}

int scheme_can_break(Scheme_Thread *p)
{
  if (!p->suspend_break && !all_breaks_disabled && !scheme_no_stack_overflow) {
    return can_break_param(p);
  } else
    return 0;
}

void scheme_set_can_break(int on)
{
  Scheme_Object *v;
      
  v = scheme_extract_one_cc_mark(NULL, scheme_break_enabled_key);

  scheme_thread_cell_set(v, scheme_current_thread->cell_values, 
			 (on ? scheme_true : scheme_false));

  if (SAME_OBJ(v, maybe_recycle_cell))
    maybe_recycle_cell = NULL;
}

void scheme_check_break_now(void)
{
  Scheme_Thread *p = scheme_current_thread;

  check_ready_break();

  if (p->external_break && scheme_can_break(p)) {
    scheme_thread_block_w_thread(0.0, p);
    p->ran_some = 1;
  }
}

static Scheme_Object *check_break_now(int argc, Scheme_Object *args[])
{
  scheme_check_break_now();
  return scheme_void;
}

void scheme_push_break_enable(Scheme_Cont_Frame_Data *cframe, int on, int post_check)
{
  Scheme_Object *v = NULL;

  if (recycle_cell) {
    if (!SCHEME_TRUEP(((Thread_Cell *)recycle_cell)->def_val) == !on) {
      v = recycle_cell;
      recycle_cell = NULL;
    }
  }

  if (!v)
    v = scheme_make_thread_cell(on ? scheme_true : scheme_false, 1);
  scheme_push_continuation_frame(cframe);
  scheme_set_cont_mark(scheme_break_enabled_key, v);
  if (post_check)
    scheme_check_break_now();    

  cframe->cache = v;
  maybe_recycle_cell = v;
  recycle_cc_count = scheme_cont_capture_count;
}

void scheme_pop_break_enable(Scheme_Cont_Frame_Data *cframe, int post_check)
{
  scheme_pop_continuation_frame(cframe);
  if (post_check)
    scheme_check_break_now();    

  if (cframe->cache == maybe_recycle_cell) {
    if (recycle_cc_count == scheme_cont_capture_count) {
      recycle_cell = maybe_recycle_cell;
    }
    maybe_recycle_cell = NULL;
  }
}

static Scheme_Object *raise_user_break(void *data, int argc, Scheme_Object ** volatile argv)
{
  /* The main action here is buried in code to free temporary bignum
     space on escapes. Aside from a thread kill, this is the only
     place where we have to worry about freeing bignum space, because
     kill and escape are the only possible actions within a bignum
     calculation. It is possible to have nested bignum calculations,
     though (if the break handler performs bignum arithmetic), so
     that's why we save and restore an old snapshot. */
  mz_jmp_buf *savebuf, newbuf;
  intptr_t save[4];
  int kind;

  kind = SCHEME_INT_VAL((Scheme_Object *)data);

  savebuf = scheme_current_thread->error_buf;
  scheme_current_thread->error_buf = &newbuf;
  scheme_gmp_tls_snapshot(scheme_current_thread->gmp_tls, save);

  if (!scheme_setjmp(newbuf)) {
    /* >>>> This is the main action <<<< */
    scheme_raise_exn(kind, argv[0], ((kind == MZEXN_BREAK_TERMINATE)
                                     ? "terminate break"
                                     : ((kind == MZEXN_BREAK_HANG_UP)
                                        ? "hang-up break"
                                        : "user break")));
    /* will definitely escape (or thread will die) */
  } else {
    /* As expected, we're escaping. Unless we're continuing, then
       reset temporary bignum memory. */
    int cont;
    cont = SAME_OBJ((Scheme_Object *)scheme_jumping_to_continuation,
		    argv[0]);
    scheme_gmp_tls_restore_snapshot(scheme_current_thread->gmp_tls, NULL, save, !cont);
    scheme_longjmp(*savebuf, 1);
  }

  /* Can't get here */
  return NULL;
}

static void raise_break(Scheme_Thread *p)
{
  Thread_Schedule_State_Record ssr;
  Scheme_Object *a[1];
  Scheme_Cont_Frame_Data cframe;
  int kind;

  kind = p->external_break;
  p->external_break = 0;

  if (p->blocker && (p->block_check == (Scheme_Ready_Fun)syncing_ready)) {
    /* Get out of lines for channels, etc., before calling a break exn handler.
       This is only strictly necessary for `sync/enable-break`, which wants
       to provide a sync-or-break guarantee, but we do it always for consistency. */
    get_outof_or_into_lines((Syncing *)p->blocker, 1);
  }

  save_thread_schedule_state(p, &ssr, 0);
  p->ran_some = 1;
  
  a[0] = scheme_make_closed_prim((Scheme_Closed_Prim *)raise_user_break, scheme_make_integer(kind));

  /* Continuation frame ensures that this doesn't
     look like it's in tail position with respect to
     an existing escape continuation */
  scheme_push_continuation_frame(&cframe);

  scheme_call_ec(1, a);

  scheme_pop_continuation_frame(&cframe);

  /* Continue from break... */
  restore_thread_schedule_state(p, &ssr, 0);

  if (p->blocker && (p->block_check == (Scheme_Ready_Fun)syncing_ready)) {
    /* Get back into lines for channels, etc. */
    get_outof_or_into_lines((Syncing *)p->blocker, 0);
  }
}

static void escape_to_kill(Scheme_Thread *p)
{
  p->cjs.jumping_to_continuation = (Scheme_Object *)p;
  p->cjs.alt_full_continuation = NULL;
  p->cjs.is_kill = 1;
  p->cjs.skip_dws = 1;
  scheme_longjmp(*p->error_buf, 1);
}

static void exit_or_escape(Scheme_Thread *p)
{
  /* Maybe this killed thread is nested: */
  if (p->nester) {
    if (p->running & MZTHREAD_KILLED)
      p->running -= MZTHREAD_KILLED;
    escape_to_kill(p);
  }

  if (SAME_OBJ(p, scheme_main_thread)) {
    /* Hard exit: */
    if (scheme_current_place_id)
      escape_to_kill(p);

    if (scheme_exit)
      scheme_exit(0);
    
    /* We really have to exit: */
    exit(0);
  }

  remove_thread(p);
  select_thread();
}

void scheme_break_kind_main_thread_at(void *p, int kind)
/* This function can be called from an interrupt handler. 
   On some platforms, it will even be called from multiple
   OS threads. In the case of multiple threads, there's a
   tiny chance that a single Ctl-C will trigger multiple
   break exceptions. */
  XFORM_SKIP_PROC
{
  if (kind > *(volatile short *)p)
    *(volatile short *)p = kind;
}

void scheme_break_main_thread_at(void *p)
  XFORM_SKIP_PROC
{
  scheme_break_kind_main_thread_at(p, MZEXN_BREAK);
}

void scheme_break_main_thread()
/* Calling this function from an arbitrary
   thread is dangerous when therad locals are enabled. */
{
  scheme_break_main_thread_at((void *)&delayed_break_ready);
}

void *scheme_get_main_thread_break_handle()
{
  return (void *)&delayed_break_ready;
}

void scheme_set_break_main_target(Scheme_Thread *p)
{
  if (!main_break_target_thread) {
    REGISTER_SO(main_break_target_thread);
  }
  main_break_target_thread = p;
}

static void check_ready_break()
{
#if defined(MZ_USE_PLACES)
  if (!do_atomic)
    scheme_place_check_for_interruption();
#endif

  if (delayed_break_ready) {
    if (scheme_main_thread) {
      int kind = delayed_break_ready;
      delayed_break_ready = 0;
      scheme_break_kind_thread(main_break_target_thread, kind);
    }
  }
}

void scheme_break_kind_thread(Scheme_Thread *p, int kind)
{
  if (!p) {
    p = scheme_main_thread;
    if (!p)
      return;
  }

  /* Propagate breaks: */
  while (p->nestee) {
    p = p->nestee;
  }

  if (kind > p->external_break)
    p->external_break = kind;

  if (p == scheme_current_thread) {
    if (scheme_can_break(p)) {
      scheme_fuel_counter = 0;
      scheme_jit_stack_boundary = (uintptr_t)-1;
    }
  }
  scheme_weak_resume_thread(p);
}

void scheme_break_thread(Scheme_Thread *p)
{
  scheme_break_kind_thread(p, MZEXN_BREAK);
}

static void call_on_atomic_timeout(int must)
{
  Scheme_Thread *p = scheme_current_thread;
  Thread_Schedule_State_Record ssr;
  Scheme_On_Atomic_Timeout_Proc oat;

  /* Save any state that has to do with the thread blocking or 
     sleeping, in case on_atomic_timeout() runs Racket code. */
  save_thread_schedule_state(p, &ssr, 1);

  /* When on_atomic_timeout is thread-local, need a
     local variable so that the function call isn't
     obscured to xform: */
  oat = on_atomic_timeout;
  oat(on_atomic_timeout_data, must);

  restore_thread_schedule_state(p, &ssr, 1);
}

static void find_next_thread(Scheme_Thread **return_arg) {
  Scheme_Thread *next;
  Scheme_Thread *p = scheme_current_thread;
  Scheme_Object *next_in_set;
  Scheme_Thread_Set *t_set;

  double msecs = 0.0;

  /* Find the next process. Skip processes that are definitely
     blocked. */

  /* Start from the root */
  next_in_set = (Scheme_Object *)scheme_thread_set_top;
  t_set = NULL; /* this will get set at the beginning of the loop */

  /* Each thread may or may not be available. If it's not available,
     we search thread by thread to find something that is available. */
  while (1) {
    /* next_in_set is the thread or set to try... */

    /* While it's a set, go down into the set, choosing the next
       item after the set's current. For each set, remember where we
       started searching for something to run, so we'll know when
       we've tried everything in the set. */
    while (!SCHEME_THREADP(next_in_set)) {
      t_set = (Scheme_Thread_Set *)next_in_set;
      next_in_set = get_t_set_next(t_set->current);
      if (!next_in_set)
        next_in_set = t_set->first;
      t_set->current = next_in_set;
      t_set->search_start = next_in_set;
    }

    /* Now `t_set' is the set we're trying, and `next' will be the
       thread to try: */
    next = (Scheme_Thread *)next_in_set;

    /* If we get back to the current thread, then
       no other thread was ready. */
    if (SAME_PTR(next, p)) {
      next = NULL;
      break;
    }

    /* Check whether `next' is ready... */

    if (next->nestee) {
      /* Blocked on nestee */
    } else if (next->running & MZTHREAD_USER_SUSPENDED) {
      if (next->next || (next->running & MZTHREAD_NEED_SUSPEND_CLEANUP)) {
        /* If a non-main thread is still in the queue, 
           it needs to be swapped in so it can clean up
           and suspend itself. */
        break;
      }
    } else if (next->running & MZTHREAD_KILLED) {
      /* This one has been terminated. */
      if ((next->running & MZTHREAD_NEED_KILL_CLEANUP) 
          || next->nester
          || !next->next) {
        /* The thread needs to clean up. Swap it in so it can die. */
        break;
      } else
        remove_thread(next);
      break;
    } else if (next->external_break && scheme_can_break(next)) {
      break;
    } else {
      if (next->block_descriptor == GENERIC_BLOCKED) {
        if (next->block_check) {
          Scheme_Ready_Fun_FPC f = (Scheme_Ready_Fun_FPC)next->block_check;
	  Scheme_Object *blocker = next->blocker;
          Scheme_Schedule_Info sinfo;
	  Thread_Schedule_State_Record ssr;
	  int b;

	  save_thread_schedule_state(p, &ssr, 0);

          init_schedule_info(&sinfo, next, 1, next->sleep_end);
	  b = f(blocker, &sinfo);
	  
	  restore_thread_schedule_state(p, &ssr, 0);

          if (b)
            break;
          next->sleep_end = sinfo.sleep_end;
          msecs = 0.0; /* that could have taken a while */
        }
      } else if (next->block_descriptor == SLEEP_BLOCKED) {
        if (!msecs)
          msecs = scheme_get_inexact_milliseconds();
        if (next->sleep_end <= msecs)
          break;
      } else
        break;
    }

    /* Look for the next thread/set in this set */
    if (next->t_set_next)
      next_in_set = next->t_set_next;
    else
      next_in_set = t_set->first;

    /* If we run out of things to try in this set,
       go up to find the next set. */
    if (SAME_OBJ(next_in_set, t_set->search_start)) {
      /* Loop to go up past exhausted sets, clearing search_start
         from each exhausted set. */
      while (1) {
        t_set->search_start = NULL;
        t_set = t_set->parent;

        if (t_set) {
          next_in_set = get_t_set_next(t_set->current);
          if (!next_in_set)
            next_in_set = t_set->first;

          if (SAME_OBJ(next_in_set, t_set->search_start)) {
            t_set->search_start = NULL;
            /* continue going up */
          } else {
            t_set->current = next_in_set;
            break;
          }
        } else
          break;
      }

      if (!t_set) {
        /* We ran out of things to try. If we
           start again with the top, we should
           land back at p. */
        next = NULL;
        break;
      }
    } else {
      /* Set current... */
      t_set->current = next_in_set;
    } 
    /* As we go back to the top of the loop, we'll check whether
       next_in_set is a thread or set, etc. */
  }

  p           = NULL;
  next_in_set = NULL;
  t_set       = NULL;
  *return_arg = next;
  next        = NULL;
}

static Scheme_Object *do_thread_block()
{
  Scheme_Thread *p = scheme_current_thread;
  float sleep_time = p->sleep_end;
  p->sleep_end = 0.0;

  scheme_thread_block(sleep_time);

  return scheme_false;
}

void scheme_thread_block(float sleep_time)
     /* If we're blocked, `sleep_time' is a max sleep time,
	not a min sleep time. Otherwise, it's a min & max sleep time.
	This proc auto-resets p's blocking info if an escape occurs. */
{
  double sleep_end;
  Scheme_Thread *next;
  Scheme_Thread *p = scheme_current_thread;
  int skip_sleep;

  if (p->return_marks_to) /* just in case we get here */
    return;

  if (p->running & MZTHREAD_KILLED) {
    /* This thread is dead! Give up now. */
    if (!do_atomic)
      exit_or_escape(p);
  }

  if ((p->running & MZTHREAD_USER_SUSPENDED)
      && !(p->running & MZTHREAD_NEED_SUSPEND_CLEANUP)) {
    /* This thread was suspended. */
    scheme_wait_until_suspend_ok();
    if (!p->next) {
      /* Suspending the main thread... */
      select_thread();
    } else
      scheme_weak_suspend_thread(p);
  }

  /* Check scheduled_kills early and often. */
  check_scheduled_kills();

  /* Reap zombie processes: */
  rktio_reap_processes(scheme_rktio);

  shrink_cust_box_array();

  /* Scheduling queries might involve callbacks through the FFI that put
     the runtime system into `scheme_no_stack_overflow` mode. Imitate
     the foreign-call entry point with an extra check that we have enough
     stack to survive in foreign functions. */
  if (!scheme_no_stack_overflow && scheme_is_stack_too_shallow()) {
    p->sleep_end = sleep_time; /* an abuse of the `sleep_end` field to
                                  pass `sleep_end` along */
    (void)scheme_handle_stack_overflow(do_thread_block);
    return;
  }

  if (scheme_active_but_sleeping)
    scheme_wake_up();

  if (sleep_time > 0) {
    sleep_end = scheme_get_inexact_milliseconds();
    sleep_end += (sleep_time * 1000.0);
  } else
    sleep_end = 0;

 start_sleep_check:

  check_ready_break();

  if (!p->external_break && !p->next && scheme_check_for_break && scheme_check_for_break())
    p->external_break = 1;

  if (p->external_break && !p->suspend_break && scheme_can_break(p)) {
    raise_break(p);
    goto start_sleep_check;
  }
  
 swap_or_sleep:

  /* Check scheduled_kills early and often. */
  check_scheduled_kills();

#ifdef MZ_USE_FUTURES
  if (!do_atomic)
    scheme_check_future_work();
#endif
#if defined(MZ_USE_MZRT) && !defined(DONT_USE_FOREIGN) && !defined(MZ_USE_FFIPOLL)
  if (!do_atomic)
    scheme_check_foreign_work();
#endif
#if defined(MZ_USE_MZRT)
  if (!do_atomic)
    scheme_check_glib_log_messages();
#endif

  skip_sleep = 0;
  if (check_fd_semaphores()) {
    /* double check whether a semaphore for this thread woke up: */
    if (!do_atomic && (p->block_descriptor == GENERIC_BLOCKED)) {
      if (p->block_check) {
        Scheme_Ready_Fun_FPC f = (Scheme_Ready_Fun_FPC)p->block_check;
	Scheme_Object *blocker = p->blocker;
        Scheme_Schedule_Info sinfo;
	Thread_Schedule_State_Record ssr;
	int b;

	save_thread_schedule_state(p, &ssr, 0);

        init_schedule_info(&sinfo, p, 1, sleep_end);
	b = f(blocker, &sinfo);

	restore_thread_schedule_state(p, &ssr, 0);

        if (b) {
          sleep_end = 0;
          skip_sleep = 1;
        } else {
          sleep_end = sinfo.sleep_end;
        }
      }
    }
  }

  if (!do_atomic && (sleep_end >= 0.0)) {
    find_next_thread(&next);
  } else
    next = NULL;
  
  if (next) {
    /* Clear out search_start fields */
    Scheme_Thread_Set *t_set;
    t_set = next->t_set_parent;
    while (t_set) {
      t_set->search_start = NULL;
      t_set = t_set->parent;
    }
    t_set = NULL;
  }

  if ((sleep_end > 0.0) && (p->block_descriptor == NOT_BLOCKED)) {
    p->block_descriptor = SLEEP_BLOCKED;
    p->sleep_end = sleep_end;
  } else if ((sleep_end > 0.0) && (p->block_descriptor == GENERIC_BLOCKED)) {
    p->sleep_end = sleep_end;
  }

  if (next && (!next->running || (next->running & MZTHREAD_SUSPENDED))) {
    /* In the process of selecting another thread, it was suspended or
       removed. Very unusual, but possible if a block checker does
       strange things??? */
    next = NULL;
  }

#if 0
  /* Debugging: next must be in the chain of processes */
  if (next) {
    Scheme_Thread *p = scheme_first_thread;
    while (p != next) {
      p = p->next;
      if (!p) {
	printf("error: tried to switch to bad thread\n");
	exit(1);
      }
    }
  }
#endif

  /*####################################*/
  /* THREAD CONTEXT SWITCH HAPPENS HERE */
  /*####################################*/

  if (next) {
    /* Swap in `next', but first clear references to other threads. */
    swap_target = next;
    next = NULL;
    do_swap_thread();
  } else if (do_atomic && on_atomic_timeout
             && (atomic_timeout_auto_suspend < 2)) {
    if (!atomic_timeout_auto_suspend
        || (do_atomic <= atomic_timeout_atomic_level)) {
      if (atomic_timeout_auto_suspend) {
        atomic_timeout_auto_suspend++;
        scheme_fuel_counter = p->engine_weight;
        scheme_jit_stack_boundary = scheme_stack_boundary;
      }
      call_on_atomic_timeout(0);
      if (atomic_timeout_auto_suspend > 1)
        --atomic_timeout_auto_suspend;
    }
  } else {
    /* If all processes are blocked, check for total process sleeping: */
    if ((p->block_descriptor != NOT_BLOCKED) && !skip_sleep) {
      check_sleep(1, 1);
    }
  }

  if (p->block_descriptor == SLEEP_BLOCKED) {
    p->block_descriptor = NOT_BLOCKED;
  }
  p->sleep_end = 0.0;

  /* Killed while I was asleep? */
  if (p->running & MZTHREAD_KILLED) {
    /* This thread is dead! Give up now. */
    if (p->running & MZTHREAD_NEED_KILL_CLEANUP) {
      /* The thread needs to clean up. It will block immediately to die. */
      return;
    } else {
      if (!do_atomic)
	exit_or_escape(p);
    }
  }

  /* Suspended while I was asleep? */
  if ((p->running & MZTHREAD_USER_SUSPENDED)
      && !(p->running & MZTHREAD_NEED_SUSPEND_CLEANUP)) {
    scheme_wait_until_suspend_ok();
    if (!p->next)
      scheme_thread_block(0.0); /* main thread handled at top of this function */
    else
      scheme_weak_suspend_thread(p);
  }

  /* Check for external break again after swap or sleep */
  check_ready_break();
  if (p->external_break && !p->suspend_break && scheme_can_break(p)) {
    raise_break(p);
  }

  /* Check for major GC request from master GC */
#if defined(MZ_PRECISE_GC) && defined(MZ_USE_PLACES)
  if (!do_atomic)
    GC_check_master_gc_request();
#endif

  /* Propagate memory-use information and check for custodian-based
     GC triggers due to child place memory use: */
#if defined(MZ_PRECISE_GC) && defined(MZ_USE_PLACES)
  scheme_place_check_memory_use();
  check_scheduled_kills();
#endif
  
  if (sleep_end > 0) {
    if (sleep_end > scheme_get_inexact_milliseconds()) {
      /* Still have time to sleep if necessary, but make sure we're
	 not ready (because maybe that's why we were swapped back in!) */
      if (p->block_descriptor == GENERIC_BLOCKED) {
	if (p->block_check) {
	  Scheme_Ready_Fun_FPC f = (Scheme_Ready_Fun_FPC)p->block_check;
	  Scheme_Object *blocker = p->blocker;
	  Scheme_Schedule_Info sinfo;
	  Thread_Schedule_State_Record ssr;
	  int b;
	  
	  save_thread_schedule_state(p, &ssr, 0);

	  init_schedule_info(&sinfo, p, 1, sleep_end);
	  b = f(blocker, &sinfo);

	  restore_thread_schedule_state(p, &ssr, 0);

	  if (b) {
	    sleep_end = 0;
	  } else {
	    sleep_end = sinfo.sleep_end;
	  }
	}
      }

      if (sleep_end > 0)
	goto swap_or_sleep;
    }
  }

  if (do_atomic)
    missed_context_switch = 1;

  scheme_fuel_counter = p->engine_weight;
  scheme_jit_stack_boundary = scheme_stack_boundary;

  scheme_kickoff_green_thread_time_slice_timer(MZ_THREAD_QUANTUM_USEC);

  /* Check scheduled_kills early and often. */
  check_scheduled_kills();
}

void scheme_making_progress()
{
  scheme_current_thread->ran_some = 1;
}

int scheme_block_until(Scheme_Ready_Fun _f, Scheme_Needs_Wakeup_Fun fdf,
		       Scheme_Object *data, float delay)
{
  int result;
  Scheme_Thread *p = scheme_current_thread;
  Scheme_Ready_Fun_FPC f = (Scheme_Ready_Fun_FPC)_f;
  Scheme_Schedule_Info sinfo;
  double sleep_end;

  if (!delay)
    sleep_end = 0.0;
  else {
    sleep_end = scheme_get_inexact_milliseconds();
    sleep_end += (delay * 1000.0);    
  }

  /* We make an sinfo to be polite, but we also assume
     that f will not generate any redirections! */
  init_schedule_info(&sinfo, NULL, 1, sleep_end);

  while (!(result = f((Scheme_Object *)data, &sinfo))) {
    double now_sleep_end = sinfo.sleep_end;
    if (sinfo.spin) {
      init_schedule_info(&sinfo, NULL, 1, 0.0);
      scheme_thread_block(0.0);
      scheme_current_thread->ran_some = 1;
    } else {
      if (now_sleep_end) {
	delay = (float)(now_sleep_end - scheme_get_inexact_milliseconds());
	delay /= 1000.0;
	if (delay <= 0)
	  delay = (float)0.00001;
      } else
	delay = 0.0;

      p->block_descriptor = GENERIC_BLOCKED;
      p->blocker = (Scheme_Object *)data;
      p->block_check = (Scheme_Ready_Fun)f;
      p->block_needs_wakeup = fdf;
      
      scheme_thread_block(delay);
      
      p->block_descriptor = NOT_BLOCKED;
      p->blocker = NULL;
      p->block_check = NULL;
      p->block_needs_wakeup = NULL;
    }
    sinfo.sleep_end = sleep_end;
  }
  p->ran_some = 1;

  return result;
}

int scheme_block_until_enable_break(Scheme_Ready_Fun _f, Scheme_Needs_Wakeup_Fun fdf,
				    Scheme_Object *data, float delay, int enable_break)
{
  if (enable_break) {
    int v;
    Scheme_Cont_Frame_Data cframe;

    scheme_push_break_enable(&cframe, 1, 1);
    v = scheme_block_until(_f, fdf, data, delay);
    scheme_pop_break_enable(&cframe, 0);

    return v;
  } else
    return scheme_block_until(_f, fdf, data, delay);
}

static int ready_unless(Scheme_Object *o)
{
  Scheme_Object *data;
  Scheme_Ready_Fun f;

  data = (Scheme_Object *)((void **)o)[0];
  f = (Scheme_Ready_Fun)((void **)o)[2];

  return f(data);
}

static void needs_wakeup_unless(Scheme_Object *o, void *fds)
{
  Scheme_Object *data;
  Scheme_Needs_Wakeup_Fun fdf;

  data = (Scheme_Object *)((void **)o)[0];
  fdf = (Scheme_Needs_Wakeup_Fun)((void **)o)[3];

  fdf(data, fds);
}


int scheme_block_until_unless(Scheme_Ready_Fun f, Scheme_Needs_Wakeup_Fun fdf,
			      Scheme_Object *data, float delay, 
			      Scheme_Object *unless,
			      int enable_break)
{
  if (unless) {
    void **a;
    a = MALLOC_N(void *, 4);
    a[0] = data;
    a[1] = unless;
    a[2] = f;
    a[3] = fdf;

    data = (Scheme_Object *) mzALIAS a;
    f = ready_unless;
    if (fdf)
      fdf = needs_wakeup_unless;
  }
   
  return scheme_block_until_enable_break(f, fdf, data, delay, enable_break);
}

void scheme_thread_block_enable_break(float sleep_time, int enable_break)
{
  if (enable_break) {
    Scheme_Cont_Frame_Data cframe;
    
    scheme_push_break_enable(&cframe, 1, 1);
    scheme_thread_block(sleep_time);
    scheme_pop_break_enable(&cframe, 0);
  } else
    scheme_thread_block(sleep_time);
}

int scheme_is_atomic(void)
{
  return !!do_atomic;
}

void scheme_start_atomic(void)
{
  do_atomic++;
}

void scheme_start_atomic_no_break(void)
{
  scheme_start_atomic();
  all_breaks_disabled++;
}

void scheme_end_atomic_no_swap(void)
{
  int v = --do_atomic;
  if (v < 0) {
    scheme_log_abort("unbalanced end-atomic");
    abort();
  }
}

void scheme_start_in_scheduler(void)
{
  do_atomic++;
  scheme_no_stack_overflow++;
}
      
void scheme_end_in_scheduler(void)
{
  int v = --do_atomic;
  --scheme_no_stack_overflow;
  if (v < 0) {
    scheme_log_abort("unbalanced end-atomic");
    abort();
  }
}

void scheme_end_atomic(void)
{
  scheme_end_atomic_no_swap();
  if (!do_atomic && missed_context_switch) {
    missed_context_switch = 0;
    scheme_thread_block(0.0);
    scheme_current_thread->ran_some = 1;    
  }
}

void scheme_end_atomic_can_break(void)
{
  --all_breaks_disabled;
  scheme_end_atomic();
  if (!all_breaks_disabled)
    scheme_check_break_now();
}

int scheme_wait_until_suspend_ok(void)
{
  int did = 0;

  if (on_atomic_timeout) {
    /* new-style atomic timeout */
    if (do_atomic > atomic_timeout_atomic_level) {
      scheme_log_abort("attempted to wait for suspend in nested atomic mode");
      abort();
    }
  }

  while (do_atomic && on_atomic_timeout) {
    did = 1;
    if (atomic_timeout_auto_suspend)
      atomic_timeout_auto_suspend++;
    call_on_atomic_timeout(1);
    if (atomic_timeout_auto_suspend > 1)
      --atomic_timeout_auto_suspend;
  }

  if (do_atomic) {
    scheme_log_abort("about to suspend in atomic mode");
    abort();
  }

  return did;
}

Scheme_On_Atomic_Timeout_Proc scheme_set_on_atomic_timeout(Scheme_On_Atomic_Timeout_Proc p, void *data)
{
  Scheme_On_Atomic_Timeout_Proc old;

  old = on_atomic_timeout;
  on_atomic_timeout = p;
  on_atomic_timeout_data = data;
  if (p) {
    atomic_timeout_auto_suspend = 1;
    atomic_timeout_atomic_level = do_atomic;
  } else {
    atomic_timeout_auto_suspend = 0;
  }

  return old;
}

static void call_timeout_callback(void *data, int must_give_up)
{
  Scheme_Object *a[1];
  a[0] = (must_give_up ? scheme_true : scheme_false);

  scheme_start_in_scheduler();
  _scheme_apply_multi((Scheme_Object *)data, 1, a);
  scheme_end_in_scheduler(); 
}

static Scheme_Object *unsafe_set_on_atomic_timeout(int argc, Scheme_Object *argv[])
{
  Scheme_On_Atomic_Timeout_Proc r;
  
  if (SCHEME_FALSEP(argv[0]))
    r = scheme_set_on_atomic_timeout(NULL, NULL);
  else
    r = scheme_set_on_atomic_timeout(call_timeout_callback, argv[0]);

  return (r ? scheme_true : scheme_false);
}

static Scheme_Object *unsafe_start_atomic(int argc, Scheme_Object **argv)
{
  scheme_start_atomic_no_break();
  return scheme_void;
}

static Scheme_Object *unsafe_end_atomic(int argc, Scheme_Object **argv)
{
  scheme_end_atomic_can_break();
  return scheme_void;
}

static Scheme_Object *unsafe_start_breakable_atomic(int argc, Scheme_Object **argv)
{
  scheme_start_atomic();
  return scheme_void;
}

static Scheme_Object *unsafe_end_breakable_atomic(int argc, Scheme_Object **argv)
{
  scheme_end_atomic();
  return scheme_void;
}

static Scheme_Object *unsafe_in_atomic_p(int argc, Scheme_Object **argv)
{
  return (scheme_is_atomic() ? scheme_true : scheme_false);
}


void scheme_weak_suspend_thread(Scheme_Thread *r)
{
  if (r->running & MZTHREAD_SUSPENDED)
    return;

  if (r->prev) {
    r->prev->next = r->next;
    r->next->prev = r->prev;
  } else {
    r->next->prev = NULL;
    scheme_first_thread = r->next;
  }

  r->next = r->prev = NULL;
  unschedule_in_set((Scheme_Object *)r, r->t_set_parent);

  r->running |= MZTHREAD_SUSPENDED;

  scheme_prepare_this_thread_for_GC(r);

  if (r == scheme_current_thread) {
    select_thread();

    /* Killed while suspended? */
    if ((r->running & MZTHREAD_KILLED) && !(r->running & MZTHREAD_NEED_KILL_CLEANUP))
      scheme_thread_block(0);
  }
}

void scheme_weak_resume_thread(Scheme_Thread *r)
     /* This function can be called from an interrupt handler, but
	only for the main thread, which is never suspended. */
{
  if (!(r->running & MZTHREAD_USER_SUSPENDED)) {
    if (r->running & MZTHREAD_SUSPENDED) {
      r->running -= MZTHREAD_SUSPENDED;
      r->next = scheme_first_thread;
      r->prev = NULL;
      scheme_first_thread = r;
      r->next->prev = r;
      r->ran_some = 1;
      schedule_in_set((Scheme_Object *)r, r->t_set_parent);
      check_tail_buffer_size(r);
    }
  }
}

void scheme_about_to_move_C_stack(void)
{
}

static Scheme_Object *
sch_sleep(int argc, Scheme_Object *args[])
{
  float t;

  if (argc && !SCHEME_REALP(args[0]))
    scheme_wrong_contract("sleep", "(>=/c 0.0)", 0, argc, args);

  if (argc) {
    t = (float)scheme_real_to_double(args[0]);
    if (t < 0)
      scheme_wrong_contract("sleep", "(>=/c 0.0)", 0, argc, args);
  } else
    t = 0;

  scheme_thread_block(t);
  scheme_current_thread->ran_some = 1;

  return scheme_void;
}

Scheme_Object *unsafe_poll_fd(int argc, Scheme_Object **argv)
{
  intptr_t sfd = 0;
  rktio_fd_t *rfd = NULL;
  int mode = 0;
  int ready = 0;
  int is_socket = 1;

  if (!scheme_get_int_val(argv[0], &sfd))
    scheme_wrong_contract("unsafe-poll-fd", "handle-integer?", 0, argc, argv);

  if (SAME_OBJ(argv[1], read_symbol))
    mode = RKTIO_POLL_READ;
  else if (SAME_OBJ(argv[1], write_symbol))
    mode = RKTIO_POLL_WRITE;
  else
    scheme_wrong_contract("unsafe-poll-fd", "(or/c 'read 'write)", 1, argc, argv);

  if (argc > 2) {
    is_socket = SCHEME_TRUEP(argv[2]);
  }

  rfd = rktio_system_fd(scheme_rktio, sfd, (is_socket ? RKTIO_OPEN_SOCKET : 0));

  if (mode == RKTIO_POLL_READ)
    ready = rktio_poll_read_ready(scheme_rktio, rfd);
  else if (mode == RKTIO_POLL_WRITE)
    ready = rktio_poll_write_ready(scheme_rktio, rfd);

  rktio_forget(scheme_rktio, rfd);
  return (ready == RKTIO_POLL_READY) ? scheme_true : scheme_false;
}

Scheme_Object *unsafe_poll_ctx_fd_wakeup(int argc, Scheme_Object **argv)
{
  if (SCHEME_TRUEP(argv[0])) {
    void *fds = SCHEME_CPTR_VAL(argv[0]);
    intptr_t fd;
    int m;

    if (SCHEME_INTP(argv[1]))
      fd = SCHEME_INT_VAL(argv[1]);
    else
      fd = rktio_fd_system_fd(scheme_rktio, (rktio_fd_t *)SCHEME_CPTR_VAL(argv[1]));

    if (SAME_OBJ(argv[2], read_symbol))
      m = 0;
    else if (SAME_OBJ(argv[2], write_symbol))
      m = 1;
    else
      m = 2;
    
    scheme_fdset(scheme_get_fdset(fds, m), fd);
  }

  return scheme_void;
}

Scheme_Object *unsafe_poll_ctx_eventmask_wakeup(int argc, Scheme_Object **argv)
{
  if (SCHEME_TRUEP(argv[0])) {
    void *fds = SCHEME_CPTR_VAL(argv[0]);
    intptr_t mask = SCHEME_INT_VAL(argv[1]);

    scheme_add_fd_eventmask(fds, mask);
  }

  return scheme_void;
}

Scheme_Object *unsafe_poll_ctx_time_wakeup(int argc, Scheme_Object **argv)
{
  if (SCHEME_TRUEP(argv[0])) {
    void *fds = SCHEME_CPTR_VAL(argv[0]);
    double msecs = SCHEME_DBL_VAL(argv[1]);

    scheme_set_wakeup_time(fds, msecs);
  }

  return scheme_void;
}

Scheme_Object *unsafe_signal_received(int argc, Scheme_Object **argv)
{
  scheme_signal_received();
  return scheme_void;
}

static void sleep_via_thread(float seconds, void *fds)
{
#ifdef OS_X
  scheme_start_sleeper_thread(scheme_sleep, seconds, fds, thread_sleep_callback_fd);
  scheme_start_in_scheduler();
  _scheme_apply_multi(thread_sleep_callback, 0, NULL);
  scheme_end_in_scheduler();
  scheme_end_sleeper_thread();
#endif
}

Scheme_Object *unsafe_set_sleep_in_thread(int argc, Scheme_Object **argv)
{
  if (!thread_sleep_callback)
    REGISTER_SO(thread_sleep_callback);

  thread_sleep_callback = argv[0];
  if (SCHEME_INTP(argv[1]))
    thread_sleep_callback_fd = SCHEME_INT_VAL(argv[1]);
  else
    thread_sleep_callback_fd = rktio_fd_system_fd(scheme_rktio, (rktio_fd_t *)SCHEME_CPTR_VAL(argv[1]));

  scheme_place_sleep = sleep_via_thread;

  return scheme_void;
}

static Scheme_Object *break_thread(int argc, Scheme_Object *args[])
{
  Scheme_Thread *p;
  int kind = MZEXN_BREAK;

  if (!SAME_TYPE(SCHEME_TYPE(args[0]), scheme_thread_type))
    scheme_wrong_contract("break-thread", "thread?", 0, argc, args);

  if ((argc > 1) && SCHEME_TRUEP(args[1])) {
    if (SCHEME_SYMBOLP(args[1]) 
        && !SCHEME_SYM_WEIRDP(args[1]) 
        && !strcmp(SCHEME_SYM_VAL(args[1]), "hang-up"))
      kind = MZEXN_BREAK_HANG_UP;
    else if (SCHEME_SYMBOLP(args[1]) 
             && !SCHEME_SYM_WEIRDP(args[1]) 
             && !strcmp(SCHEME_SYM_VAL(args[1]), "terminate"))
      kind = MZEXN_BREAK_TERMINATE;
    else
      scheme_wrong_contract("break-thread", "(or/c #f 'hang-up 'terminate)", 1, argc, args);
  }

  p = (Scheme_Thread *)args[0];

  scheme_break_kind_thread(p, kind);

  scheme_check_break_now();

  return scheme_void;
}

static int do_kill_thread(Scheme_Thread *p)
{
  int kill_self = 0;

  if (!MZTHREAD_STILL_RUNNING(p->running)) {
    return 0;
  }

  if (p->suspend_to_kill) {
    if (p == scheme_current_thread)
      return 1; /* suspend in caller */
    suspend_thread(p);
    return 0;
  }

  if (p->nestee)
    scheme_break_thread(p->nestee);

  while (p->private_on_kill) {
    p->private_on_kill(p->private_kill_data);
    if (p->private_kill_next) {
      p->private_on_kill = (Scheme_Kill_Action_Func)p->private_kill_next[0];
      p->private_kill_data = p->private_kill_next[1];
      p->private_kill_next = (void **)p->private_kill_next[2];
    } else {
      p->private_on_kill = NULL;
      p->private_kill_data = NULL;
    }
  }

  if (p->on_kill)
    p->on_kill(p);

  scheme_remove_managed(p->mref, (Scheme_Object *)p->mr_hop);
  {
    Scheme_Object *l;
    for (l = p->extra_mrefs; !SCHEME_NULLP(l); l = SCHEME_CDR(l)) {
      scheme_remove_managed((Scheme_Custodian_Reference *)SCHEME_CAR(l), 
			    (Scheme_Object *)p->mr_hop);
    }
  }

  if (p->running) {
    if (p->running & MZTHREAD_USER_SUSPENDED) {
      /* end user suspension, because we need to kill the thread */
      p->running -= MZTHREAD_USER_SUSPENDED;
    }

    p->running |= MZTHREAD_KILLED;
    if ((p->running & MZTHREAD_NEED_KILL_CLEANUP)
	|| p->nester)
      scheme_weak_resume_thread(p);
    else if (p != scheme_current_thread) {
      /* Do kill stuff... */
      if (p->next)
	remove_thread(p);
    }
  }
  if (p == scheme_current_thread)
    kill_self = 1;

  return kill_self;
}

void scheme_kill_thread(Scheme_Thread *p)
{
  if (do_kill_thread(p)) {
    /* Suspend/kill self: */
    scheme_wait_until_suspend_ok();
    if (p->suspend_to_kill)
      suspend_thread(p);
    else
      scheme_thread_block(0.0);
  }

  /* Give killed threads time to die: */
  scheme_thread_block(0.0);
  scheme_current_thread->ran_some = 1;
}

static Scheme_Object *kill_thread(int argc, Scheme_Object *argv[])
{
  Scheme_Thread *p = (Scheme_Thread *)argv[0];

  if (!SAME_TYPE(SCHEME_TYPE(argv[0]), scheme_thread_type))
    scheme_wrong_contract("kill-thread", "thread?", 0, argc, argv);

  if (!MZTHREAD_STILL_RUNNING(p->running))
    return scheme_void;

  check_current_custodian_allows("kill-thread", p);

  scheme_kill_thread(p);

  return scheme_void;
}

void scheme_push_kill_action(Scheme_Kill_Action_Func f, void *d)
{
  Scheme_Thread *p = scheme_current_thread;

  if (p->private_on_kill) {
    /* Pretty unlikely that these get nested. An exception handler
       would have to block on and within operations that need special
       kill handling. But it could happen. */
    void **next;
    next = MALLOC_N(void *, 3);
    next[0] = (void *)p->private_on_kill;
    next[1] = p->private_kill_data;
    next[2] = (void *)p->private_kill_next;
    p->private_kill_next = next;
  }

  p->private_on_kill = f;
  p->private_kill_data = d;
}

void scheme_pop_kill_action()
{
  Scheme_Thread *p = scheme_current_thread;

  if (p->private_kill_next) {
    p->private_on_kill = (Scheme_Kill_Action_Func)p->private_kill_next[0];
    p->private_kill_data = p->private_kill_next[1];
    p->private_kill_next = (void **)p->private_kill_next[2];
  } else {
    p->private_on_kill = NULL;
    p->private_kill_data = NULL;
  }
}

/*========================================================================*/
/*                      suspend/resume and evts                          */
/*========================================================================*/

/* Forward decl: */
static void transitive_resume(Scheme_Object *resumes);
static void transitive_promote(Scheme_Thread *p, Scheme_Custodian *c);
static void promote_thread(Scheme_Thread *p, Scheme_Custodian *to_c);

static Scheme_Object *thread_suspend(int argc, Scheme_Object *argv[])
{
  Scheme_Thread *p;

  if (!SAME_TYPE(SCHEME_TYPE(argv[0]), scheme_thread_type))
    scheme_wrong_contract("thread-suspend", "thread?", 0, argc, argv);

  p = (Scheme_Thread *)argv[0];

  check_current_custodian_allows("thread-suspend", p);

  suspend_thread(p);

  return scheme_void;
}

static void suspend_thread(Scheme_Thread *p)
{
  int running;

  if (!MZTHREAD_STILL_RUNNING(p->running))
    return;
  
  if (p->running & MZTHREAD_USER_SUSPENDED)
    return;

  /* Get running now, just in case the thread is waiting on its own
     suspend event (in which case posting to the sema will unsuspend
     the thread) */
  running = p->running;

  p->resumed_box = NULL;
  if (p->suspended_box) {
    SCHEME_PTR2_VAL(p->suspended_box) = (Scheme_Object *)p;
    scheme_post_sema_all(SCHEME_PTR1_VAL(p->suspended_box));
  }
  if (p->running_box && (!(p->running & MZTHREAD_SUSPENDED))) {
    /* Make transitive-resume link strong, instead of weak: */
    SCHEME_PTR_VAL(p->running_box) = (Scheme_Object *)p;
  }

  if (SAME_OBJ(p, scheme_main_thread)) {
    /* p is the main thread, which we're not allowed to
       suspend in the normal way. */
    p->running |= MZTHREAD_USER_SUSPENDED;
    scheme_main_was_once_suspended = 1;
    if (p == scheme_current_thread) {
      scheme_thread_block(0.0);
      p->ran_some = 1;
    }
  } else if ((running & (MZTHREAD_NEED_KILL_CLEANUP
			 | MZTHREAD_NEED_SUSPEND_CLEANUP))
	     && (running & MZTHREAD_SUSPENDED)) {
    /* p probably needs to get out of semaphore-wait lines, etc. */
    scheme_weak_resume_thread(p);
    p->running |= MZTHREAD_USER_SUSPENDED;
  } else {
    if (p == scheme_current_thread) {
      scheme_wait_until_suspend_ok();
    }
    p->running |= MZTHREAD_USER_SUSPENDED;
    scheme_weak_suspend_thread(p); /* ok if p is scheme_current_thread */
    if (p == scheme_current_thread) {
      /* Need to check for breaks */
      scheme_check_break_now();
    }
  }
}

static void add_transitive_resume(Scheme_Thread *promote_to, Scheme_Thread *p)
{
  Scheme_Object *running_box;
  Scheme_Hash_Table *ht;

  if (!p->running_box) {
    Scheme_Object *b, *wb;
    if ((p->running & MZTHREAD_USER_SUSPENDED)
        && !(p->running & MZTHREAD_SUSPENDED))
      wb = (Scheme_Object *)p;
    else
      wb = scheme_make_weak_box((Scheme_Object *)p);
    b = scheme_alloc_small_object();
    b->type = scheme_thread_dead_type;
    SCHEME_PTR_VAL(b) = (Scheme_Object *)wb;
    p->running_box = b;
  }
  running_box = p->running_box;

  if (!promote_to->transitive_resumes) {
    /* Create table */
    ht = scheme_make_hash_table(SCHEME_hash_ptr);
    promote_to->transitive_resumes = (Scheme_Object *)ht;
  } else {
    /* Purge ht entries for threads that are now dead: */
    Scheme_Hash_Table *gone = NULL;
    Scheme_Object *b;
    int i;

    ht = (Scheme_Hash_Table *)promote_to->transitive_resumes;
    for (i = ht->size; i--; ) {
      if (ht->vals[i]) {
        b = SCHEME_PTR_VAL(ht->keys[i]);
	if (!b
            || (SAME_TYPE(SCHEME_TYPE(b), scheme_weak_box_type)
                && !SCHEME_WEAK_BOX_VAL(b))) {
	  /* This one is dead */
	  if (!gone)
	    gone = scheme_make_hash_table(SCHEME_hash_ptr);
	  scheme_hash_set(gone, ht->keys[i], scheme_true);
	}
      }
    }

    if (gone) {
      /* Remove dead ones: */
      for (i = gone->size; i--; ) {
	if (gone->vals[i]) {
	  scheme_hash_set(ht, gone->keys[i], NULL);
	}
      }
    }
  }

  scheme_hash_set(ht, running_box, scheme_true);
}

static Scheme_Object *transitive_resume_k(void)
{
  Scheme_Thread *p = scheme_current_thread;
  Scheme_Object *r = (Scheme_Object *)p->ku.k.p1;
  
  p->ku.k.p1 = NULL;

  transitive_resume(r);

  return scheme_true;
}

static void transitive_resume(Scheme_Object *resumes)
{
  Scheme_Hash_Table *ht;
  Scheme_Object *a[1];
  int i;

#ifdef DO_STACK_CHECK
#include "mzstkchk.h"
  {
    Scheme_Thread *p = scheme_current_thread;
    
    p->ku.k.p1 = resumes;

    p->suspend_break++;
    scheme_start_atomic();
    scheme_handle_stack_overflow(transitive_resume_k);
    scheme_end_atomic_no_swap();
    --p->suspend_break;

    return;
  }
#endif

  ht = (Scheme_Hash_Table *)resumes;
  
  for (i = ht->size; i--; ) {
    if (ht->vals[i]) {
      a[0] = SCHEME_PTR_VAL(ht->keys[i]);
      if (a[0]) {
        if (SAME_TYPE(SCHEME_TYPE(a[0]), scheme_weak_box_type))
          a[0] = SCHEME_WEAK_BOX_VAL(a[0]);
        if (a[0])
          thread_resume(1, a);
      }
    }
  }
}

static Scheme_Object *transitive_promote_k(void)
{
  Scheme_Thread *p = scheme_current_thread;
  Scheme_Thread *pp = (Scheme_Thread *)p->ku.k.p1;
  Scheme_Custodian *c = (Scheme_Custodian *)p->ku.k.p2;
  
  p->ku.k.p1 = NULL;
  p->ku.k.p2 = NULL;

  transitive_promote(pp, c);

  return scheme_true;
}

static void transitive_promote(Scheme_Thread *p, Scheme_Custodian *c)
{
  Scheme_Hash_Table *ht;
  Scheme_Object *t;
  int i;

#ifdef DO_STACK_CHECK
#include "mzstkchk.h"
  {
    Scheme_Thread *pp = scheme_current_thread;
    
    pp->ku.k.p1 = p;
    pp->ku.k.p2 = c;

    pp->suspend_break++;
    scheme_start_atomic();
    scheme_handle_stack_overflow(transitive_promote_k);
    scheme_end_atomic_no_swap();
    --pp->suspend_break;

    return;
  }
#endif

  if (!p->transitive_resumes)
    return;

  ht = (Scheme_Hash_Table *)p->transitive_resumes;
  
  for (i = ht->size; i--; ) {
    if (ht->vals[i]) {
      t = SCHEME_PTR_VAL(ht->keys[i]);
      if (SAME_TYPE(SCHEME_TYPE(t), scheme_weak_box_type))
        t = SCHEME_WEAK_BOX_VAL(t);
      if (t)
	promote_thread((Scheme_Thread *)t, c);
    }
  }
}

static void promote_thread(Scheme_Thread *p, Scheme_Custodian *to_c)
{
  Scheme_Custodian *c, *cx;
  Scheme_Custodian_Reference *mref;  
  Scheme_Object *l;

  /* This function also handles transitive promotion. Every transitive
     target for p always has at least the custodians of p, so if we don't
     add a custodian to p, we don't need to check the rest. */
  
  if (!p->mref || !CUSTODIAN_FAM(p->mref)) {
    /* The thread has no running custodian, so fall through to
       just use to_c */
  } else {
    c = CUSTODIAN_FAM(p->mref);

    /* Check whether c is an ancestor of to_c (in which case we do nothing) */
    for (cx = to_c; cx && NOT_SAME_OBJ(cx, c); ) {
      cx = CUSTODIAN_FAM(cx->parent);
    }
    if (cx) return;

    /* Check whether any of the extras are super to to_c. 
       If so, do nothing. */
    for (l = p->extra_mrefs; !SCHEME_NULLP(l); l = SCHEME_CDR(l)) {
      mref = (Scheme_Custodian_Reference *)SCHEME_CAR(l);
      c = CUSTODIAN_FAM(mref);
      
      for (cx = to_c; cx && NOT_SAME_OBJ(cx, c); ) {
	cx = CUSTODIAN_FAM(cx->parent);
      }
      if (cx) return;
    }

    /* Check whether to_c is super of c: */
    for (cx = c; cx && NOT_SAME_OBJ(cx, to_c); ) {
      cx = CUSTODIAN_FAM(cx->parent);
    }
    
    /* If cx, fall through to replace the main custodian with to_c, 
       because it's an ancestor of the current one. Otherwise, they're
       unrelated. */
    if (!cx) {
      /* Check whether any of the extras should be replaced by to_c */
      for (l = p->extra_mrefs; !SCHEME_NULLP(l); l = SCHEME_CDR(l)) {
	/* Is to_c super of c? */
	for (cx = c; cx && NOT_SAME_OBJ(cx, to_c); ) {
	  cx = CUSTODIAN_FAM(cx->parent);
	}
	if (cx) {
	  /* Replace this custodian with to_c */
	  mref = (Scheme_Custodian_Reference *)SCHEME_CAR(l);
	  scheme_remove_managed(mref, (Scheme_Object *)p->mr_hop);
	  mref = scheme_add_managed(to_c, (Scheme_Object *)p->mr_hop, NULL, NULL, 0);
	  SCHEME_CAR(l) = (Scheme_Object *)mref;

	  /* It's possible that one of the other custodians is also
	     junior to to_c. Remove it if we find one. */
	  {
	    Scheme_Object *prev;
	    prev = l;
	    for (l = SCHEME_CDR(l); !SCHEME_NULLP(l); l = SCHEME_CDR(l)) {
	      mref = (Scheme_Custodian_Reference *)SCHEME_CAR(l);
	      c = CUSTODIAN_FAM(mref);
	      for (cx = c; cx && NOT_SAME_OBJ(cx, to_c); ) {
		cx = CUSTODIAN_FAM(cx->parent);
	      }
	      if (cx)
		SCHEME_CDR(prev) = SCHEME_CDR(l);
	    }
	  }

	  transitive_promote(p, to_c);

	  return;
	}
      }

      /* Otherwise, this is custodian is unrelated to the existing ones.
	 Add it as an extra custodian. */
      mref = scheme_add_managed(to_c, (Scheme_Object *)p->mr_hop, NULL, NULL, 0);
      l = scheme_make_raw_pair((Scheme_Object *)mref, p->extra_mrefs);
      p->extra_mrefs = l;

      transitive_promote(p, to_c);
      return;
    }
  }

  /* Replace p's main custodian (if any) with to_c */
  scheme_remove_managed(p->mref, (Scheme_Object *)p->mr_hop);
  mref = scheme_add_managed(to_c, (Scheme_Object *)p->mr_hop, NULL, NULL, 0);
  p->mref = mref;
#ifdef MZ_PRECISE_GC
  GC_register_thread(p, to_c);
#endif
  
  transitive_promote(p, to_c);
}

static Scheme_Object *thread_resume(int argc, Scheme_Object *argv[])
{
  Scheme_Thread *p, *promote_to = NULL;
  Scheme_Custodian *promote_c = NULL;

  if (!SAME_TYPE(SCHEME_TYPE(argv[0]), scheme_thread_type))
    scheme_wrong_contract("thread-resume", "thread?", 0, argc, argv);

  p = (Scheme_Thread *)argv[0];

  if (argc > 1) {
    if (SAME_TYPE(SCHEME_TYPE(argv[1]), scheme_thread_type))
      promote_to = (Scheme_Thread *)argv[1];
    else if (SAME_TYPE(SCHEME_TYPE(argv[1]), scheme_custodian_type)) {
      promote_c = (Scheme_Custodian *)argv[1];
      if (promote_c->shut_down)
	promote_c = NULL;
    } else {
      scheme_wrong_contract("thread-resume", "(or/c thread? custodian?)", 1, argc, argv);
      return NULL;
    }
  }

  if (!MZTHREAD_STILL_RUNNING(p->running))
    return scheme_void;

  /* Change/add custodians for p from promote_p */
  if (promote_to) {
    Scheme_Object *l;
    Scheme_Custodian_Reference *mref;

    /* If promote_to doesn't have a working custodian, there's
       nothing to donate */
    if (promote_to->mref && CUSTODIAN_FAM(promote_to->mref)) {
      promote_thread(p, CUSTODIAN_FAM(promote_to->mref));
      
      for (l = p->extra_mrefs; !SCHEME_NULLP(l); l = SCHEME_CDR(l)) {
	mref = (Scheme_Custodian_Reference *)SCHEME_CAR(l);
	promote_thread(p, CUSTODIAN_FAM(mref));
      }
    }
  }
  if (promote_c)
    promote_thread(p, promote_c);

  /* Set up transitive resume for future resumes of promote_to: */
  if (promote_to 
      && MZTHREAD_STILL_RUNNING(promote_to->running)
      && !SAME_OBJ(promote_to, p))
    add_transitive_resume(promote_to, p);

  /* Check whether the thread has a non-shut-down custodian */
  {
    Scheme_Custodian *c;
    
    if (p->mref)
      c = CUSTODIAN_FAM(p->mref);
    else
      c = NULL;

    if (!c || c->shut_down)
      return scheme_void;
  }

  if (p->running & MZTHREAD_USER_SUSPENDED) {
    p->suspended_box = NULL;
    if (p->resumed_box) {
      SCHEME_PTR2_VAL(p->resumed_box) = (Scheme_Object *)p;
      scheme_post_sema_all(SCHEME_PTR1_VAL(p->resumed_box));
    }

    if (p->running_box && !(p->running & MZTHREAD_SUSPENDED)) {
      /* Make transitive-resume weak: */
      Scheme_Object *wb;
      wb = scheme_make_weak_box((Scheme_Object *)p);
      SCHEME_PTR_VAL(p->running_box) = wb;
    }
    
    p->running -= MZTHREAD_USER_SUSPENDED;
    
    scheme_weak_resume_thread(p);

    if (p->transitive_resumes)
      transitive_resume(p->transitive_resumes);
  }

  return scheme_void;
}

static Scheme_Object *make_thread_suspend(int argc, Scheme_Object *argv[])
{
  Scheme_Thread *p;

  if (!SAME_TYPE(SCHEME_TYPE(argv[0]), scheme_thread_type))
    scheme_wrong_contract("thread-suspend-evt", "thread?", 0, argc, argv);

  p = (Scheme_Thread *)argv[0];

  return scheme_get_thread_suspend(p);
}

Scheme_Object *scheme_get_thread_suspend(Scheme_Thread *p)
{
  if (!p->suspended_box) {
    Scheme_Object *b;
    b = scheme_alloc_object();
    b->type = scheme_thread_suspend_type;
    if (MZTHREAD_STILL_RUNNING(p->running) && (p->running & MZTHREAD_USER_SUSPENDED))
      SCHEME_PTR2_VAL(b) = (Scheme_Object *)p;
    else {
      Scheme_Object *sema;
      sema = scheme_make_sema(0);
      SCHEME_PTR1_VAL(b) = sema;
    }
    p->suspended_box = b;
  }

  return p->suspended_box;
}

static Scheme_Object *make_thread_resume(int argc, Scheme_Object *argv[])
{
  Scheme_Thread *p;

  if (!SAME_TYPE(SCHEME_TYPE(argv[0]), scheme_thread_type))
    scheme_wrong_contract("thread-resume-evt", "thread?", 0, argc, argv);

  p = (Scheme_Thread *)argv[0];

  if (!p->resumed_box) {
    Scheme_Object *b;
    b = scheme_alloc_object();
    b->type = scheme_thread_resume_type;
    if (MZTHREAD_STILL_RUNNING(p->running) && !(p->running & MZTHREAD_USER_SUSPENDED))
      SCHEME_PTR2_VAL(b) = (Scheme_Object *)p;
    else {
      Scheme_Object *sema;
      sema = scheme_make_sema(0);
      SCHEME_PTR1_VAL(b) = sema;
    }
    p->resumed_box = b;
  }

  return p->resumed_box;
}

static int resume_suspend_ready(Scheme_Object *o, Scheme_Schedule_Info *sinfo)
{
  Scheme_Object *t;

  t = SCHEME_PTR2_VAL(o);
  if (t) {
    scheme_set_sync_target(sinfo, o, t, NULL, 0, 0, NULL);
    return 1;
  }

  scheme_set_sync_target(sinfo, SCHEME_PTR1_VAL(o), o, NULL, 0, 1, NULL);
  return 0;
}

static Scheme_Object *make_thread_dead(int argc, Scheme_Object *argv[])
{
  if (!SAME_TYPE(SCHEME_TYPE(argv[0]), scheme_thread_type))
    scheme_wrong_contract("thread-dead-evt", "thread?", 0, argc, argv);

  return scheme_get_thread_dead((Scheme_Thread *)argv[0]);
}

Scheme_Object *scheme_get_thread_dead(Scheme_Thread *p)
{
  if (!p->dead_box) {
    Scheme_Object *b;
    Scheme_Object *sema;

    b = scheme_alloc_small_object();
    b->type = scheme_thread_dead_type;
    sema = scheme_make_sema(0);
    SCHEME_PTR_VAL(b) = sema;
    if (!MZTHREAD_STILL_RUNNING(p->running))
      scheme_post_sema_all(sema);

    p->dead_box = b;
  }

  return p->dead_box;
}

static int dead_ready(Scheme_Object *o, Scheme_Schedule_Info *sinfo)
{
  scheme_set_sync_target(sinfo, SCHEME_PTR_VAL(o), o, NULL, 0, 1, NULL);
  return 0;
}

Scheme_Object *scheme_get_thread_sync(Scheme_Thread *p)
{
  if (!p->sync_box) {
    Scheme_Object *sema;
    sema = scheme_make_sema(0);
    p->sync_box = sema;
  }
  
  return p->sync_box;
}

void scheme_clear_thread_sync(Scheme_Thread *p)
{
  if (p->sync_box)
    p->sync_box = NULL;
}

/*========================================================================*/
/*                              syncing                                   */
/*========================================================================*/

static Evt_Set *make_evt_set(const char *name, int argc, Scheme_Object **argv, int delta, int flatten);

typedef struct Evt {
  MZTAG_IF_REQUIRED
  Scheme_Type sync_type;
  Scheme_Ready_Fun_FPC ready;
  Scheme_Needs_Wakeup_Fun needs_wakeup;
  Scheme_Sync_Sema_Fun get_sema;
  Scheme_Sync_Filter_Fun filter;
  int can_redirect;
} Evt;


/* PLACE_THREAD_DECL */
static int evts_array_size;
static Evt **evts;
#if defined(MZ_PRECISE_GC) && defined(MZ_USE_PLACES)
THREAD_LOCAL_DECL(static int place_evts_array_size);
THREAD_LOCAL_DECL(static Evt **place_evts);
#endif

void scheme_add_evt_worker(Evt ***evt_array,
                           int *evt_size,
                           Scheme_Type type,
                           Scheme_Ready_Fun ready, 
                           Scheme_Needs_Wakeup_Fun wakeup, 
                           Scheme_Sync_Filter_Fun filter,
                           int can_redirect)
{
  Evt *naya;

  if (*evt_size <= type) {
    Evt **nevts;
    int new_size;
    new_size = type + 1;
    if (new_size < _scheme_last_type_)
      new_size = _scheme_last_type_;
    nevts = MALLOC_N(Evt*, new_size);
    if (*evt_size)
      memcpy(nevts, (*evt_array), (*evt_size) * sizeof(Evt*));
    (*evt_array) = nevts;
    (*evt_size) = new_size;
  }

  naya = MALLOC_ONE_RT(Evt);
#ifdef MZTAG_REQUIRED
  naya->type = scheme_rt_evt;
#endif
  naya->sync_type = type;
  naya->ready = (Scheme_Ready_Fun_FPC)ready;
  naya->needs_wakeup = wakeup;
  naya->filter = filter;
  naya->can_redirect = can_redirect;

  (*evt_array)[type] = naya;
}

void scheme_add_evt(Scheme_Type type,
		    Scheme_Ready_Fun ready, 
		    Scheme_Needs_Wakeup_Fun wakeup, 
		    Scheme_Sync_Filter_Fun filter,
		    int can_redirect)
{
#if defined(MZ_PRECISE_GC) && defined(MZ_USE_PLACES)
  if (GC_is_place()) {
    if (!place_evts) {
      REGISTER_SO(place_evts);
    }
    scheme_add_evt_worker(&place_evts, &place_evts_array_size, type, ready, wakeup, filter, can_redirect);
  }
  else {
#endif
    if (!evts) {
      REGISTER_SO(evts);
    }
    scheme_add_evt_worker(&evts, &evts_array_size, type, ready, wakeup, filter, can_redirect);
#if defined(MZ_PRECISE_GC) && defined(MZ_USE_PLACES)
  }
#endif
}

void scheme_add_evt_through_sema(Scheme_Type type,
				  Scheme_Sync_Sema_Fun get_sema, 
				  Scheme_Sync_Filter_Fun filter)
{
  scheme_add_evt(type, NULL, NULL, filter, 0);
  evts[type]->get_sema = get_sema;
}

static Evt *find_evt(Scheme_Object *o)
{
  Scheme_Type t;
  Evt *w = NULL;

  t = SCHEME_TYPE(o);
  if (t < evts_array_size)
    w = evts[t];
#if defined(MZ_PRECISE_GC) && defined(MZ_USE_PLACES)
  if (place_evts && w == NULL)
    w = place_evts[t];
#endif

  if (w && w->filter) {
    Scheme_Sync_Filter_Fun filter;
    filter = w->filter;
    if (!filter(o))
      return NULL;
  }
  return w;
}

int scheme_is_evt(Scheme_Object *o)
{
  if (SCHEME_EVTSETP(o))
    return 1;

  return !!find_evt(o);
}

static Syncing *make_syncing(Evt_Set *evt_set, float timeout, double start_time) 
{
  Syncing *syncing;
  int pos;

  syncing = MALLOC_ONE_RT(Syncing);
#ifdef MZTAG_REQUIRED
  syncing->type = scheme_rt_syncing;
#endif
  syncing->set = evt_set;
  syncing->timeout = timeout;
  if (timeout >= 0)
    syncing->sleep_end = start_time + (timeout * 1000);
  else
    syncing->sleep_end = 0.0;

  if (evt_set->argc > 1) {
    Scheme_Config *config;
    Scheme_Object *rand_state;
    config = scheme_current_config();
    rand_state = scheme_get_param(config, MZCONFIG_SCHEDULER_RANDOM_STATE);
    pos = scheme_rand((Scheme_Random_State *)rand_state);
    syncing->start_pos = (pos % evt_set->argc);
  }
  syncing->thread = scheme_current_thread;

  return syncing;
}

Syncing *scheme_make_syncing(int argc, Scheme_Object **argv)
{
  Evt_Set *evt_set;

  evt_set = make_evt_set("sync", argc, argv, 0, 1);

  return make_syncing(evt_set, -1.0, 0);
}

static void *splice_ptr_array(void **a, int al, void **b, int bl, int i)
{
  void **r;
  int j;

  MZ_ASSERT (a != NULL || b != NULL);

  r = MALLOC_N(void*, al + bl - 1);

  if (a)
    memcpy(r, a, i * sizeof(void*));
  if (b)
    memcpy(r + i, b, bl * sizeof(void*));
  else {
    for (j = 0; j < bl; j++) {
      r[i+j] = a[i];
    }
  }
  if (a)
    memcpy(r + (i + bl), a + (i + 1), (al - i - 1) * sizeof(void*));

  return r;
}

static void set_sync_target(Syncing *syncing, int i, Scheme_Object *target, 
			    Scheme_Object *wrap, Scheme_Object *nack, 
			    int repost, int retry, Scheme_Accept_Sync accept)
/* Not ready, deferred to target. */
{
  Evt_Set *evt_set = syncing->set;

  if (wrap) {
    if (!syncing->wrapss) {
      Scheme_Object **wrapss;
      wrapss = MALLOC_N(Scheme_Object*, evt_set->argc);
      syncing->wrapss = wrapss;
    }
    if (!syncing->wrapss[i])
      syncing->wrapss[i] = scheme_null;
    wrap = scheme_make_pair(wrap, syncing->wrapss[i]);
    syncing->wrapss[i] = wrap;
  }

  if (nack) {
    if (!syncing->nackss) {
      Scheme_Object **nackss;
      nackss = MALLOC_N(Scheme_Object*, evt_set->argc);
      syncing->nackss = nackss;
    }
    if (!syncing->nackss[i])
      syncing->nackss[i] = scheme_null;
    nack = scheme_make_pair(nack, syncing->nackss[i]);
    syncing->nackss[i] = nack;
  }

  if (repost) {
    if (!syncing->reposts) {
      char *s;
      s = (char *)scheme_malloc_atomic(evt_set->argc);
      memset(s, 0, evt_set->argc);
      syncing->reposts = s;
    }
    syncing->reposts[i] = 1;
  }

  if (accept) {
    if (!syncing->accepts) {
      Scheme_Accept_Sync *s;
      s = (Scheme_Accept_Sync *)scheme_malloc_atomic(sizeof(Scheme_Accept_Sync) * evt_set->argc);
      memset(s, 0, evt_set->argc * sizeof(Scheme_Accept_Sync));
      syncing->accepts = s;
    }
    syncing->accepts[i] = accept;
  }

  if (SCHEME_EVTSETP(target) && retry) {
    /* Flatten the set into this one */
    Evt_Set *wts;

    if (SCHEME_EVTSET_UNFLATTENEDP(target)) {
      Scheme_Object *a[1];
      a[0] = target;
      wts = make_evt_set("sync", 1, a, 0, 1);
    } else
      wts = (Evt_Set *)target;

    if (wts->argc == 1) {
      /* 1 thing in set? Flattening is easy! */
      evt_set->argv[i] = wts->argv[0];
      evt_set->ws[i] = wts->ws[0];
    } else {
      /* Inline the set (in place) */
      Scheme_Object **argv;
      Evt **ws;
       
      argv = (Scheme_Object **)splice_ptr_array((void **)evt_set->argv, 
						evt_set->argc,
						(void **)wts->argv, 
						wts->argc,
						i);
      ws = (Evt **)splice_ptr_array((void **)evt_set->ws, 
					 evt_set->argc,
					 (void **)wts->ws, 
					 wts->argc,
					 i);

      evt_set->argv = argv;
      evt_set->ws = ws;

      if (syncing->wrapss) {
	argv = (Scheme_Object **)splice_ptr_array((void **)syncing->wrapss, 
						  evt_set->argc,
						  (void **)NULL,
						  wts->argc,
						  i);
	syncing->wrapss = argv;
      }
      if (syncing->nackss) {
	argv = (Scheme_Object **)splice_ptr_array((void **)syncing->nackss, 
						  evt_set->argc,
						  (void **)NULL,
						  wts->argc,
						  i);
	syncing->nackss = argv;
      }
      if (syncing->reposts) {
	char *s;
	int len;
	
	len = evt_set->argc + wts->argc - 1;
	
	s = (char *)scheme_malloc_atomic(len);
	memset(s, 0, len);
	
	memcpy(s, syncing->reposts, i);
	memcpy(s + i + wts->argc, syncing->reposts + i + 1, evt_set->argc - i - 1);
	syncing->reposts = s;
      }
      if (syncing->accepts) {
	Scheme_Accept_Sync *s;
	int len;
	
	len = evt_set->argc + wts->argc - 1;
	
	s = (Scheme_Accept_Sync *)scheme_malloc_atomic(len * sizeof(Scheme_Accept_Sync));
	memset(s, 0, len * sizeof(Scheme_Accept_Sync));
	
	memcpy(s, syncing->accepts, i * sizeof(Scheme_Accept_Sync));
	memcpy(s + i + wts->argc, syncing->accepts + i + 1, (evt_set->argc - i - 1) * sizeof(Scheme_Accept_Sync));
	syncing->accepts = s;
      }

      evt_set->argc += (wts->argc - 1);

      /* scheme_channel_syncer_type needs to know its location, which
	 might have changed: */
      argv = evt_set->argv;
      for (i = evt_set->argc; i--; ) {
	if (SAME_TYPE(SCHEME_TYPE(argv[i]), scheme_channel_syncer_type)) {
	  ((Scheme_Channel_Syncer *)argv[i])->syncing_i = i;
	}
      }

    }
  } else {
    Evt *ww;
    evt_set->argv[i] = target;
    ww = find_evt(target);
    evt_set->ws[i] = ww;
  }
}

void scheme_set_sync_target(Scheme_Schedule_Info *sinfo, Scheme_Object *target, 
			    Scheme_Object *wrap, Scheme_Object *nack, 
			    int repost, int retry, Scheme_Accept_Sync accept)
{
  set_sync_target((Syncing *)sinfo->current_syncing, sinfo->w_i,
		  target, wrap, nack, repost, retry, accept);
  if (retry) {
    /* Rewind one step to try new ones (or continue
       if the set was empty). */
    sinfo->w_i--;
  }
}

int scheme_syncing_ready(Syncing *syncing, Scheme_Schedule_Info *sinfo, int can_suspend)
{
  int i, redirections = 0, all_semas = 1, j, result = 0;
  Evt *w;
  Scheme_Object *o;
  Scheme_Schedule_Info r_sinfo;
  Evt_Set *evt_set;
  int is_poll;
  double sleep_end;
  
  sleep_end = syncing->sleep_end;

  if (syncing->result) {
    result = 1;
    goto set_sleep_end_and_return;
  }

  /* We must handle target redirections in the objects on which we're
     syncing. We never have to redirect the evt_set itself, but
     a evt_set can show up as a target, and we inline it in
     that case. */

  evt_set = syncing->set;

  is_poll = (syncing->timeout == 0.0);

  /* Anything ready? */
  for (j = 0; j < evt_set->argc; j++) {
    Scheme_Ready_Fun_FPC ready;

    i = (j + syncing->start_pos) % evt_set->argc;

    o = evt_set->argv[i];
    w = evt_set->ws[i];
    ready = w->ready;

    if (!SCHEME_SEMAP(o)
	&& !SCHEME_CHANNELP(o) && !SCHEME_CHANNEL_PUTP(o)
	&& !SAME_TYPE(SCHEME_TYPE(o), scheme_channel_syncer_type)
	&& !SAME_TYPE(SCHEME_TYPE(o), scheme_never_evt_type))
      all_semas = 0;

    if (ready) {
      int yep;

      init_schedule_info(&r_sinfo, sinfo->false_positive_ok, 0, sleep_end);

      r_sinfo.current_syncing = (Scheme_Object *)syncing;
      r_sinfo.w_i = i;
      r_sinfo.is_poll = is_poll;
      r_sinfo.replace_chain = sinfo->replace_chain;

      yep = ready(o, &r_sinfo);

      sleep_end = r_sinfo.sleep_end;
      sinfo->replace_chain = r_sinfo.replace_chain;

      /* Calling a guard can allow thread swap, which might choose a
         semaphore or a channel, so check for a result: */
      if (syncing->result) {
        result = 1;
        goto set_sleep_end_and_return;
      }

      if ((i > r_sinfo.w_i) && sinfo->false_positive_ok) {
	/* There was a redirection. Assert: !yep. 
	   Give up if we've chained too much. */
	redirections++;
	if (redirections > 10) {
	  sinfo->potentially_false_positive = 1;
	  result = 1;
	  goto set_sleep_end_and_return;
	}
      }

      j += (r_sinfo.w_i - i);

      if (yep) {
	/* If it was a potentially false positive,
	   don't set result permanently. Otherwise,
	   propagate the false-positive indicator.*/
	if (!r_sinfo.potentially_false_positive) {
	  syncing->result = i + 1;
	  if (syncing->disable_break)
	    syncing->disable_break->suspend_break++;
	  if (syncing->reposts && syncing->reposts[i])
	    scheme_post_sema(o);
          if (syncing->accepts && syncing->accepts[i])
            scheme_accept_sync(syncing, i);
	  scheme_post_syncing_nacks(syncing);
	  result = 1;
	  goto set_sleep_end_and_return;
	} else {
	  sinfo->potentially_false_positive = 1;
	  result = 1;
	  goto set_sleep_end_and_return;
	}
      } else if (r_sinfo.spin) {
	sinfo->spin = 1;
      }
    } else if (w->get_sema) {
      int repost = 0;
      Scheme_Sync_Sema_Fun get_sema = w->get_sema;
      Scheme_Object *sema;
      
      sema = get_sema(o, &repost);
      set_sync_target(syncing, i, sema, o, NULL, repost, 1, NULL);
      j--; /* try again with this sema */
    }

    if (syncing->result)
      scheme_signal_error("internal error: sync result set unexpectedly");
  }

  if (syncing->timeout >= 0.0) {
    if (syncing->sleep_end <= scheme_get_inexact_milliseconds())
      result = 1;
  } else if (all_semas && can_suspend) {
    /* Try to block in a GCable way: */
    if (sinfo->false_positive_ok) {
      /* In scheduler. Swap us in so we can suspend. */
      sinfo->potentially_false_positive = 1;
      result = 1;
    } else {
      /* Not in scheduler --- we're allowed to block via suspend,
	 which makes the thread GCable. */
      scheme_wait_semas_chs(syncing->set->argc, syncing->set->argv, 0, syncing);

      /* In case a break appeared after we chose something,
	 check for a break, because scheme_wait_semas_chs() won't: */
      scheme_check_break_now();

      result = 1;
    }
  }

 set_sleep_end_and_return:

  if (sleep_end
      && (!sinfo->sleep_end
	  || (sinfo->sleep_end > sleep_end)))
    sinfo->sleep_end = sleep_end;

  return result;
}

static int syncing_ready(Syncing *syncing, Scheme_Schedule_Info *sinfo)
{
  return scheme_syncing_ready(syncing, sinfo, 1);
}

void scheme_accept_sync(Syncing *syncing, int i)
{
  /* run atomic accept action to revise the wrap */
  Scheme_Accept_Sync accept;
  Scheme_Object *v, *pr;
  
  accept = syncing->accepts[i];
  syncing->accepts[i] = NULL;
  pr = syncing->wrapss[i];
  
  v = SCHEME_CAR(pr);
  pr = SCHEME_CDR(pr);
  
  v = accept(v);
  
  pr = scheme_make_pair(v, pr);
  syncing->wrapss[i] = pr;
}

void scheme_syncing_needs_wakeup(Syncing *s, void *fds)
{
  int i;
  Scheme_Object *o, *syncs = NULL;
  Syncing *next;
  Evt *w;
  Evt_Set *evt_set;

  do {
    evt_set = s->set;

    for (i = 0; i < evt_set->argc; i++) {
      o = evt_set->argv[i];
      w = evt_set->ws[i];
      
      if (SAME_TYPE(SCHEME_TYPE(o), scheme_active_replace_evt_type)) {
        /* Handle active_replace_evt specially to avoid stack overflow: */
        next = scheme_replace_evt_needs_wakeup(o);
        if (next)
          syncs = scheme_make_raw_pair((Scheme_Object *)next, syncs);
      } else if (w->needs_wakeup) {
        Scheme_Needs_Wakeup_Fun nw = w->needs_wakeup;
        
        nw(o, fds);
      }
    }

    if (!syncs)
      s = NULL;
    else {
      s = (Syncing *)SCHEME_CAR(syncs);
      syncs = SCHEME_CDR(syncs);
    }
  } while (s);
}

static Scheme_Object *evt_p(int argc, Scheme_Object *argv[])
{
  return (scheme_is_evt(argv[0])
	  ? scheme_true
	  : scheme_false);
}

static int evt_set_flatten(Evt_Set *e, int pos, Scheme_Object **args, Evt **ws)
{
  Scheme_Object *stack = scheme_null;
  int i;

  while (1) {
    for (i = e->argc; i--; ) {
      if (!SCHEME_EVTSETP(e->argv[i])) {
        if (args) {
          args[pos] = e->argv[i];
          ws[pos] = e->ws[i];
        }
        pos++;
      } else
        stack = scheme_make_pair(e->argv[i], stack);
    }

    if (!SCHEME_NULLP(stack)) {
      e = (Evt_Set *)SCHEME_CAR(stack);
      stack = SCHEME_CDR(stack);
    } else
      break;
  }

  return pos;
}

static Evt_Set *make_evt_set(const char *name, int argc, Scheme_Object **argv, int delta, int flatten)
{
  Evt *w, **iws, **ws;
  Evt_Set *evt_set, *subset;
  Scheme_Object **args;
  int i, j, count = 0, reuse = 1, unflattened = 0;

  iws = MALLOC_N(Evt*, argc-delta);
  
  /* Find Evt record for each non-set argument, and compute size --- possibly flattened. */
  for (i = 0; i < (argc - delta); i++) {
    if (!SCHEME_EVTSETP(argv[i+delta])) {
      w = find_evt(argv[i+delta]);
      if (!w) {
	scheme_wrong_contract(name, "evt?", i+delta, argc, argv);
	return NULL;
      }
      iws[i] = w;
      count++;
    } else if (flatten) {
      int n;
      if (SCHEME_EVTSET_UNFLATTENEDP(argv[i+delta])) {
        n = evt_set_flatten((Evt_Set *)argv[i+delta], 0, NULL, NULL);
      } else {
        n = ((Evt_Set *)argv[i+delta])->argc;
      }
      if (n != 1)
        reuse = 0;
      count += n;
    } else {
      count++;
      unflattened = 1;
    }
  }

  evt_set = MALLOC_ONE_TAGGED(Evt_Set);
  evt_set->iso.so.type = scheme_evt_set_type;
  evt_set->argc = count;
  if (unflattened)
    SCHEME_SET_EVTSET_UNFLATTENED(evt_set);

  if (reuse && (count == (argc - delta)))
    ws = iws;
  else
    ws = MALLOC_N(Evt*, count);

  args = MALLOC_N(Scheme_Object*, count);
  for (i = delta, j = 0; i < argc; i++, j++) {
    if (flatten && SCHEME_EVTSETP(argv[i])) {
      if (SCHEME_EVTSET_UNFLATTENEDP(argv[i])) {
        j = evt_set_flatten((Evt_Set *)argv[i], j, args, ws);
        j--;
      } else {
        int k, n;
        subset = (Evt_Set *)argv[i];
        n = subset->argc;
        for (k = 0; k < n; k++, j++) {
          args[j] = subset->argv[k];
          ws[j] = subset->ws[k];
        }
        --j;
      }
    } else {
      ws[j] = iws[i-delta];
      args[j] = argv[i];
    }
  }

  evt_set->ws = ws;
  evt_set->argv = args;

  return evt_set;
}

Scheme_Object *scheme_make_evt_set(int argc, Scheme_Object **argv)
{
  return (Scheme_Object *)make_evt_set("internal-make-evt-set", argc, argv, 0, 1);
}

static Scheme_Object *get_members(Scheme_Object *skip_nacks)
{
  if (!skip_nacks)
    return scheme_null;
  else if (scheme_list_length(skip_nacks) > 5) {
    Scheme_Hash_Tree *ht;
    ht = scheme_make_hash_tree(SCHEME_hashtr_eq);
    for (; SCHEME_PAIRP(skip_nacks); skip_nacks = SCHEME_CDR(skip_nacks)) {
      ht = scheme_hash_tree_set(ht, SCHEME_CAR(skip_nacks), scheme_true);
    }
    return (Scheme_Object *)ht;
  } else
    return skip_nacks;
}

XFORM_NONGCING static int is_member(Scheme_Object *a, Scheme_Object *l)
{
  if (SCHEME_HASHTRP(l)) {
    if (scheme_eq_hash_tree_get((Scheme_Hash_Tree *)l, a))
      return 1;
  } else {
    for (; SCHEME_PAIRP(l); l = SCHEME_CDR(l)) {
      if (SAME_OBJ(a, SCHEME_CAR(l)))
        return 1;
    }
  }

  return 0;
}

static void post_syncing_nacks(Syncing *syncing, int as_escape)
/* Also removes channel-syncers. Can be called multiple times. */
{
  int i, c;
  Scheme_Object *l, *syncs = NULL, *skip_nacks = NULL;
  Syncing *next;

  do {
    if (as_escape) {
      Scheme_Thread *p = syncing->thread;
      
      syncing->thread = NULL;
      
      if (p && p->sync_box)
        scheme_post_sema_all(p->sync_box);
      
#ifdef MZ_PRECISE_GC
      if (p && p->place_channel_msg_in_flight) {
        GC_destroy_orphan_msg_memory(p->place_channel_msg_in_flight);
        p->place_channel_msg_in_flight = NULL;
      }
#endif
    }

    if (syncing->thread && syncing->thread->sync_box)
      syncing->thread->sync_box = NULL;

    if (syncing->set) {
      c = syncing->set->argc;
    
      for (i = 0; i < c; i++) {
        if (SAME_TYPE(SCHEME_TYPE(syncing->set->argv[i]), scheme_channel_syncer_type))
          scheme_get_outof_line((Scheme_Channel_Syncer *)syncing->set->argv[i]);
        else if (SAME_TYPE(SCHEME_TYPE(syncing->set->argv[i]), scheme_active_replace_evt_type)) {
         /* Handle active_replace_evt specially to avoid stack overflow: */
          next = scheme_replace_evt_nack(syncing->set->argv[i]);
          if (next) {
            syncs = scheme_make_raw_pair((Scheme_Object *)next, syncs);
            if ((i + 1) != syncing->result)
              syncs = scheme_make_raw_pair(scheme_true, syncs);
          }
        }

        if (syncing->nackss) {
          if ((i + 1) != syncing->result) {
            l = syncing->nackss[i];
            if (l) {
              if (!skip_nacks) {
                if (syncing->result) {
                  /* Skip any nacks from the chosen event. If the
                     list of nacks is long, convert to a hash tree. */
                  skip_nacks = get_members(syncing->nackss[syncing->result-1]);
                } else
                  skip_nacks = scheme_null;
              }
              for (; SCHEME_PAIRP(l); l = SCHEME_CDR(l)) {
                if (!is_member(SCHEME_CAR(l), skip_nacks))
                  scheme_post_sema_all(SCHEME_CAR(l));
              }
            }
            syncing->nackss[i] = NULL;
          }
        }
      }
    }

    if (!syncs)
      syncing = NULL;
    else {
      if (SAME_OBJ(scheme_true, SCHEME_CAR(syncs))) {
        as_escape = 1;
        syncs = SCHEME_CDR(syncs);
      } else
        as_escape = 0;

      syncing = (Syncing *)SCHEME_CAR(syncs);
      syncs = SCHEME_CDR(syncs);
    }
  } while (syncing);
}

static void get_outof_or_into_lines(Syncing *syncing, int get_out)
{
  int i, c;
  Scheme_Object *syncs = NULL;
  Syncing *next;

  if (syncing->result) {
    /* already done, so no need to adjust lines */
    return;
  }

  do {
    if (syncing->set) {
      c = syncing->set->argc;
    
      for (i = 0; i < c; i++) {
        if (SAME_TYPE(SCHEME_TYPE(syncing->set->argv[i]), scheme_channel_syncer_type)) {
          if (get_out)
            scheme_get_outof_line((Scheme_Channel_Syncer *)syncing->set->argv[i]);
          else
            scheme_get_back_into_line((Scheme_Channel_Syncer *)syncing->set->argv[i]);
        }
        else if (SAME_TYPE(SCHEME_TYPE(syncing->set->argv[i]), scheme_active_replace_evt_type)) {
         /* Handle active_replace_evt specially to avoid stack overflow: */
          next = scheme_replace_evt_get(syncing->set->argv[i]);
          if (next)
            syncs = scheme_make_raw_pair((Scheme_Object *)next, syncs);
        }
      }
    }

    if (!syncs)
      syncing = NULL;
    else {
      syncing = (Syncing *)SCHEME_CAR(syncs);
      syncs = SCHEME_CDR(syncs);
    }
  } while (syncing);
}

void scheme_post_syncing_nacks(Syncing *syncing)
{
  post_syncing_nacks(syncing, 0);
}

void scheme_escape_during_sync(Syncing *syncing)
{
  post_syncing_nacks(syncing, 1);
}

Scheme_Object *scheme_syncing_result(Syncing *syncing, int tailok)
{
  if (syncing->result) {
    /* Apply wrap functions to the selected evt: */
    Scheme_Object *o, *l, *a, *to_call = NULL, *args[1], **mv = NULL;
    int to_call_is_handle = 0, rc = 1;
    Scheme_Cont_Frame_Data cframe;

    o = syncing->set->argv[syncing->result - 1];
    if (SAME_TYPE(SCHEME_TYPE(o), scheme_channel_syncer_type)) {
      /* This is a put that got changed to a syncer, but not changed back */
      o = ((Scheme_Channel_Syncer *)o)->obj;
    }
    if (syncing->wrapss) {
      l = syncing->wrapss[syncing->result - 1];
      if (l) {
	for (; SCHEME_PAIRP(l); l = SCHEME_CDR(l)) {
	  a = SCHEME_CAR(l);
	  if (to_call) {
            if (rc == 1) {
              mv = args;
              args[0] = o;
            }
	    
	    /* Call wrap proc with breaks disabled */
	    scheme_push_break_enable(&cframe, 0, 0);
	    
	    o = scheme_apply_multi(to_call, rc, mv);

            if (SAME_OBJ(o, SCHEME_MULTIPLE_VALUES)) {
              rc = scheme_multiple_count;
              mv = scheme_multiple_array;
              scheme_detach_multple_array(mv);
            } else {
              rc = 1;
              mv = NULL;
            }
	    
	    scheme_pop_break_enable(&cframe, 0);

	    to_call = NULL;
	  }
	  if (SCHEME_BOXP(a) || SCHEME_PROCP(a)) {
	    if (SCHEME_BOXP(a)) {
	      a = SCHEME_BOX_VAL(a);
	      to_call_is_handle = 1;
	    }
	    to_call = a;
	  } else if (SAME_TYPE(scheme_thread_suspend_type, SCHEME_TYPE(a))
		     || SAME_TYPE(scheme_thread_resume_type, SCHEME_TYPE(a))) {
	    o = SCHEME_PTR2_VAL(a);
            rc = 1;
          } else {
	    o = a;
            rc = 1;
          }
	}

	if (to_call) {
          if (rc == 1) {
            mv = args;
            args[0] = o;
          }
	  
	  /* If to_call is still a wrap-evt (not a handle-evt),
	     then set the config one more time: */
	  if (!to_call_is_handle) {
	    scheme_push_break_enable(&cframe, 0, 0);
	    tailok = 0;
	  }

	  if (tailok) {
	    return _scheme_tail_apply(to_call, rc, mv);
	  } else {
	    o = scheme_apply_multi(to_call, rc, mv);

            if (SAME_OBJ(o, SCHEME_MULTIPLE_VALUES)) {
              rc = scheme_multiple_count;
              mv = scheme_multiple_array;
              scheme_detach_multple_array(mv);
              if (!to_call_is_handle)
                scheme_pop_break_enable(&cframe, 1);
              return scheme_values(rc, mv);
            } else {
              if (!to_call_is_handle)
                scheme_pop_break_enable(&cframe, 1);
              return o;
            }
	  }
	}
      }
    }
    return o;
  } else
    return NULL;
}

static Scheme_Object *do_sync(const char *name, int argc, Scheme_Object *argv[], 
			      int with_break, int with_timeout, int _tailok)
{
  volatile int tailok = _tailok;
  Evt_Set * volatile evt_set;
  Syncing * volatile syncing;
  volatile float timeout = -1.0;
  double start_time;
  Scheme_Cont_Frame_Data cframe;

  if (with_timeout) {
    if (!SCHEME_FALSEP(argv[0])) {
      if (SCHEME_REALP(argv[0]))
	timeout = (float)scheme_real_to_double(argv[0]);
      else if (scheme_check_proc_arity(NULL, 0, 0, argc, argv))
        timeout = 0.0;
      
      if (timeout < 0.0) {
	scheme_wrong_contract(name, "(>=/c 0.0)", 0, argc, argv);
	return NULL;
      }
      
      start_time = scheme_get_inexact_milliseconds();
    } else
      start_time = 0;
  } else {
    start_time = 0;
  }

  /* Special case: no timeout, only object is a semaphore */
  if (argc == (with_timeout + 1) && !start_time && SCHEME_SEMAP(argv[with_timeout])) {
    scheme_wait_sema(argv[with_timeout], with_break ? -1 : 0);
    return argv[with_timeout];
  }

  evt_set = NULL;

  /* Special case: only argument is an immutable evt set: */
  if ((argc == (with_timeout + 1)) 
      && SCHEME_EVTSETP(argv[with_timeout])
      && !SCHEME_EVTSET_UNFLATTENEDP(argv[with_timeout])) {
    int i;
    evt_set = (Evt_Set *)argv[with_timeout];
    for (i = evt_set->argc; i--; ) {
      if (evt_set->ws[i]->can_redirect) {
	/* Need to copy this set to handle redirections. */
	evt_set = NULL;
	break;
      }
    }
  }

  if (!evt_set)
    evt_set = make_evt_set(name, argc, argv, with_timeout, 1);

  if (with_break) {
    scheme_push_break_enable(&cframe, 1, 1);
  }

  /* Check for another special case: syncing on a set of semaphores
     without a timeout. Use general code for channels.
     (Note that we check for this case after evt-set flattening.) */
  if (timeout < 0.0) {
    int i;
    for (i = evt_set->argc; i--; ) {
      if (!SCHEME_SEMAP(evt_set->argv[i]))
	break;
    }
    if (i < 0) {
      /* Hit the special case. */
      i = scheme_wait_semas_chs(evt_set->argc, evt_set->argv, 0, NULL);

      if (with_break) {
	scheme_pop_break_enable(&cframe, 1);
      } else {
	/* In case a break appeared after we received a post,
	   check for a break, because scheme_wait_semas_chs() won't: */
	scheme_check_break_now();
      }

      if (i)
	return evt_set->argv[i - 1];
      else
	return (tailok ? scheme_false : NULL);
    }
  }

  syncing = make_syncing(evt_set, timeout, start_time);

  if (timeout < 0.0)
    timeout = 0.0; /* means "no timeout" to block_until */

  if (with_break) {
    /* Suspended breaks when something is selected. */
    syncing->disable_break = scheme_current_thread;
  }

  BEGIN_ESCAPEABLE(scheme_escape_during_sync, syncing);
  scheme_block_until((Scheme_Ready_Fun)syncing_ready,
                     (Scheme_Needs_Wakeup_Fun)scheme_syncing_needs_wakeup,
		     (Scheme_Object *)syncing, timeout);
  END_ESCAPEABLE();

  if (!syncing->result)
    scheme_post_syncing_nacks(syncing);

  if (with_break) {
    scheme_pop_break_enable(&cframe, 0);
  }

  if (with_break) {
    /* Reverse low-level break disable: */
    --syncing->disable_break->suspend_break;
  }

  if (syncing->result) {
    return scheme_syncing_result(syncing, tailok);
  } else {
    if (with_timeout && SCHEME_PROCP(argv[0])) {
      if (tailok)
        return _scheme_tail_apply(argv[0], 0, NULL);
      else
        return _scheme_apply(argv[0], 0, NULL);
    } else if (tailok)
      return scheme_false;
    else
      return NULL;
  }
}

static Scheme_Object *sch_sync(int argc, Scheme_Object *argv[])
{
  return do_sync("sync", argc, argv, 0, 0, 1);
}

static Scheme_Object *sch_sync_timeout(int argc, Scheme_Object *argv[])
{
  return do_sync("sync/timeout", argc, argv, 0, 1, 1);
}

Scheme_Object *scheme_sync(int argc, Scheme_Object *argv[])
{
  return do_sync("sync", argc, argv, 0, 0, 0);
}

Scheme_Object *scheme_sync_timeout(int argc, Scheme_Object *argv[])
{
  return do_sync("sync/timeout", argc, argv, 0, 1, 0);
}

static Scheme_Object *do_scheme_sync_enable_break(const char *who, int with_timeout, int tailok, int argc, Scheme_Object *argv[])
{
  Scheme_Object *sema;

  if (with_timeout && (argc == 2) && SCHEME_FALSEP(argv[0]) && SCHEME_SEMAP(argv[1]))
    sema = argv[1];
  else if (!with_timeout && (argc == 1) && SCHEME_SEMAP(argv[0]))
    sema = argv[0];
  else
    sema = NULL;
  
  if (sema) {
    scheme_wait_sema(sema, -1);
    return sema;
  }

  return do_sync(who, argc, argv, 1, with_timeout, tailok);
}

Scheme_Object *scheme_sync_enable_break(int argc, Scheme_Object *argv[])
{
  return do_scheme_sync_enable_break("sync/enable-break", 0, 0, argc, argv);
}

static Scheme_Object *sch_sync_enable_break(int argc, Scheme_Object *argv[])
{
  return do_scheme_sync_enable_break("sync/enable-break", 0, 1, argc, argv);
}

static Scheme_Object *sch_sync_timeout_enable_break(int argc, Scheme_Object *argv[])
{
  return do_scheme_sync_enable_break("sync/timeout/enable-break", 1, 1, argc, argv);
}

static Scheme_Object *evts_to_evt(int argc, Scheme_Object *argv[])
{
  return (Scheme_Object *)make_evt_set("choice-evt", argc, argv, 0, 0);
}

/*========================================================================*/
/*                         boxes as place locals                          */
/*========================================================================*/

static Scheme_Object *unsafe_make_place_local(int argc, Scheme_Object **argv)
{
  return scheme_box(argv[0]);
}

static Scheme_Object *unsafe_place_local_ref(int argc, Scheme_Object **argv)
{
  return SCHEME_BOX_VAL(argv[0]);
}

static Scheme_Object *unsafe_place_local_set(int argc, Scheme_Object **argv)
{
  SCHEME_BOX_VAL(argv[0]) = argv[1];
  return scheme_void;
}

/*========================================================================*/
/*                             thread cells                               */
/*========================================================================*/

#define SCHEME_THREAD_CELLP(x) (SAME_TYPE(SCHEME_TYPE(x), scheme_thread_cell_type))

Scheme_Object *scheme_make_thread_cell(Scheme_Object *def_val, int inherited)
{
  Thread_Cell *c;

  c = MALLOC_ONE_TAGGED(Thread_Cell);
  c->so.type = scheme_thread_cell_type;
  c->def_val = def_val;
  c->inherited = !!inherited;

  return (Scheme_Object *)c;
}

static Scheme_Object *do_thread_cell_get(Scheme_Object *cell, Scheme_Thread_Cell_Table *cells)
{
  Scheme_Object *v;

  if (((Thread_Cell *)cell)->assigned) {
    v = scheme_lookup_in_table(cells, (const char *)cell);
    if (v)
      return scheme_ephemeron_value(v);
  }

  return ((Thread_Cell *)cell)->def_val;
}

Scheme_Object *scheme_thread_cell_get(Scheme_Object *cell, Scheme_Thread_Cell_Table *cells)
{
  if (!((Thread_Cell *)cell)->assigned)
    return ((Thread_Cell *)cell)->def_val;
  else
    return do_thread_cell_get(cell, cells);
}

void scheme_thread_cell_set(Scheme_Object *cell, Scheme_Thread_Cell_Table *cells, Scheme_Object *v)
{
  if (!((Thread_Cell *)cell)->assigned)
    ((Thread_Cell *)cell)->assigned = 1;
  v = scheme_make_ephemeron(cell, v);
  scheme_add_to_table(cells, (const char *)cell, (void *)v, 0);
}

Scheme_Thread_Cell_Table *scheme_empty_cell_table(void)
{
  return scheme_make_bucket_table(20, SCHEME_hash_weak_ptr);
}

static Scheme_Thread_Cell_Table *inherit_cells(Scheme_Thread_Cell_Table *cells,
					       Scheme_Thread_Cell_Table *t,
					       int inherited)
{
  Scheme_Bucket *bucket;
  Scheme_Object *cell, *v;
  int i;

  if (!cells)
    cells = scheme_current_thread->cell_values;
  
  if (!t)
    t = scheme_empty_cell_table();
  
  for (i = cells->size; i--; ) {
    bucket = cells->buckets[i];
    if (bucket && bucket->val && bucket->key) {
      cell = (Scheme_Object *)HT_EXTRACT_WEAK(bucket->key);
      if (cell && (((Thread_Cell *)cell)->inherited == inherited)) {
	v = (Scheme_Object *)bucket->val;
	scheme_add_to_table(t, (char *)cell, v, 0);
      }
    }
  }

  return t;
}

Scheme_Thread_Cell_Table *scheme_inherit_cells(Scheme_Thread_Cell_Table *cells)
{
  return inherit_cells(cells, NULL, 1);
}

static Scheme_Object *thread_cell_values(int argc, Scheme_Object *argv[])
{
  if (argc == 1) {
    Scheme_Thread_Cell_Table *naya;

    if (!SAME_TYPE(scheme_thread_cell_values_type, SCHEME_TYPE(argv[0]))) {
      scheme_wrong_contract("current-preserved-thread-cell-values", "thread-cell-values?", 0, argc, argv);
      return NULL;
    }

    naya = inherit_cells(NULL, NULL, 0);
    inherit_cells((Scheme_Thread_Cell_Table *)SCHEME_PTR_VAL(argv[0]), naya, 1);

    scheme_current_thread->cell_values = naya;

    return scheme_void;
  } else {
    Scheme_Object *o, *ht;

    ht = (Scheme_Object *)inherit_cells(NULL, NULL, 1);

    o = scheme_alloc_small_object();
    o->type = scheme_thread_cell_values_type;
    SCHEME_PTR_VAL(o) = ht;

    return o;
  }
}

static Scheme_Object *is_thread_cell_values(int argc, Scheme_Object *argv[])
{
  return (SAME_TYPE(scheme_thread_cell_values_type, SCHEME_TYPE(argv[0]))
          ? scheme_true
          : scheme_false);
}

static Scheme_Object *make_thread_cell(int argc, Scheme_Object *argv[])
{
  return scheme_make_thread_cell(argv[0], (argc > 1) && SCHEME_TRUEP(argv[1]));
}

static Scheme_Object *thread_cell_p(int argc, Scheme_Object *argv[])
{
  return (SCHEME_THREAD_CELLP(argv[0])
	  ? scheme_true
	  : scheme_false);
}

static Scheme_Object *thread_cell_get(int argc, Scheme_Object *argv[])
{
  if (!SCHEME_THREAD_CELLP(argv[0]))
    scheme_wrong_contract("thread-cell-ref", "thread-cell?", 0, argc, argv);
  return scheme_thread_cell_get(argv[0], scheme_current_thread->cell_values);
}

static Scheme_Object *thread_cell_set(int argc, Scheme_Object *argv[])
{
  if (!SCHEME_THREAD_CELLP(argv[0]))
    scheme_wrong_contract("thread-cell-set!", "thread-cell?", 0, argc, argv);
  scheme_thread_cell_set(argv[0], scheme_current_thread->cell_values, argv[1]);
  return scheme_void;
}


/*========================================================================*/
/*                              parameters                                */
/*========================================================================*/

SHARED_OK static int max_configs = __MZCONFIG_BUILTIN_COUNT__;
static Scheme_Object *do_param(int argc, Scheme_Object *argv[], Scheme_Object *self);

static Scheme_Config *config_fail()
{
  /* in a separate function to help xform */
  scheme_longjmp(scheme_error_buf, 1);
  return NULL;
}

Scheme_Config *scheme_current_config()
{
  GC_CAN_IGNORE Scheme_Object *v;

  v = scheme_extract_one_cc_mark(NULL, scheme_parameterization_key);

  if (!SAME_TYPE(scheme_config_type, SCHEME_TYPE(v))) {
    /* Someone has grabbed parameterization-key out of #%paramz
       and misused it.
       Printing an error message requires consulting parameters,
       so just escape. */
    return config_fail();
  }

  return (Scheme_Config *)v;
}

static Scheme_Config *do_extend_config(Scheme_Config *c, Scheme_Object *key, Scheme_Object *val)
{
  Scheme_Config *naya;
  Scheme_Hash_Tree *ht;

  /* In principle, the key+cell link should be weak, but it's
     difficult to imagine a parameter being GC'ed while an active
     `parameterize' is still on the stack (or, at least, difficult to
     imagine that it matters). */

  naya = MALLOC_ONE_TAGGED(Scheme_Config);
  naya->so.type = scheme_config_type;
  ht = scheme_hash_tree_set(c->ht, key, scheme_make_thread_cell(val, 1));
  naya->ht = ht;
  naya->root = c->root;

  return naya;
}

Scheme_Config *scheme_extend_config(Scheme_Config *c, int pos, Scheme_Object *init_val)
{
  return do_extend_config(c, scheme_make_integer(pos), init_val);
}

void scheme_install_config(Scheme_Config *config)
{
  scheme_set_cont_mark(scheme_parameterization_key, (Scheme_Object *)config);
}

Scheme_Object *find_param_cell(Scheme_Config *c, Scheme_Object *k, int force_cell)
{
  Scheme_Object *v;
  Scheme_Parameterization *p;

  v = scheme_eq_hash_tree_get(c->ht, k);
  if (v)
    return v;
  
  p = c->root;
  if (SCHEME_INTP(k))
    return p->prims[SCHEME_INT_VAL(k)];
  else {
    if (p->extensions)
      return scheme_lookup_in_table(p->extensions, (const char *)k);
    else
      return NULL;
  }
}

Scheme_Object *scheme_get_thread_param(Scheme_Config *c, Scheme_Thread_Cell_Table *cells, int pos)
{
  Scheme_Object *cell;

  cell = find_param_cell(c, scheme_make_integer(pos), 0);
  return scheme_thread_cell_get(cell, cells);
}

Scheme_Object *scheme_get_param(Scheme_Config *c, int pos)
{
  if (pos == MZCONFIG_ENV)
    return (Scheme_Object *)scheme_get_current_namespace_as_env();
  
  return scheme_get_thread_param(c, scheme_current_thread->cell_values, pos);
}

void scheme_set_thread_param(Scheme_Config *c, Scheme_Thread_Cell_Table *cells, int pos, Scheme_Object *o)
{
  scheme_thread_cell_set(find_param_cell(c, scheme_make_integer(pos), 1), cells, o);
}

void scheme_set_param(Scheme_Config *c, int pos, Scheme_Object *o)
{
  if (pos == MZCONFIG_ENV) {
    scheme_set_current_namespace_as_env((Scheme_Env *)o);
    return;
  }
  
  scheme_thread_cell_set(find_param_cell(c, scheme_make_integer(pos), 1), 
			 scheme_current_thread->cell_values, o);
}

static Scheme_Parameterization *malloc_paramz()
{
  return (Scheme_Parameterization *)scheme_malloc_tagged(sizeof(Scheme_Parameterization) + 
                                                         (max_configs - mzFLEX_DELTA) * sizeof(Scheme_Object*));
}

void scheme_flatten_config(Scheme_Config *orig_c)
{
}

static Scheme_Object *parameterization_p(int argc, Scheme_Object **argv)
{
  Scheme_Object *v = argv[0];

  return (SCHEME_CONFIGP(v)
	  ? scheme_true
	  : scheme_false);
}


#define SCHEME_PARAMETERP(v) ((SCHEME_PRIMP(v) || SCHEME_CLSD_PRIMP(v)) \
                              && ((((Scheme_Primitive_Proc *)v)->pp.flags & SCHEME_PRIM_OTHER_TYPE_MASK) \
                                  == SCHEME_PRIM_TYPE_PARAMETER))

Scheme_Object *scheme_extend_parameterization(int argc, Scheme_Object *argv[])
{
  Scheme_Object *key, *a[2], *param;
  Scheme_Config *c;
  int i;

  c = (Scheme_Config *)argv[0];

  if (argc < 2) {
    scheme_flatten_config(c);
  } else if (SCHEME_CONFIGP(c) && (argc & 1)) {
    for (i = 1; i < argc; i += 2) {
      param = argv[i];
      if (!SCHEME_PARAMETERP(param)
          && !(SCHEME_CHAPERONEP(param) && SCHEME_PARAMETERP(SCHEME_CHAPERONE_VAL(param)))) {
        a[0] = param;
	scheme_wrong_contract("parameterize", "parameter?", -2, 1, a);
	return NULL;
      }
      key = argv[i + 1];
      if (SCHEME_CHAPERONEP(param)) {
        a[0] = key;
        key = scheme_apply_chaperone(param, 1, a, scheme_void, 0x3);
        param = SCHEME_CHAPERONE_VAL(param);
      }
      a[0] = key;
      a[1] = scheme_false;
      while (1) {
        if (!(((Scheme_Primitive_Proc *)param)->pp.flags & SCHEME_PRIM_IS_CLOSURE)) {
          Scheme_Prim *proc;
          proc = (Scheme_Prim *)((Scheme_Primitive_Proc *)param)->prim_val;
          key = proc(2, a); /* leads to scheme_param_config to set a[1] */
          break;
        } else {
          /* sets a[1] */
          key = do_param(2, a, param);
          if (SCHEME_PARAMETERP(key)) {
            param = key;
            a[0] = a[1];
          } else
            break;
        }
      }
      c = do_extend_config(c, key, a[1]);
    }
  }

  return (Scheme_Object *)c;
}

static Scheme_Object *reparameterize(int argc, Scheme_Object **argv)
{
  /* Clones values of all built-in parameters in a new parameterization.
     This could be implemented in Racket by enumerating all built-in parameters,
     but it's easier and faster here. We need this for the Planet resolver. */
  Scheme_Config *c, *naya;
  Scheme_Parameterization *pz, *npz;
  Scheme_Object *v;
  Scheme_Hash_Tree *ht;
  int i;

  if (!SCHEME_CONFIGP(argv[0]))
    scheme_wrong_contract("reparameterize", "parameterization?", 0, argc, argv);
  
  c = (Scheme_Config *)argv[0];
  scheme_flatten_config(c);

  pz = c->root;
  npz = malloc_paramz();
  memcpy(npz, pz, sizeof(Scheme_Parameterization));

  naya = MALLOC_ONE_TAGGED(Scheme_Config);
  naya->so.type = scheme_config_type;
  ht = scheme_make_hash_tree(SCHEME_hashtr_eq);
  naya->ht = ht;
  naya->root = npz;

  for (i = 0; i < max_configs; i++) {
    v = scheme_thread_cell_get(pz->prims[i], scheme_current_thread->cell_values);
    v = scheme_make_thread_cell(v, 1);
    npz->prims[i] = v;
  }

  return (Scheme_Object *)naya;
}

int scheme_is_parameter(Scheme_Object *v)
{
  if (SCHEME_CHAPERONEP(v)) v = SCHEME_CHAPERONE_VAL(v);

  return SCHEME_PARAMETERP(v);
}

static Scheme_Object *parameter_p(int argc, Scheme_Object **argv)
{
  return (scheme_is_parameter(argv[0])
	  ? scheme_true
	  : scheme_false);
}

static Scheme_Object *do_param(int argc, Scheme_Object *argv[], Scheme_Object *self)
{
  Scheme_Object *guard, **argv2, *pos[2];
    ParamData *data = (ParamData *)SCHEME_PRIM_CLOSURE_ELS(self)[0];

  if (argc && argv[0]) {
    guard = data->guard;
    if (guard) {
      Scheme_Object *v;
      
      v = scheme_apply(guard, 1, argv);

      if (argc == 2) {
	/* Special hook for parameterize: */
	argv[1] = v;
	return data->key;
      }

      argv2 = MALLOC_N(Scheme_Object *, argc);
      memcpy(argv2, argv, argc * sizeof(Scheme_Object *));
      argv2[0] = v;
    } else if (argc == 2) {
      /* Special hook for parameterize: */
      argv[1] = argv[0];
      return data->key;
    } else
      argv2 = argv;
  } else
    argv2 = argv;

  if (data->is_derived) {
    if (!argc) {
      Scheme_Object *v;
      v = _scheme_apply(data->key, argc, argv2);
      pos[0] = v;
      return _scheme_tail_apply(data->extract_guard, 1, pos);
    } else {
      return _scheme_tail_apply(data->key, argc, argv2);
    }
  }

  pos[0] = data->key;
  pos[1] = data->defcell;

  return scheme_param_config("parameter-procedure", 
			     (Scheme_Object *)(void *)pos,
			     argc, argv2,
			     -2, NULL, NULL, 0);
}

static Scheme_Object *extract_param(Scheme_Config *config, Scheme_Object *key, Scheme_Object *defcell)
{
  Scheme_Object *cell;
  
  cell = find_param_cell(config, key, 0);
  if (!cell)
    cell = defcell;
  
  if (SCHEME_THREAD_CELLP(cell))
    return scheme_thread_cell_get(cell, scheme_current_thread->cell_values);
  else
    return cell; /* it's really the value, instead of a cell */
}

static Scheme_Object *do_param_fast(int argc, Scheme_Object *argv[], Scheme_Object *self)
{
  ParamData *data = (ParamData *)SCHEME_PRIM_CLOSURE_ELS(self)[0];

  if (!argc && !data->is_derived)
    return extract_param(scheme_current_config(), data->key, data->defcell);

  return do_param(argc, argv, self);
}

static Scheme_Object *make_parameter(int argc, Scheme_Object **argv)
{
  Scheme_Object *p, *cell, *a[1];
  ParamData *data;
  void *k;
  const char *name;

  k = scheme_make_pair(scheme_true, scheme_false); /* generates a key */

  if (argc > 1)
    scheme_check_proc_arity2("make-parameter", 1, 1, argc, argv, 1);
  if (argc > 2) {
    if (!SCHEME_SYMBOLP(argv[2]))
      scheme_wrong_contract("make-parameter", "parameter?", 2, argc, argv);
    name = scheme_symbol_val(argv[2]);
  } else
    name = "parameter-procedure";

  data = MALLOC_ONE_RT(ParamData);
#ifdef MZTAG_REQUIRED
  data->type = scheme_rt_param_data;
#endif
  data->key = (Scheme_Object *)k;
  cell = scheme_make_thread_cell(argv[0], 1);
  data->defcell = cell;
  data->guard = (((argc > 1) && SCHEME_TRUEP(argv[1])) ? argv[1] : NULL);

  a[0] = (Scheme_Object *)data;
  p = scheme_make_prim_closure_w_arity(do_param_fast, 1, a, 
                                       name, 0, 1);
  ((Scheme_Primitive_Proc *)p)->pp.flags |= SCHEME_PRIM_TYPE_PARAMETER;

  return p;
}

static Scheme_Object *make_derived_parameter(int argc, Scheme_Object **argv)
{
  Scheme_Object *p, *a[1];
  ParamData *data;

  if (!SCHEME_PARAMETERP(argv[0]))
    scheme_wrong_contract("make-derived-parameter", "(and/c parameter? (not/c impersonator?))", 0, argc, argv);

  scheme_check_proc_arity("make-derived-parameter", 1, 1, argc, argv);
  scheme_check_proc_arity("make-derived-parameter", 1, 2, argc, argv);

  data = MALLOC_ONE_RT(ParamData);
#ifdef MZTAG_REQUIRED
  data->type = scheme_rt_param_data;
#endif
  data->is_derived = 1;
  data->key = argv[0];
  data->guard = argv[1];
  data->extract_guard = argv[2];

  a[0] = (Scheme_Object *)data;
  p = scheme_make_prim_closure_w_arity(do_param, 1, a, 
                                       "parameter-procedure", 0, 1);
  ((Scheme_Primitive_Proc *)p)->pp.flags |= SCHEME_PRIM_TYPE_PARAMETER;

  return p;
}

static Scheme_Object *parameter_procedure_eq(int argc, Scheme_Object **argv)
{
  Scheme_Object *a, *b;

  a = argv[0];
  b = argv[1];

  if (SCHEME_CHAPERONEP(a)) a = SCHEME_CHAPERONE_VAL(a);
  if (SCHEME_CHAPERONEP(b)) b = SCHEME_CHAPERONE_VAL(b);

  if (!SCHEME_PARAMETERP(a))
    scheme_wrong_contract("parameter-procedure=?", "parameter?", 0, argc, argv);
  if (!SCHEME_PARAMETERP(b))
    scheme_wrong_contract("parameter-procedure=?", "parameter?", 1, argc, argv);

  return (SAME_OBJ(a, b)
	  ? scheme_true
	  : scheme_false);
}

void scheme_set_command_line_arguments(Scheme_Object *vec)
{
  if (!initial_cmdline_vec)
    REGISTER_SO(initial_cmdline_vec);
  initial_cmdline_vec = vec;
}

int scheme_new_param(void)
{
  return max_configs++;
}

static void init_param(Scheme_Thread_Cell_Table *cells,
		       Scheme_Parameterization *params,
		       int pos,
		       Scheme_Object *v)
{
  Scheme_Object *cell;
  cell = scheme_make_thread_cell(v, 1);
  params->prims[pos] = cell;
}

void scheme_set_root_param(int p, Scheme_Object *v)
{
  Scheme_Parameterization *paramz;
  paramz = scheme_current_thread->init_config->root;
  ((Thread_Cell *)(paramz->prims[p]))->def_val = v;
}

static void make_initial_config(Scheme_Thread *p)
{
  Scheme_Thread_Cell_Table *cells;
  Scheme_Parameterization *paramz;
  Scheme_Config *config;

  cells = scheme_make_bucket_table(5, SCHEME_hash_weak_ptr);
  p->cell_values = cells;

  paramz = malloc_paramz();
#ifdef MZTAG_REQUIRED
  paramz->type = scheme_rt_parameterization;
#endif

  config = MALLOC_ONE_TAGGED(Scheme_Config);
  config->so.type = scheme_config_type;
  config->root = paramz;
  {
    Scheme_Hash_Tree *ht;
    ht = scheme_make_hash_tree(SCHEME_hashtr_eq);
    config->ht = ht;
  }

  p->init_config = config;

  init_param(cells, paramz, MZCONFIG_CASE_SENS, (scheme_case_sensitive ? scheme_true : scheme_false));
  init_param(cells, paramz, MZCONFIG_CAN_READ_PIPE_QUOTE, scheme_true);
  
  init_param(cells, paramz, MZCONFIG_LOAD_DELAY_ENABLED, scheme_init_load_on_demand ? scheme_true : scheme_false);
  init_param(cells, paramz, MZCONFIG_DELAY_LOAD_INFO, scheme_false);

  init_param(cells, paramz, MZCONFIG_PRINT_GRAPH, scheme_false);
  init_param(cells, paramz, MZCONFIG_PRINT_STRUCT, scheme_true);
  init_param(cells, paramz, MZCONFIG_PRINT_BOX, scheme_true);
  init_param(cells, paramz, MZCONFIG_PRINT_VEC_SHORTHAND, scheme_false);
  init_param(cells, paramz, MZCONFIG_PRINT_HASH_TABLE, scheme_true);
  init_param(cells, paramz, MZCONFIG_PRINT_UNREADABLE, scheme_true);
  init_param(cells, paramz, MZCONFIG_PRINT_PAIR_CURLY, scheme_false);
  init_param(cells, paramz, MZCONFIG_PRINT_MPAIR_CURLY, scheme_true);
  init_param(cells, paramz, MZCONFIG_PRINT_READER, scheme_false);
  init_param(cells, paramz, MZCONFIG_PRINT_LONG_BOOLEAN, scheme_false);
  init_param(cells, paramz, MZCONFIG_PRINT_AS_QQ, scheme_true);
  init_param(cells, paramz, MZCONFIG_PRINT_SYNTAX_WIDTH, scheme_make_integer(32));

  init_param(cells, paramz, MZCONFIG_COMPILE_MODULE_CONSTS, scheme_true);
  init_param(cells, paramz, MZCONFIG_USE_JIT, scheme_startup_use_jit ? scheme_true : scheme_false);
  init_param(cells, paramz, MZCONFIG_COMPILE_TARGET_MACHINE, scheme_startup_compile_machine_independent ? scheme_false : racket_symbol);

  {
    Scheme_Object *s;
    s = scheme_make_immutable_sized_utf8_string("", 0);
    init_param(cells, paramz, MZCONFIG_LOCALE, s);
  }

  init_param(cells, paramz, MZCONFIG_ERROR_PRINT_WIDTH, scheme_make_integer(256));
  init_param(cells, paramz, MZCONFIG_ERROR_PRINT_CONTEXT_LENGTH, scheme_make_integer(16));
  init_param(cells, paramz, MZCONFIG_ERROR_PRINT_SRCLOC, scheme_true);

  REGISTER_SO(main_custodian);
  REGISTER_SO(limited_custodians);
  main_custodian = scheme_make_custodian(NULL);
#ifdef MZ_PRECISE_GC
  GC_register_root_custodian(main_custodian);
#endif
  init_param(cells, paramz, MZCONFIG_CUSTODIAN, (Scheme_Object *)main_custodian);

  REGISTER_SO(initial_plumber);
  initial_plumber = (Scheme_Plumber *)make_plumber(0, NULL);
  init_param(cells, paramz, MZCONFIG_PLUMBER, (Scheme_Object *)initial_plumber);

  init_param(cells, paramz, MZCONFIG_ALLOW_SET_UNDEFINED, (scheme_allow_set_undefined
							  ? scheme_true
							  : scheme_false));

  {
    Scheme_Security_Guard *sg;

    sg = MALLOC_ONE_TAGGED(Scheme_Security_Guard);
    sg->so.type = scheme_security_guard_type;
    init_param(cells, paramz, MZCONFIG_SECURITY_GUARD, (Scheme_Object *)sg);
  }

  {
    Scheme_Object *s;
    char *pwd;
    s = scheme_make_path(scheme_os_getcwd(NULL, 0, NULL, 1));
    s = scheme_path_to_directory_path(s);
    init_param(cells, paramz, MZCONFIG_CURRENT_DIRECTORY, s);
#ifndef DOS_FILE_SYSTEM
    pwd = scheme_getenv("PWD");
    if (pwd) {
      Scheme_Object *id1, *id2, *a[2];
      id1 = scheme_get_fd_identity(NULL, 0, pwd, 1);
      if (id1) {
        id2 = scheme_get_fd_identity(NULL, 0, SCHEME_PATH_VAL(s), 1);
        if (id2 && scheme_eqv(id1, id2)) {
          s = scheme_make_path(pwd);
          a[0] = s;
          a[1] = scheme_true;
          s = scheme_simplify_path(2, a);
          s = scheme_path_to_directory_path(s);
          init_param(cells, paramz, MZCONFIG_CURRENT_DIRECTORY, s);
        }
      }
    }
#endif
    init_param(cells, paramz, MZCONFIG_CURRENT_USER_DIRECTORY, s);
    scheme_set_original_dir(s);
  }

  {
    Scheme_Object *ev;
    ev = scheme_make_environment_variables(NULL);
    init_param(cells, paramz, MZCONFIG_CURRENT_ENV_VARS, ev);
  }

  init_param(cells, paramz, MZCONFIG_FORCE_DELETE_PERMS, scheme_true);

  {
    Scheme_Object *rs;
    rs = scheme_make_random_state(scheme_get_milliseconds());
    init_param(cells, paramz, MZCONFIG_RANDOM_STATE, rs);
    rs = scheme_make_random_state(scheme_get_milliseconds());
    init_param(cells, paramz, MZCONFIG_SCHEDULER_RANDOM_STATE, rs);
  }
  
  {
    Scheme_Object *ph;

    ph = scheme_make_prim_w_arity(scheme_default_print_handler,
				  "default-print-handler",
				  1, 1);
    init_param(cells, paramz, MZCONFIG_PRINT_HANDLER, ph);

    ph = scheme_make_prim_w_arity(scheme_default_prompt_read_handler,
                                  "default-prompt-read-handler",
                                  0, 0);
    init_param(cells, paramz, MZCONFIG_PROMPT_READ_HANDLER, ph);

    ph = scheme_make_prim_w_arity(scheme_default_read_input_port_handler,
                                  "default-get-interaction-input-port",
                                  0, 0);
    init_param(cells, paramz, MZCONFIG_READ_INPUT_PORT_HANDLER, ph);

    ph = scheme_make_prim_w_arity(scheme_default_read_handler,
                                  "default-read-interaction-handler",
                                  2, 2);
    init_param(cells, paramz, MZCONFIG_READ_HANDLER, ph);
  }
  init_param(cells, paramz, MZCONFIG_PORT_COUNT_LINES, scheme_false);

  {
    Scheme_Object *lh;
    lh = scheme_make_prim_w_arity2(scheme_default_load_extension,
				   "default-load-extension-handler",
				   2, 2,
				   0, -1);
    init_param(cells, paramz, MZCONFIG_LOAD_EXTENSION_HANDLER, lh);
  }

  {
    Scheme_Object *ins = initial_inspector;
    init_param(cells, paramz, MZCONFIG_INSPECTOR, ins);
    init_param(cells, paramz, MZCONFIG_CODE_INSPECTOR, ins);
  }
  
  {
    Scheme_Object *zlv;
    if (initial_cmdline_vec)
      zlv = initial_cmdline_vec;
    else
      zlv = scheme_make_vector(0, NULL);
    init_param(cells, paramz, MZCONFIG_CMDLINE_ARGS, zlv);
  }

  {
    Scheme_Thread_Set *t_set;
    t_set = create_thread_set(NULL);
    init_param(cells, paramz, MZCONFIG_THREAD_SET, (Scheme_Object *)t_set);
  }
  
  init_param(cells, paramz, MZCONFIG_THREAD_INIT_STACK_SIZE, scheme_make_integer(DEFAULT_INIT_STACK_SIZE));

  {
    int i;
    for (i = 0; i < max_configs; i++) {
      if (!paramz->prims[i])
	init_param(cells, paramz, i, scheme_false);      
    }
  }

  REGISTER_SO(initial_config);
  initial_config = config;
}

Scheme_Config *scheme_minimal_config(void)
{
  return initial_config;
}

Scheme_Object *scheme_compile_target_check(int argc, Scheme_Object **argv)
{
  if (SCHEME_FALSEP(argv[0]) || SAME_OBJ(argv[0], racket_symbol))
    return scheme_true;
  else
    return scheme_false;
}

void scheme_set_startup_load_on_demand(int on)
{
  scheme_init_load_on_demand = on;
}

Scheme_Object *scheme_register_parameter(Scheme_Prim *function, char *name, int which)
{
  Scheme_Object *o;

  if (!config_map) {
    REGISTER_SO(config_map);
    config_map = MALLOC_N(Scheme_Object*, max_configs);
  }

  if (config_map[which])
    return config_map[which];

  o = scheme_make_prim_w_arity(function, name, 0, 1);
  ((Scheme_Primitive_Proc *)o)->pp.flags |= SCHEME_PRIM_TYPE_PARAMETER;

  config_map[which] = o;

  return o;
}

typedef Scheme_Object *(*PCheck_Proc)(int, Scheme_Object **, Scheme_Config *);

static Scheme_Object *do_param_config(char *name, Scheme_Object *pos,
                                      int argc, Scheme_Object **argv,
                                      int arity,
                                      /* -3 => like -1, plus use check to unmarshall the value
                                         -2 => user parameter; pos is array [key, defcell]
                                         -1 => use check; if isboolorfilter, check is a filter
                                         (and expected is ignored), and if check is NULL,
                                         parameter is boolean-valued
                                         0+ => check argument for this arity */
                                      Scheme_Object *(*check)(int, Scheme_Object **), 
                                      /* Actually called with (int, S_O **, Scheme_Config *) */
                                      char *expected,
                                      int isboolorfilter,
                                      int expected_is_contract)
{
  Scheme_Config *config;

  config = scheme_current_config();

  if (argc == 0) {
    if (arity == -2) {
      return extract_param(config, ((Scheme_Object **)pos)[0], ((Scheme_Object **)pos)[1]);
    } else {
      Scheme_Object *s;
      s = scheme_get_param(config, SCHEME_INT_VAL(pos));
      if (arity == -3) {
	Scheme_Object *a[1];
	PCheck_Proc checkp = (PCheck_Proc)check;
	a[0] = s;
	s = checkp(1, a, config);
      }
      return s;
    }
  } else {
    Scheme_Object *naya = argv[0];

    if (arity != -2) {
      if (arity < 0) {
	if (check) {
	  PCheck_Proc checkp = (PCheck_Proc)check;
	  Scheme_Object *r;

	  r = checkp(1, argv, config);
	  
	  if (!isboolorfilter && SCHEME_FALSEP(r))
	    r = NULL;
	  
	  if (!r) {
            if (expected_is_contract)
              scheme_wrong_contract(name, expected, 0, 1, argv);
            else
              scheme_wrong_type(name, expected, 0, 1, argv);
	    return NULL;
	  }
	  
	  if (isboolorfilter)
	    naya = r;
	}
      } else 
	scheme_check_proc_arity(name, arity, 0, argc, argv);

      if (isboolorfilter && !check)
	naya = ((SCHEME_TRUEP(naya)) ? scheme_true : scheme_false);

      if (argc == 2) {
	/* Special hook for parameterize: */
	argv[1] = naya;
	return pos;
      } else
	scheme_set_param(config, SCHEME_INT_VAL(pos), naya);
    } else {
      Scheme_Object *cell;
      
      cell = find_param_cell(config, ((Scheme_Object **)pos)[0], 1);
      if (!cell)
	cell = ((Scheme_Object **)pos)[1];

      scheme_thread_cell_set(cell, scheme_current_thread->cell_values, naya);
    }
  
    return scheme_void;
  }
}

Scheme_Object *scheme_param_config(char *name, Scheme_Object *pos,
				   int argc, Scheme_Object **argv,
				   int arity,
				   Scheme_Object *(*check)(int, Scheme_Object **), 
				   char *expected_type,
				   int isboolorfilter)
{
  return do_param_config(name, pos, argc, argv, arity, check, 
                         expected_type, isboolorfilter, 0);
}

Scheme_Object *scheme_param_config2(char *name, Scheme_Object *pos,
                                    int argc, Scheme_Object **argv,
                                    int arity,
                                    Scheme_Object *(*check)(int, Scheme_Object **), 
                                    char *expected_contract,
                                    int isboolorfilter)
{
  return do_param_config(name, pos, argc, argv, arity, check, 
                         expected_contract, isboolorfilter, 1);
}

static Scheme_Object *
exact_positive_integer_p (int argc, Scheme_Object *argv[])
{
  Scheme_Object *n = argv[argc-1];
  if (SCHEME_INTP(n) && (SCHEME_INT_VAL(n) > 0))
    return scheme_true;
  if (SCHEME_BIGNUMP(n) && SCHEME_BIGPOS(n))
    return scheme_true;

  return scheme_false;
}

static Scheme_Object *current_thread_initial_stack_size(int argc, Scheme_Object *argv[])
{
  return scheme_param_config2("current-thread-initial-stack-size", 
                              scheme_make_integer(MZCONFIG_THREAD_INIT_STACK_SIZE),
                              argc, argv,
                              -1, exact_positive_integer_p, "exact-positive-integer?", 0);
}

static Scheme_Object *phantom_bytes_p(int argc, Scheme_Object *argv[])
{
  return (SAME_TYPE(SCHEME_TYPE(argv[0]), scheme_phantom_bytes_type)
          ? scheme_true
          : scheme_false);
}

static Scheme_Object *make_phantom_bytes(int argc, Scheme_Object *argv[])
{
  Scheme_Phantom_Bytes *pb;

  if (!scheme_nonneg_exact_p(argv[0]))
    scheme_wrong_contract("make-phantom-bytes", "exact-nonnegative-integer?", 0, argc, argv);

  if (!SCHEME_INTP(argv[0]))
    scheme_raise_out_of_memory("make-phantom-bytes", NULL);

  pb = MALLOC_ONE_TAGGED(Scheme_Phantom_Bytes);
  pb->so.type = scheme_phantom_bytes_type;
  pb->size = SCHEME_INT_VAL(argv[0]);

# ifdef MZ_PRECISE_GC
  if (!GC_allocate_phantom_bytes(pb, pb->size)) {
    pb->size = 0;
    scheme_raise_out_of_memory("make-phantom-bytes", NULL);
  }
# endif

  return (Scheme_Object *)pb;
}

static Scheme_Object *set_phantom_bytes(int argc, Scheme_Object *argv[])
{
  Scheme_Phantom_Bytes *pb;
  intptr_t amt;
# ifdef MZ_PRECISE_GC
  intptr_t old_size;
# endif

  if (!SAME_TYPE(SCHEME_TYPE(argv[0]), scheme_phantom_bytes_type))
    scheme_wrong_contract("set-phantom-bytes!", "phantom-bytes?", 0, argc, argv);
  if (!scheme_nonneg_exact_p(argv[1]))
    scheme_wrong_contract("set-phantom-bytes!", "exact-nonnegative-integer?", 1, argc, argv);

  pb = (Scheme_Phantom_Bytes *)argv[0];
  amt = SCHEME_INT_VAL(argv[1]);

# ifdef MZ_PRECISE_GC
  old_size = pb->size;
#endif

  pb->size = amt;

# ifdef MZ_PRECISE_GC
  if (!GC_allocate_phantom_bytes(pb, amt - old_size)) {
    pb->size = old_size;
    scheme_raise_out_of_memory("make-phantom-bytes", NULL);
  }
# endif

  return scheme_void;
}

/*========================================================================*/
/*                             environment                                */
/*========================================================================*/

Scheme_Env *scheme_get_env(Scheme_Config *c)
  XFORM_SKIP_PROC
{
  Scheme_Object *o;

  if (!c)
    c = scheme_current_config();

  o = scheme_get_param(c, MZCONFIG_ENV);
  return (Scheme_Env *)o;
}

/*========================================================================*/
/*                           security guards                              */
/*========================================================================*/

static Scheme_Object *make_security_guard(int argc, Scheme_Object *argv[])
{
  Scheme_Security_Guard *sg;

  if (!(SAME_TYPE(SCHEME_TYPE(argv[0]), scheme_security_guard_type)))
    scheme_wrong_contract("make-security-guard", "security-guard?", 0, argc, argv);
  scheme_check_proc_arity("make-security-guard", 3, 1, argc, argv);
  scheme_check_proc_arity("make-security-guard", 4, 2, argc, argv);
  if (argc > 3)
    scheme_check_proc_arity2("make-security-guard", 3, 3, argc, argv, 1);

  sg = MALLOC_ONE_TAGGED(Scheme_Security_Guard);
  sg->so.type = scheme_security_guard_type;
  sg->parent = (Scheme_Security_Guard *)argv[0];
  sg->file_proc = argv[1];
  sg->network_proc = argv[2];
  if ((argc > 3) && SCHEME_TRUEP(argv[3]))
    sg->link_proc = argv[3];

  return (Scheme_Object *)sg;
}

static Scheme_Object *unsafe_make_security_guard_at_root(int argc, Scheme_Object *argv[])
{
  Scheme_Security_Guard *sg;

  if (argc > 0)
    scheme_check_proc_arity("unsafe-make-security-guard-at-root", 3, 0, argc, argv);
  if (argc > 1)
    scheme_check_proc_arity("unsafe-make-security-guard-at-root", 4, 1, argc, argv);
  if (argc > 2)
    scheme_check_proc_arity2("unsafe-make-security-guard-at-root", 3, 2, argc, argv, 1);

  sg = MALLOC_ONE_TAGGED(Scheme_Security_Guard);
  sg->so.type = scheme_security_guard_type;
  sg->parent = NULL;
  sg->file_proc = ((argc > 0) ? argv[0] : NULL);
  sg->network_proc = ((argc > 1) ? argv[1] : NULL);
  sg->link_proc = ((argc > 2) ? argv[2] : NULL);

  return (Scheme_Object *)sg;
}

static Scheme_Object *security_guard_p(int argc, Scheme_Object *argv[])
{
  return ((SAME_TYPE(SCHEME_TYPE(argv[0]), scheme_security_guard_type)) 
	  ? scheme_true 
	  : scheme_false);
}

static Scheme_Object *current_security_guard(int argc, Scheme_Object *argv[])
{
  return scheme_param_config2("current-security-guard", 
                              scheme_make_integer(MZCONFIG_SECURITY_GUARD),
                              argc, argv,
                              -1, security_guard_p, "security-guard?", 0);
}

static Scheme_Object *security_guard_check_file(int argc, Scheme_Object *argv[])
{
  Scheme_Object *l, *a;
  int guards = 0;
  
  if (!SCHEME_SYMBOLP(argv[0]))
    scheme_wrong_contract("security-guard-check-file", "symbol?", 0, argc, argv);
  
  if (!SCHEME_PATH_STRINGP(argv[1]))
    scheme_wrong_contract("security-guard-check-file", "path-string?", 1, argc, argv);

  l = argv[2];
  while (SCHEME_PAIRP(l)) {
    a = SCHEME_CAR(l);
    if (SAME_OBJ(a, exists_symbol))
      guards |= SCHEME_GUARD_FILE_EXISTS;
    else if (SAME_OBJ(a, delete_symbol))
      guards |= SCHEME_GUARD_FILE_DELETE;
    else if (SAME_OBJ(a, execute_symbol))
      guards |= SCHEME_GUARD_FILE_EXECUTE;
    else if (SAME_OBJ(a, write_symbol))
      guards |= SCHEME_GUARD_FILE_WRITE;
    else if (SAME_OBJ(a, read_symbol))
      guards |= SCHEME_GUARD_FILE_READ;
    else
      break;
    
    l = SCHEME_CDR(l);
  }

  if (!SCHEME_NULLP(l))
    scheme_wrong_contract("security-guard-check-file",
                          "(listof (or/c 'read 'write 'execute 'delete 'exists))",
                          2, argc, argv);

  a = argv[1];
  if (!SCHEME_PATHP(a))
    a = scheme_char_string_to_path(a);

  scheme_security_check_file(scheme_symbol_val(argv[0]),
                             SCHEME_PATH_VAL(a),
                             guards);

  return scheme_void;
}
  
static Scheme_Object *security_guard_check_file_link(int argc, Scheme_Object *argv[])
{
  Scheme_Object *a, *b;
  
  if (!SCHEME_SYMBOLP(argv[0]))
    scheme_wrong_contract("security-guard-check-file-link", "symbol?", 0, argc, argv);
  
  if (!SCHEME_PATH_STRINGP(argv[1]))
    scheme_wrong_contract("security-guard-check-file-link", "path-string?", 1, argc, argv);

  if (!SCHEME_PATH_STRINGP(argv[2]))
    scheme_wrong_contract("security-guard-check-file-link", "path-string?", 2, argc, argv);

  a = argv[1];
  if (!SCHEME_PATHP(a))
    a = scheme_char_string_to_path(a);

  b = argv[2];
  if (!SCHEME_PATHP(b))
    b = scheme_char_string_to_path(b);

  scheme_security_check_file_link(scheme_symbol_val(argv[0]), SCHEME_PATH_VAL(a), SCHEME_PATH_VAL(b));

  return scheme_void;
}

static Scheme_Object *security_guard_check_network(int argc, Scheme_Object *argv[])
{
  Scheme_Object *a;
  
  if (!SCHEME_SYMBOLP(argv[0]))
    scheme_wrong_contract("security-guard-check-network", "symbol?", 0, argc, argv);

  if (!SCHEME_CHAR_STRINGP(argv[1]))
    scheme_wrong_contract("security-guard-check-network", "string?", 1, argc, argv);

  if (!SCHEME_INTP(argv[2])
      || (SCHEME_INT_VAL(argv[2]) < 1)
      || (SCHEME_INT_VAL(argv[2]) > 65535))
    scheme_wrong_contract("security-guard-check-network", "(integer-in 1 65535)", 2, argc, argv);
  
  if (!SAME_OBJ(argv[3], client_symbol) && !SAME_OBJ(argv[3], server_symbol))
    scheme_wrong_contract("security-guard-check-network", "(or/c 'client'server)", 3, argc, argv);

  a = scheme_char_string_to_byte_string(argv[1]);
  
  scheme_security_check_network(scheme_symbol_val(argv[0]),
                                SCHEME_BYTE_STR_VAL(a),
                                SCHEME_INT_VAL(argv[2]),
                                SAME_OBJ(argv[3], client_symbol));

  return scheme_void;
}

void scheme_security_check_file(const char *who, const char *filename, int guards)
{
  Scheme_Security_Guard *sg;

  sg = (Scheme_Security_Guard *)scheme_get_param(scheme_current_config(), MZCONFIG_SECURITY_GUARD);

  if (sg->file_proc) {
    Scheme_Object *l = scheme_null, *a[3];

    if (guards & SCHEME_GUARD_FILE_EXISTS)
      l = scheme_make_pair(exists_symbol, l);
    if (guards & SCHEME_GUARD_FILE_DELETE)
      l = scheme_make_pair(delete_symbol, l);
    if (guards & SCHEME_GUARD_FILE_EXECUTE)
      l = scheme_make_pair(execute_symbol, l);
    if (guards & SCHEME_GUARD_FILE_WRITE)
      l = scheme_make_pair(write_symbol, l);
    if (guards & SCHEME_GUARD_FILE_READ)
      l = scheme_make_pair(read_symbol, l);

    a[0] = scheme_intern_symbol(who);
    a[1] = (filename ? scheme_make_sized_path((char *)filename, -1, 1) : scheme_false);
    a[2] = l;

    while (sg->parent) {
      scheme_apply(sg->file_proc, 3, a);
      sg = sg->parent;
    }
  }
}

void scheme_security_check_file_link(const char *who, const char *filename, const char *content)
{
  Scheme_Security_Guard *sg;

  sg = (Scheme_Security_Guard *)scheme_get_param(scheme_current_config(), MZCONFIG_SECURITY_GUARD);

  if (sg->file_proc) {
    Scheme_Object *a[3];

    a[0] = scheme_intern_symbol(who);
    a[1] = scheme_make_sized_path((char *)filename, -1, 1);
    a[2] = scheme_make_sized_path((char *)content, -1, 1);

    while (sg->parent) {
      if (sg->link_proc)
	scheme_apply(sg->link_proc, 3, a);
      else {
	scheme_signal_error("%s: security guard does not allow any link operation; attempted from: %s to: %s",
			    who,
			    filename,
			    content);
      }
      sg = sg->parent;
    }
  }
}

void scheme_security_check_network(const char *who, const char *host, int port, int client)
{
  Scheme_Security_Guard *sg;

  sg = (Scheme_Security_Guard *)scheme_get_param(scheme_current_config(), MZCONFIG_SECURITY_GUARD);

  if (sg->network_proc) {
    Scheme_Object *a[4];

    a[0] = scheme_intern_symbol(who);
    a[1] = (host ? scheme_make_sized_utf8_string((char *)host, -1) : scheme_false);
    a[2] = ((port < 1) ? scheme_false : scheme_make_integer(port));
    a[3] = (client ? client_symbol : server_symbol);

    while (sg->parent) {
      scheme_apply(sg->network_proc, 4, a);
      sg = sg->parent;
    }
  }
}

/*========================================================================*/
/*                         wills and will executors                       */
/*========================================================================*/

typedef struct ActiveWill {
  MZTAG_IF_REQUIRED
  Scheme_Object *o;
  Scheme_Object *proc;
  struct WillExecutor *w;  /* Set to will executor when executed */
  struct ActiveWill *next;
} ActiveWill;

typedef struct WillExecutor {
  Scheme_Object so;
  Scheme_Object *sema;
  ActiveWill *first, *last;
  int is_late;
} WillExecutor;

static void activate_will(void *o, void *data) 
{
  ActiveWill *a;
  WillExecutor *w;
  Scheme_Object *proc;

  if (SCHEME_PAIRP(data)) {
    w = (WillExecutor *)SCHEME_CAR(data);
    proc = SCHEME_CDR(data);
  } else {
    w = (WillExecutor *)scheme_ephemeron_key(data);
    proc = scheme_ephemeron_value(data);
  }

  if (w) {
    a = MALLOC_ONE_RT(ActiveWill);
#ifdef MZTAG_REQUIRED
    a->type = scheme_rt_will;
#endif
    a->o = (Scheme_Object *)o;
    a->proc = proc;
  
    if (w->last)
      w->last->next = a;
    else
      w->first = a;
    w->last = a;
    scheme_post_sema(w->sema);

    if (w->is_late) {
      /* Ensure that a late will executor stays live in this place
         as long as there are wills to execute. */
      if (!late_will_executors_with_pending) {
        REGISTER_SO(late_will_executors_with_pending);
        late_will_executors_with_pending = scheme_make_hash_table(SCHEME_hash_ptr);
      }
      scheme_hash_set(late_will_executors_with_pending, (Scheme_Object *)w, scheme_true);
    }
  }
}

static Scheme_Object *do_next_will(WillExecutor *w)
{
  ActiveWill *a;
  Scheme_Object *o[1];

  a = w->first;
  w->first = a->next;
  if (!w->first) {
    w->last = NULL;
    if (w->is_late)
      scheme_hash_set(late_will_executors_with_pending, (Scheme_Object *)w, NULL);
  }
  
  o[0] = a->o;
  a->o = NULL;

  return scheme_apply_multi(a->proc, 1, o);
}

static Scheme_Object *make_will_executor(int argc, Scheme_Object **argv)
{
  WillExecutor *w;
  Scheme_Object *sema;

  w = MALLOC_ONE_TAGGED(WillExecutor);
  sema = scheme_make_sema(0);

  w->so.type = scheme_will_executor_type;
  w->first = NULL;
  w->last = NULL;
  w->sema = sema;
  w->is_late = 0;

  return (Scheme_Object *)w;
}

Scheme_Object *scheme_make_late_will_executor()
{
  WillExecutor *w;

  w = (WillExecutor *)make_will_executor(0, NULL);
  w->is_late = 1;

  return (Scheme_Object *)w;
}

static Scheme_Object *will_executor_p(int argc, Scheme_Object **argv)
{
  return ((SAME_TYPE(SCHEME_TYPE(argv[0]), scheme_will_executor_type)) 
	  ? scheme_true 
	  : scheme_false);
}

static Scheme_Object *register_will(int argc, Scheme_Object **argv)
{
  Scheme_Object *e;

  if (NOT_SAME_TYPE(SCHEME_TYPE(argv[0]), scheme_will_executor_type))
    scheme_wrong_contract("will-register", "will-executor?", 0, argc, argv);
  scheme_check_proc_arity("will-register", 1, 2, argc, argv);

  if (((WillExecutor *)argv[0])->is_late) {
    e = scheme_make_pair(argv[0], argv[2]);
    scheme_add_finalizer(argv[1], activate_will, e);
  } else {
    /* If we lose track of the will executor, then drop the finalizer. */
    e = scheme_make_ephemeron(argv[0], argv[2]);
    scheme_add_scheme_finalizer(argv[1], activate_will, e);
  }


  return scheme_void;
}

static Scheme_Object *will_executor_try(int argc, Scheme_Object **argv)
{
  WillExecutor *w;

  if (NOT_SAME_TYPE(SCHEME_TYPE(argv[0]), scheme_will_executor_type))
    scheme_wrong_contract("will-try-execute", "will-executor?", 0, argc, argv);
  
  w = (WillExecutor *)argv[0];

  if (scheme_wait_sema(w->sema, 1))
    return do_next_will(w);
  else if (argc > 1)
    return argv[1];
  else
    return scheme_false;
}

static Scheme_Object *will_executor_go(int argc, Scheme_Object **argv)
{
  WillExecutor *w;

  if (NOT_SAME_TYPE(SCHEME_TYPE(argv[0]), scheme_will_executor_type))
    scheme_wrong_contract("will-execute", "will-executor?", 0, argc, argv);
  
  w = (WillExecutor *)argv[0];

  scheme_wait_sema(w->sema, 0);

  return do_next_will(w);
}

static Scheme_Object *will_executor_sema(Scheme_Object *w, int *repost)
{
  *repost = 1;
  return ((WillExecutor *)w)->sema;
}

/*========================================================================*/
/*                         GC preparation and timing                      */
/*========================================================================*/

/* We don't currently support threads on a platform with a weaked
   memory model than x86, and no memory-order operations are needed on
   x86. */

static Scheme_Object *memory_order(int argc, Scheme_Object *args[])
{
  return scheme_void;
}

/*========================================================================*/
/*                         GC preparation and timing                      */
/*========================================================================*/

typedef struct Scheme_GC_Pre_Post_Callback_Desc {
  /* All pointer fields => allocate with GC_malloc() */
  Scheme_Object *boxed_key;
  Scheme_Object *pre_desc;
  Scheme_Object *post_desc;
  struct Scheme_GC_Pre_Post_Callback_Desc *prev;
  struct Scheme_GC_Pre_Post_Callback_Desc *next;
} Scheme_GC_Pre_Post_Callback_Desc;


Scheme_Object *scheme_add_gc_callback(Scheme_Object *pre, Scheme_Object *post)
{
  Scheme_GC_Pre_Post_Callback_Desc *desc;
  Scheme_Object *key, *boxed;

  desc = (Scheme_GC_Pre_Post_Callback_Desc *)GC_malloc(sizeof(Scheme_GC_Pre_Post_Callback_Desc));
  desc->pre_desc = pre;
  desc->post_desc = post;

  key = scheme_make_vector(1, scheme_false);
  boxed = scheme_make_weak_box(key);
  desc->boxed_key = boxed;

  desc->next = gc_prepost_callback_descs;
  gc_prepost_callback_descs = desc;
  
  return key;
}

void scheme_remove_gc_callback(Scheme_Object *key)
{
  Scheme_GC_Pre_Post_Callback_Desc *prev = NULL, *desc;

  desc = gc_prepost_callback_descs; 
  while (desc) {
    if (SAME_OBJ(SCHEME_WEAK_BOX_VAL(desc->boxed_key), key)) {
      if (prev)
        prev->next = desc->next;
      else
        gc_prepost_callback_descs = desc->next;
      if (desc->next)
        desc->next->prev = desc->prev;
    }
    prev = desc;
    desc = desc->next;
  }
}

static Scheme_Object *unsafe_add_collect_callbacks(int argc, Scheme_Object *argv[])
{
  return scheme_add_gc_callback(argv[0], argv[1]);
}

static Scheme_Object *unsafe_remove_collect_callbacks(int argc, Scheme_Object *argv[])
{
  scheme_remove_gc_callback(argv[0]);
  return scheme_void;
}

#if defined(_MSC_VER) || defined(__MINGW32__)
# define mzOSAPI WINAPI
#else
# define mzOSAPI /* empty */
#endif

typedef void (*gccb_Int_to_Void)(int);
typedef void (*gccb_Ptr_Ptr_Ptr_Int_to_Void)(void*, void*, void*, int);
typedef void (*gccb_Ptr_Ptr_Ptr_to_Void)(void*, void*, void*);
typedef void* (*gccb_Ptr_Ptr_to_Ptr)(void*, void*);
typedef void (*gccb_Ptr_Ptr_to_Void)(void*, void*);
typedef void (*gccb_Ptr_Ptr_Float_to_Void)(void*, void*, float);
typedef void (*gccb_Ptr_Ptr_Double_to_Void)(void*, void*, double);
typedef void (*gccb_Float_Float_Float_Float_to_Void)(float, float, float, float);
typedef void (*gccb_Ptr_Ptr_Ptr_Nine_Ints)(void*,void*,void*,int,int,int,int,int,int,int,int,int);
typedef void (mzOSAPI *gccb_OSapi_Ptr_Int_to_Void)(void*, int);
typedef void (mzOSAPI *gccb_OSapi_Ptr_Ptr_to_Void)(void*, void*);
typedef void (mzOSAPI *gccb_OSapi_Ptr_Four_Ints_Ptr_Int_Int_Long_to_Void)(void*, int, int, int, int, 
                                                                          void*, int, int, long);

#ifdef DONT_USE_FOREIGN
# define scheme_extract_pointer(x) NULL
#endif

static void run_gc_callbacks(int pre) 
  XFORM_SKIP_PROC
{
  Scheme_GC_Pre_Post_Callback_Desc *prev = NULL, *desc;
  Scheme_Object *acts, *act, *protocol;
  void *save = NULL;
  int j;

  desc = gc_prepost_callback_descs; 
  while (desc) {
    if (!SCHEME_WEAK_BOX_VAL(desc->boxed_key)) {
      if (prev)
        prev->next = desc->next;
      else
        gc_prepost_callback_descs = desc->next;
      if (desc->next)
        desc->next->prev = desc->prev;
    } else {
      if (pre)
        acts = desc->pre_desc;
      else
        acts = desc->post_desc;
      for (j = 0; j < SCHEME_VEC_SIZE(acts); j++) {
        act = SCHEME_VEC_ELS(acts)[j];
        protocol = SCHEME_VEC_ELS(act)[0];
        /* The set of supported protocols is arbitrary, based on what we've needed
           so far. */
        if (!strcmp(SCHEME_SYM_VAL(protocol), "int->void")) {
          gccb_Int_to_Void proc;
          int i;

          proc = (gccb_Int_to_Void)scheme_extract_pointer(SCHEME_VEC_ELS(act)[1]);
          i = SCHEME_INT_VAL(SCHEME_VEC_ELS(act)[2]);

          proc(i);
        } else if (!strcmp(SCHEME_SYM_VAL(protocol), "ptr_ptr_ptr_int->void")) {
          gccb_Ptr_Ptr_Ptr_Int_to_Void proc;
          void *a, *b, *c;
          int i;

          proc = (gccb_Ptr_Ptr_Ptr_Int_to_Void)scheme_extract_pointer(SCHEME_VEC_ELS(act)[1]);
          a = scheme_extract_pointer(SCHEME_VEC_ELS(act)[2]);
          b = scheme_extract_pointer(SCHEME_VEC_ELS(act)[3]);
          c = scheme_extract_pointer(SCHEME_VEC_ELS(act)[4]);
          i = SCHEME_INT_VAL(SCHEME_VEC_ELS(act)[5]);

          proc(a, b, c, i);
        } else if (!strcmp(SCHEME_SYM_VAL(protocol), "ptr_ptr->save")) {
          gccb_Ptr_Ptr_to_Ptr proc;
          void *a, *b;

          proc = (gccb_Ptr_Ptr_to_Ptr)scheme_extract_pointer(SCHEME_VEC_ELS(act)[1]);
          a = scheme_extract_pointer(SCHEME_VEC_ELS(act)[2]);
          b = scheme_extract_pointer(SCHEME_VEC_ELS(act)[3]);

          save = proc(a, b);
        } else if (!strcmp(SCHEME_SYM_VAL(protocol), "save!_ptr->void")) {
          if (save) {
            gccb_Ptr_Ptr_to_Void proc;
            void *b;

            proc = (gccb_Ptr_Ptr_to_Void)scheme_extract_pointer(SCHEME_VEC_ELS(act)[1]);
            b = scheme_extract_pointer(SCHEME_VEC_ELS(act)[2]);

            proc(save, b);
          }
        } else if (!strcmp(SCHEME_SYM_VAL(protocol), "ptr_ptr_ptr->void")) {
          gccb_Ptr_Ptr_Ptr_to_Void proc;
          void *a, *b, *c;

          proc = (gccb_Ptr_Ptr_Ptr_to_Void)scheme_extract_pointer(SCHEME_VEC_ELS(act)[1]);
          a = scheme_extract_pointer(SCHEME_VEC_ELS(act)[2]);
          b = scheme_extract_pointer(SCHEME_VEC_ELS(act)[3]);
          c = scheme_extract_pointer(SCHEME_VEC_ELS(act)[4]);

          proc(a, b, c);
        } else if (!strcmp(SCHEME_SYM_VAL(protocol), "ptr_ptr_float->void")) {
          gccb_Ptr_Ptr_Float_to_Void proc;
          void *a, *b;
          float f;

          proc = (gccb_Ptr_Ptr_Float_to_Void)scheme_extract_pointer(SCHEME_VEC_ELS(act)[1]);
          a = scheme_extract_pointer(SCHEME_VEC_ELS(act)[2]);
          b = scheme_extract_pointer(SCHEME_VEC_ELS(act)[3]);
          f = SCHEME_DBL_VAL(SCHEME_VEC_ELS(act)[4]);

          proc(a, b, f);
        } else if (!strcmp(SCHEME_SYM_VAL(protocol), "ptr_ptr_double->void")) {
          gccb_Ptr_Ptr_Double_to_Void proc;
          void *a, *b;
          double d;

          proc = (gccb_Ptr_Ptr_Double_to_Void)scheme_extract_pointer(SCHEME_VEC_ELS(act)[1]);
          a = scheme_extract_pointer(SCHEME_VEC_ELS(act)[2]);
          b = scheme_extract_pointer(SCHEME_VEC_ELS(act)[3]);
          d = SCHEME_DBL_VAL(SCHEME_VEC_ELS(act)[4]);

          proc(a, b, d);
        } else if (!strcmp(SCHEME_SYM_VAL(protocol), "float_float_float_float->void")) {
          gccb_Float_Float_Float_Float_to_Void proc;
          double d1, d2, d3, d4;

          proc = (gccb_Float_Float_Float_Float_to_Void)scheme_extract_pointer(SCHEME_VEC_ELS(act)[1]);
          d1 = SCHEME_DBL_VAL(SCHEME_VEC_ELS(act)[2]);
          d2 = SCHEME_DBL_VAL(SCHEME_VEC_ELS(act)[3]);
          d3 = SCHEME_DBL_VAL(SCHEME_VEC_ELS(act)[4]);
          d4 = SCHEME_DBL_VAL(SCHEME_VEC_ELS(act)[5]);

          proc(d1, d2, d3, d4);
        } else if (!strcmp(SCHEME_SYM_VAL(protocol), "ptr_ptr_ptr_int_int_int_int_int_int_int_int_int->void")) {
          gccb_Ptr_Ptr_Ptr_Nine_Ints proc;
          void *a, *b, *c;
          int i1, i2, i3, i4, i5, i6, i7, i8, i9;

          proc = (gccb_Ptr_Ptr_Ptr_Nine_Ints)scheme_extract_pointer(SCHEME_VEC_ELS(act)[1]);
          a = scheme_extract_pointer(SCHEME_VEC_ELS(act)[2]);
          b = scheme_extract_pointer(SCHEME_VEC_ELS(act)[3]);
          c = scheme_extract_pointer(SCHEME_VEC_ELS(act)[4]);
          i1 = SCHEME_INT_VAL(SCHEME_VEC_ELS(act)[5]);
          i2 = SCHEME_INT_VAL(SCHEME_VEC_ELS(act)[6]);
          i3 = SCHEME_INT_VAL(SCHEME_VEC_ELS(act)[7]);
          i4 = SCHEME_INT_VAL(SCHEME_VEC_ELS(act)[8]);
          i5 = SCHEME_INT_VAL(SCHEME_VEC_ELS(act)[9]);
          i6 = SCHEME_INT_VAL(SCHEME_VEC_ELS(act)[10]);
          i7 = SCHEME_INT_VAL(SCHEME_VEC_ELS(act)[11]);
          i8 = SCHEME_INT_VAL(SCHEME_VEC_ELS(act)[12]);
          i9 = SCHEME_INT_VAL(SCHEME_VEC_ELS(act)[13]);

          proc(a, b, c, i1, i2, i3, i4, i5, i6, i7, i8, i9);
        } else if (!strcmp(SCHEME_SYM_VAL(protocol), "osapi_ptr_ptr->void")) {
          gccb_OSapi_Ptr_Ptr_to_Void proc;
          void *a, *b;

          proc = (gccb_OSapi_Ptr_Ptr_to_Void)scheme_extract_pointer(SCHEME_VEC_ELS(act)[1]);
          a = scheme_extract_pointer(SCHEME_VEC_ELS(act)[2]);
          b = scheme_extract_pointer(SCHEME_VEC_ELS(act)[3]);

          proc(a, b);
        } else if (!strcmp(SCHEME_SYM_VAL(protocol), "osapi_ptr_int->void")) {
          gccb_OSapi_Ptr_Int_to_Void proc;
          void *a;
          int i;

          proc = (gccb_OSapi_Ptr_Int_to_Void)scheme_extract_pointer(SCHEME_VEC_ELS(act)[1]);
          a = scheme_extract_pointer(SCHEME_VEC_ELS(act)[2]);
          i = SCHEME_INT_VAL(SCHEME_VEC_ELS(act)[3]);

          proc(a, i);
        } else if (!strcmp(SCHEME_SYM_VAL(protocol), "osapi_ptr_int_int_int_int_ptr_int_int_long->void")) {
          gccb_OSapi_Ptr_Four_Ints_Ptr_Int_Int_Long_to_Void proc;
          void *a, *b;
          int i1, i2, i3, i4, i5, i6;
          long l1;

          proc = (gccb_OSapi_Ptr_Four_Ints_Ptr_Int_Int_Long_to_Void)scheme_extract_pointer(SCHEME_VEC_ELS(act)[1]);
          a = scheme_extract_pointer(SCHEME_VEC_ELS(act)[2]);
          i1 = SCHEME_INT_VAL(SCHEME_VEC_ELS(act)[3]);
          i2 = SCHEME_INT_VAL(SCHEME_VEC_ELS(act)[4]);
          i3 = SCHEME_INT_VAL(SCHEME_VEC_ELS(act)[5]);
          i4 = SCHEME_INT_VAL(SCHEME_VEC_ELS(act)[6]);
          b = scheme_extract_pointer(SCHEME_VEC_ELS(act)[7]);
          i5 = SCHEME_INT_VAL(SCHEME_VEC_ELS(act)[8]);
          i6 = SCHEME_INT_VAL(SCHEME_VEC_ELS(act)[9]);
          l1 = SCHEME_INT_VAL(SCHEME_VEC_ELS(act)[10]);

          proc(a, i1, i2, i3, i4, b, i5, i6, l1);
        }
        prev = desc;
      }
    }
    desc = desc->next;
  }
}

#ifdef MZ_XFORM
START_XFORM_SKIP;
#endif

void scheme_zero_unneeded_rands(Scheme_Thread *p)
{
  /* Call this procedure before GC or before copying out
     a thread's stack. */
}

static void prepare_thread_for_GC(Scheme_Object *t)
{
  Scheme_Thread *p = (Scheme_Thread *)t;

  if (!p->running) return;

  /* zero ununsed part of env stack in each thread */

  if (!p->nestee) {
    Scheme_Saved_Stack *saved;
# define RUNSTACK_TUNE(x) /* x   - Used for performance tuning */
    RUNSTACK_TUNE( intptr_t size; );

    if ((!p->runstack_owner
         || (p == *p->runstack_owner))
        && p->runstack_start) {
      intptr_t rs_end;
      Scheme_Object **rs_start;

      /* If there's a meta-prompt, we can also zero out past the unused part */
      if (p->meta_prompt && (scheme_prompt_runstack_boundary_start(p->meta_prompt) == p->runstack_start)) {
        rs_end = p->meta_prompt->runstack_boundary_offset;
      } else {
        rs_end = p->runstack_size;
      }

      if ((p->runstack_tmp_keep >= p->runstack_start)
          && (p->runstack_tmp_keep < p->runstack))
        rs_start = p->runstack_tmp_keep;
      else
        rs_start = p->runstack;

      scheme_set_runstack_limits(p->runstack_start, 
                                 p->runstack_size,
                                 rs_start - p->runstack_start,
                                 rs_end);
      
      RUNSTACK_TUNE( size = p->runstack_size - (p->runstack - p->runstack_start); );
      
      for (saved = p->runstack_saved; saved; saved = saved->prev) {
	RUNSTACK_TUNE( size += saved->runstack_size; );

        if (p->meta_prompt && (scheme_prompt_runstack_boundary_start(p->meta_prompt) == saved->runstack_start)) {
          rs_end = p->meta_prompt->runstack_boundary_offset;
        } else {
          rs_end = saved->runstack_size;
        }

        if (saved->runstack_start)
          scheme_set_runstack_limits(saved->runstack_start,
                                     saved->runstack_size,
                                     saved->runstack_offset,
                                     rs_end);
      }
    }

    RUNSTACK_TUNE( printf("%ld\n", size); );

    if (p->tail_buffer && (p->tail_buffer != p->runstack_tmp_keep)) {
      int i;
      for (i = 0; i < p->tail_buffer_size; i++) {
	p->tail_buffer[i] = NULL;
      }
    }
  }
      
  if ((!p->cont_mark_stack_owner
       || (p == *p->cont_mark_stack_owner))
      && p->cont_mark_stack) {
    int segcount, i, segpos;

    /* release unused cont mark stack segments */
    if (p->cont_mark_stack)
      segcount = ((intptr_t)(p->cont_mark_stack - 1) >> SCHEME_LOG_MARK_SEGMENT_SIZE) + 1;
    else
      segcount = 0;
    for (i = segcount; i < p->cont_mark_seg_count; i++) {
      p->cont_mark_stack_segments[i] = NULL;
    }
    if (segcount < p->cont_mark_seg_count)
      p->cont_mark_seg_count = segcount;
      
    /* zero unused part of last mark stack segment */
    segpos = ((intptr_t)p->cont_mark_stack >> SCHEME_LOG_MARK_SEGMENT_SIZE);

    if (segpos < p->cont_mark_seg_count) {
      Scheme_Cont_Mark *seg = p->cont_mark_stack_segments[segpos];
      int stackpos = ((intptr_t)p->cont_mark_stack & SCHEME_MARK_SEGMENT_MASK);
      if (seg) {
        for (i = stackpos; i < SCHEME_MARK_SEGMENT_SIZE; i++) {
          if (seg[i].key) {
            seg[i].key = NULL;
            seg[i].val = NULL;
            seg[i].cache = NULL;
          } else {
            /* NULL means we already cleared from here on. */
            break;
          }
        }
      }
    }

    {
      MZ_MARK_STACK_TYPE pos;
      /* also zero out slots before the current bottom */
      for (pos = 0; pos < p->cont_mark_stack_bottom; pos++) {
        Scheme_Cont_Mark *seg;
        int stackpos;
        segpos = ((intptr_t)pos >> SCHEME_LOG_MARK_SEGMENT_SIZE);
        seg = p->cont_mark_stack_segments[segpos];
        if (seg) {
          stackpos = ((intptr_t)pos & SCHEME_MARK_SEGMENT_MASK);
          seg[stackpos].key = NULL;
          seg[stackpos].val = NULL;
          seg[stackpos].cache = NULL;
        }
      }
    }
  }

  if (p->values_buffer) {
    if (p->values_buffer_size > 128)
      p->values_buffer = NULL;
    else {
      memset(p->values_buffer, 0, sizeof(Scheme_Object*) * p->values_buffer_size);
    }
  }

  p->spare_runstack = NULL;
}

void scheme_prepare_this_thread_for_GC(Scheme_Thread *p)
{
  if (p == scheme_current_thread) {
#ifdef RUNSTACK_IS_GLOBAL
    scheme_current_thread->runstack = MZ_RUNSTACK;
    scheme_current_thread->runstack_start = MZ_RUNSTACK_START;
    scheme_current_thread->cont_mark_stack = MZ_CONT_MARK_STACK;
    scheme_current_thread->cont_mark_pos = MZ_CONT_MARK_POS;
#endif
  }
  prepare_thread_for_GC((Scheme_Object *)p);
}

static void get_ready_for_GC()
{
  start_this_gc_real_time = scheme_get_inexact_milliseconds();
  start_this_gc_time = scheme_get_process_milliseconds();

#ifndef MZ_PRECISE_GC
  {
    gc_pre_used_bytes = GC_get_memory_use();
    if (max_gc_pre_used_bytes < gc_pre_used_bytes)
      max_gc_pre_used_bytes = gc_pre_used_bytes;
  }
#endif

#ifdef MZ_USE_FUTURES
  scheme_future_block_until_gc();
#endif

  run_gc_callbacks(1);

  scheme_zero_unneeded_rands(scheme_current_thread);

  scheme_clear_prompt_cache();
  scheme_clear_rx_buffers();
  scheme_clear_bignum_cache();
  scheme_clear_delayed_load_cache();
#ifdef MZ_USE_PLACES
  scheme_clear_place_ifs_stack();
#endif

#ifdef RUNSTACK_IS_GLOBAL
  if (scheme_current_thread->running) {
    scheme_current_thread->runstack = MZ_RUNSTACK;
    scheme_current_thread->runstack_start = MZ_RUNSTACK_START;
    scheme_current_thread->cont_mark_stack = MZ_CONT_MARK_STACK;
    scheme_current_thread->cont_mark_pos = MZ_CONT_MARK_POS;
  }
#endif

  /* Prepare each thread that has run: */
  if (gc_prep_thread_chain) {
    Scheme_Thread *p, *next;
    p = gc_prep_thread_chain;
    while (p != p->gc_prep_chain) {
      prepare_thread_for_GC((Scheme_Object *)p);
      next = p->gc_prep_chain;
      p->gc_prep_chain = NULL;
      p = next;
    }
    prepare_thread_for_GC((Scheme_Object *)p);
    p->gc_prep_chain = NULL;
    gc_prep_thread_chain = NULL;
  }

#ifdef MZ_PRECISE_GC
  scheme_flush_stack_copy_cache();
#endif

  scheme_fuel_counter = 0;
  scheme_jit_stack_boundary = (uintptr_t)-1;

#ifdef WINDOWS_PROCESSES
  scheme_suspend_remembered_threads();
#endif

  {
    GC_CAN_IGNORE void *data;
    data = scheme_gmp_tls_load(scheme_current_thread->gmp_tls);
    scheme_current_thread->gmp_tls_data = data;
  }

#ifdef MZ_PRECISE_GC
# ifdef MZ_USE_JIT
  scheme_clean_native_symtab();
# endif
#endif

  scheme_did_gc_count++;
}

extern int GC_words_allocd;

static void done_with_GC()
{
  scheme_gmp_tls_unload(scheme_current_thread->gmp_tls, scheme_current_thread->gmp_tls_data);
  scheme_current_thread->gmp_tls_data = NULL;

#ifdef RUNSTACK_IS_GLOBAL
# ifdef MZ_PRECISE_GC
  if (scheme_current_thread->running) {
    MZ_RUNSTACK = scheme_current_thread->runstack;
    MZ_RUNSTACK_START = scheme_current_thread->runstack_start;
  }
# endif
#endif
#ifdef WINDOWS_PROCESSES
  scheme_resume_remembered_threads();
#endif

  end_this_gc_time = scheme_get_process_milliseconds();
  end_this_gc_real_time = scheme_get_inexact_milliseconds();
  scheme_total_gc_time += (end_this_gc_time - start_this_gc_time);

  gc_prep_thread_chain = scheme_current_thread;
  scheme_current_thread->gc_prep_chain = scheme_current_thread;

  run_gc_callbacks(0);

#ifdef MZ_USE_FUTURES
  scheme_future_continue_after_gc();
#endif

#ifndef MZ_PRECISE_GC
  {
    Scheme_Logger *logger = scheme_get_gc_logger();
    int debug_gc = 0, debug_gc_major = 0;

    if (logger && scheme_log_level_topic_p(logger, SCHEME_LOG_DEBUG, gc_symbol))
      debug_gc = 1;
    if (logger && scheme_log_level_topic_p(logger, SCHEME_LOG_DEBUG, gc_major_symbol))
      debug_gc_major = 1;

    if (debug_gc || debug_gc_major) {
      char buf[128], nums[128];
      intptr_t buflen;
      intptr_t post_use = GC_get_memory_use();

      memset(nums, 0, sizeof(nums));

      sprintf(buf,
              "GC: MAJ @ %sK; free %sK %" PRIdPTR "ms @ %" PRIdPTR,
              gc_num(nums, gc_pre_used_bytes), gc_num(nums, gc_pre_used_bytes - post_use),
              end_this_gc_time - start_this_gc_time,
              start_this_gc_time);
      buflen = strlen(buf);

      if (debug_gc)
        scheme_log_name_pfx_message(logger, SCHEME_LOG_DEBUG, gc_symbol, buf, buflen, NULL, 0);
      if (debug_gc_major)
        scheme_log_name_pfx_message(logger, SCHEME_LOG_DEBUG, gc_major_symbol, buf, buflen, NULL, 0);
      

    }
    num_major_garbage_collections++;
    if (scheme_code_page_total > max_code_page_total)
      max_code_page_total = scheme_code_page_total;
  }
#endif
}

#ifdef MZ_USE_PLACES
# define PLACE_ID_FORMAT "%d:"
#else
# define PLACE_ID_FORMAT ""
#endif

#ifdef MZ_PRECISE_GC

#ifdef MZ_XFORM
END_XFORM_SKIP;
#endif

static void inform_GC(int master_gc, int major_gc, int inc_gc,
                      intptr_t pre_used, intptr_t post_used,
                      intptr_t pre_admin, intptr_t post_admin,
                      intptr_t post_child_places_used)
{
  Scheme_Logger *logger;
  int debug_gc = 0, debug_gc_major = 0;

  if (!master_gc) {
    if ((pre_used > max_gc_pre_used_bytes)
        && (max_gc_pre_used_bytes >= 0))
      max_gc_pre_used_bytes = pre_used;
    if (scheme_code_page_total > max_code_page_total)
      max_code_page_total = scheme_code_page_total;
  }

  if (major_gc)
    num_major_garbage_collections++;
  else
    num_minor_garbage_collections++;

  logger = scheme_get_gc_logger();
  if (logger && scheme_log_level_topic_p(logger, SCHEME_LOG_DEBUG, gc_symbol))
    debug_gc = 1;
  if (logger && major_gc && scheme_log_level_topic_p(logger, SCHEME_LOG_DEBUG, gc_major_symbol))
    debug_gc_major = 1;
  
  if (debug_gc || debug_gc_major) {
    /* Don't use scheme_log(), because it wants to allocate a buffer
       based on the max value-print width, and we may not be at a
       point where parameters are available. */
    char buf[256], nums[128];
    intptr_t buflen, delta, admin_delta;
    Scheme_Object *vec, *v;

    vec = scheme_false;
    if (!master_gc && gc_info_prefab) {
      vec = scheme_make_vector(11, scheme_false);
      SCHEME_VEC_ELS(vec)[1] = (major_gc
                                ? major_symbol
                                : (inc_gc ? incremental_symbol : minor_symbol));
      SCHEME_VEC_ELS(vec)[2] = scheme_make_integer(pre_used);
      SCHEME_VEC_ELS(vec)[3] = scheme_make_integer(pre_admin);
      SCHEME_VEC_ELS(vec)[4] = scheme_make_integer(scheme_code_page_total);
      SCHEME_VEC_ELS(vec)[5] = scheme_make_integer(post_used);
      SCHEME_VEC_ELS(vec)[6] = scheme_make_integer(post_admin);
      v = scheme_make_integer_value(start_this_gc_time);
      SCHEME_VEC_ELS(vec)[7] = v;
      v = scheme_make_integer_value(end_this_gc_time);
      SCHEME_VEC_ELS(vec)[8] = v;
      v = scheme_make_double(start_this_gc_real_time);
      SCHEME_VEC_ELS(vec)[9] = v;
      v = scheme_make_double(end_this_gc_real_time);
      SCHEME_VEC_ELS(vec)[10] = v;
      vec = scheme_make_prefab_struct_instance(gc_info_prefab, vec);
    }

    START_XFORM_SKIP;

    memset(nums, 0, sizeof(nums));

    delta = pre_used - post_used;
    admin_delta = (pre_admin - post_admin) - delta;
    sprintf(buf,
            "GC: " PLACE_ID_FORMAT "%s @ %sK(+%sK)[+%sK];"
            " free %sK(%s%sK) %" PRIdPTR "ms @ %" PRIdPTR,
#ifdef MZ_USE_PLACES
            scheme_current_place_id,
#endif
            (master_gc ? "MST" : (major_gc ? "MAJ" : (inc_gc ? "mIn" : "min"))),
            gc_num(nums, pre_used), gc_num(nums, pre_admin - pre_used),
            gc_num(nums, scheme_code_page_total),
            gc_num(nums, delta), ((admin_delta < 0) ? "" : "+"),  gc_num(nums, admin_delta),
            (master_gc ? 0 : (end_this_gc_time - start_this_gc_time)),
            start_this_gc_time);
    buflen = strlen(buf);

    END_XFORM_SKIP;

    if (debug_gc)
      scheme_log_name_pfx_message(logger, SCHEME_LOG_DEBUG, gc_symbol, buf, buflen, vec, 0);
    if (debug_gc_major)
      scheme_log_name_pfx_message(logger, SCHEME_LOG_DEBUG, gc_major_symbol, buf, buflen, vec, 0);
  }

#ifdef MZ_USE_PLACES
  if (!master_gc) {
    scheme_place_set_memory_use(post_used + post_child_places_used);
  }
#endif
}
#endif

static void log_peak_memory_use()
{
  if (max_gc_pre_used_bytes > 0) {
    Scheme_Logger *logger;
    int debug_gc = 0, debug_gc_major = 0;
    
    logger = scheme_get_gc_logger();
    if (logger && scheme_log_level_topic_p(logger, SCHEME_LOG_INFO, gc_symbol))
      debug_gc = 1;
    if (logger && scheme_log_level_topic_p(logger, SCHEME_LOG_INFO, gc_major_symbol))
      debug_gc_major = 1;

    if (debug_gc || debug_gc_major) {
<<<<<<< HEAD
      char buf[256], nums[128], *num, *numc, *numt, *num2;
      intptr_t buflen, allocated_bytes;
=======
      char buf[256], nums[128], *num, *numc, *numt, *num2, *numa;
      intptr_t buflen, allocated_bytes, max_bytes;
>>>>>>> bc2f5ce9
#ifdef MZ_PRECISE_GC
      allocated_bytes = GC_get_memory_ever_used();
#else
      allocated_bytes = GC_get_total_bytes();
#endif
#ifdef MZ_PRECISE_GC
      max_bytes = GC_get_memory_max_allocated();
#else
      max_bytes = GC_get_memory_peak_use();
#endif
      memset(nums, 0, sizeof(nums));
      num = gc_num(nums, max_gc_pre_used_bytes);
      numa = gc_num(nums, max_bytes - max_gc_pre_used_bytes);
      numc = gc_num(nums, max_code_page_total);
      numt = gc_num(nums, allocated_bytes);
      num2 = gc_unscaled_num(nums, scheme_total_gc_time);
      sprintf(buf,
<<<<<<< HEAD
              "GC: " PLACE_ID_FORMAT "atexit peak %sK[+%sK]; alloc %sK; major %d; minor %d; %sms",
=======
              "GC: " PLACE_ID_FORMAT "atexit peak %sK(+%sK)[+%sK]; alloc %sK; major %d; minor %d; %sms",
>>>>>>> bc2f5ce9
#ifdef MZ_USE_PLACES
              scheme_current_place_id,
#endif
              num,
              numa,
              numc,
              numt,
              num_major_garbage_collections,
              num_minor_garbage_collections,
              num2);
      buflen = strlen(buf);

      if (debug_gc)
        scheme_log_name_pfx_message(logger, SCHEME_LOG_INFO, gc_symbol, buf, buflen, scheme_false, 0);
      if (debug_gc_major)
        scheme_log_name_pfx_message(logger, SCHEME_LOG_INFO, gc_major_symbol, buf, buflen, scheme_false, 0);

      /* Setting to a negative value ensures that we log the peak only once: */
      max_gc_pre_used_bytes = -1;
    }
  }
}

static char *gc_unscaled_num(char *nums, intptr_t v)
/* format a number with commas */
{
  int i, j, len, clen, c, d;
  for (i = 0; nums[i] || nums[i+1]; i++) {
  }
  i++;

  sprintf(nums+i, "%" PRIdPTR, v);
  for (len = 0; nums[i+len]; len++) { }
  clen = len + ((len + ((nums[i] == '-') ? -2 : -1)) / 3);
  
  c = 0;
  d = (clen - len);
  for (j = i + clen - 1; j > i; j--) {
    if (c == 3) {
      nums[j] = ',';
      d--;
      c = 0;
    } else {
      nums[j] = nums[j - d];
      c++;
    }
  }

  return nums + i;
}

static char *gc_num(char *nums, intptr_t v)
{
  return gc_unscaled_num(nums, v/1024);  /* bytes => kbytes */
}

/*========================================================================*/
/*                                 stats                                  */
/*========================================================================*/

static void set_perf_vector(Scheme_Object *v, Scheme_Object *ov, int i, Scheme_Object *a)
{
  if (SAME_OBJ(v, ov))
    SCHEME_VEC_ELS(v)[i] = a;
  else
    scheme_chaperone_vector_set(ov, i, a);
}

static Scheme_Object *current_stats(int argc, Scheme_Object *argv[])
{
  Scheme_Object *v, *ov;
  Scheme_Thread *t = NULL;
  
  v = argv[0];

  ov = v;
  if (SCHEME_CHAPERONEP(v))
    v = SCHEME_CHAPERONE_VAL(v);

  if (!SCHEME_MUTABLE_VECTORP(v))
    scheme_wrong_contract("vector-set-performance-stats!", "(and/c vector? (not/c immutable?))", 0, argc, argv);
  if (argc > 1) {
    if (!SCHEME_FALSEP(argv[1])) {
      if (!SCHEME_THREADP(argv[1]))
	scheme_wrong_contract("vector-set-performance-stats!", "(or/c thread? #f)", 0, argc, argv);
      t = (Scheme_Thread *)argv[1];
    }
  }
  
  if (t) {
    switch (SCHEME_VEC_SIZE(v)) {
    default:
    case 4:
      {
	/* Stack size: */
	intptr_t sz = 0;

	if (MZTHREAD_STILL_RUNNING(t->running)) {
	  Scheme_Overflow *overflow;
	  Scheme_Saved_Stack *runstack_saved;
	  
	  /* C stack */
	  if (t == scheme_current_thread) {
	    void *stk_start, *stk_end;
	    stk_start = t->stack_start;
	    stk_end = (void *)&stk_end;
#         ifdef STACK_GROWS_UP
	    sz = (intptr_t)stk_end XFORM_OK_MINUS (intptr_t)stk_start;
#         endif
#         ifdef STACK_GROWS_DOWN
	    sz = (intptr_t)stk_start XFORM_OK_MINUS (intptr_t)stk_end;
#         endif
	  } else {
	    if (t->jmpup_buf.stack_copy)
	      sz = t->jmpup_buf.stack_size;
	  }
	  for (overflow = t->overflow; overflow; overflow = overflow->prev) {
	    sz += overflow->jmp->cont.stack_size;
	  }
	  
	  /* Scheme stack */
	  {
	    int ssz;
	    if (t == scheme_current_thread) {
	      ssz = (MZ_RUNSTACK_START + t->runstack_size) - MZ_RUNSTACK;
	    } else {
	      ssz = (t->runstack_start + t->runstack_size) - t->runstack;
	    }
	    for (runstack_saved = t->runstack_saved; runstack_saved; runstack_saved = runstack_saved->prev) {
	      ssz += runstack_saved->runstack_size;
	    }
	    sz += sizeof(Scheme_Object *) * ssz;
	  }
	  
	  /* Mark stack */
	  if (t == scheme_current_thread) {
	    sz += ((intptr_t)scheme_current_cont_mark_pos >> 1) * sizeof(Scheme_Cont_Mark);
	  } else {
	    sz += ((intptr_t)t->cont_mark_pos >> 1) * sizeof(Scheme_Cont_Mark);
	  }
	}

        set_perf_vector(v, ov, 3, scheme_make_integer(sz));
      }
    case 3:
      set_perf_vector(v, ov, 2, (t->block_descriptor 
                                 ? scheme_true 
                                 : ((t->running & MZTHREAD_SUSPENDED)
                                    ? scheme_true
                                    : scheme_false)));
    case 2:
      {
	Scheme_Object *dp;
	dp = thread_dead_p(1, (Scheme_Object **) mzALIAS &t);
	set_perf_vector(v, ov, 1, dp);
      }
    case 1:
      {
	Scheme_Object *rp;
	rp = thread_running_p(1, (Scheme_Object **) mzALIAS &t);
	set_perf_vector(v, ov, 0, rp);
      }
    case 0:
      break;
    }
  } else {
    intptr_t cpuend, end, gcend;

    cpuend = scheme_get_process_milliseconds();
    end = scheme_get_milliseconds();
    gcend = scheme_total_gc_time;
    
    switch (SCHEME_VEC_SIZE(v)) {
    default:
    case 12:
      set_perf_vector(v, ov, 11, scheme_make_integer(max_gc_pre_used_bytes));
    case 11:
      set_perf_vector(v, ov, 10, scheme_make_integer(scheme_jit_malloced));
    case 10:
      set_perf_vector(v, ov, 9, scheme_make_integer(scheme_hash_iteration_count));
    case 9:
      set_perf_vector(v, ov, 8, scheme_make_integer(scheme_hash_request_count));
    case 8:
      set_perf_vector(v, ov, 7, scheme_make_integer(scheme_num_read_syntax_objects));
    case 7:
      set_perf_vector(v, ov, 6, scheme_make_integer(num_running_threads+1));
    case 6:
      set_perf_vector(v, ov, 5, scheme_make_integer(scheme_overflow_count));
    case 5:
      set_perf_vector(v, ov, 4, scheme_make_integer(thread_swap_count));
    case 4:
      set_perf_vector(v, ov, 3, scheme_make_integer(scheme_did_gc_count));
    case 3:
      set_perf_vector(v, ov, 2, scheme_make_integer(gcend));
    case 2:
      set_perf_vector(v, ov, 1, scheme_make_integer(end));
    case 1:
      set_perf_vector(v, ov, 0, scheme_make_integer(cpuend));
    case 0:
      break;
    }
  }

  return scheme_void;
}

/*========================================================================*/
/*                             gmp allocation                             */
/*========================================================================*/

/* Allocate atomic, immobile memory for GMP. Although we have set up
   GMP to reliably free anything that it allocates, we allocate via
   the GC to get accounting with 3m. The set of allocated blocks are
   stored in a "mem_pool" variable, which is a linked list; GMP
   allocates with a stack discipline, so maintaining the list is easy.
   Meanwhile, scheme_gmp_tls_unload, etc., attach to the pool to the
   owning thread as needed for GC. */

void *scheme_malloc_gmp(uintptr_t amt, void **mem_pool)
{
  void *p, *mp;

  p = scheme_malloc_atomic_allow_interior(amt);

  mp = scheme_make_raw_pair(p, *mem_pool);
  *mem_pool = mp;

  return p;
}

void scheme_free_gmp(void *p, void **mem_pool)
{
  if (p != SCHEME_CAR(*mem_pool))
    scheme_log(NULL,
               SCHEME_LOG_FATAL,
               0,
               "bad GMP memory free");
  *mem_pool = SCHEME_CDR(*mem_pool);
}

/*========================================================================*/
/*                               precise GC                               */
/*========================================================================*/

Scheme_Jumpup_Buf_Holder *scheme_new_jmpupbuf_holder(void)
/* Scheme_Jumpup_Buf_Holder exists for precise GC, and for external
   programs that want to store Jumpup_Bufs, because the GC interaction
   is tricky. For example, we use it above for a special trampoline
   implementation. */
{
  Scheme_Jumpup_Buf_Holder *h;

  h = MALLOC_ONE_RT(Scheme_Jumpup_Buf_Holder);
#ifdef MZ_PRECISE_GC
  h->type = scheme_rt_buf_holder;
#endif

  return h;
}

#ifdef MZ_PRECISE_GC
uintptr_t scheme_get_current_thread_stack_start(void)
{
  Scheme_Thread *p;
  p = scheme_current_thread;
  return (uintptr_t)p->stack_start;
}
#endif

#ifdef MZ_PRECISE_GC

START_XFORM_SKIP;

#include "mzmark_thread.inc"

static void register_traversers(void)
{
  GC_REG_TRAV(scheme_will_executor_type, mark_will_executor_val);
  GC_REG_TRAV(scheme_custodian_type, mark_custodian_val);
  GC_REG_TRAV(scheme_cust_box_type, mark_custodian_box_val);
  GC_REG_TRAV(scheme_thread_hop_type, mark_thread_hop);
  GC_REG_TRAV(scheme_evt_set_type, mark_evt_set);
  GC_REG_TRAV(scheme_thread_set_type, mark_thread_set);
  GC_REG_TRAV(scheme_config_type, mark_config);
  GC_REG_TRAV(scheme_thread_cell_type, mark_thread_cell);
  GC_REG_TRAV(scheme_plumber_type, mark_plumber);

  GC_REG_TRAV(scheme_rt_param_data, mark_param_data);
  GC_REG_TRAV(scheme_rt_will, mark_will);
  GC_REG_TRAV(scheme_rt_evt, mark_evt);
  GC_REG_TRAV(scheme_rt_syncing, mark_syncing);
  GC_REG_TRAV(scheme_rt_parameterization, mark_parameterization);
}

END_XFORM_SKIP;

#endif<|MERGE_RESOLUTION|>--- conflicted
+++ resolved
@@ -9543,13 +9543,8 @@
       debug_gc_major = 1;
 
     if (debug_gc || debug_gc_major) {
-<<<<<<< HEAD
-      char buf[256], nums[128], *num, *numc, *numt, *num2;
-      intptr_t buflen, allocated_bytes;
-=======
       char buf[256], nums[128], *num, *numc, *numt, *num2, *numa;
       intptr_t buflen, allocated_bytes, max_bytes;
->>>>>>> bc2f5ce9
 #ifdef MZ_PRECISE_GC
       allocated_bytes = GC_get_memory_ever_used();
 #else
@@ -9567,11 +9562,7 @@
       numt = gc_num(nums, allocated_bytes);
       num2 = gc_unscaled_num(nums, scheme_total_gc_time);
       sprintf(buf,
-<<<<<<< HEAD
-              "GC: " PLACE_ID_FORMAT "atexit peak %sK[+%sK]; alloc %sK; major %d; minor %d; %sms",
-=======
               "GC: " PLACE_ID_FORMAT "atexit peak %sK(+%sK)[+%sK]; alloc %sK; major %d; minor %d; %sms",
->>>>>>> bc2f5ce9
 #ifdef MZ_USE_PLACES
               scheme_current_place_id,
 #endif
