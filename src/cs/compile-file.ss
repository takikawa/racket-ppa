
;; Check to make we're using a build of Chez Scheme
;; that has all the features we need.
(define-values (need-maj need-min need-sub need-dev)
<<<<<<< HEAD
  (values 9 5 7 3))
=======
  (values 9 5 9 2))
>>>>>>> 4065fbed

(unless (guard (x [else #f]) (eval 'scheme-fork-version-number))
  (error 'compile-file
         (error 'compile-file "need the Racket fork of Chez Scheme to build")))

(let-values ([(maj min sub dev) (scheme-fork-version-number)])
  (unless (or (> maj need-maj)
              (and (= maj need-maj)
                   (or (> min need-min)
                       (and (= min need-min)
                            (or (> sub need-sub)
                                (and (= sub need-sub)
                                     (>= dev need-dev)))))))
    (error 'compile-file "need a newer Chez Scheme")))

;; ----------------------------------------

(current-make-source-object
 (lambda (sfd bfp efp)
   (call-with-values (lambda () (locate-source sfd bfp #t))
     (case-lambda
      [() (error 'compile-config "cannot get line and column")]
      [(name line col)
       (make-source-object sfd bfp efp line col)]))))

(define (get-opt args flag arg-count)
  (cond
   [(null? args) #f]
   [(equal? (car args) flag)
    (unless (> (length args) arg-count)
      (error 'compile-file "missing argument for ~a" flag))
    (cdr args)]
   [else #f]))

(define whole-program? #f)
(define inspector-information? #f)
(define source-information? #f)
(define compressed? #f)
(define source-dir "")
(define build-dir "")
(define xpatch-path #f)

(define-values (src dest deps)
  (let loop ([args (command-line-arguments)])
    (cond
     [(get-opt args "--debug" 0)
      => (lambda (args)
           (set! inspector-information? #t)
           (loop args))]
     [(get-opt args "--srcloc" 0)
      => (lambda (args)
           (set! source-information? #t)
           (loop args))]
     [(get-opt args "--unsafe" 0)
      => (lambda (args)
           (optimize-level 3)
           (loop args))]
     [(get-opt args "--compress" 0)
      => (lambda (args)
           (set! compressed? #t)
           (putenv "PLT_CS_MAKE_COMPRESSED" "y") ; for "linklet.sls"
           (loop args))]
     [(get-opt args "--compress-more" 0)
      => (lambda (args)
           (set! compressed? #t)
           (putenv "PLT_CS_MAKE_COMPRESSED" "y") ; for "linklet.sls"
           (putenv "PLT_CS_MAKE_COMPRESSED_DATA" "y") ; ditto
           (loop args))]
     [(get-opt args "--whole-program" 0)
      => (lambda (args)
           (set! whole-program? #t)
           (loop args))]
     [(get-opt args "--src" 1)
      => (lambda (args)
           (set! source-dir (car args))
           (loop (cdr args)))]
     [(get-opt args "--dest" 1)
      => (lambda (args)
           (set! build-dir (car args))
           (loop (cdr args)))]
     [(get-opt args "--xpatch" 1)
      => (lambda (args)
           (set! xpatch-path (car args))
           (loop (cdr args)))]
     [(get-opt args "--show-cp0" 0)
      => (lambda (args)
           (run-cp0 (lambda (cp0 x)
                      (let ([r (cp0 (cp0 x))])
                        (pretty-print (#%$uncprep r))
                        r)))
           (loop (cdr args)))]
     [(null? args)
      (error 'compile-file "missing source file")]
     [(null? (cdr args))
      (error 'compile-file "missing destination file")]
     [else
      (values (car args) (cadr args) (cddr args))])))

(when xpatch-path
  (load xpatch-path))

;; set these after xpatch is loaded, in case they're reset by the patch:
(generate-wpo-files #t)
(generate-inspector-information inspector-information?)
(generate-procedure-source-information source-information?)
(fasl-compressed compressed?)
(enable-arithmetic-left-associative #t)
(library-timestamp-mode 'exists)

(define (compile-it)
 (cond
   [whole-program?
    (unless (= 1 (length deps))
      (error 'compile-file "expected a single dependency for whole-program compilation"))
    (printf "Whole-program optimization for Racket core...\n")
    (printf "[If this step runs out of memory, try configuring with `--disable-wpo`]\n")
    (unless (equal? build-dir "")
      (library-directories (list (cons source-dir build-dir))))
    (compile-whole-program (car deps) dest #t)]
   [else
    (unless (equal? source-dir "")
      (library-directories (list (cons source-dir build-dir)))
      (source-directories (list "." build-dir source-dir)))
    (for-each load deps)
    (parameterize ([current-generate-id
                    (let ([counter-ht (make-eq-hashtable)])
                      (lambda (sym)
                        (let* ([n (eq-hashtable-ref counter-ht sym 0)]
                               [s ((if (gensym? sym) gensym->unique-string symbol->string) sym)]
                               [g (gensym (symbol->string sym) (format "rkt-~a-~a-~a" (path-last src) s n))])
                          (eq-hashtable-set! counter-ht sym (+ n 1))
                          g)))])
      (cond
        [xpatch-path
         ;; Cross compile: use `compile-to-file` to get a second, host-format output file
         (let ([sfd (let ([i (open-file-input-port src)])
                      (make-source-file-descriptor src i #t))])
           (let ([exprs (call-with-input-file
                         src
                         (lambda (i)
                           (let loop ([pos 0])
                             (let-values ([(e pos) (get-datum/annotations i sfd pos)])
                               (if (eof-object? e)
                                   '()
                                   ;; Strip enough of the annotation to expose 'library
                                   ;; or 'top-level-program:
                                   (let ([e (map annotation-expression
                                                 (annotation-expression e))])
                                     (cons e (loop pos))))))))])
             ;; Pass #t for `force-host-out?' in case  host and target are the same.
             (compile-to-file exprs dest #f #t)))]
        [else
         ;; Normal mode
         (compile-file src dest)]))]))

(time (compile-it))

(printf "    ~a bytes peak memory use\n" (maximum-memory-bytes))<|MERGE_RESOLUTION|>--- conflicted
+++ resolved
@@ -2,11 +2,7 @@
 ;; Check to make we're using a build of Chez Scheme
 ;; that has all the features we need.
 (define-values (need-maj need-min need-sub need-dev)
-<<<<<<< HEAD
-  (values 9 5 7 3))
-=======
   (values 9 5 9 2))
->>>>>>> 4065fbed
 
 (unless (guard (x [else #f]) (eval 'scheme-fork-version-number))
   (error 'compile-file
