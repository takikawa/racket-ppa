--- conflicted
+++ resolved
@@ -11,25 +11,10 @@
 
 # The host machine type:
 MACH = @MACH@
-<<<<<<< HEAD
-CS_HOST_WORKAREA_PREFIX = @CS_HOST_WORKAREA_PREFIX@
-SCHEME_HOST_WORKAREA = $(CS_HOST_WORKAREA_PREFIX)$(SCHEME_WORKAREA)
-SCHEME_BIN = $(SCHEME_HOST_WORKAREA)/$(MACH)/bin/$(MACH)/scheme
-SCHEME_INC = $(SCHEME_HOST_WORKAREA)/$(MACH)/boot/$(MACH)
-SCHEME_built = $(SCHEME_BIN) -B $(SCHEME_INC)/petite.boot -B $(SCHEME_INC)/scheme.boot
-SCHEME_existing = @MAKE_SCHEME_SCHEME@
-SCHEME = $(SCHEME@USE_SCHEME_MODE@)
-=======
->>>>>>> 4065fbed
 
 # The machine type to build, which is the same as `MACH` unless cross
 # building:
 TARGET_MACH = @TARGET_MACH@
-<<<<<<< HEAD
-SCHEME_TARGET_INC = $(SCHEME_WORKAREA)/$(TARGET_MACH)/boot/$(TARGET_MACH)
-KERNEL_TARGET_MACH = @KERNEL_TARGET_MACH@
-=======
->>>>>>> 4065fbed
 
 # Whether the build is intended as a cross build ("cross") or not
 # (empty):
@@ -195,398 +180,9 @@
 appsdir = @appsdir@
 mandir = @mandir@
 
-<<<<<<< HEAD
-ALLDIRINFO = "$(DESTDIR)$(bindir)" \
-             "$(DESTDIR)$(libpltdir)" \
-             "$(DESTDIR)$(includepltdir)"
-
-START_COLLECTS_PATH = "$(srcdir)/../../start/collects-path.rkt" "${srcdir}/../.."
-
-# Defines FWVERSION:
-mainsrcdir = @srcdir@/../..
-@INCLUDEDEP@ @srcdir@/../../version/version.mak
-
-cs:
-	$(MAKE) scheme@MAKE_SCHEME_MODE@
-	$(MAKE) racket-so
-	cd rktio; $(MAKE)
-	$(MAKE) racketcs
-	$(MAKE) maybe-check-racketcs
-	$(MAKE) gracketcs
-	$(MAKE) starter
-	$(MAKE) repack-@INSTALL_LIBS_ENABLE@-libs
-
-clean:
-	cd $(SCHEME_WORKAREA); $(MAKE) clean
-	cd rktio; $(MAKE) clean
-
-SETUP_BOOT_MODE = @SETUP_BOOT_MODE@
-BOOT_COMPILED_SUBDIR =
-SETUP_COMMON_BOOT = -l- setup $(SETUP_BOOT_MODE) $(srcdir)/../../setup-go.rkt $(builddir)/compiled$(BOOT_COMPILED_SUBDIR)
-
-ABS_SCHEME_WORKAREA = "`$(SCHEME) --script $(srcdir)/../absify.ss --no-trailing-sep $(SCHEME_WORKAREA)`"
-ABS_SCHEME_HOST_WORKAREA = "`$(SCHEME) --script $(srcdir)/../absify.ss --no-trailing-sep $(SCHEME_HOST_WORKAREA)`"
-ABS_BUILDDIR = "`$(SCHEME) --script $(srcdir)/../absify.ss --no-trailing-sep $(builddir)`"
-
-SETUP_BOOT = -O 'info@compiler/cm' $(SETUP_COMMON_BOOT)
-
-# We don't try to track dependencies through makefiles for things
-# built with the expander extractor, hence "ignored"
-BOOTSTRAP_RACKET = $(RACKET) $(SETUP_BOOT) ignored $(builddir)/ignored.d
-BOOTSTRAP_BOOTFILE_RACKET = $(BOOTFILE_RACKET) $(SETUP_BOOT) ignored $(builddir)/ignored.d
-
-racket-so:
-	$(MAKE) bounce TARGET=build-racket-so
-
-RACKET_SO_ENV = @CONFIGURE_RACKET_SO_COMPILE@
-
-TARGET_MACH_built = $(TARGET_MACH)
-TARGET_MACH_existing = xc-$(TARGET_MACH)
-XPATCH_FILE = $(SCHEME_WORKAREA)/$(TARGET_MACH@USE_SCHEME_MODE@)/s/xpatch
-
-CS_PROGS = SCHEME="$(SCHEME)"
-CS_OPTS = COMPRESS_COMP=@COMPRESS_COMP@ @ENABLE_OR_DISABLE_WPO@
-CS_OPTScross = $(CS_OPTS) CSO=$(MACH) CROSS_COMP="--xpatch $(XPATCH_FILE)"
-PASS_COMPILE_DEPS_built = EXTRA_COMPILE_DEPS="$(SCHEME_INC)/petite.boot $(SCHEME_INC)/scheme.boot"
-PASS_COMPILE_DEPS_existing =
-PASS_COMPILE_DEPS = $(PASS_COMPILE_DEPS@USE_SCHEME_MODE@)
-
-build-racket-so:
-	cd $(srcdir)/.. && $(RACKET_SO_ENV) $(MAKE) "$(builddir)/racket.so" $(CS_PROGS) $(CS_OPTS@CROSS_MODE@) BUILDDIR="$(builddir)/" BOOTSTRAPPED="done" $(PASS_COMPILE_DEPS)
-
-bounce:
-	$(MAKE) builddir="$(ABS_BUILDDIR)" SCHEME_WORKAREA="$(ABS_SCHEME_WORKAREA)" SCHEME_HOST_WORKAREA="$(ABS_SCHEME_HOST_WORKAREA)" $(TARGET)
-
-scheme:
-	mkdir -p $(SCHEME_WORKAREA)
-	if [ "$(RACKET_FOR_BOOTFILES)" != "" ] ; \
-          then $(MAKE) scheme-via-rktboot BOOTFILE_RACKET="$(RACKET_FOR_BOOTFILES)" SETUP_BOOT_MODE=--chain ; \
-	elif [ "$(BOOTFILE_RACKET)" != "$(DEFAULT_RACKET)" ] ; \
-          then $(MAKE) scheme-via-rktboot BOOTFILE_RACKET="$(BOOTFILE_RACKET)" ; \
-          else $(MAKE) scheme-via-pb ; fi
-
-scheme-via-rktboot:
-	if [ "$(BOOTFILE_RACKET)" != "$(RACKET)" ] ; \
-          then $(MAKE) scheme-via-rktboot-at BOOT_COMPILED_SUBDIR=/bf BOOTFILE_RACKET="$(BOOTFILE_RACKET)" ; \
-          else $(MAKE) scheme-via-rktboot-at ; fi
-
-scheme-via-rktboot-at:
-	SCHEME_SRC="$(SCHEME_DIR)" MACH="$(MACH)" SCHEME_WORKAREA=$(SCHEME_WORKAREA) $(BOOTSTRAP_BOOTFILE_RACKET) "$(SCHEME_DIR)"/rktboot/make-boot.rkt
-	$(SHELL) $(srcdir)/reset_boot.sh $(MACH) $(SCHEME_WORKAREA)
-	$(MAKE) mach-make
-
-scheme-via-pb:
-	$(SHELL) $(srcdir)/check_boot.sh $(MACH) "$(SCHEME_DIR)" $(SCHEME_WORKAREA)
-	if [ -f boot_pending ] ; then $(MAKE) pb-bootquick ; fi
-	$(MAKE) mach-make
-	$(MAKE) check-bootstrap-same
-
-pb-bootquick:
-	$(MAKE) config-scheme MACH=pb CONFIG_SCHEME_MODE=--pb
-	cd $(SCHEME_WORKAREA) && $(MAKE) reset
-	cd $(SCHEME_WORKAREA) && $(MAKE) $(MACH).bootquick
-	$(MAKE) config-scheme
-	cd $(SCHEME_WORKAREA) && $(MAKE) reset
-	$(SHELL) $(srcdir)/ready_boot.sh $(MACH) $(SCHEME_WORKAREA)
-
-scheme-via-scheme:
-	$(MAKE) $(SCHEME_WORKAREA)/boot/$(MACH)/scheme.boot
-	$(MAKE) mach-make
-
-$(SCHEME_WORKAREA)/boot/$(MACH)/scheme.boot:
-	mkdir -p $(SCHEME_WORKAREA)
-	$(MAKE) config-scheme CONFIG_SCHEME_MODE="$(CONFIG_SCHEME_MODE) --force"
-	cd $(SCHEME_WORKAREA) && $(MAKE) $(MACH).boot Scheme="$(SCHEME)" SCHEMEHEAPDIRS=: o=3 d=0 what=all
-
-mach-make:
-	$(MAKE) config-scheme
-	cd $(SCHEME_WORKAREA) && $(MAKE)
-
-check-bootstrap-same:
-	$(SCHEME) --script $(srcdir)/same-boot.ss $(SCHEME_WORKAREA)/boot/$(MACH)/petite.boot $(SCHEME_WORKAREA)/$(MACH)/boot/$(MACH)/petite.boot
-	$(SCHEME) --script $(srcdir)/same-boot.ss $(SCHEME_WORKAREA)/boot/$(MACH)/scheme.boot $(SCHEME_WORKAREA)/$(MACH)/boot/$(MACH)/scheme.boot
-
-# Makes cross compilation work more reliably for zlib, because
-# it causes zlib/configure to use given AR, etc.
-CHOST_HACK-cross = env "CHOST=hack-do-not-use"
-CHOST_HACK =
-
-SCHEME_CONFIG_VARS = CC="$(CC)" CFLAGS="$(BASE_CFLAGS)" LDFLAGS="$(LDFLAGS) $(LINK_DYNAMIC)" LIBS="$(LIBS)" \
-                     AR="$(AR)" ARFLAGS="$(ARFLAGS)" RANLIB="$(RANLIB)" \
-                     WINDRES="$(WINDRES)"
-CONFIG_SCHEME_MODE = @CONFIG_MAIN_SCHEME_MODE@
-
-config-scheme:
-	cd $(SCHEME_WORKAREA) && "$(UP_SCHEME_DIR)"/configure $(CONFIG_SCHEME_MODE) @SCHEME_CONFIG_ARGS@ $(SCHEME_CONFIG_VARS)
-
-scheme-cross:
-	env MAKE_BOOT_FOR_CROSS=yes SCHEME_SRC="$(SCHEME_DIR)" SCHEME_WORKAREA=$(SCHEME_WORKAREA) MACH="$(TARGET_MACH)" $(BOOTSTRAP_RACKET) "$(SCHEME_DIR)"/rktboot/make-boot.rkt
-	$(MAKE) finish-scheme-cross
-
-finish-scheme-cross:
-	$(SHELL) $(srcdir)/reset_boot.sh $(TARGET_MACH) $(SCHEME_WORKAREA)
-	cd $(SCHEME_WORKAREA) && "$(UP_SCHEME_DIR)"/configure $(CONFIG_SCHEME_MODE) @SCHEME_CROSS_CONFIG_ARGS@ $(SCHEME_CONFIG_VARS)
-	cd $(SCHEME_WORKAREA)/$(TARGET_MACH)/c && $(CHOST_HACK@T_CROSS_MODE@) $(MAKE) o=o cross=t
-	$(MAKE) $(XPATCH_FILE)
-
-scheme-cross-via-scheme:
-	$(MAKE) $(SCHEME_WORKAREA)/boot/$(TARGET_MACH)/scheme.boot MACH=$(TARGET_MACH)
-	$(MAKE) finish-scheme-cross
-
-# Rebuild patch file and cross "petite.boot" and "scheme.boot" when older
-# than the build-<host "scheme.boot" or when "make-boot.rkt" touchs dummy boot files
-XPATCH_DEPS_built = $(SCHEME_HOST_WORKAREA)/$(MACH)/boot/$(MACH)/scheme.boot \
-                    $(SCHEME_WORKAREA)/boot/$(TARGET_MACH)/scheme.boot
-XPATCH_DEPS_existing = 
-XPATCH_DEPS = $(XPATCH_DEPS@USE_SCHEME_MODE@)
-
-$(XPATCH_FILE): $(XPATCH_DEPS)
-	$(MAKE) bounce TARGET=build-xpatch-using-host
-
-build-xpatch-using-host:
-	cd $(SCHEME_WORKAREA)/$(TARGET_MACH)/s && $(MAKE) -f Mf-cross m=$(MACH) xm=$(TARGET_MACH) Scheme="$(SCHEME_BIN)" SCHEMEHEAPDIRS="$(SCHEME_INC)"
-
-XPATCH =
-XPATCHcross = --xpatch $(XPATCH_FILE)
-
-racket.boot: racket.so
-	$(SCHEME) --script $(srcdir)/convert-to-boot.ss @BOOT_COMPRESS_COMP@ $(XPATCH@CROSS_MODE@) racket.so racket.boot $(TARGET_MACH)
-
-@INCLUDEDEP@ compiled/expander.d
-@INCLUDEDEP@ compiled/thread.d
-@INCLUDEDEP@ compiled/io.d
-@INCLUDEDEP@ compiled/regexp.d
-@INCLUDEDEP@ compiled/schemify.d
-@INCLUDEDEP@ compiled/known.d
-
-# ----------------------------------------
-# Unix
-
-EMBED_DEPS = $(srcdir)/embed-boot.rkt
-
-racketcs@NOT_OSX@@NOT_MINGW@: raw_racketcs petite-v.boot scheme-v.boot racket-v.boot $(EMBED_DEPS)
-	$(BOOTSTRAP_RACKET) $(srcdir)/embed-boot.rkt --target $(TARGET_MACH) @BOOT_COMPRESS_COMP@ raw_racketcs racketcs petite-v.boot scheme-v.boot racket-v.boot
-	@POST_LINKER@ racketcs
-	$(RESTORE_SIGNATURE) racketcs
-
-gracketcs@NOT_OSX@@NOT_MINGW@: raw_gracketcs petite-v.boot scheme-v.boot racket-v.boot $(EMBED_DEPS)
-	$(BOOTSTRAP_RACKET) $(srcdir)/embed-boot.rkt --target $(TARGET_MACH) @BOOT_COMPRESS_COMP@ raw_gracketcs gracketcs petite-v.boot scheme-v.boot racket-v.boot
-	@POST_LINKER@ gracketcs
-	$(RESTORE_SIGNATURE) gracketcs
-
-OWN_Z_LIB = $(SCHEME_TARGET_INC)/../../zlib/libz.a
-OWN_LZ4_LIB = $(SCHEME_TARGET_INC)/../../lz4/lib/liblz4.a
-SCHEME_LIB_DEPS = $(SCHEME_TARGET_INC)/libkernel.a @Z_LIB_DEP@ @LZ4_LIB_DEP@
-SCHEME_LIBS = $(SCHEME_TARGET_INC)/libkernel.a @Z_LIB@ @LZ4_LIB@
-
-PETITE_BOOT_plain = $(SCHEME_TARGET_INC)/petite.boot
-PETITE_BOOT_pbchunk = petite-pbchunk.boot
-PETITE_BOOT_IN = $(PETITE_BOOT_@PBCHUNK_MODE@)
-
-SCHEME_BOOT_plain = $(SCHEME_TARGET_INC)/scheme.boot
-SCHEME_BOOT_pbchunk = scheme-pbchunk.boot
-SCHEME_BOOT_IN = $(SCHEME_BOOT_@PBCHUNK_MODE@)
-
-RACKET_BOOT_plain = racket.boot
-RACKET_BOOT_pbchunk = racket-pbchunk.boot
-RACKET_BOOT_IN = $(RACKET_BOOT_@PBCHUNK_MODE@)
-
-BOOT_EXTRA_OBJS_plain =
-BOOT_EXTRA_OBJS_pbchunk = petite0.o petite1.o petite2.o petite3.o petite4.o \
-                          petite5.o petite6.o petite7.o petite8.o petite9.o \
-                          scheme0.o scheme1.o scheme2.o scheme3.o scheme4.o \
-                          scheme5.o scheme6.o scheme7.o scheme8.o scheme9.o \
-                          racket0.o racket1.o racket2.o racket3.o racket4.o \
-                          racket5.o racket6.o racket7.o racket8.o racket9.o
-
-BOOT_OBJ_DEPS = boot.o $(SCHEME_LIB_DEPS) rktio/librktio.a $(BOOT_EXTRA_OBJS_@PBCHUNK_MODE@)
-BOOT_OBJS = boot.o $(SCHEME_LIBS) rktio/librktio.a $(BOOT_EXTRA_OBJS_@PBCHUNK_MODE@)
-
-raw_racketcs@NOT_OSX@: main.o boot.o $(BOOT_OBJ_DEPS)
-	$(CC) $(CFLAGS) -o raw_racketcs main.o $(BOOT_OBJS) $(LDFLAGS) $(LIBS) $(LINK_DYNAMIC)
-	@POST_LINKER@ raw_racketcs
-
-raw_gracketcs: grmain.o boot.o $(BOOT_OBJ_DEPS)
-	$(CC) $(CFLAGS) -o raw_gracketcs grmain.o $(BOOT_OBJS) $(LDFLAGS) $(LIBS) $(LINK_DYNAMIC)
-	@POST_LINKER@ raw_gracketcs
-
-petite-v.boot: $(PETITE_BOOT_IN)
-	$(SCHEME) --script $(srcdir)/to-vfasl.ss @BOOT_COMPRESS_COMP@ $(XPATCH@CROSS_MODE@) $(PETITE_BOOT_IN) petite-v.boot
-
-scheme-v.boot: $(SCHEME_BOOT_IN)
-	$(SCHEME) --script $(srcdir)/to-vfasl.ss @BOOT_COMPRESS_COMP@ $(XPATCH@CROSS_MODE@) $(SCHEME_BOOT_IN) scheme-v.boot petite
-
-racket-v.boot: $(RACKET_BOOT_IN)
-	$(SCHEME) --script $(srcdir)/to-vfasl.ss @BOOT_COMPRESS_COMP@ $(XPATCH@CROSS_MODE@) $(RACKET_BOOT_IN) racket-v.boot petite scheme
-
-# ----------------------------------------
-# Mac OS
-
-RKTFWDIR = Racket.framework/Versions/$(FWVERSION)_CS
-RKTFW = $(RKTFWDIR)/Racket
-GRAPPSKEL = GRacketCS.app/Contents/Info.plist
-
-# Depending on MACLIBRKT_LINK_MODE, use Framework or statically link the framework's code:
-MACLIBRKT_LINK_fw = -F. -framework Racket $(LDFLAGS)
-MACLIBRKT_LINK_static = $(BOOT_OBJS) $(LDFLAGS) $(LIBS)
-
-racketcs@OSX@: raw_racketcs
-	$(MAKE) link-fw-bootfiles-@MACLIBRKT_LINK_MODE@
-	$(MAKE) adjust-framework-boot-compress
-	$(MAKE) mac-embed-boot-@MACLIBRKT_LINK_MODE@ EMBED_SRC=raw_racketcs EMBED_DEST=racketcs
-	@INSTALL_NAME_TOOL@ -change "Racket.framework/Versions/$(FWVERSION)_CS/Racket" "@executable_path/Racket.framework/Versions/$(FWVERSION)_CS/Racket" racketcs
-	$(RESTORE_SIGNATURE) racketcs
-
-raw_racketcs@OSX@: main.o $(RKTFW)
-	$(CC) $(CFLAGS) -o raw_racketcs main.o $(MACLIBRKT_LINK_@MACLIBRKT_LINK_MODE@)
-
-GRACKET_BIN = GRacketCS.app/Contents/MacOS/GRacketCS
-
-gracketcs@OSX@:
-	$(MAKE) $(GRACKET_BIN)
-
-$(GRACKET_BIN): grmain.o $(RKTFW) $(GRAPPSKEL)
-	$(CC) $(CFLAGS) -o $(GRACKET_BIN)_raw grmain.o $(MACLIBRKT_LINK_@MACLIBRKT_LINK_MODE@)
-	$(MAKE) mac-embed-boot-@MACLIBRKT_LINK_MODE@ EMBED_SRC=$(GRACKET_BIN)_raw EMBED_DEST=$(GRACKET_BIN)
-	@INSTALL_NAME_TOOL@ -change "Racket.framework/Versions/$(FWVERSION)_CS/Racket" "@executable_path/../../../Racket.framework/Versions/$(FWVERSION)_CS/Racket" $(GRACKET_BIN)
-	rm $(GRACKET_BIN)_raw
-	$(RESTORE_SIGNATURE) $(GRACKET_BIN)
-
-$(GRAPPSKEL): $(srcdir)/../../mac/osx_appl.rkt  $(srcdir)/../../version/racket_version.h $(srcdir)/../../mac/icon/GRacket.icns
-	$(BOOTSTRAP_RACKET) $(srcdir)/../../mac/osx_appl.rkt $(srcdir)/../.. "CS"
-
-BOOT_FILES = $(PETITE_BOOT_IN) $(SCHEME_BOOT_IN) $(RACKET_BOOT_IN)
-FW_BOOT_DEST = Racket.framework/Versions/$(FWVERSION)_CS/boot
-
-$(RKTFW): $(BOOT_OBJ_DEPS) $(BOOT_FILES)
-	mkdir -p  Racket.framework/Versions/$(FWVERSION)_CS
-	@RKTLINKER@ -o $(RKTFW) -dynamiclib -all_load $(BOOT_OBJS) $(LDFLAGS) $(LIBS)
-	rm -f Racket.framework/Racket
-	ln -s Versions/$(FWVERSION)_CS/Racket Racket.framework/Racket
-	mkdir -p Racket.framework/Versions/$(FWVERSION)_CS/boot
-	$(SCHEME) --script $(srcdir)/to-vfasl.ss @BOOT_COMPRESS_COMP@ $(XPATCH@CROSS_MODE@) $(PETITE_BOOT_IN) $(FW_BOOT_DEST)/petite.boot
-	$(SCHEME) --script $(srcdir)/to-vfasl.ss @BOOT_COMPRESS_COMP@ $(XPATCH@CROSS_MODE@) $(SCHEME_BOOT_IN) $(FW_BOOT_DEST)/scheme.boot petite
-	$(SCHEME) --script $(srcdir)/to-vfasl.ss @BOOT_COMPRESS_COMP@ $(XPATCH@CROSS_MODE@) $(RACKET_BOOT_IN) $(FW_BOOT_DEST)/racket.boot petite scheme
-
-adjust-framework-boot-compress:
-	$(BOOTSTRAP_RACKET) $(srcdir)/adjust-compress.rkt @BOOT_COMPRESS_COMP@ $(FW_BOOT_DEST)/petite.boot $(FW_BOOT_DEST)/scheme.boot $(FW_BOOT_DEST)/racket.boot
-
-mac-embed-boot-fw:
-	rm -f $(EMBED_DEST)
-	cp $(EMBED_SRC) $(EMBED_DEST)
-	$(STRIP_SIGNATURE) $(EMBED_DEST)
-
-FW_BOOT_DESTS = $(FW_BOOT_DEST)/petite.boot $(FW_BOOT_DEST)/scheme.boot $(FW_BOOT_DEST)/racket.boot
-
-mac-embed-boot-static:
-	rm -f $(EMBED_DEST)
-	cp $(EMBED_SRC) $(EMBED_DEST)
-	$(STRIP_SIGNATURE) $(EMBED_DEST)
-	$(BOOTSTRAP_RACKET) $(srcdir)/embed-boot.rkt @BOOT_COMPRESS_COMP@ "" $(EMBED_DEST) $(FW_BOOT_DESTS)
-
-link-fw-bootfiles-fw:
-	$(NOOP)
-
-link-fw-bootfiles-static:
-	rm -f petite-v.boot
-	rm -f scheme-v.boot
-	rm -f racket-v.boot
-	ln -s $(FW_BOOT_DEST)/petite.boot petite-v.boot
-	ln -s $(FW_BOOT_DEST)/scheme.boot scheme-v.boot
-	ln -s $(FW_BOOT_DEST)/racket.boot racket-v.boot
-
-# ----------------------------------------
-# MinGW
-
-racketcs@MINGW@:
-	$(MAKE) RacketCS.exe
-
-gracketcs@MINGW@:
-	$(MAKE) GRacketCS.exe
-
-RKT_DLL = libracketcsxxxxxxx.dll
-RAW_RKT_DLL = libracketcsxxx_RAW.dll
-DLL_REWRITES = ++rewrite $(RAW_RKT_DLL) $(RKT_DLL)
-EXE_DESTS = ++exe raw_racketcs.exe RacketCS.exe ++exe raw_gracketcs.exe GRacketCS.exe
-V_BOOTS = petite-v.boot scheme-v.boot racket-v.boot
-
-RacketCS.exe GRacketCS.exe $(RKT_DLL): $(RAW_RKT_DLL) raw_gracketcs.exe raw_racketcs.exe $(EMBED_DEPS) $(V_BOOTS)
-	$(BOOTSTRAP_RACKET) $(srcdir)/embed-boot.rkt --target $(TARGET_MACH) $(DLL_REWRITES) @BOOT_COMPRESS_COMP@ $(EXE_DESTS) $(RAW_RKT_DLL) $(RKT_DLL) $(V_BOOTS)
-
-raw_racketcs.exe: main.o MemoryModule.o rres.o
-	$(CC) $(CFLAGS) -o raw_racketcs.exe main.o MemoryModule.o rres.o $(LDFLAGS)
-
-raw_gracketcs.exe: grmain.o MemoryModule.o grres.o
-	$(CC) $(CFLAGS) -mwindows -o raw_gracketcs.exe grmain.o MemoryModule.o grres.o $(LDFLAGS)
-
-$(RAW_RKT_DLL): $(BOOT_OBJ_DEPS) libres.o
-	$(CC) $(CFLAGS) --shared -o $(RAW_RKT_DLL) $(BOOT_OBJS) libres.o $(LDFLAGS) rktio/librktio.a -static-libgcc $(LIBS)
-
-MemoryModule.o: $(srcdir)/../../start/MemoryModule.c
-	$(CC) -c $(CFLAGS) -o MemoryModule.o $(srcdir)/../../start/MemoryModule.c
-
-rres.o: $(srcdir)/../../worksp/racket/racket.rc $(srcdir)/../../worksp/racket/racket.ico  $(srcdir)/../../version/racket_version.h
-	@WINDRES@ -i $(srcdir)/../../worksp/racket/racket.rc -o rres.o
-
-grres.o: $(srcdir)/../../worksp/gracket/gracket.rc $(srcdir)/../../worksp/gracket/gracket.ico  $(srcdir)/../../version/racket_version.h
-	@WINDRES@ -i $(srcdir)/../../worksp/gracket/gracket.rc -o grres.o
-
-libres.o: $(srcdir)/../../worksp/cs/libracket.rc  $(srcdir)/../../version/racket_version.h
-	@WINDRES@ -i $(srcdir)/../../worksp/cs/libracket.rc -o libres.o
-
-starter@MINGW@:
-	$(MAKE) MzStart.exe
-	$(MAKE) MrStart.exe
-
-MzStart.exe: $(srcdir)/../../start/start.c start_rc.o
-	$(CC) $(CFLAGS) $(LDFLAGS) -o MzStart.exe -DMZSTART $(srcdir)/../../start/start.c start_rc.o
-
-MrStart.exe: $(srcdir)/../../start/start.c gstart_rc.o
-	$(CC) -mwindows $(CFLAGS) $(LDFLAGS) -o MrStart.exe -DMRSTART $(srcdir)/../../start/start.c gstart_rc.o
-
-start_rc.o: $(srcdir)/../../worksp/starters/start.rc
-	@WINDRES@ -DMZSTART -i $(srcdir)/../../worksp/starters/start.rc -o start_rc.o
-
-gstart_rc.o: $(srcdir)/../../worksp/starters/start.rc
-	@WINDRES@ -DMRSTART -i $(srcdir)/../../worksp/starters/start.rc -o gstart_rc.o
-
-install@MINGW@:
-	$(MAKE) plain-install
-
-plain-install@MINGW@:
-	$(MAKE) plain-install-upcased CS_INSTALLED=`echo $(CS_INSTALLED) | awk '{print toupper($0)}'`
-	$(MAKE) unix-install-boot-files
-
-plain-install-upcased:
-	$(ICP) libracketcsxxxxxxx.dll $(libdir)/libracketcsxxxxxxx.dll
-	$(ICP) RacketCS.exe $(prefix)/Racket$(CS_INSTALLED).exe
-	$(ICP) GRacketCS.exe $(libpltdir)/GRacket$(CS_INSTALLED).exe
-	$(ICP) MzStart.exe $(libpltdir)/MzStart.exe
-	$(ICP) MrStart.exe $(libpltdir)/MrStart.exe
-	$(STRIP_DEBUG) $(prefix)/Racket$(CS_INSTALLED).exe
-	$(STRIP_DEBUG) $(libpltdir)/GRacket$(CS_INSTALLED).exe
-	$(STRIP_DEBUG) $(libpltdir)/MzStart.exe
-	$(STRIP_DEBUG) $(libpltdir)/MrStart.exe
-	$(MAKE) system-install
-	$(MAKE) include-install
-	$(MAKE) install-cross
-
-# ----------------------------------------
-# Cross-compiled install
-
-install-cross:
-	$(MAKE) compile-xpatch.$(TARGET_MACH)
-	$(MAKE) library-xpatch.$(TARGET_MACH)
-
-SCHEME_XPATCH = $(XPATCH_FILE)
-
-CROSS_SERVE_DEPS = $(srcdir)/mk-cross-serve.ss $(srcdir)/cross-serve.ss \
-                   $(srcdir)/../expander/env.ss $(srcdir)/../linklet/config.ss
-=======
 # Whether `setup/unixstyle-install.rkt copytree` is needed for
 # installation ("yes" or "no")
 MAKE_COPYTREE = @MAKE_COPYTREE@
->>>>>>> 4065fbed
 
 # Whether copytree should preserve the source shape ("yes")
 # or use a convential Unix filesystem structure ("no")
@@ -605,29 +201,15 @@
 INSTALL_LIBZO = @INSTALL_LIBZO@
 
 
-<<<<<<< HEAD
-BOOT_DEFS_plain =
-BOOT_DEFS_pbchunk = -DPBCHUNK_REGISTER
-
-MAIN_DEPS = $(srcdir)/main.c $(srcdir)/boot.h cs_config.h \
-            $(srcdir)/../../start/config.inc \
-            $(srcdir)/../../start/self_exe.inc
-=======
 # ------------------------------------------------------------
->>>>>>> 4065fbed
 
 CC_FOR_BUILD=@CC_FOR_BUILD@
 upsrcdir=@upsrcdir@
 
 ZUO=bin/zuo
 
-<<<<<<< HEAD
-boot.o: $(srcdir)/boot.c $(srcdir)/../../rktio/rktio.inc $(srcdir)/boot.h
-	$(CC) $(CFLAGS) $(BOOT_DEFS_@PBCHUNK_MODE@) -c -o boot.o $(srcdir)/boot.c
-=======
 cs: $(ZUO)
 	$(ZUO) . build
->>>>>>> 4065fbed
 
 install: $(ZUO)
 	$(ZUO) . install
@@ -635,325 +217,6 @@
 plain-install: $(ZUO)
 	$(ZUO) . plain-install
 
-<<<<<<< HEAD
-repack-install-libs:
-	$(MAKE) libracketcs.a SCHEME_WORKAREA="$(ABS_SCHEME_WORKAREA)"
-
-libracketcs.a: $(SCHEME_LIB_DEPS) rktio/librktio.a boot.o
-	mkdir -p repack
-	rm -f repack/*
-	cd repack && @Z_LIB_UNPACK@
-	cd repack && @LZ4_LIB_UNPACK@
-	cd repack && $(AR) x ../rktio/librktio.a
-	cd repack && $(AR) x $(SCHEME_TARGET_INC)/libkernel.a
-	$(AR) $(ARFLAGS) libracketcs.a repack/*.o boot.o
-
-repack-no-install-libs:
-	$(NOOP)
-
-# ----------------------------------------
-# pbchunk mode
-
-# The "to-pbchunk.ss" script generates revised boot files as well as
-# petiteN.c, schemeN.c, and racketN.c, where those C files much be
-# linked and "boot.c" needs to initialize them
-
-PBCHUNK_IN = $(PETITE_BOOT_plain) $(SCHEME_BOOT_plain) $(RACKET_BOOT_plain)
-
-# Using `%` in place of `.` in `PBCHUNK_OUT` makes it work as a target
-# where a command produces multiple files at the same time
-PBCHUNK_OUT = petite-pbchunk%boot scheme-pbchunk%boot racket-pbchunk%boot \
-              petite0%c petite1%c petite2%c petite3%c petite4%c \
-              petite5%c petite6%c petite7%c petite8%c petite9%c \
-              scheme0%c scheme1%c scheme2%c scheme3%c scheme4%c \
-              scheme5%c scheme6%c scheme7%c scheme8%c scheme9%c \
-              racket0%c racket1%c racket2%c racket3%c racket4%c \
-              racket5%c racket6%c racket7%c racket8%c racket9%c
-
-$(PBCHUNK_OUT): $(PBCHUNK_IN)
-	$(SCHEME) --script $(srcdir)/to-pbchunk.ss @BOOT_COMPRESS_COMP@ $(XPATCH@CROSS_MODE@) $(PBCHUNK_IN)
-
-PBCHUNK_CFLAGS=$(CFLAGS) -DPORTABLE_BYTECODE -I$(SCHEME_WORKAREA)/$(TARGET_MACH)/boot/$(TARGET_MACH) -I$(SCHEME_WORKAREA)/$(TARGET_MACH)/c
-
-petite0.o: petite0.c
-	$(CC) $(PBCHUNK_CFLAGS) -c -o petite0.o petite0.c
-
-petite1.o: petite1.c
-	$(CC) $(PBCHUNK_CFLAGS) -c -o petite1.o petite1.c
-
-petite2.o: petite2.c
-	$(CC) $(PBCHUNK_CFLAGS) -c -o petite2.o petite2.c
-
-petite3.o: petite3.c
-	$(CC) $(PBCHUNK_CFLAGS) -c -o petite3.o petite3.c
-
-petite4.o: petite4.c
-	$(CC) $(PBCHUNK_CFLAGS) -c -o petite4.o petite4.c
-
-petite5.o: petite5.c
-	$(CC) $(PBCHUNK_CFLAGS) -c -o petite5.o petite5.c
-
-petite6.o: petite6.c
-	$(CC) $(PBCHUNK_CFLAGS) -c -o petite6.o petite6.c
-
-petite7.o: petite7.c
-	$(CC) $(PBCHUNK_CFLAGS) -c -o petite7.o petite7.c
-
-petite8.o: petite8.c
-	$(CC) $(PBCHUNK_CFLAGS) -c -o petite8.o petite8.c
-
-petite9.o: petite9.c
-	$(CC) $(PBCHUNK_CFLAGS) -c -o petite9.o petite9.c
-
-scheme0.o: scheme0.c
-	$(CC) $(PBCHUNK_CFLAGS) -c -o scheme0.o scheme0.c
-
-scheme1.o: scheme1.c
-	$(CC) $(PBCHUNK_CFLAGS) -c -o scheme1.o scheme1.c
-
-scheme2.o: scheme2.c
-	$(CC) $(PBCHUNK_CFLAGS) -c -o scheme2.o scheme2.c
-
-scheme3.o: scheme3.c
-	$(CC) $(PBCHUNK_CFLAGS) -c -o scheme3.o scheme3.c
-
-scheme4.o: scheme4.c
-	$(CC) $(PBCHUNK_CFLAGS) -c -o scheme4.o scheme4.c
-
-scheme5.o: scheme5.c
-	$(CC) $(PBCHUNK_CFLAGS) -c -o scheme5.o scheme5.c
-
-scheme6.o: scheme6.c
-	$(CC) $(PBCHUNK_CFLAGS) -c -o scheme6.o scheme6.c
-
-scheme7.o: scheme7.c
-	$(CC) $(PBCHUNK_CFLAGS) -c -o scheme7.o scheme7.c
-
-scheme8.o: scheme8.c
-	$(CC) $(PBCHUNK_CFLAGS) -c -o scheme8.o scheme8.c
-
-scheme9.o: scheme9.c
-	$(CC) $(PBCHUNK_CFLAGS) -c -o scheme9.o scheme9.c
-
-racket0.o: racket0.c
-	$(CC) $(PBCHUNK_CFLAGS) -c -o racket0.o racket0.c
-
-racket1.o: racket1.c
-	$(CC) $(PBCHUNK_CFLAGS) -c -o racket1.o racket1.c
-
-racket2.o: racket2.c
-	$(CC) $(PBCHUNK_CFLAGS) -c -o racket2.o racket2.c
-
-racket3.o: racket3.c
-	$(CC) $(PBCHUNK_CFLAGS) -c -o racket3.o racket3.c
-
-racket4.o: racket4.c
-	$(CC) $(PBCHUNK_CFLAGS) -c -o racket4.o racket4.c
-
-racket5.o: racket5.c
-	$(CC) $(PBCHUNK_CFLAGS) -c -o racket5.o racket5.c
-
-racket6.o: racket6.c
-	$(CC) $(PBCHUNK_CFLAGS) -c -o racket6.o racket6.c
-
-racket7.o: racket7.c
-	$(CC) $(PBCHUNK_CFLAGS) -c -o racket7.o racket7.c
-
-racket8.o: racket8.c
-	$(CC) $(PBCHUNK_CFLAGS) -c -o racket8.o racket8.c
-
-racket9.o: racket9.c
-	$(CC) $(PBCHUNK_CFLAGS) -c -o racket9.o racket9.c
-
-# ----------------------------------------
-# Install
-
-# RUN_RACKET typically redirects to RUN_THIS_RACKET, but it can also
-# redirect to a compatible existing Racket executable (e.g., for
-# cross-compilation)
-RUN_THIS_RACKET = $(DESTDIR)$(bindir)/racket$(CS_INSTALLED)
-
-# Intended for configuration by an external makefile that drives this one:
-SELF_ROOT_CONFIG_FLAG = -Z
-SELF_ROOT_CONFIG_DIR = ../../../../../build/config
-SELF_ROOT_CONFIG = $(SELF_ROOT_CONFIG_FLAG) $(SELF_ROOT_CONFIG_DIR)
-
-INST_CONFIG = -X "$(DESTDIR)$(collectsdir)" -G "$(DESTDIR)$(configdir)"
-SETUP_RACKET_FLAGS = $(INST_CONFIG) $(SETUP_MACHINE_FLAGS) $(SELF_ROOT_CONFIG) @INSTALL_SETUP_RACKET_FLAGS@
-SETUP_SETUP_FLAGS = @INSTALL_SETUP_FLAGS@ $(PLT_SETUP_OPTIONS) $(PLT_ISO)
-SETUP_ARGS = $(SETUP_RACKET_FLAGS) -N "raco" -l- setup $(SETUP_SETUP_FLAGS)
-
-# Needed for non-GNU makes:
-PROPAGATE_VARIABLES = SELF_ROOT_CONFIG_FLAG="$(SELF_ROOT_CONFIG_FLAG)" \
-                      PLT_SETUP_OPTIONS="$(PLT_SETUP_OPTIONS)" \
-                      SETUP_MACHINE_FLAGS="$(SETUP_MACHINE_FLAGS)"
-
-install@NOT_MINGW@:
-	$(MAKE) plain-install
-	$(MAKE) setup-install $(PROPAGATE_VARIABLES)
-
-setup-install:
-	$(MAKE) do-setup-install@T_CROSS_MODE@
-
-do-setup-install:
-	@RUN_RACKET@ $(SELF_ROOT_CONFIG) $(SETUP_ARGS)
-
-do-setup-install-cross:
-	@RUN_RACKET@ $(SELF_ROOT_CONFIG) -C -M -R `pwd`/compiled: --cross-compiler $(TARGET_MACH) `pwd` $(SETUP_ARGS)
-
-no-setup-install:
-	echo done
-
-plain-install@NOT_OSX@@NOT_MINGW@:
-	$(MAKE) unix-install@T_CROSS_MODE@
-
-plain-install@OSX@:
-	$(MAKE) macos-install@T_CROSS_MODE@
-
-common-install:
-	mkdir -p $(ALLDIRINFO)
-	rm -f "$(DESTDIR)$(bindir)/racket$(CS_INSTALLED)"
-	rm -f "$(DESTDIR)$(libpltdir)/starter"
-	rm -f "$(DESTDIR)$(libpltdir)/starter-sh"
-	$(ICP) racketcs "$(DESTDIR)$(bindir)/racket$(CS_INSTALLED)"
-	$(STRIP_SIGNATURE) "$(DESTDIR)$(bindir)/racket$(CS_INSTALLED)"
-	$(STRIP_DEBUG) "$(DESTDIR)$(bindir)/racket$(CS_INSTALLED)"
-	$(RESTORE_SIGNATURE) "$(DESTDIR)$(bindir)/racket$(CS_INSTALLED)"
-	$(ICP) $(srcdir)/../../start/starter-sh "$(DESTDIR)$(libpltdir)/starter-sh"
-	$(ICP) starter "$(DESTDIR)$(libpltdir)/starter"
-	$(STRIP_SIGNATURE) "$(DESTDIR)$(libpltdir)/starter"
-	$(STRIP_DEBUG) "$(DESTDIR)$(libpltdir)/starter"
-	$(BOOTSTRAP_RACKET) $(START_COLLECTS_PATH) "$(DESTDIR)$(libpltdir)/starter" $(DESTDIR)@COLLECTS_PATH@ $(DESTDIR)@CONFIG_PATH@
-	$(RESTORE_SIGNATURE) "$(DESTDIR)$(libpltdir)/starter"
-	$(MAKE) system-install
-	$(MAKE) include-install
-	$(MAKE) common-@INSTALL_LIBS_ENABLE@-libs
-
-SYSTEM_RKTD = $(DESTDIR)$(libpltdir)/system$(CS_INSTALLED).rktd
-
-system-install:
-	$(RACKET) -cu "$(srcdir)/gen-system.rkt" $(SYSTEM_RKTD) $(TARGET_MACH) $(KERNEL_TARGET_MACH) @CROSS_COMPILE_TARGET_KIND@ "$(srcdir)" "@PLT_CS_SLSP_SUFFIX@"
-
-include-install:
-	$(ICP) $(srcdir)/api.h "$(DESTDIR)$(includepltdir)/racketcs.h"
-	$(ICP) $(srcdir)/boot.h "$(DESTDIR)$(includepltdir)/racketcsboot.h"
-	$(ICP) $(SCHEME_TARGET_INC)/scheme.h "$(DESTDIR)$(includepltdir)/chezscheme.h"
-
-common-install-libs:
-	$(ICP_LIB) libracketcs.a "$(DESTDIR)$(libdir)/libracketcs.a"
-	$(STRIP_LIB_DEBUG) "$(DESTDIR)$(libdir)/libracketcs.a"
-
-common-no-install-libs:
-	$(NOOP)
-
-unix-install:
-	$(MAKE) common-install
-	rm -f "$(DESTDIR)$(libpltdir)/gracket$(CS_INSTALLED)"
-	$(ICP) gracketcs "$(DESTDIR)$(libpltdir)/gracket$(CS_INSTALLED)"
-	$(STRIP_SIGNATURE) "$(DESTDIR)$(bindir)/racket$(CS_INSTALLED)"
-	$(STRIP_SIGNATURE) "$(DESTDIR)$(libpltdir)/gracket$(CS_INSTALLED)"
-	$(BOOTSTRAP_RACKET) $(START_COLLECTS_PATH) "$(DESTDIR)$(bindir)/racket$(CS_INSTALLED)" $(DESTDIR)@COLLECTS_PATH@ $(DESTDIR)@CONFIG_PATH@
-	$(BOOTSTRAP_RACKET) $(START_COLLECTS_PATH) "$(DESTDIR)$(libpltdir)/gracket$(CS_INSTALLED)" $(DESTDIR)@COLLECTS_PATH@ $(DESTDIR)@CONFIG_PATH@
-	$(RESTORE_SIGNATURE) "$(DESTDIR)$(bindir)/racket$(CS_INSTALLED)"
-	$(RESTORE_SIGNATURE) "$(DESTDIR)$(libpltdir)/gracket$(CS_INSTALLED)"
-	$(MAKE) unix-@INSTALL_LIBS_ENABLE@-libs
-
-unix-install-cross:
-	$(MAKE) unix-install
-	$(MAKE) install-cross
-
-unix-install-libs:
-	$(MAKE) unix-install-boot-files
-
-unix-install-boot-files:
-	$(BOOTSTRAP_RACKET) $(srcdir)/add-terminator.rkt petite-v.boot "$(DESTDIR)$(libpltdir)/petite.boot"
-	$(BOOTSTRAP_RACKET) $(srcdir)/add-terminator.rkt scheme-v.boot "$(DESTDIR)$(libpltdir)/scheme.boot"
-	$(BOOTSTRAP_RACKET) $(srcdir)/add-terminator.rkt racket-v.boot "$(DESTDIR)$(libpltdir)/racket.boot"
-
-unix-no-install-libs:
-	$(NOOP)
-
-RKTFWDEST = @FRAMEWORK_INSTALL_DIR@/Racket.framework
-FRAMEWORK_REL_PREFIX = "@executable_path/../$(libpltdir_rel)/"
-FRAMEWORK_ABS_PREFIX = "$(libpltdir)/"
-
-macos-install:
-	$(MAKE) common-install
-	rm -f $(DESTDIR)$(RKTFWDEST)/Racket
-	rm -rf $(DESTDIR)$(RKTFWDEST)/Versions/$(FWVERSION)_CS
-	if [ @FRAMEWORK_REL_INSTALL@ = yes ] ; then $(RACKET) -cu "$(srcdir)/../../mac/clean-fw.rkt" $(DESTDIR)$(RKTFWDEST) ; fi
-	mkdir -p $(DESTDIR)"$(RKTFWDEST)/Versions/$(FWVERSION)_CS"
-	cp $(RKTFW) $(DESTDIR)$(RKTFWDEST)/Versions/$(FWVERSION)_CS/
-	mkdir -p $(DESTDIR)"$(RKTFWDEST)/Versions/$(FWVERSION)_CS/boot"
-	rm -f $(DESTDIR)$(RKTFWDEST)/Versions/$(FWVERSION)_CS/boot/petite.boot
-	rm -f $(DESTDIR)$(RKTFWDEST)/Versions/$(FWVERSION)_CS/boot/scheme.boot
-	rm -f $(DESTDIR)$(RKTFWDEST)/Versions/$(FWVERSION)_CS/boot/racket.boot
-	cp $(RKTFWDIR)/boot/petite.boot $(DESTDIR)$(RKTFWDEST)/Versions/$(FWVERSION)_CS/boot/
-	cp $(RKTFWDIR)/boot/scheme.boot $(DESTDIR)$(RKTFWDEST)/Versions/$(FWVERSION)_CS/boot/
-	cp $(RKTFWDIR)/boot/racket.boot $(DESTDIR)$(RKTFWDEST)/Versions/$(FWVERSION)_CS/boot/
-	$(STRIP_SIGNATURE) "$(DESTDIR)$(bindir)/racket$(CS_INSTALLED)"
-	$(BOOTSTRAP_RACKET) $(START_COLLECTS_PATH) "$(DESTDIR)$(bindir)/racket$(CS_INSTALLED)" $(DESTDIR)@COLLECTS_PATH@ $(DESTDIR)@CONFIG_PATH@
-	@INSTALL_NAME_TOOL@ -change "@executable_path/Racket.framework/Versions/$(FWVERSION)_CS/Racket" "@FRAMEWORK_PREFIX@Racket.framework/Versions/$(FWVERSION)_CS/Racket" $(DESTDIR)"$(bindir)/racket$(CS_INSTALLED)"
-	$(RESTORE_SIGNATURE) "$(DESTDIR)$(bindir)/racket$(CS_INSTALLED)"
-	$(MAKE) macos-install-gracket CS_GR_INSTALLED="`echo $(CS_INSTALLED) | tr a-z A-Z`"
-	$(MAKE) macos-@INSTALL_LIBS_ENABLE@-libs
-
-macos-install-cross:
-	$(MAKE) macos-install
-	$(MAKE) install-cross
-
-GRACKET_INSTALLED = $(DESTDIR)"$(libpltdir)/GRacket$(CS_GR_INSTALLED).app/Contents/MacOS/GRacket$(CS_GR_INSTALLED)"
-
-macos-install-gracket:
-	rm -rf $(DESTDIR)"$(libpltdir)/GRacket$(CS_GR_INSTALLED).app"
-	$(ICP) -r "GRacketCS.app" $(DESTDIR)"$(libpltdir)/GRacket$(CS_GR_INSTALLED).app"
-	$(BOOTSTRAP_RACKET) "$(srcdir)/../../mac/rename-app.rkt" $(DESTDIR)"$(libpltdir)/GRacket$(CS_GR_INSTALLED).app" "GRacketCS" "GRacket$(CS_GR_INSTALLED)" no-up
-	@INSTALL_NAME_TOOL@ -change "@executable_path/../../../../bc/Racket.framework/Versions/$(FWVERSION)_CS/Racket" "@FRAMEWORK_PREFIX@Racket.framework/Versions/$(FWVERSION)_CS/Racket" $(GRACKET_INSTALLED)
-	$(STRIP_SIGNATURE) $(GRACKET_INSTALLED)
-	$(BOOTSTRAP_RACKET) $(START_COLLECTS_PATH) $(GRACKET_INSTALLED) ../../../../collects ../../../../etc
-	$(STRIP_DEBUG) $(GRACKET_INSTALLED)
-	$(RESTORE_SIGNATURE) $(GRACKET_INSTALLED)
-	rm -rf $(DESTDIR)"$(libpltdir)/Starter.app"
-	$(ICP) -r Starter.app $(DESTDIR)"$(libpltdir)/."
-
-macos-install-libs:
-	$(BOOTSTRAP_RACKET) $(srcdir)/add-terminator.rkt $(RKTFWDIR)/boot/petite.boot "$(DESTDIR)$(libpltdir)/petite.boot"
-	$(BOOTSTRAP_RACKET) $(srcdir)/add-terminator.rkt $(RKTFWDIR)/boot/scheme.boot "$(DESTDIR)$(libpltdir)/scheme.boot"
-	$(BOOTSTRAP_RACKET) $(srcdir)/add-terminator.rkt $(RKTFWDIR)/boot/racket.boot "$(DESTDIR)$(libpltdir)/racket.boot"
-
-macos-no-install-libs:
-	$(NOOP)
-
-# ----------------------------------------
-# Check
-
-maybe-check-racketcs:
-	if [ "$(RACKET)" = "$(DEFAULT_RACKET)" ] ; \
-         then $(MAKE) check-racketcs ; fi
-
-check-racketcs:
-	./racketcs $(SETUP_BOOT) ignored $(builddir)/ignored.d $(srcdir)/../known.rkt $(srcdir)/..
-
-# ----------------------------------------
-# Reconfigure
-
-CONFIGURE_SRCS = $(srcdir)/configure $(srcdir)/Makefile.in \
-                 $(srcdir)/../../rktio/Makefile.in $(srcdir)/../../rktio/configure
-
-# Only fire the `Makefile` rule explicitly via `reconfigure`
-NO_RECONFIG =
-ON_RECONFIG = no
-
-reconfigure:
-	$(MAKE) Makefile NO_RECONFIG=no ON_RECONFIG=
-
-Makefile$(ON_RECONFIG): $(CONFIGURE_SRCS)
-	$(srcdir)/configure $(CONFIGURE_ARGS_qq) $(MORE_CONFIGURE_ARGS)
-
-Makefile$(NO_RECONFIG):
-	$(NOOP)
-=======
 $(ZUO): $(srcdir)/../../zuo/zuo.c
 	mkdir -p bin
-	$(CC_FOR_BUILD) -DZUO_LIB_PATH='"'"$(upsrcdir)/../../zuo/lib"'"' -o $(ZUO) $(srcdir)/../../zuo/zuo.c
->>>>>>> 4065fbed
+	$(CC_FOR_BUILD) -DZUO_LIB_PATH='"'"$(upsrcdir)/../../zuo/lib"'"' -o $(ZUO) $(srcdir)/../../zuo/zuo.c