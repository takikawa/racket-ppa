--- conflicted
+++ resolved
@@ -133,15 +133,6 @@
               [post-time (real-time)]
               [post-cpu-time (cpu-time)])
           (when (= gen (collect-maximum-generation))
-<<<<<<< HEAD
-            ;; Trigger a major GC when twice as much memory is used. Twice
-            ;; `post-allocated+overhead` seems to be too long a wait, because
-            ;; that value may include underused pages that have locked objects.
-            ;; Using just `post-allocated` is too small, because it may force an
-            ;; immediate major GC too soon. Split the difference.
-            (set! trigger-major-gc-allocated (* GC-TRIGGER-FACTOR (- post-allocated (bytes-finalized))))
-            (set! trigger-major-gc-allocated+overhead (* GC-TRIGGER-FACTOR post-allocated+overhead)))
-=======
             ;; Trigger a major GC when memory use is a certain factor of current use.
             ;;
             ;; The factor is based on the square root of current memory use, which is intended
@@ -159,7 +150,6 @@
                            (+ n (inexact->exact (floor (* (sqrt (max 0 n)) GC-TRIGGER-FACTOR)))))])
               (set! trigger-major-gc-allocated (scale (- post-allocated (bytes-finalized))))
               (set! trigger-major-gc-allocated+overhead (scale post-allocated+overhead))))
->>>>>>> 4065fbed
           (update-eq-hash-code-table-size!)
           (update-struct-procs-table-sizes!)
           (poll-foreign-guardian)
