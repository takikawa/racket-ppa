;; Sometimes helpful for debugging: flip #t to #f to make
;; some unsafe primitives safe.
(meta-cond
 [#t (define-syntax-rule (unsafe-primitive id) #3%id)]
 [else (define-syntax-rule (unsafe-primitive id) id)])

(define unsafe-car (unsafe-primitive car))
(define unsafe-cdr (unsafe-primitive cdr))
(define unsafe-list-tail (unsafe-primitive list-tail))
(define unsafe-list-ref (unsafe-primitive list-ref))

(define unsafe-char=? (unsafe-primitive char=?))
(define unsafe-char<? (unsafe-primitive char<?))
(define unsafe-char>? (unsafe-primitive char>?))
(define unsafe-char>=? (unsafe-primitive char>=?))
(define unsafe-char<=? (unsafe-primitive char<=?))
(define unsafe-char->integer (unsafe-primitive char->integer))

(define unsafe-fx+ (unsafe-primitive fx+))
(define unsafe-fx- (unsafe-primitive fx-))
(define unsafe-fx* (unsafe-primitive fx*))
(define (unsafe-fxquotient n d) (#3%fxquotient n d))
(define unsafe-fxremainder (unsafe-primitive fxremainder))
(define unsafe-fxmodulo (unsafe-primitive fxmodulo))
(define unsafe-fxabs (unsafe-primitive fxabs))
(define unsafe-fxand (unsafe-primitive fxand))
(define unsafe-fxior (unsafe-primitive fxior))
(define unsafe-fxxor (unsafe-primitive fxxor))
(define unsafe-fxnot (unsafe-primitive fxnot))
(define unsafe-fxrshift (unsafe-primitive fxarithmetic-shift-right))
(define unsafe-fxlshift (unsafe-primitive fxarithmetic-shift-left))

(define unsafe-fx= (unsafe-primitive fx=))
(define unsafe-fx< (unsafe-primitive fx<))
(define unsafe-fx> (unsafe-primitive fx>))
(define unsafe-fx>= (unsafe-primitive fx>=))
(define unsafe-fx<= (unsafe-primitive fx<=))
(define unsafe-fxmin (unsafe-primitive fxmin))
(define unsafe-fxmax (unsafe-primitive fxmax))

(define unsafe-fl+ (unsafe-primitive fl+))
(define unsafe-fl- (unsafe-primitive fl-))
(define unsafe-fl* (unsafe-primitive fl*))
(define unsafe-fl/ (unsafe-primitive fl/))
(define unsafe-flabs (unsafe-primitive flabs))

(define unsafe-fl= (unsafe-primitive fl=))
(define unsafe-fl< (unsafe-primitive fl<))
(define unsafe-fl> (unsafe-primitive fl>))
(define unsafe-fl>= (unsafe-primitive fl>=))
(define unsafe-fl<= (unsafe-primitive fl<=))
(define unsafe-flmin (unsafe-primitive flmin))
(define unsafe-flmax (unsafe-primitive flmax))

(define unsafe-fx->fl (unsafe-primitive fixnum->flonum))
(define unsafe-fl->fx (unsafe-primitive flonum->fixnum))

(define unsafe-flround (unsafe-primitive flround))
(define unsafe-flfloor (unsafe-primitive flfloor))
(define unsafe-flceiling (unsafe-primitive flceiling))
(define unsafe-fltruncate (unsafe-primitive fltruncate))

(define unsafe-flsin (unsafe-primitive flsin))
(define unsafe-flcos (unsafe-primitive flcos))
(define unsafe-fltan (unsafe-primitive fltan))
(define unsafe-flasin (unsafe-primitive flasin))
(define unsafe-flacos (unsafe-primitive flacos))
(define unsafe-flatan (unsafe-primitive flatan))
(define unsafe-fllog (unsafe-primitive fllog))
(define unsafe-flexp (unsafe-primitive flexp))
(define unsafe-flsqrt (unsafe-primitive flsqrt))
(define unsafe-flexpt (unsafe-primitive flexpt))

(define (unsafe-flrandom gen) (pseudo-random-generator-next! gen))

(define unsafe-vector*-length (unsafe-primitive vector-length))
(define unsafe-vector*-ref (unsafe-primitive vector-ref))
(define unsafe-vector*-set! (unsafe-primitive vector-set!))
(define unsafe-vector*-cas! (unsafe-primitive vector-cas!))

(define (unsafe-struct*-cas! s k old new)
  (#3%$record-cas! s k old new))

(define unsafe-unbox* (unsafe-primitive unbox))
(define unsafe-set-box*! (unsafe-primitive set-box!))
(define unsafe-box*-cas! (unsafe-primitive box-cas!))

(define unsafe-bytes-length (unsafe-primitive bytevector-length))
(define unsafe-bytes-ref (unsafe-primitive bytevector-u8-ref))
(define unsafe-bytes-set! (unsafe-primitive bytevector-u8-set!))

(define unsafe-bytes-copy!
  (case-lambda
    [(dest d-start src)
     (unsafe-bytes-copy! dest d-start src 0 (bytevector-length src))]
    [(dest d-start src s-start)
     (unsafe-bytes-copy! dest d-start src s-start (bytevector-length src))]
    [(dest d-start src s-start s-end)
     (bytevector-copy! src s-start dest d-start (fx- s-end s-start))]))

(define unsafe-string-length (unsafe-primitive string-length))
(define unsafe-string-ref (unsafe-primitive string-ref))
(define unsafe-string-set! (unsafe-primitive string-set!))

(define unsafe-fxvector-length (unsafe-primitive fxvector-length))
(define unsafe-fxvector-ref (unsafe-primitive fxvector-ref))
(define unsafe-fxvector-set! (unsafe-primitive fxvector-set!))

(define (unsafe-s16vector-ref s16 k)
  (let* ([cptr (unsafe-struct*-ref s16 0)]
         [mem (cpointer-memory cptr)]
         [k (fx* k 2)])
    (if (bytes? mem)
        (bytevector-s16-native-ref mem k)
        (foreign-ref 'int16 mem k))))
(define (unsafe-s16vector-set! s16 k v)
  (let* ([cptr (unsafe-struct*-ref s16 0)]
         [mem (cpointer-memory cptr)]
         [k (fx* k 2)])
    (if (bytes? mem)
        (bytevector-s16-native-set! mem k v)
        (foreign-set! 'int16 mem k v))))

(define (unsafe-u16vector-ref u16 k)
  (let* ([cptr (unsafe-struct*-ref u16 0)]
         [mem (cpointer-memory cptr)]
         [k (fx* k 2)])
    (if (bytes? mem)
        (bytevector-u16-native-ref mem k)
        (foreign-ref 'uint16 mem k))))
(define (unsafe-u16vector-set! u16 k v)
  (let* ([cptr (unsafe-struct*-ref u16 0)]
         [mem (cpointer-memory cptr)]
         [k (fx* k 2)])
    (if (bytes? mem)
        (bytevector-u16-native-set! mem k v)
        (foreign-set! 'uint16 mem k v))))

(define (unsafe-f64vector-ref f64 k)
  (let* ([cptr (unsafe-struct*-ref f64 0)]
         [mem (cpointer-memory cptr)]
         [k (fx* k 8)])
    (if (bytes? mem)
        (bytevector-ieee-double-native-ref mem k)
        (foreign-ref 'double mem k))))
(define (unsafe-f64vector-set! f64 k v)
  (let* ([cptr (unsafe-struct*-ref f64 0)]
         [mem (cpointer-memory cptr)]
         [k (fx* k 8)])
    (if (bytes? mem)
        (bytevector-ieee-double-native-set! mem k v)
        (foreign-set! 'double mem k v))))

;; FIXME
(define (unsafe-f80vector-ref f80 k)
  (let* ([cptr (unsafe-struct*-ref f80 0)]
         [mem (cpointer-memory cptr)])
    (if (bytes? mem)
        (bytevector-ieee-double-native-ref mem k)
        (foreign-ref 'double mem k))))
(define (unsafe-f80vector-set! f80 k v)
  (let* ([cptr (unsafe-struct*-ref f80 0)]
         [mem (cpointer-memory cptr)])
    (if (bytes? mem)
        (bytevector-ieee-double-native-set! mem k v)
        (foreign-set! 'double mem k v))))

(define (unsafe-make-flrectangular r i)
  (#3%make-rectangular r i))
(define (unsafe-flreal-part c)
  (#3%real-part c))
(define (unsafe-flimag-part c)
  (#3%imag-part c))

<<<<<<< HEAD
=======
(define-syntax (immutable-constant stx)
  (syntax-case stx ()
    [(i-c v)
     (datum->syntax
      #'i-c
      (list 'quote
            (let ([v (#%syntax->datum #'v)])
              (cond
                [(bytevector? v) (bytevector->immutable-bytevector v)]
                [(string? v) (string->immutable-string v)]
                [(#%vector? v) (#%vector->immutable-vector v)]))))]))

(define (unsafe-bytes->immutable-bytes! s)
  (cond
    [(= (bytes-length s) 0) (immutable-constant #vu8())]
    [else
     (#%$bytevector-set-immutable! s)
     s]))
(define (unsafe-string->immutable-string! s)
  (cond
    [(= (string-length s) 0) (immutable-constant "")]
    [else
     (#%$string-set-immutable! s)
     s]))
(define (unsafe-vector*->immutable-vector! v)
  (cond
    [(= (vector-length v) 0)  (immutable-constant #())]
    [else
     (#%$vector-set-immutable! v)
     v]))

>>>>>>> bc2f5ce9
;; The black hole object is an immediate in Chez Scheme,
;; so a use is compact and the optimize can recognize
;; comparsions to itself:
(define unsafe-undefined '#0=#0#)

(define (check-not-unsafe-undefined v sym)
  (when (eq? v unsafe-undefined)
    (raise (|#%app|
            exn:fail:contract:variable
            (string-append (symbol->string sym)
                           ": undefined;\n cannot use before initialization")
            (current-continuation-marks)
            sym)))
  v)

(define (check-not-unsafe-undefined/assign v sym)
  (when (eq? v unsafe-undefined)
    (raise (|#%app|
            exn:fail:contract:variable
            (string-append (symbol->string sym)
                           ": assignment disallowed;\n cannot assign before initialization")
            (current-continuation-marks)
            sym)))
  v)<|MERGE_RESOLUTION|>--- conflicted
+++ resolved
@@ -172,8 +172,6 @@
 (define (unsafe-flimag-part c)
   (#3%imag-part c))
 
-<<<<<<< HEAD
-=======
 (define-syntax (immutable-constant stx)
   (syntax-case stx ()
     [(i-c v)
@@ -205,7 +203,6 @@
      (#%$vector-set-immutable! v)
      v]))
 
->>>>>>> bc2f5ce9
 ;; The black hole object is an immediate in Chez Scheme,
 ;; so a use is compact and the optimize can recognize
 ;; comparsions to itself:
