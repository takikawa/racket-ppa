--- conflicted
+++ resolved
@@ -670,11 +670,7 @@
                                                 ;; All fields must be reported as mutable, because
                                                 ;; we might need to mutate to create cyclic data:
                                                 (sub1 (bitwise-arithmetic-shift-left 1 total-count)))]
-<<<<<<< HEAD
-             [mutables (prefab-key-mutables prefab-key)])
-=======
              [mutables (prefab-key-mutables prefab-key total-count)])
->>>>>>> bc2f5ce9
         (with-global-lock
          (cond
           [(prefab-ref prefab-key+count code)
