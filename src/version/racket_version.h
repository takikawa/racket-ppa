
/* The version string has one of the forms:
      X.Y
      X.Y.Z     Z != 0
      X.Y.Z.W   W != 0
   where each X, Y, Z, W is a non-negative exact integer, Y must not
   exceed 99, and Z or W must not exceed 999.  Y>=90 means that this is
   working towards {X+1}.0, and X.Y (Z=0, W=0) is an alpha version for
   {X+1}.0; Z>=900 means working towards X.{Y+1}, and X.Y.Z as an
   alpha release.

   Note that the version number in the "base" package's "info.rkt"
   needs to be updated separately.
*/

#define MZSCHEME_VERSION_X 8
<<<<<<< HEAD
#define MZSCHEME_VERSION_Y 5
=======
#define MZSCHEME_VERSION_Y 6
>>>>>>> 4065fbed
#define MZSCHEME_VERSION_Z 0
#define MZSCHEME_VERSION_W 0

/* A level of indirection makes `#` work as needed: */
#define AS_a_STR_HELPER(x) #x
#define AS_a_STR(x) AS_a_STR_HELPER(x)

#if MZSCHEME_VERSION_W != 0
# define MZSCHEME_VERSION AS_a_STR(MZSCHEME_VERSION_X) "." AS_a_STR(MZSCHEME_VERSION_Y) "." AS_a_STR(MZSCHEME_VERSION_Z) "." AS_a_STR(MZSCHEME_VERSION_W)
#elif MZSCHEME_VERSION_Z != 0
# define MZSCHEME_VERSION AS_a_STR(MZSCHEME_VERSION_X) "." AS_a_STR(MZSCHEME_VERSION_Y) "." AS_a_STR(MZSCHEME_VERSION_Z)
#else
# define MZSCHEME_VERSION AS_a_STR(MZSCHEME_VERSION_X) "." AS_a_STR(MZSCHEME_VERSION_Y)
#endif

#define MZSCHEME_VERSION_MAJOR ((MZSCHEME_VERSION_X * 100) + MZSCHEME_VERSION_Y)
#define MZSCHEME_VERSION_MINOR ((MZSCHEME_VERSION_Z * 1000) + MZSCHEME_VERSION_W)

#define MZSCHEME_VM "racket"<|MERGE_RESOLUTION|>--- conflicted
+++ resolved
@@ -14,11 +14,7 @@
 */
 
 #define MZSCHEME_VERSION_X 8
-<<<<<<< HEAD
-#define MZSCHEME_VERSION_Y 5
-=======
 #define MZSCHEME_VERSION_Y 6
->>>>>>> 4065fbed
 #define MZSCHEME_VERSION_Z 0
 #define MZSCHEME_VERSION_W 0
 
