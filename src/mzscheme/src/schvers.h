--- conflicted
+++ resolved
@@ -13,19 +13,11 @@
    consistently.)
 */
 
-<<<<<<< HEAD
-#define MZSCHEME_VERSION "4.2"
-
-#define MZSCHEME_VERSION_X 4
-#define MZSCHEME_VERSION_Y 2
-#define MZSCHEME_VERSION_Z 0
-=======
 #define MZSCHEME_VERSION "4.2.1"
 
 #define MZSCHEME_VERSION_X 4
 #define MZSCHEME_VERSION_Y 2
 #define MZSCHEME_VERSION_Z 1
->>>>>>> 577cd488
 #define MZSCHEME_VERSION_W 0
 
 #define MZSCHEME_VERSION_MAJOR ((MZSCHEME_VERSION_X * 100) + MZSCHEME_VERSION_Y)
