--- conflicted
+++ resolved
@@ -479,13 +479,8 @@
        (lambda (call-with-size-increments)
          (if (zero? compute-memory-sizes)
              (call-with-size-increments null null (lambda (sizes custs) (void)))
-<<<<<<< HEAD
-             (host:call-with-current-place-continuation
-              (lambda (starting-k)
-=======
              (host:call-with-current-continuation-roots
               (lambda (k-roots)
->>>>>>> bc2f5ce9
                 ;; A place may have future pthreads, and each pthread may
                 ;; be running a future that becomes to a particular custodian;
                 ;; build up a custodian-to-pthread mapping in this table:
@@ -540,12 +535,6 @@
                               (define more-local-roots (cons (place-host-thread pl)
                                                              new-local-roots))
                               (if (eq? pl current-place) ; assuming host thread is place main thread
-<<<<<<< HEAD
-                                  (cons starting-k more-local-roots)
-                                  more-local-roots)]
-                             [else new-local-roots]))
-                         (loop (cdr roots) more-local-roots accum-roots accum-custs)]))))
-=======
                                   (append k-roots more-local-roots)
                                   more-local-roots)]
                              [else new-local-roots]))
@@ -557,7 +546,6 @@
                               => (lambda (e) (append (engine-roots e) more-local-roots))]
                              [else more-local-roots]))
                          (loop (cdr roots) even-more-local-roots accum-roots accum-custs)]))))
->>>>>>> bc2f5ce9
                 (call-with-size-increments
                  roots custs
                  (lambda (sizes custs)
@@ -590,23 +578,15 @@
                          (for/list ([limit (in-list old-limits)]
                                     #:when (cond
                                              [((car limit) . <= . use)
-<<<<<<< HEAD
-                                              (queue-custodian-shutdown! (cdr limit))
-=======
                                               (queue-custodian-shutdown! (or (cdr limit) c))
->>>>>>> bc2f5ce9
                                               #f]
                                              [else #t]))
                            limit))
                        (set-custodian-memory-limits! c new-limits)
                        (when (and (pair? old-limits)
-<<<<<<< HEAD
-                                  (null? new-limits))
-=======
                                   (or (null? new-limits)
                                       (not (custodian-gc-roots c))
                                       (zero? (hash-count (custodian-gc-roots c)))))
->>>>>>> bc2f5ce9
                          (hash-remove! custodians-with-limits c))
                        (or any-limits? (pair? new-limits))))
                    ;; If no limits are installed, decay demand for memory counts:
