#lang racket/base

(require racket/cmdline racket/tcp)

;; This program avoids racket/port and net/url, because it is loaded
;; without using bytecode.

(define url-host "download.racket-lang.org")
(define url-path "/libs/4/")
(define url-base (string-append "http://" url-host url-path))

(provide all-files+sizes)
(define all-files+sizes
  ;; alist mapping package to
  ;;   alist mapping architecture to
  ;;     a list of entries, each has filename and size
  ;;     and optionally a path that it would install to and the installed size
  `(;; Core Libraries
    [core
     [win32/i386
      ["iconv.dll" 892928]
      ["libeay32.dll" 1089536]
      ["ssleay32.dll" 237568]]
     [win32/x86_64
      ["libiconv-2.dll" 1378028]
      ["libeay32.dll" 1410560]
      ["ssleay32.dll" 247808]]]
    ;; GUI Libraries
    [gui
     [i386-macosx
      ["libcairo.2.dylib" 803196]
      ["libintl.8.dylib" 57604]
      ["libgio-2.0.0.dylib" 736720]
      ["libjpeg.62.dylib" 412024]
      ["libglib-2.0.0.dylib" 1009572]
      ["libpango-1.0.0.dylib" 345476]
      ["libgmodule-2.0.0.dylib" 18836]
      ["libpangocairo-1.0.0.dylib" 83612]
      ["libgobject-2.0.0.dylib" 284384]
      ["libpixman-1.0.dylib" 526564]
      ["libgthread-2.0.0.dylib" 24368]
      ["libpng14.14.dylib" 182732]
      ["PSMTabBarControl.tgz" 94103 "PSMTabBarControl.framework" 251764]]
     [x86_64-macosx
      ["libcairo.2.dylib" 919840]
      ["libintl.8.dylib" 61016]
      ["libgio-2.0.0.dylib" 897624]
      ["libjpeg.62.dylib" 153360]
      ["libglib-2.0.0.dylib" 1162256]
      ["libpango-1.0.0.dylib" 394768]
      ["libgmodule-2.0.0.dylib" 19832]
      ["libpangocairo-1.0.0.dylib" 94952]
      ["libgobject-2.0.0.dylib" 344024]
      ["libpixman-1.0.dylib" 577128]
      ["libgthread-2.0.0.dylib" 21728]
      ["libpng14.14.dylib" 192224]
      ["PSMTabBarControl.tgz" 107267 "PSMTabBarControl.framework" 316528]]
     [ppc-macosx
      ["libcairo.2.dylib" 2716096]
      ["libintl.8.dylib" 133156]
      ["libgio-2.0.0.dylib" 936176]
      ["libjpeg.62.dylib" 209688]
      ["libglib-2.0.0.dylib" 1242368]
      ["libpango-1.0.0.dylib" 761292]
      ["libgmodule-2.0.0.dylib" 19872]
      ["libpangocairo-1.0.0.dylib" 199440]
      ["libgobject-2.0.0.dylib" 352728]
      ["libpixman-1.0.dylib" 1366816]
      ["libgthread-2.0.0.dylib" 25416]
      ["libpng14.14.dylib" 505920]
      ["PSMTabBarControl.tgz" 96039 "PSMTabBarControl.framework" 229501]]
     [win32/i386
      ["libjpeg-7.dll" 233192]
      ["libcairo-2.dll" 921369]
      ["libpango-1.0-0.dll" 336626]
      ["libexpat-1.dll" 143096]
      ["libpng14-14.dll" 219305]
      ["zlib1.dll" 55808]
      ["freetype6.dll" 535264]
      ["libfontconfig-1.dll" 279059]
      ["libglib-2.0-0.dll" 1110713]
      ["libgobject-2.0-0.dll" 316586]
      ["libgmodule-2.0-0.dll" 31692]
      ["libpangocairo-1.0-0.dll" 94625]
      ["libpangowin32-1.0-0.dll" 102210]
      ["libpangoft2-1.0-0.dll" 679322]
      ,@(if (getenv "PLT_WIN_GTK")
          '(["libatk-1.0-0.dll" 153763]
            ["libgtk-win32-2.0-0.dll" 4740156]
            ["libgdk-win32-2.0-0.dll" 827670]
            ["libgdk_pixbuf-2.0-0.dll" 252150]
            ["libgio-2.0-0.dll" 669318]
            ["libwimp.dll" 69632]
            ["gtkrc" 1181])
          '())]
     [win32/x86_64
      ["libjpeg-8.dll" 214016]
      ["libcairo-2.dll" 1266147]
      ["libpango-1.0-0.dll" 423199]
      ["libexpat-1.dll" 263006]
      ["libpng14-14.dll" 272473]
      ["zlib1.dll" 191825]
      ["libfreetype-6.dll" 633649]
      ["libintl-8.dll" 240862]
      ["libfontconfig-1.dll" 339943]
      ["libglib-2.0-0.dll" 1267577]
      ["libgobject-2.0-0.dll" 425888]
      ["libgmodule-2.0-0.dll" 119538]
      ["libgthread-2.0-0.dll" 126615]
      ["libpangocairo-1.0-0.dll" 185168]
      ["libpangowin32-1.0-0.dll" 192656]
<<<<<<< HEAD
      ["libpangoft2-1.0-0.dll" 1188615]
      ["libfit.dll" 69120]]]
    ;; Databse libraries
=======
      ["libpangoft2-1.0-0.dll" 1188615]]]
    ;; Database libraries
>>>>>>> b5e6a1e3
    [db
     [win32/i386
      ["sqlite3.dll" 570947]]
     [win32/x86_64
      ["sqlite3.dll" 617472]]]))

(define-values [package dest-dir]
  (command-line #:args [package [dest-dir (current-directory)]]
    (values (string->symbol package) dest-dir)))

(define (unixize p)
  (let-values ([(base name dir?) (split-path p)])
    (if (path? base)
      (string-append (unixize base) "/" (path->string name))
      (path->string name))))

(define architecture (string->symbol (unixize (system-library-subpath #f))))

(define (needed-files+sizes)
  (let ([files+sizes
         (cdr (or (assq package all-files+sizes)
                  (error 'get-libs "bad package: ~s, expecting one of ~s"
                         package (map car all-files+sizes))))])
    (cond [(assq architecture files+sizes) => cdr]
          [else '()])))

(define (purify-port port)
  (let ([m (regexp-match-peek-positions #rx#"^HTTP/.*?(?:\r\n\r\n|\n\n|\r\r)"
                                        port)])
    (if m (read-bytes (cdar m) port) "")))

(define (copy-port src dest)
  (let ([s (make-bytes 4096)])
    (let loop ()
      (let ([c (read-bytes-avail! s src)])
        (cond [(number? c)
               (let loop ([start 0])
                 (unless (= start c)
                   (let ([c2 (write-bytes-avail s dest start c)])
                     (loop (+ start c2)))))
               (loop)]
              ;; Must be EOF
              [else (void)])))))

(define (download* file target)
  (define src (format "~a~a/~a" url-path architecture file))
  (define-values [i o] (tcp-connect url-host 80))
  (fprintf o "GET ~a HTTP/1.0\r\nHost: ~a\r\n\r\n" src url-host)
  (flush-output o) (tcp-abandon-port o)
  (purify-port i)
  (call-with-output-file target #:exists 'truncate/replace
    (λ (out) (copy-port i out))))

(define (download file size)
  (define tmp (format "~a.download" file))
  (let loop ([n 0])
    (when (> n 0) (printf " retry #~a," n) (flush-output))
    (define thd (thread (λ () (download* file tmp))))
    (unless (sync/timeout (+ 10 (* 5 n)) thd)
      (kill-thread thd)
      (when (> n 3) (raise-user-error 'download "could not retrieve ~a" file))
      (when (zero? n) (printf " timeout,"))
      (loop (add1 n))))
  (rename-file-or-directory tmp file #t)
  (define sz (file-size file))
  (unless (= size sz)
    (eprintf "\n")
    (raise-user-error 'get-libs
                      "size of ~a is ~a; doesn't match expected size ~a"
                      file sz size)))

(define (unpack-tgz tgz)
  (printf " unpacking...") (flush-output)
  (define-values [p pout pin perr]
    (subprocess
     (current-output-port) (current-input-port) (current-error-port)
     (find-executable-path "tar") "zxf" tgz))
  (subprocess-wait p)
  (delete-file tgz))

(define (install file)
  (cond [(regexp-match? #rx"[.]tgz" file) (unpack-tgz file)]
        [else (eprintf "\n")
              (raise-user-error 'get-libs "don't know how to install file: ~a"
                                file)]))

(define (delete-path path)
  (cond [(directory-exists? path)
         (parameterize ([current-directory path])
           (for-each delete-path (directory-list)))
         (delete-directory path)]
        [(or (file-exists? path) (link-exists? path)) (delete-file path)]))

(define (directory-size dir)
  (parameterize ([current-directory dir])
    (for/fold ([sum 0]) ([path (in-list (directory-list))])
      (+ sum (path-size path)))))

(define (path-size path)
  (cond [(file-exists? path) (file-size path)]
        [(directory-exists? path) (directory-size path)]
        [else 0]))

(define got-path? ; approximate, using size
  (case-lambda [(path size unpacked-path unpacked-size)
                (got-path? unpacked-path unpacked-size)]
               [(path size)
                (equal? size (path-size path))]))

(unless (eq? package 'nothing)
  (unless (directory-exists? dest-dir) (make-directory dest-dir))
  (parameterize ([current-directory dest-dir])
    (define needed (needed-files+sizes))
    (define really-needed (filter (λ (n) (not (apply got-path? n))) needed))
    (printf (if (null? needed)
              ">> No ~a libraries to download for ~a\n"
              ">> Getting ~a libraries for ~a\n")
            package architecture)
    (cond
      [(null? needed) (void)]
      [(null? really-needed)
       (printf ">> All files present, no downloads needed.\n")]
      [else
       (printf ">> Downloading files from\n>>   ~a~a\n" url-base architecture)
       (printf ">> If you don't want automatic download, download each file\n")
       (printf ">> yourself from there to\n")
       (printf ">>   ~a\n" (path->complete-path (current-directory)))
       (for ([file+size (in-list needed)])
         (define file (car file+size))
         (define size (cadr file+size))
         (printf "  ~a" file)
         (if (member file+size really-needed)
           (begin (printf " downloading...") (flush-output)
                  (download file size)
                  (when (pair? (cddr file+size))
                    (delete-path (caddr file+size))
                    (install file))
                  (printf " done.\n"))
           (printf " already exists.\n")))])))<|MERGE_RESOLUTION|>--- conflicted
+++ resolved
@@ -109,14 +109,8 @@
       ["libgthread-2.0-0.dll" 126615]
       ["libpangocairo-1.0-0.dll" 185168]
       ["libpangowin32-1.0-0.dll" 192656]
-<<<<<<< HEAD
-      ["libpangoft2-1.0-0.dll" 1188615]
-      ["libfit.dll" 69120]]]
-    ;; Databse libraries
-=======
       ["libpangoft2-1.0-0.dll" 1188615]]]
     ;; Database libraries
->>>>>>> b5e6a1e3
     [db
      [win32/i386
       ["sqlite3.dll" 570947]]
