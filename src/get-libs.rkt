#lang racket/base

(require racket/cmdline racket/tcp)

;; This program avoids racket/port and net/url, because it is loaded
;; without using bytecode.

(define url-host "download.racket-lang.org")
<<<<<<< HEAD
(define url-path "/libs/3/")
=======
(define url-path "/libs/4/")
>>>>>>> e42bfe36
(define url-base (string-append "http://" url-host url-path))

(provide all-files+sizes)
(define all-files+sizes
  ;; alist mapping package to
  ;;   alist mapping architecture to
  ;;     a list of entries, each has filename and size
  ;;     and optionally a path that it would install to and the installed size
  `(;; Core Libraries
    [core
     [win32/i386
      ["iconv.dll" 892928]
      ["libeay32.dll" 1089536]
      ["ssleay32.dll" 237568]]
     [win32/x86_64
      ["libiconv-2.dll" 1378028]
      ["libeay32.dll" 1410560]
      ["ssleay32.dll" 247808]]]
    ;; GUI Libraries
    [gui
     [i386-macosx
      ["libcairo.2.dylib" 803196]
      ["libintl.8.dylib" 57604]
      ["libgio-2.0.0.dylib" 736720]
      ["libjpeg.62.dylib" 412024]
      ["libglib-2.0.0.dylib" 1009572]
      ["libpango-1.0.0.dylib" 345476]
      ["libgmodule-2.0.0.dylib" 18836]
      ["libpangocairo-1.0.0.dylib" 83612]
      ["libgobject-2.0.0.dylib" 284384]
      ["libpixman-1.0.dylib" 526564]
      ["libgthread-2.0.0.dylib" 24368]
      ["libpng14.14.dylib" 182732]
      ["PSMTabBarControl.tgz" 94103 "PSMTabBarControl.framework" 251764]]
     [x86_64-macosx
      ["libcairo.2.dylib" 919840]
      ["libintl.8.dylib" 61016]
      ["libgio-2.0.0.dylib" 897624]
      ["libjpeg.62.dylib" 153360]
      ["libglib-2.0.0.dylib" 1162256]
      ["libpango-1.0.0.dylib" 394768]
      ["libgmodule-2.0.0.dylib" 19832]
      ["libpangocairo-1.0.0.dylib" 94952]
      ["libgobject-2.0.0.dylib" 344024]
      ["libpixman-1.0.dylib" 577128]
      ["libgthread-2.0.0.dylib" 21728]
      ["libpng14.14.dylib" 192224]
      ["PSMTabBarControl.tgz" 107267 "PSMTabBarControl.framework" 316528]]
     [ppc-macosx
      ["libcairo.2.dylib" 2716096]
      ["libintl.8.dylib" 133156]
      ["libgio-2.0.0.dylib" 936176]
      ["libjpeg.62.dylib" 209688]
      ["libglib-2.0.0.dylib" 1242368]
      ["libpango-1.0.0.dylib" 761292]
      ["libgmodule-2.0.0.dylib" 19872]
      ["libpangocairo-1.0.0.dylib" 199440]
      ["libgobject-2.0.0.dylib" 352728]
      ["libpixman-1.0.dylib" 1366816]
      ["libgthread-2.0.0.dylib" 25416]
      ["libpng14.14.dylib" 505920]
      ["PSMTabBarControl.tgz" 96039 "PSMTabBarControl.framework" 229501]]
     [win32/i386
      ["libjpeg-7.dll" 233192]
      ["libcairo-2.dll" 921369]
      ["libpango-1.0-0.dll" 336626]
      ["libexpat-1.dll" 143096]
      ["libpng14-14.dll" 219305]
      ["zlib1.dll" 55808]
      ["freetype6.dll" 535264]
      ["libfontconfig-1.dll" 279059]
      ["libglib-2.0-0.dll" 1110713]
      ["libgobject-2.0-0.dll" 316586]
      ["libgmodule-2.0-0.dll" 31692]
      ["libpangocairo-1.0-0.dll" 94625]
      ["libpangowin32-1.0-0.dll" 102210]
      ["libpangoft2-1.0-0.dll" 679322]
      ["libfit.dll" 73728]
      ,@(if (getenv "PLT_WIN_GTK")
          '(["libatk-1.0-0.dll" 153763]
            ["libgtk-win32-2.0-0.dll" 4740156]
            ["libgdk-win32-2.0-0.dll" 827670]
            ["libgdk_pixbuf-2.0-0.dll" 252150]
            ["libgio-2.0-0.dll" 669318]
            ["libwimp.dll" 69632]
            ["gtkrc" 1181])
          '())]
     [win32/x86_64
      ["libjpeg-8.dll" 214016]
      ["libcairo-2.dll" 1266147]
      ["libpango-1.0-0.dll" 423199]
      ["libexpat-1.dll" 263006]
      ["libpng14-14.dll" 272473]
      ["zlib1.dll" 191825]
      ["libfreetype-6.dll" 633649]
      ["libintl-8.dll" 240862]
      ["libfontconfig-1.dll" 339943]
      ["libglib-2.0-0.dll" 1267577]
      ["libgobject-2.0-0.dll" 425888]
      ["libgmodule-2.0-0.dll" 119538]
      ["libgthread-2.0-0.dll" 126615]
      ["libpangocairo-1.0-0.dll" 185168]
      ["libpangowin32-1.0-0.dll" 192656]
      ["libpangoft2-1.0-0.dll" 1188615]
      ["libfit.dll" 69120]]]
    ;; Databse libraries
    [db
     [win32/i386
      ["sqlite3.dll" 570947]]
     [win32/x86_64
      ["sqlite3.dll" 617472]]]))

(define-values [package dest-dir]
  (command-line #:args [package [dest-dir (current-directory)]]
    (values (string->symbol package) dest-dir)))

(define (unixize p)
  (let-values ([(base name dir?) (split-path p)])
    (if (path? base)
      (string-append (unixize base) "/" (path->string name))
      (path->string name))))

(define architecture (string->symbol (unixize (system-library-subpath #f))))

(define (needed-files+sizes)
  (let ([files+sizes
         (cdr (or (assq package all-files+sizes)
                  (error 'get-libs "bad package: ~s, expecting one of ~s"
                         package (map car all-files+sizes))))])
    (cond [(assq architecture files+sizes) => cdr]
          [else '()])))

(define (purify-port port)
  (let ([m (regexp-match-peek-positions #rx#"^HTTP/.*?(?:\r\n\r\n|\n\n|\r\r)"
                                        port)])
    (if m (read-bytes (cdar m) port) "")))

(define (copy-port src dest)
  (let ([s (make-bytes 4096)])
    (let loop ()
      (let ([c (read-bytes-avail! s src)])
        (cond [(number? c)
               (let loop ([start 0])
                 (unless (= start c)
                   (let ([c2 (write-bytes-avail s dest start c)])
                     (loop (+ start c2)))))
               (loop)]
              ;; Must be EOF
              [else (void)])))))

(define (download file size)
  (define src (format "~a~a/~a" url-path architecture file))
  (define-values [i o] (tcp-connect url-host 80))
  (fprintf o "GET ~a HTTP/1.0\r\nHost: ~a\r\n\r\n" src url-host)
  (flush-output o) (tcp-abandon-port o)
  (purify-port i)
  (define tmp (format "~a.download" file))
  (call-with-output-file tmp #:exists 'truncate/replace
    (lambda (out) (copy-port i out)))
  (rename-file-or-directory tmp file #t)
  (let ([sz (file-size file)])
    (unless (= size sz)
      (eprintf "\n")
      (raise-user-error 'get-libs
                        "size of ~a is ~a; doesn't match expected size ~a"
                        file sz size))))

(define (unpack-tgz tgz)
  (printf " unpacking...") (flush-output)
  (define-values [p pout pin perr]
    (subprocess
     (current-output-port) (current-input-port) (current-error-port)
     (find-executable-path "tar") "zxf" tgz))
  (subprocess-wait p)
  (delete-file tgz))

(define (install file)
  (cond [(regexp-match? #rx"[.]tgz" file) (unpack-tgz file)]
        [else (eprintf "\n")
              (raise-user-error 'get-libs "don't know how to install file: ~a"
                                file)]))

(define (delete-path path)
  (cond [(directory-exists? path)
         (parameterize ([current-directory path])
           (for-each delete-path (directory-list)))
         (delete-directory path)]
        [(or (file-exists? path) (link-exists? path)) (delete-file path)]))

(define (directory-size dir)
  (parameterize ([current-directory dir])
    (for/fold ([sum 0]) ([path (in-list (directory-list))])
      (+ sum (path-size path)))))

(define (path-size path)
  (cond [(file-exists? path) (file-size path)]
        [(directory-exists? path) (directory-size path)]
        [else 0]))

(define got-path? ; approximate, using size
  (case-lambda [(path size unpacked-path unpacked-size)
                (got-path? unpacked-path unpacked-size)]
               [(path size)
                (equal? size (path-size path))]))

(unless (eq? package 'nothing)
  (unless (directory-exists? dest-dir) (make-directory dest-dir))
  (parameterize ([current-directory dest-dir])
    (define needed (needed-files+sizes))
    (define really-needed
      (filter (lambda (n) (not (apply got-path? n))) needed))
    (printf (if (null? needed)
              ">> No ~a libraries to download for ~a\n"
              ">> Getting ~a libraries for ~a\n")
            package architecture)
    (cond
      [(null? needed) (void)]
      [(null? really-needed)
       (printf ">> All files present, no downloads needed.\n")]
      [else
       (printf ">> Downloading files from\n>>   ~a~a\n" url-base architecture)
       (printf ">> If you don't want automatic download, download each file\n")
       (printf ">> yourself from there to\n")
       (printf ">>   ~a\n" (path->complete-path (current-directory)))
       (for ([file+size (in-list needed)])
         (define file (car file+size))
         (define size (cadr file+size))
         (printf "  ~a" file)
         (if (member file+size really-needed)
           (begin (printf " downloading...") (flush-output)
                  (download file size)
                  (when (pair? (cddr file+size))
                    (delete-path (caddr file+size))
                    (install file))
                  (printf " done.\n"))
           (printf " already exists.\n")))])))<|MERGE_RESOLUTION|>--- conflicted
+++ resolved
@@ -6,11 +6,7 @@
 ;; without using bytecode.
 
 (define url-host "download.racket-lang.org")
-<<<<<<< HEAD
-(define url-path "/libs/3/")
-=======
 (define url-path "/libs/4/")
->>>>>>> e42bfe36
 (define url-base (string-append "http://" url-host url-path))
 
 (provide all-files+sizes)
