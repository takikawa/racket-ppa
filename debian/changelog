<<<<<<< HEAD
racket (8.2+dfsg1-2) unstable; urgency=medium

  * Re-upload to unstable.
  * Bug fix: "build with -O2 to avoid misbuild with CFLAGS=-O3", thanks to
    Steve Langasek (Closes: #935930).

 -- David Bremner <bremner@debian.org>  Mon, 13 Sep 2021 20:48:34 -0300

racket (8.2+dfsg1-1) experimental; urgency=medium

  * New upstream release

 -- David Bremner <bremner@debian.org>  Tue, 20 Jul 2021 11:05:19 -0300

racket (8.0+dfsg1-4) experimental; urgency=medium

  * Bug fix: "missing Breaks+Replaces: racket-common (<< 8)", thanks
    to Andreas Beckmann (Closes: #986874).
  * Drop Breaks/Depends on plt-scheme (package not in oldstable)
  * Drop provides of plt-scheme.

 -- David Bremner <bremner@debian.org>  Tue, 13 Apr 2021 08:25:15 -0300

racket (8.0+dfsg1-3) experimental; urgency=medium

  * Use bc backend for all except amd64, arm64, armhf, i386 (enable some
    ports)

 -- David Bremner <bremner@debian.org>  Sat, 10 Apr 2021 18:00:08 -0300

racket (8.0+dfsg1-2) experimental; urgency=medium

  * Use bc backend on armel, mips64el, mipsel, ppc64el, and s390x
  * Don't pass --noopt to configure by default

 -- David Bremner <bremner@debian.org>  Sat, 10 Apr 2021 13:03:07 -0300

racket (8.0+dfsg1-1) experimental; urgency=medium

  * New upstream release
  * Build with Chez Scheme backend
  * update debian/copyright for Chez Scheme bundle

 -- David Bremner <bremner@debian.org>  Sat, 10 Apr 2021 08:18:48 -0300
=======
racket (7.9+dfsg1-2) unstable; urgency=medium

  * Bug fix: "CVE-2021-32773", thanks to Moritz Mühlenhoff (Closes:
    #991327). Backport commit aa2e814a02 from racket 8.2. See also
    https://github.com/racket/racket/issues/3923

 -- David Bremner <bremner@debian.org>  Sat, 24 Jul 2021 11:13:09 -0300
>>>>>>> 7ab4835d

racket (7.9+dfsg1-1) unstable; urgency=medium

  * New upstream release
  * Adjust include path in racket-arch.c (thanks to Asumu Takikawa)

 -- David Bremner <bremner@debian.org>  Tue, 08 Dec 2020 20:47:19 -0400

racket (7.8+dfsg1-1) unstable; urgency=medium

  * Update to new upstream version 7.8+dfsg1.

 -- David Bremner <bremner@debian.org>  Mon, 03 Aug 2020 16:48:09 -0300

racket (7.6+dfsg1-3) unstable; urgency=medium

  * Restore upstream commit 17bc6262938f, try a different armhf gmp fix
    from Paulo Matos (upstream commit 392dc33ce)

 -- David Bremner <bremner@debian.org>  Wed, 22 Apr 2020 11:27:27 -0300

racket (7.6+dfsg1-2) unstable; urgency=medium

  * Revert upstream commit 17bc6262938f (Closes: #948789). This might or
    might not re-introduce numerical problems on armhf
    (https://github.com/racket/racket/issues/2773). Reports welcome.
  * Switch to debrebase and (hopefully dgit) for maintenence.

 -- David Bremner <bremner@debian.org>  Wed, 15 Apr 2020 18:56:52 -0300

racket (7.6+dfsg1-1) unstable; urgency=medium

  * New upstream bugfix release
  * Patch from Asumu to enable useprefix (needed for 7.6)

 -- David Bremner <bremner@debian.org>  Fri, 13 Mar 2020 20:58:28 -0300

racket (7.5+dfsg2-1) unstable; urgency=medium

  * New upstream bugfix release.
  * Drop openssl patch, upstream now recognizes 1.0.2

 -- David Bremner <bremner@debian.org>  Mon, 30 Dec 2019 17:47:51 -0400

racket (7.2+dfsg1-2) unstable; urgency=medium

  * Upload to unstable.

 -- David Bremner <bremner@debian.org>  Tue, 19 Feb 2019 17:11:01 -0400

racket (7.2+dfsg1-1) experimental; urgency=medium

  * New upstream bugfix release.
  * Bug fix: "Install Package doesn't work in DrRacket", thanks to
    Mike Manilone (Closes: #922444).

 -- David Bremner <bremner@debian.org>  Sat, 16 Feb 2019 20:59:49 -0400

racket (7.1+dfsg1-1) unstable; urgency=medium

  * New upstream bugfix release

 -- David Bremner <bremner@debian.org>  Sun, 23 Dec 2018 17:07:32 +0900

racket (7.0+dfsg2-1) unstable; urgency=medium

  * Major new upstream release
  * Add Recommends: sensible-utils to racket-common (for
    sensible-browser).
  * Drop Build-depends on autotools-dev
  * Drop patches from https://github.com/racket/drracket/issues/191, now
    upstream.
  * Update Vcs-* to point to salsa.debian.org

 -- David Bremner <bremner@debian.org>  Sat, 08 Sep 2018 20:07:32 -0300

racket (6.12+dfsg1-3) unstable; urgency=medium

  * Add two patches from upstream to restore drracket -singleInstance.
    https://github.com/racket/drracket/issues/191

 -- David Bremner <bremner@debian.org>  Sun, 20 May 2018 17:04:14 -0700

racket (6.12+dfsg1-2) unstable; urgency=medium

  * Bug fix: "hostname verification with OpenSSL fails", thanks to
    Benjamin Barenblat (Closes: #877427). Cherry pick upstream pull
    request 2041.

 -- David Bremner <bremner@debian.org>  Tue, 08 May 2018 09:24:44 -0400

racket (6.12+dfsg1-1) unstable; urgency=medium

  * New upstream release
  * Install man pages for racket, drracket, and raco
  * drop "Recommends libunique", thanks to Jeremy Bicha (Closes:
    #885816). It seems that -singleInstance is not actually working in
    in 6.11, so no loss of functionality.

 -- David Bremner <bremner@debian.org>  Sun, 11 Mar 2018 09:44:59 -0500

racket (6.11+dfsg1-1) unstable; urgency=medium

  * New upstream release
  * Use new logo (thanks to Asumu Takikawa)

 -- David Bremner <bremner@debian.org>  Sat, 23 Dec 2017 15:26:58 -0400

racket (6.10.1+dfsg1-1) unstable; urgency=medium

  * New upstream release    
  * fix changelog for 6.9-1; wrong patch was discussed
  * Assert compliance with policy 4.1.1; no changes.
  * Bump debhelper compat level to 10
  * non-free docs for srfi 5, 29, 32 removed

 -- David Bremner <bremner@debian.org>  Sun, 08 Oct 2017 18:19:53 -0300

racket (6.9-2) unstable; urgency=medium

  * rebuild for unstable

 -- David Bremner <bremner@debian.org>  Thu, 29 Jun 2017 20:27:37 -0300

racket (6.9-1) experimental; urgency=medium

  * New upstream release
  * Remove type-masks patch, now upstream

 -- David Bremner <bremner@debian.org>  Sun, 04 Jun 2017 17:06:39 -0300

racket (6.8-1) experimental; urgency=medium

  * New upstream version
  * Patch libcrypto.rkt to look for openssl 1.1, recommend libssl1.1. Bug
    fix: "Raco fails without libssl-dev", thanks to Martin Tang (Closes:
    #836346).
  * Cherry pick fix for type-masks to fix compilation on 32bit arches.

 -- David Bremner <bremner@debian.org>  Sat, 04 Mar 2017 11:54:04 -0400

racket (6.7-3) unstable; urgency=medium

  * Disable parallel building on 32bit architectures. Racket's parallel
    build currently uses OS threads, so unbounded parallelism hits per
    process address space limitations. (Closes: #860670).

 -- David Bremner <bremner@debian.org>  Sat, 22 Apr 2017 14:26:26 -0300

racket (6.7-2) unstable; urgency=medium

  * Patch libcrypto.rkt to look for openssl 1.1, recommend libssl1.1. Bug
    fix: "Raco fails without libssl-dev", thanks to Martin Tang (Closes:
    #836346).

 -- David Bremner <bremner@debian.org>  Sun, 05 Mar 2017 08:55:03 -0400

racket (6.7-1) unstable; urgency=medium

  * New upstream release
  * Exclude some source files from compression (fix for https://github.com/racket/scribble/issues/57)

 -- David Bremner <bremner@debian.org>  Sat, 29 Oct 2016 09:14:40 -0300

racket (6.6-1) unstable; urgency=medium

  * New upstream release
  * Bug fix: "FTBFS with openssl 1.1.0", thanks to Kurt Roeckx (Closes:
    #828526).

 -- David Bremner <bremner@debian.org>  Fri, 05 Aug 2016 09:04:20 +0900

racket (6.5-1) unstable; urgency=medium

  * New upstream release
  * Bug fix: "Recommends libpng12 which is going away, please switch to
    libpng16", thanks to Mattia Rizzolo (Closes: #823182).
  * update drracket.desktop, remove menu files
  * remove transitional plt-* packages.
  * drop recommends on libjpeg8, thanks to Adam Borowski (Closes: #814866).
  * Bug fix: "Local documentation links to remote instead of local",
    thanks to Diogo Ramos (Closes: #783434).
  * All patches now upstream.

 -- David Bremner <bremner@debian.org>  Mon, 02 May 2016 10:44:33 -0300

racket (6.3-3) unstable; urgency=medium

  * Cherry pick https://github.com/racket/racket/commit/e957a7d.patch as a
    fix for ppc64el build failures

 -- David Bremner <bremner@debian.org>  Fri, 18 Dec 2015 20:24:20 -0400

racket (6.3-2) unstable; urgency=medium

  * expand JIT_BUFFER_PAD_SIZE to work around build failure on armel

 -- David Bremner <bremner@debian.org>  Thu, 17 Dec 2015 22:23:08 -0400

racket (6.3-1) unstable; urgency=medium

  [ James McCoy ]
  * Remove myself from Uploaders.

  [ David Bremner ]
  * New upstream release
  * Re-enable anti-aliasing (#766534 is supposedly fixed)
  * Install more icons (thanks to Asumu Takikawa for the patch)
  * Bug fix: "No mime types defined in drracket.desktop", thanks to
    Frederik Himpe (Closes: #700191).

 -- David Bremner <bremner@debian.org>  Sat, 05 Dec 2015 08:48:11 -0400

racket (6.2-3) unstable; urgency=medium

  * Add recommends needed for proper functioning of DrRacket. These are
    not found by the usual mechanism because they are dynamically loaded.
    Thanks to Asumu Takikawa for the patch.
  * Those using only non-graphical racket can install without
    recommends.

 -- David Bremner <bremner@debian.org>  Wed, 09 Sep 2015 07:14:51 -0300

racket (6.2-2) unstable; urgency=medium

  * Don't strip mred, as this fails almost everywhere

 -- David Bremner <bremner@debian.org>  Sun, 28 Jun 2015 19:50:42 +0200

racket (6.2-1) unstable; urgency=medium

  * New upstream release (Closes: #789758).

 -- David Bremner <bremner@debian.org>  Fri, 26 Jun 2015 16:52:16 +0200

racket (6.1.1-3) unstable; urgency=medium

  * Bug fix: "Application icon does not appear in applications menu",
    thanks to Chris Jester-Young (Closes: #772174).

 -- David Bremner <bremner@debian.org>  Sat, 23 May 2015 08:17:51 +0200

racket (6.1.1-2) unstable; urgency=medium

  * upload to unstable

 -- David Bremner <bremner@debian.org>  Thu, 21 May 2015 22:02:23 +0200

racket (6.1.1-1) experimental; urgency=medium

  * New upstream release

 -- David Bremner <bremner@debian.org>  Wed, 21 Jan 2015 09:32:39 +0100

racket (6.1-4) unstable; urgency=medium

  * Slightly less intrusive anti-anti-aliasing patch: only disable in plot
    output now.

 -- David Bremner <bremner@debian.org>  Fri, 24 Oct 2014 10:36:47 +0200

racket (6.1-3) unstable; urgency=medium

  [ James McCoy ]
  * d/control: Add autotools-dev Build-Depends to let CDBS' config.{sub,guess}
    updating do its work.  (Closes: #765248)
  [ David Bremner ]
  * Disable anti-aliasing in plot and flonum to work around bug
    #766534

 -- David Bremner <bremner@debian.org>  Thu, 23 Oct 2014 23:51:21 +0200

racket (6.1-2) unstable; urgency=medium

  * Add Breaks/Replaces for documentation reorganization.  Thanks to
    Vincent Cheng for the report (Closes: #766011).

 -- David Bremner <bremner@debian.org>  Mon, 20 Oct 2014 11:42:13 +0200

racket (6.1-1) unstable; urgency=medium

  [ James McCoy ]
  * New upstream release  (Closes: #741305)
    + Remove patch pkg/collects-path, merged upstream.
  * d/watch: Remove intermediate racket/ in URL.  Sources have been moved
    directly into versioned directory.  Also remove “-unix” from URL.
  [ David Bremner ]
  * Borrow some changes from Asumu Takikawa to get 6.x packaged.

 -- David Bremner <bremner@debian.org>  Sun, 19 Oct 2014 09:24:21 +0200

racket (5.3.6+dfsg1-1) unstable; urgency=medium

  * New upstream bug fix release

 -- David Bremner <bremner@debian.org>  Wed, 01 Jan 2014 19:48:49 -0400

racket (5.3.4+r2+dfsg1-2) unstable; urgency=low

  * Don't compress .sxref, .sqlite files, fix (help ...) in repl.
    Thanks to Jose Antonio Ortega Ruiz for the report.

 -- David Bremner <bremner@debian.org>  Fri, 10 May 2013 23:25:38 -0300

racket (5.3.4+r2+dfsg1-1) unstable; urgency=low

  * Upstream fix for doc building process

 -- David Bremner <bremner@debian.org>  Fri, 10 May 2013 08:03:36 -0300

racket (5.3.4+dfsg1-1) unstable; urgency=low

  * New upstream version.
  * [racket-doc] Move docs to /usr/share/doc/racket

 -- David Bremner <bremner@debian.org>  Thu, 09 May 2013 08:15:04 -0300

racket (5.3.1+dfsg1-1) unstable; urgency=low

  * New upstream version

 -- James McCoy <jamessan@debian.org>  Fri, 16 Nov 2012 07:38:10 -0500

racket (5.3+dfsg1-1) unstable; urgency=low

  * New upstream version
  * Build debs with xz compression
  * Stop shipping /usr/bin/planet.  (Closes: #680685)

 -- James McCoy <jamessan@debian.org>  Sat, 18 Aug 2012 11:54:36 -0400

racket (5.2.1+g6~92c8784+dfsg2-2) unstable; urgency=low

  * Update description to use Racket in place of scheme (Closes: #679000).
  * Generally reword and streamline description. 
  * Mention R6R6 (Closes: #577816).
  * Update Standards-Version to 3.9.3 (no changes)

 -- David Bremner <bremner@debian.org>  Tue, 26 Jun 2012 20:06:39 -0300

racket (5.2.1+g6~92c8784+dfsg2-1) unstable; urgency=low

  * Add back inadvertantly dropped patches.
  * Re-repack to remove non-dfsg material.

 -- David Bremner <bremner@debian.org>  Tue, 12 Jun 2012 21:01:06 -0300

racket (5.2.1+g6~92c8784+dfsg1-1) unstable; urgency=low

  * Upstream re-release of 5.2.1, with a fix for an "Easter Egg" bug that
    make DrRacket unusable twice a year. See message
    <DF3E772B-EFAA-4818-A8B5-383472B8C9EF@ccs.neu.edu> from
    Matthias Felleisen for more details.

 -- David Bremner <bremner@debian.org>  Mon, 11 Jun 2012 21:12:09 -0300

racket (5.2.1+dfsg1-5) unstable; urgency=low

  * Cherry-pick patches from upstream to use libpng15 when it's available.
  * Lintian cleanups:
    + menu-icon-too-big: Use mini-plt.xpm instead of plt.xpm
    + Remove menu-icon-missing override, cross-binary package checks now work
      in Lintian
  * Use default buildflags.
  * Exclude tests from being installed.

 -- James McCoy <jamessan@debian.org>  Fri, 18 May 2012 08:09:15 -0400

racket (5.2.1+dfsg1-4) unstable; urgency=low

  * Cherry-pick patch from upstream to fix dynamic loading of libjpeg.
  * Move plt-scheme(-doc) to oldlibs/extra

 -- James McCoy <jamessan@debian.org>  Tue, 13 Mar 2012 22:35:06 -0400

racket (5.2.1+dfsg1-3) unstable; urgency=low

  * Change libpng12-dev Build-Depends to libpng-dev to prepare for transition.
    (Closes: #662489)
  * Remove unnecessary quilt Build-Depends.
  * Add racket Recommends to racket-common to satisfy
    missing-dep-for-interpreter.

 -- James McCoy <jamessan@debian.org>  Mon, 05 Mar 2012 22:06:10 -0500

racket (5.2.1+dfsg1-2) unstable; urgency=low

  * Cherry pick patch from upstream to fix FTBFS on architectures where char
    is unsigned by default.  (Closes: #654789, #654827)

 -- James McCoy <jamessan@debian.org>  Sun, 19 Feb 2012 09:26:23 -0500

racket (5.2.1+dfsg1-1) unstable; urgency=low

  * Revert the Architecture limiting in favor of adding ia64 to P-a-s.
  * New upstream version.
    + Update d/copyright for new files in src/racket/lightning

 -- James McCoy <jamessan@debian.org>  Sat, 18 Feb 2012 15:14:59 -0500

racket (5.2+dfsg1-1) unstable; urgency=low

  [ James McCoy ]
  * New upstream version
    + Reimplemented plot libraries.  (Closes: #392598)
  * Pass --enable-noopt to configure when noopt is in DEB_BUILD_OPTIONS
  * Remove powerpc/ppc64 from the "use cgc".  Racket builds fine with 3m on
    powerpc systems and those binaries will run on ppc64-kernel systems.
  * Use 3m for all architectures, as cgc is too problematic.
    + Remove "use cgc" list from debian/rules
    + Remove "Built with the ... garbage collector" from package description
  * Restrict the architectures we build on to, basically, !ia64.
  * Remove Ari Pollak as maintainer, with his permission.

 -- James McCoy <jamessan@debian.org>  Sat, 19 Nov 2011 00:37:34 -0500

racket (5.1.3+dfsg1-1) unstable; urgency=low

  [ James Vega ]
  * New Upstream version
  * Correct the /u/s/d/racket/release-notes symlink. (Closes: #628887)
  * Captialize Scheme in package short descriptions. (Closes: #625276)
  * Build-Depend on libffi-dev to use the system library instead of the
    bundled version.
  * Update Lintian overrides
    + Correct path according for unstripped-binary-or-object
    + Remove obsolete embedded-zlib override
    + Add override for menu-icon-missing, icon is shipped in racket-common
  * Add dversionmangle to watch file to strip dfsg.
  * Bump Standards-Version to 3.9.2.0, no changes needed.
  * Update Vcs-* for the Alioth transition.
  * Restore collects/scribble/sigplan and re-enable building of scribble's
    documentation.  (Closes: #636699)
  * Symlink racket's icons into /usr/share/pixmaps.
  * Install a desktop file for drracket.  (Closes: #513390)

  [ David Bremner ]
  * Use upstream stubs for sigplanconf.cls and jfp.cls, restore 
    collects/scribble/jfp (licensing questions resolved).
  * remove kFreeBSD patches,  now upstream

 -- David Bremner <bremner@debian.org>  Sun, 21 Aug 2011 22:51:49 -0300

racket (5.1.1+dfsg1-3) unstable; urgency=low

  * Replace kFreeBSD signal patch with upstream version of same.

 -- David Bremner <bremner@debian.org>  Mon, 16 May 2011 15:58:45 +0200

racket (5.1.1+dfsg1-2) unstable; urgency=low

  * Collects is (for now) all architecture independant. 
    - Simplify package build (no more symlinking to /usr/lib/racket)
    - Split install step into architecture dependant/independent steps.
  * Patch for kFreeBSD: catch both SIGBUS (squeeze) and SIGSEGV (wheezy)
    from mprotect.
  * Patch: Disable building scribble docs for scribble (fallout from
    missing sigplan class)

 -- David Bremner <bremner@debian.org>  Thu, 12 May 2011 16:37:43 -0300

racket (5.1.1+dfsg1-1) unstable; urgency=low

  * New Upstream version
    - several copyright license clarification patches now upstream, thanks
      again to Eli Barzilay.
  * New patches for kFreeBSD: big thanks to Matthew Flatt.
    - re-enable 3m garbage collector
    - fix various build issues.

 -- David Bremner <bremner@debian.org>  Sat, 30 Apr 2011 08:33:44 -0300

racket (5.1+dfsg1-2) unstable; urgency=low

  * Cherry-pick patch from upstream to fix kFreeBSD build failures
  * Cherry-pick patches from upstream to fail gracefully when SSLv2 is not
    found.

 -- David Bremner <bremner@debian.org>  Mon, 25 Apr 2011 23:15:34 -0300

racket (5.1+dfsg1-1) unstable; urgency=low

  * New upstream version, plus DFSG compliance modifications.  
    + Thanks to Eli Barzilay of the PLT Scheme team for making a big effort
      of contacting people and updating licensing.
  * Build with HOME=/nonexistant. This prevents collects installed in user
    home directories from interfering with the build.
  * Use parallel=n to control collects build parallelism.

 -- David Bremner <bremner@debian.org>  Thu, 31 Mar 2011 19:34:19 -0300

racket (5.0.2-1) experimental; urgency=low

  [ David Bremner ]
  * New Upsteam version (Closes: #592688)
    + Fix FTBFS on mips with recent GCC. (Closes: #598615)

  [ James Vega ]
  * Update watch file with new upstream URL.
  * debian/rules:
    + Show which garbage collector the racket package was built with.
    + Use correct name for mzdyn based on which garbage collector was used.

 -- James Vega <jamessan@debian.org>  Fri, 19 Nov 2010 21:22:13 -0500

plt-scheme (4.2.4-2) unstable; urgency=low

  * Pull patch from upstream to fix building on Sparc.
  * debian/control: Change libjpeg62-dev Build-Depends to libjpeg-dev.
  * debian/rules: Use the Boehm garbage collector on archs where the 3m one
    doesn't work.

 -- James Vega <jamessan@debian.org>  Mon, 15 Feb 2010 08:00:11 -0500

plt-scheme (4.2.4-1) unstable; urgency=low

  [ Ari Pollak ]
  * Convert to 3.0 (quilt) format, no patches necessary yet

  [ James Vega ]
  * New upstream version
  * debian/control:
    - Add myself to Uploaders.
    - Change XS-Vcs-* to Vcs-* and correct a typo in the URLs.
    - Add ${misc:Depends}.
    - Remove description of ProfessorJ.
  * debian/rules:
    - Remove binary-post-install/plt-scheme target since collects/profj
      no longer exists.
    - Add -g to CFLAGS.
  * debian/overrides/plt-scheme: Add an override for the embedded-zlib while
    working with upstream to find a fix they'll agree to.

 -- James Vega <jamessan@debian.org>  Sun, 07 Feb 2010 21:51:09 -0500

plt-scheme (4.2.1-1) unstable; urgency=low

  * New upstream version

 -- Ari Pollak <ari@debian.org>  Mon, 10 Aug 2009 11:29:40 -0400

plt-scheme (4.1.5-1) unstable; urgency=low

  * New upstream version 

 -- Ari Pollak <ari@debian.org>  Sun, 22 Mar 2009 21:55:44 -0400

plt-scheme (4.1.4-1) unstable; urgency=low

  * New upstream version

 -- Ari Pollak <ari@debian.org>  Wed, 21 Jan 2009 08:53:59 -0500

plt-scheme (4.1.3-1) unstable; urgency=low

  * New upstream version

 -- Ari Pollak <ari@debian.org>  Mon, 24 Nov 2008 13:43:11 -0500

plt-scheme (4.1.2-1) unstable; urgency=low

  * New upstream version 

 -- Ari Pollak <ari@debian.org>  Tue, 28 Oct 2008 20:06:59 -0400

plt-scheme (4.1.1-1) unstable; urgency=low

  * Make sure cdbs' and dpkg-buildpackage's CFLAGS and CXXFLAGS aren't passed
    through to configure and make, so we don't get surprising behavior that
    upstream isn't expecting.
  * Update package description from PLT website (Closes: #491636)

 -- Ari Pollak <ari@debian.org>  Sun, 05 Oct 2008 16:45:08 -0400

plt-scheme (4.0.1-2) unstable; urgency=low

  * Rename package to plt-scheme, combining the drscheme and mzscheme
    packages, following advice from upstream (Closes: #488247)
  * Add plt-scheme-doc package
  * Fix the package description, removing references to Rice University

 -- Ari Pollak <ari@debian.org>  Wed, 02 Jul 2008 21:43:32 -0400

drscheme (2:4.0.1-1) unstable; urgency=low

  * New upstream version
  * Update watch file
  * Apply patch from upstream to fix doc paths being hardcoded as the
    temporary package installation directory instead of the configured path
    (Closes: #486513)

 -- Ari Pollak <ari@debian.org>  Tue, 24 Jun 2008 19:01:58 -0400

drscheme (2:4.0-1) unstable; urgency=medium

  * New upstream version
  * Use older memory management on all architectures to be consistent
    (Closes: #473212)
  * Add new epoch since upstream changed versioning scheme
  * Move readline to mzscheme package, and add note in copyright file about it
    (Closes: #460466)
  * Remove obsolete manpages and init script for web-server

 -- Ari Pollak <ari@debian.org>  Sat, 14 Jun 2008 11:17:57 -0400

drscheme (1:372-1) unstable; urgency=low

  [ Artem Baguinski ]
  * New upstream release
  * Removed mzscheme.prerm as mzscheme.postrm does the same thing
  * Don't build with 3m GC on architectures other than i386/amd64,
    since it was causing crashes in mzscheme

  [ Ari Pollak ]
  * Remove Conflicts: slib

 -- Ari Pollak <ari@debian.org>  Fri, 11 Jan 2008 11:31:50 -0500

drscheme (1:371-1) unstable; urgency=low

  [ Artem Baguinski ]
  * New upstream release (Closes: #425539)
  * Removed patches 05_slibinit-fix.patch and 07_slib.patch
    because the upstream got rid of slibinit
  * New collects: combinator-parser and wxme
  * New garbage collector (3m), only enabled on i386/amd64 at the moment
  * Portuguese translation for drscheme's debconf messages.
    Translator: Américo Monteiro <a_monteiro@netcabo.pt>
    (Closes: #435507)
  * Makefile generated by configure doesn't reference EXPORT
    environment variable (Closes: #411900)

  [ Ari Pollak ]
  * Add Artem to Uploaders
  * Update watch file (Closes: #450066)
  * Remove 08_360p1.patch, which wasn't actually applied anyway
  * Add XS-Vcs- fields to control file

 -- Ari Pollak <ari@debian.org>  Mon, 26 Nov 2007 11:00:53 -0500

drscheme (1:360-1) unstable; urgency=low

  * Non-maintainer upload with permission of the semi-maintainer.
  * New upstream version.
  * Bump to Standards-Version 3.7.2.2.
  * Use quilt rather than simple-patchsys to manage patches.
    - Refresh and/or fix patches 00_debian-nonstandard-install.patch,
      01_debian-web-server.patch, 02_alpha-compile-fix.patch,
      06_stack-direction-fix.patch, 07_slib.patch
    - Remove 05_slibinit-fix.patch from series but leave it in
      debian/; it looks like the fix has been incorporated upstream
      but let's just make sure before deleting it.
    - Remove 06_stack-direction-fix.patch from series, it's also
      been applied upstream.
    - Add 08_360p1.patch from upstream to fix a problem with X.
      (Closes: #409197)

 -- Christine Spang <christine@debian.org>  Mon, 07 May 2007 16:38:30 -0400

drscheme (1:352-10) unstable; urgency=low

  * Apply German po-debconf translation update from Matthis Julius
    (Closes: #406148)

 -- Ari Pollak <ari@debian.org>  Wed, 24 Jan 2007 22:43:03 -0500

drscheme (1:352-9) unstable; urgency=low

  * Fix for Spanish debconf translation from Christian Perrier
    (Closes: #403497)

 -- Ari Pollak <ari@debian.org>  Sun, 17 Dec 2006 20:08:18 -0500

drscheme (1:352-8) UNRELEASED; urgency=low

  * Remove James Vega from Uploaders field at his request

 -- Ari Pollak <ari@debian.org>  Mon, 11 Dec 2006 09:13:44 -0500

drscheme (1:352-7) unstable; urgency=low

  * 07_slib.patch:
    - Define slib:features instead of *features* to work with new
      version of slib (Closes: #399926)

 -- Ari Pollak <ari@debian.org>  Sat, 25 Nov 2006 18:21:41 -0500

drscheme (1:352-6) unstable; urgency=medium

  * Fail gracefully if creating /usr/local/lib/plt/collects fails
    (Closes: #392509)

 -- Ari Pollak <ari@debian.org>  Fri, 13 Oct 2006 21:17:57 -0400

drscheme (1:352-5) unstable; urgency=low

  * Fix web-server path in init script (Closes: #386596)
  * Don't include a trailing slash in DESTDIR, which should fix
    modules that use (this-expression-source-directory) such as tex2page.
    Thanks to Soeren D. Schulze for the fix. (Closes: #390753, #386485)

 -- Ari Pollak <ari@debian.org>  Tue,  3 Oct 2006 11:27:13 -0400

drscheme (1:352-4) unstable; urgency=low

  * Fix a forgotten semicolon in 06_stack-direction-fix.patch.
  * Remove an outdated lintian override for readline, since we no longer ship
    it.

 -- Ari Pollak <ari@debian.org>  Mon, 28 Aug 2006 01:25:33 -0400

drscheme (1:352-3) unstable; urgency=low

  [ Ari Pollak ]
  * patches/06_stack-direction-fix.patch:
    - Add patch to fix complation on any architecture where the stack grows up
      instead of down (namely, hppa)

  [ James Vega ]
  * Add debian/watch file.

 -- Ari Pollak <ari@debian.org>  Fri, 25 Aug 2006 21:04:56 -0400

drscheme (1:352-2) unstable; urgency=low

  * Add debian/patches/05_slibinit-fix.patch to fix an
    slib initialization error (Closes: #380702)

 -- Ari Pollak <ari@debian.org>  Mon, 14 Aug 2006 21:40:48 -0400

drscheme (1:352-1) unstable; urgency=low

  [ Ari Pollak ]
  * New upstream release
    - Changes PLT documentation license to LGPL, and updates the license for
      R5RS and SRFIs (Closes: #356124, #356478)
  * Change build-depends on xlibs-data to xbitmaps
  * Fix small spelling mistake in package description (Closes: #363300)
  * Correct debconf web-server question to say http://localhost:8000
    instead of http://localhost
  * Remove old leftover drscheme debconf templates
  * Remove German debconf translation since it hasn't been
    updated in ages

  [ James Vega ]
  * New upstream release
    - Update debian/patches/debian-nonstandard-install.patch to apply against
      src/Makefile.in instead of install.
    - Remove debian/patches/debian-slib.patch, merged upstream.
    - Remove debian/patches/sparc-compile-fix.patch, merged upstream.
    - Remove debian/patches/slatex-bug361027.patch, merged upstream.
  * Rework packaging since upstream is using a saner build system now
    - Remove debian-plt and references to it.
    - Remove the mred and mzscheme wrapper scripts to override PLTCOLLECTS
    - Move debian/{dr,mz}scheme.lintian-override to
      debian/overrides/{dr,mz}scheme and install using dh_install.
  * Override DEB_OPT_FLAGS instead of DEB_CONFIGURE_NORMAL_ARGS to avoid
    having optimizations enabled.  This also causes configure to be properly
    called with the --build option which allows hppa to be built with the
    foreign interface again.

 -- Ari Pollak <ari@debian.org>  Wed, 26 Jul 2006 14:00:52 -0400

drscheme (1:301-15) unstable; urgency=low

  * Build-depend on xlibs-data to fix FTBFS

 -- Ari Pollak <ari@debian.org>  Wed, 12 Apr 2006 10:21:08 -0400

drscheme (1:301-14) unstable; urgency=low

  * Switching to CDBS added -O2 to the compilation flags without
    me realizing, and mzscheme doesn't build properly on alpha & powerpc
    with that. So switch to never using -O2 in CFLAGS & CXXFLAGS.

 -- Ari Pollak <ari@debian.org>  Tue, 11 Apr 2006 23:05:56 -0400

drscheme (1:301-13) unstable; urgency=low

  * Move packaging to cdbs + simple-patchsys
  * Add James Vega to Uploaders list
  * Move libxaw8 back to libxaw7 because libxaw8 is going to be removed
  * debian/patches/list.c-warning-fix.patch:
    - Fix compile warning in src/mzscheme/src/list.c
  * debian/patches/slatex-bug361027.patch:
    - Added to support RequirePackage to start a LaTeX document
      when running slatex. Patch accepted upstream (Closes: #361027)

 -- Ari Pollak <ari@debian.org>  Thu,  6 Apr 2006 15:53:19 -0400

drscheme (1:301-12) unstable; urgency=low

  * Fix a typo in the mzscheme wrapper (Closes: #355337)

 -- Ari Pollak <ari@debian.org>  Sat,  4 Mar 2006 19:58:33 -0500

drscheme (1:301-11) unstable; urgency=low

  * Somehow -10 lost a patch to src/mzscheme/src/Makefile.in that let this
    package actually compile on alpha. Add the patch back.

 -- Ari Pollak <ari@debian.org>  Sat,  4 Mar 2006 01:50:58 -0500

drscheme (1:301-10) unstable; urgency=low

  * Replace mzscheme & mred binaries with very small shell scripts to wrap
    around them and set the PLTCOLLECTS environment variable correctly,
    instead of adding the logic to the drscheme/web-server/etc. wrappers.
    This should fix user-specific collects directories not getting added when
    using drscheme.
  * Move /usr/local/lib/plt/collects creation/removal to postinst/postrm
    instead of including it and its parent directories in the package itself
  * Remove the dependency on libffi-dev and just stop building the foreign
    interface on hppa
  * Remove build-conflicts on libwxxt-dev, it doesn't exist anymore

 -- Ari Pollak <ari@debian.org>  Wed, 22 Feb 2006 22:53:43 -0500

drscheme (1:301-9) unstable; urgency=low

  * Put /usr/lib/plt/include/ back in mzscheme instead of drscheme,
    and update mzscheme's Replaces field appropriately
    (Closes: #352130)

 -- Ari Pollak <ari@debian.org>  Thu,  9 Feb 2006 18:34:38 -0500

drscheme (1:301-8) unstable; urgency=low

  * Remove libssl-dev from mzscheme dependencies; it's no longer needed
    since the openssl module is built during compile-time
  * Update slib conflicts on mzscheme to slib (<< 3a2-5) (Closes: #351655)
  * Add Conflicts: drscheme (<< 301-6) on drscheme package to try to
    fix problem where upgrading to mzscheme/drscheme 301-6 or higher from
    an earlier 301 revision would fail because of the old broken prerm scripts

 -- Ari Pollak <ari@debian.org>  Tue,  7 Feb 2006 13:52:26 -0500

drscheme (1:301-7) unstable; urgency=low

  * running setup-plt during the build process was causing the wrong
    paths to appear in cache.ss, so correct the paths manually in
    the resulting cache.ss file.

 -- Ari Pollak <ari@debian.org>  Sun,  5 Feb 2006 19:03:18 -0500

drscheme (1:301-6) unstable; urgency=low

  * Ugh. Fix a syntax problem in a Makefile-ism that wasn't
    passing the right thing to ./configure and was still causing FTBFS
    on m68k.
  * Restructure build so we don't need an enormous "clean" target in
    debian/rules, and the entire build system is much shorter now.
  * Make the split between drscheme/mzscheme closer to what upstream
    distributes in their plt-scheme/mzscheme binaries.
  * Try to generate compiled .zo files at build-time since it takes a long
    time and doesn't seem to work properly at install-time.
    - This fixes DrScheme slowness and the ProfJ errors (Closes: #351368)
    - This also fixes the slib catalog generation error (Closes: #347595)

 -- Ari Pollak <ari@debian.org>  Sun,  5 Feb 2006 14:09:56 -0500

drscheme (1:301-5) unstable; urgency=low

  * Last try to fix m68k. Apparently FFI_CLOSURES is disabled on m68k,
    so the foreign interface won't build properly there. So just
    pass --disable-foreign to ./configure on m68k.
  * Add TODO.Debian to docs

 -- Ari Pollak <ari@debian.org>  Sat,  4 Feb 2006 12:01:37 -0500

drscheme (1:301-4) unstable; urgency=low

  * Fix a broken check for SunOS/Solaris that happened to cause
    a FTBFS on SPARC.

 -- Ari Pollak <ari@debian.org>  Fri,  3 Feb 2006 23:29:32 -0500

drscheme (1:301-3) unstable; urgency=low

  * Trying again to fix the ffi (foreign) interface on hppa and m68k.
    mzscheme includes its own copy of libffi, so let's try
    building against the system-wide libffi library instead.
  * Remove mzscheme's dependency on libreadline5-dev

 -- Ari Pollak <ari@debian.org>  Sat,  4 Feb 2006 01:27:54 +0000

drscheme (1:301-2) unstable; urgency=low

  * Fix drscheme & mzscheme prerm to properly remove stuff that gets
    created at install-setup-time.
  * Add libffi4-dev to build-depends to hopefully fix a FTBFS on m68k & hppa

 -- Ari Pollak <ari@debian.org>  Thu,  2 Feb 2006 21:07:44 -0500

drscheme (1:301-1) unstable; urgency=low

  * New upstream release
  * Move main mred libraries to drscheme package
  * Change the maintainer to me, since I haven't received anything from
    Stevie lately.
  * Add Vietnamese translation for debconf (Closes: #313580)
  * Add build-depends on libcairo2-dev
  * Switch libxaw7-dev build-depends to libxaw8-dev
  * Stop patching readline support into the source tree because of
    license issues
  * Remove old debian/Makefile.srpersist which was lying around
  * Remove debian/tex2page.1 and install included upstream manpage instead
  * Make /usr/share/doc/drscheme a symlink to /usr/share/doc/mzscheme
  * Add stuff from notes/ in /usr/share/doc/mzscheme
  * src/mred/wxs/Makefile.in, ssrc/wxxt/src/Makefile.in:
    - Explicitly add -I/usr/include/freetype2 to CFLAGS and CXXFLAGS
      so that Xft support will compile, since upstream
      doesn't use pkg-config.

 -- Ari Pollak <ari@debian.org>  Thu, 22 Dec 2005 13:30:25 -0500

drscheme (1:209-9) unstable; urgency=low

  * Start web-server with mzscheme instead of mred (Closes: #344364)

 -- Ari Pollak <ari@debian.org>  Wed, 28 Dec 2005 13:30:12 -0500

drscheme (1:209-8) unstable; urgency=low

  * Don't depend on debconf-utils explicitly, debhelper already depends on it
  * Depend on debconf | debconf-2.0 (Closes: #331807)

 -- Ari Pollak <ari@debian.org>  Tue,  4 Oct 2005 20:24:48 -0400

drscheme (1:209-7) unstable; urgency=low

  * -fPIC was sort of defined in CFLAGS already, but it wasn't being included
     in all Makefiles. Fix invocation of configure to define CFLAGS properly.
     (Closes: #328368)
  * Remove --enable-noopt from configure invocation unless DEB_BUILD_OPTIONS ==
    noopt. I'm not sure why it was there in the first place.
  * Update X build-depends so we don't pull in all of xlibs-dev unnecessarily.

 -- Ari Pollak <ari@debian.org>  Thu, 15 Sep 2005 11:21:40 -0400

drscheme (1:209-6) unstable; urgency=low

  * Apply patch from Andreas Jochens to src/mred/wxme/wx_madm.h to fix
    build on amd64/gcc4 (Closes: #314924)

 -- Ari Pollak <ari@debian.org>  Mon, 20 Jun 2005 11:58:36 -0400

drscheme (1:209-5) unstable; urgency=low

  * Remove Conflicts on drscheme & mzscheme, should completely fix #310645
  * Update mzscheme.prerm to remove files created by setup-plt (in postinst)
    from /usr/lib/plt/bin
    (Closes: #282089)
  * Also, in prerm, don't remove files that are included in the package

 -- Ari Pollak <ari@debian.org>  Wed, 25 May 2005 20:11:02 -0400

drscheme (1:209-4) unstable; urgency=low

  * Clean up debian/control crap (Closes: #310645)
     - Switch "Replaces" for drscheme & mzscheme
     - drscheme:
       - Depend on mzscheme (= ${Source-Version}), don't Pre-depend on it
     - mzscheme:
       - Don't conflict with libc6
       - Don't need to depend on debianutils, it's a required package
       - Don't explicitly depend on libfreetype6, it's detected automatically
  * Remove compiled/ directories inside source tree on clean

 -- Ari Pollak <ari@debian.org>  Tue, 24 May 2005 20:40:32 -0400

drscheme (1:209-3) unstable; urgency=low

  * Well that was dumb. Don't remove all .jinfo files, we need some of them.

 -- Ari Pollak <ari@debian.org>  Mon, 10 Jan 2005 22:54:12 -0500

drscheme (1:209-2) unstable; urgency=low

  * Add support for mips and mipsel architectures in debian/control and
    src/mzscheme/sconfig.h.
  * Also remove all .dep and .jinfo files, and collects/setup/errors

 -- Ari Pollak <ari@debian.org>  Sat,  8 Jan 2005 14:31:19 -0500

drscheme (1:209-1) unstable; urgency=low

  * New upstream release (Closes: #283898)
  * Change Maintainer to Stevie Strickland, who will be taking this
    package over from Brent. Add myself to Uploaders just in case anything
    arises in the meantime.
  * debian/copyright: point to correct location to download DrScheme
      (version-specific), as well as updated copyright info.
  * debian/control: s/libreadline4-dev/libreadline5-dev/ (Closes: #287976)
      Also removed some references to Rice University and replaced them with
      PLT where appropriate
  * debian/rules: rm src/lt/config.log and src/lt/libtool on clean, and remove
      all .libs directories and *.o files
  * collects/readline doesn't seem to be in the upstream tarball (was it
    ever?), so copy the files from the 208 tarball in the collects/readline
    directory.

 -- Ari Pollak <ari@debian.org>  Fri,  7 Jan 2005 16:44:02 -0500

drscheme (1:208-1) unstable; urgency=low

  * New upstream release.
  * Apply Japanese po-file.  (Closes:#276816)
  * Apply Czech po-file.  (Closes:#274070)
  * Apply Dutch po-file.  (Closes:#251240)
  * Add dependency on libssl-dev.  (Closes:#270907)
  * Add 'force-reload' entry to init.d script.  (Closes:#264227)
  * Remove spurious (premature) drscheme/done_installation message in
    Debconf rules.  The message is correctly reported at the end
    of the postinst step.  (Closes:#253444,252074)
  * Closing ancient bug.  Not reproducable.  Has not been reported
    again in a recent build.  (Closes#219713)
  * Use 'nice -10' when building PLT zofiles.  (Closes#242541)

 -- Brent A. Fulgham <bfulgham@debian.org>  Wed, 20 Oct 2004 00:22:53 -0700

drscheme (1:207-3) unstable; urgency=low

  * Use "Replaces" to assist in upgrades.  (Closes:#250371)

 -- Brent A. Fulgham <bfulgham@debian.org>  Fri, 27 Aug 2004 19:21:58 -0700

drscheme (1:207-2) unstable; urgency=low

  * Incorporate Christopher Cheney's amd64 and build daemon fixes.
    (Closes:#249969)

 -- Brent A. Fulgham <bfulgham@debian.org>  Thu, 20 May 2004 00:46:46 -0700

drscheme (1:207-1) unstable; urgency=low

  * New upstream version.
  * Lintian cleanups.
  * To start webserver, make sure /etc/defaults/mzscheme has RUN_HTTPD=Yes
    (the default is RUN_HTTPD=No)

 -- Brent A. Fulgham <bfulgham@debian.org>  Tue, 18 May 2004 23:17:00 -0700

drscheme (1:206p1-5) unstable; urgency=low

  * Remove logging.  (Closes:#244713)

 -- Brent A. Fulgham <bfulgham@debian.org>  Sun,  9 May 2004 15:50:27 -0700

drscheme (1:206p1-4) unstable; urgency=low

  * Include Readme's in both packages.  Oops! (closes:#246719).
  * Clean up some lintian warnings.

 -- Brent A. Fulgham <bfulgham@debian.org>  Thu,  6 May 2004 22:28:22 -0700

drscheme (1:206p1-3) unstable; urgency=low

  * Include pre-built *.zos.  System will rebuild any it needs to after
    install, but this should speed things up.  Note that additional
    output will appear on console until I'm sure this works properly.

 -- Brent A. Fulgham <bfulgham@debian.org>  Thu, 22 Apr 2004 22:35:29 -0700

drscheme (1:206p1-2) unstable; urgency=low

  * SrPersist is no longer included, since it is now released as a PLT from
    the upstream system.  If people are interested, we could probably
    wrap it for Debian in a *.deb.  (Closes:#234560)
  * Remove dependency on libiodbc, since SrPersist is no longer included.
    (Closes:#240573)

 -- Brent A. Fulgham <bfulgham@debian.org>  Sun,  4 Apr 2004 20:55:25 -0700

drscheme (1:206p1-1) unstable; urgency=low

  * Rename to track upstream naming scheme, adding a (bleah) epoch.  (Closes:#232973)
  * Include the _rest_ of Jurij Smakov's Alpha patches (Sorry for the mix-up).
  * Make building of zo files a bit more verbose.  (Closes:#232239)

 -- Brent A. Fulgham <bfulgham@debian.org>  Wed, 18 Feb 2004 21:01:17 -0800

drscheme (206.1-1) unstable; urgency=low

  * Just when I get 206 packaged, they release 206.1!  New upstream release.

 -- Brent A. Fulgham <bfulgham@debian.org>  Tue, 10 Feb 2004 22:47:49 -0800

drscheme (206-3) unstable; urgency=low

  * Conflict with earlier versions to avoid collections problems.
    (Closes:#231792)
  * DrScheme destroys the MzScheme builds so that proper linkage occurs
    between the different collections.

 -- Brent A. Fulgham <bfulgham@debian.org>  Sun,  8 Feb 2004 15:18:19 -0800

drscheme (206-2) unstable; urgency=low

  * Incorporated updated Russian translation (thanks to Ilgiz Kalmetev
    <translator@ilgiz.pp.ru> (Closes:#219267).
  * Conflict with slib << 2d4-2.  (Closes:#223058)
  * Move browser, icons, and syntax-color collections into the mzscheme
    package (from DrScheme) so that mzscheme installs properly.
    (Closes:#23125).
  * Added C compiler dependency for MzScheme so that extensions will
    build properly during install.  (Closes:#220785)
  * Correct web server startup script.  (Closes:#219709)
  * Added dependency on libfreetype6.  I hope this will help with bug #219795.
  * Correct path problem in debian-plt.  (Closes:#219795)
  * Re-enabled optimizations in compilation.  Let me know if this bites
    anyone.

 -- Brent A. Fulgham <bfulgham@debian.org>  Sat,  7 Feb 2004 23:01:28 -0800

drscheme (206-1) unstable; urgency=low

  * New upstream release.  (Closes:#230185)
  * Incorporated new Brazillian Portuguese translation (thanks to Andre
    Luis Lopes <andrelop@debian.org>.  (Closes:#228100)
  * Incorporated build improvements by Jurij Smakov <jurij@wooyd.org>
    for Alpha architecture.  (Closes:#217239)

 -- Brent A. Fulgham <bfulgham@debian.org>  Tue,  3 Feb 2004 23:44:29 -0800

drscheme (205-6) unstable; urgency=low

  * Remove optimizations, so that all GCC variants will work.
  * Reenable XFT use.

 -- Brent A. Fulgham <bfulgham@debian.org>  Mon, 13 Oct 2003 19:45:34 -0700

drscheme (205-5) unstable; urgency=low

  * Recompile with working GCC (i.e., gcc-3.2) to avoid compiler bug.
    (Closes:#208762,#208764)
  * Include build dependency on proper PNG and JPEG libraries
    (Closes:#208788)
  * Incorporate Christian Perrier's wonderful po-file conversion.
    Many thanks for that work!  (Closes:#210646,211636)

 -- Brent A. Fulgham <bfulgham@debian.org>  Thu, 25 Sep 2003 23:16:40 -0700

drscheme (205-4) unstable; urgency=low

  * Correct relative path declarations used when compiling srpersist.  Many
    thanks to Ulrik Haugen for his "cargo cult" programming hack :-)
    (Closes:#208451)

 -- Brent A. Fulgham <bfulgham@debian.org>  Wed,  3 Sep 2003 22:38:52 -0700

drscheme (205-3) unstable; urgency=low

  * Just to be totally clear, drscheme and mzscheme both needed to be upgraded
    to fix the problem in 205-1.  So, declaring a versioned dependency.
  * Also, noticed that MrEd had the same libtool issue as MzScheme, so
    fixing that as well.

 -- Brent A. Fulgham <bfulgham@debian.org>  Sat, 30 Aug 2003 22:38:41 -0700

drscheme (205-2) unstable; urgency=low

  * Whoops!  Upstream started using LIBTOOL, and I didn't notice.  Modified
    the installation to handle this.  (Closes:#207716) (Closes:#207823)
    (Closes:#207847)

 -- Brent A. Fulgham <bfulgham@debian.org>  Sat, 30 Aug 2003 00:19:39 -0700

drscheme (205-1) unstable; urgency=low

  * New upstream release.
  * Correct documentation on setup-plt/debian-plt, since I had to swap the
    uses due to the many places the "real" setup-plt is needed by DrScheme
    and associated tools.  (Closes:#206503).
  * Modify installation scripts so that PLT environment variables are
    overridden with 'official' Debian paths to avoid building user
    PLTCOLLECT directories by accident.  (Closes:#204149).
  * Deactivate Xft support, since the xft2 libraries in Dylan are slightly
    incompatible.  Will rebuild with support once this is worked through.

 -- Brent A. Fulgham <bfulgham@debian.org>  Wed, 27 Aug 2003 22:42:52 -0700

drscheme (204-2) unstable; urgency=low

  * MzScheme now includes support for saving and restoring RNG seed state.
    (Closes:#182514)
  * Relocation stack end error corrected.
    (Closes:#185474)(Closes:#184957)
  * Correct hierlist/doc.txt from DrScheme package (moved to MzScheme)
    by conflicting with improper version of DrScheme. (Closes:#192872)
  * Be less chatty about installation and byte compilation.
    (Closes:#193032)

 -- Brent A. Fulgham <bfulgham@debian.org>  Sat, 17 May 2003 00:04:28 -0700

drscheme (204-1) unstable; urgency=low

  * New upstream release.
  * Correct hierlist location for MzScheme users (Closes:#191160)

 -- Brent A. Fulgham <bfulgham@debian.org>  Fri,  9 May 2003 23:26:01 -0700

drscheme (203-7) unstable; urgency=low

  * Recompile with 'c' compiler, using modifications per the PLT team.

 -- Brent A. Fulgham <bfulgham@debian.org>  Wed,  5 Mar 2003 22:17:31 -0800

drscheme (203-6) unstable; urgency=low

  * Put "slatex" back in, since Debian has historically distributed
    it with MzScheme.  (Closes:#180926)
  * Recompiled mzscheme 'main' application using g++ to correct problem
    with srpersist.so load failing due to g++ 'personality' conflict.
    (Closes:#180933)

 -- Brent A. Fulgham <bfulgham@debian.org>  Tue, 25 Feb 2003 21:29:59 -0800

drscheme (203-5) unstable; urgency=low

  * Correct path information in setup-plt.  (Closes:#180606)

 -- Brent A. Fulgham <bfulgham@debian.org>  Tue, 11 Feb 2003 22:04:51 -0800

drscheme (203-4) unstable; urgency=low

  * More lintian corrections.
  * For fun, added menu icons.  Whee!

 -- Brent A. Fulgham <bfulgham@debian.org>  Fri,  7 Feb 2003 23:54:55 -0800

drscheme (203-3) unstable; urgency=low

  * Various lintian corrections.
  * Correct handling of slibcat.  (Closes:#170866)

 -- Brent A. Fulgham <bfulgham@debian.org>  Thu,  6 Feb 2003 22:11:43 -0800

drscheme (203-2) unstable; urgency=low

  * Using the PLT tarball has its disadvantages!  It turns out that most
    of the startup scripts were not autogenerated with the Debian paths,
    so they must be hand-edited.  Looks like I *may* have caught this
    before others...

 -- Brent A. Fulgham <bfulgham@debian.org>  Mon, 20 Jan 2003 16:38:53 -0800

drscheme (203-1) unstable; urgency=low

  * New upstream release (lots of little bug fixes.)
  * HPPA patch is incorporated upstream now.
  * The control file has already been modified to require libreadline4-dev,
    please stop filing bug reports!  (Closes:#176093)
  * Upstream corrected is-color? (Closes:#154424)

 -- Brent A. Fulgham <bfulgham@debian.org>  Sun, 19 Jan 2003 21:17:48 -0800

drscheme (202.3-7) unstable; urgency=low

  * Incorporate a few patches to allow a build under HPPA.
    (Closes:Bug#104880).  Add hppa to the architectures list.
  * Can't recreate fvwm2 behavior.  Probably fixed when DrScheme was
    rewritten for the 200-series.  (Closes:Bug#126161)
  * Don't ship config.cache, config.log, or config.status.
  * Note:  Mark J Ray <markj@cloaked.freeserve.co.uk> has kindly agreed to
    help me out as a co-maintainer.  He should be extended all rights and
    priviledges due, etc. (Hopefully, he will take over the package full
    time, once he gets his Debian Developer's license.  He's much more
    suited for this, being involved in SRFI's and so forth.)

 -- Brent A. Fulgham <bfulgham@debian.org>  Fri,  1 Nov 2002 21:45:49 -0800

drscheme (202.3-6) unstable; urgency=low

  * Conflict with older versions of GLibC -- the GC and dynamic module
    loading fail with the 2.2-series C library.  (Closes:Bug#166213)
  * Previous versions of MzScheme fix this problem.  (Closes:Bug#165811)

 -- Brent A. Fulgham <bfulgham@debian.org>  Sun, 27 Oct 2002 00:25:33 -0700

drscheme (202.3-5) unstable; urgency=low

  * Recompile for new Glibc.  (Closes:Bug#165386)

 -- Brent A. Fulgham <bfulgham@debian.org>  Fri, 18 Oct 2002 20:53:57 -0700

drscheme (202.3-4) unstable; urgency=low

  * Move information about setup-plt/debian-plt to README.Debian.
    (Closes:Bug#164747)
  * Add dependencies on libreadline-dev to MzScheme/DrScheme so that
    setup-plt can properly build the module.(Closes:Bug#163682)
    (Closes:Bug#163285)(Closes:Bug#163285)
  * Don't bother building readline, as it is automatically built.  The
    automatically build binary has the wrong MD5 checksum, and creates
    the appearance of tomfoolery!  (Closes:Bug#163277)
  * Don't ship a copy of hdindex (it get's build automatically, which
    causes MD5 checksum errors.)(Closes:Bug#161731)

 -- Brent A. Fulgham <bfulgham@debian.org>  Mon, 14 Oct 2002 22:23:17 -0700

drscheme (202.3-3) unstable; urgency=low

  * Remove menu entry for non-existant drscheme-jr.
  * Incorporate readline into build so this is available to users.
    (Hint:  Add (require (lib "rep.ss" "readline") to your ~/.mzschemerc

 -- Brent A. Fulgham <bfulgham@debian.org>  Sun, 29 Sep 2002 23:12:31 -0700

drscheme (202.3-2) unstable; urgency=low

  * Correct building errors for srpersist, so that entire package can be
    built from within the main source tree.  (Closes:Bug#161985)
  * Add some hacks by MJ Ray to (hopefully) support SLIB a bit better.
    We now incorporate the proper SLIB path, and regenerate the slibcat
    file on MzScheme configuration.  (Closes:Bug#100705)
    (Closes:Bug#147940)

 -- Brent A. Fulgham <bfulgham@debian.org>  Sat, 28 Sep 2002 21:43:51 -0700

drscheme (202.3-1) unstable; urgency=low

  * New upstream release.
  * New tab-panel% class (doesn't work very well -- yet.)

 -- Brent A. Fulgham <bfulgham@debian.org>  Tue, 17 Sep 2002 23:06:53 -0700

drscheme (202.2-3) unstable; urgency=low

  * Add Sparc back into buildable architectures.
  * Teachpacks are updated (Closes:Bug#100514).
  * 200 release series corrects text dialog problem.
    (Closes:Bug#148052)

 -- Brent A. Fulgham <bfulgham@debian.org>  Sat, 14 Sep 2002 15:20:45 -0700

drscheme (202.2-2) unstable; urgency=low

  * Incorporated long-suffering Russian template patch from Ilgiz Kalmetev
    (sorry Ilgiz!).  (Closes:Bug#137638)
  * Close some obsolete bugs.  Neither occurs under the current 200 series:
    (Closes:Bug#146015) (Closes:Bug#131928)
  * This bug was fixed in the full 200 series release.  (Closes:Bug#151663)
  * So was this one:  (Closes:Bug#89948)

 -- Brent A. Fulgham <bfulgham@debian.org>  Fri, 13 Sep 2002 23:26:57 -0700

drscheme (202.2-1) unstable; urgency=low

  * New upstream.
  * NEW: Structure types whose instances act as procedures.
  * Debian build now comes with SrPersist functionality.
  * Minor correction on the webserver.

 -- Brent A. Fulgham <bfulgham@debian.org>  Tue, 10 Sep 2002 20:46:46 -0700

drscheme (202.1-1) unstable; urgency=low

  * New upstream.
  * New `message-box/custom' function (provides a message-box with the
    proper look'n'feel.
  * Various bug fixes.

 -- Brent A. Fulgham <bfulgham@debian.org>  Thu,  5 Sep 2002 21:14:50 -0700

drscheme (201-1) unstable; urgency=low

  * New upstream.
  * Conflict with earlier versions to avoid install conflicts.
    (Closes:Bug#153899)(Closes:Bug#148051)(Closes:Bug#148050)
    (Closes:Bug#147708)
  * Regenerated documentation system, seems to remove any bad links
    (Closes:Bug#150569)(Closes:Bug#149121)(Closes:Bug#147938)
  * Report indicates bug fixed in earlier release.  (Closes:Bug#145468)

 -- Brent A. Fulgham <bfulgham@debian.org>  Fri, 16 Aug 2002 22:59:11 -0700

drscheme (200.2-3) unstable; urgency=low

  * Correct PLTHOME in drscheme and setup-plt.  These two files are not
    auto-generated, and so were not corrected in the 200.2-2 release.
    (Closes:Bug#153695)(Closes:Bug#153693)(Closes:Bug#154009)
  * Add webserver support as startup option.
  * Moved string-constants collection to mzscheme to correct potential
    build failure.

 -- Brent A. Fulgham <bfulgham@debian.org>  Mon, 22 Jul 2002 23:31:00 -0700

drscheme (200.2-2) unstable; urgency=low

  * Correct foo in new auto-setup of startup scripts.  An environment variable
    was not properly set, causing bad paths to appear.
  * Fix (Closes:Bug#153693) (Closes:Bug#153695)

 -- Brent A. Fulgham <bfulgham@debian.org>  Sat, 20 Jul 2002 18:45:15 -0700

drscheme (200.2-1) unstable; urgency=low

  * New upstream release, fixes several bugs in the macro system.
  * Fix to avoid having to recompile *.zo's every time we update.

 -- Brent A. Fulgham <bfulgham@debian.org>  Mon, 15 Jul 2002 21:38:44 -0700

drscheme (200rel-1) unstable; urgency=high

  * New upstream release -- Stable version.
  * Added symlinks for executables built during the "construct zo's" process.
    (Closes:Bug#150788)
  * Current versions fix an old problem.  (Closes:Bug#148011).
  * Missing dependencies fixed.  (Closes:Bug#149929).

 -- Brent A. Fulgham <bfulgham@debian.org>  Wed, 26 Jun 2002 22:32:57 -0700

drscheme (200alpha21-1) unstable; urgency=low

  * New upstream release.
  * Includes PowerPC fixes.

 -- Brent A. Fulgham <bfulgham@debian.org>  Mon, 17 Jun 2002 20:10:33 -0700

drscheme (200alpha20-2) unstable; urgency=low

  * Upstream notifed me that the 'Help Desk' issues were due to a set of
    old documentation files in the collections that are not handled by CVS.
  * Updated the doc/help in collections to match 200alpha-series.
    (Closes:Bug#148053).  (Closes:Bug#147936)

 -- Brent A. Fulgham <bfulgham@debian.org>  Sun,  2 Jun 2002 22:53:42 -0700

drscheme (200alpha20-1) unstable; urgency=low

  * Upstream release to correct some bugs.  Will close any Debian bugs
    that apply later.

 -- Brent A. Fulgham <bfulgham@debian.org>  Sun,  2 Jun 2002 18:42:51 -0700

drscheme (200alpha19-2) unstable; urgency=low

  * A few minor tweaks based on bug reports.
  * Recompile .zo's on each install due to changing ABI (Closes:Bug#148011)

 -- Brent A. Fulgham <bfulgham@debian.org>  Fri, 24 May 2002 23:29:00 -0700

drscheme (200alpha19-1) unstable; urgency=low

  * Upstream checkpointed again today.  Many minor bugfixes.
  * New function:  'subprocess-kill'
  * Various Lintian corrections.
  * mzscheme-dev has been removed -- this functionality is just part of
    the base mzscheme package since setup-plt requires it for installs.

 -- Brent A. Fulgham <bfulgham@debian.org>  Tue, 21 May 2002 21:30:18 -0700

drscheme (200alpha18-1) unstable; urgency=low

  * New upstream, new maintainer...
  * Use the '-c' option when compiling 'zo's so that all old code gets
    rebuilt to current version.
  * Go ahead and show output of setup-plt so it doesn't look like it
    has hung.

 -- Brent A. Fulgham <bfulgham@debian.org>  Sat, 18 May 2002 00:34:50 -0700

drscheme (200alpha14-1) unstable; urgency=low

  * Convenience build for people interested in trying it out.

 -- Brent A. Fulgham <bfulgham@debian.org>  Fri, 22 Mar 2002 20:44:09 -0800
<|MERGE_RESOLUTION|>--- conflicted
+++ resolved
@@ -1,4 +1,3 @@
-<<<<<<< HEAD
 racket (8.2+dfsg1-2) unstable; urgency=medium
 
   * Re-upload to unstable.
@@ -43,7 +42,7 @@
   * update debian/copyright for Chez Scheme bundle
 
  -- David Bremner <bremner@debian.org>  Sat, 10 Apr 2021 08:18:48 -0300
-=======
+
 racket (7.9+dfsg1-2) unstable; urgency=medium
 
   * Bug fix: "CVE-2021-32773", thanks to Moritz Mühlenhoff (Closes:
@@ -51,7 +50,6 @@
     https://github.com/racket/racket/issues/3923
 
  -- David Bremner <bremner@debian.org>  Sat, 24 Jul 2021 11:13:09 -0300
->>>>>>> 7ab4835d
 
 racket (7.9+dfsg1-1) unstable; urgency=medium
 
