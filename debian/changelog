<<<<<<< HEAD
racket (7.1+ppa2-1~bionic1) bionic; urgency=medium

  * PPA release

 -- Asumu Takikawa <asumu@racket-lang.org>  Wed, 30 Oct 2018 15:40:00 -0800
=======
racket (7.1+dfsg1-1) unstable; urgency=medium

  * New upstream bugfix release

 -- David Bremner <bremner@debian.org>  Sun, 23 Dec 2018 17:07:32 +0900
>>>>>>> 1f42a07f

racket (7.0+dfsg2-1) unstable; urgency=medium

  * Major new upstream release
  * Add Recommends: sensible-utils to racket-common (for
    sensible-browser).
  * Drop Build-depends on autotools-dev
  * Drop patches from https://github.com/racket/drracket/issues/191, now
    upstream.
  * Update Vcs-* to point to salsa.debian.org

 -- David Bremner <bremner@debian.org>  Sat, 08 Sep 2018 20:07:32 -0300

racket (6.12+dfsg1-3) unstable; urgency=medium

  * Add two patches from upstream to restore drracket -singleInstance.
    https://github.com/racket/drracket/issues/191

 -- David Bremner <bremner@debian.org>  Sun, 20 May 2018 17:04:14 -0700

racket (6.12+dfsg1-2) unstable; urgency=medium

  * Bug fix: "hostname verification with OpenSSL fails", thanks to
    Benjamin Barenblat (Closes: #877427). Cherry pick upstream pull
    request 2041.

 -- David Bremner <bremner@debian.org>  Tue, 08 May 2018 09:24:44 -0400

racket (6.12+dfsg1-1) unstable; urgency=medium

  * New upstream release
  * Install man pages for racket, drracket, and raco
  * drop "Recommends libunique", thanks to Jeremy Bicha (Closes:
    #885816). It seems that -singleInstance is not actually working in
    in 6.11, so no loss of functionality.

 -- David Bremner <bremner@debian.org>  Sun, 11 Mar 2018 09:44:59 -0500

racket (6.11+dfsg1-1) unstable; urgency=medium

  * New upstream release
  * Use new logo (thanks to Asumu Takikawa)

 -- David Bremner <bremner@debian.org>  Sat, 23 Dec 2017 15:26:58 -0400

racket (6.10.1+dfsg1-1) unstable; urgency=medium

  * New upstream release    
  * fix changelog for 6.9-1; wrong patch was discussed
  * Assert compliance with policy 4.1.1; no changes.
  * Bump debhelper compat level to 10
  * non-free docs for srfi 5, 29, 32 removed

 -- David Bremner <bremner@debian.org>  Sun, 08 Oct 2017 18:19:53 -0300

racket (6.9-2) unstable; urgency=medium

  * rebuild for unstable

 -- David Bremner <bremner@debian.org>  Thu, 29 Jun 2017 20:27:37 -0300

racket (6.9-1) experimental; urgency=medium

  * New upstream release
  * Remove type-masks patch, now upstream

 -- David Bremner <bremner@debian.org>  Sun, 04 Jun 2017 17:06:39 -0300

racket (6.8-1) experimental; urgency=medium

  * New upstream version
  * Patch libcrypto.rkt to look for openssl 1.1, recommend libssl1.1. Bug
    fix: "Raco fails without libssl-dev", thanks to Martin Tang (Closes:
    #836346).
  * Cherry pick fix for type-masks to fix compilation on 32bit arches.

 -- David Bremner <bremner@debian.org>  Sat, 04 Mar 2017 11:54:04 -0400

racket (6.7-3) unstable; urgency=medium

  * Disable parallel building on 32bit architectures. Racket's parallel
    build currently uses OS threads, so unbounded parallelism hits per
    process address space limitations. (Closes: #860670).

 -- David Bremner <bremner@debian.org>  Sat, 22 Apr 2017 14:26:26 -0300

racket (6.7-2) unstable; urgency=medium

  * Patch libcrypto.rkt to look for openssl 1.1, recommend libssl1.1. Bug
    fix: "Raco fails without libssl-dev", thanks to Martin Tang (Closes:
    #836346).

 -- David Bremner <bremner@debian.org>  Sun, 05 Mar 2017 08:55:03 -0400

racket (6.7-1) unstable; urgency=medium

  * New upstream release
  * Exclude some source files from compression (fix for https://github.com/racket/scribble/issues/57)

 -- David Bremner <bremner@debian.org>  Sat, 29 Oct 2016 09:14:40 -0300

racket (6.6-1) unstable; urgency=medium

  * New upstream release
  * Bug fix: "FTBFS with openssl 1.1.0", thanks to Kurt Roeckx (Closes:
    #828526).

 -- David Bremner <bremner@debian.org>  Fri, 05 Aug 2016 09:04:20 +0900

racket (6.5-1) unstable; urgency=medium

  * New upstream release
  * Bug fix: "Recommends libpng12 which is going away, please switch to
    libpng16", thanks to Mattia Rizzolo (Closes: #823182).
  * update drracket.desktop, remove menu files
  * remove transitional plt-* packages.
  * drop recommends on libjpeg8, thanks to Adam Borowski (Closes: #814866).
  * Bug fix: "Local documentation links to remote instead of local",
    thanks to Diogo Ramos (Closes: #783434).
  * All patches now upstream.

 -- David Bremner <bremner@debian.org>  Mon, 02 May 2016 10:44:33 -0300

racket (6.3-3) unstable; urgency=medium

  * Cherry pick https://github.com/racket/racket/commit/e957a7d.patch as a
    fix for ppc64el build failures

 -- David Bremner <bremner@debian.org>  Fri, 18 Dec 2015 20:24:20 -0400

racket (6.3-2) unstable; urgency=medium

  * expand JIT_BUFFER_PAD_SIZE to work around build failure on armel

 -- David Bremner <bremner@debian.org>  Thu, 17 Dec 2015 22:23:08 -0400

racket (6.3-1) unstable; urgency=medium

  [ James McCoy ]
  * Remove myself from Uploaders.

  [ David Bremner ]
  * New upstream release
  * Re-enable anti-aliasing (#766534 is supposedly fixed)
  * Install more icons (thanks to Asumu Takikawa for the patch)
  * Bug fix: "No mime types defined in drracket.desktop", thanks to
    Frederik Himpe (Closes: #700191).

 -- David Bremner <bremner@debian.org>  Sat, 05 Dec 2015 08:48:11 -0400

racket (6.2-3) unstable; urgency=medium

  * Add recommends needed for proper functioning of DrRacket. These are
    not found by the usual mechanism because they are dynamically loaded.
    Thanks to Asumu Takikawa for the patch.
  * Those using only non-graphical racket can install without
    recommends.

 -- David Bremner <bremner@debian.org>  Wed, 09 Sep 2015 07:14:51 -0300

racket (6.2-2) unstable; urgency=medium

  * Don't strip mred, as this fails almost everywhere

 -- David Bremner <bremner@debian.org>  Sun, 28 Jun 2015 19:50:42 +0200

racket (6.2-1) unstable; urgency=medium

  * New upstream release (Closes: #789758).

 -- David Bremner <bremner@debian.org>  Fri, 26 Jun 2015 16:52:16 +0200

racket (6.1.1-3) unstable; urgency=medium

  * Bug fix: "Application icon does not appear in applications menu",
    thanks to Chris Jester-Young (Closes: #772174).

 -- David Bremner <bremner@debian.org>  Sat, 23 May 2015 08:17:51 +0200

racket (6.1.1-2) unstable; urgency=medium

  * upload to unstable

 -- David Bremner <bremner@debian.org>  Thu, 21 May 2015 22:02:23 +0200

racket (6.1.1-1) experimental; urgency=medium

  * New upstream release

 -- David Bremner <bremner@debian.org>  Wed, 21 Jan 2015 09:32:39 +0100

racket (6.1-4) unstable; urgency=medium

  * Slightly less intrusive anti-anti-aliasing patch: only disable in plot
    output now.

 -- David Bremner <bremner@debian.org>  Fri, 24 Oct 2014 10:36:47 +0200

racket (6.1-3) unstable; urgency=medium

  [ James McCoy ]
  * d/control: Add autotools-dev Build-Depends to let CDBS' config.{sub,guess}
    updating do its work.  (Closes: #765248)
  [ David Bremner ]
  * Disable anti-aliasing in plot and flonum to work around bug
    #766534

 -- David Bremner <bremner@debian.org>  Thu, 23 Oct 2014 23:51:21 +0200

racket (6.1-2) unstable; urgency=medium

  * Add Breaks/Replaces for documentation reorganization.  Thanks to
    Vincent Cheng for the report (Closes: #766011).

 -- David Bremner <bremner@debian.org>  Mon, 20 Oct 2014 11:42:13 +0200

racket (6.1-1) unstable; urgency=medium

  [ James McCoy ]
  * New upstream release  (Closes: #741305)
    + Remove patch pkg/collects-path, merged upstream.
  * d/watch: Remove intermediate racket/ in URL.  Sources have been moved
    directly into versioned directory.  Also remove “-unix” from URL.
  [ David Bremner ]
  * Borrow some changes from Asumu Takikawa to get 6.x packaged.

 -- David Bremner <bremner@debian.org>  Sun, 19 Oct 2014 09:24:21 +0200

racket (5.3.6+dfsg1-1) unstable; urgency=medium

  * New upstream bug fix release

 -- David Bremner <bremner@debian.org>  Wed, 01 Jan 2014 19:48:49 -0400

racket (5.3.4+r2+dfsg1-2) unstable; urgency=low

  * Don't compress .sxref, .sqlite files, fix (help ...) in repl.
    Thanks to Jose Antonio Ortega Ruiz for the report.

 -- David Bremner <bremner@debian.org>  Fri, 10 May 2013 23:25:38 -0300

racket (5.3.4+r2+dfsg1-1) unstable; urgency=low

  * Upstream fix for doc building process

 -- David Bremner <bremner@debian.org>  Fri, 10 May 2013 08:03:36 -0300

racket (5.3.4+dfsg1-1) unstable; urgency=low

  * New upstream version.
  * [racket-doc] Move docs to /usr/share/doc/racket

 -- David Bremner <bremner@debian.org>  Thu, 09 May 2013 08:15:04 -0300

racket (5.3.1+dfsg1-1) unstable; urgency=low

  * New upstream version

 -- James McCoy <jamessan@debian.org>  Fri, 16 Nov 2012 07:38:10 -0500

racket (5.3+dfsg1-1) unstable; urgency=low

  * New upstream version
  * Build debs with xz compression
  * Stop shipping /usr/bin/planet.  (Closes: #680685)

 -- James McCoy <jamessan@debian.org>  Sat, 18 Aug 2012 11:54:36 -0400

racket (5.2.1+g6~92c8784+dfsg2-2) unstable; urgency=low

  * Update description to use Racket in place of scheme (Closes: #679000).
  * Generally reword and streamline description. 
  * Mention R6R6 (Closes: #577816).
  * Update Standards-Version to 3.9.3 (no changes)

 -- David Bremner <bremner@debian.org>  Tue, 26 Jun 2012 20:06:39 -0300

racket (5.2.1+g6~92c8784+dfsg2-1) unstable; urgency=low

  * Add back inadvertantly dropped patches.
  * Re-repack to remove non-dfsg material.

 -- David Bremner <bremner@debian.org>  Tue, 12 Jun 2012 21:01:06 -0300

racket (5.2.1+g6~92c8784+dfsg1-1) unstable; urgency=low

  * Upstream re-release of 5.2.1, with a fix for an "Easter Egg" bug that
    make DrRacket unusable twice a year. See message
    <DF3E772B-EFAA-4818-A8B5-383472B8C9EF@ccs.neu.edu> from
    Matthias Felleisen for more details.

 -- David Bremner <bremner@debian.org>  Mon, 11 Jun 2012 21:12:09 -0300

racket (5.2.1+dfsg1-5) unstable; urgency=low

  * Cherry-pick patches from upstream to use libpng15 when it's available.
  * Lintian cleanups:
    + menu-icon-too-big: Use mini-plt.xpm instead of plt.xpm
    + Remove menu-icon-missing override, cross-binary package checks now work
      in Lintian
  * Use default buildflags.
  * Exclude tests from being installed.

 -- James McCoy <jamessan@debian.org>  Fri, 18 May 2012 08:09:15 -0400

racket (5.2.1+dfsg1-4) unstable; urgency=low

  * Cherry-pick patch from upstream to fix dynamic loading of libjpeg.
  * Move plt-scheme(-doc) to oldlibs/extra

 -- James McCoy <jamessan@debian.org>  Tue, 13 Mar 2012 22:35:06 -0400

racket (5.2.1+dfsg1-3) unstable; urgency=low

  * Change libpng12-dev Build-Depends to libpng-dev to prepare for transition.
    (Closes: #662489)
  * Remove unnecessary quilt Build-Depends.
  * Add racket Recommends to racket-common to satisfy
    missing-dep-for-interpreter.

 -- James McCoy <jamessan@debian.org>  Mon, 05 Mar 2012 22:06:10 -0500

racket (5.2.1+dfsg1-2) unstable; urgency=low

  * Cherry pick patch from upstream to fix FTBFS on architectures where char
    is unsigned by default.  (Closes: #654789, #654827)

 -- James McCoy <jamessan@debian.org>  Sun, 19 Feb 2012 09:26:23 -0500

racket (5.2.1+dfsg1-1) unstable; urgency=low

  * Revert the Architecture limiting in favor of adding ia64 to P-a-s.
  * New upstream version.
    + Update d/copyright for new files in src/racket/lightning

 -- James McCoy <jamessan@debian.org>  Sat, 18 Feb 2012 15:14:59 -0500

racket (5.2+dfsg1-1) unstable; urgency=low

  [ James McCoy ]
  * New upstream version
    + Reimplemented plot libraries.  (Closes: #392598)
  * Pass --enable-noopt to configure when noopt is in DEB_BUILD_OPTIONS
  * Remove powerpc/ppc64 from the "use cgc".  Racket builds fine with 3m on
    powerpc systems and those binaries will run on ppc64-kernel systems.
  * Use 3m for all architectures, as cgc is too problematic.
    + Remove "use cgc" list from debian/rules
    + Remove "Built with the ... garbage collector" from package description
  * Restrict the architectures we build on to, basically, !ia64.
  * Remove Ari Pollak as maintainer, with his permission.

 -- James McCoy <jamessan@debian.org>  Sat, 19 Nov 2011 00:37:34 -0500

racket (5.1.3+dfsg1-1) unstable; urgency=low

  [ James Vega ]
  * New Upstream version
  * Correct the /u/s/d/racket/release-notes symlink. (Closes: #628887)
  * Captialize Scheme in package short descriptions. (Closes: #625276)
  * Build-Depend on libffi-dev to use the system library instead of the
    bundled version.
  * Update Lintian overrides
    + Correct path according for unstripped-binary-or-object
    + Remove obsolete embedded-zlib override
    + Add override for menu-icon-missing, icon is shipped in racket-common
  * Add dversionmangle to watch file to strip dfsg.
  * Bump Standards-Version to 3.9.2.0, no changes needed.
  * Update Vcs-* for the Alioth transition.
  * Restore collects/scribble/sigplan and re-enable building of scribble's
    documentation.  (Closes: #636699)
  * Symlink racket's icons into /usr/share/pixmaps.
  * Install a desktop file for drracket.  (Closes: #513390)

  [ David Bremner ]
  * Use upstream stubs for sigplanconf.cls and jfp.cls, restore 
    collects/scribble/jfp (licensing questions resolved).
  * remove kFreeBSD patches,  now upstream

 -- David Bremner <bremner@debian.org>  Sun, 21 Aug 2011 22:51:49 -0300

racket (5.1.1+dfsg1-3) unstable; urgency=low

  * Replace kFreeBSD signal patch with upstream version of same.

 -- David Bremner <bremner@debian.org>  Mon, 16 May 2011 15:58:45 +0200

racket (5.1.1+dfsg1-2) unstable; urgency=low

  * Collects is (for now) all architecture independant. 
    - Simplify package build (no more symlinking to /usr/lib/racket)
    - Split install step into architecture dependant/independent steps.
  * Patch for kFreeBSD: catch both SIGBUS (squeeze) and SIGSEGV (wheezy)
    from mprotect.
  * Patch: Disable building scribble docs for scribble (fallout from
    missing sigplan class)

 -- David Bremner <bremner@debian.org>  Thu, 12 May 2011 16:37:43 -0300

racket (5.1.1+dfsg1-1) unstable; urgency=low

  * New Upstream version
    - several copyright license clarification patches now upstream, thanks
      again to Eli Barzilay.
  * New patches for kFreeBSD: big thanks to Matthew Flatt.
    - re-enable 3m garbage collector
    - fix various build issues.

 -- David Bremner <bremner@debian.org>  Sat, 30 Apr 2011 08:33:44 -0300

racket (5.1+dfsg1-2) unstable; urgency=low

  * Cherry-pick patch from upstream to fix kFreeBSD build failures
  * Cherry-pick patches from upstream to fail gracefully when SSLv2 is not
    found.

 -- David Bremner <bremner@debian.org>  Mon, 25 Apr 2011 23:15:34 -0300

racket (5.1+dfsg1-1) unstable; urgency=low

  * New upstream version, plus DFSG compliance modifications.  
    + Thanks to Eli Barzilay of the PLT Scheme team for making a big effort
      of contacting people and updating licensing.
  * Build with HOME=/nonexistant. This prevents collects installed in user
    home directories from interfering with the build.
  * Use parallel=n to control collects build parallelism.

 -- David Bremner <bremner@debian.org>  Thu, 31 Mar 2011 19:34:19 -0300

racket (5.0.2-1) experimental; urgency=low

  [ David Bremner ]
  * New Upsteam version (Closes: #592688)
    + Fix FTBFS on mips with recent GCC. (Closes: #598615)

  [ James Vega ]
  * Update watch file with new upstream URL.
  * debian/rules:
    + Show which garbage collector the racket package was built with.
    + Use correct name for mzdyn based on which garbage collector was used.

 -- James Vega <jamessan@debian.org>  Fri, 19 Nov 2010 21:22:13 -0500

plt-scheme (4.2.4-2) unstable; urgency=low

  * Pull patch from upstream to fix building on Sparc.
  * debian/control: Change libjpeg62-dev Build-Depends to libjpeg-dev.
  * debian/rules: Use the Boehm garbage collector on archs where the 3m one
    doesn't work.

 -- James Vega <jamessan@debian.org>  Mon, 15 Feb 2010 08:00:11 -0500

plt-scheme (4.2.4-1) unstable; urgency=low

  [ Ari Pollak ]
  * Convert to 3.0 (quilt) format, no patches necessary yet

  [ James Vega ]
  * New upstream version
  * debian/control:
    - Add myself to Uploaders.
    - Change XS-Vcs-* to Vcs-* and correct a typo in the URLs.
    - Add ${misc:Depends}.
    - Remove description of ProfessorJ.
  * debian/rules:
    - Remove binary-post-install/plt-scheme target since collects/profj
      no longer exists.
    - Add -g to CFLAGS.
  * debian/overrides/plt-scheme: Add an override for the embedded-zlib while
    working with upstream to find a fix they'll agree to.

 -- James Vega <jamessan@debian.org>  Sun, 07 Feb 2010 21:51:09 -0500

plt-scheme (4.2.1-1) unstable; urgency=low

  * New upstream version

 -- Ari Pollak <ari@debian.org>  Mon, 10 Aug 2009 11:29:40 -0400

plt-scheme (4.1.5-1) unstable; urgency=low

  * New upstream version 

 -- Ari Pollak <ari@debian.org>  Sun, 22 Mar 2009 21:55:44 -0400

plt-scheme (4.1.4-1) unstable; urgency=low

  * New upstream version

 -- Ari Pollak <ari@debian.org>  Wed, 21 Jan 2009 08:53:59 -0500

plt-scheme (4.1.3-1) unstable; urgency=low

  * New upstream version

 -- Ari Pollak <ari@debian.org>  Mon, 24 Nov 2008 13:43:11 -0500

plt-scheme (4.1.2-1) unstable; urgency=low

  * New upstream version 

 -- Ari Pollak <ari@debian.org>  Tue, 28 Oct 2008 20:06:59 -0400

plt-scheme (4.1.1-1) unstable; urgency=low

  * Make sure cdbs' and dpkg-buildpackage's CFLAGS and CXXFLAGS aren't passed
    through to configure and make, so we don't get surprising behavior that
    upstream isn't expecting.
  * Update package description from PLT website (Closes: #491636)

 -- Ari Pollak <ari@debian.org>  Sun, 05 Oct 2008 16:45:08 -0400

plt-scheme (4.0.1-2) unstable; urgency=low

  * Rename package to plt-scheme, combining the drscheme and mzscheme
    packages, following advice from upstream (Closes: #488247)
  * Add plt-scheme-doc package
  * Fix the package description, removing references to Rice University

 -- Ari Pollak <ari@debian.org>  Wed, 02 Jul 2008 21:43:32 -0400

drscheme (2:4.0.1-1) unstable; urgency=low

  * New upstream version
  * Update watch file
  * Apply patch from upstream to fix doc paths being hardcoded as the
    temporary package installation directory instead of the configured path
    (Closes: #486513)

 -- Ari Pollak <ari@debian.org>  Tue, 24 Jun 2008 19:01:58 -0400

drscheme (2:4.0-1) unstable; urgency=medium

  * New upstream version
  * Use older memory management on all architectures to be consistent
    (Closes: #473212)
  * Add new epoch since upstream changed versioning scheme
  * Move readline to mzscheme package, and add note in copyright file about it
    (Closes: #460466)
  * Remove obsolete manpages and init script for web-server

 -- Ari Pollak <ari@debian.org>  Sat, 14 Jun 2008 11:17:57 -0400

drscheme (1:372-1) unstable; urgency=low

  [ Artem Baguinski ]
  * New upstream release
  * Removed mzscheme.prerm as mzscheme.postrm does the same thing
  * Don't build with 3m GC on architectures other than i386/amd64,
    since it was causing crashes in mzscheme

  [ Ari Pollak ]
  * Remove Conflicts: slib

 -- Ari Pollak <ari@debian.org>  Fri, 11 Jan 2008 11:31:50 -0500

drscheme (1:371-1) unstable; urgency=low

  [ Artem Baguinski ]
  * New upstream release (Closes: #425539)
  * Removed patches 05_slibinit-fix.patch and 07_slib.patch
    because the upstream got rid of slibinit
  * New collects: combinator-parser and wxme
  * New garbage collector (3m), only enabled on i386/amd64 at the moment
  * Portuguese translation for drscheme's debconf messages.
    Translator: Américo Monteiro <a_monteiro@netcabo.pt>
    (Closes: #435507)
  * Makefile generated by configure doesn't reference EXPORT
    environment variable (Closes: #411900)

  [ Ari Pollak ]
  * Add Artem to Uploaders
  * Update watch file (Closes: #450066)
  * Remove 08_360p1.patch, which wasn't actually applied anyway
  * Add XS-Vcs- fields to control file

 -- Ari Pollak <ari@debian.org>  Mon, 26 Nov 2007 11:00:53 -0500

drscheme (1:360-1) unstable; urgency=low

  * Non-maintainer upload with permission of the semi-maintainer.
  * New upstream version.
  * Bump to Standards-Version 3.7.2.2.
  * Use quilt rather than simple-patchsys to manage patches.
    - Refresh and/or fix patches 00_debian-nonstandard-install.patch,
      01_debian-web-server.patch, 02_alpha-compile-fix.patch,
      06_stack-direction-fix.patch, 07_slib.patch
    - Remove 05_slibinit-fix.patch from series but leave it in
      debian/; it looks like the fix has been incorporated upstream
      but let's just make sure before deleting it.
    - Remove 06_stack-direction-fix.patch from series, it's also
      been applied upstream.
    - Add 08_360p1.patch from upstream to fix a problem with X.
      (Closes: #409197)

 -- Christine Spang <christine@debian.org>  Mon, 07 May 2007 16:38:30 -0400

drscheme (1:352-10) unstable; urgency=low

  * Apply German po-debconf translation update from Matthis Julius
    (Closes: #406148)

 -- Ari Pollak <ari@debian.org>  Wed, 24 Jan 2007 22:43:03 -0500

drscheme (1:352-9) unstable; urgency=low

  * Fix for Spanish debconf translation from Christian Perrier
    (Closes: #403497)

 -- Ari Pollak <ari@debian.org>  Sun, 17 Dec 2006 20:08:18 -0500

drscheme (1:352-8) UNRELEASED; urgency=low

  * Remove James Vega from Uploaders field at his request

 -- Ari Pollak <ari@debian.org>  Mon, 11 Dec 2006 09:13:44 -0500

drscheme (1:352-7) unstable; urgency=low

  * 07_slib.patch:
    - Define slib:features instead of *features* to work with new
      version of slib (Closes: #399926)

 -- Ari Pollak <ari@debian.org>  Sat, 25 Nov 2006 18:21:41 -0500

drscheme (1:352-6) unstable; urgency=medium

  * Fail gracefully if creating /usr/local/lib/plt/collects fails
    (Closes: #392509)

 -- Ari Pollak <ari@debian.org>  Fri, 13 Oct 2006 21:17:57 -0400

drscheme (1:352-5) unstable; urgency=low

  * Fix web-server path in init script (Closes: #386596)
  * Don't include a trailing slash in DESTDIR, which should fix
    modules that use (this-expression-source-directory) such as tex2page.
    Thanks to Soeren D. Schulze for the fix. (Closes: #390753, #386485)

 -- Ari Pollak <ari@debian.org>  Tue,  3 Oct 2006 11:27:13 -0400

drscheme (1:352-4) unstable; urgency=low

  * Fix a forgotten semicolon in 06_stack-direction-fix.patch.
  * Remove an outdated lintian override for readline, since we no longer ship
    it.

 -- Ari Pollak <ari@debian.org>  Mon, 28 Aug 2006 01:25:33 -0400

drscheme (1:352-3) unstable; urgency=low

  [ Ari Pollak ]
  * patches/06_stack-direction-fix.patch:
    - Add patch to fix complation on any architecture where the stack grows up
      instead of down (namely, hppa)

  [ James Vega ]
  * Add debian/watch file.

 -- Ari Pollak <ari@debian.org>  Fri, 25 Aug 2006 21:04:56 -0400

drscheme (1:352-2) unstable; urgency=low

  * Add debian/patches/05_slibinit-fix.patch to fix an
    slib initialization error (Closes: #380702)

 -- Ari Pollak <ari@debian.org>  Mon, 14 Aug 2006 21:40:48 -0400

drscheme (1:352-1) unstable; urgency=low

  [ Ari Pollak ]
  * New upstream release
    - Changes PLT documentation license to LGPL, and updates the license for
      R5RS and SRFIs (Closes: #356124, #356478)
  * Change build-depends on xlibs-data to xbitmaps
  * Fix small spelling mistake in package description (Closes: #363300)
  * Correct debconf web-server question to say http://localhost:8000
    instead of http://localhost
  * Remove old leftover drscheme debconf templates
  * Remove German debconf translation since it hasn't been
    updated in ages

  [ James Vega ]
  * New upstream release
    - Update debian/patches/debian-nonstandard-install.patch to apply against
      src/Makefile.in instead of install.
    - Remove debian/patches/debian-slib.patch, merged upstream.
    - Remove debian/patches/sparc-compile-fix.patch, merged upstream.
    - Remove debian/patches/slatex-bug361027.patch, merged upstream.
  * Rework packaging since upstream is using a saner build system now
    - Remove debian-plt and references to it.
    - Remove the mred and mzscheme wrapper scripts to override PLTCOLLECTS
    - Move debian/{dr,mz}scheme.lintian-override to
      debian/overrides/{dr,mz}scheme and install using dh_install.
  * Override DEB_OPT_FLAGS instead of DEB_CONFIGURE_NORMAL_ARGS to avoid
    having optimizations enabled.  This also causes configure to be properly
    called with the --build option which allows hppa to be built with the
    foreign interface again.

 -- Ari Pollak <ari@debian.org>  Wed, 26 Jul 2006 14:00:52 -0400

drscheme (1:301-15) unstable; urgency=low

  * Build-depend on xlibs-data to fix FTBFS

 -- Ari Pollak <ari@debian.org>  Wed, 12 Apr 2006 10:21:08 -0400

drscheme (1:301-14) unstable; urgency=low

  * Switching to CDBS added -O2 to the compilation flags without
    me realizing, and mzscheme doesn't build properly on alpha & powerpc
    with that. So switch to never using -O2 in CFLAGS & CXXFLAGS.

 -- Ari Pollak <ari@debian.org>  Tue, 11 Apr 2006 23:05:56 -0400

drscheme (1:301-13) unstable; urgency=low

  * Move packaging to cdbs + simple-patchsys
  * Add James Vega to Uploaders list
  * Move libxaw8 back to libxaw7 because libxaw8 is going to be removed
  * debian/patches/list.c-warning-fix.patch:
    - Fix compile warning in src/mzscheme/src/list.c
  * debian/patches/slatex-bug361027.patch:
    - Added to support RequirePackage to start a LaTeX document
      when running slatex. Patch accepted upstream (Closes: #361027)

 -- Ari Pollak <ari@debian.org>  Thu,  6 Apr 2006 15:53:19 -0400

drscheme (1:301-12) unstable; urgency=low

  * Fix a typo in the mzscheme wrapper (Closes: #355337)

 -- Ari Pollak <ari@debian.org>  Sat,  4 Mar 2006 19:58:33 -0500

drscheme (1:301-11) unstable; urgency=low

  * Somehow -10 lost a patch to src/mzscheme/src/Makefile.in that let this
    package actually compile on alpha. Add the patch back.

 -- Ari Pollak <ari@debian.org>  Sat,  4 Mar 2006 01:50:58 -0500

drscheme (1:301-10) unstable; urgency=low

  * Replace mzscheme & mred binaries with very small shell scripts to wrap
    around them and set the PLTCOLLECTS environment variable correctly,
    instead of adding the logic to the drscheme/web-server/etc. wrappers.
    This should fix user-specific collects directories not getting added when
    using drscheme.
  * Move /usr/local/lib/plt/collects creation/removal to postinst/postrm
    instead of including it and its parent directories in the package itself
  * Remove the dependency on libffi-dev and just stop building the foreign
    interface on hppa
  * Remove build-conflicts on libwxxt-dev, it doesn't exist anymore

 -- Ari Pollak <ari@debian.org>  Wed, 22 Feb 2006 22:53:43 -0500

drscheme (1:301-9) unstable; urgency=low

  * Put /usr/lib/plt/include/ back in mzscheme instead of drscheme,
    and update mzscheme's Replaces field appropriately
    (Closes: #352130)

 -- Ari Pollak <ari@debian.org>  Thu,  9 Feb 2006 18:34:38 -0500

drscheme (1:301-8) unstable; urgency=low

  * Remove libssl-dev from mzscheme dependencies; it's no longer needed
    since the openssl module is built during compile-time
  * Update slib conflicts on mzscheme to slib (<< 3a2-5) (Closes: #351655)
  * Add Conflicts: drscheme (<< 301-6) on drscheme package to try to
    fix problem where upgrading to mzscheme/drscheme 301-6 or higher from
    an earlier 301 revision would fail because of the old broken prerm scripts

 -- Ari Pollak <ari@debian.org>  Tue,  7 Feb 2006 13:52:26 -0500

drscheme (1:301-7) unstable; urgency=low

  * running setup-plt during the build process was causing the wrong
    paths to appear in cache.ss, so correct the paths manually in
    the resulting cache.ss file.

 -- Ari Pollak <ari@debian.org>  Sun,  5 Feb 2006 19:03:18 -0500

drscheme (1:301-6) unstable; urgency=low

  * Ugh. Fix a syntax problem in a Makefile-ism that wasn't
    passing the right thing to ./configure and was still causing FTBFS
    on m68k.
  * Restructure build so we don't need an enormous "clean" target in
    debian/rules, and the entire build system is much shorter now.
  * Make the split between drscheme/mzscheme closer to what upstream
    distributes in their plt-scheme/mzscheme binaries.
  * Try to generate compiled .zo files at build-time since it takes a long
    time and doesn't seem to work properly at install-time.
    - This fixes DrScheme slowness and the ProfJ errors (Closes: #351368)
    - This also fixes the slib catalog generation error (Closes: #347595)

 -- Ari Pollak <ari@debian.org>  Sun,  5 Feb 2006 14:09:56 -0500

drscheme (1:301-5) unstable; urgency=low

  * Last try to fix m68k. Apparently FFI_CLOSURES is disabled on m68k,
    so the foreign interface won't build properly there. So just
    pass --disable-foreign to ./configure on m68k.
  * Add TODO.Debian to docs

 -- Ari Pollak <ari@debian.org>  Sat,  4 Feb 2006 12:01:37 -0500

drscheme (1:301-4) unstable; urgency=low

  * Fix a broken check for SunOS/Solaris that happened to cause
    a FTBFS on SPARC.

 -- Ari Pollak <ari@debian.org>  Fri,  3 Feb 2006 23:29:32 -0500

drscheme (1:301-3) unstable; urgency=low

  * Trying again to fix the ffi (foreign) interface on hppa and m68k.
    mzscheme includes its own copy of libffi, so let's try
    building against the system-wide libffi library instead.
  * Remove mzscheme's dependency on libreadline5-dev

 -- Ari Pollak <ari@debian.org>  Sat,  4 Feb 2006 01:27:54 +0000

drscheme (1:301-2) unstable; urgency=low

  * Fix drscheme & mzscheme prerm to properly remove stuff that gets
    created at install-setup-time.
  * Add libffi4-dev to build-depends to hopefully fix a FTBFS on m68k & hppa

 -- Ari Pollak <ari@debian.org>  Thu,  2 Feb 2006 21:07:44 -0500

drscheme (1:301-1) unstable; urgency=low

  * New upstream release
  * Move main mred libraries to drscheme package
  * Change the maintainer to me, since I haven't received anything from
    Stevie lately.
  * Add Vietnamese translation for debconf (Closes: #313580)
  * Add build-depends on libcairo2-dev
  * Switch libxaw7-dev build-depends to libxaw8-dev
  * Stop patching readline support into the source tree because of
    license issues
  * Remove old debian/Makefile.srpersist which was lying around
  * Remove debian/tex2page.1 and install included upstream manpage instead
  * Make /usr/share/doc/drscheme a symlink to /usr/share/doc/mzscheme
  * Add stuff from notes/ in /usr/share/doc/mzscheme
  * src/mred/wxs/Makefile.in, ssrc/wxxt/src/Makefile.in:
    - Explicitly add -I/usr/include/freetype2 to CFLAGS and CXXFLAGS
      so that Xft support will compile, since upstream
      doesn't use pkg-config.

 -- Ari Pollak <ari@debian.org>  Thu, 22 Dec 2005 13:30:25 -0500

drscheme (1:209-9) unstable; urgency=low

  * Start web-server with mzscheme instead of mred (Closes: #344364)

 -- Ari Pollak <ari@debian.org>  Wed, 28 Dec 2005 13:30:12 -0500

drscheme (1:209-8) unstable; urgency=low

  * Don't depend on debconf-utils explicitly, debhelper already depends on it
  * Depend on debconf | debconf-2.0 (Closes: #331807)

 -- Ari Pollak <ari@debian.org>  Tue,  4 Oct 2005 20:24:48 -0400

drscheme (1:209-7) unstable; urgency=low

  * -fPIC was sort of defined in CFLAGS already, but it wasn't being included
     in all Makefiles. Fix invocation of configure to define CFLAGS properly.
     (Closes: #328368)
  * Remove --enable-noopt from configure invocation unless DEB_BUILD_OPTIONS ==
    noopt. I'm not sure why it was there in the first place.
  * Update X build-depends so we don't pull in all of xlibs-dev unnecessarily.

 -- Ari Pollak <ari@debian.org>  Thu, 15 Sep 2005 11:21:40 -0400

drscheme (1:209-6) unstable; urgency=low

  * Apply patch from Andreas Jochens to src/mred/wxme/wx_madm.h to fix
    build on amd64/gcc4 (Closes: #314924)

 -- Ari Pollak <ari@debian.org>  Mon, 20 Jun 2005 11:58:36 -0400

drscheme (1:209-5) unstable; urgency=low

  * Remove Conflicts on drscheme & mzscheme, should completely fix #310645
  * Update mzscheme.prerm to remove files created by setup-plt (in postinst)
    from /usr/lib/plt/bin
    (Closes: #282089)
  * Also, in prerm, don't remove files that are included in the package

 -- Ari Pollak <ari@debian.org>  Wed, 25 May 2005 20:11:02 -0400

drscheme (1:209-4) unstable; urgency=low

  * Clean up debian/control crap (Closes: #310645)
     - Switch "Replaces" for drscheme & mzscheme
     - drscheme:
       - Depend on mzscheme (= ${Source-Version}), don't Pre-depend on it
     - mzscheme:
       - Don't conflict with libc6
       - Don't need to depend on debianutils, it's a required package
       - Don't explicitly depend on libfreetype6, it's detected automatically
  * Remove compiled/ directories inside source tree on clean

 -- Ari Pollak <ari@debian.org>  Tue, 24 May 2005 20:40:32 -0400

drscheme (1:209-3) unstable; urgency=low

  * Well that was dumb. Don't remove all .jinfo files, we need some of them.

 -- Ari Pollak <ari@debian.org>  Mon, 10 Jan 2005 22:54:12 -0500

drscheme (1:209-2) unstable; urgency=low

  * Add support for mips and mipsel architectures in debian/control and
    src/mzscheme/sconfig.h.
  * Also remove all .dep and .jinfo files, and collects/setup/errors

 -- Ari Pollak <ari@debian.org>  Sat,  8 Jan 2005 14:31:19 -0500

drscheme (1:209-1) unstable; urgency=low

  * New upstream release (Closes: #283898)
  * Change Maintainer to Stevie Strickland, who will be taking this
    package over from Brent. Add myself to Uploaders just in case anything
    arises in the meantime.
  * debian/copyright: point to correct location to download DrScheme
      (version-specific), as well as updated copyright info.
  * debian/control: s/libreadline4-dev/libreadline5-dev/ (Closes: #287976)
      Also removed some references to Rice University and replaced them with
      PLT where appropriate
  * debian/rules: rm src/lt/config.log and src/lt/libtool on clean, and remove
      all .libs directories and *.o files
  * collects/readline doesn't seem to be in the upstream tarball (was it
    ever?), so copy the files from the 208 tarball in the collects/readline
    directory.

 -- Ari Pollak <ari@debian.org>  Fri,  7 Jan 2005 16:44:02 -0500

drscheme (1:208-1) unstable; urgency=low

  * New upstream release.
  * Apply Japanese po-file.  (Closes:#276816)
  * Apply Czech po-file.  (Closes:#274070)
  * Apply Dutch po-file.  (Closes:#251240)
  * Add dependency on libssl-dev.  (Closes:#270907)
  * Add 'force-reload' entry to init.d script.  (Closes:#264227)
  * Remove spurious (premature) drscheme/done_installation message in
    Debconf rules.  The message is correctly reported at the end
    of the postinst step.  (Closes:#253444,252074)
  * Closing ancient bug.  Not reproducable.  Has not been reported
    again in a recent build.  (Closes#219713)
  * Use 'nice -10' when building PLT zofiles.  (Closes#242541)

 -- Brent A. Fulgham <bfulgham@debian.org>  Wed, 20 Oct 2004 00:22:53 -0700

drscheme (1:207-3) unstable; urgency=low

  * Use "Replaces" to assist in upgrades.  (Closes:#250371)

 -- Brent A. Fulgham <bfulgham@debian.org>  Fri, 27 Aug 2004 19:21:58 -0700

drscheme (1:207-2) unstable; urgency=low

  * Incorporate Christopher Cheney's amd64 and build daemon fixes.
    (Closes:#249969)

 -- Brent A. Fulgham <bfulgham@debian.org>  Thu, 20 May 2004 00:46:46 -0700

drscheme (1:207-1) unstable; urgency=low

  * New upstream version.
  * Lintian cleanups.
  * To start webserver, make sure /etc/defaults/mzscheme has RUN_HTTPD=Yes
    (the default is RUN_HTTPD=No)

 -- Brent A. Fulgham <bfulgham@debian.org>  Tue, 18 May 2004 23:17:00 -0700

drscheme (1:206p1-5) unstable; urgency=low

  * Remove logging.  (Closes:#244713)

 -- Brent A. Fulgham <bfulgham@debian.org>  Sun,  9 May 2004 15:50:27 -0700

drscheme (1:206p1-4) unstable; urgency=low

  * Include Readme's in both packages.  Oops! (closes:#246719).
  * Clean up some lintian warnings.

 -- Brent A. Fulgham <bfulgham@debian.org>  Thu,  6 May 2004 22:28:22 -0700

drscheme (1:206p1-3) unstable; urgency=low

  * Include pre-built *.zos.  System will rebuild any it needs to after
    install, but this should speed things up.  Note that additional
    output will appear on console until I'm sure this works properly.

 -- Brent A. Fulgham <bfulgham@debian.org>  Thu, 22 Apr 2004 22:35:29 -0700

drscheme (1:206p1-2) unstable; urgency=low

  * SrPersist is no longer included, since it is now released as a PLT from
    the upstream system.  If people are interested, we could probably
    wrap it for Debian in a *.deb.  (Closes:#234560)
  * Remove dependency on libiodbc, since SrPersist is no longer included.
    (Closes:#240573)

 -- Brent A. Fulgham <bfulgham@debian.org>  Sun,  4 Apr 2004 20:55:25 -0700

drscheme (1:206p1-1) unstable; urgency=low

  * Rename to track upstream naming scheme, adding a (bleah) epoch.  (Closes:#232973)
  * Include the _rest_ of Jurij Smakov's Alpha patches (Sorry for the mix-up).
  * Make building of zo files a bit more verbose.  (Closes:#232239)

 -- Brent A. Fulgham <bfulgham@debian.org>  Wed, 18 Feb 2004 21:01:17 -0800

drscheme (206.1-1) unstable; urgency=low

  * Just when I get 206 packaged, they release 206.1!  New upstream release.

 -- Brent A. Fulgham <bfulgham@debian.org>  Tue, 10 Feb 2004 22:47:49 -0800

drscheme (206-3) unstable; urgency=low

  * Conflict with earlier versions to avoid collections problems.
    (Closes:#231792)
  * DrScheme destroys the MzScheme builds so that proper linkage occurs
    between the different collections.

 -- Brent A. Fulgham <bfulgham@debian.org>  Sun,  8 Feb 2004 15:18:19 -0800

drscheme (206-2) unstable; urgency=low

  * Incorporated updated Russian translation (thanks to Ilgiz Kalmetev
    <translator@ilgiz.pp.ru> (Closes:#219267).
  * Conflict with slib << 2d4-2.  (Closes:#223058)
  * Move browser, icons, and syntax-color collections into the mzscheme
    package (from DrScheme) so that mzscheme installs properly.
    (Closes:#23125).
  * Added C compiler dependency for MzScheme so that extensions will
    build properly during install.  (Closes:#220785)
  * Correct web server startup script.  (Closes:#219709)
  * Added dependency on libfreetype6.  I hope this will help with bug #219795.
  * Correct path problem in debian-plt.  (Closes:#219795)
  * Re-enabled optimizations in compilation.  Let me know if this bites
    anyone.

 -- Brent A. Fulgham <bfulgham@debian.org>  Sat,  7 Feb 2004 23:01:28 -0800

drscheme (206-1) unstable; urgency=low

  * New upstream release.  (Closes:#230185)
  * Incorporated new Brazillian Portuguese translation (thanks to Andre
    Luis Lopes <andrelop@debian.org>.  (Closes:#228100)
  * Incorporated build improvements by Jurij Smakov <jurij@wooyd.org>
    for Alpha architecture.  (Closes:#217239)

 -- Brent A. Fulgham <bfulgham@debian.org>  Tue,  3 Feb 2004 23:44:29 -0800

drscheme (205-6) unstable; urgency=low

  * Remove optimizations, so that all GCC variants will work.
  * Reenable XFT use.

 -- Brent A. Fulgham <bfulgham@debian.org>  Mon, 13 Oct 2003 19:45:34 -0700

drscheme (205-5) unstable; urgency=low

  * Recompile with working GCC (i.e., gcc-3.2) to avoid compiler bug.
    (Closes:#208762,#208764)
  * Include build dependency on proper PNG and JPEG libraries
    (Closes:#208788)
  * Incorporate Christian Perrier's wonderful po-file conversion.
    Many thanks for that work!  (Closes:#210646,211636)

 -- Brent A. Fulgham <bfulgham@debian.org>  Thu, 25 Sep 2003 23:16:40 -0700

drscheme (205-4) unstable; urgency=low

  * Correct relative path declarations used when compiling srpersist.  Many
    thanks to Ulrik Haugen for his "cargo cult" programming hack :-)
    (Closes:#208451)

 -- Brent A. Fulgham <bfulgham@debian.org>  Wed,  3 Sep 2003 22:38:52 -0700

drscheme (205-3) unstable; urgency=low

  * Just to be totally clear, drscheme and mzscheme both needed to be upgraded
    to fix the problem in 205-1.  So, declaring a versioned dependency.
  * Also, noticed that MrEd had the same libtool issue as MzScheme, so
    fixing that as well.

 -- Brent A. Fulgham <bfulgham@debian.org>  Sat, 30 Aug 2003 22:38:41 -0700

drscheme (205-2) unstable; urgency=low

  * Whoops!  Upstream started using LIBTOOL, and I didn't notice.  Modified
    the installation to handle this.  (Closes:#207716) (Closes:#207823)
    (Closes:#207847)

 -- Brent A. Fulgham <bfulgham@debian.org>  Sat, 30 Aug 2003 00:19:39 -0700

drscheme (205-1) unstable; urgency=low

  * New upstream release.
  * Correct documentation on setup-plt/debian-plt, since I had to swap the
    uses due to the many places the "real" setup-plt is needed by DrScheme
    and associated tools.  (Closes:#206503).
  * Modify installation scripts so that PLT environment variables are
    overridden with 'official' Debian paths to avoid building user
    PLTCOLLECT directories by accident.  (Closes:#204149).
  * Deactivate Xft support, since the xft2 libraries in Dylan are slightly
    incompatible.  Will rebuild with support once this is worked through.

 -- Brent A. Fulgham <bfulgham@debian.org>  Wed, 27 Aug 2003 22:42:52 -0700

drscheme (204-2) unstable; urgency=low

  * MzScheme now includes support for saving and restoring RNG seed state.
    (Closes:#182514)
  * Relocation stack end error corrected.
    (Closes:#185474)(Closes:#184957)
  * Correct hierlist/doc.txt from DrScheme package (moved to MzScheme)
    by conflicting with improper version of DrScheme. (Closes:#192872)
  * Be less chatty about installation and byte compilation.
    (Closes:#193032)

 -- Brent A. Fulgham <bfulgham@debian.org>  Sat, 17 May 2003 00:04:28 -0700

drscheme (204-1) unstable; urgency=low

  * New upstream release.
  * Correct hierlist location for MzScheme users (Closes:#191160)

 -- Brent A. Fulgham <bfulgham@debian.org>  Fri,  9 May 2003 23:26:01 -0700

drscheme (203-7) unstable; urgency=low

  * Recompile with 'c' compiler, using modifications per the PLT team.

 -- Brent A. Fulgham <bfulgham@debian.org>  Wed,  5 Mar 2003 22:17:31 -0800

drscheme (203-6) unstable; urgency=low

  * Put "slatex" back in, since Debian has historically distributed
    it with MzScheme.  (Closes:#180926)
  * Recompiled mzscheme 'main' application using g++ to correct problem
    with srpersist.so load failing due to g++ 'personality' conflict.
    (Closes:#180933)

 -- Brent A. Fulgham <bfulgham@debian.org>  Tue, 25 Feb 2003 21:29:59 -0800

drscheme (203-5) unstable; urgency=low

  * Correct path information in setup-plt.  (Closes:#180606)

 -- Brent A. Fulgham <bfulgham@debian.org>  Tue, 11 Feb 2003 22:04:51 -0800

drscheme (203-4) unstable; urgency=low

  * More lintian corrections.
  * For fun, added menu icons.  Whee!

 -- Brent A. Fulgham <bfulgham@debian.org>  Fri,  7 Feb 2003 23:54:55 -0800

drscheme (203-3) unstable; urgency=low

  * Various lintian corrections.
  * Correct handling of slibcat.  (Closes:#170866)

 -- Brent A. Fulgham <bfulgham@debian.org>  Thu,  6 Feb 2003 22:11:43 -0800

drscheme (203-2) unstable; urgency=low

  * Using the PLT tarball has its disadvantages!  It turns out that most
    of the startup scripts were not autogenerated with the Debian paths,
    so they must be hand-edited.  Looks like I *may* have caught this
    before others...

 -- Brent A. Fulgham <bfulgham@debian.org>  Mon, 20 Jan 2003 16:38:53 -0800

drscheme (203-1) unstable; urgency=low

  * New upstream release (lots of little bug fixes.)
  * HPPA patch is incorporated upstream now.
  * The control file has already been modified to require libreadline4-dev,
    please stop filing bug reports!  (Closes:#176093)
  * Upstream corrected is-color? (Closes:#154424)

 -- Brent A. Fulgham <bfulgham@debian.org>  Sun, 19 Jan 2003 21:17:48 -0800

drscheme (202.3-7) unstable; urgency=low

  * Incorporate a few patches to allow a build under HPPA.
    (Closes:Bug#104880).  Add hppa to the architectures list.
  * Can't recreate fvwm2 behavior.  Probably fixed when DrScheme was
    rewritten for the 200-series.  (Closes:Bug#126161)
  * Don't ship config.cache, config.log, or config.status.
  * Note:  Mark J Ray <markj@cloaked.freeserve.co.uk> has kindly agreed to
    help me out as a co-maintainer.  He should be extended all rights and
    priviledges due, etc. (Hopefully, he will take over the package full
    time, once he gets his Debian Developer's license.  He's much more
    suited for this, being involved in SRFI's and so forth.)

 -- Brent A. Fulgham <bfulgham@debian.org>  Fri,  1 Nov 2002 21:45:49 -0800

drscheme (202.3-6) unstable; urgency=low

  * Conflict with older versions of GLibC -- the GC and dynamic module
    loading fail with the 2.2-series C library.  (Closes:Bug#166213)
  * Previous versions of MzScheme fix this problem.  (Closes:Bug#165811)

 -- Brent A. Fulgham <bfulgham@debian.org>  Sun, 27 Oct 2002 00:25:33 -0700

drscheme (202.3-5) unstable; urgency=low

  * Recompile for new Glibc.  (Closes:Bug#165386)

 -- Brent A. Fulgham <bfulgham@debian.org>  Fri, 18 Oct 2002 20:53:57 -0700

drscheme (202.3-4) unstable; urgency=low

  * Move information about setup-plt/debian-plt to README.Debian.
    (Closes:Bug#164747)
  * Add dependencies on libreadline-dev to MzScheme/DrScheme so that
    setup-plt can properly build the module.(Closes:Bug#163682)
    (Closes:Bug#163285)(Closes:Bug#163285)
  * Don't bother building readline, as it is automatically built.  The
    automatically build binary has the wrong MD5 checksum, and creates
    the appearance of tomfoolery!  (Closes:Bug#163277)
  * Don't ship a copy of hdindex (it get's build automatically, which
    causes MD5 checksum errors.)(Closes:Bug#161731)

 -- Brent A. Fulgham <bfulgham@debian.org>  Mon, 14 Oct 2002 22:23:17 -0700

drscheme (202.3-3) unstable; urgency=low

  * Remove menu entry for non-existant drscheme-jr.
  * Incorporate readline into build so this is available to users.
    (Hint:  Add (require (lib "rep.ss" "readline") to your ~/.mzschemerc

 -- Brent A. Fulgham <bfulgham@debian.org>  Sun, 29 Sep 2002 23:12:31 -0700

drscheme (202.3-2) unstable; urgency=low

  * Correct building errors for srpersist, so that entire package can be
    built from within the main source tree.  (Closes:Bug#161985)
  * Add some hacks by MJ Ray to (hopefully) support SLIB a bit better.
    We now incorporate the proper SLIB path, and regenerate the slibcat
    file on MzScheme configuration.  (Closes:Bug#100705)
    (Closes:Bug#147940)

 -- Brent A. Fulgham <bfulgham@debian.org>  Sat, 28 Sep 2002 21:43:51 -0700

drscheme (202.3-1) unstable; urgency=low

  * New upstream release.
  * New tab-panel% class (doesn't work very well -- yet.)

 -- Brent A. Fulgham <bfulgham@debian.org>  Tue, 17 Sep 2002 23:06:53 -0700

drscheme (202.2-3) unstable; urgency=low

  * Add Sparc back into buildable architectures.
  * Teachpacks are updated (Closes:Bug#100514).
  * 200 release series corrects text dialog problem.
    (Closes:Bug#148052)

 -- Brent A. Fulgham <bfulgham@debian.org>  Sat, 14 Sep 2002 15:20:45 -0700

drscheme (202.2-2) unstable; urgency=low

  * Incorporated long-suffering Russian template patch from Ilgiz Kalmetev
    (sorry Ilgiz!).  (Closes:Bug#137638)
  * Close some obsolete bugs.  Neither occurs under the current 200 series:
    (Closes:Bug#146015) (Closes:Bug#131928)
  * This bug was fixed in the full 200 series release.  (Closes:Bug#151663)
  * So was this one:  (Closes:Bug#89948)

 -- Brent A. Fulgham <bfulgham@debian.org>  Fri, 13 Sep 2002 23:26:57 -0700

drscheme (202.2-1) unstable; urgency=low

  * New upstream.
  * NEW: Structure types whose instances act as procedures.
  * Debian build now comes with SrPersist functionality.
  * Minor correction on the webserver.

 -- Brent A. Fulgham <bfulgham@debian.org>  Tue, 10 Sep 2002 20:46:46 -0700

drscheme (202.1-1) unstable; urgency=low

  * New upstream.
  * New `message-box/custom' function (provides a message-box with the
    proper look'n'feel.
  * Various bug fixes.

 -- Brent A. Fulgham <bfulgham@debian.org>  Thu,  5 Sep 2002 21:14:50 -0700

drscheme (201-1) unstable; urgency=low

  * New upstream.
  * Conflict with earlier versions to avoid install conflicts.
    (Closes:Bug#153899)(Closes:Bug#148051)(Closes:Bug#148050)
    (Closes:Bug#147708)
  * Regenerated documentation system, seems to remove any bad links
    (Closes:Bug#150569)(Closes:Bug#149121)(Closes:Bug#147938)
  * Report indicates bug fixed in earlier release.  (Closes:Bug#145468)

 -- Brent A. Fulgham <bfulgham@debian.org>  Fri, 16 Aug 2002 22:59:11 -0700

drscheme (200.2-3) unstable; urgency=low

  * Correct PLTHOME in drscheme and setup-plt.  These two files are not
    auto-generated, and so were not corrected in the 200.2-2 release.
    (Closes:Bug#153695)(Closes:Bug#153693)(Closes:Bug#154009)
  * Add webserver support as startup option.
  * Moved string-constants collection to mzscheme to correct potential
    build failure.

 -- Brent A. Fulgham <bfulgham@debian.org>  Mon, 22 Jul 2002 23:31:00 -0700

drscheme (200.2-2) unstable; urgency=low

  * Correct foo in new auto-setup of startup scripts.  An environment variable
    was not properly set, causing bad paths to appear.
  * Fix (Closes:Bug#153693) (Closes:Bug#153695)

 -- Brent A. Fulgham <bfulgham@debian.org>  Sat, 20 Jul 2002 18:45:15 -0700

drscheme (200.2-1) unstable; urgency=low

  * New upstream release, fixes several bugs in the macro system.
  * Fix to avoid having to recompile *.zo's every time we update.

 -- Brent A. Fulgham <bfulgham@debian.org>  Mon, 15 Jul 2002 21:38:44 -0700

drscheme (200rel-1) unstable; urgency=high

  * New upstream release -- Stable version.
  * Added symlinks for executables built during the "construct zo's" process.
    (Closes:Bug#150788)
  * Current versions fix an old problem.  (Closes:Bug#148011).
  * Missing dependencies fixed.  (Closes:Bug#149929).

 -- Brent A. Fulgham <bfulgham@debian.org>  Wed, 26 Jun 2002 22:32:57 -0700

drscheme (200alpha21-1) unstable; urgency=low

  * New upstream release.
  * Includes PowerPC fixes.

 -- Brent A. Fulgham <bfulgham@debian.org>  Mon, 17 Jun 2002 20:10:33 -0700

drscheme (200alpha20-2) unstable; urgency=low

  * Upstream notifed me that the 'Help Desk' issues were due to a set of
    old documentation files in the collections that are not handled by CVS.
  * Updated the doc/help in collections to match 200alpha-series.
    (Closes:Bug#148053).  (Closes:Bug#147936)

 -- Brent A. Fulgham <bfulgham@debian.org>  Sun,  2 Jun 2002 22:53:42 -0700

drscheme (200alpha20-1) unstable; urgency=low

  * Upstream release to correct some bugs.  Will close any Debian bugs
    that apply later.

 -- Brent A. Fulgham <bfulgham@debian.org>  Sun,  2 Jun 2002 18:42:51 -0700

drscheme (200alpha19-2) unstable; urgency=low

  * A few minor tweaks based on bug reports.
  * Recompile .zo's on each install due to changing ABI (Closes:Bug#148011)

 -- Brent A. Fulgham <bfulgham@debian.org>  Fri, 24 May 2002 23:29:00 -0700

drscheme (200alpha19-1) unstable; urgency=low

  * Upstream checkpointed again today.  Many minor bugfixes.
  * New function:  'subprocess-kill'
  * Various Lintian corrections.
  * mzscheme-dev has been removed -- this functionality is just part of
    the base mzscheme package since setup-plt requires it for installs.

 -- Brent A. Fulgham <bfulgham@debian.org>  Tue, 21 May 2002 21:30:18 -0700

drscheme (200alpha18-1) unstable; urgency=low

  * New upstream, new maintainer...
  * Use the '-c' option when compiling 'zo's so that all old code gets
    rebuilt to current version.
  * Go ahead and show output of setup-plt so it doesn't look like it
    has hung.

 -- Brent A. Fulgham <bfulgham@debian.org>  Sat, 18 May 2002 00:34:50 -0700

drscheme (200alpha14-1) unstable; urgency=low

  * Convenience build for people interested in trying it out.

 -- Brent A. Fulgham <bfulgham@debian.org>  Fri, 22 Mar 2002 20:44:09 -0800
<|MERGE_RESOLUTION|>--- conflicted
+++ resolved
@@ -1,16 +1,8 @@
-<<<<<<< HEAD
-racket (7.1+ppa2-1~bionic1) bionic; urgency=medium
-
-  * PPA release
-
- -- Asumu Takikawa <asumu@racket-lang.org>  Wed, 30 Oct 2018 15:40:00 -0800
-=======
 racket (7.1+dfsg1-1) unstable; urgency=medium
 
   * New upstream bugfix release
 
  -- David Bremner <bremner@debian.org>  Sun, 23 Dec 2018 17:07:32 +0900
->>>>>>> 1f42a07f
 
 racket (7.0+dfsg2-1) unstable; urgency=medium
 
