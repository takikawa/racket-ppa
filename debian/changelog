<<<<<<< HEAD
racket (6.10.1-1~trusty1~ppa1) trusty; urgency=medium

  * PPA release

 -- Asumu Takikawa <asumu@racket-lang.org>  Tue, 12 Sep 2017 15:30:00 -0800
=======
racket (6.10.1+dfsg1-1) unstable; urgency=medium

  * New upstream release    
  * fix changelog for 6.9-1; wrong patch was discussed
  * Assert compliance with policy 4.1.1; no changes.
  * Bump debhelper compat level to 10
  * non-free docs for srfi 5, 29, 32 removed

 -- David Bremner <bremner@debian.org>  Sun, 08 Oct 2017 18:19:53 -0300
>>>>>>> 11dbe27d

racket (6.9-2) unstable; urgency=medium

  * rebuild for unstable

 -- David Bremner <bremner@debian.org>  Thu, 29 Jun 2017 20:27:37 -0300

racket (6.9-1) experimental; urgency=medium

  * New upstream release
  * Remove type-masks patch, now upstream

 -- David Bremner <bremner@debian.org>  Sun, 04 Jun 2017 17:06:39 -0300

racket (6.8-1) experimental; urgency=medium

  * New upstream version
  * Patch libcrypto.rkt to look for openssl 1.1, recommend libssl1.1. Bug
    fix: "Raco fails without libssl-dev", thanks to Martin Tang (Closes:
    #836346).
  * Cherry pick fix for type-masks to fix compilation on 32bit arches.

 -- David Bremner <bremner@debian.org>  Sat, 04 Mar 2017 11:54:04 -0400

racket (6.7-3) unstable; urgency=medium

  * Disable parallel building on 32bit architectures. Racket's parallel
    build currently uses OS threads, so unbounded parallelism hits per
    process address space limitations. (Closes: #860670).

 -- David Bremner <bremner@debian.org>  Sat, 22 Apr 2017 14:26:26 -0300

racket (6.7-2) unstable; urgency=medium

  * Patch libcrypto.rkt to look for openssl 1.1, recommend libssl1.1. Bug
    fix: "Raco fails without libssl-dev", thanks to Martin Tang (Closes:
    #836346).

 -- David Bremner <bremner@debian.org>  Sun, 05 Mar 2017 08:55:03 -0400

racket (6.7-1) unstable; urgency=medium

  * New upstream release
  * Exclude some source files from compression (fix for https://github.com/racket/scribble/issues/57)

 -- David Bremner <bremner@debian.org>  Sat, 29 Oct 2016 09:14:40 -0300

racket (6.6-1) unstable; urgency=medium

  * New upstream release
  * Bug fix: "FTBFS with openssl 1.1.0", thanks to Kurt Roeckx (Closes:
    #828526).

 -- David Bremner <bremner@debian.org>  Fri, 05 Aug 2016 09:04:20 +0900

racket (6.5-1) unstable; urgency=medium

  * New upstream release
  * Bug fix: "Recommends libpng12 which is going away, please switch to
    libpng16", thanks to Mattia Rizzolo (Closes: #823182).
  * update drracket.desktop, remove menu files
  * remove transitional plt-* packages.
  * drop recommends on libjpeg8, thanks to Adam Borowski (Closes: #814866).
  * Bug fix: "Local documentation links to remote instead of local",
    thanks to Diogo Ramos (Closes: #783434).
  * All patches now upstream.

 -- David Bremner <bremner@debian.org>  Mon, 02 May 2016 10:44:33 -0300

racket (6.3-3) unstable; urgency=medium

  * Cherry pick https://github.com/racket/racket/commit/e957a7d.patch as a
    fix for ppc64el build failures

 -- David Bremner <bremner@debian.org>  Fri, 18 Dec 2015 20:24:20 -0400

racket (6.3-2) unstable; urgency=medium

  * expand JIT_BUFFER_PAD_SIZE to work around build failure on armel

 -- David Bremner <bremner@debian.org>  Thu, 17 Dec 2015 22:23:08 -0400

racket (6.3-1) unstable; urgency=medium

  [ James McCoy ]
  * Remove myself from Uploaders.

  [ David Bremner ]
  * New upstream release
  * Re-enable anti-aliasing (#766534 is supposedly fixed)
  * Install more icons (thanks to Asumu Takikawa for the patch)
  * Bug fix: "No mime types defined in drracket.desktop", thanks to
    Frederik Himpe (Closes: #700191).

 -- David Bremner <bremner@debian.org>  Sat, 05 Dec 2015 08:48:11 -0400

racket (6.2-3) unstable; urgency=medium

  * Add recommends needed for proper functioning of DrRacket. These are
    not found by the usual mechanism because they are dynamically loaded.
    Thanks to Asumu Takikawa for the patch.
  * Those using only non-graphical racket can install without
    recommends.

 -- David Bremner <bremner@debian.org>  Wed, 09 Sep 2015 07:14:51 -0300

racket (6.2-2) unstable; urgency=medium

  * Don't strip mred, as this fails almost everywhere

 -- David Bremner <bremner@debian.org>  Sun, 28 Jun 2015 19:50:42 +0200

racket (6.2-1) unstable; urgency=medium

  * New upstream release (Closes: #789758).

 -- David Bremner <bremner@debian.org>  Fri, 26 Jun 2015 16:52:16 +0200

racket (6.1.1-3) unstable; urgency=medium

  * Bug fix: "Application icon does not appear in applications menu",
    thanks to Chris Jester-Young (Closes: #772174).

 -- David Bremner <bremner@debian.org>  Sat, 23 May 2015 08:17:51 +0200

racket (6.1.1-2) unstable; urgency=medium

  * upload to unstable

 -- David Bremner <bremner@debian.org>  Thu, 21 May 2015 22:02:23 +0200

racket (6.1.1-1) experimental; urgency=medium

  * New upstream release

 -- David Bremner <bremner@debian.org>  Wed, 21 Jan 2015 09:32:39 +0100

racket (6.1-4) unstable; urgency=medium

  * Slightly less intrusive anti-anti-aliasing patch: only disable in plot
    output now.

 -- David Bremner <bremner@debian.org>  Fri, 24 Oct 2014 10:36:47 +0200

racket (6.1-3) unstable; urgency=medium

  [ James McCoy ]
  * d/control: Add autotools-dev Build-Depends to let CDBS' config.{sub,guess}
    updating do its work.  (Closes: #765248)
  [ David Bremner ]
  * Disable anti-aliasing in plot and flonum to work around bug
    #766534

 -- David Bremner <bremner@debian.org>  Thu, 23 Oct 2014 23:51:21 +0200

racket (6.1-2) unstable; urgency=medium

  * Add Breaks/Replaces for documentation reorganization.  Thanks to
    Vincent Cheng for the report (Closes: #766011).

 -- David Bremner <bremner@debian.org>  Mon, 20 Oct 2014 11:42:13 +0200

racket (6.1-1) unstable; urgency=medium

  [ James McCoy ]
  * New upstream release  (Closes: #741305)
    + Remove patch pkg/collects-path, merged upstream.
  * d/watch: Remove intermediate racket/ in URL.  Sources have been moved
    directly into versioned directory.  Also remove “-unix” from URL.
  [ David Bremner ]
  * Borrow some changes from Asumu Takikawa to get 6.x packaged.

 -- David Bremner <bremner@debian.org>  Sun, 19 Oct 2014 09:24:21 +0200

racket (5.3.6+dfsg1-1) unstable; urgency=medium

  * New upstream bug fix release

 -- David Bremner <bremner@debian.org>  Wed, 01 Jan 2014 19:48:49 -0400

racket (5.3.4+r2+dfsg1-2) unstable; urgency=low

  * Don't compress .sxref, .sqlite files, fix (help ...) in repl.
    Thanks to Jose Antonio Ortega Ruiz for the report.

 -- David Bremner <bremner@debian.org>  Fri, 10 May 2013 23:25:38 -0300

racket (5.3.4+r2+dfsg1-1) unstable; urgency=low

  * Upstream fix for doc building process

 -- David Bremner <bremner@debian.org>  Fri, 10 May 2013 08:03:36 -0300

racket (5.3.4+dfsg1-1) unstable; urgency=low

  * New upstream version.
  * [racket-doc] Move docs to /usr/share/doc/racket

 -- David Bremner <bremner@debian.org>  Thu, 09 May 2013 08:15:04 -0300

racket (5.3.1+dfsg1-1) unstable; urgency=low

  * New upstream version

 -- James McCoy <jamessan@debian.org>  Fri, 16 Nov 2012 07:38:10 -0500

racket (5.3+dfsg1-1) unstable; urgency=low

  * New upstream version
  * Build debs with xz compression
  * Stop shipping /usr/bin/planet.  (Closes: #680685)

 -- James McCoy <jamessan@debian.org>  Sat, 18 Aug 2012 11:54:36 -0400

racket (5.2.1+g6~92c8784+dfsg2-2) unstable; urgency=low

  * Update description to use Racket in place of scheme (Closes: #679000).
  * Generally reword and streamline description. 
  * Mention R6R6 (Closes: #577816).
  * Update Standards-Version to 3.9.3 (no changes)

 -- David Bremner <bremner@debian.org>  Tue, 26 Jun 2012 20:06:39 -0300

racket (5.2.1+g6~92c8784+dfsg2-1) unstable; urgency=low

  * Add back inadvertantly dropped patches.
  * Re-repack to remove non-dfsg material.

 -- David Bremner <bremner@debian.org>  Tue, 12 Jun 2012 21:01:06 -0300

racket (5.2.1+g6~92c8784+dfsg1-1) unstable; urgency=low

  * Upstream re-release of 5.2.1, with a fix for an "Easter Egg" bug that
    make DrRacket unusable twice a year. See message
    <DF3E772B-EFAA-4818-A8B5-383472B8C9EF@ccs.neu.edu> from
    Matthias Felleisen for more details.

 -- David Bremner <bremner@debian.org>  Mon, 11 Jun 2012 21:12:09 -0300

racket (5.2.1+dfsg1-5) unstable; urgency=low

  * Cherry-pick patches from upstream to use libpng15 when it's available.
  * Lintian cleanups:
    + menu-icon-too-big: Use mini-plt.xpm instead of plt.xpm
    + Remove menu-icon-missing override, cross-binary package checks now work
      in Lintian
  * Use default buildflags.
  * Exclude tests from being installed.

 -- James McCoy <jamessan@debian.org>  Fri, 18 May 2012 08:09:15 -0400

racket (5.2.1+dfsg1-4) unstable; urgency=low

  * Cherry-pick patch from upstream to fix dynamic loading of libjpeg.
  * Move plt-scheme(-doc) to oldlibs/extra

 -- James McCoy <jamessan@debian.org>  Tue, 13 Mar 2012 22:35:06 -0400

racket (5.2.1+dfsg1-3) unstable; urgency=low

  * Change libpng12-dev Build-Depends to libpng-dev to prepare for transition.
    (Closes: #662489)
  * Remove unnecessary quilt Build-Depends.
  * Add racket Recommends to racket-common to satisfy
    missing-dep-for-interpreter.

 -- James McCoy <jamessan@debian.org>  Mon, 05 Mar 2012 22:06:10 -0500

racket (5.2.1+dfsg1-2) unstable; urgency=low

  * Cherry pick patch from upstream to fix FTBFS on architectures where char
    is unsigned by default.  (Closes: #654789, #654827)

 -- James McCoy <jamessan@debian.org>  Sun, 19 Feb 2012 09:26:23 -0500

racket (5.2.1+dfsg1-1) unstable; urgency=low

  * Revert the Architecture limiting in favor of adding ia64 to P-a-s.
  * New upstream version.
    + Update d/copyright for new files in src/racket/lightning

 -- James McCoy <jamessan@debian.org>  Sat, 18 Feb 2012 15:14:59 -0500

racket (5.2+dfsg1-1) unstable; urgency=low

  [ James McCoy ]
  * New upstream version
    + Reimplemented plot libraries.  (Closes: #392598)
  * Pass --enable-noopt to configure when noopt is in DEB_BUILD_OPTIONS
  * Remove powerpc/ppc64 from the "use cgc".  Racket builds fine with 3m on
    powerpc systems and those binaries will run on ppc64-kernel systems.
  * Use 3m for all architectures, as cgc is too problematic.
    + Remove "use cgc" list from debian/rules
    + Remove "Built with the ... garbage collector" from package description
  * Restrict the architectures we build on to, basically, !ia64.
  * Remove Ari Pollak as maintainer, with his permission.

 -- James McCoy <jamessan@debian.org>  Sat, 19 Nov 2011 00:37:34 -0500

racket (5.1.3+dfsg1-1) unstable; urgency=low

  [ James Vega ]
  * New Upstream version
  * Correct the /u/s/d/racket/release-notes symlink. (Closes: #628887)
  * Captialize Scheme in package short descriptions. (Closes: #625276)
  * Build-Depend on libffi-dev to use the system library instead of the
    bundled version.
  * Update Lintian overrides
    + Correct path according for unstripped-binary-or-object
    + Remove obsolete embedded-zlib override
    + Add override for menu-icon-missing, icon is shipped in racket-common
  * Add dversionmangle to watch file to strip dfsg.
  * Bump Standards-Version to 3.9.2.0, no changes needed.
  * Update Vcs-* for the Alioth transition.
  * Restore collects/scribble/sigplan and re-enable building of scribble's
    documentation.  (Closes: #636699)
  * Symlink racket's icons into /usr/share/pixmaps.
  * Install a desktop file for drracket.  (Closes: #513390)

  [ David Bremner ]
  * Use upstream stubs for sigplanconf.cls and jfp.cls, restore 
    collects/scribble/jfp (licensing questions resolved).
  * remove kFreeBSD patches,  now upstream

 -- David Bremner <bremner@debian.org>  Sun, 21 Aug 2011 22:51:49 -0300

racket (5.1.1+dfsg1-3) unstable; urgency=low

  * Replace kFreeBSD signal patch with upstream version of same.

 -- David Bremner <bremner@debian.org>  Mon, 16 May 2011 15:58:45 +0200

racket (5.1.1+dfsg1-2) unstable; urgency=low

  * Collects is (for now) all architecture independant. 
    - Simplify package build (no more symlinking to /usr/lib/racket)
    - Split install step into architecture dependant/independent steps.
  * Patch for kFreeBSD: catch both SIGBUS (squeeze) and SIGSEGV (wheezy)
    from mprotect.
  * Patch: Disable building scribble docs for scribble (fallout from
    missing sigplan class)

 -- David Bremner <bremner@debian.org>  Thu, 12 May 2011 16:37:43 -0300

racket (5.1.1+dfsg1-1) unstable; urgency=low

  * New Upstream version
    - several copyright license clarification patches now upstream, thanks
      again to Eli Barzilay.
  * New patches for kFreeBSD: big thanks to Matthew Flatt.
    - re-enable 3m garbage collector
    - fix various build issues.

 -- David Bremner <bremner@debian.org>  Sat, 30 Apr 2011 08:33:44 -0300

racket (5.1+dfsg1-2) unstable; urgency=low

  * Cherry-pick patch from upstream to fix kFreeBSD build failures
  * Cherry-pick patches from upstream to fail gracefully when SSLv2 is not
    found.

 -- David Bremner <bremner@debian.org>  Mon, 25 Apr 2011 23:15:34 -0300

racket (5.1+dfsg1-1) unstable; urgency=low

  * New upstream version, plus DFSG compliance modifications.  
    + Thanks to Eli Barzilay of the PLT Scheme team for making a big effort
      of contacting people and updating licensing.
  * Build with HOME=/nonexistant. This prevents collects installed in user
    home directories from interfering with the build.
  * Use parallel=n to control collects build parallelism.

 -- David Bremner <bremner@debian.org>  Thu, 31 Mar 2011 19:34:19 -0300

racket (5.0.2-1) experimental; urgency=low

  [ David Bremner ]
  * New Upsteam version (Closes: #592688)
    + Fix FTBFS on mips with recent GCC. (Closes: #598615)

  [ James Vega ]
  * Update watch file with new upstream URL.
  * debian/rules:
    + Show which garbage collector the racket package was built with.
    + Use correct name for mzdyn based on which garbage collector was used.

 -- James Vega <jamessan@debian.org>  Fri, 19 Nov 2010 21:22:13 -0500

plt-scheme (4.2.4-2) unstable; urgency=low

  * Pull patch from upstream to fix building on Sparc.
  * debian/control: Change libjpeg62-dev Build-Depends to libjpeg-dev.
  * debian/rules: Use the Boehm garbage collector on archs where the 3m one
    doesn't work.

 -- James Vega <jamessan@debian.org>  Mon, 15 Feb 2010 08:00:11 -0500

plt-scheme (4.2.4-1) unstable; urgency=low

  [ Ari Pollak ]
  * Convert to 3.0 (quilt) format, no patches necessary yet

  [ James Vega ]
  * New upstream version
  * debian/control:
    - Add myself to Uploaders.
    - Change XS-Vcs-* to Vcs-* and correct a typo in the URLs.
    - Add ${misc:Depends}.
    - Remove description of ProfessorJ.
  * debian/rules:
    - Remove binary-post-install/plt-scheme target since collects/profj
      no longer exists.
    - Add -g to CFLAGS.
  * debian/overrides/plt-scheme: Add an override for the embedded-zlib while
    working with upstream to find a fix they'll agree to.

 -- James Vega <jamessan@debian.org>  Sun, 07 Feb 2010 21:51:09 -0500

plt-scheme (4.2.1-1) unstable; urgency=low

  * New upstream version

 -- Ari Pollak <ari@debian.org>  Mon, 10 Aug 2009 11:29:40 -0400

plt-scheme (4.1.5-1) unstable; urgency=low

  * New upstream version 

 -- Ari Pollak <ari@debian.org>  Sun, 22 Mar 2009 21:55:44 -0400

plt-scheme (4.1.4-1) unstable; urgency=low

  * New upstream version

 -- Ari Pollak <ari@debian.org>  Wed, 21 Jan 2009 08:53:59 -0500

plt-scheme (4.1.3-1) unstable; urgency=low

  * New upstream version

 -- Ari Pollak <ari@debian.org>  Mon, 24 Nov 2008 13:43:11 -0500

plt-scheme (4.1.2-1) unstable; urgency=low

  * New upstream version 

 -- Ari Pollak <ari@debian.org>  Tue, 28 Oct 2008 20:06:59 -0400

plt-scheme (4.1.1-1) unstable; urgency=low

  * Make sure cdbs' and dpkg-buildpackage's CFLAGS and CXXFLAGS aren't passed
    through to configure and make, so we don't get surprising behavior that
    upstream isn't expecting.
  * Update package description from PLT website (Closes: #491636)

 -- Ari Pollak <ari@debian.org>  Sun, 05 Oct 2008 16:45:08 -0400

plt-scheme (4.0.1-2) unstable; urgency=low

  * Rename package to plt-scheme, combining the drscheme and mzscheme
    packages, following advice from upstream (Closes: #488247)
  * Add plt-scheme-doc package
  * Fix the package description, removing references to Rice University

 -- Ari Pollak <ari@debian.org>  Wed, 02 Jul 2008 21:43:32 -0400

drscheme (2:4.0.1-1) unstable; urgency=low

  * New upstream version
  * Update watch file
  * Apply patch from upstream to fix doc paths being hardcoded as the
    temporary package installation directory instead of the configured path
    (Closes: #486513)

 -- Ari Pollak <ari@debian.org>  Tue, 24 Jun 2008 19:01:58 -0400

drscheme (2:4.0-1) unstable; urgency=medium

  * New upstream version
  * Use older memory management on all architectures to be consistent
    (Closes: #473212)
  * Add new epoch since upstream changed versioning scheme
  * Move readline to mzscheme package, and add note in copyright file about it
    (Closes: #460466)
  * Remove obsolete manpages and init script for web-server

 -- Ari Pollak <ari@debian.org>  Sat, 14 Jun 2008 11:17:57 -0400

drscheme (1:372-1) unstable; urgency=low

  [ Artem Baguinski ]
  * New upstream release
  * Removed mzscheme.prerm as mzscheme.postrm does the same thing
  * Don't build with 3m GC on architectures other than i386/amd64,
    since it was causing crashes in mzscheme

  [ Ari Pollak ]
  * Remove Conflicts: slib

 -- Ari Pollak <ari@debian.org>  Fri, 11 Jan 2008 11:31:50 -0500

drscheme (1:371-1) unstable; urgency=low

  [ Artem Baguinski ]
  * New upstream release (Closes: #425539)
  * Removed patches 05_slibinit-fix.patch and 07_slib.patch
    because the upstream got rid of slibinit
  * New collects: combinator-parser and wxme
  * New garbage collector (3m), only enabled on i386/amd64 at the moment
  * Portuguese translation for drscheme's debconf messages.
    Translator: Américo Monteiro <a_monteiro@netcabo.pt>
    (Closes: #435507)
  * Makefile generated by configure doesn't reference EXPORT
    environment variable (Closes: #411900)

  [ Ari Pollak ]
  * Add Artem to Uploaders
  * Update watch file (Closes: #450066)
  * Remove 08_360p1.patch, which wasn't actually applied anyway
  * Add XS-Vcs- fields to control file

 -- Ari Pollak <ari@debian.org>  Mon, 26 Nov 2007 11:00:53 -0500

drscheme (1:360-1) unstable; urgency=low

  * Non-maintainer upload with permission of the semi-maintainer.
  * New upstream version.
  * Bump to Standards-Version 3.7.2.2.
  * Use quilt rather than simple-patchsys to manage patches.
    - Refresh and/or fix patches 00_debian-nonstandard-install.patch,
      01_debian-web-server.patch, 02_alpha-compile-fix.patch,
      06_stack-direction-fix.patch, 07_slib.patch
    - Remove 05_slibinit-fix.patch from series but leave it in
      debian/; it looks like the fix has been incorporated upstream
      but let's just make sure before deleting it.
    - Remove 06_stack-direction-fix.patch from series, it's also
      been applied upstream.
    - Add 08_360p1.patch from upstream to fix a problem with X.
      (Closes: #409197)

 -- Christine Spang <christine@debian.org>  Mon, 07 May 2007 16:38:30 -0400

drscheme (1:352-10) unstable; urgency=low

  * Apply German po-debconf translation update from Matthis Julius
    (Closes: #406148)

 -- Ari Pollak <ari@debian.org>  Wed, 24 Jan 2007 22:43:03 -0500

drscheme (1:352-9) unstable; urgency=low

  * Fix for Spanish debconf translation from Christian Perrier
    (Closes: #403497)

 -- Ari Pollak <ari@debian.org>  Sun, 17 Dec 2006 20:08:18 -0500

drscheme (1:352-8) UNRELEASED; urgency=low

  * Remove James Vega from Uploaders field at his request

 -- Ari Pollak <ari@debian.org>  Mon, 11 Dec 2006 09:13:44 -0500

drscheme (1:352-7) unstable; urgency=low

  * 07_slib.patch:
    - Define slib:features instead of *features* to work with new
      version of slib (Closes: #399926)

 -- Ari Pollak <ari@debian.org>  Sat, 25 Nov 2006 18:21:41 -0500

drscheme (1:352-6) unstable; urgency=medium

  * Fail gracefully if creating /usr/local/lib/plt/collects fails
    (Closes: #392509)

 -- Ari Pollak <ari@debian.org>  Fri, 13 Oct 2006 21:17:57 -0400

drscheme (1:352-5) unstable; urgency=low

  * Fix web-server path in init script (Closes: #386596)
  * Don't include a trailing slash in DESTDIR, which should fix
    modules that use (this-expression-source-directory) such as tex2page.
    Thanks to Soeren D. Schulze for the fix. (Closes: #390753, #386485)

 -- Ari Pollak <ari@debian.org>  Tue,  3 Oct 2006 11:27:13 -0400

drscheme (1:352-4) unstable; urgency=low

  * Fix a forgotten semicolon in 06_stack-direction-fix.patch.
  * Remove an outdated lintian override for readline, since we no longer ship
    it.

 -- Ari Pollak <ari@debian.org>  Mon, 28 Aug 2006 01:25:33 -0400

drscheme (1:352-3) unstable; urgency=low

  [ Ari Pollak ]
  * patches/06_stack-direction-fix.patch:
    - Add patch to fix complation on any architecture where the stack grows up
      instead of down (namely, hppa)

  [ James Vega ]
  * Add debian/watch file.

 -- Ari Pollak <ari@debian.org>  Fri, 25 Aug 2006 21:04:56 -0400

drscheme (1:352-2) unstable; urgency=low

  * Add debian/patches/05_slibinit-fix.patch to fix an
    slib initialization error (Closes: #380702)

 -- Ari Pollak <ari@debian.org>  Mon, 14 Aug 2006 21:40:48 -0400

drscheme (1:352-1) unstable; urgency=low

  [ Ari Pollak ]
  * New upstream release
    - Changes PLT documentation license to LGPL, and updates the license for
      R5RS and SRFIs (Closes: #356124, #356478)
  * Change build-depends on xlibs-data to xbitmaps
  * Fix small spelling mistake in package description (Closes: #363300)
  * Correct debconf web-server question to say http://localhost:8000
    instead of http://localhost
  * Remove old leftover drscheme debconf templates
  * Remove German debconf translation since it hasn't been
    updated in ages

  [ James Vega ]
  * New upstream release
    - Update debian/patches/debian-nonstandard-install.patch to apply against
      src/Makefile.in instead of install.
    - Remove debian/patches/debian-slib.patch, merged upstream.
    - Remove debian/patches/sparc-compile-fix.patch, merged upstream.
    - Remove debian/patches/slatex-bug361027.patch, merged upstream.
  * Rework packaging since upstream is using a saner build system now
    - Remove debian-plt and references to it.
    - Remove the mred and mzscheme wrapper scripts to override PLTCOLLECTS
    - Move debian/{dr,mz}scheme.lintian-override to
      debian/overrides/{dr,mz}scheme and install using dh_install.
  * Override DEB_OPT_FLAGS instead of DEB_CONFIGURE_NORMAL_ARGS to avoid
    having optimizations enabled.  This also causes configure to be properly
    called with the --build option which allows hppa to be built with the
    foreign interface again.

 -- Ari Pollak <ari@debian.org>  Wed, 26 Jul 2006 14:00:52 -0400

drscheme (1:301-15) unstable; urgency=low

  * Build-depend on xlibs-data to fix FTBFS

 -- Ari Pollak <ari@debian.org>  Wed, 12 Apr 2006 10:21:08 -0400

drscheme (1:301-14) unstable; urgency=low

  * Switching to CDBS added -O2 to the compilation flags without
    me realizing, and mzscheme doesn't build properly on alpha & powerpc
    with that. So switch to never using -O2 in CFLAGS & CXXFLAGS.

 -- Ari Pollak <ari@debian.org>  Tue, 11 Apr 2006 23:05:56 -0400

drscheme (1:301-13) unstable; urgency=low

  * Move packaging to cdbs + simple-patchsys
  * Add James Vega to Uploaders list
  * Move libxaw8 back to libxaw7 because libxaw8 is going to be removed
  * debian/patches/list.c-warning-fix.patch:
    - Fix compile warning in src/mzscheme/src/list.c
  * debian/patches/slatex-bug361027.patch:
    - Added to support RequirePackage to start a LaTeX document
      when running slatex. Patch accepted upstream (Closes: #361027)

 -- Ari Pollak <ari@debian.org>  Thu,  6 Apr 2006 15:53:19 -0400

drscheme (1:301-12) unstable; urgency=low

  * Fix a typo in the mzscheme wrapper (Closes: #355337)

 -- Ari Pollak <ari@debian.org>  Sat,  4 Mar 2006 19:58:33 -0500

drscheme (1:301-11) unstable; urgency=low

  * Somehow -10 lost a patch to src/mzscheme/src/Makefile.in that let this
    package actually compile on alpha. Add the patch back.

 -- Ari Pollak <ari@debian.org>  Sat,  4 Mar 2006 01:50:58 -0500

drscheme (1:301-10) unstable; urgency=low

  * Replace mzscheme & mred binaries with very small shell scripts to wrap
    around them and set the PLTCOLLECTS environment variable correctly,
    instead of adding the logic to the drscheme/web-server/etc. wrappers.
    This should fix user-specific collects directories not getting added when
    using drscheme.
  * Move /usr/local/lib/plt/collects creation/removal to postinst/postrm
    instead of including it and its parent directories in the package itself
  * Remove the dependency on libffi-dev and just stop building the foreign
    interface on hppa
  * Remove build-conflicts on libwxxt-dev, it doesn't exist anymore

 -- Ari Pollak <ari@debian.org>  Wed, 22 Feb 2006 22:53:43 -0500

drscheme (1:301-9) unstable; urgency=low

  * Put /usr/lib/plt/include/ back in mzscheme instead of drscheme,
    and update mzscheme's Replaces field appropriately
    (Closes: #352130)

 -- Ari Pollak <ari@debian.org>  Thu,  9 Feb 2006 18:34:38 -0500

drscheme (1:301-8) unstable; urgency=low

  * Remove libssl-dev from mzscheme dependencies; it's no longer needed
    since the openssl module is built during compile-time
  * Update slib conflicts on mzscheme to slib (<< 3a2-5) (Closes: #351655)
  * Add Conflicts: drscheme (<< 301-6) on drscheme package to try to
    fix problem where upgrading to mzscheme/drscheme 301-6 or higher from
    an earlier 301 revision would fail because of the old broken prerm scripts

 -- Ari Pollak <ari@debian.org>  Tue,  7 Feb 2006 13:52:26 -0500

drscheme (1:301-7) unstable; urgency=low

  * running setup-plt during the build process was causing the wrong
    paths to appear in cache.ss, so correct the paths manually in
    the resulting cache.ss file.

 -- Ari Pollak <ari@debian.org>  Sun,  5 Feb 2006 19:03:18 -0500

drscheme (1:301-6) unstable; urgency=low

  * Ugh. Fix a syntax problem in a Makefile-ism that wasn't
    passing the right thing to ./configure and was still causing FTBFS
    on m68k.
  * Restructure build so we don't need an enormous "clean" target in
    debian/rules, and the entire build system is much shorter now.
  * Make the split between drscheme/mzscheme closer to what upstream
    distributes in their plt-scheme/mzscheme binaries.
  * Try to generate compiled .zo files at build-time since it takes a long
    time and doesn't seem to work properly at install-time.
    - This fixes DrScheme slowness and the ProfJ errors (Closes: #351368)
    - This also fixes the slib catalog generation error (Closes: #347595)

 -- Ari Pollak <ari@debian.org>  Sun,  5 Feb 2006 14:09:56 -0500

drscheme (1:301-5) unstable; urgency=low

  * Last try to fix m68k. Apparently FFI_CLOSURES is disabled on m68k,
    so the foreign interface won't build properly there. So just
    pass --disable-foreign to ./configure on m68k.
  * Add TODO.Debian to docs

 -- Ari Pollak <ari@debian.org>  Sat,  4 Feb 2006 12:01:37 -0500

drscheme (1:301-4) unstable; urgency=low

  * Fix a broken check for SunOS/Solaris that happened to cause
    a FTBFS on SPARC.

 -- Ari Pollak <ari@debian.org>  Fri,  3 Feb 2006 23:29:32 -0500

drscheme (1:301-3) unstable; urgency=low

  * Trying again to fix the ffi (foreign) interface on hppa and m68k.
    mzscheme includes its own copy of libffi, so let's try
    building against the system-wide libffi library instead.
  * Remove mzscheme's dependency on libreadline5-dev

 -- Ari Pollak <ari@debian.org>  Sat,  4 Feb 2006 01:27:54 +0000

drscheme (1:301-2) unstable; urgency=low

  * Fix drscheme & mzscheme prerm to properly remove stuff that gets
    created at install-setup-time.
  * Add libffi4-dev to build-depends to hopefully fix a FTBFS on m68k & hppa

 -- Ari Pollak <ari@debian.org>  Thu,  2 Feb 2006 21:07:44 -0500

drscheme (1:301-1) unstable; urgency=low

  * New upstream release
  * Move main mred libraries to drscheme package
  * Change the maintainer to me, since I haven't received anything from
    Stevie lately.
  * Add Vietnamese translation for debconf (Closes: #313580)
  * Add build-depends on libcairo2-dev
  * Switch libxaw7-dev build-depends to libxaw8-dev
  * Stop patching readline support into the source tree because of
    license issues
  * Remove old debian/Makefile.srpersist which was lying around
  * Remove debian/tex2page.1 and install included upstream manpage instead
  * Make /usr/share/doc/drscheme a symlink to /usr/share/doc/mzscheme
  * Add stuff from notes/ in /usr/share/doc/mzscheme
  * src/mred/wxs/Makefile.in, ssrc/wxxt/src/Makefile.in:
    - Explicitly add -I/usr/include/freetype2 to CFLAGS and CXXFLAGS
      so that Xft support will compile, since upstream
      doesn't use pkg-config.

 -- Ari Pollak <ari@debian.org>  Thu, 22 Dec 2005 13:30:25 -0500

drscheme (1:209-9) unstable; urgency=low

  * Start web-server with mzscheme instead of mred (Closes: #344364)

 -- Ari Pollak <ari@debian.org>  Wed, 28 Dec 2005 13:30:12 -0500

drscheme (1:209-8) unstable; urgency=low

  * Don't depend on debconf-utils explicitly, debhelper already depends on it
  * Depend on debconf | debconf-2.0 (Closes: #331807)

 -- Ari Pollak <ari@debian.org>  Tue,  4 Oct 2005 20:24:48 -0400

drscheme (1:209-7) unstable; urgency=low

  * -fPIC was sort of defined in CFLAGS already, but it wasn't being included
     in all Makefiles. Fix invocation of configure to define CFLAGS properly.
     (Closes: #328368)
  * Remove --enable-noopt from configure invocation unless DEB_BUILD_OPTIONS ==
    noopt. I'm not sure why it was there in the first place.
  * Update X build-depends so we don't pull in all of xlibs-dev unnecessarily.

 -- Ari Pollak <ari@debian.org>  Thu, 15 Sep 2005 11:21:40 -0400

drscheme (1:209-6) unstable; urgency=low

  * Apply patch from Andreas Jochens to src/mred/wxme/wx_madm.h to fix
    build on amd64/gcc4 (Closes: #314924)

 -- Ari Pollak <ari@debian.org>  Mon, 20 Jun 2005 11:58:36 -0400

drscheme (1:209-5) unstable; urgency=low

  * Remove Conflicts on drscheme & mzscheme, should completely fix #310645
  * Update mzscheme.prerm to remove files created by setup-plt (in postinst)
    from /usr/lib/plt/bin
    (Closes: #282089)
  * Also, in prerm, don't remove files that are included in the package

 -- Ari Pollak <ari@debian.org>  Wed, 25 May 2005 20:11:02 -0400

drscheme (1:209-4) unstable; urgency=low

  * Clean up debian/control crap (Closes: #310645)
     - Switch "Replaces" for drscheme & mzscheme
     - drscheme:
       - Depend on mzscheme (= ${Source-Version}), don't Pre-depend on it
     - mzscheme:
       - Don't conflict with libc6
       - Don't need to depend on debianutils, it's a required package
       - Don't explicitly depend on libfreetype6, it's detected automatically
  * Remove compiled/ directories inside source tree on clean

 -- Ari Pollak <ari@debian.org>  Tue, 24 May 2005 20:40:32 -0400

drscheme (1:209-3) unstable; urgency=low

  * Well that was dumb. Don't remove all .jinfo files, we need some of them.

 -- Ari Pollak <ari@debian.org>  Mon, 10 Jan 2005 22:54:12 -0500

drscheme (1:209-2) unstable; urgency=low

  * Add support for mips and mipsel architectures in debian/control and
    src/mzscheme/sconfig.h.
  * Also remove all .dep and .jinfo files, and collects/setup/errors

 -- Ari Pollak <ari@debian.org>  Sat,  8 Jan 2005 14:31:19 -0500

drscheme (1:209-1) unstable; urgency=low

  * New upstream release (Closes: #283898)
  * Change Maintainer to Stevie Strickland, who will be taking this
    package over from Brent. Add myself to Uploaders just in case anything
    arises in the meantime.
  * debian/copyright: point to correct location to download DrScheme
      (version-specific), as well as updated copyright info.
  * debian/control: s/libreadline4-dev/libreadline5-dev/ (Closes: #287976)
      Also removed some references to Rice University and replaced them with
      PLT where appropriate
  * debian/rules: rm src/lt/config.log and src/lt/libtool on clean, and remove
      all .libs directories and *.o files
  * collects/readline doesn't seem to be in the upstream tarball (was it
    ever?), so copy the files from the 208 tarball in the collects/readline
    directory.

 -- Ari Pollak <ari@debian.org>  Fri,  7 Jan 2005 16:44:02 -0500

drscheme (1:208-1) unstable; urgency=low

  * New upstream release.
  * Apply Japanese po-file.  (Closes:#276816)
  * Apply Czech po-file.  (Closes:#274070)
  * Apply Dutch po-file.  (Closes:#251240)
  * Add dependency on libssl-dev.  (Closes:#270907)
  * Add 'force-reload' entry to init.d script.  (Closes:#264227)
  * Remove spurious (premature) drscheme/done_installation message in
    Debconf rules.  The message is correctly reported at the end
    of the postinst step.  (Closes:#253444,252074)
  * Closing ancient bug.  Not reproducable.  Has not been reported
    again in a recent build.  (Closes#219713)
  * Use 'nice -10' when building PLT zofiles.  (Closes#242541)

 -- Brent A. Fulgham <bfulgham@debian.org>  Wed, 20 Oct 2004 00:22:53 -0700

drscheme (1:207-3) unstable; urgency=low

  * Use "Replaces" to assist in upgrades.  (Closes:#250371)

 -- Brent A. Fulgham <bfulgham@debian.org>  Fri, 27 Aug 2004 19:21:58 -0700

drscheme (1:207-2) unstable; urgency=low

  * Incorporate Christopher Cheney's amd64 and build daemon fixes.
    (Closes:#249969)

 -- Brent A. Fulgham <bfulgham@debian.org>  Thu, 20 May 2004 00:46:46 -0700

drscheme (1:207-1) unstable; urgency=low

  * New upstream version.
  * Lintian cleanups.
  * To start webserver, make sure /etc/defaults/mzscheme has RUN_HTTPD=Yes
    (the default is RUN_HTTPD=No)

 -- Brent A. Fulgham <bfulgham@debian.org>  Tue, 18 May 2004 23:17:00 -0700

drscheme (1:206p1-5) unstable; urgency=low

  * Remove logging.  (Closes:#244713)

 -- Brent A. Fulgham <bfulgham@debian.org>  Sun,  9 May 2004 15:50:27 -0700

drscheme (1:206p1-4) unstable; urgency=low

  * Include Readme's in both packages.  Oops! (closes:#246719).
  * Clean up some lintian warnings.

 -- Brent A. Fulgham <bfulgham@debian.org>  Thu,  6 May 2004 22:28:22 -0700

drscheme (1:206p1-3) unstable; urgency=low

  * Include pre-built *.zos.  System will rebuild any it needs to after
    install, but this should speed things up.  Note that additional
    output will appear on console until I'm sure this works properly.

 -- Brent A. Fulgham <bfulgham@debian.org>  Thu, 22 Apr 2004 22:35:29 -0700

drscheme (1:206p1-2) unstable; urgency=low

  * SrPersist is no longer included, since it is now released as a PLT from
    the upstream system.  If people are interested, we could probably
    wrap it for Debian in a *.deb.  (Closes:#234560)
  * Remove dependency on libiodbc, since SrPersist is no longer included.
    (Closes:#240573)

 -- Brent A. Fulgham <bfulgham@debian.org>  Sun,  4 Apr 2004 20:55:25 -0700

drscheme (1:206p1-1) unstable; urgency=low

  * Rename to track upstream naming scheme, adding a (bleah) epoch.  (Closes:#232973)
  * Include the _rest_ of Jurij Smakov's Alpha patches (Sorry for the mix-up).
  * Make building of zo files a bit more verbose.  (Closes:#232239)

 -- Brent A. Fulgham <bfulgham@debian.org>  Wed, 18 Feb 2004 21:01:17 -0800

drscheme (206.1-1) unstable; urgency=low

  * Just when I get 206 packaged, they release 206.1!  New upstream release.

 -- Brent A. Fulgham <bfulgham@debian.org>  Tue, 10 Feb 2004 22:47:49 -0800

drscheme (206-3) unstable; urgency=low

  * Conflict with earlier versions to avoid collections problems.
    (Closes:#231792)
  * DrScheme destroys the MzScheme builds so that proper linkage occurs
    between the different collections.

 -- Brent A. Fulgham <bfulgham@debian.org>  Sun,  8 Feb 2004 15:18:19 -0800

drscheme (206-2) unstable; urgency=low

  * Incorporated updated Russian translation (thanks to Ilgiz Kalmetev
    <translator@ilgiz.pp.ru> (Closes:#219267).
  * Conflict with slib << 2d4-2.  (Closes:#223058)
  * Move browser, icons, and syntax-color collections into the mzscheme
    package (from DrScheme) so that mzscheme installs properly.
    (Closes:#23125).
  * Added C compiler dependency for MzScheme so that extensions will
    build properly during install.  (Closes:#220785)
  * Correct web server startup script.  (Closes:#219709)
  * Added dependency on libfreetype6.  I hope this will help with bug #219795.
  * Correct path problem in debian-plt.  (Closes:#219795)
  * Re-enabled optimizations in compilation.  Let me know if this bites
    anyone.

 -- Brent A. Fulgham <bfulgham@debian.org>  Sat,  7 Feb 2004 23:01:28 -0800

drscheme (206-1) unstable; urgency=low

  * New upstream release.  (Closes:#230185)
  * Incorporated new Brazillian Portuguese translation (thanks to Andre
    Luis Lopes <andrelop@debian.org>.  (Closes:#228100)
  * Incorporated build improvements by Jurij Smakov <jurij@wooyd.org>
    for Alpha architecture.  (Closes:#217239)

 -- Brent A. Fulgham <bfulgham@debian.org>  Tue,  3 Feb 2004 23:44:29 -0800

drscheme (205-6) unstable; urgency=low

  * Remove optimizations, so that all GCC variants will work.
  * Reenable XFT use.

 -- Brent A. Fulgham <bfulgham@debian.org>  Mon, 13 Oct 2003 19:45:34 -0700

drscheme (205-5) unstable; urgency=low

  * Recompile with working GCC (i.e., gcc-3.2) to avoid compiler bug.
    (Closes:#208762,#208764)
  * Include build dependency on proper PNG and JPEG libraries
    (Closes:#208788)
  * Incorporate Christian Perrier's wonderful po-file conversion.
    Many thanks for that work!  (Closes:#210646,211636)

 -- Brent A. Fulgham <bfulgham@debian.org>  Thu, 25 Sep 2003 23:16:40 -0700

drscheme (205-4) unstable; urgency=low

  * Correct relative path declarations used when compiling srpersist.  Many
    thanks to Ulrik Haugen for his "cargo cult" programming hack :-)
    (Closes:#208451)

 -- Brent A. Fulgham <bfulgham@debian.org>  Wed,  3 Sep 2003 22:38:52 -0700

drscheme (205-3) unstable; urgency=low

  * Just to be totally clear, drscheme and mzscheme both needed to be upgraded
    to fix the problem in 205-1.  So, declaring a versioned dependency.
  * Also, noticed that MrEd had the same libtool issue as MzScheme, so
    fixing that as well.

 -- Brent A. Fulgham <bfulgham@debian.org>  Sat, 30 Aug 2003 22:38:41 -0700

drscheme (205-2) unstable; urgency=low

  * Whoops!  Upstream started using LIBTOOL, and I didn't notice.  Modified
    the installation to handle this.  (Closes:#207716) (Closes:#207823)
    (Closes:#207847)

 -- Brent A. Fulgham <bfulgham@debian.org>  Sat, 30 Aug 2003 00:19:39 -0700

drscheme (205-1) unstable; urgency=low

  * New upstream release.
  * Correct documentation on setup-plt/debian-plt, since I had to swap the
    uses due to the many places the "real" setup-plt is needed by DrScheme
    and associated tools.  (Closes:#206503).
  * Modify installation scripts so that PLT environment variables are
    overridden with 'official' Debian paths to avoid building user
    PLTCOLLECT directories by accident.  (Closes:#204149).
  * Deactivate Xft support, since the xft2 libraries in Dylan are slightly
    incompatible.  Will rebuild with support once this is worked through.

 -- Brent A. Fulgham <bfulgham@debian.org>  Wed, 27 Aug 2003 22:42:52 -0700

drscheme (204-2) unstable; urgency=low

  * MzScheme now includes support for saving and restoring RNG seed state.
    (Closes:#182514)
  * Relocation stack end error corrected.
    (Closes:#185474)(Closes:#184957)
  * Correct hierlist/doc.txt from DrScheme package (moved to MzScheme)
    by conflicting with improper version of DrScheme. (Closes:#192872)
  * Be less chatty about installation and byte compilation.
    (Closes:#193032)

 -- Brent A. Fulgham <bfulgham@debian.org>  Sat, 17 May 2003 00:04:28 -0700

drscheme (204-1) unstable; urgency=low

  * New upstream release.
  * Correct hierlist location for MzScheme users (Closes:#191160)

 -- Brent A. Fulgham <bfulgham@debian.org>  Fri,  9 May 2003 23:26:01 -0700

drscheme (203-7) unstable; urgency=low

  * Recompile with 'c' compiler, using modifications per the PLT team.

 -- Brent A. Fulgham <bfulgham@debian.org>  Wed,  5 Mar 2003 22:17:31 -0800

drscheme (203-6) unstable; urgency=low

  * Put "slatex" back in, since Debian has historically distributed
    it with MzScheme.  (Closes:#180926)
  * Recompiled mzscheme 'main' application using g++ to correct problem
    with srpersist.so load failing due to g++ 'personality' conflict.
    (Closes:#180933)

 -- Brent A. Fulgham <bfulgham@debian.org>  Tue, 25 Feb 2003 21:29:59 -0800

drscheme (203-5) unstable; urgency=low

  * Correct path information in setup-plt.  (Closes:#180606)

 -- Brent A. Fulgham <bfulgham@debian.org>  Tue, 11 Feb 2003 22:04:51 -0800

drscheme (203-4) unstable; urgency=low

  * More lintian corrections.
  * For fun, added menu icons.  Whee!

 -- Brent A. Fulgham <bfulgham@debian.org>  Fri,  7 Feb 2003 23:54:55 -0800

drscheme (203-3) unstable; urgency=low

  * Various lintian corrections.
  * Correct handling of slibcat.  (Closes:#170866)

 -- Brent A. Fulgham <bfulgham@debian.org>  Thu,  6 Feb 2003 22:11:43 -0800

drscheme (203-2) unstable; urgency=low

  * Using the PLT tarball has its disadvantages!  It turns out that most
    of the startup scripts were not autogenerated with the Debian paths,
    so they must be hand-edited.  Looks like I *may* have caught this
    before others...

 -- Brent A. Fulgham <bfulgham@debian.org>  Mon, 20 Jan 2003 16:38:53 -0800

drscheme (203-1) unstable; urgency=low

  * New upstream release (lots of little bug fixes.)
  * HPPA patch is incorporated upstream now.
  * The control file has already been modified to require libreadline4-dev,
    please stop filing bug reports!  (Closes:#176093)
  * Upstream corrected is-color? (Closes:#154424)

 -- Brent A. Fulgham <bfulgham@debian.org>  Sun, 19 Jan 2003 21:17:48 -0800

drscheme (202.3-7) unstable; urgency=low

  * Incorporate a few patches to allow a build under HPPA.
    (Closes:Bug#104880).  Add hppa to the architectures list.
  * Can't recreate fvwm2 behavior.  Probably fixed when DrScheme was
    rewritten for the 200-series.  (Closes:Bug#126161)
  * Don't ship config.cache, config.log, or config.status.
  * Note:  Mark J Ray <markj@cloaked.freeserve.co.uk> has kindly agreed to
    help me out as a co-maintainer.  He should be extended all rights and
    priviledges due, etc. (Hopefully, he will take over the package full
    time, once he gets his Debian Developer's license.  He's much more
    suited for this, being involved in SRFI's and so forth.)

 -- Brent A. Fulgham <bfulgham@debian.org>  Fri,  1 Nov 2002 21:45:49 -0800

drscheme (202.3-6) unstable; urgency=low

  * Conflict with older versions of GLibC -- the GC and dynamic module
    loading fail with the 2.2-series C library.  (Closes:Bug#166213)
  * Previous versions of MzScheme fix this problem.  (Closes:Bug#165811)

 -- Brent A. Fulgham <bfulgham@debian.org>  Sun, 27 Oct 2002 00:25:33 -0700

drscheme (202.3-5) unstable; urgency=low

  * Recompile for new Glibc.  (Closes:Bug#165386)

 -- Brent A. Fulgham <bfulgham@debian.org>  Fri, 18 Oct 2002 20:53:57 -0700

drscheme (202.3-4) unstable; urgency=low

  * Move information about setup-plt/debian-plt to README.Debian.
    (Closes:Bug#164747)
  * Add dependencies on libreadline-dev to MzScheme/DrScheme so that
    setup-plt can properly build the module.(Closes:Bug#163682)
    (Closes:Bug#163285)(Closes:Bug#163285)
  * Don't bother building readline, as it is automatically built.  The
    automatically build binary has the wrong MD5 checksum, and creates
    the appearance of tomfoolery!  (Closes:Bug#163277)
  * Don't ship a copy of hdindex (it get's build automatically, which
    causes MD5 checksum errors.)(Closes:Bug#161731)

 -- Brent A. Fulgham <bfulgham@debian.org>  Mon, 14 Oct 2002 22:23:17 -0700

drscheme (202.3-3) unstable; urgency=low

  * Remove menu entry for non-existant drscheme-jr.
  * Incorporate readline into build so this is available to users.
    (Hint:  Add (require (lib "rep.ss" "readline") to your ~/.mzschemerc

 -- Brent A. Fulgham <bfulgham@debian.org>  Sun, 29 Sep 2002 23:12:31 -0700

drscheme (202.3-2) unstable; urgency=low

  * Correct building errors for srpersist, so that entire package can be
    built from within the main source tree.  (Closes:Bug#161985)
  * Add some hacks by MJ Ray to (hopefully) support SLIB a bit better.
    We now incorporate the proper SLIB path, and regenerate the slibcat
    file on MzScheme configuration.  (Closes:Bug#100705)
    (Closes:Bug#147940)

 -- Brent A. Fulgham <bfulgham@debian.org>  Sat, 28 Sep 2002 21:43:51 -0700

drscheme (202.3-1) unstable; urgency=low

  * New upstream release.
  * New tab-panel% class (doesn't work very well -- yet.)

 -- Brent A. Fulgham <bfulgham@debian.org>  Tue, 17 Sep 2002 23:06:53 -0700

drscheme (202.2-3) unstable; urgency=low

  * Add Sparc back into buildable architectures.
  * Teachpacks are updated (Closes:Bug#100514).
  * 200 release series corrects text dialog problem.
    (Closes:Bug#148052)

 -- Brent A. Fulgham <bfulgham@debian.org>  Sat, 14 Sep 2002 15:20:45 -0700

drscheme (202.2-2) unstable; urgency=low

  * Incorporated long-suffering Russian template patch from Ilgiz Kalmetev
    (sorry Ilgiz!).  (Closes:Bug#137638)
  * Close some obsolete bugs.  Neither occurs under the current 200 series:
    (Closes:Bug#146015) (Closes:Bug#131928)
  * This bug was fixed in the full 200 series release.  (Closes:Bug#151663)
  * So was this one:  (Closes:Bug#89948)

 -- Brent A. Fulgham <bfulgham@debian.org>  Fri, 13 Sep 2002 23:26:57 -0700

drscheme (202.2-1) unstable; urgency=low

  * New upstream.
  * NEW: Structure types whose instances act as procedures.
  * Debian build now comes with SrPersist functionality.
  * Minor correction on the webserver.

 -- Brent A. Fulgham <bfulgham@debian.org>  Tue, 10 Sep 2002 20:46:46 -0700

drscheme (202.1-1) unstable; urgency=low

  * New upstream.
  * New `message-box/custom' function (provides a message-box with the
    proper look'n'feel.
  * Various bug fixes.

 -- Brent A. Fulgham <bfulgham@debian.org>  Thu,  5 Sep 2002 21:14:50 -0700

drscheme (201-1) unstable; urgency=low

  * New upstream.
  * Conflict with earlier versions to avoid install conflicts.
    (Closes:Bug#153899)(Closes:Bug#148051)(Closes:Bug#148050)
    (Closes:Bug#147708)
  * Regenerated documentation system, seems to remove any bad links
    (Closes:Bug#150569)(Closes:Bug#149121)(Closes:Bug#147938)
  * Report indicates bug fixed in earlier release.  (Closes:Bug#145468)

 -- Brent A. Fulgham <bfulgham@debian.org>  Fri, 16 Aug 2002 22:59:11 -0700

drscheme (200.2-3) unstable; urgency=low

  * Correct PLTHOME in drscheme and setup-plt.  These two files are not
    auto-generated, and so were not corrected in the 200.2-2 release.
    (Closes:Bug#153695)(Closes:Bug#153693)(Closes:Bug#154009)
  * Add webserver support as startup option.
  * Moved string-constants collection to mzscheme to correct potential
    build failure.

 -- Brent A. Fulgham <bfulgham@debian.org>  Mon, 22 Jul 2002 23:31:00 -0700

drscheme (200.2-2) unstable; urgency=low

  * Correct foo in new auto-setup of startup scripts.  An environment variable
    was not properly set, causing bad paths to appear.
  * Fix (Closes:Bug#153693) (Closes:Bug#153695)

 -- Brent A. Fulgham <bfulgham@debian.org>  Sat, 20 Jul 2002 18:45:15 -0700

drscheme (200.2-1) unstable; urgency=low

  * New upstream release, fixes several bugs in the macro system.
  * Fix to avoid having to recompile *.zo's every time we update.

 -- Brent A. Fulgham <bfulgham@debian.org>  Mon, 15 Jul 2002 21:38:44 -0700

drscheme (200rel-1) unstable; urgency=high

  * New upstream release -- Stable version.
  * Added symlinks for executables built during the "construct zo's" process.
    (Closes:Bug#150788)
  * Current versions fix an old problem.  (Closes:Bug#148011).
  * Missing dependencies fixed.  (Closes:Bug#149929).

 -- Brent A. Fulgham <bfulgham@debian.org>  Wed, 26 Jun 2002 22:32:57 -0700

drscheme (200alpha21-1) unstable; urgency=low

  * New upstream release.
  * Includes PowerPC fixes.

 -- Brent A. Fulgham <bfulgham@debian.org>  Mon, 17 Jun 2002 20:10:33 -0700

drscheme (200alpha20-2) unstable; urgency=low

  * Upstream notifed me that the 'Help Desk' issues were due to a set of
    old documentation files in the collections that are not handled by CVS.
  * Updated the doc/help in collections to match 200alpha-series.
    (Closes:Bug#148053).  (Closes:Bug#147936)

 -- Brent A. Fulgham <bfulgham@debian.org>  Sun,  2 Jun 2002 22:53:42 -0700

drscheme (200alpha20-1) unstable; urgency=low

  * Upstream release to correct some bugs.  Will close any Debian bugs
    that apply later.

 -- Brent A. Fulgham <bfulgham@debian.org>  Sun,  2 Jun 2002 18:42:51 -0700

drscheme (200alpha19-2) unstable; urgency=low

  * A few minor tweaks based on bug reports.
  * Recompile .zo's on each install due to changing ABI (Closes:Bug#148011)

 -- Brent A. Fulgham <bfulgham@debian.org>  Fri, 24 May 2002 23:29:00 -0700

drscheme (200alpha19-1) unstable; urgency=low

  * Upstream checkpointed again today.  Many minor bugfixes.
  * New function:  'subprocess-kill'
  * Various Lintian corrections.
  * mzscheme-dev has been removed -- this functionality is just part of
    the base mzscheme package since setup-plt requires it for installs.

 -- Brent A. Fulgham <bfulgham@debian.org>  Tue, 21 May 2002 21:30:18 -0700

drscheme (200alpha18-1) unstable; urgency=low

  * New upstream, new maintainer...
  * Use the '-c' option when compiling 'zo's so that all old code gets
    rebuilt to current version.
  * Go ahead and show output of setup-plt so it doesn't look like it
    has hung.

 -- Brent A. Fulgham <bfulgham@debian.org>  Sat, 18 May 2002 00:34:50 -0700

drscheme (200alpha14-1) unstable; urgency=low

  * Convenience build for people interested in trying it out.

 -- Brent A. Fulgham <bfulgham@debian.org>  Fri, 22 Mar 2002 20:44:09 -0800
<|MERGE_RESOLUTION|>--- conflicted
+++ resolved
@@ -1,10 +1,9 @@
-<<<<<<< HEAD
 racket (6.10.1-1~trusty1~ppa1) trusty; urgency=medium
 
   * PPA release
 
  -- Asumu Takikawa <asumu@racket-lang.org>  Tue, 12 Sep 2017 15:30:00 -0800
-=======
+
 racket (6.10.1+dfsg1-1) unstable; urgency=medium
 
   * New upstream release    
@@ -14,7 +13,6 @@
   * non-free docs for srfi 5, 29, 32 removed
 
  -- David Bremner <bremner@debian.org>  Sun, 08 Oct 2017 18:19:53 -0300
->>>>>>> 11dbe27d
 
 racket (6.9-2) unstable; urgency=medium
 
