<<<<<<< HEAD
racket (7.9+ppa3-1~bionic1) bionic; urgency=medium

  * PPA release

 -- Asumu Takikawa <asumu@racket-lang.org>  Tue, 17 Nov 2020 15:00:00 -0800
=======
racket (7.9+dfsg1-1) unstable; urgency=medium

  * New upstream release
  * Adjust include path in racket-arch.c (thanks to Asumu Takikawa)

 -- David Bremner <bremner@debian.org>  Tue, 08 Dec 2020 20:47:19 -0400
>>>>>>> d6287bfe

racket (7.8+dfsg1-1) unstable; urgency=medium

  * Update to new upstream version 7.8+dfsg1.

 -- David Bremner <bremner@debian.org>  Mon, 03 Aug 2020 16:48:09 -0300

racket (7.6+dfsg1-3) unstable; urgency=medium

  * Restore upstream commit 17bc6262938f, try a different armhf gmp fix
    from Paulo Matos (upstream commit 392dc33ce)

 -- David Bremner <bremner@debian.org>  Wed, 22 Apr 2020 11:27:27 -0300

racket (7.6+dfsg1-2) unstable; urgency=medium

  * Revert upstream commit 17bc6262938f (Closes: #948789). This might or
    might not re-introduce numerical problems on armhf
    (https://github.com/racket/racket/issues/2773). Reports welcome.
  * Switch to debrebase and (hopefully dgit) for maintenence.

 -- David Bremner <bremner@debian.org>  Wed, 15 Apr 2020 18:56:52 -0300

racket (7.6+dfsg1-1) unstable; urgency=medium

  * New upstream bugfix release
  * Patch from Asumu to enable useprefix (needed for 7.6)

 -- David Bremner <bremner@debian.org>  Fri, 13 Mar 2020 20:58:28 -0300

racket (7.5+dfsg2-1) unstable; urgency=medium

  * New upstream bugfix release.
  * Drop openssl patch, upstream now recognizes 1.0.2

 -- David Bremner <bremner@debian.org>  Mon, 30 Dec 2019 17:47:51 -0400

racket (7.2+dfsg1-2) unstable; urgency=medium

  * Upload to unstable.

 -- David Bremner <bremner@debian.org>  Tue, 19 Feb 2019 17:11:01 -0400

racket (7.2+dfsg1-1) experimental; urgency=medium

  * New upstream bugfix release.
  * Bug fix: "Install Package doesn't work in DrRacket", thanks to
    Mike Manilone (Closes: #922444).

 -- David Bremner <bremner@debian.org>  Sat, 16 Feb 2019 20:59:49 -0400

racket (7.1+dfsg1-1) unstable; urgency=medium

  * New upstream bugfix release

 -- David Bremner <bremner@debian.org>  Sun, 23 Dec 2018 17:07:32 +0900

racket (7.0+dfsg2-1) unstable; urgency=medium

  * Major new upstream release
  * Add Recommends: sensible-utils to racket-common (for
    sensible-browser).
  * Drop Build-depends on autotools-dev
  * Drop patches from https://github.com/racket/drracket/issues/191, now
    upstream.
  * Update Vcs-* to point to salsa.debian.org

 -- David Bremner <bremner@debian.org>  Sat, 08 Sep 2018 20:07:32 -0300

racket (6.12+dfsg1-3) unstable; urgency=medium

  * Add two patches from upstream to restore drracket -singleInstance.
    https://github.com/racket/drracket/issues/191

 -- David Bremner <bremner@debian.org>  Sun, 20 May 2018 17:04:14 -0700

racket (6.12+dfsg1-2) unstable; urgency=medium

  * Bug fix: "hostname verification with OpenSSL fails", thanks to
    Benjamin Barenblat (Closes: #877427). Cherry pick upstream pull
    request 2041.

 -- David Bremner <bremner@debian.org>  Tue, 08 May 2018 09:24:44 -0400

racket (6.12+dfsg1-1) unstable; urgency=medium

  * New upstream release
  * Install man pages for racket, drracket, and raco
  * drop "Recommends libunique", thanks to Jeremy Bicha (Closes:
    #885816). It seems that -singleInstance is not actually working in
    in 6.11, so no loss of functionality.

 -- David Bremner <bremner@debian.org>  Sun, 11 Mar 2018 09:44:59 -0500

racket (6.11+dfsg1-1) unstable; urgency=medium

  * New upstream release
  * Use new logo (thanks to Asumu Takikawa)

 -- David Bremner <bremner@debian.org>  Sat, 23 Dec 2017 15:26:58 -0400

racket (6.10.1+dfsg1-1) unstable; urgency=medium

  * New upstream release    
  * fix changelog for 6.9-1; wrong patch was discussed
  * Assert compliance with policy 4.1.1; no changes.
  * Bump debhelper compat level to 10
  * non-free docs for srfi 5, 29, 32 removed

 -- David Bremner <bremner@debian.org>  Sun, 08 Oct 2017 18:19:53 -0300

racket (6.9-2) unstable; urgency=medium

  * rebuild for unstable

 -- David Bremner <bremner@debian.org>  Thu, 29 Jun 2017 20:27:37 -0300

racket (6.9-1) experimental; urgency=medium

  * New upstream release
  * Remove type-masks patch, now upstream

 -- David Bremner <bremner@debian.org>  Sun, 04 Jun 2017 17:06:39 -0300

racket (6.8-1) experimental; urgency=medium

  * New upstream version
  * Patch libcrypto.rkt to look for openssl 1.1, recommend libssl1.1. Bug
    fix: "Raco fails without libssl-dev", thanks to Martin Tang (Closes:
    #836346).
  * Cherry pick fix for type-masks to fix compilation on 32bit arches.

 -- David Bremner <bremner@debian.org>  Sat, 04 Mar 2017 11:54:04 -0400

racket (6.7-3) unstable; urgency=medium

  * Disable parallel building on 32bit architectures. Racket's parallel
    build currently uses OS threads, so unbounded parallelism hits per
    process address space limitations. (Closes: #860670).

 -- David Bremner <bremner@debian.org>  Sat, 22 Apr 2017 14:26:26 -0300

racket (6.7-2) unstable; urgency=medium

  * Patch libcrypto.rkt to look for openssl 1.1, recommend libssl1.1. Bug
    fix: "Raco fails without libssl-dev", thanks to Martin Tang (Closes:
    #836346).

 -- David Bremner <bremner@debian.org>  Sun, 05 Mar 2017 08:55:03 -0400

racket (6.7-1) unstable; urgency=medium

  * New upstream release
  * Exclude some source files from compression (fix for https://github.com/racket/scribble/issues/57)

 -- David Bremner <bremner@debian.org>  Sat, 29 Oct 2016 09:14:40 -0300

racket (6.6-1) unstable; urgency=medium

  * New upstream release
  * Bug fix: "FTBFS with openssl 1.1.0", thanks to Kurt Roeckx (Closes:
    #828526).

 -- David Bremner <bremner@debian.org>  Fri, 05 Aug 2016 09:04:20 +0900

racket (6.5-1) unstable; urgency=medium

  * New upstream release
  * Bug fix: "Recommends libpng12 which is going away, please switch to
    libpng16", thanks to Mattia Rizzolo (Closes: #823182).
  * update drracket.desktop, remove menu files
  * remove transitional plt-* packages.
  * drop recommends on libjpeg8, thanks to Adam Borowski (Closes: #814866).
  * Bug fix: "Local documentation links to remote instead of local",
    thanks to Diogo Ramos (Closes: #783434).
  * All patches now upstream.

 -- David Bremner <bremner@debian.org>  Mon, 02 May 2016 10:44:33 -0300

racket (6.3-3) unstable; urgency=medium

  * Cherry pick https://github.com/racket/racket/commit/e957a7d.patch as a
    fix for ppc64el build failures

 -- David Bremner <bremner@debian.org>  Fri, 18 Dec 2015 20:24:20 -0400

racket (6.3-2) unstable; urgency=medium

  * expand JIT_BUFFER_PAD_SIZE to work around build failure on armel

 -- David Bremner <bremner@debian.org>  Thu, 17 Dec 2015 22:23:08 -0400

racket (6.3-1) unstable; urgency=medium

  [ James McCoy ]
  * Remove myself from Uploaders.

  [ David Bremner ]
  * New upstream release
  * Re-enable anti-aliasing (#766534 is supposedly fixed)
  * Install more icons (thanks to Asumu Takikawa for the patch)
  * Bug fix: "No mime types defined in drracket.desktop", thanks to
    Frederik Himpe (Closes: #700191).

 -- David Bremner <bremner@debian.org>  Sat, 05 Dec 2015 08:48:11 -0400

racket (6.2-3) unstable; urgency=medium

  * Add recommends needed for proper functioning of DrRacket. These are
    not found by the usual mechanism because they are dynamically loaded.
    Thanks to Asumu Takikawa for the patch.
  * Those using only non-graphical racket can install without
    recommends.

 -- David Bremner <bremner@debian.org>  Wed, 09 Sep 2015 07:14:51 -0300

racket (6.2-2) unstable; urgency=medium

  * Don't strip mred, as this fails almost everywhere

 -- David Bremner <bremner@debian.org>  Sun, 28 Jun 2015 19:50:42 +0200

racket (6.2-1) unstable; urgency=medium

  * New upstream release (Closes: #789758).

 -- David Bremner <bremner@debian.org>  Fri, 26 Jun 2015 16:52:16 +0200

racket (6.1.1-3) unstable; urgency=medium

  * Bug fix: "Application icon does not appear in applications menu",
    thanks to Chris Jester-Young (Closes: #772174).

 -- David Bremner <bremner@debian.org>  Sat, 23 May 2015 08:17:51 +0200

racket (6.1.1-2) unstable; urgency=medium

  * upload to unstable

 -- David Bremner <bremner@debian.org>  Thu, 21 May 2015 22:02:23 +0200

racket (6.1.1-1) experimental; urgency=medium

  * New upstream release

 -- David Bremner <bremner@debian.org>  Wed, 21 Jan 2015 09:32:39 +0100

racket (6.1-4) unstable; urgency=medium

  * Slightly less intrusive anti-anti-aliasing patch: only disable in plot
    output now.

 -- David Bremner <bremner@debian.org>  Fri, 24 Oct 2014 10:36:47 +0200

racket (6.1-3) unstable; urgency=medium

  [ James McCoy ]
  * d/control: Add autotools-dev Build-Depends to let CDBS' config.{sub,guess}
    updating do its work.  (Closes: #765248)
  [ David Bremner ]
  * Disable anti-aliasing in plot and flonum to work around bug
    #766534

 -- David Bremner <bremner@debian.org>  Thu, 23 Oct 2014 23:51:21 +0200

racket (6.1-2) unstable; urgency=medium

  * Add Breaks/Replaces for documentation reorganization.  Thanks to
    Vincent Cheng for the report (Closes: #766011).

 -- David Bremner <bremner@debian.org>  Mon, 20 Oct 2014 11:42:13 +0200

racket (6.1-1) unstable; urgency=medium

  [ James McCoy ]
  * New upstream release  (Closes: #741305)
    + Remove patch pkg/collects-path, merged upstream.
  * d/watch: Remove intermediate racket/ in URL.  Sources have been moved
    directly into versioned directory.  Also remove “-unix” from URL.
  [ David Bremner ]
  * Borrow some changes from Asumu Takikawa to get 6.x packaged.

 -- David Bremner <bremner@debian.org>  Sun, 19 Oct 2014 09:24:21 +0200

racket (5.3.6+dfsg1-1) unstable; urgency=medium

  * New upstream bug fix release

 -- David Bremner <bremner@debian.org>  Wed, 01 Jan 2014 19:48:49 -0400

racket (5.3.4+r2+dfsg1-2) unstable; urgency=low

  * Don't compress .sxref, .sqlite files, fix (help ...) in repl.
    Thanks to Jose Antonio Ortega Ruiz for the report.

 -- David Bremner <bremner@debian.org>  Fri, 10 May 2013 23:25:38 -0300

racket (5.3.4+r2+dfsg1-1) unstable; urgency=low

  * Upstream fix for doc building process

 -- David Bremner <bremner@debian.org>  Fri, 10 May 2013 08:03:36 -0300

racket (5.3.4+dfsg1-1) unstable; urgency=low

  * New upstream version.
  * [racket-doc] Move docs to /usr/share/doc/racket

 -- David Bremner <bremner@debian.org>  Thu, 09 May 2013 08:15:04 -0300

racket (5.3.1+dfsg1-1) unstable; urgency=low

  * New upstream version

 -- James McCoy <jamessan@debian.org>  Fri, 16 Nov 2012 07:38:10 -0500

racket (5.3+dfsg1-1) unstable; urgency=low

  * New upstream version
  * Build debs with xz compression
  * Stop shipping /usr/bin/planet.  (Closes: #680685)

 -- James McCoy <jamessan@debian.org>  Sat, 18 Aug 2012 11:54:36 -0400

racket (5.2.1+g6~92c8784+dfsg2-2) unstable; urgency=low

  * Update description to use Racket in place of scheme (Closes: #679000).
  * Generally reword and streamline description. 
  * Mention R6R6 (Closes: #577816).
  * Update Standards-Version to 3.9.3 (no changes)

 -- David Bremner <bremner@debian.org>  Tue, 26 Jun 2012 20:06:39 -0300

racket (5.2.1+g6~92c8784+dfsg2-1) unstable; urgency=low

  * Add back inadvertantly dropped patches.
  * Re-repack to remove non-dfsg material.

 -- David Bremner <bremner@debian.org>  Tue, 12 Jun 2012 21:01:06 -0300

racket (5.2.1+g6~92c8784+dfsg1-1) unstable; urgency=low

  * Upstream re-release of 5.2.1, with a fix for an "Easter Egg" bug that
    make DrRacket unusable twice a year. See message
    <DF3E772B-EFAA-4818-A8B5-383472B8C9EF@ccs.neu.edu> from
    Matthias Felleisen for more details.

 -- David Bremner <bremner@debian.org>  Mon, 11 Jun 2012 21:12:09 -0300

racket (5.2.1+dfsg1-5) unstable; urgency=low

  * Cherry-pick patches from upstream to use libpng15 when it's available.
  * Lintian cleanups:
    + menu-icon-too-big: Use mini-plt.xpm instead of plt.xpm
    + Remove menu-icon-missing override, cross-binary package checks now work
      in Lintian
  * Use default buildflags.
  * Exclude tests from being installed.

 -- James McCoy <jamessan@debian.org>  Fri, 18 May 2012 08:09:15 -0400

racket (5.2.1+dfsg1-4) unstable; urgency=low

  * Cherry-pick patch from upstream to fix dynamic loading of libjpeg.
  * Move plt-scheme(-doc) to oldlibs/extra

 -- James McCoy <jamessan@debian.org>  Tue, 13 Mar 2012 22:35:06 -0400

racket (5.2.1+dfsg1-3) unstable; urgency=low

  * Change libpng12-dev Build-Depends to libpng-dev to prepare for transition.
    (Closes: #662489)
  * Remove unnecessary quilt Build-Depends.
  * Add racket Recommends to racket-common to satisfy
    missing-dep-for-interpreter.

 -- James McCoy <jamessan@debian.org>  Mon, 05 Mar 2012 22:06:10 -0500

racket (5.2.1+dfsg1-2) unstable; urgency=low

  * Cherry pick patch from upstream to fix FTBFS on architectures where char
    is unsigned by default.  (Closes: #654789, #654827)

 -- James McCoy <jamessan@debian.org>  Sun, 19 Feb 2012 09:26:23 -0500

racket (5.2.1+dfsg1-1) unstable; urgency=low

  * Revert the Architecture limiting in favor of adding ia64 to P-a-s.
  * New upstream version.
    + Update d/copyright for new files in src/racket/lightning

 -- James McCoy <jamessan@debian.org>  Sat, 18 Feb 2012 15:14:59 -0500

racket (5.2+dfsg1-1) unstable; urgency=low

  [ James McCoy ]
  * New upstream version
    + Reimplemented plot libraries.  (Closes: #392598)
  * Pass --enable-noopt to configure when noopt is in DEB_BUILD_OPTIONS
  * Remove powerpc/ppc64 from the "use cgc".  Racket builds fine with 3m on
    powerpc systems and those binaries will run on ppc64-kernel systems.
  * Use 3m for all architectures, as cgc is too problematic.
    + Remove "use cgc" list from debian/rules
    + Remove "Built with the ... garbage collector" from package description
  * Restrict the architectures we build on to, basically, !ia64.
  * Remove Ari Pollak as maintainer, with his permission.

 -- James McCoy <jamessan@debian.org>  Sat, 19 Nov 2011 00:37:34 -0500

racket (5.1.3+dfsg1-1) unstable; urgency=low

  [ James Vega ]
  * New Upstream version
  * Correct the /u/s/d/racket/release-notes symlink. (Closes: #628887)
  * Captialize Scheme in package short descriptions. (Closes: #625276)
  * Build-Depend on libffi-dev to use the system library instead of the
    bundled version.
  * Update Lintian overrides
    + Correct path according for unstripped-binary-or-object
    + Remove obsolete embedded-zlib override
    + Add override for menu-icon-missing, icon is shipped in racket-common
  * Add dversionmangle to watch file to strip dfsg.
  * Bump Standards-Version to 3.9.2.0, no changes needed.
  * Update Vcs-* for the Alioth transition.
  * Restore collects/scribble/sigplan and re-enable building of scribble's
    documentation.  (Closes: #636699)
  * Symlink racket's icons into /usr/share/pixmaps.
  * Install a desktop file for drracket.  (Closes: #513390)

  [ David Bremner ]
  * Use upstream stubs for sigplanconf.cls and jfp.cls, restore 
    collects/scribble/jfp (licensing questions resolved).
  * remove kFreeBSD patches,  now upstream

 -- David Bremner <bremner@debian.org>  Sun, 21 Aug 2011 22:51:49 -0300

racket (5.1.1+dfsg1-3) unstable; urgency=low

  * Replace kFreeBSD signal patch with upstream version of same.

 -- David Bremner <bremner@debian.org>  Mon, 16 May 2011 15:58:45 +0200

racket (5.1.1+dfsg1-2) unstable; urgency=low

  * Collects is (for now) all architecture independant. 
    - Simplify package build (no more symlinking to /usr/lib/racket)
    - Split install step into architecture dependant/independent steps.
  * Patch for kFreeBSD: catch both SIGBUS (squeeze) and SIGSEGV (wheezy)
    from mprotect.
  * Patch: Disable building scribble docs for scribble (fallout from
    missing sigplan class)

 -- David Bremner <bremner@debian.org>  Thu, 12 May 2011 16:37:43 -0300

racket (5.1.1+dfsg1-1) unstable; urgency=low

  * New Upstream version
    - several copyright license clarification patches now upstream, thanks
      again to Eli Barzilay.
  * New patches for kFreeBSD: big thanks to Matthew Flatt.
    - re-enable 3m garbage collector
    - fix various build issues.

 -- David Bremner <bremner@debian.org>  Sat, 30 Apr 2011 08:33:44 -0300

racket (5.1+dfsg1-2) unstable; urgency=low

  * Cherry-pick patch from upstream to fix kFreeBSD build failures
  * Cherry-pick patches from upstream to fail gracefully when SSLv2 is not
    found.

 -- David Bremner <bremner@debian.org>  Mon, 25 Apr 2011 23:15:34 -0300

racket (5.1+dfsg1-1) unstable; urgency=low

  * New upstream version, plus DFSG compliance modifications.  
    + Thanks to Eli Barzilay of the PLT Scheme team for making a big effort
      of contacting people and updating licensing.
  * Build with HOME=/nonexistant. This prevents collects installed in user
    home directories from interfering with the build.
  * Use parallel=n to control collects build parallelism.

 -- David Bremner <bremner@debian.org>  Thu, 31 Mar 2011 19:34:19 -0300

racket (5.0.2-1) experimental; urgency=low

  [ David Bremner ]
  * New Upsteam version (Closes: #592688)
    + Fix FTBFS on mips with recent GCC. (Closes: #598615)

  [ James Vega ]
  * Update watch file with new upstream URL.
  * debian/rules:
    + Show which garbage collector the racket package was built with.
    + Use correct name for mzdyn based on which garbage collector was used.

 -- James Vega <jamessan@debian.org>  Fri, 19 Nov 2010 21:22:13 -0500

plt-scheme (4.2.4-2) unstable; urgency=low

  * Pull patch from upstream to fix building on Sparc.
  * debian/control: Change libjpeg62-dev Build-Depends to libjpeg-dev.
  * debian/rules: Use the Boehm garbage collector on archs where the 3m one
    doesn't work.

 -- James Vega <jamessan@debian.org>  Mon, 15 Feb 2010 08:00:11 -0500

plt-scheme (4.2.4-1) unstable; urgency=low

  [ Ari Pollak ]
  * Convert to 3.0 (quilt) format, no patches necessary yet

  [ James Vega ]
  * New upstream version
  * debian/control:
    - Add myself to Uploaders.
    - Change XS-Vcs-* to Vcs-* and correct a typo in the URLs.
    - Add ${misc:Depends}.
    - Remove description of ProfessorJ.
  * debian/rules:
    - Remove binary-post-install/plt-scheme target since collects/profj
      no longer exists.
    - Add -g to CFLAGS.
  * debian/overrides/plt-scheme: Add an override for the embedded-zlib while
    working with upstream to find a fix they'll agree to.

 -- James Vega <jamessan@debian.org>  Sun, 07 Feb 2010 21:51:09 -0500

plt-scheme (4.2.1-1) unstable; urgency=low

  * New upstream version

 -- Ari Pollak <ari@debian.org>  Mon, 10 Aug 2009 11:29:40 -0400

plt-scheme (4.1.5-1) unstable; urgency=low

  * New upstream version 

 -- Ari Pollak <ari@debian.org>  Sun, 22 Mar 2009 21:55:44 -0400

plt-scheme (4.1.4-1) unstable; urgency=low

  * New upstream version

 -- Ari Pollak <ari@debian.org>  Wed, 21 Jan 2009 08:53:59 -0500

plt-scheme (4.1.3-1) unstable; urgency=low

  * New upstream version

 -- Ari Pollak <ari@debian.org>  Mon, 24 Nov 2008 13:43:11 -0500

plt-scheme (4.1.2-1) unstable; urgency=low

  * New upstream version 

 -- Ari Pollak <ari@debian.org>  Tue, 28 Oct 2008 20:06:59 -0400

plt-scheme (4.1.1-1) unstable; urgency=low

  * Make sure cdbs' and dpkg-buildpackage's CFLAGS and CXXFLAGS aren't passed
    through to configure and make, so we don't get surprising behavior that
    upstream isn't expecting.
  * Update package description from PLT website (Closes: #491636)

 -- Ari Pollak <ari@debian.org>  Sun, 05 Oct 2008 16:45:08 -0400

plt-scheme (4.0.1-2) unstable; urgency=low

  * Rename package to plt-scheme, combining the drscheme and mzscheme
    packages, following advice from upstream (Closes: #488247)
  * Add plt-scheme-doc package
  * Fix the package description, removing references to Rice University

 -- Ari Pollak <ari@debian.org>  Wed, 02 Jul 2008 21:43:32 -0400

drscheme (2:4.0.1-1) unstable; urgency=low

  * New upstream version
  * Update watch file
  * Apply patch from upstream to fix doc paths being hardcoded as the
    temporary package installation directory instead of the configured path
    (Closes: #486513)

 -- Ari Pollak <ari@debian.org>  Tue, 24 Jun 2008 19:01:58 -0400

drscheme (2:4.0-1) unstable; urgency=medium

  * New upstream version
  * Use older memory management on all architectures to be consistent
    (Closes: #473212)
  * Add new epoch since upstream changed versioning scheme
  * Move readline to mzscheme package, and add note in copyright file about it
    (Closes: #460466)
  * Remove obsolete manpages and init script for web-server

 -- Ari Pollak <ari@debian.org>  Sat, 14 Jun 2008 11:17:57 -0400

drscheme (1:372-1) unstable; urgency=low

  [ Artem Baguinski ]
  * New upstream release
  * Removed mzscheme.prerm as mzscheme.postrm does the same thing
  * Don't build with 3m GC on architectures other than i386/amd64,
    since it was causing crashes in mzscheme

  [ Ari Pollak ]
  * Remove Conflicts: slib

 -- Ari Pollak <ari@debian.org>  Fri, 11 Jan 2008 11:31:50 -0500

drscheme (1:371-1) unstable; urgency=low

  [ Artem Baguinski ]
  * New upstream release (Closes: #425539)
  * Removed patches 05_slibinit-fix.patch and 07_slib.patch
    because the upstream got rid of slibinit
  * New collects: combinator-parser and wxme
  * New garbage collector (3m), only enabled on i386/amd64 at the moment
  * Portuguese translation for drscheme's debconf messages.
    Translator: Américo Monteiro <a_monteiro@netcabo.pt>
    (Closes: #435507)
  * Makefile generated by configure doesn't reference EXPORT
    environment variable (Closes: #411900)

  [ Ari Pollak ]
  * Add Artem to Uploaders
  * Update watch file (Closes: #450066)
  * Remove 08_360p1.patch, which wasn't actually applied anyway
  * Add XS-Vcs- fields to control file

 -- Ari Pollak <ari@debian.org>  Mon, 26 Nov 2007 11:00:53 -0500

drscheme (1:360-1) unstable; urgency=low

  * Non-maintainer upload with permission of the semi-maintainer.
  * New upstream version.
  * Bump to Standards-Version 3.7.2.2.
  * Use quilt rather than simple-patchsys to manage patches.
    - Refresh and/or fix patches 00_debian-nonstandard-install.patch,
      01_debian-web-server.patch, 02_alpha-compile-fix.patch,
      06_stack-direction-fix.patch, 07_slib.patch
    - Remove 05_slibinit-fix.patch from series but leave it in
      debian/; it looks like the fix has been incorporated upstream
      but let's just make sure before deleting it.
    - Remove 06_stack-direction-fix.patch from series, it's also
      been applied upstream.
    - Add 08_360p1.patch from upstream to fix a problem with X.
      (Closes: #409197)

 -- Christine Spang <christine@debian.org>  Mon, 07 May 2007 16:38:30 -0400

drscheme (1:352-10) unstable; urgency=low

  * Apply German po-debconf translation update from Matthis Julius
    (Closes: #406148)

 -- Ari Pollak <ari@debian.org>  Wed, 24 Jan 2007 22:43:03 -0500

drscheme (1:352-9) unstable; urgency=low

  * Fix for Spanish debconf translation from Christian Perrier
    (Closes: #403497)

 -- Ari Pollak <ari@debian.org>  Sun, 17 Dec 2006 20:08:18 -0500

drscheme (1:352-8) UNRELEASED; urgency=low

  * Remove James Vega from Uploaders field at his request

 -- Ari Pollak <ari@debian.org>  Mon, 11 Dec 2006 09:13:44 -0500

drscheme (1:352-7) unstable; urgency=low

  * 07_slib.patch:
    - Define slib:features instead of *features* to work with new
      version of slib (Closes: #399926)

 -- Ari Pollak <ari@debian.org>  Sat, 25 Nov 2006 18:21:41 -0500

drscheme (1:352-6) unstable; urgency=medium

  * Fail gracefully if creating /usr/local/lib/plt/collects fails
    (Closes: #392509)

 -- Ari Pollak <ari@debian.org>  Fri, 13 Oct 2006 21:17:57 -0400

drscheme (1:352-5) unstable; urgency=low

  * Fix web-server path in init script (Closes: #386596)
  * Don't include a trailing slash in DESTDIR, which should fix
    modules that use (this-expression-source-directory) such as tex2page.
    Thanks to Soeren D. Schulze for the fix. (Closes: #390753, #386485)

 -- Ari Pollak <ari@debian.org>  Tue,  3 Oct 2006 11:27:13 -0400

drscheme (1:352-4) unstable; urgency=low

  * Fix a forgotten semicolon in 06_stack-direction-fix.patch.
  * Remove an outdated lintian override for readline, since we no longer ship
    it.

 -- Ari Pollak <ari@debian.org>  Mon, 28 Aug 2006 01:25:33 -0400

drscheme (1:352-3) unstable; urgency=low

  [ Ari Pollak ]
  * patches/06_stack-direction-fix.patch:
    - Add patch to fix complation on any architecture where the stack grows up
      instead of down (namely, hppa)

  [ James Vega ]
  * Add debian/watch file.

 -- Ari Pollak <ari@debian.org>  Fri, 25 Aug 2006 21:04:56 -0400

drscheme (1:352-2) unstable; urgency=low

  * Add debian/patches/05_slibinit-fix.patch to fix an
    slib initialization error (Closes: #380702)

 -- Ari Pollak <ari@debian.org>  Mon, 14 Aug 2006 21:40:48 -0400

drscheme (1:352-1) unstable; urgency=low

  [ Ari Pollak ]
  * New upstream release
    - Changes PLT documentation license to LGPL, and updates the license for
      R5RS and SRFIs (Closes: #356124, #356478)
  * Change build-depends on xlibs-data to xbitmaps
  * Fix small spelling mistake in package description (Closes: #363300)
  * Correct debconf web-server question to say http://localhost:8000
    instead of http://localhost
  * Remove old leftover drscheme debconf templates
  * Remove German debconf translation since it hasn't been
    updated in ages

  [ James Vega ]
  * New upstream release
    - Update debian/patches/debian-nonstandard-install.patch to apply against
      src/Makefile.in instead of install.
    - Remove debian/patches/debian-slib.patch, merged upstream.
    - Remove debian/patches/sparc-compile-fix.patch, merged upstream.
    - Remove debian/patches/slatex-bug361027.patch, merged upstream.
  * Rework packaging since upstream is using a saner build system now
    - Remove debian-plt and references to it.
    - Remove the mred and mzscheme wrapper scripts to override PLTCOLLECTS
    - Move debian/{dr,mz}scheme.lintian-override to
      debian/overrides/{dr,mz}scheme and install using dh_install.
  * Override DEB_OPT_FLAGS instead of DEB_CONFIGURE_NORMAL_ARGS to avoid
    having optimizations enabled.  This also causes configure to be properly
    called with the --build option which allows hppa to be built with the
    foreign interface again.

 -- Ari Pollak <ari@debian.org>  Wed, 26 Jul 2006 14:00:52 -0400

drscheme (1:301-15) unstable; urgency=low

  * Build-depend on xlibs-data to fix FTBFS

 -- Ari Pollak <ari@debian.org>  Wed, 12 Apr 2006 10:21:08 -0400

drscheme (1:301-14) unstable; urgency=low

  * Switching to CDBS added -O2 to the compilation flags without
    me realizing, and mzscheme doesn't build properly on alpha & powerpc
    with that. So switch to never using -O2 in CFLAGS & CXXFLAGS.

 -- Ari Pollak <ari@debian.org>  Tue, 11 Apr 2006 23:05:56 -0400

drscheme (1:301-13) unstable; urgency=low

  * Move packaging to cdbs + simple-patchsys
  * Add James Vega to Uploaders list
  * Move libxaw8 back to libxaw7 because libxaw8 is going to be removed
  * debian/patches/list.c-warning-fix.patch:
    - Fix compile warning in src/mzscheme/src/list.c
  * debian/patches/slatex-bug361027.patch:
    - Added to support RequirePackage to start a LaTeX document
      when running slatex. Patch accepted upstream (Closes: #361027)

 -- Ari Pollak <ari@debian.org>  Thu,  6 Apr 2006 15:53:19 -0400

drscheme (1:301-12) unstable; urgency=low

  * Fix a typo in the mzscheme wrapper (Closes: #355337)

 -- Ari Pollak <ari@debian.org>  Sat,  4 Mar 2006 19:58:33 -0500

drscheme (1:301-11) unstable; urgency=low

  * Somehow -10 lost a patch to src/mzscheme/src/Makefile.in that let this
    package actually compile on alpha. Add the patch back.

 -- Ari Pollak <ari@debian.org>  Sat,  4 Mar 2006 01:50:58 -0500

drscheme (1:301-10) unstable; urgency=low

  * Replace mzscheme & mred binaries with very small shell scripts to wrap
    around them and set the PLTCOLLECTS environment variable correctly,
    instead of adding the logic to the drscheme/web-server/etc. wrappers.
    This should fix user-specific collects directories not getting added when
    using drscheme.
  * Move /usr/local/lib/plt/collects creation/removal to postinst/postrm
    instead of including it and its parent directories in the package itself
  * Remove the dependency on libffi-dev and just stop building the foreign
    interface on hppa
  * Remove build-conflicts on libwxxt-dev, it doesn't exist anymore

 -- Ari Pollak <ari@debian.org>  Wed, 22 Feb 2006 22:53:43 -0500

drscheme (1:301-9) unstable; urgency=low

  * Put /usr/lib/plt/include/ back in mzscheme instead of drscheme,
    and update mzscheme's Replaces field appropriately
    (Closes: #352130)

 -- Ari Pollak <ari@debian.org>  Thu,  9 Feb 2006 18:34:38 -0500

drscheme (1:301-8) unstable; urgency=low

  * Remove libssl-dev from mzscheme dependencies; it's no longer needed
    since the openssl module is built during compile-time
  * Update slib conflicts on mzscheme to slib (<< 3a2-5) (Closes: #351655)
  * Add Conflicts: drscheme (<< 301-6) on drscheme package to try to
    fix problem where upgrading to mzscheme/drscheme 301-6 or higher from
    an earlier 301 revision would fail because of the old broken prerm scripts

 -- Ari Pollak <ari@debian.org>  Tue,  7 Feb 2006 13:52:26 -0500

drscheme (1:301-7) unstable; urgency=low

  * running setup-plt during the build process was causing the wrong
    paths to appear in cache.ss, so correct the paths manually in
    the resulting cache.ss file.

 -- Ari Pollak <ari@debian.org>  Sun,  5 Feb 2006 19:03:18 -0500

drscheme (1:301-6) unstable; urgency=low

  * Ugh. Fix a syntax problem in a Makefile-ism that wasn't
    passing the right thing to ./configure and was still causing FTBFS
    on m68k.
  * Restructure build so we don't need an enormous "clean" target in
    debian/rules, and the entire build system is much shorter now.
  * Make the split between drscheme/mzscheme closer to what upstream
    distributes in their plt-scheme/mzscheme binaries.
  * Try to generate compiled .zo files at build-time since it takes a long
    time and doesn't seem to work properly at install-time.
    - This fixes DrScheme slowness and the ProfJ errors (Closes: #351368)
    - This also fixes the slib catalog generation error (Closes: #347595)

 -- Ari Pollak <ari@debian.org>  Sun,  5 Feb 2006 14:09:56 -0500

drscheme (1:301-5) unstable; urgency=low

  * Last try to fix m68k. Apparently FFI_CLOSURES is disabled on m68k,
    so the foreign interface won't build properly there. So just
    pass --disable-foreign to ./configure on m68k.
  * Add TODO.Debian to docs

 -- Ari Pollak <ari@debian.org>  Sat,  4 Feb 2006 12:01:37 -0500

drscheme (1:301-4) unstable; urgency=low

  * Fix a broken check for SunOS/Solaris that happened to cause
    a FTBFS on SPARC.

 -- Ari Pollak <ari@debian.org>  Fri,  3 Feb 2006 23:29:32 -0500

drscheme (1:301-3) unstable; urgency=low

  * Trying again to fix the ffi (foreign) interface on hppa and m68k.
    mzscheme includes its own copy of libffi, so let's try
    building against the system-wide libffi library instead.
  * Remove mzscheme's dependency on libreadline5-dev

 -- Ari Pollak <ari@debian.org>  Sat,  4 Feb 2006 01:27:54 +0000

drscheme (1:301-2) unstable; urgency=low

  * Fix drscheme & mzscheme prerm to properly remove stuff that gets
    created at install-setup-time.
  * Add libffi4-dev to build-depends to hopefully fix a FTBFS on m68k & hppa

 -- Ari Pollak <ari@debian.org>  Thu,  2 Feb 2006 21:07:44 -0500

drscheme (1:301-1) unstable; urgency=low

  * New upstream release
  * Move main mred libraries to drscheme package
  * Change the maintainer to me, since I haven't received anything from
    Stevie lately.
  * Add Vietnamese translation for debconf (Closes: #313580)
  * Add build-depends on libcairo2-dev
  * Switch libxaw7-dev build-depends to libxaw8-dev
  * Stop patching readline support into the source tree because of
    license issues
  * Remove old debian/Makefile.srpersist which was lying around
  * Remove debian/tex2page.1 and install included upstream manpage instead
  * Make /usr/share/doc/drscheme a symlink to /usr/share/doc/mzscheme
  * Add stuff from notes/ in /usr/share/doc/mzscheme
  * src/mred/wxs/Makefile.in, ssrc/wxxt/src/Makefile.in:
    - Explicitly add -I/usr/include/freetype2 to CFLAGS and CXXFLAGS
      so that Xft support will compile, since upstream
      doesn't use pkg-config.

 -- Ari Pollak <ari@debian.org>  Thu, 22 Dec 2005 13:30:25 -0500

drscheme (1:209-9) unstable; urgency=low

  * Start web-server with mzscheme instead of mred (Closes: #344364)

 -- Ari Pollak <ari@debian.org>  Wed, 28 Dec 2005 13:30:12 -0500

drscheme (1:209-8) unstable; urgency=low

  * Don't depend on debconf-utils explicitly, debhelper already depends on it
  * Depend on debconf | debconf-2.0 (Closes: #331807)

 -- Ari Pollak <ari@debian.org>  Tue,  4 Oct 2005 20:24:48 -0400

drscheme (1:209-7) unstable; urgency=low

  * -fPIC was sort of defined in CFLAGS already, but it wasn't being included
     in all Makefiles. Fix invocation of configure to define CFLAGS properly.
     (Closes: #328368)
  * Remove --enable-noopt from configure invocation unless DEB_BUILD_OPTIONS ==
    noopt. I'm not sure why it was there in the first place.
  * Update X build-depends so we don't pull in all of xlibs-dev unnecessarily.

 -- Ari Pollak <ari@debian.org>  Thu, 15 Sep 2005 11:21:40 -0400

drscheme (1:209-6) unstable; urgency=low

  * Apply patch from Andreas Jochens to src/mred/wxme/wx_madm.h to fix
    build on amd64/gcc4 (Closes: #314924)

 -- Ari Pollak <ari@debian.org>  Mon, 20 Jun 2005 11:58:36 -0400

drscheme (1:209-5) unstable; urgency=low

  * Remove Conflicts on drscheme & mzscheme, should completely fix #310645
  * Update mzscheme.prerm to remove files created by setup-plt (in postinst)
    from /usr/lib/plt/bin
    (Closes: #282089)
  * Also, in prerm, don't remove files that are included in the package

 -- Ari Pollak <ari@debian.org>  Wed, 25 May 2005 20:11:02 -0400

drscheme (1:209-4) unstable; urgency=low

  * Clean up debian/control crap (Closes: #310645)
     - Switch "Replaces" for drscheme & mzscheme
     - drscheme:
       - Depend on mzscheme (= ${Source-Version}), don't Pre-depend on it
     - mzscheme:
       - Don't conflict with libc6
       - Don't need to depend on debianutils, it's a required package
       - Don't explicitly depend on libfreetype6, it's detected automatically
  * Remove compiled/ directories inside source tree on clean

 -- Ari Pollak <ari@debian.org>  Tue, 24 May 2005 20:40:32 -0400

drscheme (1:209-3) unstable; urgency=low

  * Well that was dumb. Don't remove all .jinfo files, we need some of them.

 -- Ari Pollak <ari@debian.org>  Mon, 10 Jan 2005 22:54:12 -0500

drscheme (1:209-2) unstable; urgency=low

  * Add support for mips and mipsel architectures in debian/control and
    src/mzscheme/sconfig.h.
  * Also remove all .dep and .jinfo files, and collects/setup/errors

 -- Ari Pollak <ari@debian.org>  Sat,  8 Jan 2005 14:31:19 -0500

drscheme (1:209-1) unstable; urgency=low

  * New upstream release (Closes: #283898)
  * Change Maintainer to Stevie Strickland, who will be taking this
    package over from Brent. Add myself to Uploaders just in case anything
    arises in the meantime.
  * debian/copyright: point to correct location to download DrScheme
      (version-specific), as well as updated copyright info.
  * debian/control: s/libreadline4-dev/libreadline5-dev/ (Closes: #287976)
      Also removed some references to Rice University and replaced them with
      PLT where appropriate
  * debian/rules: rm src/lt/config.log and src/lt/libtool on clean, and remove
      all .libs directories and *.o files
  * collects/readline doesn't seem to be in the upstream tarball (was it
    ever?), so copy the files from the 208 tarball in the collects/readline
    directory.

 -- Ari Pollak <ari@debian.org>  Fri,  7 Jan 2005 16:44:02 -0500

drscheme (1:208-1) unstable; urgency=low

  * New upstream release.
  * Apply Japanese po-file.  (Closes:#276816)
  * Apply Czech po-file.  (Closes:#274070)
  * Apply Dutch po-file.  (Closes:#251240)
  * Add dependency on libssl-dev.  (Closes:#270907)
  * Add 'force-reload' entry to init.d script.  (Closes:#264227)
  * Remove spurious (premature) drscheme/done_installation message in
    Debconf rules.  The message is correctly reported at the end
    of the postinst step.  (Closes:#253444,252074)
  * Closing ancient bug.  Not reproducable.  Has not been reported
    again in a recent build.  (Closes#219713)
  * Use 'nice -10' when building PLT zofiles.  (Closes#242541)

 -- Brent A. Fulgham <bfulgham@debian.org>  Wed, 20 Oct 2004 00:22:53 -0700

drscheme (1:207-3) unstable; urgency=low

  * Use "Replaces" to assist in upgrades.  (Closes:#250371)

 -- Brent A. Fulgham <bfulgham@debian.org>  Fri, 27 Aug 2004 19:21:58 -0700

drscheme (1:207-2) unstable; urgency=low

  * Incorporate Christopher Cheney's amd64 and build daemon fixes.
    (Closes:#249969)

 -- Brent A. Fulgham <bfulgham@debian.org>  Thu, 20 May 2004 00:46:46 -0700

drscheme (1:207-1) unstable; urgency=low

  * New upstream version.
  * Lintian cleanups.
  * To start webserver, make sure /etc/defaults/mzscheme has RUN_HTTPD=Yes
    (the default is RUN_HTTPD=No)

 -- Brent A. Fulgham <bfulgham@debian.org>  Tue, 18 May 2004 23:17:00 -0700

drscheme (1:206p1-5) unstable; urgency=low

  * Remove logging.  (Closes:#244713)

 -- Brent A. Fulgham <bfulgham@debian.org>  Sun,  9 May 2004 15:50:27 -0700

drscheme (1:206p1-4) unstable; urgency=low

  * Include Readme's in both packages.  Oops! (closes:#246719).
  * Clean up some lintian warnings.

 -- Brent A. Fulgham <bfulgham@debian.org>  Thu,  6 May 2004 22:28:22 -0700

drscheme (1:206p1-3) unstable; urgency=low

  * Include pre-built *.zos.  System will rebuild any it needs to after
    install, but this should speed things up.  Note that additional
    output will appear on console until I'm sure this works properly.

 -- Brent A. Fulgham <bfulgham@debian.org>  Thu, 22 Apr 2004 22:35:29 -0700

drscheme (1:206p1-2) unstable; urgency=low

  * SrPersist is no longer included, since it is now released as a PLT from
    the upstream system.  If people are interested, we could probably
    wrap it for Debian in a *.deb.  (Closes:#234560)
  * Remove dependency on libiodbc, since SrPersist is no longer included.
    (Closes:#240573)

 -- Brent A. Fulgham <bfulgham@debian.org>  Sun,  4 Apr 2004 20:55:25 -0700

drscheme (1:206p1-1) unstable; urgency=low

  * Rename to track upstream naming scheme, adding a (bleah) epoch.  (Closes:#232973)
  * Include the _rest_ of Jurij Smakov's Alpha patches (Sorry for the mix-up).
  * Make building of zo files a bit more verbose.  (Closes:#232239)

 -- Brent A. Fulgham <bfulgham@debian.org>  Wed, 18 Feb 2004 21:01:17 -0800

drscheme (206.1-1) unstable; urgency=low

  * Just when I get 206 packaged, they release 206.1!  New upstream release.

 -- Brent A. Fulgham <bfulgham@debian.org>  Tue, 10 Feb 2004 22:47:49 -0800

drscheme (206-3) unstable; urgency=low

  * Conflict with earlier versions to avoid collections problems.
    (Closes:#231792)
  * DrScheme destroys the MzScheme builds so that proper linkage occurs
    between the different collections.

 -- Brent A. Fulgham <bfulgham@debian.org>  Sun,  8 Feb 2004 15:18:19 -0800

drscheme (206-2) unstable; urgency=low

  * Incorporated updated Russian translation (thanks to Ilgiz Kalmetev
    <translator@ilgiz.pp.ru> (Closes:#219267).
  * Conflict with slib << 2d4-2.  (Closes:#223058)
  * Move browser, icons, and syntax-color collections into the mzscheme
    package (from DrScheme) so that mzscheme installs properly.
    (Closes:#23125).
  * Added C compiler dependency for MzScheme so that extensions will
    build properly during install.  (Closes:#220785)
  * Correct web server startup script.  (Closes:#219709)
  * Added dependency on libfreetype6.  I hope this will help with bug #219795.
  * Correct path problem in debian-plt.  (Closes:#219795)
  * Re-enabled optimizations in compilation.  Let me know if this bites
    anyone.

 -- Brent A. Fulgham <bfulgham@debian.org>  Sat,  7 Feb 2004 23:01:28 -0800

drscheme (206-1) unstable; urgency=low

  * New upstream release.  (Closes:#230185)
  * Incorporated new Brazillian Portuguese translation (thanks to Andre
    Luis Lopes <andrelop@debian.org>.  (Closes:#228100)
  * Incorporated build improvements by Jurij Smakov <jurij@wooyd.org>
    for Alpha architecture.  (Closes:#217239)

 -- Brent A. Fulgham <bfulgham@debian.org>  Tue,  3 Feb 2004 23:44:29 -0800

drscheme (205-6) unstable; urgency=low

  * Remove optimizations, so that all GCC variants will work.
  * Reenable XFT use.

 -- Brent A. Fulgham <bfulgham@debian.org>  Mon, 13 Oct 2003 19:45:34 -0700

drscheme (205-5) unstable; urgency=low

  * Recompile with working GCC (i.e., gcc-3.2) to avoid compiler bug.
    (Closes:#208762,#208764)
  * Include build dependency on proper PNG and JPEG libraries
    (Closes:#208788)
  * Incorporate Christian Perrier's wonderful po-file conversion.
    Many thanks for that work!  (Closes:#210646,211636)

 -- Brent A. Fulgham <bfulgham@debian.org>  Thu, 25 Sep 2003 23:16:40 -0700

drscheme (205-4) unstable; urgency=low

  * Correct relative path declarations used when compiling srpersist.  Many
    thanks to Ulrik Haugen for his "cargo cult" programming hack :-)
    (Closes:#208451)

 -- Brent A. Fulgham <bfulgham@debian.org>  Wed,  3 Sep 2003 22:38:52 -0700

drscheme (205-3) unstable; urgency=low

  * Just to be totally clear, drscheme and mzscheme both needed to be upgraded
    to fix the problem in 205-1.  So, declaring a versioned dependency.
  * Also, noticed that MrEd had the same libtool issue as MzScheme, so
    fixing that as well.

 -- Brent A. Fulgham <bfulgham@debian.org>  Sat, 30 Aug 2003 22:38:41 -0700

drscheme (205-2) unstable; urgency=low

  * Whoops!  Upstream started using LIBTOOL, and I didn't notice.  Modified
    the installation to handle this.  (Closes:#207716) (Closes:#207823)
    (Closes:#207847)

 -- Brent A. Fulgham <bfulgham@debian.org>  Sat, 30 Aug 2003 00:19:39 -0700

drscheme (205-1) unstable; urgency=low

  * New upstream release.
  * Correct documentation on setup-plt/debian-plt, since I had to swap the
    uses due to the many places the "real" setup-plt is needed by DrScheme
    and associated tools.  (Closes:#206503).
  * Modify installation scripts so that PLT environment variables are
    overridden with 'official' Debian paths to avoid building user
    PLTCOLLECT directories by accident.  (Closes:#204149).
  * Deactivate Xft support, since the xft2 libraries in Dylan are slightly
    incompatible.  Will rebuild with support once this is worked through.

 -- Brent A. Fulgham <bfulgham@debian.org>  Wed, 27 Aug 2003 22:42:52 -0700

drscheme (204-2) unstable; urgency=low

  * MzScheme now includes support for saving and restoring RNG seed state.
    (Closes:#182514)
  * Relocation stack end error corrected.
    (Closes:#185474)(Closes:#184957)
  * Correct hierlist/doc.txt from DrScheme package (moved to MzScheme)
    by conflicting with improper version of DrScheme. (Closes:#192872)
  * Be less chatty about installation and byte compilation.
    (Closes:#193032)

 -- Brent A. Fulgham <bfulgham@debian.org>  Sat, 17 May 2003 00:04:28 -0700

drscheme (204-1) unstable; urgency=low

  * New upstream release.
  * Correct hierlist location for MzScheme users (Closes:#191160)

 -- Brent A. Fulgham <bfulgham@debian.org>  Fri,  9 May 2003 23:26:01 -0700

drscheme (203-7) unstable; urgency=low

  * Recompile with 'c' compiler, using modifications per the PLT team.

 -- Brent A. Fulgham <bfulgham@debian.org>  Wed,  5 Mar 2003 22:17:31 -0800

drscheme (203-6) unstable; urgency=low

  * Put "slatex" back in, since Debian has historically distributed
    it with MzScheme.  (Closes:#180926)
  * Recompiled mzscheme 'main' application using g++ to correct problem
    with srpersist.so load failing due to g++ 'personality' conflict.
    (Closes:#180933)

 -- Brent A. Fulgham <bfulgham@debian.org>  Tue, 25 Feb 2003 21:29:59 -0800

drscheme (203-5) unstable; urgency=low

  * Correct path information in setup-plt.  (Closes:#180606)

 -- Brent A. Fulgham <bfulgham@debian.org>  Tue, 11 Feb 2003 22:04:51 -0800

drscheme (203-4) unstable; urgency=low

  * More lintian corrections.
  * For fun, added menu icons.  Whee!

 -- Brent A. Fulgham <bfulgham@debian.org>  Fri,  7 Feb 2003 23:54:55 -0800

drscheme (203-3) unstable; urgency=low

  * Various lintian corrections.
  * Correct handling of slibcat.  (Closes:#170866)

 -- Brent A. Fulgham <bfulgham@debian.org>  Thu,  6 Feb 2003 22:11:43 -0800

drscheme (203-2) unstable; urgency=low

  * Using the PLT tarball has its disadvantages!  It turns out that most
    of the startup scripts were not autogenerated with the Debian paths,
    so they must be hand-edited.  Looks like I *may* have caught this
    before others...

 -- Brent A. Fulgham <bfulgham@debian.org>  Mon, 20 Jan 2003 16:38:53 -0800

drscheme (203-1) unstable; urgency=low

  * New upstream release (lots of little bug fixes.)
  * HPPA patch is incorporated upstream now.
  * The control file has already been modified to require libreadline4-dev,
    please stop filing bug reports!  (Closes:#176093)
  * Upstream corrected is-color? (Closes:#154424)

 -- Brent A. Fulgham <bfulgham@debian.org>  Sun, 19 Jan 2003 21:17:48 -0800

drscheme (202.3-7) unstable; urgency=low

  * Incorporate a few patches to allow a build under HPPA.
    (Closes:Bug#104880).  Add hppa to the architectures list.
  * Can't recreate fvwm2 behavior.  Probably fixed when DrScheme was
    rewritten for the 200-series.  (Closes:Bug#126161)
  * Don't ship config.cache, config.log, or config.status.
  * Note:  Mark J Ray <markj@cloaked.freeserve.co.uk> has kindly agreed to
    help me out as a co-maintainer.  He should be extended all rights and
    priviledges due, etc. (Hopefully, he will take over the package full
    time, once he gets his Debian Developer's license.  He's much more
    suited for this, being involved in SRFI's and so forth.)

 -- Brent A. Fulgham <bfulgham@debian.org>  Fri,  1 Nov 2002 21:45:49 -0800

drscheme (202.3-6) unstable; urgency=low

  * Conflict with older versions of GLibC -- the GC and dynamic module
    loading fail with the 2.2-series C library.  (Closes:Bug#166213)
  * Previous versions of MzScheme fix this problem.  (Closes:Bug#165811)

 -- Brent A. Fulgham <bfulgham@debian.org>  Sun, 27 Oct 2002 00:25:33 -0700

drscheme (202.3-5) unstable; urgency=low

  * Recompile for new Glibc.  (Closes:Bug#165386)

 -- Brent A. Fulgham <bfulgham@debian.org>  Fri, 18 Oct 2002 20:53:57 -0700

drscheme (202.3-4) unstable; urgency=low

  * Move information about setup-plt/debian-plt to README.Debian.
    (Closes:Bug#164747)
  * Add dependencies on libreadline-dev to MzScheme/DrScheme so that
    setup-plt can properly build the module.(Closes:Bug#163682)
    (Closes:Bug#163285)(Closes:Bug#163285)
  * Don't bother building readline, as it is automatically built.  The
    automatically build binary has the wrong MD5 checksum, and creates
    the appearance of tomfoolery!  (Closes:Bug#163277)
  * Don't ship a copy of hdindex (it get's build automatically, which
    causes MD5 checksum errors.)(Closes:Bug#161731)

 -- Brent A. Fulgham <bfulgham@debian.org>  Mon, 14 Oct 2002 22:23:17 -0700

drscheme (202.3-3) unstable; urgency=low

  * Remove menu entry for non-existant drscheme-jr.
  * Incorporate readline into build so this is available to users.
    (Hint:  Add (require (lib "rep.ss" "readline") to your ~/.mzschemerc

 -- Brent A. Fulgham <bfulgham@debian.org>  Sun, 29 Sep 2002 23:12:31 -0700

drscheme (202.3-2) unstable; urgency=low

  * Correct building errors for srpersist, so that entire package can be
    built from within the main source tree.  (Closes:Bug#161985)
  * Add some hacks by MJ Ray to (hopefully) support SLIB a bit better.
    We now incorporate the proper SLIB path, and regenerate the slibcat
    file on MzScheme configuration.  (Closes:Bug#100705)
    (Closes:Bug#147940)

 -- Brent A. Fulgham <bfulgham@debian.org>  Sat, 28 Sep 2002 21:43:51 -0700

drscheme (202.3-1) unstable; urgency=low

  * New upstream release.
  * New tab-panel% class (doesn't work very well -- yet.)

 -- Brent A. Fulgham <bfulgham@debian.org>  Tue, 17 Sep 2002 23:06:53 -0700

drscheme (202.2-3) unstable; urgency=low

  * Add Sparc back into buildable architectures.
  * Teachpacks are updated (Closes:Bug#100514).
  * 200 release series corrects text dialog problem.
    (Closes:Bug#148052)

 -- Brent A. Fulgham <bfulgham@debian.org>  Sat, 14 Sep 2002 15:20:45 -0700

drscheme (202.2-2) unstable; urgency=low

  * Incorporated long-suffering Russian template patch from Ilgiz Kalmetev
    (sorry Ilgiz!).  (Closes:Bug#137638)
  * Close some obsolete bugs.  Neither occurs under the current 200 series:
    (Closes:Bug#146015) (Closes:Bug#131928)
  * This bug was fixed in the full 200 series release.  (Closes:Bug#151663)
  * So was this one:  (Closes:Bug#89948)

 -- Brent A. Fulgham <bfulgham@debian.org>  Fri, 13 Sep 2002 23:26:57 -0700

drscheme (202.2-1) unstable; urgency=low

  * New upstream.
  * NEW: Structure types whose instances act as procedures.
  * Debian build now comes with SrPersist functionality.
  * Minor correction on the webserver.

 -- Brent A. Fulgham <bfulgham@debian.org>  Tue, 10 Sep 2002 20:46:46 -0700

drscheme (202.1-1) unstable; urgency=low

  * New upstream.
  * New `message-box/custom' function (provides a message-box with the
    proper look'n'feel.
  * Various bug fixes.

 -- Brent A. Fulgham <bfulgham@debian.org>  Thu,  5 Sep 2002 21:14:50 -0700

drscheme (201-1) unstable; urgency=low

  * New upstream.
  * Conflict with earlier versions to avoid install conflicts.
    (Closes:Bug#153899)(Closes:Bug#148051)(Closes:Bug#148050)
    (Closes:Bug#147708)
  * Regenerated documentation system, seems to remove any bad links
    (Closes:Bug#150569)(Closes:Bug#149121)(Closes:Bug#147938)
  * Report indicates bug fixed in earlier release.  (Closes:Bug#145468)

 -- Brent A. Fulgham <bfulgham@debian.org>  Fri, 16 Aug 2002 22:59:11 -0700

drscheme (200.2-3) unstable; urgency=low

  * Correct PLTHOME in drscheme and setup-plt.  These two files are not
    auto-generated, and so were not corrected in the 200.2-2 release.
    (Closes:Bug#153695)(Closes:Bug#153693)(Closes:Bug#154009)
  * Add webserver support as startup option.
  * Moved string-constants collection to mzscheme to correct potential
    build failure.

 -- Brent A. Fulgham <bfulgham@debian.org>  Mon, 22 Jul 2002 23:31:00 -0700

drscheme (200.2-2) unstable; urgency=low

  * Correct foo in new auto-setup of startup scripts.  An environment variable
    was not properly set, causing bad paths to appear.
  * Fix (Closes:Bug#153693) (Closes:Bug#153695)

 -- Brent A. Fulgham <bfulgham@debian.org>  Sat, 20 Jul 2002 18:45:15 -0700

drscheme (200.2-1) unstable; urgency=low

  * New upstream release, fixes several bugs in the macro system.
  * Fix to avoid having to recompile *.zo's every time we update.

 -- Brent A. Fulgham <bfulgham@debian.org>  Mon, 15 Jul 2002 21:38:44 -0700

drscheme (200rel-1) unstable; urgency=high

  * New upstream release -- Stable version.
  * Added symlinks for executables built during the "construct zo's" process.
    (Closes:Bug#150788)
  * Current versions fix an old problem.  (Closes:Bug#148011).
  * Missing dependencies fixed.  (Closes:Bug#149929).

 -- Brent A. Fulgham <bfulgham@debian.org>  Wed, 26 Jun 2002 22:32:57 -0700

drscheme (200alpha21-1) unstable; urgency=low

  * New upstream release.
  * Includes PowerPC fixes.

 -- Brent A. Fulgham <bfulgham@debian.org>  Mon, 17 Jun 2002 20:10:33 -0700

drscheme (200alpha20-2) unstable; urgency=low

  * Upstream notifed me that the 'Help Desk' issues were due to a set of
    old documentation files in the collections that are not handled by CVS.
  * Updated the doc/help in collections to match 200alpha-series.
    (Closes:Bug#148053).  (Closes:Bug#147936)

 -- Brent A. Fulgham <bfulgham@debian.org>  Sun,  2 Jun 2002 22:53:42 -0700

drscheme (200alpha20-1) unstable; urgency=low

  * Upstream release to correct some bugs.  Will close any Debian bugs
    that apply later.

 -- Brent A. Fulgham <bfulgham@debian.org>  Sun,  2 Jun 2002 18:42:51 -0700

drscheme (200alpha19-2) unstable; urgency=low

  * A few minor tweaks based on bug reports.
  * Recompile .zo's on each install due to changing ABI (Closes:Bug#148011)

 -- Brent A. Fulgham <bfulgham@debian.org>  Fri, 24 May 2002 23:29:00 -0700

drscheme (200alpha19-1) unstable; urgency=low

  * Upstream checkpointed again today.  Many minor bugfixes.
  * New function:  'subprocess-kill'
  * Various Lintian corrections.
  * mzscheme-dev has been removed -- this functionality is just part of
    the base mzscheme package since setup-plt requires it for installs.

 -- Brent A. Fulgham <bfulgham@debian.org>  Tue, 21 May 2002 21:30:18 -0700

drscheme (200alpha18-1) unstable; urgency=low

  * New upstream, new maintainer...
  * Use the '-c' option when compiling 'zo's so that all old code gets
    rebuilt to current version.
  * Go ahead and show output of setup-plt so it doesn't look like it
    has hung.

 -- Brent A. Fulgham <bfulgham@debian.org>  Sat, 18 May 2002 00:34:50 -0700

drscheme (200alpha14-1) unstable; urgency=low

  * Convenience build for people interested in trying it out.

 -- Brent A. Fulgham <bfulgham@debian.org>  Fri, 22 Mar 2002 20:44:09 -0800
<|MERGE_RESOLUTION|>--- conflicted
+++ resolved
@@ -1,17 +1,15 @@
-<<<<<<< HEAD
 racket (7.9+ppa3-1~bionic1) bionic; urgency=medium
 
   * PPA release
 
  -- Asumu Takikawa <asumu@racket-lang.org>  Tue, 17 Nov 2020 15:00:00 -0800
-=======
+
 racket (7.9+dfsg1-1) unstable; urgency=medium
 
   * New upstream release
   * Adjust include path in racket-arch.c (thanks to Asumu Takikawa)
 
  -- David Bremner <bremner@debian.org>  Tue, 08 Dec 2020 20:47:19 -0400
->>>>>>> d6287bfe
 
 racket (7.8+dfsg1-1) unstable; urgency=medium
 
