<<<<<<< HEAD
racket (8.0+ppa1-6~bionic1) bionic; urgency=medium

  * PPA release

 -- Asumu Takikawa <asumu@racket-lang.org>  Mon, 22 Feb 2021 11:00:00 -0800
=======
racket (8.0+dfsg1-4) experimental; urgency=medium

  * Bug fix: "missing Breaks+Replaces: racket-common (<< 8)", thanks
    to Andreas Beckmann (Closes: #986874).
  * Drop Breaks/Depends on plt-scheme (package not in oldstable)
  * Drop provides of plt-scheme.

 -- David Bremner <bremner@debian.org>  Tue, 13 Apr 2021 08:25:15 -0300

racket (8.0+dfsg1-3) experimental; urgency=medium

  * Use bc backend for all except amd64, arm64, armhf, i386 (enable some
    ports)

 -- David Bremner <bremner@debian.org>  Sat, 10 Apr 2021 18:00:08 -0300

racket (8.0+dfsg1-2) experimental; urgency=medium

  * Use bc backend on armel, mips64el, mipsel, ppc64el, and s390x
  * Don't pass --noopt to configure by default

 -- David Bremner <bremner@debian.org>  Sat, 10 Apr 2021 13:03:07 -0300

racket (8.0+dfsg1-1) experimental; urgency=medium

  * New upstream release
  * Build with Chez Scheme backend
  * update debian/copyright for Chez Scheme bundle

 -- David Bremner <bremner@debian.org>  Sat, 10 Apr 2021 08:18:48 -0300
>>>>>>> 29a9768c

racket (7.9+dfsg1-1) unstable; urgency=medium

  * New upstream release
  * Adjust include path in racket-arch.c (thanks to Asumu Takikawa)

 -- David Bremner <bremner@debian.org>  Tue, 08 Dec 2020 20:47:19 -0400

racket (7.8+dfsg1-1) unstable; urgency=medium

  * Update to new upstream version 7.8+dfsg1.

 -- David Bremner <bremner@debian.org>  Mon, 03 Aug 2020 16:48:09 -0300

racket (7.6+dfsg1-3) unstable; urgency=medium

  * Restore upstream commit 17bc6262938f, try a different armhf gmp fix
    from Paulo Matos (upstream commit 392dc33ce)

 -- David Bremner <bremner@debian.org>  Wed, 22 Apr 2020 11:27:27 -0300

racket (7.6+dfsg1-2) unstable; urgency=medium

  * Revert upstream commit 17bc6262938f (Closes: #948789). This might or
    might not re-introduce numerical problems on armhf
    (https://github.com/racket/racket/issues/2773). Reports welcome.
  * Switch to debrebase and (hopefully dgit) for maintenence.

 -- David Bremner <bremner@debian.org>  Wed, 15 Apr 2020 18:56:52 -0300

racket (7.6+dfsg1-1) unstable; urgency=medium

  * New upstream bugfix release
  * Patch from Asumu to enable useprefix (needed for 7.6)

 -- David Bremner <bremner@debian.org>  Fri, 13 Mar 2020 20:58:28 -0300

racket (7.5+dfsg2-1) unstable; urgency=medium

  * New upstream bugfix release.
  * Drop openssl patch, upstream now recognizes 1.0.2

 -- David Bremner <bremner@debian.org>  Mon, 30 Dec 2019 17:47:51 -0400

racket (7.2+dfsg1-2) unstable; urgency=medium

  * Upload to unstable.

 -- David Bremner <bremner@debian.org>  Tue, 19 Feb 2019 17:11:01 -0400

racket (7.2+dfsg1-1) experimental; urgency=medium

  * New upstream bugfix release.
  * Bug fix: "Install Package doesn't work in DrRacket", thanks to
    Mike Manilone (Closes: #922444).

 -- David Bremner <bremner@debian.org>  Sat, 16 Feb 2019 20:59:49 -0400

racket (7.1+dfsg1-1) unstable; urgency=medium

  * New upstream bugfix release

 -- David Bremner <bremner@debian.org>  Sun, 23 Dec 2018 17:07:32 +0900

racket (7.0+dfsg2-1) unstable; urgency=medium

  * Major new upstream release
  * Add Recommends: sensible-utils to racket-common (for
    sensible-browser).
  * Drop Build-depends on autotools-dev
  * Drop patches from https://github.com/racket/drracket/issues/191, now
    upstream.
  * Update Vcs-* to point to salsa.debian.org

 -- David Bremner <bremner@debian.org>  Sat, 08 Sep 2018 20:07:32 -0300

racket (6.12+dfsg1-3) unstable; urgency=medium

  * Add two patches from upstream to restore drracket -singleInstance.
    https://github.com/racket/drracket/issues/191

 -- David Bremner <bremner@debian.org>  Sun, 20 May 2018 17:04:14 -0700

racket (6.12+dfsg1-2) unstable; urgency=medium

  * Bug fix: "hostname verification with OpenSSL fails", thanks to
    Benjamin Barenblat (Closes: #877427). Cherry pick upstream pull
    request 2041.

 -- David Bremner <bremner@debian.org>  Tue, 08 May 2018 09:24:44 -0400

racket (6.12+dfsg1-1) unstable; urgency=medium

  * New upstream release
  * Install man pages for racket, drracket, and raco
  * drop "Recommends libunique", thanks to Jeremy Bicha (Closes:
    #885816). It seems that -singleInstance is not actually working in
    in 6.11, so no loss of functionality.

 -- David Bremner <bremner@debian.org>  Sun, 11 Mar 2018 09:44:59 -0500

racket (6.11+dfsg1-1) unstable; urgency=medium

  * New upstream release
  * Use new logo (thanks to Asumu Takikawa)

 -- David Bremner <bremner@debian.org>  Sat, 23 Dec 2017 15:26:58 -0400

racket (6.10.1+dfsg1-1) unstable; urgency=medium

  * New upstream release    
  * fix changelog for 6.9-1; wrong patch was discussed
  * Assert compliance with policy 4.1.1; no changes.
  * Bump debhelper compat level to 10
  * non-free docs for srfi 5, 29, 32 removed

 -- David Bremner <bremner@debian.org>  Sun, 08 Oct 2017 18:19:53 -0300

racket (6.9-2) unstable; urgency=medium

  * rebuild for unstable

 -- David Bremner <bremner@debian.org>  Thu, 29 Jun 2017 20:27:37 -0300

racket (6.9-1) experimental; urgency=medium

  * New upstream release
  * Remove type-masks patch, now upstream

 -- David Bremner <bremner@debian.org>  Sun, 04 Jun 2017 17:06:39 -0300

racket (6.8-1) experimental; urgency=medium

  * New upstream version
  * Patch libcrypto.rkt to look for openssl 1.1, recommend libssl1.1. Bug
    fix: "Raco fails without libssl-dev", thanks to Martin Tang (Closes:
    #836346).
  * Cherry pick fix for type-masks to fix compilation on 32bit arches.

 -- David Bremner <bremner@debian.org>  Sat, 04 Mar 2017 11:54:04 -0400

racket (6.7-3) unstable; urgency=medium

  * Disable parallel building on 32bit architectures. Racket's parallel
    build currently uses OS threads, so unbounded parallelism hits per
    process address space limitations. (Closes: #860670).

 -- David Bremner <bremner@debian.org>  Sat, 22 Apr 2017 14:26:26 -0300

racket (6.7-2) unstable; urgency=medium

  * Patch libcrypto.rkt to look for openssl 1.1, recommend libssl1.1. Bug
    fix: "Raco fails without libssl-dev", thanks to Martin Tang (Closes:
    #836346).

 -- David Bremner <bremner@debian.org>  Sun, 05 Mar 2017 08:55:03 -0400

racket (6.7-1) unstable; urgency=medium

  * New upstream release
  * Exclude some source files from compression (fix for https://github.com/racket/scribble/issues/57)

 -- David Bremner <bremner@debian.org>  Sat, 29 Oct 2016 09:14:40 -0300

racket (6.6-1) unstable; urgency=medium

  * New upstream release
  * Bug fix: "FTBFS with openssl 1.1.0", thanks to Kurt Roeckx (Closes:
    #828526).

 -- David Bremner <bremner@debian.org>  Fri, 05 Aug 2016 09:04:20 +0900

racket (6.5-1) unstable; urgency=medium

  * New upstream release
  * Bug fix: "Recommends libpng12 which is going away, please switch to
    libpng16", thanks to Mattia Rizzolo (Closes: #823182).
  * update drracket.desktop, remove menu files
  * remove transitional plt-* packages.
  * drop recommends on libjpeg8, thanks to Adam Borowski (Closes: #814866).
  * Bug fix: "Local documentation links to remote instead of local",
    thanks to Diogo Ramos (Closes: #783434).
  * All patches now upstream.

 -- David Bremner <bremner@debian.org>  Mon, 02 May 2016 10:44:33 -0300

racket (6.3-3) unstable; urgency=medium

  * Cherry pick https://github.com/racket/racket/commit/e957a7d.patch as a
    fix for ppc64el build failures

 -- David Bremner <bremner@debian.org>  Fri, 18 Dec 2015 20:24:20 -0400

racket (6.3-2) unstable; urgency=medium

  * expand JIT_BUFFER_PAD_SIZE to work around build failure on armel

 -- David Bremner <bremner@debian.org>  Thu, 17 Dec 2015 22:23:08 -0400

racket (6.3-1) unstable; urgency=medium

  [ James McCoy ]
  * Remove myself from Uploaders.

  [ David Bremner ]
  * New upstream release
  * Re-enable anti-aliasing (#766534 is supposedly fixed)
  * Install more icons (thanks to Asumu Takikawa for the patch)
  * Bug fix: "No mime types defined in drracket.desktop", thanks to
    Frederik Himpe (Closes: #700191).

 -- David Bremner <bremner@debian.org>  Sat, 05 Dec 2015 08:48:11 -0400

racket (6.2-3) unstable; urgency=medium

  * Add recommends needed for proper functioning of DrRacket. These are
    not found by the usual mechanism because they are dynamically loaded.
    Thanks to Asumu Takikawa for the patch.
  * Those using only non-graphical racket can install without
    recommends.

 -- David Bremner <bremner@debian.org>  Wed, 09 Sep 2015 07:14:51 -0300

racket (6.2-2) unstable; urgency=medium

  * Don't strip mred, as this fails almost everywhere

 -- David Bremner <bremner@debian.org>  Sun, 28 Jun 2015 19:50:42 +0200

racket (6.2-1) unstable; urgency=medium

  * New upstream release (Closes: #789758).

 -- David Bremner <bremner@debian.org>  Fri, 26 Jun 2015 16:52:16 +0200

racket (6.1.1-3) unstable; urgency=medium

  * Bug fix: "Application icon does not appear in applications menu",
    thanks to Chris Jester-Young (Closes: #772174).

 -- David Bremner <bremner@debian.org>  Sat, 23 May 2015 08:17:51 +0200

racket (6.1.1-2) unstable; urgency=medium

  * upload to unstable

 -- David Bremner <bremner@debian.org>  Thu, 21 May 2015 22:02:23 +0200

racket (6.1.1-1) experimental; urgency=medium

  * New upstream release

 -- David Bremner <bremner@debian.org>  Wed, 21 Jan 2015 09:32:39 +0100

racket (6.1-4) unstable; urgency=medium

  * Slightly less intrusive anti-anti-aliasing patch: only disable in plot
    output now.

 -- David Bremner <bremner@debian.org>  Fri, 24 Oct 2014 10:36:47 +0200

racket (6.1-3) unstable; urgency=medium

  [ James McCoy ]
  * d/control: Add autotools-dev Build-Depends to let CDBS' config.{sub,guess}
    updating do its work.  (Closes: #765248)
  [ David Bremner ]
  * Disable anti-aliasing in plot and flonum to work around bug
    #766534

 -- David Bremner <bremner@debian.org>  Thu, 23 Oct 2014 23:51:21 +0200

racket (6.1-2) unstable; urgency=medium

  * Add Breaks/Replaces for documentation reorganization.  Thanks to
    Vincent Cheng for the report (Closes: #766011).

 -- David Bremner <bremner@debian.org>  Mon, 20 Oct 2014 11:42:13 +0200

racket (6.1-1) unstable; urgency=medium

  [ James McCoy ]
  * New upstream release  (Closes: #741305)
    + Remove patch pkg/collects-path, merged upstream.
  * d/watch: Remove intermediate racket/ in URL.  Sources have been moved
    directly into versioned directory.  Also remove “-unix” from URL.
  [ David Bremner ]
  * Borrow some changes from Asumu Takikawa to get 6.x packaged.

 -- David Bremner <bremner@debian.org>  Sun, 19 Oct 2014 09:24:21 +0200

racket (5.3.6+dfsg1-1) unstable; urgency=medium

  * New upstream bug fix release

 -- David Bremner <bremner@debian.org>  Wed, 01 Jan 2014 19:48:49 -0400

racket (5.3.4+r2+dfsg1-2) unstable; urgency=low

  * Don't compress .sxref, .sqlite files, fix (help ...) in repl.
    Thanks to Jose Antonio Ortega Ruiz for the report.

 -- David Bremner <bremner@debian.org>  Fri, 10 May 2013 23:25:38 -0300

racket (5.3.4+r2+dfsg1-1) unstable; urgency=low

  * Upstream fix for doc building process

 -- David Bremner <bremner@debian.org>  Fri, 10 May 2013 08:03:36 -0300

racket (5.3.4+dfsg1-1) unstable; urgency=low

  * New upstream version.
  * [racket-doc] Move docs to /usr/share/doc/racket

 -- David Bremner <bremner@debian.org>  Thu, 09 May 2013 08:15:04 -0300

racket (5.3.1+dfsg1-1) unstable; urgency=low

  * New upstream version

 -- James McCoy <jamessan@debian.org>  Fri, 16 Nov 2012 07:38:10 -0500

racket (5.3+dfsg1-1) unstable; urgency=low

  * New upstream version
  * Build debs with xz compression
  * Stop shipping /usr/bin/planet.  (Closes: #680685)

 -- James McCoy <jamessan@debian.org>  Sat, 18 Aug 2012 11:54:36 -0400

racket (5.2.1+g6~92c8784+dfsg2-2) unstable; urgency=low

  * Update description to use Racket in place of scheme (Closes: #679000).
  * Generally reword and streamline description. 
  * Mention R6R6 (Closes: #577816).
  * Update Standards-Version to 3.9.3 (no changes)

 -- David Bremner <bremner@debian.org>  Tue, 26 Jun 2012 20:06:39 -0300

racket (5.2.1+g6~92c8784+dfsg2-1) unstable; urgency=low

  * Add back inadvertantly dropped patches.
  * Re-repack to remove non-dfsg material.

 -- David Bremner <bremner@debian.org>  Tue, 12 Jun 2012 21:01:06 -0300

racket (5.2.1+g6~92c8784+dfsg1-1) unstable; urgency=low

  * Upstream re-release of 5.2.1, with a fix for an "Easter Egg" bug that
    make DrRacket unusable twice a year. See message
    <DF3E772B-EFAA-4818-A8B5-383472B8C9EF@ccs.neu.edu> from
    Matthias Felleisen for more details.

 -- David Bremner <bremner@debian.org>  Mon, 11 Jun 2012 21:12:09 -0300

racket (5.2.1+dfsg1-5) unstable; urgency=low

  * Cherry-pick patches from upstream to use libpng15 when it's available.
  * Lintian cleanups:
    + menu-icon-too-big: Use mini-plt.xpm instead of plt.xpm
    + Remove menu-icon-missing override, cross-binary package checks now work
      in Lintian
  * Use default buildflags.
  * Exclude tests from being installed.

 -- James McCoy <jamessan@debian.org>  Fri, 18 May 2012 08:09:15 -0400

racket (5.2.1+dfsg1-4) unstable; urgency=low

  * Cherry-pick patch from upstream to fix dynamic loading of libjpeg.
  * Move plt-scheme(-doc) to oldlibs/extra

 -- James McCoy <jamessan@debian.org>  Tue, 13 Mar 2012 22:35:06 -0400

racket (5.2.1+dfsg1-3) unstable; urgency=low

  * Change libpng12-dev Build-Depends to libpng-dev to prepare for transition.
    (Closes: #662489)
  * Remove unnecessary quilt Build-Depends.
  * Add racket Recommends to racket-common to satisfy
    missing-dep-for-interpreter.

 -- James McCoy <jamessan@debian.org>  Mon, 05 Mar 2012 22:06:10 -0500

racket (5.2.1+dfsg1-2) unstable; urgency=low

  * Cherry pick patch from upstream to fix FTBFS on architectures where char
    is unsigned by default.  (Closes: #654789, #654827)

 -- James McCoy <jamessan@debian.org>  Sun, 19 Feb 2012 09:26:23 -0500

racket (5.2.1+dfsg1-1) unstable; urgency=low

  * Revert the Architecture limiting in favor of adding ia64 to P-a-s.
  * New upstream version.
    + Update d/copyright for new files in src/racket/lightning

 -- James McCoy <jamessan@debian.org>  Sat, 18 Feb 2012 15:14:59 -0500

racket (5.2+dfsg1-1) unstable; urgency=low

  [ James McCoy ]
  * New upstream version
    + Reimplemented plot libraries.  (Closes: #392598)
  * Pass --enable-noopt to configure when noopt is in DEB_BUILD_OPTIONS
  * Remove powerpc/ppc64 from the "use cgc".  Racket builds fine with 3m on
    powerpc systems and those binaries will run on ppc64-kernel systems.
  * Use 3m for all architectures, as cgc is too problematic.
    + Remove "use cgc" list from debian/rules
    + Remove "Built with the ... garbage collector" from package description
  * Restrict the architectures we build on to, basically, !ia64.
  * Remove Ari Pollak as maintainer, with his permission.

 -- James McCoy <jamessan@debian.org>  Sat, 19 Nov 2011 00:37:34 -0500

racket (5.1.3+dfsg1-1) unstable; urgency=low

  [ James Vega ]
  * New Upstream version
  * Correct the /u/s/d/racket/release-notes symlink. (Closes: #628887)
  * Captialize Scheme in package short descriptions. (Closes: #625276)
  * Build-Depend on libffi-dev to use the system library instead of the
    bundled version.
  * Update Lintian overrides
    + Correct path according for unstripped-binary-or-object
    + Remove obsolete embedded-zlib override
    + Add override for menu-icon-missing, icon is shipped in racket-common
  * Add dversionmangle to watch file to strip dfsg.
  * Bump Standards-Version to 3.9.2.0, no changes needed.
  * Update Vcs-* for the Alioth transition.
  * Restore collects/scribble/sigplan and re-enable building of scribble's
    documentation.  (Closes: #636699)
  * Symlink racket's icons into /usr/share/pixmaps.
  * Install a desktop file for drracket.  (Closes: #513390)

  [ David Bremner ]
  * Use upstream stubs for sigplanconf.cls and jfp.cls, restore 
    collects/scribble/jfp (licensing questions resolved).
  * remove kFreeBSD patches,  now upstream

 -- David Bremner <bremner@debian.org>  Sun, 21 Aug 2011 22:51:49 -0300

racket (5.1.1+dfsg1-3) unstable; urgency=low

  * Replace kFreeBSD signal patch with upstream version of same.

 -- David Bremner <bremner@debian.org>  Mon, 16 May 2011 15:58:45 +0200

racket (5.1.1+dfsg1-2) unstable; urgency=low

  * Collects is (for now) all architecture independant. 
    - Simplify package build (no more symlinking to /usr/lib/racket)
    - Split install step into architecture dependant/independent steps.
  * Patch for kFreeBSD: catch both SIGBUS (squeeze) and SIGSEGV (wheezy)
    from mprotect.
  * Patch: Disable building scribble docs for scribble (fallout from
    missing sigplan class)

 -- David Bremner <bremner@debian.org>  Thu, 12 May 2011 16:37:43 -0300

racket (5.1.1+dfsg1-1) unstable; urgency=low

  * New Upstream version
    - several copyright license clarification patches now upstream, thanks
      again to Eli Barzilay.
  * New patches for kFreeBSD: big thanks to Matthew Flatt.
    - re-enable 3m garbage collector
    - fix various build issues.

 -- David Bremner <bremner@debian.org>  Sat, 30 Apr 2011 08:33:44 -0300

racket (5.1+dfsg1-2) unstable; urgency=low

  * Cherry-pick patch from upstream to fix kFreeBSD build failures
  * Cherry-pick patches from upstream to fail gracefully when SSLv2 is not
    found.

 -- David Bremner <bremner@debian.org>  Mon, 25 Apr 2011 23:15:34 -0300

racket (5.1+dfsg1-1) unstable; urgency=low

  * New upstream version, plus DFSG compliance modifications.  
    + Thanks to Eli Barzilay of the PLT Scheme team for making a big effort
      of contacting people and updating licensing.
  * Build with HOME=/nonexistant. This prevents collects installed in user
    home directories from interfering with the build.
  * Use parallel=n to control collects build parallelism.

 -- David Bremner <bremner@debian.org>  Thu, 31 Mar 2011 19:34:19 -0300

racket (5.0.2-1) experimental; urgency=low

  [ David Bremner ]
  * New Upsteam version (Closes: #592688)
    + Fix FTBFS on mips with recent GCC. (Closes: #598615)

  [ James Vega ]
  * Update watch file with new upstream URL.
  * debian/rules:
    + Show which garbage collector the racket package was built with.
    + Use correct name for mzdyn based on which garbage collector was used.

 -- James Vega <jamessan@debian.org>  Fri, 19 Nov 2010 21:22:13 -0500

plt-scheme (4.2.4-2) unstable; urgency=low

  * Pull patch from upstream to fix building on Sparc.
  * debian/control: Change libjpeg62-dev Build-Depends to libjpeg-dev.
  * debian/rules: Use the Boehm garbage collector on archs where the 3m one
    doesn't work.

 -- James Vega <jamessan@debian.org>  Mon, 15 Feb 2010 08:00:11 -0500

plt-scheme (4.2.4-1) unstable; urgency=low

  [ Ari Pollak ]
  * Convert to 3.0 (quilt) format, no patches necessary yet

  [ James Vega ]
  * New upstream version
  * debian/control:
    - Add myself to Uploaders.
    - Change XS-Vcs-* to Vcs-* and correct a typo in the URLs.
    - Add ${misc:Depends}.
    - Remove description of ProfessorJ.
  * debian/rules:
    - Remove binary-post-install/plt-scheme target since collects/profj
      no longer exists.
    - Add -g to CFLAGS.
  * debian/overrides/plt-scheme: Add an override for the embedded-zlib while
    working with upstream to find a fix they'll agree to.

 -- James Vega <jamessan@debian.org>  Sun, 07 Feb 2010 21:51:09 -0500

plt-scheme (4.2.1-1) unstable; urgency=low

  * New upstream version

 -- Ari Pollak <ari@debian.org>  Mon, 10 Aug 2009 11:29:40 -0400

plt-scheme (4.1.5-1) unstable; urgency=low

  * New upstream version 

 -- Ari Pollak <ari@debian.org>  Sun, 22 Mar 2009 21:55:44 -0400

plt-scheme (4.1.4-1) unstable; urgency=low

  * New upstream version

 -- Ari Pollak <ari@debian.org>  Wed, 21 Jan 2009 08:53:59 -0500

plt-scheme (4.1.3-1) unstable; urgency=low

  * New upstream version

 -- Ari Pollak <ari@debian.org>  Mon, 24 Nov 2008 13:43:11 -0500

plt-scheme (4.1.2-1) unstable; urgency=low

  * New upstream version 

 -- Ari Pollak <ari@debian.org>  Tue, 28 Oct 2008 20:06:59 -0400

plt-scheme (4.1.1-1) unstable; urgency=low

  * Make sure cdbs' and dpkg-buildpackage's CFLAGS and CXXFLAGS aren't passed
    through to configure and make, so we don't get surprising behavior that
    upstream isn't expecting.
  * Update package description from PLT website (Closes: #491636)

 -- Ari Pollak <ari@debian.org>  Sun, 05 Oct 2008 16:45:08 -0400

plt-scheme (4.0.1-2) unstable; urgency=low

  * Rename package to plt-scheme, combining the drscheme and mzscheme
    packages, following advice from upstream (Closes: #488247)
  * Add plt-scheme-doc package
  * Fix the package description, removing references to Rice University

 -- Ari Pollak <ari@debian.org>  Wed, 02 Jul 2008 21:43:32 -0400

drscheme (2:4.0.1-1) unstable; urgency=low

  * New upstream version
  * Update watch file
  * Apply patch from upstream to fix doc paths being hardcoded as the
    temporary package installation directory instead of the configured path
    (Closes: #486513)

 -- Ari Pollak <ari@debian.org>  Tue, 24 Jun 2008 19:01:58 -0400

drscheme (2:4.0-1) unstable; urgency=medium

  * New upstream version
  * Use older memory management on all architectures to be consistent
    (Closes: #473212)
  * Add new epoch since upstream changed versioning scheme
  * Move readline to mzscheme package, and add note in copyright file about it
    (Closes: #460466)
  * Remove obsolete manpages and init script for web-server

 -- Ari Pollak <ari@debian.org>  Sat, 14 Jun 2008 11:17:57 -0400

drscheme (1:372-1) unstable; urgency=low

  [ Artem Baguinski ]
  * New upstream release
  * Removed mzscheme.prerm as mzscheme.postrm does the same thing
  * Don't build with 3m GC on architectures other than i386/amd64,
    since it was causing crashes in mzscheme

  [ Ari Pollak ]
  * Remove Conflicts: slib

 -- Ari Pollak <ari@debian.org>  Fri, 11 Jan 2008 11:31:50 -0500

drscheme (1:371-1) unstable; urgency=low

  [ Artem Baguinski ]
  * New upstream release (Closes: #425539)
  * Removed patches 05_slibinit-fix.patch and 07_slib.patch
    because the upstream got rid of slibinit
  * New collects: combinator-parser and wxme
  * New garbage collector (3m), only enabled on i386/amd64 at the moment
  * Portuguese translation for drscheme's debconf messages.
    Translator: Américo Monteiro <a_monteiro@netcabo.pt>
    (Closes: #435507)
  * Makefile generated by configure doesn't reference EXPORT
    environment variable (Closes: #411900)

  [ Ari Pollak ]
  * Add Artem to Uploaders
  * Update watch file (Closes: #450066)
  * Remove 08_360p1.patch, which wasn't actually applied anyway
  * Add XS-Vcs- fields to control file

 -- Ari Pollak <ari@debian.org>  Mon, 26 Nov 2007 11:00:53 -0500

drscheme (1:360-1) unstable; urgency=low

  * Non-maintainer upload with permission of the semi-maintainer.
  * New upstream version.
  * Bump to Standards-Version 3.7.2.2.
  * Use quilt rather than simple-patchsys to manage patches.
    - Refresh and/or fix patches 00_debian-nonstandard-install.patch,
      01_debian-web-server.patch, 02_alpha-compile-fix.patch,
      06_stack-direction-fix.patch, 07_slib.patch
    - Remove 05_slibinit-fix.patch from series but leave it in
      debian/; it looks like the fix has been incorporated upstream
      but let's just make sure before deleting it.
    - Remove 06_stack-direction-fix.patch from series, it's also
      been applied upstream.
    - Add 08_360p1.patch from upstream to fix a problem with X.
      (Closes: #409197)

 -- Christine Spang <christine@debian.org>  Mon, 07 May 2007 16:38:30 -0400

drscheme (1:352-10) unstable; urgency=low

  * Apply German po-debconf translation update from Matthis Julius
    (Closes: #406148)

 -- Ari Pollak <ari@debian.org>  Wed, 24 Jan 2007 22:43:03 -0500

drscheme (1:352-9) unstable; urgency=low

  * Fix for Spanish debconf translation from Christian Perrier
    (Closes: #403497)

 -- Ari Pollak <ari@debian.org>  Sun, 17 Dec 2006 20:08:18 -0500

drscheme (1:352-8) UNRELEASED; urgency=low

  * Remove James Vega from Uploaders field at his request

 -- Ari Pollak <ari@debian.org>  Mon, 11 Dec 2006 09:13:44 -0500

drscheme (1:352-7) unstable; urgency=low

  * 07_slib.patch:
    - Define slib:features instead of *features* to work with new
      version of slib (Closes: #399926)

 -- Ari Pollak <ari@debian.org>  Sat, 25 Nov 2006 18:21:41 -0500

drscheme (1:352-6) unstable; urgency=medium

  * Fail gracefully if creating /usr/local/lib/plt/collects fails
    (Closes: #392509)

 -- Ari Pollak <ari@debian.org>  Fri, 13 Oct 2006 21:17:57 -0400

drscheme (1:352-5) unstable; urgency=low

  * Fix web-server path in init script (Closes: #386596)
  * Don't include a trailing slash in DESTDIR, which should fix
    modules that use (this-expression-source-directory) such as tex2page.
    Thanks to Soeren D. Schulze for the fix. (Closes: #390753, #386485)

 -- Ari Pollak <ari@debian.org>  Tue,  3 Oct 2006 11:27:13 -0400

drscheme (1:352-4) unstable; urgency=low

  * Fix a forgotten semicolon in 06_stack-direction-fix.patch.
  * Remove an outdated lintian override for readline, since we no longer ship
    it.

 -- Ari Pollak <ari@debian.org>  Mon, 28 Aug 2006 01:25:33 -0400

drscheme (1:352-3) unstable; urgency=low

  [ Ari Pollak ]
  * patches/06_stack-direction-fix.patch:
    - Add patch to fix complation on any architecture where the stack grows up
      instead of down (namely, hppa)

  [ James Vega ]
  * Add debian/watch file.

 -- Ari Pollak <ari@debian.org>  Fri, 25 Aug 2006 21:04:56 -0400

drscheme (1:352-2) unstable; urgency=low

  * Add debian/patches/05_slibinit-fix.patch to fix an
    slib initialization error (Closes: #380702)

 -- Ari Pollak <ari@debian.org>  Mon, 14 Aug 2006 21:40:48 -0400

drscheme (1:352-1) unstable; urgency=low

  [ Ari Pollak ]
  * New upstream release
    - Changes PLT documentation license to LGPL, and updates the license for
      R5RS and SRFIs (Closes: #356124, #356478)
  * Change build-depends on xlibs-data to xbitmaps
  * Fix small spelling mistake in package description (Closes: #363300)
  * Correct debconf web-server question to say http://localhost:8000
    instead of http://localhost
  * Remove old leftover drscheme debconf templates
  * Remove German debconf translation since it hasn't been
    updated in ages

  [ James Vega ]
  * New upstream release
    - Update debian/patches/debian-nonstandard-install.patch to apply against
      src/Makefile.in instead of install.
    - Remove debian/patches/debian-slib.patch, merged upstream.
    - Remove debian/patches/sparc-compile-fix.patch, merged upstream.
    - Remove debian/patches/slatex-bug361027.patch, merged upstream.
  * Rework packaging since upstream is using a saner build system now
    - Remove debian-plt and references to it.
    - Remove the mred and mzscheme wrapper scripts to override PLTCOLLECTS
    - Move debian/{dr,mz}scheme.lintian-override to
      debian/overrides/{dr,mz}scheme and install using dh_install.
  * Override DEB_OPT_FLAGS instead of DEB_CONFIGURE_NORMAL_ARGS to avoid
    having optimizations enabled.  This also causes configure to be properly
    called with the --build option which allows hppa to be built with the
    foreign interface again.

 -- Ari Pollak <ari@debian.org>  Wed, 26 Jul 2006 14:00:52 -0400

drscheme (1:301-15) unstable; urgency=low

  * Build-depend on xlibs-data to fix FTBFS

 -- Ari Pollak <ari@debian.org>  Wed, 12 Apr 2006 10:21:08 -0400

drscheme (1:301-14) unstable; urgency=low

  * Switching to CDBS added -O2 to the compilation flags without
    me realizing, and mzscheme doesn't build properly on alpha & powerpc
    with that. So switch to never using -O2 in CFLAGS & CXXFLAGS.

 -- Ari Pollak <ari@debian.org>  Tue, 11 Apr 2006 23:05:56 -0400

drscheme (1:301-13) unstable; urgency=low

  * Move packaging to cdbs + simple-patchsys
  * Add James Vega to Uploaders list
  * Move libxaw8 back to libxaw7 because libxaw8 is going to be removed
  * debian/patches/list.c-warning-fix.patch:
    - Fix compile warning in src/mzscheme/src/list.c
  * debian/patches/slatex-bug361027.patch:
    - Added to support RequirePackage to start a LaTeX document
      when running slatex. Patch accepted upstream (Closes: #361027)

 -- Ari Pollak <ari@debian.org>  Thu,  6 Apr 2006 15:53:19 -0400

drscheme (1:301-12) unstable; urgency=low

  * Fix a typo in the mzscheme wrapper (Closes: #355337)

 -- Ari Pollak <ari@debian.org>  Sat,  4 Mar 2006 19:58:33 -0500

drscheme (1:301-11) unstable; urgency=low

  * Somehow -10 lost a patch to src/mzscheme/src/Makefile.in that let this
    package actually compile on alpha. Add the patch back.

 -- Ari Pollak <ari@debian.org>  Sat,  4 Mar 2006 01:50:58 -0500

drscheme (1:301-10) unstable; urgency=low

  * Replace mzscheme & mred binaries with very small shell scripts to wrap
    around them and set the PLTCOLLECTS environment variable correctly,
    instead of adding the logic to the drscheme/web-server/etc. wrappers.
    This should fix user-specific collects directories not getting added when
    using drscheme.
  * Move /usr/local/lib/plt/collects creation/removal to postinst/postrm
    instead of including it and its parent directories in the package itself
  * Remove the dependency on libffi-dev and just stop building the foreign
    interface on hppa
  * Remove build-conflicts on libwxxt-dev, it doesn't exist anymore

 -- Ari Pollak <ari@debian.org>  Wed, 22 Feb 2006 22:53:43 -0500

drscheme (1:301-9) unstable; urgency=low

  * Put /usr/lib/plt/include/ back in mzscheme instead of drscheme,
    and update mzscheme's Replaces field appropriately
    (Closes: #352130)

 -- Ari Pollak <ari@debian.org>  Thu,  9 Feb 2006 18:34:38 -0500

drscheme (1:301-8) unstable; urgency=low

  * Remove libssl-dev from mzscheme dependencies; it's no longer needed
    since the openssl module is built during compile-time
  * Update slib conflicts on mzscheme to slib (<< 3a2-5) (Closes: #351655)
  * Add Conflicts: drscheme (<< 301-6) on drscheme package to try to
    fix problem where upgrading to mzscheme/drscheme 301-6 or higher from
    an earlier 301 revision would fail because of the old broken prerm scripts

 -- Ari Pollak <ari@debian.org>  Tue,  7 Feb 2006 13:52:26 -0500

drscheme (1:301-7) unstable; urgency=low

  * running setup-plt during the build process was causing the wrong
    paths to appear in cache.ss, so correct the paths manually in
    the resulting cache.ss file.

 -- Ari Pollak <ari@debian.org>  Sun,  5 Feb 2006 19:03:18 -0500

drscheme (1:301-6) unstable; urgency=low

  * Ugh. Fix a syntax problem in a Makefile-ism that wasn't
    passing the right thing to ./configure and was still causing FTBFS
    on m68k.
  * Restructure build so we don't need an enormous "clean" target in
    debian/rules, and the entire build system is much shorter now.
  * Make the split between drscheme/mzscheme closer to what upstream
    distributes in their plt-scheme/mzscheme binaries.
  * Try to generate compiled .zo files at build-time since it takes a long
    time and doesn't seem to work properly at install-time.
    - This fixes DrScheme slowness and the ProfJ errors (Closes: #351368)
    - This also fixes the slib catalog generation error (Closes: #347595)

 -- Ari Pollak <ari@debian.org>  Sun,  5 Feb 2006 14:09:56 -0500

drscheme (1:301-5) unstable; urgency=low

  * Last try to fix m68k. Apparently FFI_CLOSURES is disabled on m68k,
    so the foreign interface won't build properly there. So just
    pass --disable-foreign to ./configure on m68k.
  * Add TODO.Debian to docs

 -- Ari Pollak <ari@debian.org>  Sat,  4 Feb 2006 12:01:37 -0500

drscheme (1:301-4) unstable; urgency=low

  * Fix a broken check for SunOS/Solaris that happened to cause
    a FTBFS on SPARC.

 -- Ari Pollak <ari@debian.org>  Fri,  3 Feb 2006 23:29:32 -0500

drscheme (1:301-3) unstable; urgency=low

  * Trying again to fix the ffi (foreign) interface on hppa and m68k.
    mzscheme includes its own copy of libffi, so let's try
    building against the system-wide libffi library instead.
  * Remove mzscheme's dependency on libreadline5-dev

 -- Ari Pollak <ari@debian.org>  Sat,  4 Feb 2006 01:27:54 +0000

drscheme (1:301-2) unstable; urgency=low

  * Fix drscheme & mzscheme prerm to properly remove stuff that gets
    created at install-setup-time.
  * Add libffi4-dev to build-depends to hopefully fix a FTBFS on m68k & hppa

 -- Ari Pollak <ari@debian.org>  Thu,  2 Feb 2006 21:07:44 -0500

drscheme (1:301-1) unstable; urgency=low

  * New upstream release
  * Move main mred libraries to drscheme package
  * Change the maintainer to me, since I haven't received anything from
    Stevie lately.
  * Add Vietnamese translation for debconf (Closes: #313580)
  * Add build-depends on libcairo2-dev
  * Switch libxaw7-dev build-depends to libxaw8-dev
  * Stop patching readline support into the source tree because of
    license issues
  * Remove old debian/Makefile.srpersist which was lying around
  * Remove debian/tex2page.1 and install included upstream manpage instead
  * Make /usr/share/doc/drscheme a symlink to /usr/share/doc/mzscheme
  * Add stuff from notes/ in /usr/share/doc/mzscheme
  * src/mred/wxs/Makefile.in, ssrc/wxxt/src/Makefile.in:
    - Explicitly add -I/usr/include/freetype2 to CFLAGS and CXXFLAGS
      so that Xft support will compile, since upstream
      doesn't use pkg-config.

 -- Ari Pollak <ari@debian.org>  Thu, 22 Dec 2005 13:30:25 -0500

drscheme (1:209-9) unstable; urgency=low

  * Start web-server with mzscheme instead of mred (Closes: #344364)

 -- Ari Pollak <ari@debian.org>  Wed, 28 Dec 2005 13:30:12 -0500

drscheme (1:209-8) unstable; urgency=low

  * Don't depend on debconf-utils explicitly, debhelper already depends on it
  * Depend on debconf | debconf-2.0 (Closes: #331807)

 -- Ari Pollak <ari@debian.org>  Tue,  4 Oct 2005 20:24:48 -0400

drscheme (1:209-7) unstable; urgency=low

  * -fPIC was sort of defined in CFLAGS already, but it wasn't being included
     in all Makefiles. Fix invocation of configure to define CFLAGS properly.
     (Closes: #328368)
  * Remove --enable-noopt from configure invocation unless DEB_BUILD_OPTIONS ==
    noopt. I'm not sure why it was there in the first place.
  * Update X build-depends so we don't pull in all of xlibs-dev unnecessarily.

 -- Ari Pollak <ari@debian.org>  Thu, 15 Sep 2005 11:21:40 -0400

drscheme (1:209-6) unstable; urgency=low

  * Apply patch from Andreas Jochens to src/mred/wxme/wx_madm.h to fix
    build on amd64/gcc4 (Closes: #314924)

 -- Ari Pollak <ari@debian.org>  Mon, 20 Jun 2005 11:58:36 -0400

drscheme (1:209-5) unstable; urgency=low

  * Remove Conflicts on drscheme & mzscheme, should completely fix #310645
  * Update mzscheme.prerm to remove files created by setup-plt (in postinst)
    from /usr/lib/plt/bin
    (Closes: #282089)
  * Also, in prerm, don't remove files that are included in the package

 -- Ari Pollak <ari@debian.org>  Wed, 25 May 2005 20:11:02 -0400

drscheme (1:209-4) unstable; urgency=low

  * Clean up debian/control crap (Closes: #310645)
     - Switch "Replaces" for drscheme & mzscheme
     - drscheme:
       - Depend on mzscheme (= ${Source-Version}), don't Pre-depend on it
     - mzscheme:
       - Don't conflict with libc6
       - Don't need to depend on debianutils, it's a required package
       - Don't explicitly depend on libfreetype6, it's detected automatically
  * Remove compiled/ directories inside source tree on clean

 -- Ari Pollak <ari@debian.org>  Tue, 24 May 2005 20:40:32 -0400

drscheme (1:209-3) unstable; urgency=low

  * Well that was dumb. Don't remove all .jinfo files, we need some of them.

 -- Ari Pollak <ari@debian.org>  Mon, 10 Jan 2005 22:54:12 -0500

drscheme (1:209-2) unstable; urgency=low

  * Add support for mips and mipsel architectures in debian/control and
    src/mzscheme/sconfig.h.
  * Also remove all .dep and .jinfo files, and collects/setup/errors

 -- Ari Pollak <ari@debian.org>  Sat,  8 Jan 2005 14:31:19 -0500

drscheme (1:209-1) unstable; urgency=low

  * New upstream release (Closes: #283898)
  * Change Maintainer to Stevie Strickland, who will be taking this
    package over from Brent. Add myself to Uploaders just in case anything
    arises in the meantime.
  * debian/copyright: point to correct location to download DrScheme
      (version-specific), as well as updated copyright info.
  * debian/control: s/libreadline4-dev/libreadline5-dev/ (Closes: #287976)
      Also removed some references to Rice University and replaced them with
      PLT where appropriate
  * debian/rules: rm src/lt/config.log and src/lt/libtool on clean, and remove
      all .libs directories and *.o files
  * collects/readline doesn't seem to be in the upstream tarball (was it
    ever?), so copy the files from the 208 tarball in the collects/readline
    directory.

 -- Ari Pollak <ari@debian.org>  Fri,  7 Jan 2005 16:44:02 -0500

drscheme (1:208-1) unstable; urgency=low

  * New upstream release.
  * Apply Japanese po-file.  (Closes:#276816)
  * Apply Czech po-file.  (Closes:#274070)
  * Apply Dutch po-file.  (Closes:#251240)
  * Add dependency on libssl-dev.  (Closes:#270907)
  * Add 'force-reload' entry to init.d script.  (Closes:#264227)
  * Remove spurious (premature) drscheme/done_installation message in
    Debconf rules.  The message is correctly reported at the end
    of the postinst step.  (Closes:#253444,252074)
  * Closing ancient bug.  Not reproducable.  Has not been reported
    again in a recent build.  (Closes#219713)
  * Use 'nice -10' when building PLT zofiles.  (Closes#242541)

 -- Brent A. Fulgham <bfulgham@debian.org>  Wed, 20 Oct 2004 00:22:53 -0700

drscheme (1:207-3) unstable; urgency=low

  * Use "Replaces" to assist in upgrades.  (Closes:#250371)

 -- Brent A. Fulgham <bfulgham@debian.org>  Fri, 27 Aug 2004 19:21:58 -0700

drscheme (1:207-2) unstable; urgency=low

  * Incorporate Christopher Cheney's amd64 and build daemon fixes.
    (Closes:#249969)

 -- Brent A. Fulgham <bfulgham@debian.org>  Thu, 20 May 2004 00:46:46 -0700

drscheme (1:207-1) unstable; urgency=low

  * New upstream version.
  * Lintian cleanups.
  * To start webserver, make sure /etc/defaults/mzscheme has RUN_HTTPD=Yes
    (the default is RUN_HTTPD=No)

 -- Brent A. Fulgham <bfulgham@debian.org>  Tue, 18 May 2004 23:17:00 -0700

drscheme (1:206p1-5) unstable; urgency=low

  * Remove logging.  (Closes:#244713)

 -- Brent A. Fulgham <bfulgham@debian.org>  Sun,  9 May 2004 15:50:27 -0700

drscheme (1:206p1-4) unstable; urgency=low

  * Include Readme's in both packages.  Oops! (closes:#246719).
  * Clean up some lintian warnings.

 -- Brent A. Fulgham <bfulgham@debian.org>  Thu,  6 May 2004 22:28:22 -0700

drscheme (1:206p1-3) unstable; urgency=low

  * Include pre-built *.zos.  System will rebuild any it needs to after
    install, but this should speed things up.  Note that additional
    output will appear on console until I'm sure this works properly.

 -- Brent A. Fulgham <bfulgham@debian.org>  Thu, 22 Apr 2004 22:35:29 -0700

drscheme (1:206p1-2) unstable; urgency=low

  * SrPersist is no longer included, since it is now released as a PLT from
    the upstream system.  If people are interested, we could probably
    wrap it for Debian in a *.deb.  (Closes:#234560)
  * Remove dependency on libiodbc, since SrPersist is no longer included.
    (Closes:#240573)

 -- Brent A. Fulgham <bfulgham@debian.org>  Sun,  4 Apr 2004 20:55:25 -0700

drscheme (1:206p1-1) unstable; urgency=low

  * Rename to track upstream naming scheme, adding a (bleah) epoch.  (Closes:#232973)
  * Include the _rest_ of Jurij Smakov's Alpha patches (Sorry for the mix-up).
  * Make building of zo files a bit more verbose.  (Closes:#232239)

 -- Brent A. Fulgham <bfulgham@debian.org>  Wed, 18 Feb 2004 21:01:17 -0800

drscheme (206.1-1) unstable; urgency=low

  * Just when I get 206 packaged, they release 206.1!  New upstream release.

 -- Brent A. Fulgham <bfulgham@debian.org>  Tue, 10 Feb 2004 22:47:49 -0800

drscheme (206-3) unstable; urgency=low

  * Conflict with earlier versions to avoid collections problems.
    (Closes:#231792)
  * DrScheme destroys the MzScheme builds so that proper linkage occurs
    between the different collections.

 -- Brent A. Fulgham <bfulgham@debian.org>  Sun,  8 Feb 2004 15:18:19 -0800

drscheme (206-2) unstable; urgency=low

  * Incorporated updated Russian translation (thanks to Ilgiz Kalmetev
    <translator@ilgiz.pp.ru> (Closes:#219267).
  * Conflict with slib << 2d4-2.  (Closes:#223058)
  * Move browser, icons, and syntax-color collections into the mzscheme
    package (from DrScheme) so that mzscheme installs properly.
    (Closes:#23125).
  * Added C compiler dependency for MzScheme so that extensions will
    build properly during install.  (Closes:#220785)
  * Correct web server startup script.  (Closes:#219709)
  * Added dependency on libfreetype6.  I hope this will help with bug #219795.
  * Correct path problem in debian-plt.  (Closes:#219795)
  * Re-enabled optimizations in compilation.  Let me know if this bites
    anyone.

 -- Brent A. Fulgham <bfulgham@debian.org>  Sat,  7 Feb 2004 23:01:28 -0800

drscheme (206-1) unstable; urgency=low

  * New upstream release.  (Closes:#230185)
  * Incorporated new Brazillian Portuguese translation (thanks to Andre
    Luis Lopes <andrelop@debian.org>.  (Closes:#228100)
  * Incorporated build improvements by Jurij Smakov <jurij@wooyd.org>
    for Alpha architecture.  (Closes:#217239)

 -- Brent A. Fulgham <bfulgham@debian.org>  Tue,  3 Feb 2004 23:44:29 -0800

drscheme (205-6) unstable; urgency=low

  * Remove optimizations, so that all GCC variants will work.
  * Reenable XFT use.

 -- Brent A. Fulgham <bfulgham@debian.org>  Mon, 13 Oct 2003 19:45:34 -0700

drscheme (205-5) unstable; urgency=low

  * Recompile with working GCC (i.e., gcc-3.2) to avoid compiler bug.
    (Closes:#208762,#208764)
  * Include build dependency on proper PNG and JPEG libraries
    (Closes:#208788)
  * Incorporate Christian Perrier's wonderful po-file conversion.
    Many thanks for that work!  (Closes:#210646,211636)

 -- Brent A. Fulgham <bfulgham@debian.org>  Thu, 25 Sep 2003 23:16:40 -0700

drscheme (205-4) unstable; urgency=low

  * Correct relative path declarations used when compiling srpersist.  Many
    thanks to Ulrik Haugen for his "cargo cult" programming hack :-)
    (Closes:#208451)

 -- Brent A. Fulgham <bfulgham@debian.org>  Wed,  3 Sep 2003 22:38:52 -0700

drscheme (205-3) unstable; urgency=low

  * Just to be totally clear, drscheme and mzscheme both needed to be upgraded
    to fix the problem in 205-1.  So, declaring a versioned dependency.
  * Also, noticed that MrEd had the same libtool issue as MzScheme, so
    fixing that as well.

 -- Brent A. Fulgham <bfulgham@debian.org>  Sat, 30 Aug 2003 22:38:41 -0700

drscheme (205-2) unstable; urgency=low

  * Whoops!  Upstream started using LIBTOOL, and I didn't notice.  Modified
    the installation to handle this.  (Closes:#207716) (Closes:#207823)
    (Closes:#207847)

 -- Brent A. Fulgham <bfulgham@debian.org>  Sat, 30 Aug 2003 00:19:39 -0700

drscheme (205-1) unstable; urgency=low

  * New upstream release.
  * Correct documentation on setup-plt/debian-plt, since I had to swap the
    uses due to the many places the "real" setup-plt is needed by DrScheme
    and associated tools.  (Closes:#206503).
  * Modify installation scripts so that PLT environment variables are
    overridden with 'official' Debian paths to avoid building user
    PLTCOLLECT directories by accident.  (Closes:#204149).
  * Deactivate Xft support, since the xft2 libraries in Dylan are slightly
    incompatible.  Will rebuild with support once this is worked through.

 -- Brent A. Fulgham <bfulgham@debian.org>  Wed, 27 Aug 2003 22:42:52 -0700

drscheme (204-2) unstable; urgency=low

  * MzScheme now includes support for saving and restoring RNG seed state.
    (Closes:#182514)
  * Relocation stack end error corrected.
    (Closes:#185474)(Closes:#184957)
  * Correct hierlist/doc.txt from DrScheme package (moved to MzScheme)
    by conflicting with improper version of DrScheme. (Closes:#192872)
  * Be less chatty about installation and byte compilation.
    (Closes:#193032)

 -- Brent A. Fulgham <bfulgham@debian.org>  Sat, 17 May 2003 00:04:28 -0700

drscheme (204-1) unstable; urgency=low

  * New upstream release.
  * Correct hierlist location for MzScheme users (Closes:#191160)

 -- Brent A. Fulgham <bfulgham@debian.org>  Fri,  9 May 2003 23:26:01 -0700

drscheme (203-7) unstable; urgency=low

  * Recompile with 'c' compiler, using modifications per the PLT team.

 -- Brent A. Fulgham <bfulgham@debian.org>  Wed,  5 Mar 2003 22:17:31 -0800

drscheme (203-6) unstable; urgency=low

  * Put "slatex" back in, since Debian has historically distributed
    it with MzScheme.  (Closes:#180926)
  * Recompiled mzscheme 'main' application using g++ to correct problem
    with srpersist.so load failing due to g++ 'personality' conflict.
    (Closes:#180933)

 -- Brent A. Fulgham <bfulgham@debian.org>  Tue, 25 Feb 2003 21:29:59 -0800

drscheme (203-5) unstable; urgency=low

  * Correct path information in setup-plt.  (Closes:#180606)

 -- Brent A. Fulgham <bfulgham@debian.org>  Tue, 11 Feb 2003 22:04:51 -0800

drscheme (203-4) unstable; urgency=low

  * More lintian corrections.
  * For fun, added menu icons.  Whee!

 -- Brent A. Fulgham <bfulgham@debian.org>  Fri,  7 Feb 2003 23:54:55 -0800

drscheme (203-3) unstable; urgency=low

  * Various lintian corrections.
  * Correct handling of slibcat.  (Closes:#170866)

 -- Brent A. Fulgham <bfulgham@debian.org>  Thu,  6 Feb 2003 22:11:43 -0800

drscheme (203-2) unstable; urgency=low

  * Using the PLT tarball has its disadvantages!  It turns out that most
    of the startup scripts were not autogenerated with the Debian paths,
    so they must be hand-edited.  Looks like I *may* have caught this
    before others...

 -- Brent A. Fulgham <bfulgham@debian.org>  Mon, 20 Jan 2003 16:38:53 -0800

drscheme (203-1) unstable; urgency=low

  * New upstream release (lots of little bug fixes.)
  * HPPA patch is incorporated upstream now.
  * The control file has already been modified to require libreadline4-dev,
    please stop filing bug reports!  (Closes:#176093)
  * Upstream corrected is-color? (Closes:#154424)

 -- Brent A. Fulgham <bfulgham@debian.org>  Sun, 19 Jan 2003 21:17:48 -0800

drscheme (202.3-7) unstable; urgency=low

  * Incorporate a few patches to allow a build under HPPA.
    (Closes:Bug#104880).  Add hppa to the architectures list.
  * Can't recreate fvwm2 behavior.  Probably fixed when DrScheme was
    rewritten for the 200-series.  (Closes:Bug#126161)
  * Don't ship config.cache, config.log, or config.status.
  * Note:  Mark J Ray <markj@cloaked.freeserve.co.uk> has kindly agreed to
    help me out as a co-maintainer.  He should be extended all rights and
    priviledges due, etc. (Hopefully, he will take over the package full
    time, once he gets his Debian Developer's license.  He's much more
    suited for this, being involved in SRFI's and so forth.)

 -- Brent A. Fulgham <bfulgham@debian.org>  Fri,  1 Nov 2002 21:45:49 -0800

drscheme (202.3-6) unstable; urgency=low

  * Conflict with older versions of GLibC -- the GC and dynamic module
    loading fail with the 2.2-series C library.  (Closes:Bug#166213)
  * Previous versions of MzScheme fix this problem.  (Closes:Bug#165811)

 -- Brent A. Fulgham <bfulgham@debian.org>  Sun, 27 Oct 2002 00:25:33 -0700

drscheme (202.3-5) unstable; urgency=low

  * Recompile for new Glibc.  (Closes:Bug#165386)

 -- Brent A. Fulgham <bfulgham@debian.org>  Fri, 18 Oct 2002 20:53:57 -0700

drscheme (202.3-4) unstable; urgency=low

  * Move information about setup-plt/debian-plt to README.Debian.
    (Closes:Bug#164747)
  * Add dependencies on libreadline-dev to MzScheme/DrScheme so that
    setup-plt can properly build the module.(Closes:Bug#163682)
    (Closes:Bug#163285)(Closes:Bug#163285)
  * Don't bother building readline, as it is automatically built.  The
    automatically build binary has the wrong MD5 checksum, and creates
    the appearance of tomfoolery!  (Closes:Bug#163277)
  * Don't ship a copy of hdindex (it get's build automatically, which
    causes MD5 checksum errors.)(Closes:Bug#161731)

 -- Brent A. Fulgham <bfulgham@debian.org>  Mon, 14 Oct 2002 22:23:17 -0700

drscheme (202.3-3) unstable; urgency=low

  * Remove menu entry for non-existant drscheme-jr.
  * Incorporate readline into build so this is available to users.
    (Hint:  Add (require (lib "rep.ss" "readline") to your ~/.mzschemerc

 -- Brent A. Fulgham <bfulgham@debian.org>  Sun, 29 Sep 2002 23:12:31 -0700

drscheme (202.3-2) unstable; urgency=low

  * Correct building errors for srpersist, so that entire package can be
    built from within the main source tree.  (Closes:Bug#161985)
  * Add some hacks by MJ Ray to (hopefully) support SLIB a bit better.
    We now incorporate the proper SLIB path, and regenerate the slibcat
    file on MzScheme configuration.  (Closes:Bug#100705)
    (Closes:Bug#147940)

 -- Brent A. Fulgham <bfulgham@debian.org>  Sat, 28 Sep 2002 21:43:51 -0700

drscheme (202.3-1) unstable; urgency=low

  * New upstream release.
  * New tab-panel% class (doesn't work very well -- yet.)

 -- Brent A. Fulgham <bfulgham@debian.org>  Tue, 17 Sep 2002 23:06:53 -0700

drscheme (202.2-3) unstable; urgency=low

  * Add Sparc back into buildable architectures.
  * Teachpacks are updated (Closes:Bug#100514).
  * 200 release series corrects text dialog problem.
    (Closes:Bug#148052)

 -- Brent A. Fulgham <bfulgham@debian.org>  Sat, 14 Sep 2002 15:20:45 -0700

drscheme (202.2-2) unstable; urgency=low

  * Incorporated long-suffering Russian template patch from Ilgiz Kalmetev
    (sorry Ilgiz!).  (Closes:Bug#137638)
  * Close some obsolete bugs.  Neither occurs under the current 200 series:
    (Closes:Bug#146015) (Closes:Bug#131928)
  * This bug was fixed in the full 200 series release.  (Closes:Bug#151663)
  * So was this one:  (Closes:Bug#89948)

 -- Brent A. Fulgham <bfulgham@debian.org>  Fri, 13 Sep 2002 23:26:57 -0700

drscheme (202.2-1) unstable; urgency=low

  * New upstream.
  * NEW: Structure types whose instances act as procedures.
  * Debian build now comes with SrPersist functionality.
  * Minor correction on the webserver.

 -- Brent A. Fulgham <bfulgham@debian.org>  Tue, 10 Sep 2002 20:46:46 -0700

drscheme (202.1-1) unstable; urgency=low

  * New upstream.
  * New `message-box/custom' function (provides a message-box with the
    proper look'n'feel.
  * Various bug fixes.

 -- Brent A. Fulgham <bfulgham@debian.org>  Thu,  5 Sep 2002 21:14:50 -0700

drscheme (201-1) unstable; urgency=low

  * New upstream.
  * Conflict with earlier versions to avoid install conflicts.
    (Closes:Bug#153899)(Closes:Bug#148051)(Closes:Bug#148050)
    (Closes:Bug#147708)
  * Regenerated documentation system, seems to remove any bad links
    (Closes:Bug#150569)(Closes:Bug#149121)(Closes:Bug#147938)
  * Report indicates bug fixed in earlier release.  (Closes:Bug#145468)

 -- Brent A. Fulgham <bfulgham@debian.org>  Fri, 16 Aug 2002 22:59:11 -0700

drscheme (200.2-3) unstable; urgency=low

  * Correct PLTHOME in drscheme and setup-plt.  These two files are not
    auto-generated, and so were not corrected in the 200.2-2 release.
    (Closes:Bug#153695)(Closes:Bug#153693)(Closes:Bug#154009)
  * Add webserver support as startup option.
  * Moved string-constants collection to mzscheme to correct potential
    build failure.

 -- Brent A. Fulgham <bfulgham@debian.org>  Mon, 22 Jul 2002 23:31:00 -0700

drscheme (200.2-2) unstable; urgency=low

  * Correct foo in new auto-setup of startup scripts.  An environment variable
    was not properly set, causing bad paths to appear.
  * Fix (Closes:Bug#153693) (Closes:Bug#153695)

 -- Brent A. Fulgham <bfulgham@debian.org>  Sat, 20 Jul 2002 18:45:15 -0700

drscheme (200.2-1) unstable; urgency=low

  * New upstream release, fixes several bugs in the macro system.
  * Fix to avoid having to recompile *.zo's every time we update.

 -- Brent A. Fulgham <bfulgham@debian.org>  Mon, 15 Jul 2002 21:38:44 -0700

drscheme (200rel-1) unstable; urgency=high

  * New upstream release -- Stable version.
  * Added symlinks for executables built during the "construct zo's" process.
    (Closes:Bug#150788)
  * Current versions fix an old problem.  (Closes:Bug#148011).
  * Missing dependencies fixed.  (Closes:Bug#149929).

 -- Brent A. Fulgham <bfulgham@debian.org>  Wed, 26 Jun 2002 22:32:57 -0700

drscheme (200alpha21-1) unstable; urgency=low

  * New upstream release.
  * Includes PowerPC fixes.

 -- Brent A. Fulgham <bfulgham@debian.org>  Mon, 17 Jun 2002 20:10:33 -0700

drscheme (200alpha20-2) unstable; urgency=low

  * Upstream notifed me that the 'Help Desk' issues were due to a set of
    old documentation files in the collections that are not handled by CVS.
  * Updated the doc/help in collections to match 200alpha-series.
    (Closes:Bug#148053).  (Closes:Bug#147936)

 -- Brent A. Fulgham <bfulgham@debian.org>  Sun,  2 Jun 2002 22:53:42 -0700

drscheme (200alpha20-1) unstable; urgency=low

  * Upstream release to correct some bugs.  Will close any Debian bugs
    that apply later.

 -- Brent A. Fulgham <bfulgham@debian.org>  Sun,  2 Jun 2002 18:42:51 -0700

drscheme (200alpha19-2) unstable; urgency=low

  * A few minor tweaks based on bug reports.
  * Recompile .zo's on each install due to changing ABI (Closes:Bug#148011)

 -- Brent A. Fulgham <bfulgham@debian.org>  Fri, 24 May 2002 23:29:00 -0700

drscheme (200alpha19-1) unstable; urgency=low

  * Upstream checkpointed again today.  Many minor bugfixes.
  * New function:  'subprocess-kill'
  * Various Lintian corrections.
  * mzscheme-dev has been removed -- this functionality is just part of
    the base mzscheme package since setup-plt requires it for installs.

 -- Brent A. Fulgham <bfulgham@debian.org>  Tue, 21 May 2002 21:30:18 -0700

drscheme (200alpha18-1) unstable; urgency=low

  * New upstream, new maintainer...
  * Use the '-c' option when compiling 'zo's so that all old code gets
    rebuilt to current version.
  * Go ahead and show output of setup-plt so it doesn't look like it
    has hung.

 -- Brent A. Fulgham <bfulgham@debian.org>  Sat, 18 May 2002 00:34:50 -0700

drscheme (200alpha14-1) unstable; urgency=low

  * Convenience build for people interested in trying it out.

 -- Brent A. Fulgham <bfulgham@debian.org>  Fri, 22 Mar 2002 20:44:09 -0800
<|MERGE_RESOLUTION|>--- conflicted
+++ resolved
@@ -1,10 +1,9 @@
-<<<<<<< HEAD
-racket (8.0+ppa1-6~bionic1) bionic; urgency=medium
+racket (8.1+ppa1-1~bionic1) bionic; urgency=medium
 
   * PPA release
 
- -- Asumu Takikawa <asumu@racket-lang.org>  Mon, 22 Feb 2021 11:00:00 -0800
-=======
+ -- Asumu Takikawa <asumu@racket-lang.org>  Sun, 23 May 2021 13:11:00 -0800
+
 racket (8.0+dfsg1-4) experimental; urgency=medium
 
   * Bug fix: "missing Breaks+Replaces: racket-common (<< 8)", thanks
@@ -35,7 +34,6 @@
   * update debian/copyright for Chez Scheme bundle
 
  -- David Bremner <bremner@debian.org>  Sat, 10 Apr 2021 08:18:48 -0300
->>>>>>> 29a9768c
 
 racket (7.9+dfsg1-1) unstable; urgency=medium
 
