--- conflicted
+++ resolved
@@ -7,33 +7,19 @@
  libfreetype6-dev, libjpeg-dev, libpango1.0-dev, libpng-dev, libssl-dev,
  libxaw7-dev, xbitmaps, libxft-dev, libgl1-mesa-dev | libgl-dev,
  libglu1-mesa-dev | libglu-dev, libx11-dev, libxrender-dev, libcairo2-dev,
-<<<<<<< HEAD
- sqlite3
+ sqlite3, zlib1g-dev, liblz4-dev
 Vcs-Git: https://github.com/takikawa/racket-ppa
 Vcs-Browser: https://github.com/takikawa/racket-ppa
-=======
- sqlite3, zlib1g-dev, liblz4-dev
-Vcs-Git: https://salsa.debian.org/bremner/racket
-Vcs-Browser: https://salsa.debian.org/bremner/racket
->>>>>>> 29a9768c
 Homepage: https://www.racket-lang.org/
 
 Package: racket
 Architecture: any
 Depends: ${misc:Depends}, ${shlibs:Depends}, racket-common (= ${source:Version})
 Recommends: racket-doc (>= ${source:Upstream-Version}),
-<<<<<<< HEAD
-            libglib2.0-0, libpangocairo-1.0-0, libjpeg-turbo8, libpng16-16,
-            libgtk2.0-0, libgdk-pixbuf2.0-0, libssl1.0.0
-Breaks: plt-scheme (<<5.0~), racket-common (<<8.0~)
-Replaces: plt-scheme (<<5.0~), racket-common (<<8.0~)
-Provides: plt-scheme
-=======
             libglib2.0-0, libpangocairo-1.0-0, libjpeg62-turbo, libpng16-16,
             libgtk2.0-0, libgdk-pixbuf2.0-0, libssl1.1
 Breaks: racket-common (<<8.0~)
 Replaces: racket-common (<<8.0~)
->>>>>>> 29a9768c
 Description: extensible programming language in the Scheme family
  Racket (previously PLT Scheme) is a programming language suitable for
  scripting and application development, including GUIs and web
