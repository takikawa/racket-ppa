--- conflicted
+++ resolved
@@ -16,15 +16,9 @@
 Architecture: any
 Depends: ${misc:Depends}, ${shlibs:Depends}, racket-common (= ${source:Version})
 Recommends: racket-doc (>= ${source:Upstream-Version}),
-<<<<<<< HEAD
             libglib2.0-0, libpangocairo-1.0-0, libjpeg-turbo8, libpng16-16,
             libgtk2.0-0, libgdk-pixbuf2.0-0, libssl1.1
-Breaks: racket-common (<<8.0~)
-=======
-            libglib2.0-0, libpangocairo-1.0-0, libjpeg62-turbo, libpng16-16,
-            libgtk2.0-0, libgdk-pixbuf2.0-0, libssl3
 Breaks: racket-common (<<8.6~)
->>>>>>> 4065fbed
 Replaces: racket-common (<<8.0~)
 Description: extensible programming language in the Scheme family
  Racket (previously PLT Scheme) is a programming language suitable for
