--- conflicted
+++ resolved
@@ -244,12 +244,6 @@
     (unless (eq? last-line (mline-last (unbox line-root-box)))
       (error who "bad last line"))
     (let loop ([line first-line]
-<<<<<<< HEAD
-               [snip snips])
-      (unless (eq? snips (mline-snip first-line))
-        (error who "bad start snip"))
-      (let sloop ([snip snip])
-=======
                [snip snips]
                [snip-num 0])
       (unless (eq? snips (mline-snip first-line))
@@ -258,7 +252,6 @@
         (when (zero? (snip->count snip))
           (unless (zero? len)
             (error who "snip count is 0 at ~s" snip-num)))
->>>>>>> 577cd488
         (unless (eq? line (snip->line snip))
           (error who "snip's line is wrong: ~s ~s" snip (snip->line snip)))
         (if (eq? snip (mline-last-snip line))
@@ -266,22 +259,14 @@
                 (begin
                   (unless (has-flag? (snip->flags snip) NEWLINE)
                     (error who "strange line ending"))
-<<<<<<< HEAD
-                  (loop (mline-next line) (snip->next snip)))
-=======
                   (loop (mline-next line) (snip->next snip) (add1 snip-num)))
->>>>>>> 577cd488
                 (unless (eq? last-snip snip)
                   (error who "bad last snip")))
             (begin
               (when (or (has-flag? (snip->flags snip) NEWLINE)
                         (has-flag? (snip->flags snip) HARD-NEWLINE))
                 (error who "mid-line NEWLINE"))
-<<<<<<< HEAD
-              (sloop (snip->next snip))))))
-=======
               (sloop (snip->next snip) (add1 snip-num))))))
->>>>>>> 577cd488
     #t)
 
   (define caret-style #f)
