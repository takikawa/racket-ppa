#lang racket/base
(require mzlib/pconvert
         racket/pretty
         lang/private/set-result)

(provide configure)

(define (configure options)
  ;; Set print-convert options:
  (booleans-as-true/false #t)
  (constructor-style-printing #t)
  (abbreviate-cons-as-list (memq 'abbreviate-cons-as-list options))
  (current-print-convert-hook
   (let ([ph (current-print-convert-hook)])
     (lambda (val basic sub)
       (cond
        [(equal? val set!-result) '(void)]
        [else (ph val basic sub)]))))
  (use-named/undefined-handler
   (lambda (x)
     (and (memq 'use-function-output-syntax options)
          (procedure? x)
          (object-name x))))
  (named/undefined-handler
   (lambda (x)
     (string->symbol
      (format "function:~a" (object-name x)))))
  ;; Set pretty-print options:
  (pretty-print-show-inexactness #t)
  (pretty-print-exact-as-decimal #t)
  (show-sharing (memq 'show-sharing options))

  ;; Set print handlers to use print-convert and pretty-write:
  (current-print
   (lambda (v)
     (unless (void? v)
<<<<<<< HEAD
       (pretty-print (print-convert v)))))
=======
       (pretty-write (print-convert v)))))
>>>>>>> 371b00af
  (let ([orig (global-port-print-handler)])
    (global-port-print-handler
     (lambda (val port [depth 0])
       (parameterize ([global-port-print-handler orig])
         (let ([val (print-convert val)])
           (parameterize ([pretty-print-columns 'infinity])
<<<<<<< HEAD
             (pretty-print val port depth))))))))
=======
             (pretty-write val port))))))))
>>>>>>> 371b00af
<|MERGE_RESOLUTION|>--- conflicted
+++ resolved
@@ -34,19 +34,11 @@
   (current-print
    (lambda (v)
      (unless (void? v)
-<<<<<<< HEAD
-       (pretty-print (print-convert v)))))
-=======
        (pretty-write (print-convert v)))))
->>>>>>> 371b00af
   (let ([orig (global-port-print-handler)])
     (global-port-print-handler
      (lambda (val port [depth 0])
        (parameterize ([global-port-print-handler orig])
          (let ([val (print-convert val)])
            (parameterize ([pretty-print-columns 'infinity])
-<<<<<<< HEAD
-             (pretty-print val port depth))))))))
-=======
-             (pretty-write val port))))))))
->>>>>>> 371b00af
+             (pretty-write val port))))))))