--- conflicted
+++ resolved
@@ -40,21 +40,6 @@
 
 ;; check-proc : sym (... *->* ...) num (union sym str) (union sym str) -> void
 (define (check-proc name f exp-arity arg# arg-err)
-<<<<<<< HEAD
-  (unless (procedure? f)
-    (tp-error name "expected a function as ~a argument; given ~e" arg# f))
-  (let ([arity-of-f (procedure-arity f)])
-    (unless (procedure-arity-includes? f exp-arity)
-      (tp-error name "expected function of ~a as ~a argument; given function of ~a "
-                arg-err arg# 
-                (cond
-                  [(number? arity-of-f)
-                   (if (= arity-of-f 1)
-                       (format "1 argument")
-                       (format "~s arguments" arity-of-f))]
-                  [(arity-at-least? arity-of-f) "variable number of arguments"]
-                  [else (format "multiple arities (~s)" arity-of-f)])))))
-=======
   (define arg#-text (if (number? arg#) (number->ord arg#) arg#))
   (unless (procedure? f)
     (tp-error name "expected a function as ~a argument; given ~e" arg#-text f))
@@ -69,7 +54,6 @@
                      (format "~s arguments" arity-of-f))]
                 [(arity-at-least? arity-of-f) "variable number of arguments"]
                 [else (format "multiple arities (~s)" arity-of-f)]))))
->>>>>>> e42bfe36
 
 ;; Symbol (_ -> Boolean) String X  X *-> X 
 (define (check-result pname pred? expected given . other-given)
