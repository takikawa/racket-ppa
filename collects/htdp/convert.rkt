--- conflicted
+++ resolved
@@ -103,13 +103,6 @@
       (min-width (+ 4 (inexact->exact w)))
       (min-height (+ 4 (inexact->exact (* 2 h)))))))
 
-<<<<<<< HEAD
-;; ------------------------------------------------------------------------
-(define OUT-ERROR
-  "The conversion function must produce a number; but it produced ~e")
-
-=======
->>>>>>> e42bfe36
 ;; ============================================================================
 ;; MODEL
 ;; 2int : num -> int
