#lang scheme/base

<<<<<<< HEAD
  (require (lib "teachprims.ss" "lang" "private")
           (lib "mred.ss" "mred")
           (lib "framework.ss" "framework")
           (lib "pretty.ss")
           (lib "pconvert.ss")
           (lib "class.ss"))
  
  (require-for-syntax (only (lib "list.ss") foldr)
                      (lib "shared.ss" "stepper" "private"))
  
  (provide 
   check-expect ;; syntax : (check-expect <expression> <expression>)
   check-within ;; syntax : (check-within <expression> <expression> <expression>)
   check-error  ;; syntax : (check-error <expression> <expression>)
   generate-report ;; -> true
   )
  
  ;; slap a bunch of syntax-properties related to the stepper on the body 
  ;; expressions of check-expect forms.
  (define-for-syntax (add-stepper-properties tag exp)
    (foldr (lambda (pr exp)
             (stepper-syntax-property exp (car pr) (cadr pr)))
           exp
           `((stepper-hint ,tag)
             (stepper-no-retval-wrap #t)
             (stepper-dont-show-reduction #t)
             (stepper-render-completed-as ,#`(finished-test-case)))))
  
  (define INEXACT-NUMBERS-FMT
    "check-expect cannot compare inexact numbers. Try (check-within test ~a range).")
  (define CHECK-ERROR-STR-FMT
    "check-error requires a string for the second argument, representing the expected error message. Given ~s")
  (define CHECK-WITHIN-INEXACT-FMT
    "check-within requires an inexact number for the range. ~a is not inexact.")
=======
(require test-engine/scheme-tests)
>>>>>>> 4785e869

(define (generate-report) (test)#;(void))

<<<<<<< HEAD
  ;(make-src (U editor file-name) int int int)
  (define-struct src (file line col pos span))
  
  (define-struct check-fail (src))

  ;(make-unexpected-error src string)
  (define-struct (unexpected-error check-fail) (expected message))
  ;(make-unequal src scheme-val scheme-val)
  (define-struct (unequal check-fail) (test actual))
  ;(make-outofrange src scheme-val scheme-val inexact)
  (define-struct (outofrange check-fail) (test actual range))
  ;(make-incorrect-error src string)
  (define-struct (incorrect-error check-fail) (expected message))
  ;(make-expected-error src string scheme-val)
  (define-struct (expected-error check-fail) (message value))
  
  (define-syntax (check-expect stx)
    (syntax-case stx ()
      ((_ test actual)
       (not (eq? (syntax-local-context) 'expression))
       (quasisyntax/loc stx
         (define #,(gensym 'test)
           #,(add-stepper-properties
              'comes-from-check-expect
              #`(check-values-expected
                 (lambda () test) actual (make-src #,@(list (syntax-source stx)
                                                            (syntax-line stx)
                                                            (syntax-column stx)
                                                            (syntax-position stx)
                                                            (syntax-span stx))))))))
      ((_ test)
       (not (eq? (syntax-local-context) 'expression))
       (raise-syntax-error 'check-expect CHECK-EXPECT-STR stx))
      ((_ test actual extra ...)
       (not (eq? (syntax-local-context) 'expression))
       (raise-syntax-error 'check-expect CHECK-EXPECT-STR stx))
      ((_ test ...)
       (eq? (syntax-local-context) 'expression)
       (raise-syntax-error 'check-expect CHECK-EXPECT-DEFN-STR stx))))

  ;check-values-expected: (-> scheme-val) scheme-val src -> void
  (define (check-values-expected test actual src)
    (error-check (lambda (v) (if (number? v) (exact? v) #t))
                 actual INEXACT-NUMBERS-FMT)
    (update-num-checks)
    (run-and-check (lambda (v1 v2 _) (beginner-equal? v1 v2))
                   (lambda (src v1 v2 _) (make-unequal src v1 v2))
                   test actual #f src))
  
  (define-syntax (check-within stx)
    (syntax-case stx ()
      ((_ test actual within)
       (not (eq? (syntax-local-context) 'expression))
       (quasisyntax/loc stx
         (define #,(gensym 'test-within)
           #,(add-stepper-properties
              `comes-from-check-within
              #`(check-values-within (lambda () test) actual within
                                      (make-src #,@(list (syntax-source stx)
                                                         (syntax-line stx)
                                                         (syntax-column stx)
                                                         (syntax-position stx)
                                                         (syntax-span stx))))))))
      ((_ test actual)
       (not (eq? (syntax-local-context) 'expression))
       (raise-syntax-error 'check-within CHECK-WITHIN-STR stx))
      ((_ test)
       (not (eq? (syntax-local-context) 'expression))
       (raise-syntax-error 'check-within CHECK-WITHIN-STR stx))
      ((_ test actual within extra ...)
       (not (eq? (syntax-local-context) 'expression))
       (raise-syntax-error 'check-within CHECK-WITHIN-STR stx))
      ((_ test ...)
       (eq? (syntax-local-context) 'expression)
       (raise-syntax-error 'check-within CHECK-WITHIN-DEFN-STR stx))))

  (define (check-values-within test actual within src)
    (error-check number? within CHECK-WITHIN-INEXACT-FMT)
    (update-num-checks)
    (run-and-check beginner-equal~? make-outofrange test actual within src))

  (define-syntax (check-error stx)
    (syntax-case stx ()
      ((_ test error)
       (not (eq? (syntax-local-context) 'expression))
       (quasisyntax/loc stx
         (define #,(gensym 'test-error)
           #,(add-stepper-properties
              `comes-from-check-error
              #`(check-values-error (lambda () test) error (make-src #,@(list (syntax-source stx)
                                                                              (syntax-line stx)
                                                                              (syntax-column stx)
                                                                              (syntax-position stx)
                                                                              (syntax-span stx))))))))
      ((_ test)
       (not (eq? (syntax-local-context) 'expression))
       (raise-syntax-error 'check-error CHECK-ERROR-STR stx))
      ((_ test ...)
       (eq? (syntax-local-context) 'expression)
       (raise-syntax-error 'check-error CHECK-ERROR-DEFN-STR stx))))

  (define (check-values-error test error src)
    (error-check string? error CHECK-ERROR-STR-FMT)
    (update-num-checks)
    (let ([result (with-handlers ((exn? 
                                   (lambda (e) 
                                     (or (equal? (exn-message e) error)
                                         (make-incorrect-error src error (exn-message e))))))
                    (let ([test-val (test)])
                      (make-expected-error src error test-val)))])
      (when (check-fail? result) (update-failed-checks result))))

  (define (error-check pred? actual fmt)
    (unless (pred? actual)
      (raise (make-exn:fail:contract (format fmt actual)
                                     (current-continuation-marks)))))
  
  

  
  
  ;run-and-check: (scheme-val scheme-val scheme-val -> boolean) 
  ;               (scheme-val scheme-val scheme-val -> check-fail) 
  ;               ( -> scheme-val) scheme-val scheme-val -> void
  (define (run-and-check check maker test expect range src)
    (let ([result 
           (with-handlers ((exn? (lambda (e) (make-unexpected-error src expect (exn-message e)))))
             (let ([test-val (test)])
               (or (check test-val expect range)
                   (maker src test-val expect range))))])
      (when (check-fail? result) (update-failed-checks result))))
  
  (define (update-num-checks) (set! num-checks (add1 num-checks)))  
  (define num-checks 0)
  
  (define failed-check null)
  (define (update-failed-checks failure) (set! failed-check (cons failure failed-check)))

  (define (generate-report)
    (let* ([num-failed-tests (length failed-check)]
           [my-text (new (editor:standard-style-list-mixin text%))]
           [my-frame (new frame% [label "Test Results"][width 300] [height 200])]
           [my-editor (new editor-canvas% [editor my-text] [parent my-frame]
                           [style '(auto-hscroll auto-vscroll)])])
      (send my-text insert 
            (format "Recorded ~a check~a. ~a"
                    num-checks
                    (if (= 1 num-checks) "" "s")
                    (if (= num-failed-tests 0)
                        "All checks succeeded!"
                        (format "~a check~a failed."
                                num-failed-tests (if (= 1 num-failed-tests) "" "s")))))
      (unless (null? failed-check)
        (send my-text insert "\n")
        (for-each (lambda (f) (report-check-failure f my-text)) 
                  (reverse failed-check))
        (send my-frame resize 
              (min (+ 300 (* 5 (send my-text line-end-position num-failed-tests #f))) 1000)
              (min (+ 200 (* 5 num-failed-tests)) 1000)))
      (send my-text move-position 'home)
      (send my-text lock #t)
      (send my-frame show #t)
      #t))
    
  
  (define (report-check-failure fail text)
    (make-link text (check-fail-src fail))
    (send text insert "\n   ")
    (cond
      [(unexpected-error? fail)
       (send text insert "check encountered the following error instead of the expected value, ")
       (insert-value text (unexpected-error-expected fail))
       (send text insert (format ". ~n   :: ~a~n" (unexpected-error-message fail)))]
      [(unequal? fail)
       (send text insert "Actual value ")
       (insert-value text (unequal-test fail))
       (send text insert " differs from ")
       (insert-value text (unequal-actual fail))
       (send text insert ", the expected value.\n")]
      [(outofrange? fail)
       (send text insert "Actual value ")
       (insert-value text (outofrange-test fail))
       (send text insert (format " is not within ~v of expected value " (outofrange-range fail)))
       (insert-value text (outofrange-actual fail))
       (send text insert ".\n")]
      [(incorrect-error? fail) 
       (send text insert
             (format "check-error encountered the following error instead of the expected ~a~n   :: ~a ~n"
                     (incorrect-error-expected fail) (incorrect-error-message fail)))]
      [(expected-error? fail) 
       (send text insert "check-error expected the following error, but instead received the value ")
       (insert-value text (expected-error-value fail))
       (send text insert (format ".~n ~a~n" (expected-error-message fail)))]))
  
  (define (insert-value text value)
    (send text insert
          (cond
            [(is-a? value snip%)
             (send value set-style (send (send text get-style-list)
                                   find-named-style "Standard"))
             value]
            [(or (pair? value) (struct? value))
             (parameterize ([constructor-style-printing #t]
                            [pretty-print-columns 40])
               (let* ([text* (new (editor:standard-style-list-mixin text%))]
                      [text-snip (new editor-snip% [editor text*])])
                 (pretty-print (print-convert value) (open-output-text-editor text*))
                 (send text* lock #t)
                 (send text-snip set-style (send (send text get-style-list)
                                                 find-named-style "Standard"))
                 text-snip))]
            [else (format "~v" value)])))
  
  ;make-link: text% (listof (U string snip%)) src -> void
  (define (make-link text dest)
    (let ((start (send text get-end-position)))
      (send text insert "check failed ")
      (send text insert (format-src dest))
      (send text set-clickback 
            start (send text get-end-position)
            (lambda (t s e)
              (open-and-highlight-in-file dest))
            #f #f)
      (let ((end (send text get-end-position))
            (c (new style-delta%)))
        (send text insert " ")
        (send text change-style (make-object style-delta% 'change-underline #t)
              start end #f)
        (send c set-delta-foreground "royalblue")
        (send text change-style c start end #f))))
    
  (define (open-and-highlight-in-file srcloc)
    (let* ([position (src-pos srcloc)]
           [span (src-span srcloc)]
           [rep/ed (get-editor srcloc #t)])
      (when rep/ed
        (let ((highlight
               (lambda ()
                 (send (car rep/ed) highlight-error (cadr rep/ed) position (+ position span)))))
          (queue-callback highlight)))))
  
  (define (get-editor src rep?)
    (let* ([source (src-file src)]
           [frame (cond
                    [(path? source) (handler:edit-file source)]
                    [(is-a? source editor<%>)
                     (let ([canvas (send source get-canvas)])
                       (and canvas
                            (send canvas get-top-level-window)))])]
           [editor (cond
                     [(path? source)
                      (cond
                        [(and frame (is-a? frame #;drscheme:unit:frame<%>))
                         (send frame get-definitions-text)]
                        [(and frame (is-a? frame frame:editor<%>))
                         (send frame get-editor)]
                        [else #f])]
                     [(is-a? source editor<%>) source])]
           [rep (and frame 
                     #;(is-a? frame drscheme:unit:frame%)
                     (send frame get-interactions-text))])
      (when frame 
        (unless (send frame is-shown?) (send frame show #t)))
      (if (and rep? rep editor) 
          (list rep editor)
          (and rep editor))))
  
  (define (format-src src)
    (string-append (cond
                     ((path? (src-file src)) (string-append "in " (path->string (src-file src)) " at "))
                     ((is-a? (src-file src) editor<%>) "at "))
                   "line " (number->string (src-line src))
                   " column " (number->string (src-col src))))
  
  
  )
=======
(provide (all-from-out test-engine/scheme-tests)
         generate-report)
>>>>>>> 4785e869
<|MERGE_RESOLUTION|>--- conflicted
+++ resolved
@@ -1,324 +1,8 @@
 #lang scheme/base
 
-<<<<<<< HEAD
-  (require (lib "teachprims.ss" "lang" "private")
-           (lib "mred.ss" "mred")
-           (lib "framework.ss" "framework")
-           (lib "pretty.ss")
-           (lib "pconvert.ss")
-           (lib "class.ss"))
-  
-  (require-for-syntax (only (lib "list.ss") foldr)
-                      (lib "shared.ss" "stepper" "private"))
-  
-  (provide 
-   check-expect ;; syntax : (check-expect <expression> <expression>)
-   check-within ;; syntax : (check-within <expression> <expression> <expression>)
-   check-error  ;; syntax : (check-error <expression> <expression>)
-   generate-report ;; -> true
-   )
-  
-  ;; slap a bunch of syntax-properties related to the stepper on the body 
-  ;; expressions of check-expect forms.
-  (define-for-syntax (add-stepper-properties tag exp)
-    (foldr (lambda (pr exp)
-             (stepper-syntax-property exp (car pr) (cadr pr)))
-           exp
-           `((stepper-hint ,tag)
-             (stepper-no-retval-wrap #t)
-             (stepper-dont-show-reduction #t)
-             (stepper-render-completed-as ,#`(finished-test-case)))))
-  
-  (define INEXACT-NUMBERS-FMT
-    "check-expect cannot compare inexact numbers. Try (check-within test ~a range).")
-  (define CHECK-ERROR-STR-FMT
-    "check-error requires a string for the second argument, representing the expected error message. Given ~s")
-  (define CHECK-WITHIN-INEXACT-FMT
-    "check-within requires an inexact number for the range. ~a is not inexact.")
-=======
 (require test-engine/scheme-tests)
->>>>>>> 4785e869
 
 (define (generate-report) (test)#;(void))
 
-<<<<<<< HEAD
-  ;(make-src (U editor file-name) int int int)
-  (define-struct src (file line col pos span))
-  
-  (define-struct check-fail (src))
-
-  ;(make-unexpected-error src string)
-  (define-struct (unexpected-error check-fail) (expected message))
-  ;(make-unequal src scheme-val scheme-val)
-  (define-struct (unequal check-fail) (test actual))
-  ;(make-outofrange src scheme-val scheme-val inexact)
-  (define-struct (outofrange check-fail) (test actual range))
-  ;(make-incorrect-error src string)
-  (define-struct (incorrect-error check-fail) (expected message))
-  ;(make-expected-error src string scheme-val)
-  (define-struct (expected-error check-fail) (message value))
-  
-  (define-syntax (check-expect stx)
-    (syntax-case stx ()
-      ((_ test actual)
-       (not (eq? (syntax-local-context) 'expression))
-       (quasisyntax/loc stx
-         (define #,(gensym 'test)
-           #,(add-stepper-properties
-              'comes-from-check-expect
-              #`(check-values-expected
-                 (lambda () test) actual (make-src #,@(list (syntax-source stx)
-                                                            (syntax-line stx)
-                                                            (syntax-column stx)
-                                                            (syntax-position stx)
-                                                            (syntax-span stx))))))))
-      ((_ test)
-       (not (eq? (syntax-local-context) 'expression))
-       (raise-syntax-error 'check-expect CHECK-EXPECT-STR stx))
-      ((_ test actual extra ...)
-       (not (eq? (syntax-local-context) 'expression))
-       (raise-syntax-error 'check-expect CHECK-EXPECT-STR stx))
-      ((_ test ...)
-       (eq? (syntax-local-context) 'expression)
-       (raise-syntax-error 'check-expect CHECK-EXPECT-DEFN-STR stx))))
-
-  ;check-values-expected: (-> scheme-val) scheme-val src -> void
-  (define (check-values-expected test actual src)
-    (error-check (lambda (v) (if (number? v) (exact? v) #t))
-                 actual INEXACT-NUMBERS-FMT)
-    (update-num-checks)
-    (run-and-check (lambda (v1 v2 _) (beginner-equal? v1 v2))
-                   (lambda (src v1 v2 _) (make-unequal src v1 v2))
-                   test actual #f src))
-  
-  (define-syntax (check-within stx)
-    (syntax-case stx ()
-      ((_ test actual within)
-       (not (eq? (syntax-local-context) 'expression))
-       (quasisyntax/loc stx
-         (define #,(gensym 'test-within)
-           #,(add-stepper-properties
-              `comes-from-check-within
-              #`(check-values-within (lambda () test) actual within
-                                      (make-src #,@(list (syntax-source stx)
-                                                         (syntax-line stx)
-                                                         (syntax-column stx)
-                                                         (syntax-position stx)
-                                                         (syntax-span stx))))))))
-      ((_ test actual)
-       (not (eq? (syntax-local-context) 'expression))
-       (raise-syntax-error 'check-within CHECK-WITHIN-STR stx))
-      ((_ test)
-       (not (eq? (syntax-local-context) 'expression))
-       (raise-syntax-error 'check-within CHECK-WITHIN-STR stx))
-      ((_ test actual within extra ...)
-       (not (eq? (syntax-local-context) 'expression))
-       (raise-syntax-error 'check-within CHECK-WITHIN-STR stx))
-      ((_ test ...)
-       (eq? (syntax-local-context) 'expression)
-       (raise-syntax-error 'check-within CHECK-WITHIN-DEFN-STR stx))))
-
-  (define (check-values-within test actual within src)
-    (error-check number? within CHECK-WITHIN-INEXACT-FMT)
-    (update-num-checks)
-    (run-and-check beginner-equal~? make-outofrange test actual within src))
-
-  (define-syntax (check-error stx)
-    (syntax-case stx ()
-      ((_ test error)
-       (not (eq? (syntax-local-context) 'expression))
-       (quasisyntax/loc stx
-         (define #,(gensym 'test-error)
-           #,(add-stepper-properties
-              `comes-from-check-error
-              #`(check-values-error (lambda () test) error (make-src #,@(list (syntax-source stx)
-                                                                              (syntax-line stx)
-                                                                              (syntax-column stx)
-                                                                              (syntax-position stx)
-                                                                              (syntax-span stx))))))))
-      ((_ test)
-       (not (eq? (syntax-local-context) 'expression))
-       (raise-syntax-error 'check-error CHECK-ERROR-STR stx))
-      ((_ test ...)
-       (eq? (syntax-local-context) 'expression)
-       (raise-syntax-error 'check-error CHECK-ERROR-DEFN-STR stx))))
-
-  (define (check-values-error test error src)
-    (error-check string? error CHECK-ERROR-STR-FMT)
-    (update-num-checks)
-    (let ([result (with-handlers ((exn? 
-                                   (lambda (e) 
-                                     (or (equal? (exn-message e) error)
-                                         (make-incorrect-error src error (exn-message e))))))
-                    (let ([test-val (test)])
-                      (make-expected-error src error test-val)))])
-      (when (check-fail? result) (update-failed-checks result))))
-
-  (define (error-check pred? actual fmt)
-    (unless (pred? actual)
-      (raise (make-exn:fail:contract (format fmt actual)
-                                     (current-continuation-marks)))))
-  
-  
-
-  
-  
-  ;run-and-check: (scheme-val scheme-val scheme-val -> boolean) 
-  ;               (scheme-val scheme-val scheme-val -> check-fail) 
-  ;               ( -> scheme-val) scheme-val scheme-val -> void
-  (define (run-and-check check maker test expect range src)
-    (let ([result 
-           (with-handlers ((exn? (lambda (e) (make-unexpected-error src expect (exn-message e)))))
-             (let ([test-val (test)])
-               (or (check test-val expect range)
-                   (maker src test-val expect range))))])
-      (when (check-fail? result) (update-failed-checks result))))
-  
-  (define (update-num-checks) (set! num-checks (add1 num-checks)))  
-  (define num-checks 0)
-  
-  (define failed-check null)
-  (define (update-failed-checks failure) (set! failed-check (cons failure failed-check)))
-
-  (define (generate-report)
-    (let* ([num-failed-tests (length failed-check)]
-           [my-text (new (editor:standard-style-list-mixin text%))]
-           [my-frame (new frame% [label "Test Results"][width 300] [height 200])]
-           [my-editor (new editor-canvas% [editor my-text] [parent my-frame]
-                           [style '(auto-hscroll auto-vscroll)])])
-      (send my-text insert 
-            (format "Recorded ~a check~a. ~a"
-                    num-checks
-                    (if (= 1 num-checks) "" "s")
-                    (if (= num-failed-tests 0)
-                        "All checks succeeded!"
-                        (format "~a check~a failed."
-                                num-failed-tests (if (= 1 num-failed-tests) "" "s")))))
-      (unless (null? failed-check)
-        (send my-text insert "\n")
-        (for-each (lambda (f) (report-check-failure f my-text)) 
-                  (reverse failed-check))
-        (send my-frame resize 
-              (min (+ 300 (* 5 (send my-text line-end-position num-failed-tests #f))) 1000)
-              (min (+ 200 (* 5 num-failed-tests)) 1000)))
-      (send my-text move-position 'home)
-      (send my-text lock #t)
-      (send my-frame show #t)
-      #t))
-    
-  
-  (define (report-check-failure fail text)
-    (make-link text (check-fail-src fail))
-    (send text insert "\n   ")
-    (cond
-      [(unexpected-error? fail)
-       (send text insert "check encountered the following error instead of the expected value, ")
-       (insert-value text (unexpected-error-expected fail))
-       (send text insert (format ". ~n   :: ~a~n" (unexpected-error-message fail)))]
-      [(unequal? fail)
-       (send text insert "Actual value ")
-       (insert-value text (unequal-test fail))
-       (send text insert " differs from ")
-       (insert-value text (unequal-actual fail))
-       (send text insert ", the expected value.\n")]
-      [(outofrange? fail)
-       (send text insert "Actual value ")
-       (insert-value text (outofrange-test fail))
-       (send text insert (format " is not within ~v of expected value " (outofrange-range fail)))
-       (insert-value text (outofrange-actual fail))
-       (send text insert ".\n")]
-      [(incorrect-error? fail) 
-       (send text insert
-             (format "check-error encountered the following error instead of the expected ~a~n   :: ~a ~n"
-                     (incorrect-error-expected fail) (incorrect-error-message fail)))]
-      [(expected-error? fail) 
-       (send text insert "check-error expected the following error, but instead received the value ")
-       (insert-value text (expected-error-value fail))
-       (send text insert (format ".~n ~a~n" (expected-error-message fail)))]))
-  
-  (define (insert-value text value)
-    (send text insert
-          (cond
-            [(is-a? value snip%)
-             (send value set-style (send (send text get-style-list)
-                                   find-named-style "Standard"))
-             value]
-            [(or (pair? value) (struct? value))
-             (parameterize ([constructor-style-printing #t]
-                            [pretty-print-columns 40])
-               (let* ([text* (new (editor:standard-style-list-mixin text%))]
-                      [text-snip (new editor-snip% [editor text*])])
-                 (pretty-print (print-convert value) (open-output-text-editor text*))
-                 (send text* lock #t)
-                 (send text-snip set-style (send (send text get-style-list)
-                                                 find-named-style "Standard"))
-                 text-snip))]
-            [else (format "~v" value)])))
-  
-  ;make-link: text% (listof (U string snip%)) src -> void
-  (define (make-link text dest)
-    (let ((start (send text get-end-position)))
-      (send text insert "check failed ")
-      (send text insert (format-src dest))
-      (send text set-clickback 
-            start (send text get-end-position)
-            (lambda (t s e)
-              (open-and-highlight-in-file dest))
-            #f #f)
-      (let ((end (send text get-end-position))
-            (c (new style-delta%)))
-        (send text insert " ")
-        (send text change-style (make-object style-delta% 'change-underline #t)
-              start end #f)
-        (send c set-delta-foreground "royalblue")
-        (send text change-style c start end #f))))
-    
-  (define (open-and-highlight-in-file srcloc)
-    (let* ([position (src-pos srcloc)]
-           [span (src-span srcloc)]
-           [rep/ed (get-editor srcloc #t)])
-      (when rep/ed
-        (let ((highlight
-               (lambda ()
-                 (send (car rep/ed) highlight-error (cadr rep/ed) position (+ position span)))))
-          (queue-callback highlight)))))
-  
-  (define (get-editor src rep?)
-    (let* ([source (src-file src)]
-           [frame (cond
-                    [(path? source) (handler:edit-file source)]
-                    [(is-a? source editor<%>)
-                     (let ([canvas (send source get-canvas)])
-                       (and canvas
-                            (send canvas get-top-level-window)))])]
-           [editor (cond
-                     [(path? source)
-                      (cond
-                        [(and frame (is-a? frame #;drscheme:unit:frame<%>))
-                         (send frame get-definitions-text)]
-                        [(and frame (is-a? frame frame:editor<%>))
-                         (send frame get-editor)]
-                        [else #f])]
-                     [(is-a? source editor<%>) source])]
-           [rep (and frame 
-                     #;(is-a? frame drscheme:unit:frame%)
-                     (send frame get-interactions-text))])
-      (when frame 
-        (unless (send frame is-shown?) (send frame show #t)))
-      (if (and rep? rep editor) 
-          (list rep editor)
-          (and rep editor))))
-  
-  (define (format-src src)
-    (string-append (cond
-                     ((path? (src-file src)) (string-append "in " (path->string (src-file src)) " at "))
-                     ((is-a? (src-file src) editor<%>) "at "))
-                   "line " (number->string (src-line src))
-                   " column " (number->string (src-col src))))
-  
-  
-  )
-=======
 (provide (all-from-out test-engine/scheme-tests)
-         generate-report)
->>>>>>> 4785e869
+         generate-report)