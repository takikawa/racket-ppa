(module for '#%kernel

  (#%require "misc.rkt"
             "define.rkt"
             "letstx-scheme.rkt"
             "member.rkt"
             "reverse.rkt"
             "sort.rkt"
             "performance-hint.rkt"
             "promise.rkt"
             '#%unsafe
             '#%flfxnum
             (for-syntax '#%kernel
                         "stx.rkt"
                         "qqstx.rkt"
                         "define.rkt"
                         "member.rkt"
                         "define-et-al.rkt" "qq-and-or.rkt" "cond.rkt"
                         "stxcase-scheme.rkt"))

  (#%provide for/fold for*/fold
             for/foldr for*/foldr
             for for*
             for/list for*/list
             for/vector for*/vector
             for/lists for*/lists
             for/and for*/and
             for/or for*/or
             for/first for*/first
             for/last for*/last
             for/sum for*/sum
             for/product for*/product
             for/hash for*/hash
             for/hasheq for*/hasheq
             for/hasheqv for*/hasheqv
             for/hashalw for*/hashalw

             for/fold/derived for*/fold/derived
             for/foldr/derived for*/foldr/derived
             (for-syntax split-for-body)
             (for-syntax (rename expand-clause expand-for-clause))

             (rename *in-range in-range)
             (rename *in-inclusive-range in-inclusive-range)
             (rename *in-naturals in-naturals)
             (rename *in-list in-list)
             (rename *in-mlist in-mlist)
             (rename *in-vector in-vector)
             (rename *in-string in-string)
             (rename *in-bytes in-bytes)
             (rename *in-stream in-stream)
             (rename *in-input-port-bytes in-input-port-bytes)
             (rename *in-input-port-chars in-input-port-chars)
             (rename *in-port in-port)
             (rename *in-lines in-lines)
             (rename *in-bytes-lines in-bytes-lines)
             
             in-hash
             in-hash-keys
             in-hash-values
             in-hash-pairs
             in-mutable-hash
             in-mutable-hash-keys
             in-mutable-hash-values
             in-mutable-hash-pairs
             in-immutable-hash
             in-immutable-hash-keys
             in-immutable-hash-values
             in-immutable-hash-pairs
             in-weak-hash
             in-weak-hash-keys
             in-weak-hash-values
             in-weak-hash-pairs
             in-ephemeron-hash
             in-ephemeron-hash-keys
             in-ephemeron-hash-values
             in-ephemeron-hash-pairs

             (rename *in-directory in-directory)

             in-sequences
             in-cycle
             in-parallel
             in-values-sequence
             in-values*-sequence
             stop-before
             stop-after
             (rename *in-producer in-producer)
             (rename *in-indexed in-indexed)
             (rename *in-value in-value)

             stream?
             stream-empty?
             stream-first
             stream-rest
             prop:stream
             stream-ref stream-via-prop? ; only provided for racket/stream
             sequence->stream
             empty-stream make-do-stream

             sequence?
             sequence-generate
             sequence-generate*
             prop:sequence

             define-sequence-syntax
             make-do-sequence
             :do-in

             define-splicing-for-clause-syntax

             define-in-vector-like
             define-:vector-like-gen
             (for-syntax make-in-vector-like
                         for-clause-syntax-protect))

  ;; redefininition of functions not in #%kernel
  (begin-for-syntax
    (define (format-id ctx str . args)
      (define datum 
        (string->symbol (apply format str (map syntax->datum args))))
      (datum->syntax ctx datum))
    (define (join-ids ids sep) ; joins ids with sep; ids = stx-pair
      (syntax-case ids ()
       [(id) #'id]
       [(id . ids) (format-id #'id "~a~a~a" #'id sep (join-ids #'ids sep))])))
  
  ;; ;;;;;;;;;;;;;;;;;;;;;;;;;;;;;;;;;;;;;;;;;;;;;;;;;;;;;;;;;;;;;;;;;;;;;;;;
  ;; sequence transformers:

  (begin-for-syntax
    (define-values (struct:sequence-transformer
                    make-sequence-transformer
                    sequence-transformer?
                    sequence-transformer-ref
                    sequence-transformer-set!)
      (make-struct-type 'sequence-transformer #f
                        2 0 #f
                        null (current-inspector)
                        0))

    (define (create-sequence-transformer proc1 proc2)
      (unless (and (procedure? proc1)
                   (or (procedure-arity-includes? proc1 1)
                       (procedure-arity-includes? proc1 0)))
        (raise-argument-error 'define-sequence-syntax
                              "(or/c (procedure-arity-includes/c 0) (procedure-arity-includes/c 1))"
                              0
                              proc1 proc2))
      (unless (and (procedure? proc2)
                   (procedure-arity-includes? proc2 1))
        (raise-argument-error 'define-sequence-syntax
                          "(procedure-arity-includes/c 1)"
                          1
                          proc1 proc2))
      (make-sequence-transformer
       (if (procedure-arity-includes? proc1 0)
           (lambda (stx)
             (if (identifier? stx)
                 (proc1)
                 (datum->syntax stx
                                ;; Use cons, not #`(#,op #,@args), to avoid replacing implicit #%app binding
                                (cons (proc1) (cdr (syntax-e stx)))
                                stx
                                stx)))
           proc1)
       proc2))

    (define (for-clause-syntax-protect clause)
      clause)

    (define sequence-specialization-logger
      (make-logger 'sequence-specialization (current-logger)))

    (define (check-identifier-bindings orig-stx ids-stx kind result)
      (let ([ids (syntax->list ids-stx)])
        (for-each (lambda (id)
                    (unless (identifier? id)
                      (raise-syntax-error
                       #f
                       "expected an identifier to bind"
                       orig-stx
                       id)))
                  ids)
        (let ([dup (check-duplicate-identifier ids)])
          (when dup
            (raise-syntax-error #f
                                (format "duplicate identifier as ~a binding" kind) orig-stx dup)))
        result))

    (define (expand-clause orig-stx clause)
      ;; expanded-rhs :: (or/c #f syntax?)
      (let eloop ([use-transformer? #t] [expanded-rhs #f])
        (syntax-case clause (values in-parallel stop-before stop-after :do-in)
          [[(id ...) rhs]
           (check-identifier-bindings orig-stx #'(id ...) "sequence" #f)
           'just-checking]
          [[(id ...) (form . rest)]
           (and use-transformer?
                (identifier? #'form)
                (sequence-transformer? (syntax-local-value #'form (lambda () #f))))
           (let ([m (syntax-local-value #'form)])
             (let ([xformer (sequence-transformer-ref m 1)]
                   [introducer (make-syntax-introducer)])
               (let ([xformed (xformer (introducer (syntax-local-introduce clause)))])
                 (if xformed
                     (let ([r (expand-clause orig-stx
                                             (syntax-local-introduce (introducer xformed)))])
                       (syntax-property r
                                        'disappeared-use
                                        (cons (syntax-local-introduce #'form)
                                              (or (syntax-property r 'disappeared-use)
                                                  null))))
                     (eloop #f #f)))))]
          [[(id ...) (:do-in . body)]
           (syntax-case #'body ()
             [(([(outer-id ...) outer-rhs] ...)
               outer-check
               ([loop-id loop-expr] ...)
               pos-guard
               ([(inner-id ...) inner-rhs] ...)
               pre-guard
               post-guard
               (loop-arg ...)) #'body]
             [else (raise-syntax-error #f "bad :do-in clause" orig-stx clause)])]
          [[(id) (values rhs)]
           (expand-clause orig-stx #'[(id) rhs])]
          [[(id ...) (in-parallel rhs ...)]
           (and (= (length (syntax->list #'(id ...)))
                   (length (syntax->list #'(rhs ...)))))
           ;; flatten in-parallel iterations:
           (with-syntax ([(((outer-binding ...)
                            outer-check
                            (loop-binding ...)
                            pos-guard
                            (inner-binding ...)
                            pre-guard
                            post-guard
                            (loop-arg ...)) ...)
                          (map (lambda (id rhs)
                                 (expand-clause orig-stx #`[(#,id) #,rhs]))
                               (syntax->list #'(id ...))
                               (syntax->list #'(rhs ...)))])
             #`((outer-binding ... ...)
                (and outer-check ...)
                (loop-binding ... ...)
                (and pos-guard ...)
                (inner-binding ... ...)
                (and pre-guard ...)
                (and post-guard ...)
                (loop-arg ... ...)))]
          [[(id ...) (stop-before gen-expr pred)]
           (with-syntax ([((outer-binding ...)
                           outer-check
                           (loop-binding ...)
                           pos-guard
                           (inner-binding ...)
                           pre-guard
                           post-guard
                           (loop-arg ...))
                          (expand-clause orig-stx #`[(id ...) gen-expr])])
             #`((outer-binding ...)
                outer-check
                (loop-binding ...)
                pos-guard
                (inner-binding ...)
                (and pre-guard (not (pred id ...)))
                post-guard
                (loop-arg ...)))]
          [[(id ...) (stop-after gen-expr pred)]
           (with-syntax ([((outer-binding ...)
                           outer-check
                           (loop-binding ...)
                           pos-guard
                           (inner-binding ...)
                           pre-guard
                           post-guard
                           (loop-arg ...))
                          (expand-clause orig-stx #`[(id ...) gen-expr])])
             #`((outer-binding ...)
                outer-check
                (loop-binding ...)
                pos-guard
                (inner-binding ...)
                pre-guard
                (and post-guard (not (pred id ...)))
                (loop-arg ...)))]
          [[(id ...) rhs]
           expanded-rhs
           (let ([introducer (make-syntax-introducer)])
             ;; log non-specialized clauses, for performance tuning
             (when (log-level? sequence-specialization-logger 'debug)
               (log-message sequence-specialization-logger
                            'debug
                            (format "non-specialized for clause: ~a:~a:~a"
                                    (syntax-source #'rhs)
                                    (syntax-line   #'rhs)
                                    (syntax-column #'rhs))
                            #'rhs))
             (with-syntax ([[(id ...) rhs*]
                            (introducer (syntax-local-introduce #`[(id ...) #,expanded-rhs]))])
               (with-syntax ([(post-id ...) (generate-temporaries #'(id ...))])
                  (syntax-local-introduce
                   (introducer
                    #`(([(pos->vals pos-pre-inc pos-next init pos-cont? val-cont? all-cont?)
                         #,(syntax-property
                            (syntax/loc #'rhs (make-sequence '(id ...) rhs*))
                            'feature-profile:generic-sequence #t)])
                       (void)
                       ([pos init])
                       #,(syntax-property
                          (syntax/loc #'rhs (if pos-cont? (pos-cont? pos) #t))
                          'feature-profile:generic-sequence #t)
                       ([(id ... all-cont?/pos)
                         (let-values ([(id ...) #,(syntax-property
                                                   (syntax/loc #'rhs (pos->vals pos))
                                                   'feature-profile:generic-sequence #t)])
                           (values id ...
                                   ;; If we need to call `all-cont?`, close over
                                   ;; `id`s here, so `id`s are not implicitly
                                   ;; retained while the body runs:
                                   (and all-cont?
                                        (lambda (pos)
                                          (all-cont? pos id ...)))))]
                        [(pos) #,(syntax-property
                                  (syntax/loc #'rhs (if pos-pre-inc (pos-pre-inc pos) pos))
                                  'feature-profile:generic-sequence #t)])
                       #,(syntax-property
                          (syntax/loc #'rhs (if val-cont? (val-cont? id ...) #t))
                          'feature-profile:generic-sequence #t)
                       #,(syntax-property
                          (syntax/loc #'rhs (if all-cont?/pos (all-cont?/pos pos) #t))
                          'feature-profile:generic-sequence #t)
                       #,(syntax-property
                          (syntax/loc #'rhs ((pos-next pos)))
                          'feature-profile:generic-sequence #t)))))))]
          [[(id ...) rhs]
           (not (syntax-property #'rhs 'for:no-implicit-optimization))
           (with-syntax ([expanded-rhs (local-expand #'rhs 'expression (list #'quote))])
             (syntax-case #'expanded-rhs (quote)
               [(quote e)
                (let ([content (syntax-e #'e)])
                  (cond
                    [(exact-nonnegative-integer? content)
                     (expand-clause orig-stx #'[(id ...) (*in-range (quote e))])]
                    [(list? content)
                     (expand-clause orig-stx #'[(id ...) (*in-list (quote e))])]
                    [(vector? content)
                     (expand-clause orig-stx #'[(id ...) (*in-vector (quote e))])]
                    [(and (hash? content) (immutable? content))
                     (expand-clause orig-stx #'[(id ...) (in-immutable-hash (quote e))])]
                    [(string? content)
                     (expand-clause orig-stx #'[(id ...) (*in-string (quote e))])]
                    [(bytes? content)
                     (expand-clause orig-stx #'[(id ...) (*in-bytes (quote e))])]
                    [else (eloop #f #'expanded-rhs)]))]
               [_ (eloop #f #'expanded-rhs)]))]
          ;; when for:no-implicit-optimization is true
          [[(id ...) rhs] (eloop #f #'rhs)]
          [_
           (raise-syntax-error #f
                               "bad sequence binding clause" orig-stx clause)]))))

  (define-syntax (:do-in stx)
    (raise-syntax-error #f
      "illegal outside of a loop or comprehension binding" stx))

  (define-syntax-rule (unless-unsafe e)
    (unless (variable-reference-from-unsafe? (#%variable-reference)) e))

  ;; ;;;;;;;;;;;;;;;;;;;;;;;;;;;;;;;;;;;;;;;;;;;;;;;;;;;;;;;;;;;;;;;;;;;;;;;;
  ;;  splicing clause expansions

  (begin-for-syntax
    (define-values (struct:splicing-for-clause-transformer
                    make-splicing-for-clause-transformer
                    splicing-for-clause-transformer?
                    splicing-for-clause-transformer-ref
                    splicing-for-clause-transformer-set!)
      (make-struct-type 'splicing-for-clause-transformer #f
                        1 0 #f
                        null (current-inspector)
                        0))

    (define (create-splicing-for-clause-transformer proc)
      (unless (and (procedure? proc)
                   (procedure-arity-includes? proc 1))
        (raise-argument-error 'define-splicing-for-clause-syntax
                              "(procedure-arity-includes/c 1)"
                              proc))
      (make-splicing-for-clause-transformer proc)))

  (define-syntax define-splicing-for-clause-syntax
    (syntax-rules ()
      [(_ id transformer-expr)
       (define-syntax id
         (create-splicing-for-clause-transformer transformer-expr))]))

  (define-for-syntax (expand-splicing-clause orig-form form)
    (syntax-case form ()
      [(id . _)
       (and (identifier? #'id)
            (splicing-for-clause-transformer? (syntax-local-value #'id (lambda () #f))))
       (let ([xformer (splicing-for-clause-transformer-ref (syntax-local-value #'id) 0)]
             [introducer (make-syntax-introducer)])
         (let ([xformed (xformer (introducer (syntax-local-introduce form)))])
           (syntax-case xformed ()
             [(_ ...)
              (cons #'id (syntax-local-introduce (introducer xformed)))]
             [_
              (raise-syntax-error #f
                                  "expansion is not a sequence"
                                  orig-form
                                  form)])))]
      [_
       (raise-syntax-error #f
                           "not a splicing for-clause form"
                           orig-form
                           form)]))

  ;; ;;;;;;;;;;;;;;;;;;;;;;;;;;;;;;;;;;;;;;;;;;;;;;;;;;;;;;;;;;;;;;;;;;;;;;;;
  ;;  streams & sequences

  ;; structure type for generic sequences:
  (define-values (struct:do-sequence
                  make-do-sequence
                  do-sequence?
                  do-sequence-ref
                  do-sequence-set!)
    (make-struct-type 'sequence #f 1 0 #f))

  ;; property for generic streams
  (define-values (prop:stream stream-via-prop? stream-ref)
    (make-struct-type-property
     'stream
     (lambda (v si)
       (unless (and (vector? v)
                    (= 3 (vector-length v))
                    (procedure? (vector-ref v 0))
                    (procedure-arity-includes? (vector-ref v 0) 1)
                    (procedure? (vector-ref v 1))
                    (procedure-arity-includes? (vector-ref v 1) 1)
                    (procedure? (vector-ref v 2))
                    (procedure-arity-includes? (vector-ref v 2) 1))
         (raise-argument-error 'guard-for-prop:stream
                               (string-append
                                "(vector/c (procedure-arity-includes/c 1)\n"
                                "          (procedure-arity-includes/c 1)\n"
                                "          (procedure-arity-includes/c 1))")
                               v))
       (vector->immutable-vector v))
     '()
     #t))

  ;; new-style sequence property, where the property value is a procedure
  ;; to get the sequence-driving value and procedures;
  ;; this property is not currently exported
  (define-values (prop:gen-sequence sequence-via-prop? sequence-ref)
    (make-struct-type-property
     'sequence
     (lambda (v si)
       (unless (and (procedure? v)
                    (procedure-arity-includes? v 1))
         (raise-argument-error 'guard-for-prop:sequence
                               "(procedure-arity-includes/c 1)"
                               v))
       v)))

  ;; exported sequence property, where the property value
  ;; is a procedure to get a sequence
  (define-values (prop:sequence :sequence? :sequence-ref)
    (make-struct-type-property
     'sequence
     (lambda (v sinfo)
       (unless (and (procedure? v) (procedure-arity-includes? v 1))
         (raise-argument-error 'sequence-property-guard "(procedure-arity-includes/c 1)" v))
       (lambda (self)
         (let ([s (v self)])
           (unless (sequence? s)
             (raise-mismatch-error
              'sequence-generate
              "procedure (value of prop:sequence) produced a non-sequence: "
              s))
           s)))))

  (define-syntax define-sequence-syntax
    (syntax-rules ()
      [(_ id expr-transformer-expr clause-transformer-expr)
       (define-syntax id
         (create-sequence-transformer expr-transformer-expr
                                      clause-transformer-expr))]))

  (define (stream? v)
    (or (list? v)
        (stream-via-prop? v)))

  (define (unsafe-stream-not-empty? v)
    (if (null? v)
        #f
        (or (pair? v)
            (not ((unsafe-vector-ref (stream-ref v) 0) v)))))

  (define (stream-empty? v)
    (or (null? v)
        (if (stream? v)
            (if (pair? v)
                #f
                ((unsafe-vector-ref (stream-ref v) 0) v))
            (raise-argument-error 'stream-empty?
                                  "stream?"
                                  v))))

  (define (unsafe-stream-first v)
    (cond [(pair? v) (car v)]
          [else ((unsafe-vector-ref (stream-ref v) 1) v)]))

  (define (stream-first v)
    (if (and (stream? v)
             (not (stream-empty? v)))
        (unsafe-stream-first v)
        (raise-argument-error 'stream-first
                              "(and/c stream? (not/c stream-empty?))"
                              v)))

  (define (unsafe-stream-rest v)
    (cond [(pair? v) (cdr v)]
          [else (let ([r ((unsafe-vector-ref (stream-ref v) 2) v)])
                  (unless (stream? r)
                    (raise-mismatch-error 'stream-rest-guard
                                          "result is not a stream: "
                                          r))
                  r)]))

  (define (stream-rest v)
    (if (and (stream? v)
             (not (stream-empty? v)))
        (unsafe-stream-rest v)
        (raise-argument-error 'stream-rest
                              "(and/c stream? (not/c stream-empty?))"
                              v)))

  (define (sequence? v)
    (or (exact-nonnegative-integer? v)
        (do-sequence? v)
        (sequence-via-prop? v)
        (stream? v)
        (mpair? v)
        (vector? v)
        (flvector? v)
        (fxvector? v)
        (string? v)
        (bytes? v)
        (input-port? v)
        (hash? v)
        (and (:sequence? v) (not (struct-type? v)))))

  (define (make-sequence who v)
    (cond
      [(exact-nonnegative-integer? v) (:integer-gen v)]
      [(do-sequence? v)
       (call-with-values (lambda () ((do-sequence-ref v 0)))
         (case-lambda
           [(pos->vals pos-next init pos-cont? val-cont? all-cont?)
            (values pos->vals #f pos-next init pos-cont? val-cont? all-cont?)]
           [(pos->vals pre-pos-next pos-next init pos-cont? val-cont? all-cont?)
            (values pos->vals pre-pos-next pos-next init pos-cont? val-cont? all-cont?)]))]
      [(mpair? v) (:mlist-gen v)]
      [(list? v) (:list-gen v)]
      [(vector? v) (:vector-gen v 0 (vector-length v) 1)]
      [(flvector? v) (:flvector-gen v 0 (flvector-length v) 1)]
      [(fxvector? v) (:fxvector-gen v 0 (fxvector-length v) 1)]
      [(string? v) (:string-gen v 0 (string-length v) 1)]
      [(bytes? v) (:bytes-gen v 0 (bytes-length v) 1)]
      [(input-port? v) (:input-port-gen v)]
      [(hash? v) (:hash-gen v hash-iterate-key+value
                              hash-iterate-first
                              hash-iterate-next)]
      [(sequence-via-prop? v) ((sequence-ref v) v)]
      [(:sequence? v) (make-sequence who ((:sequence-ref v) v))]
      [(stream? v) (:stream-gen v)]
      [else (raise
             (exn:fail:contract
              (format "for: expected a sequence for ~a, got something else: ~v"
                      (if (= 1 (length who))
                          (car who)
                          who)
                      v)
              (current-continuation-marks)))]))

  (define-values (struct:range
                  make-range
                  range?
                  range-ref
                  range-set!)
    (make-struct-type 'stream #f 3 0 #f
                      (list (cons prop:stream
                                  (vector
                                   (lambda (v)
                                     (let ([cont? (range-ref v 2)])
                                       (and cont?
                                            (not (cont? (range-ref v 0))))))
                                   (lambda (v) (range-ref v 0))
                                   (lambda (v) (make-range
                                                ((range-ref v 1) (range-ref v 0))
                                                (range-ref v 1)
                                                (range-ref v 2)))))
                            (cons prop:gen-sequence
                                  (lambda (v)
                                    (values
                                     values
                                     #f
                                     (range-ref v 1)
                                     (range-ref v 0)
                                     (range-ref v 2)
                                     #f
                                     #f))))))

  (define (check-range a b step)
    (check-range-generic 'in-range a b step))

  (define (check-range-generic who a b step)
    (unless (real? a) (raise-argument-error who "real?" a))
    (unless (real? b) (raise-argument-error who "real?" b))
    (unless (real? step) (raise-argument-error who "real?" step)))

  (define in-range
    (case-lambda
      [(b) (in-range 0 b 1)]
      [(a b) (in-range a b 1)]
      [(a b step)
       (check-range a b step)
       (let* ([cont? (if (step . >= . 0)
                         (lambda (x) (< x b))
                         (lambda (x) (> x b)))]
              [inc (lambda (x) (+ x step))])
         (make-range a inc cont?))]))

  (define in-inclusive-range
    (case-lambda
      [(a b) (in-inclusive-range a b 1)]
      [(a b step)
       (check-range-generic 'in-inclusive-range a b step)
       (let* ([cont? (if (step . >= . 0)
                         (lambda (x) (<= x b))
                         (lambda (x) (>= x b)))]
              [inc (lambda (x) (+ x step))])
         (make-range a inc cont?))]))

  (define (:integer-gen v)
    (values values #f add1 0 (lambda (i) (i . < . v)) #f #f))

  (begin-encourage-inline
    (define (check-naturals n)
      (unless (and (integer? n)
                   (exact? n)
                   (n . >= . 0))
        (raise-argument-error 'in-naturals
                              "exact-nonnegative-integer?"
                              n))))

  (define in-naturals
    (case-lambda
      [() (in-naturals 0)]
      [(n)
       (check-naturals n)
       (make-range n add1 #f)]))

  (define-values (struct:list-stream
                  make-list-stream
                  list-stream?
                  list-stream-ref
                  list-stream-set!)
    (make-struct-type 'stream #f 1 0 #f
                      (list (cons prop:stream
                                  (vector
                                   (lambda (v) (not (pair? (list-stream-ref v 0))))
                                   (lambda (v) (car (list-stream-ref v 0)))
                                   (lambda (v) (make-list-stream (cdr (list-stream-ref v 0))))))
                            (cons prop:gen-sequence
                                  (lambda (v)
                                    (values
                                     car
                                     cdr
                                     values
                                     (list-stream-ref v 0)
                                     pair?
                                     #f
                                     #f))))))

  (define (check-list l)
    (unless (list? l) (raise-argument-error 'in-list "list?" l)))
  (define (in-list l)
    (check-list l)
    (make-list-stream l))

  (define (:list-gen l)
    (values car cdr values l pair? #f #f))

  (define (in-mlist l)
    (unless (or (null? l) (mpair? l)) (raise-argument-error 'in-mlist "(or/c mpair? null)" l))
    (make-do-sequence (lambda () (:mlist-gen l))))

  (define (:mlist-gen l)
    (values mcar #f mcdr l mpair? #f #f))

  (define (in-input-port-bytes p)
    (unless (input-port? p)
      (raise-argument-error 'in-input-port-bytes "input-port?" p))
    (make-do-sequence (lambda () (:input-port-gen p))))

  (define (:input-port-gen p)
    (values read-byte #f values p #f
            (lambda (x) (not (eof-object? x)))
            #f))

  (define (in-input-port-chars p)
    (unless (input-port? p)
      (raise-argument-error 'in-input-port-chars "input-port?" p))
    (in-producer (lambda () (read-char p)) eof))

  (define (check-in-port r p)
    (unless (and (procedure? r) (procedure-arity-includes? r 1))
      (raise-argument-error 'in-port "(procedure-arity-includes/c 1)" r))
    (unless (input-port? p) (raise-argument-error 'in-port "input-port?" p)))

  (define in-port
    (case-lambda
      [()  (in-port read (current-input-port))]
      [(r) (in-port r (current-input-port))]
      [(r p)
       (check-in-port r p)
       (in-producer (lambda () (r p)) eof)]))

  (define (check-in-lines p mode)
    (unless (input-port? p) (raise-argument-error 'in-lines "input-port?" p))
    (unless (memq mode '(linefeed return return-linefeed any any-one))
      (raise-argument-error
       'in-lines
       "(or/c 'linefeed 'return 'return-linefeed 'any 'any-one)"
       mode)))

  (define in-lines
    (case-lambda
      [()  (in-lines (current-input-port) 'any)]
      [(p) (in-lines p 'any)]
      [(p mode)
       (check-in-lines p mode)
       (in-producer (lambda () (read-line p mode)) eof)]))

  (define (check-in-bytes-lines p mode)
    (unless (input-port? p) (raise-argument-error 'in-bytes-lines "input-port" p))
    (unless (memq mode '(linefeed return return-linefeed any any-one))
      (raise-argument-error
       'in-bytes-lines
       "(or/c 'linefeed 'return 'return-linefeed 'any 'any-one)"
       mode)))

  (define in-bytes-lines
    (case-lambda
      [()  (in-bytes-lines (current-input-port) 'any)]
      [(p) (in-bytes-lines p 'any)]
      [(p mode)
       (check-in-bytes-lines p mode)
       (in-producer (lambda () (read-bytes-line p mode)) eof)]))

  (define (in-stream l)
    (unless (stream? l) (raise-argument-error 'in-stream "stream?" l))
    (make-do-sequence (lambda () (:stream-gen l))))
  
  (define (:stream-gen l)
    (values 
     unsafe-stream-first unsafe-stream-rest values l unsafe-stream-not-empty? #f #f))


  ;; ;;;;;;;;;;;;;;;;;;;;;;;;;;;;;;;;;;;;;;;;;;;;;;;;;;;;;;;;;;;;;;;;;;;
  ;; ;;;;;;;;;;;;;;;;;;;;;;;;;;;;;;;;;;;;;;;;;;;;;;;;;;;;;;;;;;;;;;;;;;;
  ;; hash sequences
  
  ;; assembles hash iterator functions to give to make-do-sequence
  (define :hash-gen
    (case-lambda
      [(ht -get -first -next)
       (values (lambda (pos) (-get ht pos))
               #f
               (lambda (pos) (-next ht pos))
               (-first ht)
               (lambda (pos) pos) ; #f position means stop
               #f
               #f)]
      [(ht -get -first -next bad-v)
       (values (lambda (pos) (-get ht pos bad-v))
               #f
               (lambda (pos) (-next ht pos))
               (-first ht)
               (lambda (pos) pos) ; #f position means stop
               #f
               #f)]))

  (define (mutable? ht) (not (immutable? ht)))

  ;; Each call defines 4 in-HASHTYPE-VALs sequences,
  ;;   where VAL = key, value, pair, key+value (key+value not used in seq name)
  ;;   and HASHTYPE specifies the the set of hash-iterate- fns to use
  ;;     eg, hash, immutable-hash, mutable-hash, weak-hash
  (define-syntax (define-in-hash-sequences stx)
    (syntax-case stx (element-types:)
     [(_ element-types: V ...)
      (with-syntax
       ([VAL (join-ids #'(V ...) #'+)])
       (with-syntax 
        ([IN-HASH-DEFINER (format-id #'VAL "define-in-hash-~as-seq" #'VAL)])
        #'(begin
           ;; 1) define sequence syntax definer
           ;; where HASHTYPE = hash, immutable-hash, etc
           ;; and "checks" are predicates to apply to the input hash
           ;; (not including hash?)
           (define-syntax (IN-HASH-DEFINER stx)
            (syntax-case stx (hash-type: checks:)
             [(def hash-type: HASHTYPE) #'(def hash-type: HASHTYPE checks:)]
             [(def hash-type: HASHTYPE checks: p? (... ...))
              (with-syntax
               ([IN-HASH-SEQ
                 (if (equal? (syntax->datum #'VAL) 'key+value)
                     (format-id #'def "in-~a" #'HASHTYPE)
                     (format-id #'def "in-~a-~as" #'HASHTYPE #'VAL))]
                [PREFIX
                 (if (equal? (syntax->datum #'HASHTYPE) 'hash)
                     (format-id #'def "~a-iterate" #'HASHTYPE)
                     (format-id #'def "unsafe-~a-iterate" #'HASHTYPE))]
                [HASHTYPE? #'(lambda (ht) (and (hash? ht) (p? ht) (... ...)))]
                [ERR-STR
                 (datum->syntax #'HASHTYPE
                  (if (null? (syntax->list #'(p? (... ...)))) 
                      "hash?"
                      (string-append 
                        "(and/c hash? "
                        (symbol->string 
                          (syntax->datum (join-ids #'(p? (... ...)) #'" "))) 
                        ")")))])
               (with-syntax
                ([-first (format-id #'PREFIX "~a-first" #'PREFIX)]
                 [-next (format-id #'PREFIX "~a-next" #'PREFIX)]
                 [-VAL (format-id #'PREFIX "~a-~a" #'PREFIX #'VAL)]
                 [CHECK-SEQ (format-id #'def "check-~a" #'IN-HASH-SEQ)]
                 [AS-EXPR-SEQ (format-id #'def "default-~a" #'IN-HASH-SEQ)])
                #'(begin
                   (begin-encourage-inline
                     (define (CHECK-SEQ ht)
                       (unless (HASHTYPE? ht)
                         (raise-argument-error 'IN-HASH-SEQ ERR-STR ht))))
                   (define AS-EXPR-SEQ
                     (let ([IN-HASH-SEQ
                            (case-lambda
                              [(ht)
                               (CHECK-SEQ ht)
                               (make-do-sequence (lambda () (:hash-gen ht -VAL -first -next)))]
                              [(ht bad-v)
                               (CHECK-SEQ ht)
                               (make-do-sequence (lambda () (:hash-gen ht -VAL -first -next bad-v)))])])
                       IN-HASH-SEQ))
                   (define-sequence-syntax IN-HASH-SEQ
                    (lambda () #'AS-EXPR-SEQ)
                    (lambda (stx)
                      (define (transform stx)
                        (syntax-case stx ()
                          [[(V ...) (_ ht-expr . extra-args)]
                           #'[(V ...)
                              (:do-in
                               ;;outer bindings
                               ([(ht) ht-expr])
                               ;; outer check
                               (unless-unsafe (CHECK-SEQ ht))
                               ;; loop bindings
                               ([i (-first ht)])
                               ;; pos check
                               i
                               ;; inner bindings
                               ([(V ...) (-VAL ht i . extra-args)])
                               ;; pre guard
                               #t
                               ;; post guard
                               #t
                               ;; loop args
                               ((-next ht i)))]]))
                      (syntax-case stx ()
                        [[(V ...) (_ ht-expr)]
                         (transform stx)]
                        [[(V ...) (_ ht-expr bad-index-expr)]
                         (transform stx)]
                        [_ #f]))))))]))
          ;; 2) define sequence syntaxes (using just-defined definer):
          (IN-HASH-DEFINER hash-type: hash)
          (IN-HASH-DEFINER hash-type: mutable-hash   checks: mutable? hash-strong?)
          (IN-HASH-DEFINER hash-type: immutable-hash checks: immutable?)
          (IN-HASH-DEFINER hash-type: weak-hash      checks: hash-weak?)
          (IN-HASH-DEFINER hash-type: ephemeron-hash checks: hash-ephemeron?))))]))
  (define-in-hash-sequences element-types: key value)
  (define-in-hash-sequences element-types: key)
  (define-in-hash-sequences element-types: value)
  (define-in-hash-sequences element-types: pair)

  ;; Vector-like sequences --------------------------------------------------

  ;; (: check-ranges (Symbol String Natural Integer Integer Natural -> Void))
  ;;
  ;; As no object can have more slots than can be indexed by
  ;; the largest fixnum, after running these checks start,
  ;; stop, and step are guaranteed to be fixnums.
  (define (check-ranges who type-name vec start stop step len)
    (unless (exact-nonnegative-integer? start)
      (raise-argument-error who "exact-nonnegative-integer?" start))
    (unless (or (< start len) (= len start stop))
      (raise-range-error who type-name "starting " start vec 0 (sub1 len)))
    (unless (exact-integer? stop)
      (raise-argument-error who "exact-integer?" stop))
    (unless (and (<= -1 stop) (<= stop len))
      (raise-range-error who type-name "stopping " stop vec -1 len))
    (unless (and (exact-integer? step) (not (zero? step)))
      (raise-argument-error who "(and/c exact-integer? (not/c zero?))" step))
    (when (and (< start stop) (< step 0))
      (raise-arguments-error who 
                             "starting index less than stopping index, but given a negative step"
                             "starting index" start
                             "stopping index" stop
                             "step" step))
    (when (and (< stop start) (> step 0))
      (raise-arguments-error who 
                             "starting index more than stopping index, but given a positive step"
                             "starting index" start
                             "stopping index" stop
                             "step" step)))

  ;; (: normalise-inputs (A) (Symbol String (Any -> Boolean) (A -> Natural) Any Any Any Any -> (values Fixnum Fixnum Fixnum)))
  ;;
  ;; Checks all inputs are valid for an in-vector sequence,
  ;; and if so returns the vector, start, stop, and
  ;; step. Start, stop, and step are guaranteed to be Fixnum
  (define (normalise-inputs who type-name vector? unsafe-vector-length
                            vec start stop step)
    (unless (vector? vec)
      (raise-argument-error who type-name vec))
    (let* ([len (unsafe-vector-length vec)]
           [stop* (if stop stop len)])
      (check-ranges who type-name vec start stop* step len)
      (values vec start stop* step)))

  (define (unsafe-normalise-inputs unsafe-vector-length vec start stop step)
    (values vec start (or stop (unsafe-vector-length vec)) step))

  (define-syntax define-in-vector-like
    (syntax-rules ()
      [(define-in-vector-like (in-vector-name check-vector-name)
         type-name-str vector?-id vector-length-id :vector-gen-id)
       (begin
         (define in-vector-name
           (case-lambda
             [(v) (in-vector-name v 0 #f 1)]
             [(v start) (in-vector-name v start #f 1)]
             [(v start stop) (in-vector-name v start stop 1)]
             [(v start stop step)
              (let-values (([v start stop step]
                            (normalise-inputs 'in-vector-name type-name-str vector?-id vector-length-id
                                              v start stop step)))
                (make-do-sequence (lambda () (:vector-gen-id v start stop step))))]))
         (define (check-vector-name v)
           (unless (vector?-id v)
             (raise-argument-error 'in-vector-name type-name-str v))))]))

  (define-syntax define-:vector-like-gen
    (syntax-rules ()
      [(define-:vector-like-gen :vector-like-name unsafe-vector-ref-id)
       (define (:vector-like-name v start stop step)
         (values
          ;; pos->element
          (lambda (i) (unsafe-vector-ref-id v i))
          ;; pre-pos-inc
          #f
          ;; next-pos
          ;; Minor optimisation.  I assume add1 is faster than \x.x+1
          (if (= step 1) add1 (lambda (i) (+ i step)))
          ;; initial pos
          start
          ;; continue?
          (if (> step 0)
              (lambda (i) (< i stop))
              (lambda (i) (> i stop)))
          #f
          #f))]))

  (define-for-syntax (make-in-vector-like in-vector-name
                                          type-name-str
                                          vector?-id
                                          unsafe-vector-length-id
                                          in-vector-id
                                          check-vector-id
                                          unsafe-vector-ref-id)
    (define (in-vector-like stx)
      (with-syntax ([in-vector-name in-vector-name]
                    [type-name type-name-str]
                    [vector? vector?-id]
                    [in-vector in-vector-id]
                    [check-vector check-vector-id]
                    [unsafe-vector-length unsafe-vector-length-id]
                    [unsafe-vector-ref unsafe-vector-ref-id])
        (syntax-case stx ()
          ;; Fast case
          [[(id) (_ vec-expr)]
           #'[(id)
              (:do-in
               ;;outer bindings
               ([(vec len) (let ([vec vec-expr])
                             (check-vector vec)
                             (values vec (unsafe-vector-length vec)))])
               ;; outer check
               #f
               ;; loop bindings
               ([pos 0])
               ;; pos check
               (pos . unsafe-fx< . len)
               ;; inner bindings
               ([(id) (unsafe-vector-ref vec pos)])
               ;; pre guard
               #t
               ;; post guard
               #t
               ;; loop args
               ((unsafe-fx+ 1 pos)))]]
          ;; General case
          [((id) (_ vec-expr start))
           (in-vector-like (syntax ((id) (_ vec-expr start #f 1))))]
          [((id) (_ vec-expr start stop))
           (in-vector-like (syntax ((id) (_ vec-expr start stop 1))))]
          [((id) (_ vec-expr start stop step))
           (let ([all-fx? (memq (syntax-e #'step) '(1 -1))])
             #`[(id)
                (:do-in
                 ;; Outer bindings
                 ;; start*, stop*, and step* are guaranteed to be exact integers
                 ([(v* start* stop* step*)
                   (if (variable-reference-from-unsafe? (#%variable-reference))
                       (unsafe-normalise-inputs unsafe-vector-length
                                                vec-expr start stop step)
                       (normalise-inputs (quote in-vector-name) type-name
                                         ;; reverse-eta triggers JIT inlining of
                                         ;; primitives, which is good for futures:
                                         (lambda (x) (vector? x))
                                         (lambda (x) (unsafe-vector-length x))
                                         vec-expr start stop step))])
                 ;; Outer check is done by normalise-inputs
                 #t
                 ;; Loop bindings
                 ([idx start*])
                 ;; Pos guard
                 #,(cond
                     [(not (number? (syntax-e #'step)))
                      #`(if (step* . >= . 0) (< idx stop*) (> idx stop*))]
                     [((syntax-e #'step) . >= . 0)
                      (if all-fx?
                          #'(unsafe-fx< idx stop*)
                          #'(< idx stop*))]
                     [else
                      (if all-fx?
                          #'(unsafe-fx> idx stop*)
                          #'(> idx stop*))])
                 ;; Inner bindings
                 ([(id) (unsafe-vector-ref v* idx)])
                 ;; Pre guard
                 #t
                 ;; Post guard
                 #t
                 ;; Loop args
                 ((#,(if all-fx? #'unsafe-fx+ #'+) idx step)))])]
          [_ #f])))
    in-vector-like)

  (define-:vector-like-gen :vector-gen unsafe-vector-ref)

  (define-in-vector-like (in-vector check-vector)
    "vector" vector? vector-length :vector-gen)

  (define-sequence-syntax *in-vector
    (lambda () #'in-vector)
    (make-in-vector-like 'in-vector
                         "vector"
                         #'vector?
                         #'unsafe-vector-length
                         #'in-vector
                         #'check-vector
                         #'unsafe-vector-ref))

  (define-:vector-like-gen :string-gen string-ref)

  (define-in-vector-like (in-string check-string)
    "string" string? string-length :string-gen)

  (define-sequence-syntax *in-string
    (lambda () #'in-string)
    (make-in-vector-like 'in-string
                         "string"
                         #'string?
                         #'unsafe-string-length
                         #'in-string
                         #'check-string
                         #'string-ref))

  (define-:vector-like-gen :bytes-gen unsafe-bytes-ref)

  (define-in-vector-like (in-bytes check-bytes)
    "bytes" bytes? bytes-length :bytes-gen)

  (define-sequence-syntax *in-bytes
    (lambda () #'in-bytes)
    (make-in-vector-like 'in-bytes
                         "byte string"
                         #'bytes?
                         #'unsafe-bytes-length
                         #'in-bytes
                         #'check-bytes
                         #'unsafe-bytes-ref))

  (define-:vector-like-gen :flvector-gen unsafe-flvector-ref)
  ;; in-flvector is defined in racket/flonum
  (define-:vector-like-gen :fxvector-gen unsafe-fxvector-ref)
  ;; in-fxvector is defined in racket/fixnum

  ;; ------------------------------------------------------------------------

  (define (stop-before g pred)
    (unless (sequence? g) (raise-argument-error 'stop-before "sequence?" g))
    (unless (and (procedure? pred)
                 (procedure-arity-includes? pred 1))
      (raise-argument-error 'stop-before "(procedure-arity-includes/c 1)" pred))
    (make-do-sequence (lambda ()
                        (let-values ([(pos->val pre-pos-next pos-next init pos-cont? pre-cont? post-cont?)
                                      (make-sequence #f g)])
                          (values pos->val
                                  pre-pos-next
                                  pos-next
                                  init
                                  pos-cont?
                                  (case-lambda
                                    [(val) (and (if pre-cont? (pre-cont? val) #t)
                                                (not (pred val)))]
                                    [vals (and (if pre-cont? (apply pre-cont? vals) #t)
                                               (not (apply pred vals)))])
                                  post-cont?)))))

  (define (stop-after g pred)
    (unless (sequence? g) (raise-argument-error 'stop-after "sequence?" g))
    (unless (and (procedure? pred)
                 (procedure-arity-includes? pred 1))
      (raise-argument-error 'stop-after "(procedure-arity-includes/c 1)" pred))
    (make-do-sequence (lambda ()
                        (let-values ([(pos->val pre-pos-next pos-next init pos-cont? pre-cont? post-cont?)
                                      (make-sequence #f g)])
                          (values pos->val
                                  pre-pos-next
                                  pos-next
                                  init
                                  pos-cont?
                                  pre-cont?
                                  (case-lambda
                                    [(pos val) (and (if post-cont? (post-cont? pos val) #t)
                                                    (not (pred val)))]
                                    [(pos . vals) (and (if post-cont? (apply post-cont? pos vals) #t)
                                                       (not (apply pred vals)))]))))))

  (define (in-indexed g)
    (unless (sequence? g) (raise-argument-error 'in-indexed "sequence?" g))
    (make-do-sequence (lambda ()
                        (let-values ([(pos->val pre-pos-next pos-next init pos-cont? pre-cont? post-cont?)
                                      (make-sequence #f g)])
                          (values (lambda (pos) (values (pos->val (car pos)) (cdr pos)))
                                  (and pre-pos-next
                                       (lambda (pos) (cons (pre-pos-next (car pos)) (cdr pos))))
                                  (lambda (pos) (cons (pos-next (car pos)) (add1 (cdr pos))))
                                  (cons init 0)
                                  (and pos-cont?
                                       (lambda (pos) (pos-cont? (car pos))))
                                  (and pre-cont?
                                       (lambda (val idx) (pre-cont? val)))
                                  (and post-cont?
                                       (lambda (pos val idx) (post-cont? (car pos) val))))))))

  (define (in-value v)
    (make-do-sequence (lambda ()
                        (values (lambda (pos) v)
                                (lambda (pos) #f)
                                #t
                                (lambda (pos) pos)
                                #f
                                #f))))

  (define (in-values-sequence g)
    (unless (sequence? g) (raise-argument-error 'in-values-sequence "sequence?" g))
    (make-do-sequence (lambda ()
                        (let-values ([(pos->val pre-pos-next pos-next init pos-cont? pre-cont? post-cont?)
                                      (make-sequence #f g)])
                          (values (lambda (pos) (call-with-values (lambda () (pos->val pos))
                                                  list))
                                  pre-pos-next
                                  pos-next
                                  init
                                  pos-cont?
                                  (and pre-cont?
                                       (lambda (vals) (apply pre-cont? vals)))
                                  (and post-cont?
                                       (lambda (pos vals) (apply post-cont? pos vals))))))))

  (define (in-values*-sequence g)
    (unless (sequence? g) (raise-argument-error 'in-values-sequence "sequence?" g))
    (make-do-sequence (lambda ()
                        (let-values ([(pos->val pre-pos-next pos-next init pos-cont? pre-cont? post-cont?)
                                      (make-sequence #f g)])
                          (values (lambda (pos) (call-with-values (lambda () (pos->val pos))
                                                  (case-lambda
                                                    [(v) (if (list? v) (list v) v)]
                                                    [vs vs])))
                                  pre-pos-next
                                  pos-next
                                  init
                                  pos-cont?
                                  (and pre-cont?
                                       (lambda (vals)
                                         (if (list? vals)
                                             (apply pre-cont? vals)
                                             (pre-cont? vals))))
                                  (and post-cont?
                                       (lambda (pos vals)
                                         (if (list? vals)
                                             (apply post-cont? pos vals)
                                             (post-cont? pos vals)))))))))

  ;; ----------------------------------------

  (define (append-sequences sequences cyclic?)
    (define (seqs->m+g+r seqs)
      (if (pair? seqs)
        (let-values ([(more? get) (sequence-generate (car seqs))]
                     [(seqs) (cdr seqs)])
          (if (more?) (list* more? get seqs) (seqs->m+g+r seqs)))
        (and cyclic? (seqs->m+g+r sequences))))
    (make-do-sequence
     (lambda ()
       ;; place is (cur-more? cur-get rest-seqs ...) or #f
       (values (lambda (m+g+r) ((cadr m+g+r)))
               (lambda (m+g+r)
                 (if (and (pair? m+g+r) (not ((car m+g+r))))
                   (seqs->m+g+r (cddr m+g+r))
                   m+g+r))
               (seqs->m+g+r sequences)
               values
               #f
               #f))))

  (define (check-sequences who sequences)
    (for-each (lambda (g)
                (unless (sequence? g) (raise-argument-error who "sequence?" g)))
              sequences))

  (define (in-sequences . sequences)
    (check-sequences 'in-sequences sequences)
    (if (and (pair? sequences) (null? (cdr sequences)))
        (car sequences)
        (append-sequences sequences #f)))
  (define (in-cycle . sequences)
    (check-sequences 'in-cycle sequences)
    (append-sequences sequences #t))

  (define (in-parallel . sequences)
    (check-sequences 'in-parallel sequences)
    (if (= 1 (length sequences))
        (car sequences)
        (make-do-sequence
         (lambda ()
           (let-values ([(pos->vals pre-pos-nexts pos-nexts inits pos-cont?s pre-cont?s post-cont?s)
                         (for/lists (p->v p-p-n p-n i ps? pr? po?) ([g sequences])
                           (make-sequence #f g))])
             (values
              (lambda (poses) (apply values (map (lambda (pos->val pos) (pos->val pos))
                                            pos->vals
                                            poses)))
              (and (ormap values pre-pos-nexts)
                   (lambda (poses) (map (lambda (pre-pos-next pos) (if pre-pos-next (pre-pos-next pos) pos))
                                   pre-pos-nexts
                                   poses)))
              (lambda (poses) (map (lambda (pos-next pos) (pos-next pos))
                              pos-nexts
                              poses))
              inits
              (and (ormap values pos-cont?s)
                   (lambda (poses) (andmap (lambda (pos-cont? pos)
                                             (if pos-cont? (pos-cont? pos) #t))
                                           pos-cont?s
                                           poses)))
              (and (ormap values pre-cont?s)
                   (lambda vals (andmap (lambda (pre-cont? val)
                                          (if pre-cont? (pre-cont? val) #t))
                                        pre-cont?s
                                        vals)))
              (and (ormap values post-cont?s)
                   (lambda (poses . vals) (andmap (lambda (post-cont? pos val)
                                                    (if post-cont? (post-cont? pos val) #t))
                                                  post-cont?s
                                                  poses
                                                  vals)))))))))

  (define in-producer
    (case-lambda
      [(producer)
       ;; simple stop-less version
       (make-do-sequence (lambda () (values (λ _ (producer)) void (void) #f #f #f)))]
      [(producer stop . more)
       (define produce!
         (if (null? more)
           (lambda (_) (producer))
           (lambda (_) (apply producer more))))
       (define stop?
         (cond [(not (procedure? stop))
                (lambda (x) (not (eq? x stop)))]
               [(equal? 1 (procedure-arity stop))
                (lambda (x) (not (stop x)))]
               [else
                (lambda xs (not (apply stop xs)))]))
       (make-do-sequence
        (lambda ()
          (values produce! void (void) #f stop? #f)))]))

  ;; ;;;;;;;;;;;;;;;;;;;;;;;;;;;;;;;;;;;;;;;;;;;;;;;;;;;;;;;;;;;;;;;;;;;;;;;;
  ;;  running sequences outside of a loop:

  (define-values (struct:do-stream
                  make-do-stream
                  do-stream?
                  do-stream-ref
                  do-stream-set!)
    (make-struct-type 'stream #f 3 0 #f
                      (list (cons prop:stream
                                  (vector
                                   (lambda (v) ((do-stream-ref v 0)))
                                   (lambda (v) ((do-stream-ref v 1)))
                                   (lambda (v) ((do-stream-ref v 2))))))))

  (define empty-stream (make-do-stream (lambda () #t) void void))

  (define (sequence->stream s)
    (unless (sequence? s)
      (raise-argument-error 'sequence-generate "sequence?" s))
    (cond
      [(stream? s) s]
      [else
       (let-values ([(pos->val pre-pos-next pos-next init pos-cont? pre-cont? post-cont?)
                     (make-sequence #f s)])
         (define (gen-stream pos)
           (let ([done? #f]
                 [vals #f]
                 [empty? #f]
                 [next #f])
             (define (force!)
               (unless done?
                 (if (if pos-cont? (pos-cont? pos) #t)
                     (begin
                       (set! vals (call-with-values (lambda () (pos->val pos)) list))
                       (when pre-pos-next (set! pos (pre-pos-next pos)))
                       (unless (if pre-cont? (apply pre-cont? vals) #t)
                         (set! vals #f)
                         (set! empty? #t)))
                     (set! empty? #t))
                 (set! done? #t)))
             (make-do-stream (lambda () (force!) empty?)
                             (lambda () (force!) (apply values vals))
                             (lambda ()
                               (force!)
                               (if next
                                   next
                                   (begin
                                     (if (if post-cont? (apply post-cont? pos vals) #t)
                                         (set! next (gen-stream (pos-next pos)))
                                         (set! next empty-stream))
                                     next))))))
         (gen-stream init))]))

  (define (no-more)
    (raise (exn:fail:contract "sequence has no more values"
                              (current-continuation-marks))))

  (define (sequence-generate g)
    (unless (sequence? g)
      (raise-argument-error 'sequence-generate "sequence?" g))
    (let-values ([(pos->val pre-pos-next pos-next init pos-cont? pre-cont? post-cont?)
                  (make-sequence #f g)])
      (let ([pos init])
        (letrec ([more? #f]
                 [prep-val! #f]
                 [next #f])
          (letrec ([init-more?
                    (lambda () (prep-val!) (more?))]
                   [init-next
                    (lambda () (prep-val!) (next))]
                   [init-prep-val!
                    (lambda ()
                      (if (if pos-cont? (pos-cont? pos) #t)
                          (call-with-values
                           (lambda ()
                             (begin0
                              (pos->val pos)
                              (when pre-pos-next
                                (set! pos (pre-pos-next pos)))))
                           (lambda vals
                             (if (if pre-cont? (apply pre-cont? vals) #t)
                                 (begin
                                   (set! more? (lambda () #t))
                                   (set! next
                                         (lambda ()
                                           (let ([v vals])
                                             (set! prep-val!
                                                   (lambda ()
                                                     (if (if post-cont?
                                                             (apply post-cont? pos vals)
                                                             #t)
                                                         (begin
                                                           (set! pos (pos-next pos))
                                                           (set! prep-val! init-prep-val!)
                                                           (prep-val!))
                                                         (begin
                                                           (set! more? (lambda () #f))
                                                           (set! next no-more)))))
                                             (set! more? init-more?)
                                             (set! next init-next)
                                             (apply values v))))
                                   (set! prep-val! void)
                                   (apply values vals))
                                 (begin
                                   (set! more? (lambda () #f))
                                   (set! next no-more)))))
                          (begin
                            (set! more? (lambda () #f))
                            (set! next no-more))))])
            (set! more? init-more?)
            (set! prep-val! init-prep-val!)
            (set! next init-next)
            (let ([sequence-more? (lambda () (more?))]
                  [sequence-next (lambda () (next))])
              (values sequence-more?
                      sequence-next)))))))

  (define (sequence-generate* g)
    (unless (sequence? g)
      (raise-argument-error 'sequence-generate* "sequence?" g))
    (let-values ([(pos->val pre-pos-next pos-next init pos-cont? pre-cont? post-cont?)
                  (make-sequence #f g)])
      (letrec ([next!
                (lambda (pos)
                  (if (if pos-cont? (pos-cont? pos) #t)
                      (call-with-values
                        (lambda () (begin0
                               (pos->val pos)
                               (when pre-pos-next
                                 (set! pos (pre-pos-next pos)))))
                        (lambda vals
                          (if (if pre-cont? (apply pre-cont? vals) #t)
                              (values vals
                                      (lambda ()
                                        (if (if post-cont?
                                                (apply post-cont? pos vals)
                                                #t)
                                            (next! (pos-next pos))
                                            (values #f no-more))))
                              (values #f no-more))))
                      (values #f no-more)))])
        (next! init))))

  ;; ;;;;;;;;;;;;;;;;;;;;;;;;;;;;;;;;;;;;;;;;;;;;;;;;;;;;;;;;;;;;;;;;;;;;;;;;
  ;;  core `for/fold' syntax

  (define-syntax values*
    (syntax-rules ()
      [(_ x) x]
      [(_ x ...) (values x ...)]))
  
  (define-syntax-rule (inner-recur/fold (fold-var ...) [expr ...] next-k)
    (let-values ([(fold-var ...) (let-values () expr ...)])
      next-k))

  (define-for-syntax ((make-inner-recur/foldr/strict fold-vars) stx)
    (syntax-case stx ()
      [(_ () [expr ...] next-k)
       #`(let-values ([#,(map syntax-local-introduce fold-vars) next-k])
           expr ...)]))

  (define-for-syntax ((make-inner-recur/foldr/lazy fold-vars delayed-id delayer-id) stx)
    (syntax-case stx ()
      [(_ () [expr ...] next-k)
       (with-syntax ([(fold-var ...) (map syntax-local-introduce fold-vars)]
                     [delayed-id (syntax-local-introduce delayed-id)]
                     [delayer-id delayer-id])
         #`(let*-values
               ([(delayed-id) (delayer-id next-k)]
                #,@(cond
                     [(= (length fold-vars) 1)
                      #`([(fold-var ...) delayed-id])]
                     [(delayer? (syntax-local-value #'delayer-id (lambda () #f)))
                      #`([(fold-var) (delayer-id (let-values ([(fold-var ...) (force delayed-id)])
                                                   fold-var))]
                         ...)]
                     [else #'()]))
             expr ...))]))
  
  (define-syntax (push-under-break stx)
    (syntax-case stx ()
      [(_ inner-recur fold-vars [expr ...] next-k break-k final?-id)
       (let loop ([l (syntax->list #'(expr ...))] [pre-accum null])
         (cond
          [(null? l) 
           ;; No #:break form
           #'(inner-recur fold-vars [expr ...] (if final?-id break-k next-k))]
          [(eq? '#:break (syntax-e (car l)))
           ;; Found a #:break form
           #`(let-values ()
               #,@(reverse pre-accum)
               (if #,(cadr l)
                   break-k
                   (push-under-break inner-recur fold-vars #,(cddr l) next-k break-k final?-id)))]
          [(eq? '#:final (syntax-e (car l)))
           ;; Found a #:final form
           #`(let-values ()
               #,@(reverse pre-accum)
               (let ([final? (or #,(cadr l) final?-id)])
                 (push-under-break inner-recur fold-vars #,(cddr l) next-k break-k final?)))]
          [else (loop (cdr l) (cons (car l) pre-accum))]))]))

  (define-syntax (for/foldX/derived stx)
    (syntax-case stx ()
      ;; Force expression context
      [_
       (not (eq? 'expression (syntax-local-context)))
       #`(#%expression #,stx)]
      ;; Done case (no more clauses, and no generated clauses to emit):
      [(_ [orig-stx inner-recur nested? emit? ()] ([fold-var fold-init] ...) next-k break-k final?-id ()
          expr1 expr ...)
       (if (syntax-e #'inner-recur)
           ;; General, non-nested-loop approach:
           #`(let ([fold-var fold-init] ...)
               (push-under-break inner-recur (fold-var ...) [expr1 expr ...] next-k break-k final?-id))
           ;; Nested-loop approach (which is slightly faster when it works):
           #`(let ([fold-var fold-init] ...)
               (let-values ([(fold-var ...) (let () expr1 expr ...)])
                 (values fold-var ...))))]
      ;; Switch-to-emit case (no more clauses to generate):
      [(_ [orig-stx inner-recur nested? #f binds] fold-bind next-k break-k final?-id () . body)
       #`(for/foldX/derived [orig-stx inner-recur nested? #t binds] fold-bind next-k break-k final?-id () . body)]
      ;; Emit case:
      [(_ [orig-stx inner-recur nested? #t binds] ([fold-var fold-init] ...) next-k break-k final?-id rest expr1 . body)
       (with-syntax ([(([outer-binding ...]
                        outer-check
                        [loop-binding ...]
                        pos-guard
                        [inner-binding ...]
                        pre-guard
                        post-guard
                        [loop-arg ...]) ...)
                      (reverse (syntax->list #'binds))])
          (quasisyntax/loc #'orig-stx
            (let-values (outer-binding ... ...)
              outer-check ...
              #,(quasisyntax/loc #'orig-stx
                  (let for-loop ([fold-var fold-init] ...
                                 loop-binding ... ...)
                    (if (and pos-guard ...)
                        (let-values (inner-binding ... ...)
                          (if (and pre-guard ...)
                              #,(if (syntax-e #'inner-recur)
                                    ;; The general non-nested-loop approach:
                                    #'(let ()
                                        (define (next-k-proc fold-var ...)
                                          (if (and post-guard ...)
                                              (for-loop fold-var ... loop-arg ... ...)
                                              next-k))
                                        (for/foldX/derived [orig-stx inner-recur nested? #f ()]
                                          ([fold-var fold-var] ...)
                                          (next-k-proc fold-var ...) break-k final?-id
                                          rest expr1 . body))
                                    ;; The specialized nested-loop approach, which is
                                    ;; slightly faster when it works:
                                    #'(let-values ([(fold-var ...)
                                                    (for/foldX/derived [orig-stx inner-recur nested? #f ()]
                                                      ([fold-var fold-var] ...)
                                                      next-k break-k final?-id
                                                      rest expr1 . body)])
                                        (if (and post-guard ... (not final?-id))
                                            (for-loop fold-var ... loop-arg ... ...)
                                            next-k)))
                              next-k))
                        next-k))))))]
      ;; Bad body cases:
      [(_ [orig-stx . _] fold-bind next-k break-k final?-id ())
       (raise-syntax-error
        #f "missing body expression after sequence bindings" #'orig-stx)]
      [(_ [orig-stx . _] fold-bind next-k break-k final?-id () . rest)
       (raise-syntax-error
        #f "bad syntax (illegal use of `.') after sequence bindings" #'orig-stx)]
      ;; Splicing-expand case:
      [(_ [orig-stx inner-recur nested? emit? binds] folds next-k break-k final?-id (#:splice form . rest) . body)
       (with-syntax ([(id clause ...) (expand-splicing-clause #'orig-stx #'form)])
         (syntax-property #'(for/foldX/derived [orig-stx inner-recur nested? emit? binds]
                              folds next-k break-k final?-id (clause ... #:when #t . rest) . body)
                          'disappeared-use
                          (syntax-local-introduce #'id)))]
      ;; Guard case, no pending emits:
      [(_ [orig-stx inner-recur nested? #f ()] ([fold-var fold-init] ...) next-k break-k final?-id (#:when expr . rest) . body)
       #'(let ([fold-var fold-init] ...)
           (if expr
               (for/foldX/derived [orig-stx inner-recur nested? #f ()]
                 ([fold-var fold-var] ...) next-k break-k final?-id rest . body)
               next-k))]
      ;; Negative guard case, no pending emits:
      [(_ [orig-stx inner-recur nested? #f ()] ([fold-var fold-init] ...) next-k break-k final?-id (#:unless expr . rest) . body)
       #'(let ([fold-var fold-init] ...)
           (if expr
               (if final?-id break-k next-k)
               (for/foldX/derived [orig-stx inner-recur nested? #f ()]
                 ([fold-var fold-var] ...) next-k break-k final?-id rest . body)))]
      ;; Break case, no pending emits:
      [(_ [orig-stx inner-recur nested? #f ()] ([fold-var fold-init] ...) next-k break-k final?-id (#:break expr . rest) . body)
       #'(let ([fold-var fold-init] ...)
           (if expr
               break-k
               (for/foldX/derived [orig-stx inner-recur nested? #f ()]
                 ([fold-var fold-var] ...) next-k break-k final?-id rest . body)))]
      ;; Final case, no pending emits:
      [(_ [orig-stx inner-recur nested? #f ()] ([fold-var fold-init] ...) next-k break-k final?-id (#:final expr . rest) . body)
       #'(let ([fold-var fold-init] ...)
           (let ([final? (or expr final?-id)])
             (for/foldX/derived [orig-stx inner-recur nested? #f ()]
               ([fold-var fold-var] ...) next-k break-k final? rest . body)))]
      ;; General "do" case, no pending emits:
      [(_ [orig-stx inner-recur nested? #f ()] ([fold-var fold-init] ...) next-k break-k final?-id (#:do forms . rest) . body)
       (syntax-case #'forms ()
         [(form ...)
          #'(let ([fold-var fold-init] ...)
              form ...
              (for/foldX/derived [orig-stx inner-recur nested? #f ()]
                ([fold-var fold-var] ...) next-k break-k final?-id rest . body))]
         [_
          (raise-syntax-error #f "expected parenthesized sequence after `#:do`" #'orig-stx #'forms)])]
      ;; Keyword case, pending emits need to be flushed first
      [(frm [orig-stx inner-recur nested? #f binds] ([fold-var fold-init] ...) next-k break-k final?-id (kw expr . rest) . body)
       (or (eq? (syntax-e #'kw) '#:when)
           (eq? (syntax-e #'kw) '#:unless)
           (eq? (syntax-e #'kw) '#:break)
           (eq? (syntax-e #'kw) '#:final)
           (eq? (syntax-e #'kw) '#:do))
       #'(frm [orig-stx inner-recur nested? #t binds] ([fold-var fold-init] ...) next-k break-k final?-id (kw expr . rest) . body)]
      ;; Convert single-value form to multi-value form:
      [(_ [orig-stx inner-recur nested? #f binds] fold-bind next-k break-k final?-id ([id rhs] . rest) . body)
       (identifier? #'id)
       #'(for/foldX/derived [orig-stx inner-recur nested? #f binds]
           fold-bind next-k break-k final?-id
           ([(id) rhs] . rest) . body)]
      ;; Expand one multi-value clause, and push it into the results to emit:
      [(frm [orig-stx inner-recur nested? #f binds] ([fold-var fold-init] ...) next-k break-k final?-id (clause . rest) . body)
       (with-syntax ([bind (expand-clause #'orig-stx #'clause)])
         (let ([r #`(frm [orig-stx inner-recur nested? nested? (bind . binds)]
                         ([fold-var fold-init] ...) next-k break-k final?-id rest . body)]
               [d (syntax-property #'bind 'disappeared-use)])
           (if d
               (syntax-property r 'disappeared-use d)
               r)))]
      [(_ [orig-stx . _] for-bind next-k break-k final?-id clauses . _)
       (not (syntax->list #'clauses))
       (raise-syntax-error #f "bad sequence binding clauses" #'orig-stx #'clauses)]
      [(_ [orig-stx . _] . _)
       (raise-syntax-error #f "bad syntax" #'orig-stx)]))

  (define-syntax (for/fold/derived/final stx)
    (syntax-case stx ()
      [(_ [orig-stx nested?] fold-bind done-k (clause ...) expr ...)
       ;; If there's a `#:break` or `#:final`, then we need to use the
       ;; non-nested loop approach to implement them:
       (ormap (lambda (s) (or (eq? '#:break (syntax-e s))
                              (eq? '#:final (syntax-e s))
                              ;; might generate `#:break` or `#:final`:
                              (eq? '#:splice (syntax-e s))))
              (syntax->list #'(clause ... expr ...)))
       #'(for/foldX/derived [orig-stx inner-recur/fold nested? #f ()] fold-bind done-k done-k #f (clause ...) expr ...)]
      [(_ [orig-stx nested?] fold-bind done-k . rest)
       ;; Otherwise, allow compilation as nested loops, which can be slightly faster:
       #'(for/foldX/derived [orig-stx #f nested? #f ()] fold-bind done-k done-k #f . rest)]))

  (define-syntaxes (for/fold/derived for*/fold/derived for/foldr/derived for*/foldr/derived)
    (let ()
      (define (parse-bindings+options stx orig-stx right?)
        (let loop ([stx stx]
                   [parsed-any-opts? #f]
                   [bindings '()]
                   [result-expr #f]
                   [delay? #f]
                   [delayed-id #f]
                   [delayer-id #f])
          (syntax-case stx ()
            [()
             (let ([delay? (or delay? delayed-id delayer-id)])
               (values (reverse bindings)
                       result-expr
                       delay?
                       (or delayed-id #'delayed)
                       (or delayer-id #'delay)))]
            [([fold-var fold-init] . rest)
             (not parsed-any-opts?)
             (loop #'rest #f (cons #'[fold-var fold-init] bindings)
                   result-expr delay? delayed-id delayer-id)]
            [(#:result expr . rest)
             (not (keyword? (syntax-e #'expr)))
             (if result-expr
                 (raise-syntax-error #f "duplicate #:result option" orig-stx #'kw)
                 (loop #'rest #t bindings #'expr delay? delayed-id delayer-id))]
            [(#:result . rest)
             (raise-syntax-error #f "expected expression for #:result option" orig-stx #'rest)]
            [(kw . rest)
             (and right? (eq? (syntax-e #'kw) '#:delay))
             (if delay?
                 (raise-syntax-error #f "duplicate #:delay option" orig-stx #'kw)
                 (loop #'rest #t bindings result-expr #t delayed-id delayer-id))]
            [(#:delay-as id . rest)
             (and right? (identifier? #'id))
             (if delayed-id
                 (raise-syntax-error #f "duplicate #:delay-as option" orig-stx #'id)
                 (loop #'rest #t bindings result-expr delay? #'id delayer-id))]
            [(#:delay-as . rest)
             right?
             (raise-syntax-error #f "expected identifier for #:delay-as option" orig-stx #'rest)]
            [(#:delay-with id . rest)
             (and right? (identifier? #'id))
             (if delayer-id
                 (raise-syntax-error #f "duplicate #:delay-with option" orig-stx #'id)
                 (loop #'rest #t bindings result-expr delay? delayed-id #'id))]
            [(#:delay-with . rest)
             right?
             (raise-syntax-error #f "expected identifier for #:delay-with option" orig-stx #'rest)]
            [_
             (raise-syntax-error #f
                                 (if parsed-any-opts?
                                     "invalid accumulator option(s)"
                                     "invalid accumulator binding clause(s)")
                                 orig-stx
                                 stx)])))

      (define ((make for*? right?) stx)
        (syntax-case stx ()
          [(_ orig-stx bindings+options . rest)
           (let ()
             (define-values (bindings result-expr delay? delayed-id delayer-id)
               (parse-bindings+options #'bindings+options #'orig-stx right?))
             (with-syntax ([([fold-var fold-init] ...) bindings]
                           [delayed-id delayed-id]
                           [delayer-id delayer-id])
               (check-identifier-bindings #'orig-stx #`(fold-var ... delayed-id) "accumulator" (void))
                (cond
                  [right?
                   (define loop-stx
                     (quasisyntax/loc #'orig-stx
                       (for/foldX/derived [orig-stx inner-recur/foldr #,for*? #f ()]
                         ()
                         (done-k-proc)
                         (done-k-proc)
                         #f
                         . rest)))
                   (quasisyntax/loc #'orig-stx
                     (let ()
                       (define (done-k-proc) (#%expression (values* fold-init ...)))
                       (define-syntax inner-recur/foldr
                         #,(if delay?
                               #'(make-inner-recur/foldr/lazy
                                  (list (quote-syntax fold-var) ...)
                                  (quote-syntax delayed-id)
                                  (quote-syntax delayer-id))
                               #'(make-inner-recur/foldr/strict
                                  (list (quote-syntax fold-var) ...))))
                       #,(if result-expr
                             ;; Make sure `fold-var`s in `result-expr` are also delayed, if relevant
                             #`(inner-recur/foldr () [#,result-expr] #,loop-stx)
                             loop-stx)))]
                  [else
                   (define loop-stx
                     (quasisyntax/loc #'orig-stx
                       (for/fold/derived/final [orig-stx #,for*?]
                         ([fold-var fold-init] ...)
                         (values* fold-var ...)
                         . rest)))
                   (if result-expr
                       (quasisyntax/loc #'orig-stx
                         (let-values ([(fold-var ...) #,loop-stx])
                           #,result-expr))
                       loop-stx)])))]
          [(_ orig-stx . rst)
           (raise-syntax-error #f "bad syntax" #'orig-stx)]))

      (values (make #f #f) (make #t #f) (make #f #t) (make #t #t))))

  ;; ;;;;;;;;;;;;;;;;;;;;;;;;;;;;;;;;;;;;;;;;;;;;;;;;;;;;;;;;;;;;;;;;;;;;;;;;
  ;;  derived `for' syntax

  (define-for-syntax (split-for-body stx body-stx)
    (let ([lst (syntax->list body-stx)])
      (if lst
          (let loop ([exprs lst] [pre-kw null] [post-kw null])
            (cond
             [(null? exprs)
              (if (null? post-kw)
                  (if (null? pre-kw)
                      (raise-syntax-error #f
                                          "missing body"
                                          stx)
                      (raise-syntax-error #f
                                          (format "missing body form after ~a clause" (syntax-e (cadr pre-kw)))
                                          stx
                                          (cadr pre-kw)))
                  (list (reverse pre-kw) (reverse post-kw)))]
             [(memq (syntax-e (car exprs)) '(#:break #:final))
              (if (pair? (cdr exprs))
                  (loop (cddr exprs) 
                        (append (list* (cadr exprs) (car exprs) post-kw)
                                pre-kw)
                        null)
                  (raise-syntax-error #f
                                      (format "missing expression after ~a" (syntax-e (car exprs)))
                                      stx
                                      (car exprs)))]
             [else
              (loop (cdr exprs) pre-kw (cons (car exprs) post-kw))]))
          (raise-syntax-error #f "bad syntax" stx))))

  (define-for-syntax (for-variant-stx stx derived-id-stx nonnested-id-stx fold-bind-stx wrap rhs-wrap combine combine*)
    (with-syntax ([fold-bind fold-bind-stx])
      (syntax-case stx ()
        ;; When there's a bindings clause...
        [(_ (bind ...) expr1 expr ...)
         (let ([bs (syntax->list #'(bind ...))])
           (define wrap? (and combine*
                              (not (ormap (lambda (b) (eq? '#:splice (syntax-e b))) bs))))
           (with-syntax ([(bind ...)
                          (cond
                            [wrap?
                             ;; wrap each binding clause
                             (let loop ([bs bs])
                               (if (null? bs)
                                   null
                                   (syntax-case (car bs) ()
                                     [[ids rhs]
                                      (or (identifier? #'ids)
                                          (andmap identifier? (or (syntax->list #'ids) '(#f))))
                                      (cons #`[ids #,(rhs-wrap #'rhs)]
                                            (loop (cdr bs)))]
                                     [kw
                                      (memq (syntax-e #'kw) '(#:when #:unless #:break #:final #:do))
                                      (cons (car bs)
                                            (if (null? (cdr bs))
                                                null
                                                (cons (cadr bs) (loop (cddr bs)))))]
                                     [_
                                      ;; a syntax error; let the /derived form
                                      ;; handle it, and no need to wrap any more:
                                      bs])))]
                            [(not (free-identifier=? derived-id-stx nonnested-id-stx))
                             ;; add `#:when? #t` after each binding clause to trigger nesting
                             (let loop ([bs bs])
                               (if (null? bs)
                                   null
                                   (syntax-case (car bs) ()
                                     [[_ _]
                                      (list* (car bs)
                                             #'#:when
                                             #'#t
                                             (loop (cdr bs)))]
                                     [kw
                                      (memq (syntax-e #'kw) '(#:when #:unless #:break #:final #:do #:splice))
                                      (cons (car bs)
                                            (if (null? (cdr bs))
                                                null
                                                (cons (cadr bs) (loop (cddr bs)))))]
                                     [_
                                      ;; a syntax error; let the /derived form
                                      ;; handle it, and no need to insert any more:
                                      bs])))]
                            [else bs])]
                         [derived-id (if wrap?
                                         derived-id-stx
                                         nonnested-id-stx)]
                         [((middle-expr ...) (end-expr ...))
                          (split-for-body stx #'(expr1 expr ...))])
             (quasisyntax/loc stx
               #,(wrap (quasisyntax/loc stx
                         (derived-id #,stx fold-bind (bind ...)
                                     middle-expr ...
                                     #,@(let ([e (syntax/loc stx (let () end-expr ...))])
                                          (if (and (not wrap?) combine*)
                                              (combine* e)
                                              (list (combine e))))))))))]
<<<<<<< HEAD
        ;; Let `derived-id' complain about the missing bindings and body expression:
=======
        ;; Let `derived-id-stx' complain about the missing bindings and body expression:
>>>>>>> 4065fbed
        [(_ . rest)
         #`(#,derived-id-stx #,stx fold-bind . rest)])))
  
  (define-syntax define-syntax-via-derived
    (syntax-rules ()
      [(_ id derived-id nonnested-id fold-bind wrap rhs-wrap combine combine*)
       (define-syntax (id stx)
         (for-variant-stx stx #'derived-id #'nonnested-id  #'fold-bind wrap rhs-wrap combine combine*))]))

  (define-syntax define-for-variants
    (syntax-rules ()
      [(_ (for for*) fold-bind wrap
          ;; used for original mode, which creates expansions for `for/or`, etc.,
          ;; that Typed Racket can recognize:
          rhs-wrap combine
          ;; used for newer mode that doesn't try to wrap binding clauses before
          ;; expansion, so `#:splice` can work, can be #f if `rhs-wrap` doesn't wrap:
          combine*)
       (begin
         (define-syntax-via-derived for for/fold/derived for/fold/derived fold-bind wrap rhs-wrap combine combine*)
         (define-syntax-via-derived for* for*/fold/derived for/fold/derived fold-bind wrap rhs-wrap combine combine*))]))

  (define-syntaxes (for/fold for*/fold for/foldr for*/foldr)
    (let ()
      (define ((make f/f/d-id) stx)
        (syntax-case stx ()
          [(_ . rest)
           (quasisyntax/loc stx
             (#,f/f/d-id #,stx . rest))]))
      (values (make #'for/fold/derived)
              (make #'for*/fold/derived)
              (make #'for/foldr/derived)
              (make #'for*/foldr/derived))))

  (define-for-variants (for for*)
    ()
    (lambda (x) `(,#'begin ,x ,#'(void)))
    (lambda (x) x)
    (lambda (x) `(,#'begin ,x ,#'(values)))
    #f)

  (define-for-variants (for/list for*/list)
    ([fold-var null])
    (lambda (x) `(,#'alt-reverse ,x))
    (lambda (x) x)
    (lambda (x) `(,#'cons ,x ,#'fold-var))
    #f)

  (define (grow-vector vec)
    (define n (vector-length vec))
    (define new-vec (make-vector (* 2 n)))
    (vector-copy! new-vec 0 vec 0 n)
    new-vec)

  (define (shrink-vector vec i)
    (define new-vec (make-vector i))
    (vector-copy! new-vec 0 vec 0 i)
    new-vec)

  (define-for-syntax (for_/vector stx orig-stx for_/vector-stx for_/fold/derived-stx wrap-all?)
    (syntax-case stx ()
      [(_ (for-clause ...) body ...)
       (with-syntax ([orig-stx orig-stx]
                     [for_/fold/derived for_/fold/derived-stx]
                     [((middle-body ...) (last-body ...)) (split-for-body stx #'(body ...))])
          (syntax/loc stx
            (let-values ([(vec i)
                          (for_/fold/derived
                           orig-stx
                           ([vec (make-vector 16)]
                            [i 0])
                           (for-clause ...) 
                           middle-body ...
                           (let ([new-vec (if (eq? i (unsafe-vector*-length vec))
                                              (grow-vector vec)
                                              vec)])
                             (unsafe-vector*-set! new-vec i (let () last-body ...))
                             (values new-vec (unsafe-fx+ i 1))))])
              (shrink-vector vec i))))]
      [(_ #:length length-expr #:fill fill-expr (for-clause ...) body ...)
       (with-syntax ([orig-stx orig-stx]
                     [(limited-for-clause ...)
                      ;; If `wrap-all?', wrap all binding clauses. Otherwise, wrap
                      ;; only the first and the first after each keyword clause:
                      (let loop ([fcs (syntax->list #'(for-clause ...))] [wrap? #t])
                        (cond
                         [(null? fcs) null]
                         [(keyword? (syntax-e (car fcs)))
                          (if (null? (cdr fcs))
                              fcs
                              (list* (car fcs) (cadr fcs) (loop (cddr fcs) #t)))]
                         [(not wrap?)
                          (cons (car fcs) (loop (cdr fcs) #f))]
                         [else
                          (define fc (car fcs))
                          (define wrapped-fc
                            (syntax-case fc ()
                              [[ids rhs]
                               (or (identifier? #'ids)
                                   (let ([l (syntax->list #'ids)])
                                     (and l (andmap identifier? l))))
                               (syntax/loc fc [ids (stop-after
                                                    rhs
                                                    (lambda x
                                                      (unsafe-fx= i len)))])]
                              [_ fc]))
                          (cons wrapped-fc
                                (loop (cdr fcs) wrap-all?))]))]
                     [((middle-body ...) (last-body ...)) (split-for-body stx #'(body ...))]
                     [for_/vector for_/vector-stx]
                     [for_/fold/derived for_/fold/derived-stx])
          (syntax/loc stx
            (let ([len length-expr])
              (unless (exact-nonnegative-integer? len)
                (raise-argument-error 'for_/vector "exact-nonnegative-integer?" len))
              (let ([v (make-vector len fill-expr)])
                (unless (zero? len)
                  (for_/fold/derived
                   orig-stx 
                   ([i 0])
                   (limited-for-clause ...)
                   middle-body ...
                   (unsafe-vector*-set! v i (let () last-body ...))
                   (unsafe-fx+ 1 i)))
                v))))]
      [(_ #:length length-expr (for-clause ...) body ...)
       (for_/vector #'(fv #:length length-expr #:fill 0 (for-clause ...) body ...) 
                    orig-stx for_/vector-stx for_/fold/derived-stx wrap-all?)]))

  (define-syntax (for/vector stx)
    (for_/vector stx stx #'for/vector #'for/fold/derived #f))

  (define-syntax (for*/vector stx)
    (for_/vector stx stx #'for*/vector #'for*/fold/derived #t))

  (define-for-syntax (do-for/lists for/fold-id stx)
    (define (do-without-result-clause normalized-stx)
      (with-syntax ([(_ (id ...) bindings expr1 expr ...)
                     normalized-stx])
        (define ids (syntax->list #'(id ...)))
        (for-each (lambda (id)
                    (unless (identifier? id)
                      (raise-syntax-error #f
                                          "not an identifier"
                                          stx
                                          id)))
                  ids)
        (with-syntax ([(id2 ...) (generate-temporaries ids)]
                      [for/fold for/fold-id]
                      [orig-stx stx]
                      [((middle-body ...) (body ...)) (split-for-body stx #'(expr1 expr ...))])
          #'(let-values ([(id ...)
                          (for/fold orig-stx ([id null] ...) bindings
                            middle-body ...
                            (let-values ([(id2 ...) (let () body ...)])
                              (values* (cons id2 id) ...)))])
              (values* (alt-reverse id) ...)))))
    (syntax-case stx ()
      [(_ (id ... #:result result-expr) bindings expr1 expr ...)
        #`(let-values ([(id ...)
                        #,(do-without-result-clause
                           #'(_ (id ...) bindings expr1 expr ...))])
            result-expr)]
      [(_ (id ...) bindings expr1 expr ...)
       (do-without-result-clause stx)]))

  (define-syntax (for/lists stx) (do-for/lists #'for/fold/derived stx))
  (define-syntax (for*/lists stx) (do-for/lists #'for*/fold/derived stx))

  (define-for-variants (for/and for*/and)
    ([result #t])
    (lambda (x) x)
    (lambda (rhs) #`(stop-after #,rhs (lambda x (not result))))
    (lambda (x) x)
    (lambda (x) #`((define result #,x)
                   #:final? (not result)
                   result)))

  (define-for-variants (for/or for*/or)
    ([result #f])
    (lambda (x) x)
    (lambda (rhs) #`(stop-after #,rhs (lambda x result)))
    (lambda (x) x)
    (lambda (x) #`((define result #,x)
                   #:final? result
                   result)))

  (define-for-variants (for/first for*/first)
    ([val #f] [stop? #f])
    (lambda (x) #`(let-values ([(val _) #,x]) val))
    (lambda (rhs) #`(stop-after #,rhs (lambda x stop?)))
    (lambda (x) #`(values #,x #t))
    (lambda (x) #`(#:final? #t
                   (values x #t))))

  (define-for-variants (for/last for*/last)
    ([result #f])
    (lambda (x) x)
    (lambda (rhs) rhs)
    (lambda (x) x)
    #f)

  (define-for-variants (for/sum for*/sum)
    ([result 0])
    (lambda (x) x)
    (lambda (rhs) rhs)
    (lambda (x) #`(+ result #,x))
    #f)

  (define-for-variants (for/product for*/product)
    ([result 1])
    (lambda (x) x)
    (lambda (rhs) rhs)
    (lambda (x) #`(* result #,x))
    #f)

  (define-for-variants (for/hash for*/hash)
    ([table #hash()])
    (lambda (x) x)
    (lambda (rhs) rhs)
    (lambda (x)
      #`(let-values ([(key val) #,x])
          (hash-set table key val)))
    #f)

  (define-for-variants (for/hasheq for*/hasheq)
    ([table #hasheq()])
    (lambda (x) x)
    (lambda (rhs) rhs)
    (lambda (x)
      #`(let-values ([(key val) #,x])
          (hash-set table key val)))
    #f)

  (define-for-variants (for/hasheqv for*/hasheqv)
    ([table #hasheqv()])
    (lambda (x) x)
    (lambda (rhs) rhs)
    (lambda (x)
      #`(let-values ([(key val) #,x])
          (hash-set table key val)))
    #f)
<<<<<<< HEAD
=======

  (define-for-variants (for/hashalw for*/hashalw)
    ([table (hashalw)])
    (lambda (x) x)
    (lambda (rhs) rhs)
    (lambda (x)
      #`(let-values ([(key val) #,x])
          (hash-set table key val)))
    #f)
>>>>>>> 4065fbed

  ;; ;;;;;;;;;;;;;;;;;;;;;;;;;;;;;;;;;;;;;;;;;;;;;;;;;;;;;;;;;;;;;;;;;;;;;;;;
  ;;  specific sequences

  (define-for-syntax (generate-for-clause-for-in-range-like
                      id a b step
                      all-fx? check
                      unsafe-fx< unsafe-fx> < >)
    (with-syntax ([id id]
                  [a a]
                  [b b]
                  [step step]
                  [(check ...) check]
                  [unsafe-fx< unsafe-fx<]
                  [unsafe-fx> unsafe-fx>]
                  [< <]
                  [> >])
      #`[(id)
         (:do-in
          ;; outer bindings:
          ([(start) a] [(end) b] [(inc) step])
          ;; outer check:
          ;; let `check' report the error:
          (unless-unsafe (check ... start end inc))
          ;; loop bindings:
          ([pos start])
          ;; pos check
          #,(cond [all-fx?
                   ;; Special case, can use unsafe ops:
                   (if ((syntax-e #'step) . >= . 0)
                       #'(unsafe-fx< pos end)
                       #'(unsafe-fx> pos end))]
                  ;; General cases:
                  [(not (number? (syntax-e #'step)))
                   #'(if (step . >= . 0) (< pos end) (> pos end))]
                  [((syntax-e #'step) . >= . 0)
                   #'(< pos end)]
                  [else
                   #'(> pos end)])
          ;; inner bindings
          ([(id) pos])
          ;; pre guard
          #t
          ;; post guard
          #t
          ;; loop args
          ((#,(if all-fx? #'unsafe-fx+ #'+) pos inc)))]))

  (define-sequence-syntax *in-range
    (lambda () #'in-range)
    (lambda (stx)
      (let loop ([stx stx])
        (syntax-case stx ()
          [[(id) (_ a b step)]
           (generate-for-clause-for-in-range-like
            #'id #'a #'b #'step
            (and (memq (syntax-e #'step) '(1 -1))
                 (fixnum? (syntax-e #'a))
                 (fixnum? (syntax-e #'b)))
            #'(check-range)
            #'unsafe-fx< #'unsafe-fx> #'< #'>)]
          [[(id) (_ a b)] (loop #'[(id) (_ a b 1)])]
          [[(id) (_ b)] (loop #'[(id) (_ 0 b 1)])]
          [_ #f]))))

  (define-sequence-syntax *in-inclusive-range
    (lambda () #'in-inclusive-range)
    (lambda (stx)
      (let loop ([stx stx])
        (syntax-case stx ()
          [[(id) (_ a b step)]
           (generate-for-clause-for-in-range-like
            #'id #'a #'b #'step
            (and (memq (syntax-e #'step) '(1 -1))
                 (fixnum? (syntax-e #'a))
                 (fixnum? (syntax-e #'b))
                 (fixnum? ((if (eq? (syntax-e #'step) 1) add1 sub1)
                           (syntax-e #'b))))
            #'(check-range-generic 'in-inclusive-range)
            #'unsafe-fx<= #'unsafe-fx>= #'<= #'>=)]
          [[(id) (_ a b)] (loop #'[(id) (_ a b 1)])]
          [_ #f]))))

  (define-sequence-syntax *in-naturals
    (lambda () #'in-naturals)
    (lambda (stx)
      (let loop ([stx stx])
        (syntax-case stx ()
          [[(id) (_ start-expr)]
           #`[(id)
              (:do-in
               ;; outer bindings:
               ([(start) start-expr])
               ;; outer check:
               ;; let `check-naturals' report the error:
               (unless-unsafe (check-naturals start))
               ;; loop bindings:
               ([pos start])
               ;; pos check
               #t
               ;; inner bindings
               ([(id) pos])
               ;; pre guard
               #t
               ;; post guard
               #t
               ;; loop args
               ((+ pos 1)))]]
          [[(id) (_)]
           (loop #'[(id) (_ 0)])]
          [_ #f]))))

  (define-sequence-syntax *in-list
    (lambda () #'in-list)
    (lambda (stx)
      (syntax-case stx (list)
        [[(id) (_ (list expr))] #'[(id) (:do-in ([(id) expr]) #t () #t () #t #f ())]]
        [[(id) (_ lst-expr)]
         #'[(id)
            (:do-in
             ;;outer bindings
             ([(lst) lst-expr])
             ;; outer check
             (unless-unsafe (check-list lst))
             ;; loop bindings
             ([lst lst])
             ;; pos check
             (pair? lst)
             ;; inner bindings
             ([(id) (unsafe-car lst)]
              [(rest) (unsafe-cdr lst)]) ; so `lst` is not necessarily retained during body
             ;; pre guard
             #t
             ;; post guard
             #t
             ;; loop args
             (rest))]]
        [_ #f])))

  (define-sequence-syntax *in-mlist
    (lambda () #'in-mlist)
    (lambda (stx)
      (syntax-case stx (mlist)
        [[(id) (_ (mlist expr))] #'[(id) (:do-in ([(id) expr]) #t () #t () #t #f ())]]
        [[(id) (_ lst-expr)]
         #'[(id)
            (:do-in
             ;;outer bindings
             ([(lst) lst-expr])
             ;; outer check
             (void) ; (unless (list? lst) (in-list lst))
             ;; loop bindings
             ([lst lst])
             ;; pos check
             (not (null? lst))
             ;; inner bindings
             ([(id) (mcar lst)])
             ;; pre guard
             #t
             ;; post guard
             #t
             ;; loop args
             ((mcdr lst)))]]
        [_ #f])))

  (define-sequence-syntax *in-stream
    (lambda () #'in-stream)
    (lambda (stx)
      (syntax-case stx ()
        [[(id) (_ lst-expr)]
         #'[(id)
            (:do-in
             ;;outer bindings
             ([(lst) lst-expr])
             ;; outer check
             (unless (unless-unsafe (stream? lst)) (in-stream lst))
             ;; loop bindings
             ([lst lst])
             ;; pos check
             (unsafe-stream-not-empty? lst)
             ;; inner bindings
             ([(id) (unsafe-stream-first lst)]
              [(rest) (unsafe-stream-rest lst)])  ; so `lst` is not necessarily retained during body
             ;; pre guard
             #t
             ;; post guard
             #t
             ;; loop args
             (rest))]]
        [_ #f])))

  (define-sequence-syntax *in-indexed
    (lambda () #'in-indexed)
    (lambda (stx)
      (syntax-case stx ()
        [[(id1 id2) (_ gen-expr)]
         #'[(id1 id2) (in-parallel gen-expr (*in-naturals))]]
        [_ #f])))

  (define-sequence-syntax *in-value
    (lambda () #'in-value)
    (lambda (stx)
      (syntax-case stx ()
        [[(id) (_ expr)]
         #'[(id) (:do-in ([(id*) expr]) #t () #t ([(id) id*]) #t #f ())]]
        [_ #f])))

  (define-sequence-syntax *in-producer
    (lambda () #'in-producer)
    (lambda (stx)
      (syntax-case stx ()
        ;; cheap & simple stop-less and arg-less version
        [[(id ...) (_ producer)]
         #'[(id ...)
            (:do-in ([(producer*) producer]) #t () #t ([(id ...) (producer*)])
                    #t #t ())]]
        ;; full version
        [[(id ...) (_ producer stop more ...)]
         (with-syntax ([(more* ...) (generate-temporaries #'(more ...))]
                       [single? (= 1 (length (syntax->list #'(id ...))))])
           #'[(id ...)
              (:do-in
               ;; outer bindings
               ([(producer*) producer]
                [(more*) more] ...
                [(stop?)
                 (let ([s stop])
                   (cond [(procedure? s) s]
                         ['single? (lambda (x) (eq? x s))]
                         [else (error 'in-producer
                                      "stop condition for ~a, got: ~e"
                                      "multiple values must be a predicate" s)]))])
               ;; outer check
               #t
               ;; loop bindings
               ()
               ;; pos check
               #t
               ;; inner bindings
               ([(id ...) (producer* more* ...)])
               ;; pre guard
               (not (stop? id ...))
               ;; post guard
               #t
               ;; loop args
               ())])]
        [_ #f])))

  ;; Some iterators that are implemented using `*in-producer' (note: do not use
  ;; `in-producer', since in this module it is the procedure version).

  (define-sequence-syntax *in-port
    (lambda () #'in-port)
    (lambda (stx)
      (syntax-case stx ()
        [[(id) (_)]   #'[(id) (*in-port read (current-input-port))]]
        [[(id) (_ r)] #'[(id) (*in-port r (current-input-port))]]
        [[(id) (_ r p)]
         #'[(id) (*in-producer
                  (let ([r* r] [p* p])
                    (check-in-port r* p*)
                    (lambda () (r* p*)))
                  eof)]]
        [_ #f])))

  (define-sequence-syntax *in-lines
    (lambda () #'in-lines)
    (lambda (stx)
      (syntax-case stx ()
        [[(id) (_)]   #'[(id) (*in-lines (current-input-port) 'any)]]
        [[(id) (_ p)] #'[(id) (*in-lines p 'any)]]
        [[(id) (_ p mode)]
         #'[(id) (*in-producer
                  (let ([p* p] [mode* mode])
                    (check-in-lines p* mode*)
                    (lambda () (read-line p* mode*)))
                  eof)]]
        [_ #f])))

  (define-sequence-syntax *in-bytes-lines
    (lambda () #'in-bytes-lines)
    (lambda (stx)
      (syntax-case stx ()
        [[(id) (_)]   #'[(id) (*in-bytes-lines (current-input-port) 'any)]]
        [[(id) (_ p)] #'[(id) (*in-bytes-lines p 'any)]]
        [[(id) (_ p mode)]
         #'[(id) (*in-producer
                  (let ([p* p] [mode* mode])
                    (check-in-bytes-lines p* mode*)
                    (lambda () (read-bytes-line p* mode*)))
                  eof)]]
        [_ #f])))

  (define-sequence-syntax *in-input-port-bytes
    (lambda () #'in-input-port-bytes)
    (lambda (stx)
      (syntax-case stx ()
        [[(id) (_ p)]
         #'[(id) (*in-producer
                  (let ([p* p])
                    (unless (input-port? p*) (in-input-port-bytes p*))
                    (lambda () (read-byte p*)))
                  eof)]]
        [_ #f])))

  (define-sequence-syntax *in-input-port-chars
    (lambda () #'in-input-port-chars)
    (lambda (stx)
      (syntax-case stx ()
        [[(id) (_ p)]
         #'[(id) (*in-producer
                  (let ([p* p])
                    (unless (input-port? p*) (in-input-port-chars p*))
                    (lambda () (read-char p*)))
                  eof)]]
        [_ #f])))

  (define (dir-list full-d d acc)
    (for/fold ([acc acc]) ([f (in-list (reverse (sort (directory-list full-d) path<?)))])
	      (cons (build-path d f) acc)))

  (define (next-body l d init-dir use-dir?)
    (let ([full-d (path->complete-path d init-dir)])
      (if (and (directory-exists? full-d)
               (use-dir? full-d))
	  (dir-list full-d d (cdr l))
	  (cdr l))))

  (define (initial-state orig-dir init-dir)
    (if orig-dir
	(dir-list (path->complete-path orig-dir init-dir)
		  orig-dir null)
	(sort (directory-list init-dir) path<?)))

  (define in-directory
    (case-lambda 
     [() (in-directory #f (lambda (d) #t))]
     [(orig-dir) (in-directory orig-dir (lambda (d) #t))]
     [(orig-dir use-dir?)
      (define init-dir (current-directory))
      ;; current state of the sequence is a list of paths to produce; when
      ;; incrementing past a directory, add the directory's immediate
      ;; content to the front of the list:
      (define (next l)
	(define d (car l))
	(next-body l d init-dir use-dir?))
      (make-do-sequence
       (lambda ()
	 (values
	  car
	  next
	  (initial-state orig-dir init-dir)
	  pair?
	  #f
	  #f)))]))
     
  (define-sequence-syntax *in-directory
    (λ () #'in-directory)
    (λ (stx)
       (syntax-case stx ()
	 [((d) (_)) #'[(d) (in-directory #f)]]
	 [((d) (_ dir)) #'[(d) (in-directory dir (lambda (d) #t))]]
	 [((d) (_ dir use-dir?-expr))
	  #'[(d) 
	     (:do-in
	      ([(orig-dir) (or dir #f)]
               [(init-dir) (current-directory)]
               [(use-dir?) use-dir?-expr])
	      #true
	      ([l (initial-state orig-dir init-dir)])
	      (pair? l)
	      ([(d) (car l)])
	      #true
	      #true
	      [(next-body l (car l) init-dir use-dir?)])]]
	 [_ #f])))

  )<|MERGE_RESOLUTION|>--- conflicted
+++ resolved
@@ -1896,11 +1896,7 @@
                                           (if (and (not wrap?) combine*)
                                               (combine* e)
                                               (list (combine e))))))))))]
-<<<<<<< HEAD
-        ;; Let `derived-id' complain about the missing bindings and body expression:
-=======
         ;; Let `derived-id-stx' complain about the missing bindings and body expression:
->>>>>>> 4065fbed
         [(_ . rest)
          #`(#,derived-id-stx #,stx fold-bind . rest)])))
   
@@ -2143,8 +2139,6 @@
       #`(let-values ([(key val) #,x])
           (hash-set table key val)))
     #f)
-<<<<<<< HEAD
-=======
 
   (define-for-variants (for/hashalw for*/hashalw)
     ([table (hashalw)])
@@ -2154,7 +2148,6 @@
       #`(let-values ([(key val) #,x])
           (hash-set table key val)))
     #f)
->>>>>>> 4065fbed
 
   ;; ;;;;;;;;;;;;;;;;;;;;;;;;;;;;;;;;;;;;;;;;;;;;;;;;;;;;;;;;;;;;;;;;;;;;;;;;
   ;;  specific sequences
