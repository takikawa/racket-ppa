--- conflicted
+++ resolved
@@ -1,7 +1,3 @@
-<<<<<<< HEAD
-Version 8.5, April 2022
-Add a `-y`/`--make` flag to automatically crete/update ".zo"s
-=======
 Version 8.6, July 2022
 Change build to use Zuo
 Add `equal-always?`
@@ -11,7 +7,6 @@
 
 Version 8.5, April 2022
 Add a `-y`/`--make` flag to automatically create/update ".zo"s
->>>>>>> 4065fbed
 Add error-message realms
 Add `read-syntax-accept-graph`
 Change `make-temporary-file` to have keyword arguments
