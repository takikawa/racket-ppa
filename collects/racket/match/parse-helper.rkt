#lang scheme/base

(require (for-template scheme/base)
         syntax/boundmap
         syntax/stx
         scheme/struct-info
         ;macro-debugger/emit
         "patterns.rkt"
         "compiler.rkt")

(provide ddk? parse-literal all-vars pattern-var? match:syntax-err
         match-expander-transform trans-match parse-struct
         dd-parse parse-quote parse-id)

;; parse x as a match variable
;; x : identifier
(define (parse-id x)
  (cond [(eq? '_ (syntax-e x))
         (make-Dummy x)]
        [(ddk? x) (raise-syntax-error 'match "incorrect use of ... in pattern"
                                      x)]
        [else (make-Var x)]))

;; stx : syntax of pattern, starting with quote
;; parse : the parse function
(define (parse-quote stx parse)
  (syntax-case stx (quote)
    [(quote ())
     (make-Null (make-Dummy stx))]
    [(quote (a . b))
     (make-Pair (parse (syntax/loc stx (quote a)))
                (parse (syntax/loc stx (quote b))))]
    [(quote vec)
     (vector? (syntax-e #'vec))
     (make-Vector (for/list ([e (syntax-e #'vec)])
                    (parse (quasisyntax/loc stx (quote #,e)))))]
    [(quote bx)
     (box? (syntax-e #'bx))
     (make-Box (parse (quasisyntax/loc 
                       stx 
                       (quote #,(unbox (syntax-e #'bx))))))]
    [(quote v)
     (or (parse-literal (syntax-e #'v))
         (raise-syntax-error 'match "non-literal in quote pattern" stx #'v))]
    [_ (raise-syntax-error 'match "syntax error in quote pattern" stx)]))

;; parse : the parse fn
;; p : the repeated pattern
;; dd : the ... stx
;; rest : the syntax for the rest
(define (dd-parse parse p dd rest #:mutable [mutable? #f])
  (let* ([count (ddk? dd)]
         [min (and (number? count) count)])
    (make-GSeq
     (parameterize ([match-...-nesting (add1 (match-...-nesting))])
       (list (list (parse p))))
     (list min)
     ;; no upper bound
     (list #f)
     ;; patterns in p get bound to lists
     (list #f)
     (parse rest)
     mutable?)))

;; stx : the syntax object for the whole pattern
;; cert : the certifier
;; parse : the pattern parser
;; struct-name : identifier
;; pats : syntax representing the member patterns
;; returns a pattern
(define (parse-struct stx cert parse struct-name pats)
  (let* ([fail (lambda ()
                 (raise-syntax-error
                  'match (format "~a does not refer to a structure definition"
                                 (syntax->datum struct-name))
                  stx struct-name))]
         [v (syntax-local-value (cert struct-name) fail)])
    (unless (struct-info? v) (fail))
    (let-values ([(id _1 pred acc _2 super)
                  (apply values (extract-struct-info v))])
      ;; this produces a list of all the super-types of this struct
      ;; ending when it reaches the top of the hierarchy, or a struct that we
      ;; can't access
      (define (get-lineage struct-name)
        (let ([super (list-ref (extract-struct-info (syntax-local-value
                                                     struct-name))
                               5)])
          (cond [(equal? super #t) (values #t '())] ;; no super type exists
                [(equal? super #f) (values #f '())] ;; super type is unknown
                [else 
                 (let-values ([(complete? lineage) (get-lineage super)])
                   (values complete?
                           (cons super lineage)))])))
      (unless pred
        (raise-syntax-error 'match (format "structure ~a does not have an associated predicate"
                                           (syntax->datum struct-name))
                            stx struct-name))
      (let-values ([(complete? lineage) (get-lineage (cert struct-name))])
        (let* (;; the accessors come in reverse order
               [acc (reverse acc)]
               ;; remove the first element, if it's #f
               [acc (cond [(null? acc) acc]
                          [(not (car acc)) (cdr acc)]
                          [else acc])])
          (make-Struct pred
                       (syntax-property 
                        pred 
                        'disappeared-use (list struct-name))
                       lineage (and (checked-struct-info? v) complete?)
                       acc
                       (cond [(eq? '_ (syntax-e pats))                            
                              (map make-Dummy acc)]
                             [(syntax->list pats)
                              =>
                              (lambda (ps)
                                (unless (= (length ps) (length acc))
                                  (raise-syntax-error
                                   'match
                                   (format "~a structure ~a: expected ~a but got ~a"
                                           "wrong number for fields for"
                                           (syntax->datum struct-name) (length acc)
                                           (length ps))
                                   stx pats))
                                (map parse ps))]
                             [else (raise-syntax-error
                                    'match
                                    "improper syntax for struct pattern"
                                    stx pats)])))))))

(define (trans-match pred transformer pat)
  (make-And (list (make-Pred pred) (make-App transformer pat))))

;; transform a match-expander application
;; parse/cert : stx certifier -> pattern
;; cert : certifier
;; expander : identifier
;; stx : the syntax of the match-expander application
;; accessor : match-expander -> syntax transformer/#f
;; error-msg : string
;; produces a parsed pattern
(define (match-expander-transform parse/cert cert expander stx accessor
                                  error-msg)
<<<<<<< HEAD
  (let* ([expander (syntax-local-value (cert expander))]
         [transformer (accessor expander)]
         [transformer (if (set!-transformer? transformer)
                          (set!-transformer-procedure transformer)
                          transformer)])
    (unless transformer (raise-syntax-error #f error-msg expander))
=======
  (let* ([expander* (syntax-local-value (cert expander))]
         [transformer (accessor expander*)]
         [transformer (if (set!-transformer? transformer)
                          (set!-transformer-procedure transformer)
                          transformer)])
    (unless transformer (raise-syntax-error #f error-msg expander*))
>>>>>>> 371b00af
    (let* ([introducer (make-syntax-introducer)]
           [certifier (match-expander-certifier expander*)]
           [mstx (introducer (syntax-local-introduce stx))]
           [mresult (transformer mstx)]
           [result (syntax-local-introduce (introducer mresult))]
           [cert* (lambda (id) (certifier (cert id) #f introducer))])
      ;(emit-local-step stx result #:id expander)
      (parse/cert result cert*))))

;; raise an error, blaming stx
(define (match:syntax-err stx msg)
  (raise-syntax-error #f msg stx))

;; pattern-var? : syntax -> bool
;; is p an identifier representing a pattern variable?
(define (pattern-var? p)
  (and (identifier? p) (not (ddk? p))))

;; ddk? : syntax -> number or boolean
;; if #f is returned, was not a ddk identifier
;; if #t is returned, no minimum
;; if a number is returned, that's the minimum
(define (ddk? s*)
  (define (./_ c) (or (equal? c #\.) (equal? c #\_)))
  (let ([s (syntax->datum s*)])
    (and (symbol? s)
         (if (memq s '(... ___))
           #t
           (let* ([m (regexp-match #rx"^(?:\\.\\.|__)([0-9]+)$"
                                   (symbol->string s))]
                  [n (and m (string->number (cadr m)))])
             (cond [(not n) #f]
                   [(zero? n) #t]
                   [(exact-nonnegative-integer? n) n]
                   [else (raise-syntax-error
                          'match "invalid number for ..k pattern"
                          s*)]))))))

;; parse-literal : scheme-val -> pat option
;; is v is a literal, return a pattern matching it
;; otherwise, return #f
(define (parse-literal v)
  (if (or (number? v) (string? v) (keyword? v) (symbol? v) (bytes? v)
          (regexp? v) (boolean? v) (char? v))
    (make-Exact v)
    #f))

;; (listof pat) syntax -> void
;; ps is never null
;; check that all the ps bind the same set of variables
(define (all-vars ps stx)  
  (let* ([first-vars (bound-vars (car ps))]
         [l (length ps)]
         [ht (make-free-identifier-mapping)])
    (for ([v first-vars]) (free-identifier-mapping-put! ht v 1))
    (for* ([p (cdr ps)]
           [v (bound-vars p)])
      (cond [(free-identifier-mapping-get ht v (lambda () #f))
             => (lambda (n)
                  (free-identifier-mapping-put! ht v (add1 n)))]
            [else (raise-syntax-error 'match
                                      "variable not bound in all or patterns"
                                      stx v)]))
    (free-identifier-mapping-for-each
     ht
     (lambda (v n)
       (unless (= n l)
         (raise-syntax-error 'match "variable not bound in all or patterns"
                             stx v))))))<|MERGE_RESOLUTION|>--- conflicted
+++ resolved
@@ -140,21 +140,12 @@
 ;; produces a parsed pattern
 (define (match-expander-transform parse/cert cert expander stx accessor
                                   error-msg)
-<<<<<<< HEAD
-  (let* ([expander (syntax-local-value (cert expander))]
-         [transformer (accessor expander)]
-         [transformer (if (set!-transformer? transformer)
-                          (set!-transformer-procedure transformer)
-                          transformer)])
-    (unless transformer (raise-syntax-error #f error-msg expander))
-=======
   (let* ([expander* (syntax-local-value (cert expander))]
          [transformer (accessor expander*)]
          [transformer (if (set!-transformer? transformer)
                           (set!-transformer-procedure transformer)
                           transformer)])
     (unless transformer (raise-syntax-error #f error-msg expander*))
->>>>>>> 371b00af
     (let* ([introducer (make-syntax-introducer)]
            [certifier (match-expander-certifier expander*)]
            [mstx (introducer (syntax-local-introduce stx))]
