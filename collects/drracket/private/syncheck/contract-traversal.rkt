#lang racket/base
(require "intf.rkt"
         "local-member-names.rkt"
         "annotate.rkt"
         "colors.rkt"
         syntax/boundmap
         syntax/kerncase
         string-constants)
(provide annotate-contracts)

(define (annotate-contracts stx low-binders binding-inits)
  (define boundary-start-map (make-hash))
  (define internal-start-map (make-hash))
  (define domain-map (make-hash))
  (define range-map (make-hash))
  
  ;; coloring-plans : hash[stx -o-> (listof color)]
  (define coloring-plans (make-hash))
  
  (let loop ([stx stx])
    (add-to-map stx 'racket/contract:contract-on-boundary boundary-start-map)
    (add-to-map stx 'racket/contract:internal-contract internal-start-map)
    (add-to-map stx 'racket/contract:negative-position domain-map)
    (add-to-map stx 'racket/contract:positive-position range-map)
    (syntax-case stx ()
      [(a . b) (loop #'a) (loop #'b)]
      [_ (void)]))
  
  ;; fill in the coloring-plans table for boundary contracts
  (for ([(start-k start-val) (in-hash boundary-start-map)])
    (for ([start-stx (in-list start-val)])
      (do-contract-traversal start-stx #t
                             coloring-plans
                             low-binders binding-inits
                             domain-map range-map
                             #t)))
  
  ;; fill in the coloring-plans table for internal contracts
  (for ([(start-k start-val) (in-hash internal-start-map)])
    (for ([start-stx (in-list start-val)])
      (do-contract-traversal start-stx #f
                             coloring-plans
                             low-binders binding-inits
                             domain-map range-map
                             #f)))
  
  ;; enact the coloring plans
  (for ([(stx colors) (in-hash coloring-plans)])
    (cond
      [(and (member my-obligation-style-name colors)
            (member their-obligation-style-name colors))
       (add-mouse-over stx (string-constant cs-contract-both-obligation))]
      [(member my-obligation-style-name colors)
       (add-mouse-over stx (string-constant cs-contract-my-obligation))]
      [(member their-obligation-style-name colors)
       (add-mouse-over stx (string-constant cs-contract-their-obligation))]
      [(member unk-obligation-style-name colors)
       (add-mouse-over stx (string-constant cs-contract-unk-obligation))])))

(define (do-contract-traversal start-stx boundary-contract?
                               coloring-plans
                               low-binders binding-inits domain-map range-map polarity)
  (let ploop ([stx start-stx]
              [polarity polarity])
    
    (define (call-give-up)
      (give-up start-stx boundary-contract? coloring-plans))
    
    (let ([main-prop (syntax-property stx 'racket/contract:contract)])
      (cond
        [main-prop
         ;; we've found a contract, now go color it and 
         ;; continue with the sub-contract expressions (as indicated via the properties)
         (let sloop ([prop main-prop])
           (cond
             [(pair? prop) (sloop (car prop)) (sloop (cdr prop))]
             [(vector? prop)
              (let ([id (vector-ref prop 0)]
                    [to-color-pos (vector-ref prop 1)]
                    [to-color-neg (vector-ref prop 2)])
                (for ((stx (in-list to-color-pos)))
                  (base-color stx polarity boundary-contract? coloring-plans))
                (for ((stx (in-list to-color-neg)))
                  (base-color stx (not polarity) boundary-contract? coloring-plans))
                (for ((stx (in-list (hash-ref domain-map id '()))))
                  (do-contract-traversal stx boundary-contract?
                                         coloring-plans
                                         low-binders binding-inits domain-map range-map (not polarity)))
                (for ((stx (in-list (hash-ref range-map id '()))))
                  (do-contract-traversal stx boundary-contract?
                                         coloring-plans
                                         low-binders binding-inits domain-map range-map polarity)))]))]
        
        [else
         ;; we didn't find a contract, but we might find one in a subexpression
         ;; so we need to go look for it (possibly giving up)
         (kernel-syntax-case stx #f
           [(#%expression expr)
            (ploop #'expr polarity)]
           [(module id name-id (#%plain-module-begin mod-level-form ...))
            (call-give-up)]
           [(begin tl-form ... last-one)
            (ploop #'last-one polarity)]
           [(#%provide pvd ...)
            (call-give-up)]
           [(define-values (id ...) expr)
            (call-give-up)]
           [(define-syntaxes (id ...) expr)
            (call-give-up)]
           [(begin-for-syntax (id ...) expr)
            (call-give-up)]
           [(#%require rspec ...)
            (call-give-up)]
           [id
            (identifier? #'id)
            (if (known-predicate? #'id)
                (base-color #'id polarity boundary-contract? coloring-plans)
                (let ([binders (module-identifier-mapping-get low-binders #'id (λ () #f))])
                  (if binders
                      (begin
<<<<<<< HEAD
                        (base-color #'id polarity boundary-contract? my-coloring-plans client-coloring-plans)
                        (for ((binder (in-list binders)))
                          (base-color binder polarity boundary-contract? my-coloring-plans client-coloring-plans)
=======
                        (base-color #'id polarity boundary-contract? coloring-plans)
                        (for ((binder (in-list binders)))
                          (base-color binder polarity boundary-contract? coloring-plans)
>>>>>>> d8dc0874
                          (for ((rhs (in-list (module-identifier-mapping-get binding-inits binder (λ () '())))))
                            (ploop rhs polarity))))
                      (call-give-up))))]
           [const
            (let ([val (syntax-e #'const)])
              (or (boolean? val)
                  (number? val)
                  (string? val)
                  (char? val)
                  (regexp? val)))
            (base-color stx polarity boundary-contract? coloring-plans)]
           [(#%plain-lambda (id) expr ...)
            (identifier? #'id)
            (base-color stx polarity boundary-contract? coloring-plans)]
           [(#%plain-lambda id expr ...)
            (identifier? #'id)
            (base-color stx polarity boundary-contract? coloring-plans)]
           [(#%plain-lambda formals expr ...)
            (call-give-up)]
           [(case-lambda [formals expr] ...)
            ;; this should really only happen when the arity of the case-lambda includes 1
            ;; (otherwise we should call give-up)
            (base-color stx polarity boundary-contract? coloring-plans)]
           [(if a b c)
            ;; these calls are questionable. 
            ;; if we ultimately end up giving up in both
            ;; branches, maybe we should actually be coloring the entire thing
            ;; in the blank color, but we'll only color the then and else branches
            ;; in that color with this code.
            ;; on the other hand, recurring like this will mean that the two
            ;; branches are considered separately and thus calling give-up
            ;; on one side will not pollute the other side.
            (do-contract-traversal #'b boundary-contract?
                                   coloring-plans
                                   low-binders binding-inits domain-map range-map polarity)
            (do-contract-traversal #'c boundary-contract?
                                   coloring-plans
                                   low-binders binding-inits domain-map range-map polarity)]
           ;; [(begin expr ...) (void)]
           [(begin0 fst rst ...)
            (ploop #'fst polarity)]
           [(let-values bindings body ... last-one)
            (ploop #'last-one polarity)]
           [(letrec-values bindings body ... last-one)
            (ploop #'last-one polarity)]
           [(set! a b)
            (call-give-up)]
           [(quote stuff)
            (base-color stx polarity boundary-contract? coloring-plans)]
           [(quote-syntax stuff)
            (call-give-up)]
           [(with-continuation-mark a b c)
            (ploop #'c polarity)]
           [(#%plain-app f args ...)
            (call-give-up)]
           [(#%top . id)
            (call-give-up)]
           [(#%variable-reference ignored ...)
            (call-give-up)]
           [_ 
            (begin
              #;(error 'contract-traversal.rkt "unknown thing: ~s\n" stx)
              (call-give-up))
              ])]))))

;; add-to-map : syntax any hash[any -> (listof stx)]
;; looks at stx's property prop and updates map,
;; using the value of the property as the key
(define (add-to-map stx prop map)
  (let loop ([val (syntax-property stx prop)])
    (cond
      [(symbol? val)
       (hash-set! map val (cons stx (hash-ref map val '())))]
      [(pair? val)
       (loop (car val))
       (loop (cdr val))])))

;; returns #t if the result is known to be a predicate that should correspond to a
;; complete obligation for the contract. If it is some unknown variable, this variable
;; may refer to some other contract with nested obligations, so we have to return #f here.
;; approximate this by just asking 'did this identifier come from the core?' (which is known
;; to not bind any contracts (I hope))
(define (known-predicate? id)
  (let ([ib (identifier-binding id)])
    (and (list? ib)
         (let ([src (list-ref ib 0)])
           (let-values ([(base rel) (module-path-index-split src)])
             (member base '('#%kernel racket racket/base scheme scheme/base)))))))

(define (give-up stx boundary-contract? coloring-plans)
  (let loop ([stx stx])
    (when (syntax-original? stx)
      (blank-color stx boundary-contract? coloring-plans))
    
    (let oloop ([origin (syntax-property stx 'origin)])
      (cond
        [(pair? origin) (oloop (car origin)) (oloop (cdr origin))]
        [(syntax? origin) 
         (when (syntax-original? origin)
           (blank-color origin boundary-contract? coloring-plans))]))
    
    (syntax-case stx ()
      [(a . b) (loop #'a) (loop #'b)]
      [_ (void)])))

(define (base-color stx polarity boundary-contract? coloring-plans)
  (make-a-coloring-plan
   stx
   (if polarity my-obligation-style-name their-obligation-style-name)
   coloring-plans))

(define (blank-color stx boundary-contract? coloring-plans)
  (make-a-coloring-plan stx unk-obligation-style-name coloring-plans))

(define (make-a-coloring-plan stx plan coloring-plans)
  (hash-set! coloring-plans
             stx
             (cons 
              plan
              (hash-ref coloring-plans stx '()))))<|MERGE_RESOLUTION|>--- conflicted
+++ resolved
@@ -118,15 +118,9 @@
                 (let ([binders (module-identifier-mapping-get low-binders #'id (λ () #f))])
                   (if binders
                       (begin
-<<<<<<< HEAD
-                        (base-color #'id polarity boundary-contract? my-coloring-plans client-coloring-plans)
-                        (for ((binder (in-list binders)))
-                          (base-color binder polarity boundary-contract? my-coloring-plans client-coloring-plans)
-=======
                         (base-color #'id polarity boundary-contract? coloring-plans)
                         (for ((binder (in-list binders)))
                           (base-color binder polarity boundary-contract? coloring-plans)
->>>>>>> d8dc0874
                           (for ((rhs (in-list (module-identifier-mapping-get binding-inits binder (λ () '())))))
                             (ploop rhs polarity))))
                       (call-give-up))))]
