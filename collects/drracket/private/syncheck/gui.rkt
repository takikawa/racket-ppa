--- conflicted
+++ resolved
@@ -1122,65 +1122,6 @@
             (struct tooltip-spec (strings x y w h) #:transparent)
             
             (define tooltip-frame #f)
-<<<<<<< HEAD
-            (define tooltips-in-sync-with-cursor-eles? #f)
-            (define/private (update-tooltips eles)
-              ;; update-tooltips has to do its own check to compare 'eles'
-              ;; with 'cursor-eles' because sometimes when it is called,
-              ;; the calls to 'tooltip-info->ltrb' fail and we get
-              ;; no information back. when that happens, we set 
-              ;; tooltips-in-sync-with-cursor-eles? to #f and hope that there
-              ;; will be another callback in good time to update us
-              ;; (generally there is because this is called from on-paint
-              ;;  and on-paint gets called each time the cursor blinks...)
-              (cond
-                [(not eles)
-                 (when tooltip-frame 
-                   (when (send tooltip-frame is-shown?)
-                     (send tooltip-frame show #f)))
-                 (set! tooltips-in-sync-with-cursor-eles? #t)]
-                [else
-                 (define tooltip-infos (filter tooltip-info? eles))
-                 (cond
-                   [(null? tooltip-infos)
-                    (when tooltip-frame 
-                      (when (send tooltip-frame is-shown?)
-                        (send tooltip-frame show #f)))
-                    (set! tooltips-in-sync-with-cursor-eles? #t)]
-                   [else
-                    (unless tooltip-frame (set! tooltip-frame (new tooltip-frame%)))
-                    (let/ec k
-                      (let loop ([tooltip-infos tooltip-infos]
-                                 [l #f]
-                                 [t #f]
-                                 [r #f]
-                                 [b #f]
-                                 [strings (set)])
-                        (cond
-                          [(null? tooltip-infos)
-                           (send tooltip-frame set-tooltip 
-                                 (sort (set->list strings) string<=?))
-                           (set! tooltips-in-sync-with-cursor-eles? #t)
-                           (cond
-                             [(and l t r b)
-                              (define-values (dx dy) (get-display-left-top-inset))
-                              (send tooltip-frame show-over (- l dx) (- t dy) (- r l) (- b t))]
-                             [else
-                              (send tooltip-frame show #f)])]
-                          [else
-                           (define-values (tl tt tr tb) (tooltip-info->ltrb (car tooltip-infos)))
-                           (unless (and tl tt tr tb)
-                             (set! tooltips-in-sync-with-cursor-eles? #f)
-                             (k (void)))
-                           (define (min/f x y) (cond [(and x y) (min x y)] [x x] [y y] [else #f]))
-                           (define (max/f x y) (cond [(and x y) (max x y)] [x x] [y y] [else #f]))
-                           (loop (cdr tooltip-infos)
-                                 (min/f tl l)
-                                 (min/f tt t)
-                                 (max/f tr r)
-                                 (max/f tb b)
-                                 (set-add strings (tooltip-info-msg (car tooltip-infos))))])))])]))
-=======
             (define (update-tooltip-frame)
               (unless tooltip-frame (set! tooltip-frame (new tooltip-frame%)))
               (match cursor-tooltip
@@ -1233,7 +1174,6 @@
                   (when (eq? admin current-admin)
                     (return canvas)))
                 (send ed get-canvas)))
->>>>>>> b5e6a1e3
             
             (define/private (tooltip-info->ltrb tooltip)
               (define xlb (box 0))
