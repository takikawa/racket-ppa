--- conflicted
+++ resolved
@@ -75,19 +75,11 @@
   (let* ([maxlen (apply max (map (λ (p) (string-length (car p))) commands))]
          [message-lines
           `(,(format "Usage: ~a <subcommand> [option ...] <arg ...>" prog)
-<<<<<<< HEAD
-            ,(format "[note: you can name a ~a subcommand by typing any unambiguous prefix of it.]" prog)
-            ""
-            ,@(wrap-to-count general-description 80)
-            ""
-            ,(format "For help on a particular subcommand, type '~a <subcommand> --help'" prog)
-=======
             ,(format "  where any unambiguous prefix can be used for a subcommand")
             ""
             ,@(wrap-to-count general-description 80)
             ""
             ,(format "For help on a particular subcommand, use '~a <subcommand> --help'" prog)
->>>>>>> 371b00af
             ,@(map (λ (command) 
                      (let* ([padded-name (pad (car command) maxlen)]
                             [desc        (cadr command)]
