<<<<<<< HEAD
#lang racket/base

(provide debug debugm)

;; printf debugging convenience
(define-syntax debug
  (syntax-rules ()
    [(_ (f . args))
     (begin (printf "starting ~a (~a)~n" 'f f)
            (let ([l (list . args)])
              (printf "arguments are:~n")
              (for/list ([arg 'args]
                         [val l])
                (printf "\t~a: ~a~n" arg val))
              (let ([e (with-handlers ([values (lambda (exn)
                                                 (printf "~a raised exception ~a~n" 'f exn)
                                                 (raise exn))])
                         (call-with-values (lambda () (apply f l)) list))])
                (if (and (pair? e) (null? (cdr e)))
                    (printf "~a result was ~a~n" 'f (car e))
                    (printf "~a results were ~a~n" 'f e))
                (apply values e))))]
    [(_ f . args) (debug (f . args))]))

(define-syntax debugm
  (syntax-rules ()
    [(_ kw . forms)
     (begin (printf "starting ~a\n" 'kw)
            (let ([e (with-handlers ([values (lambda (exn)
                                                 (printf "~a raised exception ~a~n" 'kw exn)
                                                 (raise exn))])
                         (call-with-values (lambda () (kw . forms)) list))])
                (if (and (pair? e) (null? (cdr e)))
                    (printf "~a result was ~a~n" 'kw (car e))
                    (printf "~a results were ~a~n" 'kw e))
                (apply values e)))]))
=======
#lang racket

(provide debug
         dprintf
         debugf
         begin/debug
         define/debug
         define/private/debug
         define/public/debug
         define/override/debug
         define/augment/debug
         let/debug
         let*/debug
         letrec/debug
         let-values/debug
         let*-values/debug
         letrec-values/debug
         with-syntax/debug
         with-syntax*/debug
         parameterize/debug)

(require racket/block
         unstable/pretty
         unstable/srcloc
         unstable/location
         unstable/syntax
         (for-syntax racket/match syntax/parse unstable/syntax))

(define-syntax (let/debug stx)
  (syntax-parse stx
    [(_ (~optional loop:id) ([lhs:id rhs:expr] ...) body:expr ...+)
     #`(debug
        #:name '#,(if (attribute loop) #'loop #'let/debug)
        #:source (quote-srcloc #,stx)
        (let #,@(if (attribute loop) (list #'loop) null)
          ([lhs (debug #:name 'lhs rhs)] ...)
          (debug body) ...))]))

(define-syntaxes
  [ let*/debug
    letrec/debug
    let-values/debug
    let*-values/debug
    letrec-values/debug
    with-syntax/debug
    with-syntax*/debug
    parameterize/debug ]

  (let ()

    (define ((expander binder-id) stx)
      (with-syntax ([binder binder-id])
        (syntax-parse stx
          [(binder/debug:id ([lhs rhs:expr] ...) body:expr ...+)
           #`(debug
              #:name 'binder/debug
              #:source (quote-srcloc #,stx)
              (binder
               ([lhs (debug #:name 'lhs rhs)] ...)
               (debug body) ...))])))

    (values (expander #'let*)
            (expander #'letrec)
            (expander #'let-values)
            (expander #'let*-values)
            (expander #'letrec-values)
            (expander #'with-syntax)
            (expander #'with-syntax*)
            (expander #'parameterize))))

(define-syntaxes
  [ define/debug
    define/private/debug
    define/public/debug
    define/override/debug
    define/augment/debug ]

  (let ()

    (define-syntax-class header
      #:attributes [name]
      (pattern (name:id . _))
      (pattern (inner:header . _) #:attr name (attribute inner.name)))

    (define ((expander definer-id) stx)
      (with-syntax ([definer definer-id])
        (syntax-parse stx
          [(definer/debug:id name:id body:expr)
           #`(definer name
               (debug
                #:name 'name
                #:source (quote-srcloc #,stx)
                body))]
          [(definer/debug:id spec:header body:expr ...+)
           #`(definer spec
               (debug
                #:name 'spec.name
                #:source (quote-srcloc #,stx)
                (let () body ...)))])))

    (values (expander #'define)
            (expander #'define/private)
            (expander #'define/public)
            (expander #'define/override)
            (expander #'define/augment))))

(define-syntax (begin/debug stx)
  (syntax-parse stx
    [(_ term:expr ...)
     #`(debug
        #:name 'begin/debug
        #:source (quote-srcloc #,stx)
        (begin (debug term) ...))]))

(define-syntax (debugf stx)

  (define-splicing-syntax-class argument
    #:attributes ([debugged 1])
    (pattern arg:expr
             #:attr [debugged 1] (list #'(debug arg)))
    (pattern (~seq kw:keyword arg:expr)
             #:attr [debugged 1] (list #'kw #'(debug arg))))

  (syntax-parse stx
    [(_ f:expr arg:argument ...)
     #`(debug
        #:name 'debugf
        #:source (quote-srcloc #,stx)
        (#%app (debug f) arg.debugged ... ...))]))

(define-syntax (debug stx)
  (syntax-parse stx
    [(_ (~or (~optional (~seq #:name name:expr))
             (~optional (~seq #:source source:expr)))
        ...
        body:expr)
     (with-syntax* ([name (or (attribute name) #'(quote body))]
                    [source (or (attribute source) #'(quote-srcloc body))])
       #'(debug/proc
          name
          source
          (lambda () (#%expression body))))]))

(define (debug/proc name source thunk)

  (define src (source-location->prefix source))

  (define (err e)
    (if (exn? e)
      (dprintf "raised exception: ~a" (exn-message e))
      (dprintf "raised non-exception: ~a" (pretty-format/print e)))
    (raise e))

  (define depth (current-debug-depth))

  (dynamic-wind

    (lambda ()
      (parameterize ([current-debug-depth depth])
        (dprintf ">> ~a~a" src (pretty-format/write name 'infinity))))

    (lambda ()
      (parameterize ([current-debug-depth (add1 depth)])
        (with-handlers ([(lambda _ #t) err])
          (call-with-values thunk
            (match-lambda*
              [(list v)
               (dprintf "result: ~a"
                 (pretty-format/print v 'infinity))
               v]
              [(list vs ...)
               (dprintf "results: (values~a)"
                 (apply string-append
                   (for/list ([v (in-list vs)])
                     (string-append " " (pretty-format/print v 'infinity)))))
               (apply values vs)])))))

    (lambda ()
      (parameterize ([current-debug-depth depth])
        (dprintf "<< ~a~a" src (pretty-format/write name 'infinity))))))

(define (dprintf fmt . args)
  (define message (apply format fmt args))
  (define terminated
    (if (regexp-match? "\n$" message) message (string-append message "\n")))
  (define prefix
    (make-string (* debug-indent (current-debug-depth)) #\space))
  (define indented
    (regexp-replace* "(?m:.+)" terminated (string-append prefix "&")))
  (write-string indented (current-error-port))
  (void))

(define current-debug-depth (make-parameter 0))
(define debug-indent 2)
>>>>>>> 371b00af
<|MERGE_RESOLUTION|>--- conflicted
+++ resolved
@@ -1,41 +1,3 @@
-<<<<<<< HEAD
-#lang racket/base
-
-(provide debug debugm)
-
-;; printf debugging convenience
-(define-syntax debug
-  (syntax-rules ()
-    [(_ (f . args))
-     (begin (printf "starting ~a (~a)~n" 'f f)
-            (let ([l (list . args)])
-              (printf "arguments are:~n")
-              (for/list ([arg 'args]
-                         [val l])
-                (printf "\t~a: ~a~n" arg val))
-              (let ([e (with-handlers ([values (lambda (exn)
-                                                 (printf "~a raised exception ~a~n" 'f exn)
-                                                 (raise exn))])
-                         (call-with-values (lambda () (apply f l)) list))])
-                (if (and (pair? e) (null? (cdr e)))
-                    (printf "~a result was ~a~n" 'f (car e))
-                    (printf "~a results were ~a~n" 'f e))
-                (apply values e))))]
-    [(_ f . args) (debug (f . args))]))
-
-(define-syntax debugm
-  (syntax-rules ()
-    [(_ kw . forms)
-     (begin (printf "starting ~a\n" 'kw)
-            (let ([e (with-handlers ([values (lambda (exn)
-                                                 (printf "~a raised exception ~a~n" 'kw exn)
-                                                 (raise exn))])
-                         (call-with-values (lambda () (kw . forms)) list))])
-                (if (and (pair? e) (null? (cdr e)))
-                    (printf "~a result was ~a~n" 'kw (car e))
-                    (printf "~a results were ~a~n" 'kw e))
-                (apply values e)))]))
-=======
 #lang racket
 
 (provide debug
@@ -229,5 +191,4 @@
   (void))
 
 (define current-debug-depth (make-parameter 0))
-(define debug-indent 2)
->>>>>>> 371b00af
+(define debug-indent 2)