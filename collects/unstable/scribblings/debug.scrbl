<<<<<<< HEAD
#lang scribble/doc
@(require scribble/base
          scribble/manual scribble/eval
          "utils.rkt"
          (for-label unstable/debug
                     racket/serialize
                     racket/contract
                     racket/base))

@title[#:tag "debug"]{Debugging}
@(define the-eval (make-base-eval))
@(the-eval '(require unstable/debug racket/match))
=======
#lang scribble/manual
@(require scribble/eval "utils.rkt"
          (for-label racket unstable/debug unstable/syntax))

@title{Debugging}
>>>>>>> 371b00af

@defmodule[unstable/debug]

@unstable[@author+email["Carl Eastlund" "cce@racket-lang.org"]]

This module provides macros and functions for printing out debugging
information.

@defform/subs[
(debug options ... expr)
([options (code:line #:name name-expr)
          (code:line #:source srcloc-expr)])
]{

Writes debugging information about the evaluation of @scheme[expr] to the
current error port.  The name and source location of the expression may be
overridden by keyword options; their defaults are the syntactic form of the
expression and its syntactic source location, respectively.

@examples[#:eval (eval/require 'unstable/debug)
(debug 0)
(debug #:name "one, two, three" (values 1 2 3))
(debug #:source (make-srcloc 'here 1 2 3 4)
  (error 'function "something went wrong"))
]

}

@defproc[(dprintf [fmt string?] [arg any/c] ...) void?]{

Constructs a message in the same manner as @scheme[format] and writes it to
@scheme[(current-error-port)], with indentation reflecting the number of nested
@scheme[debug] forms.

@examples[#:eval (eval/require 'unstable/debug)
(dprintf "level: ~a" 0)
(debug (dprintf "level: ~a" 1))
(debug (debug (dprintf "level: ~a" 2)))
]
<<<<<<< HEAD
}

@defform*[[(debugm f args ...)]]{
Produce debugging output for the application of @racket[f], but does
not parse or print args.  Suitable for use debugging macros.
@examples[#:eval the-eval
(debugm match (list 1 2 3)
  [(list x y z) (+ x y z)])
(debugm + 1 2 3)
]
=======

}

@defform/subs[
(debugf function-expr argument ...)
([argument argument-expr (code:line argument-keyword argument-expr)])
]{

Logs debugging information for @scheme[(#%app function-expr argument ...)],
including the evaluation and results of the function and each argument.

@examples[#:eval (eval/require 'unstable/debug)
(debugf + 1 2 3)
]

}

@deftogether[(
@defform[(begin/debug expr ...)]
@defform*[[(define/debug id expr)
           (define/debug (head args) body ...+)]]
@defform*[[(define/private/debug id expr)
           (define/private/debug (head args) body ...+)]]
@defform*[[(define/public/debug id expr)
           (define/public/debug (head args) body ...+)]]
@defform*[[(define/override/debug id expr)
           (define/override/debug (head args) body ...+)]]
@defform*[[(define/augment/debug id expr)
           (define/augment/debug (head args) body ...+)]]
@defform*[[(let/debug ([lhs-id rhs-expr] ...) body ...+)
           (let/debug loop-id ([lhs-id rhs-expr] ...) body ...+)]]
@defform[(let*/debug ([lhs-id rhs-expr] ...) body ...+)]
@defform[(letrec/debug ([lhs-id rhs-expr] ...) body ...+)]
@defform[(let-values/debug ([(lhs-id ...) rhs-expr] ...) body ...+)]
@defform[(let*-values/debug ([(lhs-id ...) rhs-expr] ...) body ...+)]
@defform[(letrec-values/debug ([(lhs-id ...) rhs-expr] ...) body ...+)]
@defform[(with-syntax/debug ([pattern stx-expr] ...) body ...+)]
@defform[(with-syntax*/debug ([pattern stx-expr] ...) body ...+)]
@defform[(parameterize/debug ([param-expr value-expr] ...) body ...+)]
)]{

These macros add logging based on @scheme[debug] to the evaluation of
expressions in @scheme[begin], @scheme[define], @scheme[define/private],
@scheme[define/public], @scheme[define/override], @scheme[define/augment],
@scheme[let], @scheme[let*], @scheme[letrec], @scheme[let-values],
@scheme[let*-values], @scheme[letrec-values], @scheme[with-syntax],
@scheme[with-syntax*], and @scheme[parameterize].

>>>>>>> 371b00af
}<|MERGE_RESOLUTION|>--- conflicted
+++ resolved
@@ -1,23 +1,8 @@
-<<<<<<< HEAD
-#lang scribble/doc
-@(require scribble/base
-          scribble/manual scribble/eval
-          "utils.rkt"
-          (for-label unstable/debug
-                     racket/serialize
-                     racket/contract
-                     racket/base))
-
-@title[#:tag "debug"]{Debugging}
-@(define the-eval (make-base-eval))
-@(the-eval '(require unstable/debug racket/match))
-=======
 #lang scribble/manual
 @(require scribble/eval "utils.rkt"
           (for-label racket unstable/debug unstable/syntax))
 
 @title{Debugging}
->>>>>>> 371b00af
 
 @defmodule[unstable/debug]
 
@@ -57,18 +42,6 @@
 (debug (dprintf "level: ~a" 1))
 (debug (debug (dprintf "level: ~a" 2)))
 ]
-<<<<<<< HEAD
-}
-
-@defform*[[(debugm f args ...)]]{
-Produce debugging output for the application of @racket[f], but does
-not parse or print args.  Suitable for use debugging macros.
-@examples[#:eval the-eval
-(debugm match (list 1 2 3)
-  [(list x y z) (+ x y z)])
-(debugm + 1 2 3)
-]
-=======
 
 }
 
@@ -117,5 +90,14 @@
 @scheme[let*-values], @scheme[letrec-values], @scheme[with-syntax],
 @scheme[with-syntax*], and @scheme[parameterize].
 
->>>>>>> 371b00af
+}
+
+@defform*[[(debugm f args ...)]]{
+Produce debugging output for the application of @racket[f], but does
+not parse or print args.  Suitable for use debugging macros.
+@examples[#:eval the-eval
+(debugm match (list 1 2 3)
+  [(list x y z) (+ x y z)])
+(debugm + 1 2 3)
+]
 }