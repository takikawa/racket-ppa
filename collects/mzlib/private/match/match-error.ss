--- conflicted
+++ resolved
@@ -67,15 +67,9 @@
    ;; this makes pregexp errors a little more friendly
   (define (pregexp-match-with-error regex str)
     (if (or (string? regex)
-<<<<<<< HEAD
 	    (bytes? regex)
 	    (regexp? regex)
 	    (byte-regexp? regex))
-=======
-            (regexp? regex)
-            (and (pair? regex)
-                 (equal? ':sub (car regex))))
->>>>>>> 0a5ff7fd
         (pregexp-match regex str)
         (error 'match:pregex 
                (string-append 
