--- conflicted
+++ resolved
@@ -108,11 +108,7 @@
 _raco_planet()
 {
     local cur="${COMP_WORDS[COMP_CWORD]}"
-<<<<<<< HEAD
-    local planetcmds=$( echo '' '--help' ;  for x in `raco planet --help 2>&1 | sed -n -e 's/^  raco planet \(.[^ ]*\).*/\1/p'` ; do echo ${x} ; done )
-=======
     local planetcmds=$( echo '' '--help' ;  for x in `${_raco_cmd} planet --help 2>&1 | sed -n -e 's/^  raco planet \(.[^ ]*\).*/\1/p'` ; do echo ${x} ; done )
->>>>>>> 371b00af
     COMPREPLY=( $(compgen -W "${planetcmds}" -- ${cur}) )
 }
 
