--- conflicted
+++ resolved
@@ -566,11 +566,7 @@
   (dprintf "Scanning main tree...")
   (set! *racket-tree*
         (let loop ([tree  (parameterize ([cd racket-base/])
-<<<<<<< HEAD
-                            (get-tree racket/-name))]
-=======
                             (get-tree racket/-name "racket"))]
->>>>>>> 371b00af
                    [trees (apply append *platform-tree-lists*)])
           (if (null? trees)
               (tree-filter '(not junk) tree)
