; general assertions about reconstruction:
; a varref can only occur at the top of a mark-list
; a varref at the top of the mark-list must either be a top-level-variable
;  or have a value in some mark somewhere (or both).

#lang scheme/base

(require (prefix-in kernel: syntax/kerncase)
           mzlib/list
           mzlib/etc
	   mzlib/contract
           scheme/match
           "marks.rkt"
           "model-settings.rkt"
           "shared.rkt"
           "my-macros.rkt"
           (for-syntax scheme/base)
           racket/private/promise)

(provide/contract 
 [reconstruct-completed (syntax? 
                         (or/c (listof natural-number/c) false/c)
                         (-> (listof any/c))
                         render-settings? 
                         . -> .
                         (vector/c syntax? boolean?))]
 [hide-completed? (syntax? . -> . boolean?)]
 
 ;; front ends for reconstruct-current
 [reconstruct-left-side (mark-list?
                         (or/c (listof any/c) false/c)
                         render-settings?
                         . -> .
                         syntax?)]
 [reconstruct-right-side (mark-list?
                          (or/c (listof any/c) false/c)
                          render-settings?
                          . -> .
                          syntax?)]
 [reconstruct-double-break (mark-list?
                            render-settings?
                            . -> . 
                            (list/c syntax? syntax?))]
 
 [skip-step? (-> break-kind? (or/c mark-list? false/c) render-settings? boolean?)]
 [step-was-app? (-> mark-list? boolean?)]
 
 [reset-special-values (-> any)])

(define nothing-so-far (gensym "nothing-so-far-"))

; the let-glump is a structure that contains the reconstruct-time data about
; a let-binding; that is, the names on the left-hand-side, the expression on
; the right-hand side, and the values computed.

(define-struct let-glump (name-set exp val-set))

; split-list : ('a -> boolean) (listof 'a) -> (vector (listof 'a) (listof 'a))
; split-list splits a list into two lists at the first element s.t. (fn element) => true).
; that is, split-list yields the lists A and B such that (append A B) gives the original
; list, and (fn element) => false for all elements in A, and B is either empty or
; (fn (car B)) => true

(define (split-list fn lst)
  (let loop ([remaining lst] [so-far null]) 
    (cond [(null? remaining)
           (vector (reverse so-far) null)]
          [else
           (if (fn (car remaining))
               (vector (reverse so-far) remaining)
               (loop (cdr remaining) (cons (car remaining) so-far)))])))

; test cases
; (test (vector '(93 4 2) '(0 2 1)) split-list (lambda (x) (= x 0)) '(93 4 2 0 2 1))
; (test (vector '(3 4 5) '()) split-list (lambda (x) (= x 0)) '(3 4 5))

; n-split-list : num ('a list) -> ('a list) ('a list)
; n-split-list splits a given list A into two lists B and C, such that B contains the
; first n elements of A, and C contains the rest.

(define (n-split-list num lst)
  (when (> num (length lst))
    (error 'n-split-list "can't split list ~a after ~ath element; not long enough" lst num))
  (let loop ([count num] [remaining lst] [so-far null])
    (if (= count 0)
        (vector (reverse so-far) remaining)
        (loop (- count 1) (cdr remaining) (cons (car remaining) so-far)))))

; test cases
; (test (vector '(a b c) '(d e f)) n-split-list 3 '(a b c d e f))


(define (mark-as-highlight stx)
  (stepper-syntax-property stx 'stepper-highlight #t))
;               
;               
; ;;  ;;;    ;;;   ;;;   ; ;;         ;   ;   ;;;   ;  ;   ;   ;;;  
;;   ;   ;  ;     ;   ;  ;;  ;        ;   ;  ;   ;  ;  ;   ;  ;   ; 
;    ;   ;  ;     ;   ;  ;   ;         ; ;       ;  ;  ;   ;  ;   ; 
;    ;;;;;  ;     ;   ;  ;   ;  ;;;;;  ; ;    ;;;;  ;  ;   ;  ;;;;; 
;    ;      ;     ;   ;  ;   ;         ; ;   ;   ;  ;  ;   ;  ;     
;    ;      ;     ;   ;  ;   ;         ;;    ;   ;  ;  ;  ;;  ;     
;     ;;;;   ;;;   ;;;   ;   ;          ;     ;;;;; ;   ;; ;   ;;;; 


; recon-value print-converts a value.  If the value is a closure, recon-value
; prints the name attached to the procedure, unless we're on the right-hand-side
; of a let, or unless there _is_ no name.

(define recon-value
  (opt-lambda (val render-settings [assigned-name #f] 
                   [current-so-far nothing-so-far] [seen-promises null])
    (if (hash-ref finished-xml-box-table val (lambda () #f))
        (stepper-syntax-property #`(quote #,val) 'stepper-xml-value-hint 'from-xml-box)
        (let* ([extracted-proc (unwrap-proc val)]
               [closure-record (and (annotated-proc? extracted-proc)
                                    (annotated-proc-info extracted-proc))])
          (cond
            [closure-record
             (let* ([mark (closure-record-mark closure-record)]
                    [base-name (closure-record-name closure-record)])
               (if base-name
                   (let* ([lifted-index 
                           (closure-record-lifted-index closure-record)]
                          [name 
                           (if lifted-index
                               (construct-lifted-name base-name lifted-index)
                               base-name)])
                     (if (and assigned-name 
                              (free-identifier=? base-name assigned-name))
                         (recon-source-expr 
                          (mark-source mark) (list mark) null null render-settings)
                         #`#,name))
                   (recon-source-expr 
                    (mark-source mark) (list mark) null null render-settings)))]
            ; promise does not have annotation info,
            ; must be from library code, or it's a running promise
            ; or it's a nested promise?
            [(promise? val)
             (cond 
               ; running promise cached by recon-inner
               [(or (hash-ref partially-evaluated-promises-table val (λ () #f))
                    ; can be an extra promise layer when dealing with lists
                    (hash-ref partially-evaluated-promises-table (pref val) (λ () #f)))]
               ; running promise not found by search in recon-inner
               ; must be a nested running promise
               [(and (nested-promise-running? val)
                     (not (eq? current-so-far nothing-so-far)))
                (hash-set! partially-evaluated-promises-table val current-so-far)
                current-so-far]
               #;[(and (nested-promise-running? val)
                       (not (null? last-so-far)))
                  last-so-far]
<<<<<<< HEAD
                 ; promise is not running if we get here
                 [(and (promise-forced? val)
                       (not (nested-promise-running? val))
                       (not (assq val seen-promises)))
                  (recon-value (force val) render-settings 
                               assigned-name current-so-far 
                               (cons (list val assigned-name) seen-promises))]
                 ; for cyclic lists, use assigned name if it's available
                 [(let ([v (assq val seen-promises)])
                    (and v (second v)))]
                 ; unknown promise: promise not in src code, created in library fn
                 [(hash-ref unknown-promises-table val (λ () #f))
                  =>
                  render-unknown-promise]
                 [else ; else generate a fresh unknown promise
                  (begin0
                    (render-unknown-promise next-unknown-promise)
                    (hash-set! unknown-promises-table
                               val next-unknown-promise)
                    (set! next-unknown-promise 
                          (add1 next-unknown-promise)))])]
              ; STC: handle lists here, instead of deferring to render-to-sexp fn
              ; because there may be nested promises
              #;[(null? val) #'empty]
              [(and (not (null? val))
                    (list? val)
                    (ormap promise? val))
               (with-syntax 
                   ([(reconed-vals ...)
                     (map 
                      (lx (recon-value _ render-settings #f current-so-far seen-promises))
                      val)])
                 (if (render-settings-constructor-style-printing? render-settings)
                     #'(#%plain-app list reconed-vals ...)
                     #'`(reconed-vals ...)))]
              [(and (pair? val)
                    (or (promise? (car val))
                        (promise? (cdr val))))
               (with-syntax 
                   ([reconed-car
                     (recon-value (car val) render-settings 
                                  #f current-so-far seen-promises)]
                    [reconed-cdr
                     (recon-value (cdr val) render-settings 
                                  #f current-so-far seen-promises)])
                 #'(#%plain-app cons reconed-car reconed-cdr))]
              [else
               (let* ([rendered 
                       ((render-settings-render-to-sexp render-settings) val)])
                 (if (symbol? rendered)
                     #`#,rendered
                     #`(quote #,rendered)))])))))
=======
               ; promise is not running if we get here
               [(and (promise-forced? val)
                     (not (nested-promise-running? val))
                     (not (assq val seen-promises)))
                (recon-value (force val) render-settings 
                             assigned-name current-so-far 
                             (cons (list val assigned-name) seen-promises))]
               ; for cyclic lists, use assigned name if it's available
               [(let ([v (assq val seen-promises)])
                  (and v (second v)))]
               ; unknown promise: promise not in src code, created in library fn
               [(hash-ref unknown-promises-table val (λ () #f))
                =>
                render-unknown-promise]
               [else ; else generate a fresh unknown promise
                (begin0
                  (render-unknown-promise next-unknown-promise)
                  (hash-set! unknown-promises-table
                             val next-unknown-promise)
                  (set! next-unknown-promise 
                        (add1 next-unknown-promise)))])]
            ; STC: handle lists here, instead of deferring to render-to-sexp fn
            ; because there may be nested promises
            #;[(null? val) #'empty]
            [(and (not (null? val))
                  (list? val)
                  (ormap promise? val))
             (with-syntax 
                 ([(reconed-vals ...)
                   (map 
                    (lx (recon-value _ render-settings #f current-so-far seen-promises))
                    val)])
               (if (render-settings-constructor-style-printing? render-settings)
                   #'(#%plain-app list reconed-vals ...)
                   #'`(reconed-vals ...)))]
            [(and (pair? val)
                  (or (promise? (car val))
                      (promise? (cdr val))))
             (with-syntax 
                 ([reconed-car
                   (recon-value (car val) render-settings 
                                #f current-so-far seen-promises)]
                  [reconed-cdr
                   (recon-value (cdr val) render-settings 
                                #f current-so-far seen-promises)])
               #'(#%plain-app cons reconed-car reconed-cdr))]
            [else
             (let* ([rendered 
                     ((render-settings-render-to-sexp render-settings) val)])
               (if (symbol? rendered)
                   #`#,rendered
                   #`(quote #,rendered)))])))))
>>>>>>> e42bfe36

; STC: helper fns for recon-value, to reconstruct promises
; extract-proc-if-struct : any -> procedure? or any
; Purpose: extracts closure from struct procedure, ie lazy-proc in lazy racket
(define (extract-proc-if-struct f)
  (if (and (procedure? f) (not (annotated-proc? f)))
      (or (procedure-extract-target f)
          f)
      f))
; extract-proc-if-promise : any -> thunk or any
(define (extract-proc-if-promise p)
  (if (promise? p) 
      (extract-proc-if-promise (pref p))
      p))
; unwraps struct or promise around procedure
(define (unwrap-proc f)
  (extract-proc-if-promise (extract-proc-if-struct f)))

; nested-promise-running? : Indicates whether a promise is in the "running" 
; state. promise-running? in racket/private/promise.rkt only looks down
; one level for a running promise
(define (nested-promise-running? p)
  (if (promise? p)
      (let ([v (pref p)])
        (or (running? v)
            (and (promise? v)
                 (nested-promise-running? v))))
      (raise-type-error 'nested-promise-running? "promise" p)))

; weak hash table to keep track of partially evaluated promises
; where keys = promises, values = syntax
; - initialized on each call to reconstruct-current 
;   (ie - each half-step reconstruction)
; - populated on each call to recon-inner
(define partially-evaluated-promises-table null)

; unknown-promises-table : keep track of unknown promises
; ie, promises created from lib fns
(define unknown-promises-table null)
(define next-unknown-promise 0)

;; NaturalNumber -> syntax    
(define (render-unknown-promise x)
  #`(quote #,(string->symbol 
              (string-append "<DelayedEvaluation#" (number->string x) ">"))))

; This is used when we need the exp associated with a running promise, but the promise is at
; top-level, so it never gets added to partially-evaluated-promises-table
; This is a huge hack and I dont know if it the assumptions I'm making always hold
;  (ie - that the exp associated with any running promise not in 
;  partially-evaluated-promises-table is the last so-far), 
;  but it's working for all test cases so far 10/29/2010.
;  Another solution is to wrap all lazy programs in a dummy top-level expression???
;  Update 11/1/2010: needed to add the following guards in the code to make the assumptions 
;  hold 
;                    (guards are mainly triggered when there are infinite lists)
;  - in recon-inner, dont add running promise to partially-evaluated-promises-table if 
;    so-far = nothing-so-far
;  - in recon, dont set last-so-far when so-far = nothing-so-far 
;  - in recon-value, dont use last-so-far if it hasnt been set (ie - if it's still null)
(define last-so-far null)
;       ;      ;                                                                     ;;;
;       ;                                                          ;                    ;
;  ;;;  ;   ;  ;  ; ;;;         ;    ; ;    ; ;    ;          ;;; ;;;;  ;;;   ; ;;;     ;
; ;     ;  ;   ;  ;;   ;         ;  ;   ;  ;   ;  ;          ;     ;   ;   ;  ;;   ;    ;
; ;     ; ;    ;  ;    ;          ;;     ;;     ;;           ;     ;   ;   ;  ;    ;   ;
;  ;;   ;;     ;  ;    ;  ;;;;;   ;;     ;;     ;;    ;;;;;   ;;   ;   ;;;;;  ;    ;  ;
;    ;  ; ;    ;  ;    ;          ;;     ;;     ;;              ;  ;   ;      ;    ;  ;
;    ;  ;  ;   ;  ;;   ;         ;  ;   ;  ;   ;  ;             ;  ;   ;      ;;   ;
; ;;;   ;   ;  ;  ; ;;;         ;    ; ;    ; ;    ;         ;;;    ;;  ;;;;  ; ;;;   ;
;                 ;                                                           ;
;                 ;                                                           ;

(define (skip-step? break-kind mark-list render-settings)
  (case break-kind
    [(result-value-break)
     (and (pair? mark-list)
          (let ([expr (mark-source (car mark-list))])
            (stepper-syntax-property expr 'stepper-hide-reduction)))]
    [(result-exp-break)
     ;; skip if clauses that are the result of and/or reductions
     (let ([and/or-clauses-consumed (stepper-syntax-property (mark-source (car mark-list)) 
                                                            'stepper-and/or-clauses-consumed)])
       (and and/or-clauses-consumed
            (> and/or-clauses-consumed 0)))]
    [(normal-break normal-break/values)
     (skip-redex-step? mark-list render-settings)]
    [(double-break)
     (or 
      ;; don't stop for a double-break on a let that is the expansion of a 'begin'
      (let ([expr (mark-source (car mark-list))])
        (eq? (stepper-syntax-property expr 'stepper-hint) 'comes-from-begin))
      (not (render-settings-lifting? render-settings)))]
    [(expr-finished-break define-struct-break late-let-break) #f]))

;; skip-redex-step : mark-list? render-settings? -> boolean?
(define (skip-redex-step? mark-list render-settings)
  
  (define (varref-skip-step? varref)
    (with-handlers ([exn:fail:contract:variable? (lambda (dc-exn) #f)])
      (let ([val (lookup-binding mark-list varref)])
        (equal? (syntax->interned-datum (recon-value val render-settings))
                (syntax->interned-datum 
                 (case (stepper-syntax-property varref 'stepper-binding-type)
                   ([let-bound]
                    (binding-lifted-name mark-list varref))
                   ([non-lexical]
                    varref)
                   (else
                    (error 'varref-skip-step? 
                           "unexpected value for stepper-binding-type: ~e for variable: ~.s\n"
                           (stepper-syntax-property varref 'stepper-binding-type)
                           varref))))))))
  
  (and (pair? mark-list)
       (let ([expr (mark-source (car mark-list))])
         (or (stepper-syntax-property expr 'stepper-hide-reduction)
             (kernel:kernel-syntax-case 
              expr #f
              [id
               (identifier? expr)
               (case (stepper-syntax-property expr 'stepper-binding-type)
                 [(lambda-bound) #t]  ; don't halt for lambda-bound vars
                 [(let-bound)
                  (varref-skip-step? expr)]
                 [(non-lexical)
                  (varref-skip-step? expr)])]
              [(#%top . id-stx)
               (varref-skip-step? #`id-stx)]
              [(#%plain-app . terms)
               ; don't halt for proper applications of constructors
               (let ([fun-val (lookup-binding mark-list (get-arg-var 0))])
                 (and (procedure? fun-val)
                      (procedure-arity-includes? 
                       fun-val
                       (length (cdr (syntax->list (syntax terms)))))
                      (or (and (render-settings-constructor-style-printing? render-settings)
                               (if (render-settings-abbreviate-cons-as-list? render-settings)
                                   (eq? fun-val special-list-value)
                                   (and (eq? fun-val special-cons-value)
                                        (second-arg-is-list? mark-list))))
                          ;(model-settings:special-function? 'vector fun-val)
                          (and (eq? fun-val void)
                               (eq? (cdr (syntax->list (syntax terms))) null))
                          (struct-constructor-procedure? fun-val))))]
              [else #f])))))

;; find-special-value finds the value associated with the given name.  Applications of 
;; functions like 'list' should not be shown as steps, because the before and after steps will 
;; be the same.  it might be easier simply to discover and discard these at display time.
(define (find-special-value name valid-args)
  (let* ([expanded-application (expand (cons name valid-args))]
         [stepper-safe-expanded (skipto/auto expanded-application 'discard (lambda (x) x))]
         [just-the-fn 
          (kernel:kernel-syntax-case 
           (syntax-disarm stepper-safe-expanded saved-code-inspector) #f
           ; STC: lazy racket case
           ;      Must change this case if lazy language changes!
           [(#%plain-app 
             (#%plain-app toplevelforcer)
             (#%plain-app extra-lazy-lambda (#%plain-app force fn) . args))
            (and (eq? (syntax->datum #'toplevelforcer) 'toplevel-forcer)
                 (eq? (syntax->datum #'force) '!))
            #'fn]
           [(#%plain-app fn . rest) #`fn]
           [else (error 'find-special-name "couldn't find expanded name for ~a" name)])])
    (eval just-the-fn)))

;; these are delayed so that they use the userspace expander.  I'm sure
;; there's a more robust & elegant way to do this.
(define special-list-value #f)
(define special-cons-value #f)

(define (reset-special-values)
  (set! special-list-value (find-special-value 'list '(3)))
  (set! special-cons-value (find-special-value 'cons '(3 empty)))
  (set! unknown-promises-table (make-weak-hash))
  (set! next-unknown-promise 0))

(define (second-arg-is-list? mark-list)
  (let ([arg-val (lookup-binding mark-list (get-arg-var 2))])
    (list? arg-val)))

;   ; static-binding-indexer (z:parsed -> integer)
;  
;  (define static-binding-indexer
;    (let* ([name-number-table (make-hash-table)]
;           [binding-number-table (make-hash-table-weak)])
;      (lambda (binding)
;        (cond [(hash-table-get binding-number-table binding (lambda () #f)) =>
;               (lambda (x) x)]
;              [else (let* ([orig-name (z:binding-orig-name binding)]
;                           [old-index (hash-table-get name-number-table orig-name (lambda () -1))]
;                           [new-index (+ old-index 1)])
;                      (hash-table-put! name-number-table orig-name new-index)
;                      (hash-table-put! binding-number-table binding new-index)
;                      new-index)]))))

; construct-lifted-name 
; (-> syntax? (or/c num? false/c) symbol?)

(define/contract construct-lifted-name
  (-> syntax? number? syntax?)
  (lambda (binding dynamic-index)
    #`#,(string->symbol
         (string-append (symbol->string (syntax-e binding)) "_" 
                        (number->string dynamic-index)))))

; binding-lifted-name

(define/contract binding-lifted-name
  (-> mark-list? syntax? syntax?)
  (lambda (mark-list binding)
    (construct-lifted-name binding (lookup-binding mark-list (get-lifted-var binding)))))


(define (step-was-app? mark-list)
  (and (not (null? mark-list))
       (syntax-case (mark-source (car mark-list)) (#%plain-app)
         [(#%plain-app . rest)
          #t]
         [else
          #f])))





; ;;  ;;;    ;;;   ;;;   ; ;;           ;;;   ;;;   ;   ;  ; ;;  ;;;   ;;;           ;;;  ;    ;  ; ;;;   ; ;;
;;   ;   ;  ;     ;   ;  ;;  ;         ;     ;   ;  ;   ;  ;;   ;     ;   ;         ;   ;  ;  ;   ;;   ;  ;;  
;    ;   ;  ;     ;   ;  ;   ;         ;     ;   ;  ;   ;  ;    ;     ;   ;         ;   ;   ;;    ;    ;  ;   
;    ;;;;;  ;     ;   ;  ;   ;  ;;;;;   ;;   ;   ;  ;   ;  ;    ;     ;;;;;  ;;;;;  ;;;;;   ;;    ;    ;  ;   
;    ;      ;     ;   ;  ;   ;            ;  ;   ;  ;   ;  ;    ;     ;             ;       ;;    ;    ;  ;   
;    ;      ;     ;   ;  ;   ;            ;  ;   ;  ;  ;;  ;    ;     ;             ;      ;  ;   ;;   ;  ;   
;     ;;;;   ;;;   ;;;   ;   ;         ;;;    ;;;    ;; ;  ;     ;;;   ;;;;          ;;;; ;    ;  ; ;;;   ;   
;           
;           


; recon-source-expr 

; recon-source-expr produces the reconstructed version of a given source epxression, using the 
; binding information contained in the binding-list.  This happens during reconstruction 
; whenever we come upon expressions that we haven't yet evaluated. 

; NB: the variable 'dont-lookup' contains a list of variables whose bindings occur INSIDE the 
; expression being evaluated, and hence do not yet have values.

; the 'use-lifted-names' vars are those bound by a let which does have lifted names.  it is 
; used in rendering the lifting of a let or local to show the 'after' step, which should show 
; the lifted names.

(define/contract recon-source-expr 
  (-> syntax? mark-list? binding-set? binding-set? render-settings? syntax?)
  (lambda (expr mark-list dont-lookup use-lifted-names render-settings)
    
    (define (recur expr) (recon-source-expr expr mark-list dont-lookup 
                                            use-lifted-names render-settings))
    (define (let-recur expr bindings)
      (recon-source-expr expr mark-list (append bindings dont-lookup) 
                         use-lifted-names render-settings))
    
    (skipto/auto
     expr
     'discard
     (lambda (expr)
   
       (define (recon-basic)
         (with-syntax ([(label . bodies) expr])
           #`(label #,@(map recur (filter-skipped (syntax->list (syntax bodies)))))))
       (define (recon-let/rec rec?)
         
         (with-syntax ([(label  ((vars val) ...) body ...) expr])
           (let* ([bindings (map syntax->list (syntax->list (syntax (vars ...))))]
                  [binding-list (apply append bindings)]
                  [recur-fn (if rec? 
                                (lambda (expr) (let-recur expr binding-list))
                                recur)]
                  [right-sides (map recur-fn (syntax->list (syntax (val ...))))]
                  [recon-bodies (map (lambda (x) (let-recur x binding-list))
                                     (syntax->list #`(body ...)))])
             (with-syntax 
                 ([(recon-val ...) right-sides]
                  [(recon-body ...) recon-bodies]
                  [(new-vars ...) 
                   (map (lx (map (lx (if (ormap (lambda (binding)
                                                  (bound-identifier=? binding _))
                                                use-lifted-names)
                                         (stepper-syntax-property 
                                          _
                                          'stepper-lifted-name
                                          (binding-lifted-name mark-list _))
                                         _))
                                 _))
                        bindings)])
               (syntax (label ((new-vars recon-val) ...) recon-body ...))))))
       
       (define (recon-lambda-clause clause)
         (with-syntax ([(args . bodies-stx) clause])
           (let* ([arglist (arglist-flatten #'args)]
                  [bodies (map (lambda (body) (let-recur body arglist))
                               (filter-skipped (syntax->list (syntax bodies-stx))))])
             (cons (syntax args) bodies))))
       
       
       (define (recon)
         (kernel:kernel-syntax-case 
          expr #f
          
          ; lambda
          [(#%plain-lambda . clause-stx)
           (let* ([clause (recon-lambda-clause (syntax clause-stx))])
             #`(#%plain-lambda #,@clause))]
          
          ; case-lambda
          [(case-lambda . clauses-stx)
           (let* ([clauses (map recon-lambda-clause (syntax->list (syntax clauses-stx)))])
             #`(case-lambda #,@clauses))]
          
          ; if, begin, begin0
          [(if test then else) (recon-basic)]
          [(if test then) (recon-basic)]
          [(begin . bodies) (recon-basic)]
          [(begin0 . bodies) 
           (if (stepper-syntax-property expr 'stepper-fake-exp)
               (if (null? (syntax->list #`bodies))
                   (recon-value (lookup-binding mark-list begin0-temp) render-settings)
                   ;; prepend the computed value of the first arg:
                   #`(begin0 #,(recon-value (lookup-binding mark-list begin0-temp) render-settings)
                             #,@(map recur (filter-skipped (syntax->list #`bodies)))))
               (recon-basic))]
          
          ; let-values, letrec-values
          [(let-values . rest) (recon-let/rec #f)]
          [(letrec-values . rest) (recon-let/rec #t)]
          
          ; set! 
          [(set! var rhs)
           (let ([rendered-var 
                  (if (and (ormap (lambda (binding)
                                    (bound-identifier=? binding #`var))
                                  dont-lookup)
                           (not (ormap (lambda (binding)
                                         (bound-identifier=? binding #`var))
                                       use-lifted-names)))
                      #`var
                      (reconstruct-set!-var mark-list #`var))])
             #`(set! #,rendered-var #,(recur #'rhs)))]
          
          ; quote 
          [(quote body) (recon-value (eval-quoted expr) render-settings)]
          
          ; quote-syntax : like set!, the current stepper cannot handle quote-syntax
          
          ; with-continuation-mark
          [(with-continuation-mark . rest) (recon-basic)]
          
          ; application
          [(#%plain-app . terms) (recon-basic)]
          
          ; varref                        
          [var-stx
           (identifier? expr)
           (let* ([var (syntax var-stx)])
             (if (render-settings-all-bindings-mutable? render-settings)
                 var
                 (cond [(eq? (identifier-binding var) 'lexical)
                        ; has this varref's binding not been evaluated yet?
                        ; (and this varref isn't in the list of must-lookups?)
                        (if (and (ormap (lambda (binding)
                                          (bound-identifier=? binding var))
                                        dont-lookup)
                                 (not (ormap (lambda (binding)
                                               (bound-identifier=? binding var))
                                             use-lifted-names)))
                            var
                            
                            (case (stepper-syntax-property var 'stepper-binding-type)
                              ((lambda-bound) 
                               (recon-value (lookup-binding mark-list var) render-settings))
                              ((macro-bound)
                               ; for the moment, let-bound vars occur only in and/or :
                               (recon-value (lookup-binding mark-list var) render-settings))
                              ((let-bound)
                               (if (stepper-syntax-property var 'stepper-no-lifting-info)
                                   var
                                   (stepper-syntax-property var
                                                            'stepper-lifted-name
                                                            (binding-lifted-name mark-list var))))
                              ((stepper-temp)
                               (error 'recon-source-expr "stepper-temp showed up in source?!?"))
                              ((non-lexical)
                               (error 
                                'recon-source-expr 
                                "can't get here: lexical identifier labeled as non-lexical"))
                              (else
                               (error 'recon-source-expr
                                      "unknown 'stepper-binding-type property: ~a on var: ~a" 
                                      (stepper-syntax-property var 'stepper-binding-type)
                                      (syntax->datum var)))))]
                       [else ; top-level-varref
                        (fixup-name
                         var)])))]
          [(#%top . var)
           (syntax var)]
          
          [else
           (error 'recon-source "no matching clause for syntax: ~a" (if (syntax? expr)
                                                                        (syntax->datum expr)
                                                                        expr))]))
       (if (stepper-syntax-property expr 'stepper-prim-name)
           (stepper-syntax-property expr 'stepper-prim-name)
           (let* ()
             (attach-info (recon) expr)))))))

;; reconstruct-set!-var

(define (reconstruct-set!-var mark-list var)
  (case (stepper-syntax-property var 'stepper-binding-type)
    ((lambda-bound)
     (error 'reconstruct-inner "lambda-bound variables can't be mutated"))
    ((macro-bound)
     ; for the moment, let-bound vars occur only in and/or :
     (error 'reconstruct-inner "macro-bound variables can't occur in a set!"))
    ((non-lexical) var)
    ((let-bound)
     (stepper-syntax-property var
                              'stepper-lifted-name
                              (binding-lifted-name mark-list var)))
    ((stepper-temp)
     (error 'recon-source-expr "stepper-temp showed up in source?!?"))
    (else
     (error 'recon-source-expr "unknown 'stepper-binding-type property: ~a" 
            (stepper-syntax-property var 'stepper-binding-type)))))

;; filter-skipped : (listof syntax?) -> (listof syntax?)
;; filter out any elements of the list with 'stepper-skip-completely set, except those with stepper-prim-name set. (HACK).
(define (filter-skipped los)
  (filter (lambda (stx)
            (or (stepper-syntax-property stx 'stepper-prim-name)
                (not (stepper-syntax-property stx 'stepper-skip-completely))))
          los))


;; mflatt: MAJOR HACK - work around the prefix on
;;         beginner name definitions
(define (fixup-name s)
  (let ([m (regexp-match re:beginner: (symbol->string (syntax-e s)))])
    (if m
        (datum->syntax s (string->symbol (cadr m)) s s)
        s)))
(define re:beginner: (regexp "^beginner:(.*)$"))


;; eval-quoted : take a syntax that is an application of quote, and evaluate it (for display)
;; Frankly, I'm worried by the fact that this isn't done at expansion time.

(define (eval-quoted stx)
  (syntax-case stx (quote)
    [(quote . dont-care) (eval stx)]
    [else (error 'eval-quoted "eval-quoted called with syntax that is not a quote: ~v" stx)]))


;                     ; 
;                     ;                                          ;         ;               ; 
; ;;  ;;;    ;;;   ;;;   ; ;;    ;;; ;;;; ; ;; ;   ;   ;;; ;;;;         ;;;   ;;;   ; ;;; ;;   ; ;;;   ;   ;;;  ;;;;  ;;;    ;;; ; 
;;   ;   ;  ;     ;   ;  ;;  ;  ;     ;   ;;   ;   ;  ;     ;          ;     ;   ;  ;;  ;;  ;  ;;   ;  ;  ;   ;  ;   ;   ;  ;   ;; 
;    ;   ;  ;     ;   ;  ;   ;  ;     ;   ;    ;   ;  ;     ;          ;     ;   ;  ;   ;   ;  ;    ;  ;  ;   ;  ;   ;   ;  ;    ; 
;    ;;;;;  ;     ;   ;  ;   ;   ;;   ;   ;    ;   ;  ;     ;   ;;;;;  ;     ;   ;  ;   ;   ;  ;    ;  ;  ;;;;;  ;   ;;;;;  ;    ; 
;    ;      ;     ;   ;  ;   ;     ;  ;   ;    ;   ;  ;     ;          ;     ;   ;  ;   ;   ;  ;    ;  ;  ;      ;   ;      ;    ; 
;    ;      ;     ;   ;  ;   ;     ;  ;   ;    ;  ;;  ;     ;          ;     ;   ;  ;   ;   ;  ;;   ;  ;  ;      ;   ;      ;   ;; 
;     ;;;;   ;;;   ;;;   ;   ;  ;;;    ;; ;     ;; ;   ;;;   ;;         ;;;   ;;;   ;   ;   ;  ; ;;;   ;   ;;;;   ;;  ;;;;   ;;; ; 
;                                   
;                                   


; reconstruct-completed : reconstructs a completed expression or definition.  
; Accepts the source expression, a lifting-index which is either a number (indicating
;  a lifted binding) or false (indicating a top-level expression), a list of values
;  currently bound to the bindings, and the language level's render-settings.
;; returns a vector containing a reconstructed expression and a boolean indicating 
;; whether this should not be unwound (e.g., is source syntax
;; from a define-struct).

(define (reconstruct-completed exp lifting-indices vals-getter render-settings)
  (if lifting-indices
      (syntax-case exp ()
        [(vars-stx rhs ...)
         (let* ([vars (map (lambda (var index) (stepper-syntax-property var 'stepper-lifted-name (construct-lifted-name var index))) 
                           (syntax->list #`vars-stx)
                           lifting-indices)])
           (vector (reconstruct-completed-define exp vars (vals-getter) render-settings) #f))])
      (let ([exp (skipto/auto exp 'discard (lambda (exp) exp))])
        (cond 
          [(stepper-syntax-property exp 'stepper-black-box-expr)
           ;; the hint contains the original syntax
           (vector (stepper-syntax-property exp 'stepper-black-box-expr) #t)]
          ;; for test cases, use the result here as the final result of the expression:
          [(stepper-syntax-property exp 'stepper-use-val-as-final)
           (vector (recon-value (car (vals-getter)) render-settings) #f)]
          [else
           (vector
            (kernel:kernel-syntax-case exp #f
                                       [(define-values vars-stx body)
                                        (reconstruct-completed-define exp (syntax->list #`vars-stx) (vals-getter) render-settings)]
                                       [else
                                        (let* ([recon-vals (map (lambda (val)
                                                                  (recon-value val render-settings))
                                                                (vals-getter))])
                                          (if (= (length recon-vals) 1)
                                              (attach-info (car recon-vals) exp)
                                              (attach-info #`(values #,@recon-vals) exp)))])
            #f)]))))

;; an abstraction lifted from reconstruct-completed
(define (reconstruct-completed-define exp vars vals render-settings)
  (let* ([_ (unless (equal? (length vars) (length vals))
              (error "length of var list and val list unequal: ~v ~v" (map syntax->list vars) vals))]
         [recon-vals (map (lambda (val var) 
                            (recon-value val render-settings var)) 
                          vals
                          vars)])
    (if (= (length recon-vals) 1)
        (attach-info #`(define-values #,vars #,(car recon-vals)) exp)
        (attach-info #`(define-values #,vars (values #,@recon-vals)) exp))))



; : (-> syntax? syntax? syntax?)
(define (reconstruct-top-level source reconstructed)
  (skipto/auto
   source
   'discard
   (lambda (source)
     (kernel:kernel-syntax-case 
      source #f
      [(define-values vars-stx body)
       (attach-info #`(define-values vars-stx #,reconstructed)
                    source)]
      [else
       reconstructed]))))


;; hide-completed? : syntax? -> boolean?
(define (hide-completed? stx)
  (syntax-case stx ()
    [(define-values (v) rhs)
     (stepper-syntax-property #'v 'stepper-hide-completed)]
    [else #f]))


;                     ;                                               ;  
; ;;  ;;;    ;;;   ;;;   ; ;;    ;;; ;;;; ; ;; ;   ;   ;;; ;;;;         ;;;  ;   ;  ; ;; ; ;;  ;;;   ; ;;  ;;;;
;;   ;   ;  ;     ;   ;  ;;  ;  ;     ;   ;;   ;   ;  ;     ;          ;     ;   ;  ;;   ;;   ;   ;  ;;  ;  ;  
;    ;   ;  ;     ;   ;  ;   ;  ;     ;   ;    ;   ;  ;     ;          ;     ;   ;  ;    ;    ;   ;  ;   ;  ;  
;    ;;;;;  ;     ;   ;  ;   ;   ;;   ;   ;    ;   ;  ;     ;   ;;;;;  ;     ;   ;  ;    ;    ;;;;;  ;   ;  ;  
;    ;      ;     ;   ;  ;   ;     ;  ;   ;    ;   ;  ;     ;          ;     ;   ;  ;    ;    ;      ;   ;  ;  
;    ;      ;     ;   ;  ;   ;     ;  ;   ;    ;  ;;  ;     ;          ;     ;  ;;  ;    ;    ;      ;   ;  ;  
;     ;;;;   ;;;   ;;;   ;   ;  ;;;    ;; ;     ;; ;   ;;;   ;;         ;;;   ;; ;  ;    ;     ;;;;  ;   ;   ;;


;; front ends for reconstruct-current:

(define (reconstruct-left-side mark-list returned-value-list render-settings)
  (reconstruct-current mark-list 'left-side returned-value-list render-settings))


(define (reconstruct-right-side mark-list returned-value-list render-settings)
  (reconstruct-current mark-list 'right-side returned-value-list render-settings))


(define (reconstruct-double-break mark-list render-settings)
  (reconstruct-current mark-list 'double-break null render-settings))


; reconstruct-current : takes a list of marks, the kind of break, and
; any values that may have been returned at the break point. It produces a list of sexps
; (the result of reconstruction) --- which may contain holes, indicated by the 
; highlight-placeholder --- and a list of sexps which go in the holes

(define (reconstruct-current mark-list break-kind returned-value-list render-settings)
  
  ; ;;  ;;;    ;;;   ;;;   ; ;;          ;  ; ;;   ; ;;    ;;;   ; ;;
  ;;   ;   ;  ;     ;   ;  ;;  ;         ;  ;;  ;  ;;  ;  ;   ;  ;;  
  ;    ;   ;  ;     ;   ;  ;   ;         ;  ;   ;  ;   ;  ;   ;  ;   
  ;    ;;;;;  ;     ;   ;  ;   ;  ;;;;;  ;  ;   ;  ;   ;  ;;;;;  ;   
  ;    ;      ;     ;   ;  ;   ;         ;  ;   ;  ;   ;  ;      ;   
  ;    ;      ;     ;   ;  ;   ;         ;  ;   ;  ;   ;  ;      ;   
  ;     ;;;;   ;;;   ;;;   ;   ;         ;  ;   ;  ;   ;   ;;;;  ;   
  
  
  (define (recon-inner mark-list so-far)
    (let* ([recon-source-current-marks 
            (lambda (expr)
              (recon-source-expr expr mark-list null null render-settings))]
           [top-mark (car mark-list)]
           [exp (mark-source top-mark)]
           [iota (lambda (x) (build-list x (lambda (x) x)))]
           
           [recon-let
            (lambda ()
              (with-syntax ([(label ((vars rhs) ...) . bodies) exp])
                (match-let* 
                    ([binding-sets (map syntax->list (syntax->list #'(vars ...)))]
                     [binding-list (apply append binding-sets)]
                     [glumps 
                      (map (lambda (binding-set rhs)
                             (make-let-glump
                              (map (lambda (binding)
                                     (stepper-syntax-property binding
                                                              'stepper-lifted-name
                                                              (binding-lifted-name mark-list binding)))
                                   binding-set)
                              rhs
                              (map (lambda (arg-binding) 
                                     (lookup-binding mark-list arg-binding))
                                   binding-set)))
                           binding-sets
                           (syntax->list #`(rhs ...)))]
                     [num-defns-done (lookup-binding mark-list let-counter)]
                     [(vector done-glumps not-done-glumps)
                      (n-split-list num-defns-done glumps)]
                     [recon-lifted 
                      (lambda (names expr)
                        #`(#,names #,expr))]
                     [before-bindings
                      (map
                       (lambda (glump)
                         (let* ([name-set (let-glump-name-set glump)]
                                [rhs-val-set (map (lambda (val)
                                                    (if (> (length name-set) 0)
                                                        (recon-value val render-settings (car name-set))
                                                        (recon-value val render-settings))) 
                                                  (let-glump-val-set glump))])
                           (if (= (length rhs-val-set) 1)
                               #`(#,name-set #,@rhs-val-set)
                               #`(#,name-set (values #,rhs-val-set)))))
                       done-glumps)]
                     [reconstruct-remaining-def
                      (lambda (glump)
                        (let ([rhs-source (let-glump-exp glump)]
                              [rhs-name-set (let-glump-name-set glump)])
                          (recon-lifted rhs-name-set
                                        (recon-source-current-marks rhs-source))))]
                     [after-bindings
                      (if (pair? not-done-glumps)
                          (if (eq? so-far nothing-so-far)
                              (map reconstruct-remaining-def not-done-glumps)
                              (cons (recon-lifted (let-glump-name-set (car not-done-glumps)) so-far)
                                    (map reconstruct-remaining-def (cdr not-done-glumps))))
                          null)]
                     [recon-bindings (append before-bindings after-bindings)]
                     ;; JBC: deleted a bunch of dead code here referring to a never-set "stepper-offset" index...
                     ;; frightening.
                     [rectified-bodies 
                      (for/list ([body (in-list (syntax->list #'bodies))])
                        (recon-source-expr body mark-list binding-list binding-list render-settings))])
                  (attach-info #`(label #,recon-bindings #,@rectified-bodies) exp))))])
      
      ; STC: cache any running promises in the top mark 
      ; Means that promise is being evaluated.
      ; NOTE: This wont wind running promises nested in another promise.
      ;       Those wont be detected until the outer promise is being
      ;       reconed, so we cant handle it until then.
      (let ([maybe-running-promise
             (findf (λ (f) (and (promise? f) (nested-promise-running? f)))
                    (map mark-binding-value (mark-bindings top-mark)))])
        (when (and maybe-running-promise
                   (not (hash-has-key? partially-evaluated-promises-table
                                       maybe-running-promise))
                   (not (eq? so-far nothing-so-far)))
          (hash-set! partially-evaluated-promises-table
                     maybe-running-promise so-far)))
      
      (if (stepper-syntax-property exp 'stepper-fake-exp)
          
          (kernel:kernel-syntax-case 
           exp #f
           [(begin . bodies)
            (if (eq? so-far nothing-so-far)
                (error 'recon-inner "breakpoint before a begin reduction should have a result value in exp: ~a" (syntax->datum exp))
                #`(begin #,so-far #,@(map recon-source-current-marks (cdr (syntax->list #'bodies)))))]
           [(begin0 first-body . rest-bodies)
            (if (eq? so-far nothing-so-far)
                (error 'recon-inner "breakpoint before a begin0 reduction should have a result value in exp: ~a" (syntax->datum exp))
                #`(begin0 #,(recon-value (lookup-binding mark-list begin0-temp) render-settings)
                          #,so-far
                          #,@(map recon-source-current-marks (syntax->list #`rest-bodies))))]
           [else
            (error 'recon-inner "unexpected fake-exp expression: ~a" (syntax->datum exp))])
          
          (kernel:kernel-syntax-case 
           exp #f 
           ; variable references
           [id
            (identifier? (syntax id))
            (if (eq? so-far nothing-so-far)
                (recon-source-current-marks exp)
                (error 'recon-inner "variable reference given as context: ~a" exp))]
           
           [(#%top . id)
            (if (eq? so-far nothing-so-far)
                (recon-source-current-marks exp)
                (error 'recon-inner "variable reference given as context: ~a" exp))]
           
           ; applications
           [(#%plain-app . terms)
            (attach-info
             (match-let* 
                 ([sub-exprs (syntax->list (syntax terms))]
                  [arg-temps (build-list (length sub-exprs) get-arg-var)]
                  [arg-vals (map (lambda (arg-temp) 
                                   (lookup-binding mark-list arg-temp))
                                 arg-temps)]
                  [(vector evaluated unevaluated) (split-list (lambda (x) (eq? (cadr x) *unevaluated*))
                                                              (zip sub-exprs arg-vals))]
                  [rectified-evaluated (map (lx (recon-value _ render-settings #f so-far)) 
                                            (map cadr evaluated))])
               (case (mark-label (car mark-list))
                 ((not-yet-called)
                  (if (null? unevaluated)
                      #`(#%plain-app . #,rectified-evaluated)
                      #`(#%plain-app 
                         #,@rectified-evaluated
                         #,so-far 
                         #,@(map recon-source-current-marks (cdr (map car unevaluated))))))
                 ((called) ; unevaluated = null
                  (stepper-syntax-property
                   (if (eq? so-far nothing-so-far)
                       (datum->syntax #'here `(,#'#%plain-app ...)) ; in unannotated code ... can this occur?
                       ; dont show ellipses for force (and other lazy fns)
                       ; object-name is good enough here, so dont need to add another "special val"
                       (let ([obj-name (object-name (car arg-vals))])
                         (cond [(ormap 
                                 (lx (eq? obj-name _)) 
                                 '(force ! !! !list !!list
                                         caar cadr cdar cddr caaar caadr cadar caddr cdaar cdadr cddar 
                                         cdddr caaaar caaadr caadar caaddr cadaar cadadr caddar cadddr 
                                         cdaaar cdaadr cdadar cdaddr cddaar cddadr cdddar cddddr 
                                         first second third fourth fifth sixth seventh eighth take 
                                         eq? eqv? equal? list? length list-ref list-tail append reverse
                                         empty? assoc assq assv cons? remove remq remv member memq memv))
                                #`(#%plain-app . #,rectified-evaluated)]
                               [else
                                (datum->syntax #'here `(,#'#%plain-app ... ,so-far ...))])))
                   'stepper-args-of-call 
                   rectified-evaluated))
                 (else
                  (error 'recon-inner "bad label (~v) in application mark in expr: ~a" (mark-label (car mark-list)) exp))))
             exp)]
           
           ; define-struct 
           ;               
           ;               [(z:struct-form? expr)
           ;                 (if (comes-from-define-struct? expr)
           ;                     so-far
           ;                     (let ([super-expr (z:struct-form-super expr)]
           ;                           [raw-type (utils:read->raw (z:struct-form-type expr))]
           ;                           [raw-fields (map utils:read->raw (z:struct-form-fields expr))])
           ;                       (if super-expr
           ;                           `(struct (,raw-type ,so-far)
           ;                                    ,raw-fields)
           ;                           `(struct ,raw-type ,raw-fields))))]
           
           ; if
           [(if test then else)
            (begin
              (when (eq? so-far nothing-so-far)
                (error 'reconstruct "breakpoint before an if reduction should have a result value"))
              (attach-info
               #`(if #,so-far
                     #,(recon-source-current-marks (syntax then))
                     #,(recon-source-current-marks (syntax else)))
               exp))]
           
           ; one-armed if
           
           [(if test then)
            (begin
              (when (eq? so-far nothing-so-far)
                (error 'reconstruct "breakpoint before an if reduction should have a result value"))
              (attach-info
               #`(if #,so-far #,(recon-source-current-marks (syntax then)))
               exp))]
           
           ; quote : there is no break on a quote.
           
           ;; advanced-begin : okay, here comes advanced-begin.
           
           [(begin . terms)
            ;; even in advanced, begin expands into a let-values.
            (error 'reconstruct/inner "begin in non-teaching-languages not implemented in reconstruct")]
           
           ; begin : in the current expansion of begin, there are only two-element begin's, one-element begins, and 
           ;; zero-element begins; these arise as the expansion of ... ?
           
           ;; these are all dead code, right?
           
           #;[(begin stx-a stx-b)
              (attach-info 
               (if (eq? so-far nothing-so-far)
                   #`(begin #,(recon-source-current-marks #`stx-a) #,(recon-source-current-marks #`stx-b))
                   #`(begin #,so-far #,(recon-source-current-marks #`stx-b))))]
           
           #;[(begin clause)
              (attach-info
               (if (eq? so-far nothing-so-far)
                   #`(begin #,(recon-source-current-marks (syntax clause)))
                   (error 
                    'recon-inner
                    "stepper:reconstruct: one-clause begin appeared as context: ~a" (syntax->datum exp)))
               exp)]
           
           #;[(begin)
              (attach-info
               (if (eq? so-far nothing-so-far)
                   #`(begin)
                   (error 
                    'recon-inner
                    "stepper-reconstruct: zero-clause begin appeared as context: ~a" (syntax->datum exp))))]
           
           ; begin0 : 
           ;; one-body begin0: perhaps this will turn out to be a special case of the
           ;; many-body case.
           [(begin0 body)
            (if (eq? so-far nothing-so-far)
                (recon-source-current-marks exp)
                (error 'recon-inner "one-body begin0 given as context: ~a" exp))]
           
           ;; the only time begin0 shows up other than in a fake-exp is when the first 
           ;; term is being evaluated
           [(begin0 first-body . rest-bodies)
            (if (eq? so-far nothing-so-far)
                (error 'foo "not implemented")
                ;; don't know what goes hereyet
                #`(begin0 #,so-far #,@(map recon-source-current-marks (syntax->list #`rest-bodies))))]
           
           ; let-values
           
           [(let-values . rest) (recon-let)]
           
           [(letrec-values . rest) (recon-let)]
           
           [(set! var rhs)
            (begin
              (when (eq? so-far nothing-so-far)
                (error 'reconstruct "breakpoint before an if reduction should have a result value"))
              (attach-info
               (let ([rendered-var (reconstruct-set!-var mark-list #`var)])
                 #`(set! #,rendered-var #,so-far))
               exp))]
           
           ; lambda : there is no break on a lambda
           
           [else
            (error
             'recon-inner
             "stepper:reconstruct: unknown object to reconstruct: ~a" (syntax->datum exp))]))))
  
  ; the main recursive reconstruction loop is in recon:
  ; recon : (syntax mark-list boolean -> syntax)
  
  (define (recon so-far mark-list first)
    (cond [(null? mark-list) ; now taken to indicate a callback:
           (unless (eq? so-far nothing-so-far)
             (set! last-so-far so-far))
           so-far
           ;(error `recon "expcted a top-level mark at the end of the mark list.")
           ]
          [else
           (case (mark-label (car mark-list)) 
             [(top-level)
              (if (null? (cdr mark-list))
                  (reconstruct-top-level (mark-source (car mark-list)) so-far)
                  (error 'recon "top-level-define mark found at non-end of mark list"))]
             [else
              (let ([reconstructed (recon-inner mark-list so-far)])
                (recon
                 (if first
                     (mark-as-highlight reconstructed)
                     reconstructed)
                 (cdr mark-list)
                 #f))])]))
  
  ; uncomment to see all breaks coming in:
  #;(define _ (printf "break-kind: ~a\ninnermost source: ~a\nreturned-value-list: ~a\n" 
                      break-kind
                      (and (pair? mark-list)
                           (syntax->datum (mark-source (car mark-list))))
                      returned-value-list))
  
  (define answer
    (begin
      ; STC: reset partial-eval-promise table on each call to recon
      (set! partially-evaluated-promises-table (make-weak-hash))
      (set! last-so-far null)
      
      (case break-kind
        ((left-side)
         (let* ([innermost 
                 (if returned-value-list ; is it a normal-break/values?
                     (begin 
                       (unless (and (pair? returned-value-list) 
                                    (null? (cdr returned-value-list)))
                         (error 'reconstruct 
                                "context expected one value, given ~v" 
                                returned-value-list))
                       (recon-value (car returned-value-list) render-settings))
                     nothing-so-far)])
           (recon innermost mark-list #t)))
        ((right-side)
         (let* ([innermost 
                 (if returned-value-list ; is it an expr -> value reduction?
                     (begin 
                       (unless (and (pair? returned-value-list)
                                    (null? (cdr returned-value-list)))
                         (error 'reconstruct 
                                "context expected one value, given ~v"
                                returned-value-list))
                       (recon-value (car returned-value-list) render-settings))
                     (recon-source-expr (mark-source (car mark-list))
                                        mark-list null null render-settings))])
           (recon (mark-as-highlight innermost) (cdr mark-list) #f)))
        ((double-break)
         (let* ([source-expr (mark-source (car mark-list))]
                [innermost-before 
                 (mark-as-highlight 
                  (recon-source-expr source-expr mark-list null null render-settings))]
                [newly-lifted-bindings 
                 (syntax-case source-expr (letrec-values)
                   [(letrec-values ([vars . rest] ...) . bodies)
                    (apply append (map syntax->list (syntax->list #`(vars ...))))]
                   [(let-values ([vars . rest] ...) . bodies)
                    (apply append (map syntax->list (syntax->list #`(vars ...))))]
                   [else (error 
                          'reconstruct 
                          "expected a let-values as source for a double-break, got: ~.s"
                          (syntax->datum source-expr))])]
                [innermost-after 
                 (mark-as-highlight 
                  (recon-source-expr 
                   (mark-source (car mark-list)) 
                   mark-list null newly-lifted-bindings render-settings))])
           (list (recon innermost-before (cdr mark-list) #f)
                 (recon innermost-after (cdr mark-list) #f)))))))
  
  
  answer
  )<|MERGE_RESOLUTION|>--- conflicted
+++ resolved
@@ -151,60 +151,6 @@
                #;[(and (nested-promise-running? val)
                        (not (null? last-so-far)))
                   last-so-far]
-<<<<<<< HEAD
-                 ; promise is not running if we get here
-                 [(and (promise-forced? val)
-                       (not (nested-promise-running? val))
-                       (not (assq val seen-promises)))
-                  (recon-value (force val) render-settings 
-                               assigned-name current-so-far 
-                               (cons (list val assigned-name) seen-promises))]
-                 ; for cyclic lists, use assigned name if it's available
-                 [(let ([v (assq val seen-promises)])
-                    (and v (second v)))]
-                 ; unknown promise: promise not in src code, created in library fn
-                 [(hash-ref unknown-promises-table val (λ () #f))
-                  =>
-                  render-unknown-promise]
-                 [else ; else generate a fresh unknown promise
-                  (begin0
-                    (render-unknown-promise next-unknown-promise)
-                    (hash-set! unknown-promises-table
-                               val next-unknown-promise)
-                    (set! next-unknown-promise 
-                          (add1 next-unknown-promise)))])]
-              ; STC: handle lists here, instead of deferring to render-to-sexp fn
-              ; because there may be nested promises
-              #;[(null? val) #'empty]
-              [(and (not (null? val))
-                    (list? val)
-                    (ormap promise? val))
-               (with-syntax 
-                   ([(reconed-vals ...)
-                     (map 
-                      (lx (recon-value _ render-settings #f current-so-far seen-promises))
-                      val)])
-                 (if (render-settings-constructor-style-printing? render-settings)
-                     #'(#%plain-app list reconed-vals ...)
-                     #'`(reconed-vals ...)))]
-              [(and (pair? val)
-                    (or (promise? (car val))
-                        (promise? (cdr val))))
-               (with-syntax 
-                   ([reconed-car
-                     (recon-value (car val) render-settings 
-                                  #f current-so-far seen-promises)]
-                    [reconed-cdr
-                     (recon-value (cdr val) render-settings 
-                                  #f current-so-far seen-promises)])
-                 #'(#%plain-app cons reconed-car reconed-cdr))]
-              [else
-               (let* ([rendered 
-                       ((render-settings-render-to-sexp render-settings) val)])
-                 (if (symbol? rendered)
-                     #`#,rendered
-                     #`(quote #,rendered)))])))))
-=======
                ; promise is not running if we get here
                [(and (promise-forced? val)
                      (not (nested-promise-running? val))
@@ -257,7 +203,6 @@
                (if (symbol? rendered)
                    #`#,rendered
                    #`(quote #,rendered)))])))))
->>>>>>> e42bfe36
 
 ; STC: helper fns for recon-value, to reconstruct promises
 ; extract-proc-if-struct : any -> procedure? or any
