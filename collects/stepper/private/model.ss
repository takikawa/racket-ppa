--- conflicted
+++ resolved
@@ -222,13 +222,7 @@
                                  mark-list returned-value-list render-settings)
                                 #f))
                           (r:step-was-app? mark-list)
-<<<<<<< HEAD
-                          (make-posn-info
-                           (syntax-position (mark-source (car mark-list)))
-                           (syntax-span (mark-source (car mark-list)))))))]
-=======
                           (mark-list->posn-info mark-list))))]
->>>>>>> 577cd488
                 
                 [(result-exp-break result-value-break)
                  (let ([reconstruct 
@@ -282,13 +276,7 @@
                        (make-before-after-result
                         left-exps right-exps step-kind 
                         held-posn-info
-<<<<<<< HEAD
-                        (make-posn-info
-                         (syntax-position (mark-source (car mark-list)))
-                         (syntax-span (mark-source (car mark-list)))))))]))]
-=======
                         (mark-list->posn-info mark-list))))]))]
->>>>>>> 577cd488
                 
                 [(double-break)
                  ;; a double-break occurs at the beginning of a let's
@@ -304,13 +292,7 @@
                                         (maybe-lift (car reconstruct-result) #f))]
                         [right-side (map (lambda (exp) (unwind exp render-settings))
                                          (maybe-lift (cadr reconstruct-result) #t))])
-<<<<<<< HEAD
-                   (let ([posn-info (make-posn-info
-                                     (syntax-position (mark-source (car mark-list)))
-                                     (syntax-span (mark-source (car mark-list))))])
-=======
                    (let ([posn-info (mark-list->posn-info mark-list)])
->>>>>>> 577cd488
                      (receive-result
                       (make-before-after-result
                        (append new-finished-list left-side)
