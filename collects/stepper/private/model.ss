;step collector state machine (not yet implemented):
;
; datatype held-type = NO-HELD-STEP | SKIPPED-STEP | HELD(args)
;
; states: global state of held
; global: held : held-type
; edge-names: first, skipped-first, second, skipped-second, double, late-let
;
;transitions (& actions):
;
; held = NO-HELD-STEP :
;  first(x) : held := HELD(x)
;  skipped-first : held := SKIPPED-STEP
;  second(x) : trigger(NO-HELD-STEP, x), held := NO-HELD-STEP
;      this happens when evaluating unannotated code
;  skipped-second : held := NO-HELD-STEP
;      I believe this can also arise in unannotated code
;  double(x) : double-trigger(x), held := NO-HELD-STEP
;  late-let(x) : late-let-trigger(x), held := NO-HELD-STEP
;
; held = SOME(SKIPPED-STEP) :
;  first(x) : ERROR
;  skipped-first : ERROR
;  second(x) : held := NO-HELD-STEP
;      this happens e.g. for evaluation of top-level var bound to a procedure
;  skipped-second : held := NO-HELD-STEP
;  double(x) : ERROR
;  late-let(x) : ERROR
;
; held = SOME(HELD(args))
;  first(x) : ERROR
;  skipped-first : ERROR
;  second(x) : trigger(HELD(args),x), held = NO-HELD-STEP
;  skipped-second : held = NO-HELD-STEP
;  double(x) : ERROR
;  late-let(x) : ERROR


(module model mzscheme
  (require mzlib/contract
           mzlib/etc
           scheme/match
           mzlib/class
           scheme/list
           (prefix a: "annotate.ss")
           (prefix r: "reconstruct.ss")
           "shared.ss"
           "marks.ss"
           "model-settings.ss"
           "macro-unwind.ss"
           "lifting.ss"
           (prefix test-engine: test-engine/scheme-tests)
           #;(file "/Users/clements/clements/scheme-scraps/eli-debug.ss")
           ;; for breakpoint display
           ;; (commented out to allow nightly testing)
           #;"display-break-stuff.ss")

  (define program-expander-contract
    ((-> void?) ; init
     ((or/c eof-object? syntax? (cons/c string? any/c)) (-> void?)
      . -> . void?) ; iter
     . -> .
     void?))

  (provide/contract
   [go (program-expander-contract       ; program-expander
        (step-result? . -> . void?)     ; receive-result
        (or/c render-settings? false/c) ; render-settings
        boolean?                        ; track-inferred-names?
        (or/c object? (symbols 'testing))   ;; FIXME: can do better: subclass of language%       ; the language level
        (procedure? . -> . void?)       ; run-on-drscheme-side
        boolean?                        ; disable-error-handling (to allow debugging)
        . -> .
        void?)])

  ; go starts a stepper instance
  ; see provide stmt for contract
  (define (go program-expander receive-result render-settings
<<<<<<< HEAD
              show-lambdas-as-lambdas? language-level run-on-drscheme-side)
    
=======
              show-lambdas-as-lambdas? language-level run-on-drscheme-side
              disable-error-handling)

>>>>>>> 4785e869
    ;; finished-exps:
    ;;   (listof (list/c syntax-object? (or/c number? false?)( -> any)))
    ;; because of mutation, these cannot be fixed renderings, but must be
    ;; re-rendered at each step.
    (define finished-exps null)
    (define/contract add-to-finished
      ((-> syntax?) (or/c (listof natural-number/c) false/c) (-> any)
       . -> . void?)
      (lambda (exp-thunk lifting-indices getter)
        (set! finished-exps
              (append finished-exps
                      (list (list exp-thunk lifting-indices getter))))))

    ;; the "held" variables are used to store the "before" step.
    (define held-exp-list no-sexp)
    (define held-step-was-app? #f)
    (define held-finished-list null)

    ;; highlight-mutated-expressions :
    ;;   ((listof (list/c syntax? syntax?)) (listof (list/c syntax? syntax?))
    ;;   -> (list/c (listof syntax?) (listof syntax?)))
    ;; highlights changes occurring due to mutation.  This function accepts the
    ;; left-hand-side expressions and the right-hand-side expressions, and
    ;; matches them against each other to see which ones have changed due to
    ;; mutation, and highlights these.
    ;; POSSIBLE RESEARCH POINT: if, say, (list 3 4) is mutated to (list 4 5),
    ;;   should the 4 & 5 be highlighted individually or should the list as a
    ;;   whole be highlighted.  Is either one "wrong?"  equivalences between
    ;;   reduction semantics?
    ;;
    ;; 2005-11-14: punting. just highlight the whole darn thing if there are
    ;; any differences.  In fact, just test for eq?-ness.

    #;
    (define (highlight-mutated-expressions lefts rights)
      (if (or (null? lefts) (null? rights))
        (list lefts rights)
        (let ([left-car (car lefts)]
              [right-car (car rights)])
          (if (eq? (syntax-property left-car 'user-source)
                   (syntax-property right-car 'user-source))
            (let ([highlights-added
                   (highlight-mutated-expression left-car right-car)]
                  [rest (highlight-mutated-expressions
                         (cdr lefts) (cdr rights))])
              (cons (cons (car highlights-added) (car rest))
                    (cons (cadr highlights-added) (cadr rest))))))))

    ;; highlight-mutated-expression: syntax? syntax? -> syntax?
    ;; given two expressions, highlight 'em both if they differ at all.

    ;; notes: wanted to use simple "eq?" test... but this will fail when a
    ;; being-stepped definition (e.g.  in a let) turns into a permanent one.
    ;; We pay a terrible price for the lifting thing.  And, for the fact that
    ;; the highlighting follows from the reductions but can't obviously be
    ;; deduced from them.

    #;
    (define (highlight-mutated-expression left right)
      (cond
        ;; if either one is already highlighted, leave them alone.
        [(or (stepper-syntax-property left 'stepper-highlight)
             (stepper-syntax-property right 'stepper-highlight))
         (list left right)]

        ;; first pass: highlight if not eq?.  Should be broken for local-bound
        ;; things as they pass into permanence.
        [(eq? left right)
         (list left right)]

        [else (list (stepper-syntax-property left 'stepper-highlight)
                    (stepper-syntax-property right 'stepper-highlight))]))

    ;; mutated on receipt of a break, used in displaying breakpoint stuff.
    (define steps-received 0)

    (define break
      (opt-lambda (mark-set break-kind [returned-value-list #f])
        
        #;(if mark-set
            (printf "mark-list: ~e\nbreak-kind: ~e\nreturned-value-list: ~e\n" (extract-mark-list mark-set) break-kind returned-value-list)
            (printf "mark-set was false!\n"))
        
        (when (store-steps?)
          (if mark-set
              (set! stored-steps (append stored-steps (list (list (extract-mark-list mark-set) break-kind returned-value-list))))
              (set! stored-steps (append stored-steps (list 'mark-set-was-#f)))))

        (set! steps-received (+ steps-received 1))
        ;; have to be careful else this won't be looked up right away:
        ;; (commented out to allow nightly tests to proceed, 2007-09-04
        #;(when (getenv "PLTSTEPPERUNSAFE")
          (let ([steps-received/current steps-received])
            (run-on-drscheme-side
             (lambda ()
               (display-break-stuff
                steps-received/current
                mark-set break-kind returned-value-list)))))

        (let* ([mark-list (and mark-set (extract-mark-list mark-set))])

          (define (reconstruct-all-completed)
            (filter-map 
             (match-lambda
               [(list source-thunk lifting-indices getter)
                (let ([source (source-thunk)])
                  (if (r:hide-completed? source)
                      #f
                      (match (r:reconstruct-completed
                              source lifting-indices
                              getter render-settings)
                        [(vector exp #f) (unwind exp render-settings)]
                        [(vector exp #t) exp])))])
             finished-exps))

          #;(>>> break-kind)
          #;(fprintf (current-error-port) "break called with break-kind: ~a ..." break-kind)
          (if (r:skip-step? break-kind mark-list render-settings)
            (begin
              #;(fprintf (current-error-port) " but it was skipped!\n")
              (when (or (eq? break-kind 'normal-break)
                        ;; not sure about this...
                        (eq? break-kind 'nomal-break/values))
                (set! held-exp-list skipped-step)))

            (begin
              #;(fprintf (current-error-port) "and it wasn't skipped.\n")
              (case break-kind
                [(normal-break normal-break/values)
                 (begin
                   (when (and (eq? break-kind 'normal-break)
                              returned-value-list)
                     (error 'break
                            "broken invariant: normal-break can't have returned values"))
                   (set! held-finished-list (reconstruct-all-completed))
                   (set! held-exp-list
                         (map (lambda (exp)
				(unwind exp render-settings))
                              (maybe-lift
                               (r:reconstruct-left-side
                                mark-list returned-value-list render-settings)
                               #f)))
                   (set! held-step-was-app? (r:step-was-app? mark-list)))]

                [(result-exp-break result-value-break)
                 (if (eq? held-exp-list skipped-step)
                   ;; don't render if before step was a skipped-step
                   (set! held-exp-list no-sexp)

                   (let* ([new-finished-list (reconstruct-all-completed)]
                          [reconstructed
                           (map (lambda (exp)
				  (unwind exp render-settings))
                                (maybe-lift
                                 (r:reconstruct-right-side
                                  mark-list returned-value-list render-settings)
                                 #f))]
                          [result
                           (if (eq? held-exp-list no-sexp)
                             ;; in this case, there was no "before" step, due
                             ;; to unannotated code.  In this case, we make the
                             ;; optimistic guess that none of the finished
                             ;; expressions were mutated.  It would be somewhat
                             ;; painful to do a better job, and the stepper
                             ;; makes no guarantees in this case.
                             (make-before-after-result
                              ;; NB: this (... ...) IS UNRELATED TO 
                              ;; THE MACRO IDIOM OF THE SAME NAME
                              (list #`(... ...))
                              (append new-finished-list reconstructed)
                              'normal)

                             (let*-values
                                 ([(step-kind)
                                   (if (and held-step-was-app?
                                            (eq? break-kind 'result-exp-break))
                                     'user-application
                                     'normal)]
                                  [(left-exps right-exps)
                                   ;; write this later:
                                   ;; (identify-changed
                                   ;;  (append held-finished-list held-exps)
                                   ;;  (append new-finished-list reconstructed))
                                   (values (append held-finished-list
                                                   held-exp-list)
                                           (append new-finished-list
                                                   reconstructed))])

                               (make-before-after-result
                                left-exps right-exps step-kind)))])
                     (set! held-exp-list no-sexp)
                     (receive-result result)))]

                [(double-break)
                 ;; a double-break occurs at the beginning of a let's
                 ;; evaluation.
                 (when (not (eq? held-exp-list no-sexp))
                   (error
                    'break-reconstruction
                    "held-exp-list not empty when a double-break occurred"))
                 (let* ([new-finished-list (reconstruct-all-completed)]
                        [reconstruct-result
                         (r:reconstruct-double-break mark-list render-settings)]
                        [left-side (map (lambda (exp) (unwind exp render-settings))
					(maybe-lift (car reconstruct-result) #f))]
                        [right-side (map (lambda (exp) (unwind exp render-settings))
					 (maybe-lift (cadr reconstruct-result) #t))])
                   ;; add highlighting code as for other cases...
                   (receive-result
                    (make-before-after-result
                     (append new-finished-list left-side)
                     (append new-finished-list right-side)
                     'normal)))]

                [(expr-finished-break)
                 (unless (not mark-list)
                   (error 'break
                          "expected no mark-list with expr-finished-break"))
                 ;; in an expr-finished-break, the returned-vals hold (listof
                 ;; (list/c source lifting-index getter)) this will now include
                 ;; define-struct breaks, for which the source is the source
                 ;; and the getter causes an error.
                 (for-each (lambda (source/index/getter)
                             (apply add-to-finished source/index/getter))
                           returned-value-list)]

                [else (error 'break "unknown label on break")]))))))

    (define maybe-lift
      (if (render-settings-lifting? render-settings)
          lift
          ;; ... oh dear; model.ss should disable the double-break & late-let break when lifting is off.
          (lambda (stx dont-care) (list stx))))

    (define (step-through-expression expanded expand-next-expression)
      (let* ([annotated (a:annotate expanded break show-lambdas-as-lambdas?
                                    language-level)])
        (parameterize ([test-engine:test-silence #t])
          (eval-syntax annotated))
        (expand-next-expression)))

    (define (err-display-handler message exn)
      (if (not (eq? held-exp-list no-sexp))
        (begin
          (receive-result
           (make-before-error-result (append held-finished-list held-exp-list)
                                     message))
          (set! held-exp-list no-sexp))
        (receive-result (make-error-result message))))
    

    (when (store-steps?) (set! stored-steps null))
    
    (program-expander
     (lambda ()
<<<<<<< HEAD
       ;; swap these to allow errors to escape (e.g., when debugging)
       (error-display-handler err-display-handler)
       ;;(void)
       )
=======
       (unless disable-error-handling
         (error-display-handler err-display-handler)))
>>>>>>> 4785e869
     (lambda (expanded continue-thunk) ; iter
       (r:reset-special-values)
       (if (eof-object? expanded)
         (begin
           (receive-result (make-finished-stepping)))
         (step-through-expression expanded continue-thunk)))))
  
  ;; debugging support:
  
  (provide stored-steps)
  (define stored-steps null)
  (provide store-steps?)
  (define store-steps? (make-parameter #f))
)
<|MERGE_RESOLUTION|>--- conflicted
+++ resolved
@@ -76,14 +76,9 @@
   ; go starts a stepper instance
   ; see provide stmt for contract
   (define (go program-expander receive-result render-settings
-<<<<<<< HEAD
-              show-lambdas-as-lambdas? language-level run-on-drscheme-side)
-    
-=======
               show-lambdas-as-lambdas? language-level run-on-drscheme-side
               disable-error-handling)
 
->>>>>>> 4785e869
     ;; finished-exps:
     ;;   (listof (list/c syntax-object? (or/c number? false?)( -> any)))
     ;; because of mutation, these cannot be fixed renderings, but must be
@@ -339,15 +334,8 @@
     
     (program-expander
      (lambda ()
-<<<<<<< HEAD
-       ;; swap these to allow errors to escape (e.g., when debugging)
-       (error-display-handler err-display-handler)
-       ;;(void)
-       )
-=======
        (unless disable-error-handling
          (error-display-handler err-display-handler)))
->>>>>>> 4785e869
      (lambda (expanded continue-thunk) ; iter
        (r:reset-special-values)
        (if (eof-object? expanded)
