#lang scheme/base

;step collector state machine (not yet implemented):
;
; datatype held-type = NO-HELD-STEP | SKIPPED-STEP | HELD(args)
;
; states: global state of held
; global: held : held-type
; edge-names: first, skipped-first, second, skipped-second, double, late-let
;
;transitions (& actions):
;
; held = NO-HELD-STEP :
;  first(x) : held := HELD(x)
;  skipped-first : held := SKIPPED-STEP
;  second(x) : trigger(NO-HELD-STEP, x), held := NO-HELD-STEP.
;      this happens when evaluating unannotated code
;  skipped-second : held := NO-HELD-STEP
;      I believe this can also arise in unannotated code
;  double(x) : double-trigger(x), held := NO-HELD-STEP
;  late-let(x) : late-let-trigger(x), held := NO-HELD-STEP
;
; held = SOME(SKIPPED-STEP) :
;  first(x) : ERROR
;  skipped-first : ERROR
;  second(x) : held := NO-HELD-STEP
;      this happens e.g. for evaluation of top-level var bound to a procedure
;  skipped-second : held := NO-HELD-STEP
;  double(x) : ERROR
;  late-let(x) : ERROR
;
; held = SOME(HELD(args))
;  first(x) : ERROR
;  skipped-first : ERROR
;  second(x) : trigger(HELD(args),x), held = NO-HELD-STEP
;  skipped-second : held = NO-HELD-STEP
;  double(x) : ERROR
;  late-let(x) : ERROR


(require scheme/contract
         scheme/match
         scheme/class
         scheme/list
         (prefix-in a: "annotate.ss")
         (prefix-in r: "reconstruct.ss")
         "shared.ss"
         "marks.ss"
         "model-settings.ss"
         "macro-unwind.ss"
         "lifting.ss"
         (prefix-in test-engine: test-engine/scheme-tests)
         #;(file "/Users/clements/clements/scheme-scraps/eli-debug.ss")
         ;; for breakpoint display
         ;; (commented out to allow nightly testing)
         #;"display-break-stuff.ss")

(define program-expander-contract
  ((-> void?) ; init
   ((or/c eof-object? syntax? (cons/c string? any/c)) (-> void?)
                                                      . -> . void?) ; iter
   . -> .
   void?))

(provide/contract
 [go (program-expander-contract       ; program-expander
      (step-result? . -> . void?)     ; receive-result
      (or/c render-settings? false/c) ; render-settings
      boolean?                        ; track-inferred-names?
      (or/c object? (symbols 'testing))   ;; FIXME: can do better: subclass of language%       ; the language level
      (procedure? . -> . void?)       ; run-on-drscheme-side
      boolean?                        ; disable-error-handling (to allow debugging)
      . -> .
      void?)])

   
(define-struct posn-info (posn span))

(provide (struct-out posn-info))


; go starts a stepper instance
; see provide stmt for contract
(define (go program-expander receive-result render-settings
            show-lambdas-as-lambdas? language-level run-on-drscheme-side
            disable-error-handling)
  
  ;; finished-exps:
  ;;   (listof (list/c syntax-object? (or/c number? false?)( -> any)))
  ;; because of mutation, these cannot be fixed renderings, but must be
  ;; re-rendered at each step.
  (define finished-exps null)
  (define/contract add-to-finished
    ((-> syntax?) (or/c (listof natural-number/c) false/c) (-> any)
                  . -> . void?)
    (lambda (exp-thunk lifting-indices getter)
      (set! finished-exps
            (append finished-exps
                    (list (list exp-thunk lifting-indices getter))))))
  
  ;; the "held" variables are used to store the "before" step.
  (define held-exp-list the-no-sexp)
  
  (define-struct held (exps was-app? source-info))
  
  (define held-finished-list null)
  
  ;; highlight-mutated-expressions :
  ;;   ((listof (list/c syntax? syntax?)) (listof (list/c syntax? syntax?))
  ;;   -> (list/c (listof syntax?) (listof syntax?)))
  ;; highlights changes occurring due to mutation.  This function accepts the
  ;; left-hand-side expressions and the right-hand-side expressions, and
  ;; matches them against each other to see which ones have changed due to
  ;; mutation, and highlights these.
  ;; POSSIBLE RESEARCH POINT: if, say, (list 3 4) is mutated to (list 4 5),
  ;;   should the 4 & 5 be highlighted individually or should the list as a
  ;;   whole be highlighted.  Is either one "wrong?"  equivalences between
  ;;   reduction semantics?
  ;;
  ;; 2005-11-14: punting. just highlight the whole darn thing if there are
  ;; any differences.  In fact, just test for eq?-ness.
  
  #;
  (define (highlight-mutated-expressions lefts rights)
    (if (or (null? lefts) (null? rights))
        (list lefts rights)
        (let ([left-car (car lefts)]
              [right-car (car rights)])
          (if (eq? (syntax-property left-car 'user-source)
                   (syntax-property right-car 'user-source))
              (let ([highlights-added
                     (highlight-mutated-expression left-car right-car)]
                    [rest (highlight-mutated-expressions
                           (cdr lefts) (cdr rights))])
                (cons (cons (car highlights-added) (car rest))
                      (cons (cadr highlights-added) (cadr rest))))))))
  
  ;; highlight-mutated-expression: syntax? syntax? -> syntax?
  ;; given two expressions, highlight 'em both if they differ at all.
  
  ;; notes: wanted to use simple "eq?" test... but this will fail when a
  ;; being-stepped definition (e.g.  in a let) turns into a permanent one.
  ;; We pay a terrible price for the lifting thing.  And, for the fact that
  ;; the highlighting follows from the reductions but can't obviously be
  ;; deduced from them.
  
  #;
  (define (highlight-mutated-expression left right)
    (cond
      ;; if either one is already highlighted, leave them alone.
      [(or (stepper-syntax-property left 'stepper-highlight)
           (stepper-syntax-property right 'stepper-highlight))
       (list left right)]
      
      ;; first pass: highlight if not eq?.  Should be broken for local-bound
      ;; things as they pass into permanence.
      [(eq? left right)
       (list left right)]
      
      [else (list (stepper-syntax-property left 'stepper-highlight)
                  (stepper-syntax-property right 'stepper-highlight))]))
  
  ;; mutated on receipt of a break, used in displaying breakpoint stuff.
  (define steps-received 0)
  
  (define break
    (lambda (mark-set break-kind [returned-value-list #f])
      
      (set! steps-received (+ steps-received 1))
      ;; have to be careful else this won't be looked up right away:
      ;; (commented out to allow nightly tests to proceed, 2007-09-04
      #;(when (getenv "PLTSTEPPERUNSAFE")
          (let ([steps-received/current steps-received])
            (run-on-drscheme-side
             (lambda ()
               (display-break-stuff
                steps-received/current
                mark-set break-kind returned-value-list)))))
      
      (let* ([mark-list (and mark-set (extract-mark-list mark-set))])
        
        (define (reconstruct-all-completed)
          (filter-map
           (match-lambda
             [(list source-thunk lifting-indices getter)
              (let ([source (source-thunk)])
                (if (r:hide-completed? source)
                    #f
                    (match (r:reconstruct-completed
                            source lifting-indices
                            getter render-settings)
                      [(vector exp #f) (unwind exp render-settings)]
                      [(vector exp #t) exp])))])
           finished-exps))
        
        #;(>>> break-kind)
        #;(fprintf (current-error-port) "break called with break-kind: ~a ..." break-kind)
        (if (r:skip-step? break-kind mark-list render-settings)
            (begin
              #;(fprintf (current-error-port) " but it was skipped!\n")
              (when (or (eq? break-kind 'normal-break)
                        ;; not sure about this...
                        (eq? break-kind 'nomal-break/values))
                (set! held-exp-list the-skipped-step)))
            
            (begin
              #;(fprintf (current-error-port) "and it wasn't skipped.\n")
              (case break-kind
                [(normal-break normal-break/values)
                 (begin
                   (when (and (eq? break-kind 'normal-break)
                              returned-value-list)
                     (error 'break
                            "broken invariant: normal-break can't have returned values"))
                   (set! held-finished-list (reconstruct-all-completed))
                   (set! held-exp-list
                         (make-held
                          (map (lambda (exp)
                                 (unwind exp render-settings))
                               (maybe-lift
                                (r:reconstruct-left-side
                                 mark-list returned-value-list render-settings)
                                #f))
                          (r:step-was-app? mark-list)
                          (make-posn-info
                           (syntax-position (mark-source (car mark-list)))
                           (syntax-span (mark-source (car mark-list)))))))]
                
                [(result-exp-break result-value-break)
                 (let ([reconstruct 
                        (lambda ()
                          (map (lambda (exp)
                                 (unwind exp render-settings))
                               (maybe-lift
                                (r:reconstruct-right-side
                                 mark-list returned-value-list render-settings)
                                #f)))]
                       [send-result (lambda (result)
                                      (set! held-exp-list the-no-sexp)
                                      (receive-result result))])
                 (match held-exp-list
                   [(struct skipped-step ())
                     ;; don't render if before step was a skipped-step
                    (set! held-exp-list the-no-sexp)]
                   [(struct no-sexp ())
                    ;; in this case, there was no "before" step, due
                    ;; to unannotated code.  In this case, we make the
                    ;; optimistic guess that none of the finished
                    ;; expressions were mutated.  It would be somewhat
                    ;; painful to do a better job, and the stepper
                    ;; makes no guarantees in this case.
                    (send-result 
                     (make-before-after-result
                      ;; NB: this (... ...) IS UNRELATED TO 
                      ;; THE MACRO IDIOM OF THE SAME NAME
                      (list #`(... ...))
                      (append (reconstruct-all-completed) (reconstruct))
                      'normal
                      #f #f))]
                   [(struct held (held-exps held-step-was-app? held-posn-info))
                    (let*-values
                        ([(step-kind)
                          (if (and held-step-was-app?
                                   (eq? break-kind 'result-exp-break))
                              'user-application
                              'normal)]
                         [(left-exps right-exps)
                          ;; write this later:
                          ;; (identify-changed
                          ;;  (append held-finished-list held-exps)
                          ;;  (append new-finished-list reconstructed))
                          (values (append held-finished-list
                                          held-exps)
                                  (append (reconstruct-all-completed)
                                          (reconstruct)))])
                      
                      (send-result
                       (make-before-after-result
                        left-exps right-exps step-kind 
                        held-posn-info
                        (make-posn-info
                         (syntax-position (mark-source (car mark-list)))
                         (syntax-span (mark-source (car mark-list)))))))]))]
                
                [(double-break)
                 ;; a double-break occurs at the beginning of a let's
                 ;; evaluation.
                 (when (not (eq? held-exp-list the-no-sexp))
                   (error
                    'break-reconstruction
                    "held-exp-list not empty when a double-break occurred"))
                 (let* ([new-finished-list (reconstruct-all-completed)]
                        [reconstruct-result
                         (r:reconstruct-double-break mark-list render-settings)]
                        [left-side (map (lambda (exp) (unwind exp render-settings))
                                        (maybe-lift (car reconstruct-result) #f))]
                        [right-side (map (lambda (exp) (unwind exp render-settings))
                                         (maybe-lift (cadr reconstruct-result) #t))])
                   (let ([posn-info (make-posn-info
                                     (syntax-position (mark-source (car mark-list)))
                                     (syntax-span (mark-source (car mark-list))))])
                     (receive-result
                      (make-before-after-result
                       (append new-finished-list left-side)
                       (append new-finished-list right-side)
                       'normal
                       posn-info
                       posn-info))))]
                
                [(expr-finished-break)
                 (unless (not mark-list)
                   (error 'break
                          "expected no mark-list with expr-finished-break"))
                 ;; in an expr-finished-break, the returned-vals hold (listof
                 ;; (list/c source lifting-index getter)) this will now include
                 ;; define-struct breaks, for which the source is the source
                 ;; and the getter causes an error.
                 (for-each (lambda (source/index/getter)
                             (apply add-to-finished source/index/getter))
                           returned-value-list)]
                
                [else (error 'break "unknown label on break")]))))))
  
  (define maybe-lift
    (if (render-settings-lifting? render-settings)
        lift
        ;; ... oh dear; model.ss should disable the double-break & late-let break when lifting is off.
        (lambda (stx dont-care) (list stx))))
  
  (define (step-through-expression expanded expand-next-expression)
    (let* ([annotated (a:annotate expanded break show-lambdas-as-lambdas?
                                  language-level)])
      (parameterize ([test-engine:test-silence #t])
        (eval-syntax annotated))
      (expand-next-expression)))
  
  (define (err-display-handler message exn)
    (match held-exp-list
      [(struct no-sexp ())
        (receive-result (make-error-result message))]
      [(struct held (exps dc posn-info))
       (begin
         (receive-result
          (make-before-error-result (append held-finished-list exps)
                                    message
                                    posn-info))
         (set! held-exp-list the-no-sexp))]))
  
  (program-expander
   (lambda ()
     (unless disable-error-handling
       (error-display-handler err-display-handler)))
   (lambda (expanded continue-thunk) ; iter
     (r:reset-special-values)
     (if (eof-object? expanded)
         (begin
           (receive-result (make-finished-stepping)))
         (step-through-expression expanded continue-thunk)))))


<<<<<<< HEAD
    (define (err-display-handler message exn)
      (if (not (eq? held-exp-list no-sexp))
        (begin
          (receive-result
           (make-before-error-result (append held-finished-list held-exp-list)
                                     message))
          (set! held-exp-list no-sexp))
        (receive-result (make-error-result message))))
    

    (when (store-steps?) (set! stored-steps null))
    
    (program-expander
     (lambda ()
       (unless disable-error-handling
         (error-display-handler err-display-handler)))
     (lambda (expanded continue-thunk) ; iter
       (r:reset-special-values)
       (if (eof-object? expanded)
         (begin
           (receive-result (make-finished-stepping)))
         (step-through-expression expanded continue-thunk)))))
  
  ;; debugging support:
  
  (provide stored-steps)
  (define stored-steps null)
  (provide store-steps?)
  (define store-steps? (make-parameter #f))
)
=======
; no-sexp is used to indicate no sexpression for display.
; e.g., on an error message, there's no sexp.
(define-struct no-sexp ())
(define the-no-sexp (make-no-sexp))

; skipped-step is used to indicate that the "before" step was skipped.
(define-struct skipped-step ())
(define the-skipped-step (make-skipped-step))
>>>>>>> a120be71
<|MERGE_RESOLUTION|>--- conflicted
+++ resolved
@@ -358,38 +358,6 @@
          (step-through-expression expanded continue-thunk)))))
 
 
-<<<<<<< HEAD
-    (define (err-display-handler message exn)
-      (if (not (eq? held-exp-list no-sexp))
-        (begin
-          (receive-result
-           (make-before-error-result (append held-finished-list held-exp-list)
-                                     message))
-          (set! held-exp-list no-sexp))
-        (receive-result (make-error-result message))))
-    
-
-    (when (store-steps?) (set! stored-steps null))
-    
-    (program-expander
-     (lambda ()
-       (unless disable-error-handling
-         (error-display-handler err-display-handler)))
-     (lambda (expanded continue-thunk) ; iter
-       (r:reset-special-values)
-       (if (eof-object? expanded)
-         (begin
-           (receive-result (make-finished-stepping)))
-         (step-through-expression expanded continue-thunk)))))
-  
-  ;; debugging support:
-  
-  (provide stored-steps)
-  (define stored-steps null)
-  (provide store-steps?)
-  (define store-steps? (make-parameter #f))
-)
-=======
 ; no-sexp is used to indicate no sexpression for display.
 ; e.g., on an error message, there's no sexp.
 (define-struct no-sexp ())
@@ -397,5 +365,4 @@
 
 ; skipped-step is used to indicate that the "before" step was skipped.
 (define-struct skipped-step ())
-(define the-skipped-step (make-skipped-step))
->>>>>>> a120be71
+(define the-skipped-step (make-skipped-step))