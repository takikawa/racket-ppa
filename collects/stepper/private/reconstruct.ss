; general assertions about reconstruction:
; a varref can only occur at the top of a mark-list
; a varref at the top of the mark-list must either be a top-level-variable
;  or have a value in some mark somewhere (or both).

(module reconstruct scheme/base
  (require (prefix-in kernel: syntax/kerncase)
           mzlib/list
           mzlib/etc
	   mzlib/contract
           scheme/match
           "marks.ss"
           "model-settings.ss"
           "shared.ss"
           "my-macros.ss"
           (for-syntax scheme/base)
           #;(file "/Users/clements/clements/scheme-scraps/eli-debug.ss"))

  (provide/contract 
   [reconstruct-completed (syntax? 
                           (or/c (listof natural-number/c) false/c)
                           (-> (listof any/c))
                           render-settings? 
                           . -> .
                           (vector/c syntax? boolean?))]
   [hide-completed? (syntax? . -> . boolean?)]
   
   ;; front ends for reconstruct-current
   [reconstruct-left-side (mark-list?
                           (or/c (listof any/c) false/c)
                           render-settings?
                           . -> .
                           syntax?)]
   [reconstruct-right-side (mark-list?
                            (or/c (listof any/c) false/c)
                            render-settings?
                            . -> .
                            syntax?)]
   [reconstruct-double-break (mark-list?
                              render-settings?
                              . -> . 
                              (list/c syntax? syntax?))]
   
   [final-mark-list? (-> mark-list? boolean?)]
   [skip-step? (-> break-kind? (or/c mark-list? false/c) render-settings? boolean?)]
   [step-was-app? (-> mark-list? boolean?)]
   
   [reset-special-values (-> any)])
  
  (define nothing-so-far (gensym "nothing-so-far-"))

  ; the let-glump is a structure that contains the reconstruct-time data about
  ; a let-binding; that is, the names on the left-hand-side, the expression on
  ; the right-hand side, and the values computed.
  
  (define-struct let-glump (name-set exp val-set))

  ; split-list : ('a -> boolean) (listof 'a) -> (2vals (listof 'a) (listof 'a))
  ; split-list splits a list into two lists at the first element s.t. (fn element) => true).
  ; that is, split-list yields the lists A and B such that (append A B) gives the original
  ; list, and (fn element) => false for all elements in A, and B is either empty or
  ; (fn (car B)) => true
  
 (define (split-list fn lst)
    (let loop ([remaining lst] [so-far null]) 
      (cond [(null? remaining)
             (2vals (reverse so-far) null)]
            [else
             (if (fn (car remaining))
                 (2vals (reverse so-far) remaining)
                 (loop (cdr remaining) (cons (car remaining) so-far)))])))
  
  ; test cases
  ; (test (2vals '(93 4 2) '(0 2 1)) split-list (lambda (x) (= x 0)) '(93 4 2 0 2 1))
  ; (test (2vals '(3 4 5) '()) split-list (lambda (x) (= x 0)) '(3 4 5))
        
  ; n-split-list : num ('a list) -> ('a list) ('a list)
  ; n-split-list splits a given list A into two lists B and C, such that B contains the
  ; first n elements of A, and C contains the rest.

  (define (n-split-list num lst)
    (when (> num (length lst))
      (error 'n-split-list "can't split list ~a after ~ath element; not long enough" lst num))
    (let loop ([count num] [remaining lst] [so-far null])
      (if (= count 0)
          (2vals (reverse so-far) remaining)
          (loop (- count 1) (cdr remaining) (cons (car remaining) so-far)))))
  
  ; test cases
  ; (test (2vals '(a b c) '(d e f)) n-split-list 3 '(a b c d e f))
  
  
  (define (mark-as-highlight stx)
    (stepper-syntax-property stx 'stepper-highlight #t))
                                                     ;               
                                                     ;               
 ; ;;  ;;;    ;;;   ;;;   ; ;;         ;   ;   ;;;   ;  ;   ;   ;;;  
 ;;   ;   ;  ;     ;   ;  ;;  ;        ;   ;  ;   ;  ;  ;   ;  ;   ; 
 ;    ;   ;  ;     ;   ;  ;   ;         ; ;       ;  ;  ;   ;  ;   ; 
 ;    ;;;;;  ;     ;   ;  ;   ;  ;;;;;  ; ;    ;;;;  ;  ;   ;  ;;;;; 
 ;    ;      ;     ;   ;  ;   ;         ; ;   ;   ;  ;  ;   ;  ;     
 ;    ;      ;     ;   ;  ;   ;         ;;    ;   ;  ;  ;  ;;  ;     
 ;     ;;;;   ;;;   ;;;   ;   ;          ;     ;;;;; ;   ;; ;   ;;;; 
                                                                     
                                                                     
  ; recon-value print-converts a value.  If the value is a closure, recon-value
  ; prints the name attached to the procedure, unless we're on the right-hand-side
  ; of a let, or unless there _is_ no name.
  
  (define recon-value
    (opt-lambda (val render-settings [assigned-name #f])
      (if (hash-ref finished-xml-box-table val (lambda () #f))
          (stepper-syntax-property #`(quote #,val) 'stepper-xml-value-hint 'from-xml-box)
          (let ([closure-record (closure-table-lookup val (lambda () #f))])     
            (if closure-record
                (let* ([mark (closure-record-mark closure-record)]
                       [base-name (closure-record-name closure-record)])
                  (if base-name
                      (let* ([lifted-index (closure-record-lifted-index closure-record)]
                             [name (if lifted-index
                                       (construct-lifted-name base-name lifted-index)
                                       base-name)])
                        (if (and assigned-name (free-identifier=? base-name assigned-name))
                            (recon-source-expr (mark-source mark) (list mark) null null render-settings)
                            #`#,name))
                      (recon-source-expr (mark-source mark) (list mark) null null render-settings)))
                (let* ([rendered ((render-settings-render-to-sexp render-settings) val)])
                  (if (symbol? rendered)
                      #`#,rendered
                      #`(quote #,rendered))))))))
    
  (define (final-mark-list? mark-list)
    (and (not (null? mark-list)) (eq? (mark-label (car mark-list)) 'final)))


       ;      ;                                                                     ;;;
       ;                                                          ;                    ;
  ;;;  ;   ;  ;  ; ;;;         ;    ; ;    ; ;    ;          ;;; ;;;;  ;;;   ; ;;;     ;
 ;     ;  ;   ;  ;;   ;         ;  ;   ;  ;   ;  ;          ;     ;   ;   ;  ;;   ;    ;
 ;     ; ;    ;  ;    ;          ;;     ;;     ;;           ;     ;   ;   ;  ;    ;   ;
  ;;   ;;     ;  ;    ;  ;;;;;   ;;     ;;     ;;    ;;;;;   ;;   ;   ;;;;;  ;    ;  ;
    ;  ; ;    ;  ;    ;          ;;     ;;     ;;              ;  ;   ;      ;    ;  ;
    ;  ;  ;   ;  ;;   ;         ;  ;   ;  ;   ;  ;             ;  ;   ;      ;;   ;
 ;;;   ;   ;  ;  ; ;;;         ;    ; ;    ; ;    ;         ;;;    ;;  ;;;;  ; ;;;   ;
                 ;                                                           ;
                 ;                                                           ;

  (define (skip-step? break-kind mark-list render-settings)
    (case break-kind
      [(result-value-break)
       (and (pair? mark-list)
            (let ([expr (mark-source (car mark-list))])
              (stepper-syntax-property expr 'stepper-hide-reduction)))]
      [(result-exp-break)
       ;; skip if clauses that are the result of and/or reductions
       (let ([and/or-clauses-consumed (stepper-syntax-property (mark-source (car mark-list)) 'stepper-and/or-clauses-consumed)])
         (and and/or-clauses-consumed
              (> and/or-clauses-consumed 0)))]
      [(normal-break normal-break/values)
       (skip-redex-step? mark-list render-settings)]
      [(double-break)
       (or 
        ;; don't stop for a double-break on a let that is the expansion of a 'begin'
        (let ([expr (mark-source (car mark-list))])
          (or (eq? (stepper-syntax-property expr 'stepper-hint) 'comes-from-begin)
              (stepper-syntax-property expr 'stepper-skip-double-break)))
        (not (render-settings-lifting? render-settings)))]
      [(expr-finished-break define-struct-break late-let-break) #f]))
  
  ;; skip-redex-step : mark-list? render-settings? -> boolean?
  (define (skip-redex-step? mark-list render-settings)
    
    (define (varref-skip-step? varref)
      (with-handlers ([exn:fail:contract:variable? (lambda (dc-exn) #f)])
        (let ([val (lookup-binding mark-list varref)])
          (equal? (syntax-object->interned-datum (recon-value val render-settings))
                  (syntax-object->interned-datum (case (stepper-syntax-property varref 'stepper-binding-type)
                                                   ([let-bound]
                                                    (binding-lifted-name mark-list varref))
                                                   ([non-lexical]
                                                    varref)
                                                   (else
                                                    (error 'varref-skip-step? "unexpected value for stepper-binding-type: ~e for variable: ~e\n"
                                                           (stepper-syntax-property varref 'stepper-binding-type)
                                                           varref))))))))
    
    (and (pair? mark-list)
         (let ([expr (mark-source (car mark-list))])
<<<<<<< HEAD
           (or (kernel:kernel-syntax-case expr #f
                  [id
                   (identifier? expr)
                   (case (stepper-syntax-property expr 'stepper-binding-type)
                       [(lambda-bound) #t]  ; don't halt for lambda-bound vars
                       [(let-bound)
                        (varref-skip-step? expr)]
                       [(non-lexical)
                        (varref-skip-step? expr)])]
                  [(#%top . id-stx)
                   (varref-skip-step? #`id-stx)]
                  [(#%app . terms)
                   (or
                    (stepper-syntax-property expr 'stepper-dont-show-reduction)
                    ; don't halt for proper applications of constructors
                   (let ([fun-val (lookup-binding mark-list (get-arg-var 0))])
                     (and (procedure? fun-val)
                          (procedure-arity-includes? 
                           fun-val
                           (length (cdr (syntax->list (syntax terms)))))
                          (or (and (render-settings-constructor-style-printing? render-settings)
                                   (if (render-settings-abbreviate-cons-as-list? render-settings)
                                       (eq? fun-val special-list-value)
                                       (and (eq? fun-val special-cons-value)
                                            (second-arg-is-list? mark-list))))
                              ;(model-settings:special-function? 'vector fun-val)
                              (and (eq? fun-val void)
                                   (eq? (cdr (syntax->list (syntax terms))) null))
                              (struct-constructor-procedure? fun-val)))))]
                 [else #f])))))
=======
           (or (stepper-syntax-property expr 'stepper-hide-reduction)
               (kernel:kernel-syntax-case expr #f
                                          [id
                                           (identifier? expr)
                                           (case (stepper-syntax-property expr 'stepper-binding-type)
                                             [(lambda-bound) #t]  ; don't halt for lambda-bound vars
                                             [(let-bound)
                                              (varref-skip-step? expr)]
                                             [(non-lexical)
                                              (varref-skip-step? expr)])]
                                          [(#%top . id-stx)
                                           (varref-skip-step? #`id-stx)]
                                          [(#%plain-app . terms)
                                           ; don't halt for proper applications of constructors
                                           (let ([fun-val (lookup-binding mark-list (get-arg-var 0))])
                                             (and (procedure? fun-val)
                                                  (procedure-arity-includes? 
                                                   fun-val
                                                   (length (cdr (syntax->list (syntax terms)))))
                                                  (or (and (render-settings-constructor-style-printing? render-settings)
                                                           (if (render-settings-abbreviate-cons-as-list? render-settings)
                                                               (eq? fun-val special-list-value)
                                                               (and (eq? fun-val special-cons-value)
                                                                    (second-arg-is-list? mark-list))))
                                                      ;(model-settings:special-function? 'vector fun-val)
                                                      (and (eq? fun-val void)
                                                           (eq? (cdr (syntax->list (syntax terms))) null))
                                                      (struct-constructor-procedure? fun-val))))]
                                          [else #f])))))
>>>>>>> 4785e869
  
  ;; find-special-value finds the value associated with the given name.  Applications of functions
  ;; like 'list' should not be shown as steps, because the before and after steps will be the same.
  ;; it might be easier simply to discover and discard these at display time.
  (define (find-special-value name valid-args)
    (let* ([expanded-application (expand (cons name valid-args))]
           [stepper-safe-expanded (skipto/auto expanded-application 'discard (lambda (x) x))]
           [just-the-fn (kernel:kernel-syntax-case stepper-safe-expanded #f
                          [(#%plain-app fn . rest)
                           #`fn]
                          [else (error 'find-special-name "couldn't find expanded name for ~a" name)])])      
      (eval (syntax-recertify just-the-fn expanded-application (current-code-inspector) #f))))

  ;; these are delayed so that they use the userspace expander.  I'm sure
  ;; there's a more robust & elegant way to do this.
  (define special-list-value #f)
  (define special-cons-value #f)
  
  (define (reset-special-values)
    (set! special-list-value (find-special-value 'list '(3)))
    (set! special-cons-value (find-special-value 'cons '(3 empty))))
  
  (define (second-arg-is-list? mark-list)
    (let ([arg-val (lookup-binding mark-list (get-arg-var 2))])
      (list? arg-val)))
    
;   ; static-binding-indexer (z:parsed -> integer)
;  
;  (define static-binding-indexer
;    (let* ([name-number-table (make-hash-table)]
;           [binding-number-table (make-hash-table-weak)])
;      (lambda (binding)
;        (cond [(hash-table-get binding-number-table binding (lambda () #f)) =>
;               (lambda (x) x)]
;              [else (let* ([orig-name (z:binding-orig-name binding)]
;                           [old-index (hash-table-get name-number-table orig-name (lambda () -1))]
;                           [new-index (+ old-index 1)])
;                      (hash-table-put! name-number-table orig-name new-index)
;                      (hash-table-put! binding-number-table binding new-index)
;                      new-index)]))))
  
  ; construct-lifted-name 
  ; (-> syntax? (or/c num? false/c) symbol?)
  
  (define/contract construct-lifted-name
    (-> syntax? number? syntax?)
    (lambda (binding dynamic-index)
      #`#,(string->symbol
           (string-append (symbol->string (syntax-e binding)) "_" 
                          (number->string dynamic-index)))))
  
  ; binding-lifted-name
  
  (define/contract binding-lifted-name
    (-> mark-list? syntax? syntax?)
    (lambda (mark-list binding)
      (construct-lifted-name binding (lookup-binding mark-list (get-lifted-var binding)))))

  
  (define (step-was-app? mark-list)
    (and (not (null? mark-list))
         (syntax-case (mark-source (car mark-list)) (#%plain-app)
           [(#%plain-app . rest)
            #t]
           [else
            #f])))

  
  
                                                                       
                                                                                                               
 ; ;;  ;;;    ;;;   ;;;   ; ;;           ;;;   ;;;   ;   ;  ; ;;  ;;;   ;;;           ;;;  ;    ;  ; ;;;   ; ;;
 ;;   ;   ;  ;     ;   ;  ;;  ;         ;     ;   ;  ;   ;  ;;   ;     ;   ;         ;   ;  ;  ;   ;;   ;  ;;  
 ;    ;   ;  ;     ;   ;  ;   ;         ;     ;   ;  ;   ;  ;    ;     ;   ;         ;   ;   ;;    ;    ;  ;   
 ;    ;;;;;  ;     ;   ;  ;   ;  ;;;;;   ;;   ;   ;  ;   ;  ;    ;     ;;;;;  ;;;;;  ;;;;;   ;;    ;    ;  ;   
 ;    ;      ;     ;   ;  ;   ;            ;  ;   ;  ;   ;  ;    ;     ;             ;       ;;    ;    ;  ;   
 ;    ;      ;     ;   ;  ;   ;            ;  ;   ;  ;  ;;  ;    ;     ;             ;      ;  ;   ;;   ;  ;   
 ;     ;;;;   ;;;   ;;;   ;   ;         ;;;    ;;;    ;; ;  ;     ;;;   ;;;;          ;;;; ;    ;  ; ;;;   ;   
                                                                                                   ;           
                                                                                                   ;           
                                                                                                               

  ; recon-source-expr 
  
  ; recon-source-expr produces the reconstructed version of a given source epxression, using the binding
  ; information contained in the binding-list.  This happens during reconstruction whenever we come upon
  ; expressions that we haven't yet evaluated. 
  
  ; NB: the variable 'dont-lookup' contains a list of variables whose bindings occur INSIDE the expression
  ; being evaluated, and hence do NOT yet have values.
  
  ; the 'use-lifted-names' vars are those bound by a let which does have lifted names.  it is used in
  ; rendering the lifting of a let or local to show the 'after' step, which should show the lifted names.

  (define/contract recon-source-expr 
     (-> syntax? mark-list? binding-set? binding-set? render-settings? syntax?)
     (lambda (expr mark-list dont-lookup use-lifted-names render-settings)
       (skipto/auto
        expr
        'discard
        (lambda (expr)
          (if (stepper-syntax-property expr 'stepper-prim-name)
              (stepper-syntax-property expr 'stepper-prim-name)
              (let* ([recur (lambda (expr) (recon-source-expr expr mark-list dont-lookup use-lifted-names render-settings))]
                     [let-recur (lambda (expr bindings)
                                  (recon-source-expr expr mark-list (append bindings dont-lookup) use-lifted-names render-settings))]
                     
                     [recon-basic
                      (lambda ()
                        (with-syntax ([(label . bodies) expr])
                          #`(label #,@(map recur (filter-skipped (syntax->list (syntax bodies)))))))]
                     [recon-let/rec
                      (lambda (rec?)
                        
                        (with-syntax ([(label  ((vars val) ...) body ...) expr])
                          (let* ([bindings (map syntax->list (syntax->list (syntax (vars ...))))]
                                 [binding-list (apply append bindings)]
                                 [recur-fn (if rec? 
                                               (lambda (expr) (let-recur expr binding-list))
                                               recur)]
                                 [right-sides (map recur-fn (syntax->list (syntax (val ...))))]
                                 [recon-bodies (map (lambda (x) (let-recur x binding-list))
                                                    (syntax->list #`(body ...)))])
                            (with-syntax ([(recon-val ...) right-sides]
                                          [(recon-body ...) recon-bodies]
                                          [(new-vars ...) (map (lx (map (lx (if (ormap (lambda (binding)
                                                                                         (bound-identifier=? binding _))
                                                                                       use-lifted-names)
                                                                                (stepper-syntax-property _
                                                                                             'stepper-lifted-name
                                                                                             (binding-lifted-name mark-list _))
                                                                                _))
                                                                        _))
                                                               bindings)])
                              (syntax (label ((new-vars recon-val) ...) recon-body ...))))))]
                     [recon-lambda-clause
                      (lambda (clause)
                        (with-syntax ([(args . bodies-stx) clause])
                          (let* ([arglist (arglist-flatten #'args)]
                                 [bodies (map (lambda (body) (let-recur body arglist))
                                              (filter-skipped (syntax->list (syntax bodies-stx))))])
                            (cons (syntax args) bodies))))]
                     [recon (kernel:kernel-syntax-case expr #f
                              
                              ; lambda
                              [(#%plain-lambda . clause-stx)
                               (let* ([clause (recon-lambda-clause (syntax clause-stx))])
                                 #`(#%plain-lambda #,@clause))]
                              
                              ; case-lambda
                              [(case-lambda . clauses-stx)
                               (let* ([clauses (map recon-lambda-clause (syntax->list (syntax clauses-stx)))])
                                 #`(case-lambda #,@clauses))]
                              
                              ; if, begin, begin0
                              [(if test then else) (recon-basic)]
                              [(if test then) (recon-basic)]
                              [(begin . bodies) (recon-basic)]
                              [(begin0 . bodies) 
                               (if (stepper-syntax-property expr 'stepper-fake-exp)
                                   (if (null? (syntax->list #`bodies))
                                       (recon-value (lookup-binding mark-list begin0-temp) render-settings)
                                       ;; prepend the computed value of the first arg:
                                       #`(begin0 #,(recon-value (lookup-binding mark-list begin0-temp) render-settings)
                                                 #,@(map recur (filter-skipped (syntax->list #`bodies)))))
                                   (recon-basic))]
                              
                              ; let-values, letrec-values
                              [(let-values . rest) (recon-let/rec #f)]
                              [(letrec-values . rest) (recon-let/rec #t)]
                              
                              ; set! 
                              [(set! var rhs)
                               (let ([rendered-var 
                                      (if (and (ormap (lambda (binding)
                                                        (bound-identifier=? binding #`var))
                                                      dont-lookup)
                                               (not (ormap (lambda (binding)
                                                             (bound-identifier=? binding #`var))
                                                           use-lifted-names)))
                                          #`var
                                          (reconstruct-set!-var mark-list #`var))])
                                 #`(set! #,rendered-var #,(recur #'rhs)))]
                              
                              ; quote 
                              [(quote body) (recon-value (eval-quoted expr) render-settings)]
                              
                              ; quote-syntax : like set!, the current stepper cannot handle quote-syntax
                              
                              ; with-continuation-mark
                              [(with-continuation-mark . rest) (recon-basic)]
                              
                              ; application
                              [(#%plain-app . terms) (recon-basic)]
                              
                              ; varref                        
                              [var-stx
                               (identifier? expr)
                               (let* ([var (syntax var-stx)])
                                 (if (render-settings-all-bindings-mutable? render-settings)
                                     var
                                     (cond [(eq? (identifier-binding var) 'lexical)
                                            ; has this varref's binding not been evaluated yet?
                                            ; (and this varref isn't in the list of must-lookups?)
                                            (if (and (ormap (lambda (binding)
                                                              (bound-identifier=? binding var))
                                                            dont-lookup)
                                                     (not (ormap (lambda (binding)
                                                                   (bound-identifier=? binding var))
                                                                 use-lifted-names)))
                                                var
                                                
                                                (case (stepper-syntax-property var 'stepper-binding-type)
                                                  ((lambda-bound) 
                                                   (recon-value (lookup-binding mark-list var) render-settings))
                                                  ((macro-bound)
                                                   ; for the moment, let-bound vars occur only in and/or :
                                                   (recon-value (lookup-binding mark-list var) render-settings))
                                                  ((let-bound)
                                                   (if (stepper-syntax-property var 'stepper-no-lifting-info)
                                                       var
                                                       (stepper-syntax-property var
                                                                                'stepper-lifted-name
                                                                                (binding-lifted-name mark-list var))))
                                                  ((stepper-temp)
                                                   (error 'recon-source-expr "stepper-temp showed up in source?!?"))
                                                  ((non-lexical)
                                                   (error 'recon-source-expr "can't get here: lexical identifier labeled as non-lexical"))
                                                  (else
                                                   (error 'recon-source-expr "unknown 'stepper-binding-type property: ~a on var: ~a" 
                                                          (stepper-syntax-property var 'stepper-binding-type) (syntax->datum var)))))]
                                           [else ; top-level-varref
                                            (fixup-name
                                             var)])))]
                              [(#%top . var)
                               (syntax var)]
                              
                              [else
                               (error 'recon-source "no matching clause for syntax: ~a" (if (syntax? expr)
                                                                                            (syntax->datum expr)
                                                                                            expr))])])
                (attach-info recon expr)))))))
  
  ;; reconstruct-set!-var
  
  (define (reconstruct-set!-var mark-list var)
    (case (stepper-syntax-property var 'stepper-binding-type)
        ((lambda-bound)
         (error 'reconstruct-inner "lambda-bound variables can't be mutated"))
        ((macro-bound)
         ; for the moment, let-bound vars occur only in and/or :
         (error 'reconstruct-inner "macro-bound variables can't occur in a set!"))
        ((non-lexical) var)
        ((let-bound)
         (stepper-syntax-property var
                          'stepper-lifted-name
                          (binding-lifted-name mark-list var)))
        ((stepper-temp)
         (error 'recon-source-expr "stepper-temp showed up in source?!?"))
        (else
         (error 'recon-source-expr "unknown 'stepper-binding-type property: ~a" 
                (stepper-syntax-property var 'stepper-binding-type)))))
  
  ;; filter-skipped : (listof syntax?) -> (listof syntax?)
  ;; filter out any elements of the list with 'stepper-skip-completely set, except those with stepper-prim-name set. (HACK).
  (define (filter-skipped los)
    (filter (lambda (stx)
              (or (stepper-syntax-property stx 'stepper-prim-name)
                  (not (stepper-syntax-property stx 'stepper-skip-completely))))
            los))
 
  
  ;; mflatt: MAJOR HACK - work around the prefix on
  ;;         beginner name definitions
  (define (fixup-name s)
    (let ([m (regexp-match re:beginner: (symbol->string (syntax-e s)))])
      (if m
	  (datum->syntax s (string->symbol (cadr m)) s s)
	  s)))
  (define re:beginner: (regexp "^beginner:(.*)$"))
  
 
  ;; eval-quoted : take a syntax-object that is an application of quote, and evaluate it (for display)
  ;; Frankly, I'm worried by the fact that this isn't done at expansion time.
  
  (define (eval-quoted stx)
    (syntax-case stx (quote)
      [(quote . dont-care) (eval stx)]
      [else (error 'eval-quoted "eval-quoted called with syntax that is not a quote: ~v" stx)]))
  
  
                                       ;                     ; 
                                       ;                     ;                                          ;         ;               ; 
 ; ;;  ;;;    ;;;   ;;;   ; ;;    ;;; ;;;; ; ;; ;   ;   ;;; ;;;;         ;;;   ;;;   ; ;;; ;;   ; ;;;   ;   ;;;  ;;;;  ;;;    ;;; ; 
 ;;   ;   ;  ;     ;   ;  ;;  ;  ;     ;   ;;   ;   ;  ;     ;          ;     ;   ;  ;;  ;;  ;  ;;   ;  ;  ;   ;  ;   ;   ;  ;   ;; 
 ;    ;   ;  ;     ;   ;  ;   ;  ;     ;   ;    ;   ;  ;     ;          ;     ;   ;  ;   ;   ;  ;    ;  ;  ;   ;  ;   ;   ;  ;    ; 
 ;    ;;;;;  ;     ;   ;  ;   ;   ;;   ;   ;    ;   ;  ;     ;   ;;;;;  ;     ;   ;  ;   ;   ;  ;    ;  ;  ;;;;;  ;   ;;;;;  ;    ; 
 ;    ;      ;     ;   ;  ;   ;     ;  ;   ;    ;   ;  ;     ;          ;     ;   ;  ;   ;   ;  ;    ;  ;  ;      ;   ;      ;    ; 
 ;    ;      ;     ;   ;  ;   ;     ;  ;   ;    ;  ;;  ;     ;          ;     ;   ;  ;   ;   ;  ;;   ;  ;  ;      ;   ;      ;   ;; 
 ;     ;;;;   ;;;   ;;;   ;   ;  ;;;    ;; ;     ;; ;   ;;;   ;;         ;;;   ;;;   ;   ;   ;  ; ;;;   ;   ;;;;   ;;  ;;;;   ;;; ; 
                                                                                                ;                                   
                                                                                                ;                                   
                                                                                                                                    

  ; reconstruct-completed : reconstructs a completed expression or definition.  
  ; Accepts the source expression, a lifting-index which is either a number (indicating
  ;  a lifted binding) or false (indicating a top-level expression), a list of values
  ;  currently bound to the bindings, and the language level's render-settings.
  ;; returns a vector containing a reconstructed expression and a boolean indicating 
  ;; whether this should not be unwound (e.g., is source syntax
  ;; from a define-struct).
  
  (define (reconstruct-completed exp lifting-indices vals-getter render-settings)
    (if lifting-indices
        (syntax-case exp ()
          [(vars-stx rhs ...)
           (let* ([vars (map (lambda (var index) (stepper-syntax-property var 'stepper-lifted-name (construct-lifted-name var index))) 
                             (syntax->list #`vars-stx)
                             lifting-indices)])
             (vector (reconstruct-completed-define exp vars (vals-getter) render-settings) #f))])
        (let ([exp (skipto/auto exp 'discard (lambda (exp) exp))])
          (cond
            [(stepper-syntax-property exp 'stepper-define-struct-hint)
             ;; the hint contains the original syntax
             (vector (stepper-syntax-property exp 'stepper-define-struct-hint) #t)]
            ;; for test cases, use the result here as the final result of the expression:
            [(stepper-syntax-property exp 'stepper-use-val-as-final)
             (vector (recon-value (car (vals-getter)) render-settings) #f)]
            [else
             (vector
              (kernel:kernel-syntax-case exp #f
                [(define-values vars-stx body)
                 (or (stepper-syntax-property #'body 'stepper-render-completed-as)
                     (reconstruct-completed-define exp (syntax->list #`vars-stx) (vals-getter) render-settings))]
                [else
                 (let* ([recon-vals (map (lambda (val)
                                           (recon-value val render-settings))
                                         (vals-getter))])
                   (if (= (length recon-vals) 1)
                       (attach-info (car recon-vals) exp)
                       (attach-info #`(values #,@recon-vals) exp)))])
              #f)]))))
  
  ;; an abstraction lifted from reconstruct-completed
  (define (reconstruct-completed-define exp vars vals render-settings)
    (let* ([_ (unless (equal? (length vars) (length vals))
                (error "length of var list and val list unequal: ~v ~v" (map syntax->list vars) vals))]
           [recon-vals (map (lambda (val var) 
                              (recon-value val render-settings var)) 
                            vals
                            vars)])
      (if (= (length recon-vals) 1)
          (attach-info #`(define-values #,vars #,(car recon-vals)) exp)
          (attach-info #'(define-values #,vars (values #,@recon-vals)) exp))))
  
  
  
  ; : (-> syntax? syntax? syntax?)
  (define (reconstruct-top-level source reconstructed)
    (skipto/auto
     source
     'discard
     (lambda (source)
       (kernel:kernel-syntax-case source #f
         [(define-values vars-stx body)
          (attach-info #`(define-values vars-stx #,reconstructed)
                       source)]
         [else
          reconstructed]))))
  
                                                   
  ;; hide-completed? : syntax? -> boolean?
  (define (hide-completed? stx)
    (syntax-case stx ()
      [(define-values (v) rhs)
       (stepper-syntax-property #'v 'stepper-hide-completed)]
      [else #f]))
  
                                                                                                                
                                       ;                     ;                                               ;  
 ; ;;  ;;;    ;;;   ;;;   ; ;;    ;;; ;;;; ; ;; ;   ;   ;;; ;;;;         ;;;  ;   ;  ; ;; ; ;;  ;;;   ; ;;  ;;;;
 ;;   ;   ;  ;     ;   ;  ;;  ;  ;     ;   ;;   ;   ;  ;     ;          ;     ;   ;  ;;   ;;   ;   ;  ;;  ;  ;  
 ;    ;   ;  ;     ;   ;  ;   ;  ;     ;   ;    ;   ;  ;     ;          ;     ;   ;  ;    ;    ;   ;  ;   ;  ;  
 ;    ;;;;;  ;     ;   ;  ;   ;   ;;   ;   ;    ;   ;  ;     ;   ;;;;;  ;     ;   ;  ;    ;    ;;;;;  ;   ;  ;  
 ;    ;      ;     ;   ;  ;   ;     ;  ;   ;    ;   ;  ;     ;          ;     ;   ;  ;    ;    ;      ;   ;  ;  
 ;    ;      ;     ;   ;  ;   ;     ;  ;   ;    ;  ;;  ;     ;          ;     ;  ;;  ;    ;    ;      ;   ;  ;  
 ;     ;;;;   ;;;   ;;;   ;   ;  ;;;    ;; ;     ;; ;   ;;;   ;;         ;;;   ;; ;  ;    ;     ;;;;  ;   ;   ;;
                      
  
  ;; front ends for reconstruct-current:
  
  (define (reconstruct-left-side mark-list returned-value-list render-settings)
    (reconstruct-current mark-list 'left-side returned-value-list render-settings))
  
  
  (define (reconstruct-right-side mark-list returned-value-list render-settings)
    (reconstruct-current mark-list 'right-side returned-value-list render-settings))
  
  
  (define (reconstruct-double-break mark-list render-settings)
    (reconstruct-current mark-list 'double-break null render-settings))
                                                                                                                           
  
  ; reconstruct-current : takes a list of marks, the kind of break, and
  ; any values that may have been returned at the break point. It produces a list of sexps
  ; (the result of reconstruction) --- which may contain holes, indicated by the 
  ; highlight-placeholder --- and a list of sexps which go in the holes
  
  (define (reconstruct-current mark-list break-kind returned-value-list render-settings)
    (local
        (
         
         ; ;;  ;;;    ;;;   ;;;   ; ;;          ;  ; ;;   ; ;;    ;;;   ; ;;
         ;;   ;   ;  ;     ;   ;  ;;  ;         ;  ;;  ;  ;;  ;  ;   ;  ;;  
         ;    ;   ;  ;     ;   ;  ;   ;         ;  ;   ;  ;   ;  ;   ;  ;   
         ;    ;;;;;  ;     ;   ;  ;   ;  ;;;;;  ;  ;   ;  ;   ;  ;;;;;  ;   
         ;    ;      ;     ;   ;  ;   ;         ;  ;   ;  ;   ;  ;      ;   
         ;    ;      ;     ;   ;  ;   ;         ;  ;   ;  ;   ;  ;      ;   
         ;     ;;;;   ;;;   ;;;   ;   ;         ;  ;   ;  ;   ;   ;;;;  ;   
         
         
         (define (recon-inner mark-list so-far)
           (let* ([recon-source-current-marks 
                   (lambda (expr)
                     (recon-source-expr expr mark-list null null render-settings))]
                  [top-mark (car mark-list)]
                  [exp (mark-source top-mark)]
                  [iota (lambda (x) (build-list x (lambda (x) x)))]
                  
                  [recon-let
                   (lambda ()
                     (with-syntax ([(label ((vars rhs) ...) . bodies) exp])
                       (let*-2vals ([binding-sets (map syntax->list (syntax->list #'(vars ...)))]
                                    [binding-list (apply append binding-sets)]
                                    [glumps 
                                     (map (lambda (binding-set rhs)
                                            (make-let-glump
                                             (map (lambda (binding)
                                                    (stepper-syntax-property binding
                                                                     'stepper-lifted-name
                                                                     (binding-lifted-name mark-list binding)))
                                                 binding-set)
                                             rhs
                                             (map (lambda (arg-binding) 
                                                     (lookup-binding mark-list arg-binding))
                                                  binding-set)))
                                          binding-sets
                                          (syntax->list #`(rhs ...)))]
                                    [num-defns-done (lookup-binding mark-list let-counter)]
                                    [(done-glumps not-done-glumps)
                                     (n-split-list num-defns-done glumps)]
                                    [recon-lifted 
                                     (lambda (names expr)
                                       #`(#,names #,expr))]
                                    [before-bindings
                                     (map
                                      (lambda (glump)
                                        (let* ([name-set (let-glump-name-set glump)]
                                               [rhs-val-set (map (lambda (val)
                                                                   (if (> (length name-set) 0)
                                                                       (recon-value val render-settings (car name-set))
                                                                       (recon-value val render-settings))) 
                                                                 (let-glump-val-set glump))])
                                          (if (= (length rhs-val-set) 1)
                                              #`(#,name-set #,@rhs-val-set)
                                              #`(#,name-set (values #,rhs-val-set)))))
                                      done-glumps)]
                                    [reconstruct-remaining-def
                                     (lambda (glump)
                                       (let ([rhs-source (let-glump-exp glump)]
                                             [rhs-name-set (let-glump-name-set glump)])
                                         (recon-lifted rhs-name-set
                                                       (recon-source-current-marks rhs-source))))]
                                    [after-bindings
                                     (if (pair? not-done-glumps)
                                         (if (eq? so-far nothing-so-far)
                                             (map reconstruct-remaining-def not-done-glumps)
                                             (cons (recon-lifted (let-glump-name-set (car not-done-glumps)) so-far)
                                                   (map reconstruct-remaining-def (cdr not-done-glumps))))
                                         null)]
                                    [recon-bindings (append before-bindings after-bindings)]
                                    ;; there's a terrible tangle of invariants here.  Among them:  
                                    ;; num-defns-done = (length binding-sets) IFF the so-far has a 'stepper-offset' index
                                    ;; that is not #f (that is, we're evaluating the body...)                                    
                                    [so-far-offset-index (and (not (eq? so-far nothing-so-far)) 
                                                                   (stepper-syntax-property so-far 'stepper-offset-index))]
                                    [bodies (syntax->list (syntax bodies))]
                                    [rectified-bodies 
                                     (map (lambda (body offset-index)
                                            (if (eq? offset-index so-far-offset-index)
                                                so-far
                                                (recon-source-expr body mark-list binding-list binding-list render-settings)))
                                          bodies
                                          (iota (length bodies)))])
                         (attach-info #`(label #,recon-bindings #,@rectified-bodies) exp))))])
             (if (stepper-syntax-property exp 'stepper-fake-exp)
                 
                 (kernel:kernel-syntax-case exp #f
                   [(begin . bodies)
                    (if (eq? so-far nothing-so-far)
                        (error 'recon-inner "breakpoint before a begin reduction should have a result value in exp: ~a" (syntax->datum exp))
                        #`(begin #,so-far #,@(map recon-source-current-marks (cdr (syntax->list #'bodies)))))]
                   [(begin0 first-body . rest-bodies)
                    (if (eq? so-far nothing-so-far)
                        (error 'recon-inner "breakpoint before a begin0 reduction should have a result value in exp: ~a" (syntax->datum exp))
                        #`(begin0 #,(recon-value (lookup-binding mark-list begin0-temp) render-settings)
                                  #,so-far
                                  #,@(map recon-source-current-marks (syntax->list #`rest-bodies))))]
                   [else
                    (error 'recon-inner "unexpected fake-exp expression: ~a" (syntax->datum exp))])
                 
                 (kernel:kernel-syntax-case exp #f 
                                            ; variable references
                                            [id
                                             (identifier? (syntax id))
                                             (if (eq? so-far nothing-so-far)
                                                 (recon-source-current-marks exp)
                                                 (error 'recon-inner "variable reference given as context: ~a" exp))]
                                            
                                            [(#%top . id)
                                             (if (eq? so-far nothing-so-far)
                                                 (recon-source-current-marks exp)
                                                 (error 'recon-inner "variable reference given as context: ~a" exp))]
                                            
                                            ; applications
                                            [(#%plain-app . terms)
                                             (attach-info
<<<<<<< HEAD
                                              (let* ([sub-exprs (syntax->list (syntax terms))]
                                                     [arg-temps (build-list (length sub-exprs) get-arg-var)]
                                                     [arg-vals (map (lambda (arg-temp) 
                                                                      (lookup-binding mark-list arg-temp))
                                                                    arg-temps)])
                                                (let*-2vals ([(evaluated unevaluated) (split-list (lambda (x) (eq? (cadr x) *unevaluated*))
                                                                                                  (zip sub-exprs arg-vals))]
                                                             [rectified-evaluated (map (lx (recon-value _ render-settings)) (map cadr evaluated))])
                                                (case (mark-label (car mark-list))
                                                  ((not-yet-called)
                                                   (if (null? unevaluated)
                                                       #`(#%app . #,rectified-evaluated)
                                                       #`(#%app 
=======
                                              (match-let* 
                                                  ([sub-exprs (syntax->list (syntax terms))]
                                                   [arg-temps (build-list (length sub-exprs) get-arg-var)]
                                                   [arg-vals (map (lambda (arg-temp) 
                                                                    (lookup-binding mark-list arg-temp))
                                                                  arg-temps)]
                                                   [(vector evaluated unevaluated) (split-list (lambda (x) (eq? (cadr x) *unevaluated*))
                                                                                               (zip sub-exprs arg-vals))]
                                                   [rectified-evaluated (map (lx (recon-value _ render-settings)) (map cadr evaluated))])
                                                (case (mark-label (car mark-list))
                                                  ((not-yet-called)
                                                   (if (null? unevaluated)
                                                       #`(#%plain-app . #,rectified-evaluated)
                                                       #`(#%plain-app 
>>>>>>> 4785e869
                                                          #,@rectified-evaluated
                                                          #,so-far 
                                                          #,@(map recon-source-current-marks (cdr (map car unevaluated))))))
                                                  ((called)
<<<<<<< HEAD
                                                   (unless (null? unevaluated)
                                                     (error "stepper internal error: unevaluated args in called mark"))
                                                   (stepper-syntax-property
                                                    (if (eq? so-far nothing-so-far)
                                                        (datum->syntax-object #'here `(,#'#%app ...)) ; in unannotated code
                                                        (datum->syntax-object #'here `(,#'#%app ... ,so-far ...)))
                                                    'stepper-evaled-args
                                                    ;; store thunks of recon-values:
                                                    (map (lx (lambda () (recon-value _ render-settings)))
                                                         (map cadr evaluated))))
=======
                                                   (stepper-syntax-property
                                                    (if (eq? so-far nothing-so-far)
                                                        (datum->syntax #'here `(,#'#%plain-app ...)) ; in unannotated code ... can this occur?
                                                        (datum->syntax #'here `(,#'#%plain-app ... ,so-far ...)))
                                                    'stepper-args-of-call 
                                                    rectified-evaluated))
>>>>>>> 4785e869
                                                  (else
                                                   (error 'recon-inner "bad label (~v) in application mark in expr: ~a" (mark-label (car mark-list)) exp)))))
                                              exp)]
                                            
                                            ; define-struct 
                                            ;               
                                            ;               [(z:struct-form? expr)
                                            ;                 (if (comes-from-define-struct? expr)
                                            ;                     so-far
                                            ;                     (let ([super-expr (z:struct-form-super expr)]
                                            ;                           [raw-type (utils:read->raw (z:struct-form-type expr))]
                                            ;                           [raw-fields (map utils:read->raw (z:struct-form-fields expr))])
                                            ;                       (if super-expr
                                            ;                           `(struct (,raw-type ,so-far)
                                            ;                                    ,raw-fields)
                                            ;                           `(struct ,raw-type ,raw-fields))))]
                                            
                                            ; if
                                            [(if test then else)
                                             (begin
                                               (when (eq? so-far nothing-so-far)
                                                 (error 'reconstruct "breakpoint before an if reduction should have a result value"))
                                               (attach-info
                                                #`(if #,so-far
                                                      #,(recon-source-current-marks (syntax then))
                                                      #,(recon-source-current-marks (syntax else)))
                                                exp))]
                                            
                                            ; one-armed if
                                            
                                            [(if test then)
                                             (begin
                                               (when (eq? so-far nothing-so-far)
                                                 (error 'reconstruct "breakpoint before an if reduction should have a result value"))
                                               (attach-info
                                                #`(if #,so-far #,(recon-source-current-marks (syntax then)))
                                                exp))]
                                            
                                            ; quote : there is no break on a quote.
                                            
                                            ;; advanced-begin : okay, here comes advanced-begin.
                                            
                                            [(begin . terms)
                                             ;; even in advanced, begin expands into a let-values.
                                             (error 'reconstruct/inner "begin in non-teaching-languages not implemented in reconstruct")]
                                            
                                            ; begin : in the current expansion of begin, there are only two-element begin's, one-element begins, and 
                                            ;; zero-element begins; these arise as the expansion of ... ?
                                            
                                            ;; these are all dead code, right?
                                            
                                            #;[(begin stx-a stx-b)
                                             (attach-info 
                                              (if (eq? so-far nothing-so-far)
                                                  #`(begin #,(recon-source-current-marks #`stx-a) #,(recon-source-current-marks #`stx-b))
                                                  #`(begin #,so-far #,(recon-source-current-marks #`stx-b))))]
                                            
                                            #;[(begin clause)
                                             (attach-info
                                              (if (eq? so-far nothing-so-far)
                                                  #`(begin #,(recon-source-current-marks (syntax clause)))
                                                  (error 
                                                   'recon-inner
                                                   "stepper:reconstruct: one-clause begin appeared as context: ~a" (syntax->datum exp)))
                                              exp)]
                                            
                                            #;[(begin)
                                             (attach-info
                                              (if (eq? so-far nothing-so-far)
                                                  #`(begin)
                                                  (error 
                                                   'recon-inner
                                                   "stepper-reconstruct: zero-clause begin appeared as context: ~a" (syntax->datum exp))))]
                                            
                                            ; begin0 : 
                                            ;; one-body begin0: perhaps this will turn out to be a special case of the
                                            ;; many-body case.
                                            [(begin0 body)
                                             (if (eq? so-far nothing-so-far)
                                                 (recon-source-current-marks exp)
                                                 (error 'recon-inner "one-body begin0 given as context: ~a" exp))]
                                            
                                            ;; the only time begin0 shows up other than in a fake-exp is when the first 
                                            ;; term is being evaluated
                                            [(begin0 first-body . rest-bodies)
                                             (if (eq? so-far nothing-so-far)
                                                 (error 'foo "not implemented")
                                                 ;; don't know what goes hereyet
                                                 #`(begin0 #,so-far #,@(map recon-source-current-marks (syntax->list #`rest-bodies))))]
                                            
                                            ; let-values
                                            
                                            [(let-values . rest) (recon-let)]
                                            
                                            [(letrec-values . rest) (recon-let)]
                                            
                                            [(set! var rhs)
                                             (begin
                                               (when (eq? so-far nothing-so-far)
                                                 (error 'reconstruct "breakpoint before an if reduction should have a result value"))
                                               (attach-info
                                                (let ([rendered-var (reconstruct-set!-var mark-list #`var)])
                                                  #`(set! #,rendered-var #,so-far))
                                                exp))]
                                            
                                            ; lambda : there is no break on a lambda
                                            
                                            [else
                                             (error
                                              'recon-inner
                                              "stepper:reconstruct: unknown object to reconstruct: ~a" (syntax->datum exp))]))))
         
         ; the main recursive reconstruction loop is in recon:
         ; recon : (syntax-object mark-list boolean -> syntax-object)
         
         (define (recon so-far mark-list first)
           (cond [(null? mark-list) ; now taken to indicate a callback:
                  so-far
                  ;(error `recon "expcted a top-level mark at the end of the mark list.")
                  ]
                 [else
                  (case (mark-label (car mark-list)) 
                    [(top-level)
                     (if (null? (cdr mark-list))
                         (reconstruct-top-level (mark-source (car mark-list)) so-far)
                         (error 'recon "top-level-define mark found at non-end of mark list"))]
                    [else
                     (let ([reconstructed (recon-inner mark-list so-far)])
                       (recon
                        (if first
                            (mark-as-highlight reconstructed)
                            reconstructed)
                        (cdr mark-list)
                        #f))])]))

         ; uncomment to see all breaks coming in:
         #;(define _ (printf "break-kind: ~a\ninnermost source: ~a\nreturned-value-list: ~a\n" 
                           break-kind
                           (and (pair? mark-list)
                                (syntax->datum (mark-source (car mark-list))))
                           returned-value-list))
             
         (define answer
           (case break-kind
             ((left-side)
              (let* ([innermost (if returned-value-list ; is it a normal-break/values?
                                    (begin (unless (and (pair? returned-value-list) (null? (cdr returned-value-list)))
                                             (error 'reconstruct "context expected one value, given ~v" returned-value-list))
                                           (recon-value (car returned-value-list) render-settings))
                                    nothing-so-far)])
                (recon innermost mark-list #t)))
             ((right-side)
              (let* ([innermost (if returned-value-list ; is it an expr -> value reduction?
                                    (begin (unless (and (pair? returned-value-list) (null? (cdr returned-value-list)))
                                             (error 'reconstruct "context expected one value, given ~v" returned-value-list))
                                           (recon-value (car returned-value-list) render-settings))
                                    (recon-source-expr (mark-source (car mark-list)) mark-list null null render-settings))])
                (recon (mark-as-highlight innermost) (cdr mark-list) #f)))
             ((double-break)
              (let* ([source-expr (mark-source (car mark-list))]
                     [innermost-before (mark-as-highlight (recon-source-expr source-expr mark-list null null render-settings))]
                     [newly-lifted-bindings (syntax-case source-expr (letrec-values)
                                              [(letrec-values ([vars . rest] ...) . bodies)
                                               (apply append (map syntax->list (syntax->list #`(vars ...))))]
                                              [(let-values ([vars . rest] ...) . bodies)
                                               (apply append (map syntax->list (syntax->list #`(vars ...))))]
                                              [else (error 'reconstruct "expected a let-values as source for a double-break, got: ~e"
                                                           (syntax->datum source-expr))])]
                     [innermost-after (mark-as-highlight (recon-source-expr (mark-source (car mark-list)) mark-list null newly-lifted-bindings render-settings))])
                (list (recon innermost-before (cdr mark-list) #f)
                      (recon innermost-after (cdr mark-list) #f))))))
         
         )
      
      answer))
  
  
  
  )<|MERGE_RESOLUTION|>--- conflicted
+++ resolved
@@ -186,38 +186,6 @@
     
     (and (pair? mark-list)
          (let ([expr (mark-source (car mark-list))])
-<<<<<<< HEAD
-           (or (kernel:kernel-syntax-case expr #f
-                  [id
-                   (identifier? expr)
-                   (case (stepper-syntax-property expr 'stepper-binding-type)
-                       [(lambda-bound) #t]  ; don't halt for lambda-bound vars
-                       [(let-bound)
-                        (varref-skip-step? expr)]
-                       [(non-lexical)
-                        (varref-skip-step? expr)])]
-                  [(#%top . id-stx)
-                   (varref-skip-step? #`id-stx)]
-                  [(#%app . terms)
-                   (or
-                    (stepper-syntax-property expr 'stepper-dont-show-reduction)
-                    ; don't halt for proper applications of constructors
-                   (let ([fun-val (lookup-binding mark-list (get-arg-var 0))])
-                     (and (procedure? fun-val)
-                          (procedure-arity-includes? 
-                           fun-val
-                           (length (cdr (syntax->list (syntax terms)))))
-                          (or (and (render-settings-constructor-style-printing? render-settings)
-                                   (if (render-settings-abbreviate-cons-as-list? render-settings)
-                                       (eq? fun-val special-list-value)
-                                       (and (eq? fun-val special-cons-value)
-                                            (second-arg-is-list? mark-list))))
-                              ;(model-settings:special-function? 'vector fun-val)
-                              (and (eq? fun-val void)
-                                   (eq? (cdr (syntax->list (syntax terms))) null))
-                              (struct-constructor-procedure? fun-val)))))]
-                 [else #f])))))
-=======
            (or (stepper-syntax-property expr 'stepper-hide-reduction)
                (kernel:kernel-syntax-case expr #f
                                           [id
@@ -247,7 +215,6 @@
                                                            (eq? (cdr (syntax->list (syntax terms))) null))
                                                       (struct-constructor-procedure? fun-val))))]
                                           [else #f])))))
->>>>>>> 4785e869
   
   ;; find-special-value finds the value associated with the given name.  Applications of functions
   ;; like 'list' should not be shown as steps, because the before and after steps will be the same.
@@ -775,21 +742,6 @@
                                             ; applications
                                             [(#%plain-app . terms)
                                              (attach-info
-<<<<<<< HEAD
-                                              (let* ([sub-exprs (syntax->list (syntax terms))]
-                                                     [arg-temps (build-list (length sub-exprs) get-arg-var)]
-                                                     [arg-vals (map (lambda (arg-temp) 
-                                                                      (lookup-binding mark-list arg-temp))
-                                                                    arg-temps)])
-                                                (let*-2vals ([(evaluated unevaluated) (split-list (lambda (x) (eq? (cadr x) *unevaluated*))
-                                                                                                  (zip sub-exprs arg-vals))]
-                                                             [rectified-evaluated (map (lx (recon-value _ render-settings)) (map cadr evaluated))])
-                                                (case (mark-label (car mark-list))
-                                                  ((not-yet-called)
-                                                   (if (null? unevaluated)
-                                                       #`(#%app . #,rectified-evaluated)
-                                                       #`(#%app 
-=======
                                               (match-let* 
                                                   ([sub-exprs (syntax->list (syntax terms))]
                                                    [arg-temps (build-list (length sub-exprs) get-arg-var)]
@@ -804,30 +756,16 @@
                                                    (if (null? unevaluated)
                                                        #`(#%plain-app . #,rectified-evaluated)
                                                        #`(#%plain-app 
->>>>>>> 4785e869
                                                           #,@rectified-evaluated
                                                           #,so-far 
                                                           #,@(map recon-source-current-marks (cdr (map car unevaluated))))))
                                                   ((called)
-<<<<<<< HEAD
-                                                   (unless (null? unevaluated)
-                                                     (error "stepper internal error: unevaluated args in called mark"))
-                                                   (stepper-syntax-property
-                                                    (if (eq? so-far nothing-so-far)
-                                                        (datum->syntax-object #'here `(,#'#%app ...)) ; in unannotated code
-                                                        (datum->syntax-object #'here `(,#'#%app ... ,so-far ...)))
-                                                    'stepper-evaled-args
-                                                    ;; store thunks of recon-values:
-                                                    (map (lx (lambda () (recon-value _ render-settings)))
-                                                         (map cadr evaluated))))
-=======
                                                    (stepper-syntax-property
                                                     (if (eq? so-far nothing-so-far)
                                                         (datum->syntax #'here `(,#'#%plain-app ...)) ; in unannotated code ... can this occur?
                                                         (datum->syntax #'here `(,#'#%plain-app ... ,so-far ...)))
                                                     'stepper-args-of-call 
                                                     rectified-evaluated))
->>>>>>> 4785e869
                                                   (else
                                                    (error 'recon-inner "bad label (~v) in application mark in expr: ~a" (mark-label (car mark-list)) exp)))))
                                               exp)]
