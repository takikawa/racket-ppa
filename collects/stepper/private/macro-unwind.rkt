--- conflicted
+++ resolved
@@ -30,95 +30,10 @@
 ;(->* (syntax? (listof syntax?))
 ;     (syntax? (listof syntax?)))
 
-<<<<<<< HEAD
-  (define (recur-on-pieces stx settings)
-     (if (pair? (syntax-e stx))
-         (datum->syntax
-          stx (syntax-pair-map (syntax-e stx) (lambda (stx) (unwind stx settings))) stx stx)
-         stx))
-   
-  (define (fall-through stx settings)
-    (kernel-syntax-case stx #f
-      [id
-       (identifier? stx)
-       (or (stepper-syntax-property stx 'stepper-lifted-name)
-           stx)]
-      [(define-values dc ...)
-       (unwind-define stx settings)]
-      ; STC: app special cases from lazy racket
-      ; extract-if-lazy-proc - can't hide this in lazy.rkt bc it's needed
-      ; to distinguish the general lazy application
-      [(#%plain-app proc-extract p)
-       (or (eq? (syntax->datum #'proc-extract) 'extract-if-lazy-proc)
-           (eq? (object-name 
-                 (with-handlers ; for print output-style
-                     ([(λ (e) #t) (λ (e) #f)]) 
-                   (syntax-e (second (syntax-e #'proc-extract)))))
-                'extract-if-lazy-proc))
-       (unwind #'p settings)]
-      ; lazy #%app special case: force and delay
-      [(#%plain-app f arg)
-       (let ([fn (syntax->datum #'f)])
-         (or (eq? fn 'lazy-proc)
-             (eq? fn 'make-lazy-proc)
-             (eq? fn 'force) (eq? fn '!) (eq? fn '!!)
-             (eq? fn '!list) (eq? fn '!!list)
-             (equal? fn '(#%plain-app parameter-procedure))))
-       (unwind #'arg settings)]
-      ; general lazy application
-      [(#%plain-app 
-        (#%plain-lambda args1 (#%plain-app (#%plain-app proc p) . args2)) 
-        . args3)
-       (and (eq? (syntax->datum #'proc) 'extract-if-lazy-proc)
-            (equal? (syntax->datum (cdr (syntax-e #'args1)))
-                    (syntax->datum #'args2)))
-       (recur-on-pieces #'args3 settings)]
-      [(#%plain-app exp ...)
-       (recur-on-pieces #'(exp ...) settings)]
-      [(quote datum)
-       (if (symbol? #'datum)
-           stx
-           #'datum)]
-      [(let-values . rest)
-       (unwind-mz-let stx settings)]
-      [(letrec-values . rest)
-       (unwind-mz-let stx settings)]
-      [(#%plain-lambda . rest)
-       (recur-on-pieces #'(lambda . rest) settings)]
-      [(set! var rhs)
-       (with-syntax ([unwound-var (or (stepper-syntax-property
-                                       #`var 'stepper-lifted-name)
-                                      #`var)]
-                     [unwound-body (unwind #`rhs settings)])
-         #`(set! unwound-var unwound-body))]
-      [else (recur-on-pieces stx settings)]))
-
-   (define (unwind stx settings)
-     (transfer-info
-      (let ([hint (stepper-syntax-property stx 'stepper-hint)])
-        (if (procedure? hint)
-            ; STC: For fn hints, I changed the recur procedure to unwind
-            ; (was recur-on-pieces). This should not affect the non-lazy 
-            ; stepper since it doesnt seem to use any fn hints.
-            (hint stx (lambda (stx) (unwind stx settings)))
-            (let ([process (case hint
-                             [(comes-from-cond)  unwind-cond]
-                             [(comes-from-and)   (unwind-and/or 'and)]
-                             [(comes-from-or)    (unwind-and/or 'or)]
-                             [(comes-from-local) unwind-local]
-                             [(comes-from-recur) unwind-recur]
-                             [(comes-from-check-expect) unwind-check-expect]
-                             [(comes-from-check-within) unwind-check-within]
-                             [(comes-from-check-error) unwind-check-error]
-                             ;;[(comes-from-begin) unwind-begin]
-                             [else fall-through])])
-              (process stx settings))))
-=======
 (define (recur-on-pieces stx settings)
   (if (pair? (syntax-e stx))
       (datum->syntax
        stx (syntax-pair-map (syntax-e stx) (lambda (stx) (unwind stx settings))) stx stx)
->>>>>>> e42bfe36
       stx))
 
 (define (fall-through stx settings)
