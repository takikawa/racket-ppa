#lang racket/unit

;; this module implements the UI side of the stepper; it 
;; opens a window, starts the stepper thread running, 
;; and handles the resulting calls to 'break'.

;; this module lies outside of the "testing boundary"
;; of through-tests; it is not tested automatically at all.

;; this version of the view-controller just collects the steps up front rather
;; than blocking until the user presses the "next" button.

(require racket/class
         racket/match
         racket/list
         drracket/tool
         mred
         string-constants
         racket/async-channel
         (prefix-in model: "model.rkt")
         (prefix-in x: "mred-extensions.rkt")
         "shared.rkt"
         "model-settings.rkt"
         "xml-sig.rkt"
         images/compile-time
         images/gui
         (for-syntax racket/base images/icons/control images/icons/style images/logos))


(import drracket:tool^ xml^ stepper-frame^)
(export view-controller^)

(define drracket-eventspace (current-eventspace))

(define (definitions-text->settings definitions-text)
  (send definitions-text get-next-settings))
  
;; the stored representation of a step
(define-struct step (text kind posns) #:transparent)

(define (show-about-dialog parent)
  (define dlg
    (new logo-about-dialog%
         [label "About the Stepper"]
         [parent parent]
         [bitmap (compiled-bitmap (stepper-logo))]
         [messages '("The Algebraic Stepper is formalized and proved correct in\n"
                     "\n"
                     "    John Clements, Matthew Flatt, Matthias Felleisen\n"
                     "    Modeling an Algebraic Stepper\n"
                     "    European Symposium on Programming, 2001\n")]))
  (send dlg show #t))

(define (go drracket-tab program-expander selection-start selection-end)
  
  ;; get the language-level:
  (define language-settings 
    (definitions-text->settings
      (send drracket-tab get-defs)))
  
  (define language-level 
    (drracket:language-configuration:language-settings-language 
     language-settings))
  
  (define simple-settings
    (drracket:language-configuration:language-settings-settings
     language-settings))
  
  ;; VALUE CONVERSION CODE:
  
  ;; render-to-string : TST -> string
  (define (render-to-string val)
    (let ([string-port (open-output-string)])
      (send language-level render-value 
            val simple-settings string-port)
      (get-output-string string-port)))
  
  ;; render-to-sexp : TST -> sexp
  (define (render-to-sexp val)
    (send language-level stepper:render-to-sexp
          val simple-settings language-level))
  
  ;; channel for incoming views
  (define view-channel (make-async-channel))
  
  ;; the first-step semaphore
  (define first-step-sema (make-semaphore 0))
  
  ;; the list of available views
  (define view-history null)
  
  ;; the number of available steps
  (define num-steps-available 0)
  
  ;; the view in the stepper window
  (define view #f)
  
<<<<<<< HEAD
  ;; wait for steps to show up on the channel.  When they do, add them to the list.
  (define (start-listener-thread stepper-frame-eventspace)
=======
  ;; wait for steps to show up on the channel.  
  ;; When they do, add them to the list.
  (define (start-listener-thread stepper-frame-eventspace)
    ;; as of 2012-06-20, I no longer believe there's any
    ;; need for this thread, as the queue-callback handles
    ;; the needed separation.
>>>>>>> d8dc0874
    (thread
     (lambda ()
       (let loop ()
         (define new-result (async-channel-get view-channel))
<<<<<<< HEAD
         (define new-step (format-result new-result))
         (parameterize ([current-eventspace stepper-frame-eventspace])
           (queue-callback
            (lambda ()
              (set! view-history (append view-history (list new-step)))
              (set! num-steps-available (length view-history))
              ;; this is only necessary the first time, but it's cheap:
              (semaphore-post first-step-sema)
              (update-status-bar))))
=======
         (receive-result-from-target new-result)
>>>>>>> d8dc0874
         (loop)))))
  
  ;; handles an incoming result. Either adds it to the list of 
  ;; steps, or prompts user to see whether to continue running.
  (define (receive-result-from-target result)
    (cond [(runaway-process? result)
           (parameterize ([current-eventspace stepper-frame-eventspace])
             (queue-callback
              (lambda ()
                (when (confirm-running)
                  (semaphore-post (runaway-process-sema result)))
                (void))))]
          [else
           (define new-step (format-result result))
           (parameterize ([current-eventspace stepper-frame-eventspace])
             (queue-callback
              (lambda ()
                (set! view-history (append view-history (list new-step)))
                (set! num-steps-available (length view-history))
                ;; this is only necessary the first time, but it's cheap:
                (semaphore-post first-step-sema)
                (update-status-bar))))]))
    
  
  ;; find-later-step : given a predicate on history-entries, search through
  ;; the history for the first step that satisfies the predicate and whose 
  ;; number is greater than n (or -1 if n is #f), return # of step on success,
  ;; on failure return (list 'nomatch last-step) or (list 'nomatch/seen-final
  ;; last-step) if we went past the final step
  (define (find-later-step p n)
    (let* ([n-as-num (or n -1)])
      (let loop ([step 0] 
                 [remaining view-history]
                 [seen-final? #f])
        (cond [(null? remaining) 
               (cond [seen-final? (list `nomatch/seen-final (- step 1))]
                     [else (list `nomatch (- step 1))])]
              [(and (> step n-as-num) (p (car remaining))) step]
              [else (loop (+ step 1)
                          (cdr remaining)
                          (or seen-final? (finished-stepping-step? (car remaining))))]))))
  
  ;; find-earlier-step : like find-later-step, but searches backward from
  ;; the given step.
  (define (find-earlier-step p n)
    (unless (number? n)
      (error 'find-earlier-step 
             "can't find earlier step when no step is displayed."))
    (let* ([to-search (reverse (take view-history n))])
      (let loop ([step (- n 1)]
                 [remaining to-search])
        (cond [(null? remaining) `nomatch]
              [(p (car remaining)) step]
              [else (loop (- step 1) (cdr remaining))]))))
  
  
  ;; STEP PREDICATES:
  
  ;; is this an application step?
  (define (application-step? history-entry)
    (match history-entry
      [(struct step (text (or 'user-application 'finished-or-error) posns)) #t]
      [else #f]))
  
  ;; is this the finished-stepping step?
  (define (finished-stepping-step? history-entry)
    (match (step-kind history-entry)
      ['finished-or-error #t]
      [else #f]))
  
  ;; is this step on the selected expression?
  (define (selected-exp-step? history-entry)
    (ormap (span-overlap selection-start selection-end) (step-posns history-entry)))
    
  ;; build gui object:
  

  ;; next-of-specified-kind : starting at the current view, search forward for the
  ;; desired step or wait for it if not found
  (define (next-of-specified-kind right-kind? msg)
    (next-of-specified-kind/helper right-kind? view msg))
  
  ;; first-of-specified-kind : similar to next-of-specified-kind, but 
  ;; always start at zero
  (define (first-of-specified-kind right-kind? msg)
    (next-of-specified-kind/helper right-kind? #f msg))
  
  ;; next-of-specified-kind/helper : if the desired step 
  ;; is already in the list, display it; otherwise, give up.
  (define (next-of-specified-kind/helper right-kind? starting-step msg)
    (match (find-later-step right-kind? starting-step)
      [(? number? n)
       (update-view/existing n)]
      [(list `nomatch step)
       (message-box (string-constant stepper-no-such-step/title) msg)
       (when (>= num-steps-available 0)
         (update-view/existing step))]
      [(list `nomatch/seen-final step)
       (message-box (string-constant stepper-no-such-step/title) msg)
       (when (>= num-steps-available 0)
         (update-view/existing step))]))
  
  ;; prior-of-specified-kind: if the desired step is already in the list, display
  ;; it; otherwise, put up a dialog and jump to the first step.
  (define (prior-of-specified-kind right-kind? msg)
    (match (find-earlier-step right-kind? view)
      [(? number? found-step)
       (update-view/existing found-step)]
      [`nomatch
       (message-box (string-constant stepper-no-such-step/title) msg)
       (when (>= num-steps-available 0)
         (update-view/existing 0))]))
  
  ;; BUTTON/CHOICE BOX PROCEDURES
 
  
  ;; respond to a click on the "next" button
  (define (next)
    (next-of-specified-kind (lambda (x) #t) 
                            (string-constant stepper-no-later-step)))
  
  ;; previous : the action of the 'previous' button
  (define (previous)
    (prior-of-specified-kind (lambda (x) #t)
                             (string-constant stepper-no-earlier-step)))
  
  ;; respond to a click on the "Jump To..." choice
  (define (jump-to control event)
    ((second (list-ref pulldown-choices (send control get-selection)))))
  
  ;; jump-to-beginning : the action of the choice menu entry
  (define (jump-to-beginning)
    (first-of-specified-kind (lambda (x) #t)
                             ;; I don't believe this can fail...
                             "internal error 2010-01-10 21:48"))
  
  ;; jump-to-end : the action of the jump-to-end choice box option
  (define (jump-to-end)
    (first-of-specified-kind finished-stepping-step?
                             (string-constant stepper-no-last-step)))
  
  ;; jump-to-selected : the action of the jump to selected choice box option
  (define (jump-to-selected)
    (first-of-specified-kind selected-exp-step?
                             (string-constant stepper-no-selected-step)))
  
  ;; jump-to-next-application : the action of the jump to next application
  ;; choice box option
  (define (jump-to-next-application)
    (next-of-specified-kind application-step?
                            (string-constant stepper-no-later-application-step)))
  
  ;; jump-to-prior-application : the action of the "jump to prior application"
  ;; choice box option
  (define (jump-to-prior-application)
    (prior-of-specified-kind application-step?
                             (string-constant 
                              stepper-no-earlier-application-step)))
  
  
  ;; GUI ELEMENTS:
  (define s-frame
    (make-object stepper-frame% drracket-tab))
  
  (define top-panel
    (new horizontal-panel% [parent (send s-frame get-area-container)] [horiz-margin 5]
         ;[style '(border)]  ; for layout testing only
         [stretchable-width #t]
         [stretchable-height #f]))
  
  (define button-panel
    (new horizontal-panel% [parent top-panel] [alignment '(center top)]
         ;[style '(border)]  ; for layout testing only
         [stretchable-width #t]
         [stretchable-height #f]))
  
  (define logo-canvas
    (new (class bitmap-canvas%
<<<<<<< HEAD
           (super-new [parent top-panel] [bitmap (compiled-bitmap (stepper-logo 32))])
=======
           (super-new [parent top-panel] [bitmap (compiled-bitmap (stepper-logo #:height 32))])
>>>>>>> d8dc0874
           (define/override (on-event evt)
             (when (eq? (send evt get-event-type) 'left-up)
               (show-about-dialog s-frame))))))
  
<<<<<<< HEAD
  (define prev-img (compiled-bitmap (step-back-icon run-icon-color (toolbar-icon-height))))
=======
  (define prev-img (compiled-bitmap (step-back-icon #:color run-icon-color
                                                    #:height (toolbar-icon-height))))
>>>>>>> d8dc0874
  (define previous-button (new button%
                               [label (list prev-img (string-constant stepper-previous) 'left)]
                               [parent button-panel]
                               [callback (λ (_1 _2) (previous))]
                               [enabled #f]))
  
<<<<<<< HEAD
  (define next-img (compiled-bitmap (step-icon run-icon-color (toolbar-icon-height))))
=======
  (define next-img (compiled-bitmap (step-icon #:color run-icon-color
                                               #:height (toolbar-icon-height))))
>>>>>>> d8dc0874
  (define next-button (new button%
                           [label (list next-img (string-constant stepper-next) 'right)]
                           [parent button-panel]
                           [callback (λ (_1 _2) (next))]
                           [enabled #f]))
  
  (define pulldown-choices
    `((,(string-constant stepper-jump-to-beginning)            ,jump-to-beginning)
      (,(string-constant stepper-jump-to-end)                  ,jump-to-end)
      (,(string-constant stepper-jump-to-selected)             ,jump-to-selected)
      (,(string-constant stepper-jump-to-next-application)     ,jump-to-next-application)
      (,(string-constant stepper-jump-to-previous-application) ,jump-to-prior-application)))
  
  (define jump-button (new choice%
                           [label (string-constant stepper-jump)]
                           [choices (map first pulldown-choices)]
                           [parent button-panel]
                           [callback jump-to]
                           [enabled #f]))
  
  (define canvas
    (make-object x:stepper-canvas% (send s-frame get-area-container)))
  
  ;; counting steps...
  (define status-text
    (new text%))
  
  (define status-canvas
    (new editor-canvas%
         [parent button-panel]
         [editor status-text]
         [stretchable-width #f]
         [style '(transparent no-border no-hscroll no-vscroll)]
         ;; some way to get the height of a line of text?
         [min-width 100]))

  
  ;; update-view/existing : set an existing step as the one shown in the
  ;; frame
  (define (update-view/existing new-view)
    (set! view new-view)
    (let ([e (step-text (list-ref view-history view))])
      (send e begin-edit-sequence)
      (send canvas set-editor e)
      (send e reset-width canvas)
      ;; why set the position within the step? I'm confused by this.--JBC
      (send e set-position (send e last-position))
      (send e end-edit-sequence))
    (update-status-bar))
  
  ;; set the status bar to the correct m/n text.
  (define (update-status-bar)
    (send status-text begin-edit-sequence)
    (send status-text lock #f)
    (send status-text delete 0 (send status-text last-position))
    ;; updated to yield 1-based step numbering rather than 0-based numbering.
    (send status-text insert 
          (format "~a/~a" (if view (+ 1 view) "none") (length view-history)))
    (send status-text lock #t)
    (send status-text end-edit-sequence))
  
  (define update-status-bar-semaphore (make-semaphore 1))
  
  (define (enable-all-buttons)
    (send previous-button enable #t)
    (send next-button enable #t)
    (send jump-button enable #t))

  
  (define (print-current-view item evt)
    (send (send canvas get-editor) print))
  
  ;; code for dealing with runaway processes:
  
  (define runaway-counter-limit 500)
  (define disable-runaway-counter #f)
  (define runaway-counter 0)

  ;; runs on the stepped-process side.
  ;; checks to see if the process has taken too
  ;; many steps. If so, send a message and block
  ;; for a response, then send the result. Otherwise,
  ;; just send the result.
  (define (deliver-result-to-gui result)
    (when (not disable-runaway-counter)
      (set! runaway-counter (+ runaway-counter 1)))
    (when (= runaway-counter runaway-counter-limit)
      (define runaway-semaphore (make-semaphore 0))
      (async-channel-put view-channel 
                         (runaway-process runaway-semaphore))
      ;; wait for a signal to continue running:
      (semaphore-wait runaway-semaphore))
    (async-channel-put view-channel result))
  
  (define keep-running-message
    (string-append 
     "The program running in the stepper has taken a whole bunch of steps. "
     "Do you want to continue running it for now, halt, or let it run "
     "without asking again?"))
  
  (define (confirm-running)
    (define message-box-result
      (message-box/custom
       "Keep Running Program?"
       keep-running-message
       "Continue for now"
       "Halt"
       "Continue uninterrupted"
       #f ;; use the stepper window instead?
       '(stop disallow-close default=1)
       ))
    (match message-box-result
      ;; continue-for-now:
      [1 (set! runaway-counter 0)
         #t]
      ;; halt:
      [2 #f]
      ;; continue-forever:
      [3 (set! runaway-counter 0)
         (set! disable-runaway-counter #t)
         #t]))
  
  

  ;; translates a result into a step
  ;; format-result : step-result -> step?
  (define (format-result result)
    (match result
      [(struct before-after-result (pre-exps post-exps kind pre-src post-src))
       (make-step (new x:stepper-text% 
                       [left-side pre-exps]
                       [right-side post-exps]
                       [show-inexactness? 
                        (send language-level stepper:show-inexactness?)])
                  kind 
                  (list pre-src post-src))]
      [(struct before-error-result (pre-exps err-msg pre-src))
       (make-step (new x:stepper-text%
                       [left-side pre-exps] 
                       [right-side err-msg]
                       [show-inexactness?
                        (send language-level stepper:show-inexactness?)])
                  'finished-or-error 
                  (list pre-src))]
      [(struct error-result (err-msg))
       (make-step (new x:stepper-text% 
                       [left-side null]
                       [right-side err-msg]
                       [show-inexactness?
                        (send language-level stepper:show-inexactness?)]) 
                  'finished-or-error 
                  (list))]
      [(struct finished-stepping ())
       (make-step x:finished-text 'finished-or-error (list))]))
  
  ;; program-expander-prime : wrap the program-expander for a couple of reasons:
  ;; 1) we need to capture the custodian as the thread starts up:
  ;; ok, it was just one.
  ;; 
  (define (program-expander-prime init iter)
    (program-expander
     (lambda args
       (send s-frame set-custodian! (current-custodian))
       (apply init args))
     iter))
  
  ;; CONFIGURE GUI ELEMENTS
  (send s-frame set-printing-proc print-current-view)
  (send canvas stretchable-height #t)
  (send (send s-frame edit-menu:get-undo-item) enable #f)
  (send (send s-frame edit-menu:get-redo-item) enable #f)
  
  (define stepper-frame-eventspace (send s-frame get-eventspace))
  ;; START THE MODEL
  (start-listener-thread stepper-frame-eventspace)
  (model:go
   program-expander-prime 
   ;; what do do with the results:
   deliver-result-to-gui
   (get-render-settings render-to-string
                        render-to-sexp 
                        (send language-level stepper:enable-let-lifting?)
			(send language-level stepper:show-consumed-and/or-clauses?)
                        (send language-level stepper:show-lambdas-as-lambdas?)))
  
  (send s-frame show #t)
  
  ;; turn on the buttons and display the first step when it shows up:
  (thread
   (lambda ()
     (semaphore-wait first-step-sema)
     (parameterize
         ([current-eventspace stepper-frame-eventspace])
       (queue-callback
        (lambda ()
          (jump-to-beginning)
          (enable-all-buttons))))))
  
  s-frame)



;; UTILITY FUNCTIONS:

;; span-overlap : number number -> posn-info -> boolean
;; return true if the selection is of zero length and precedes a char of the 
;; stepping expression, *or* if the selection has positive overlap with the 
;; stepping expression.
(define ((span-overlap selection-start selection-end) source-posn-info)
  (match source-posn-info
    [#f #f]
    [(struct model:posn-info (posn span))
     (let ([end (+ posn span)])
       (and posn
            ;; you can *almost* combine these two, but not quite.
            (cond [(= selection-start selection-end)
                   (and (<= posn selection-start) (< selection-start end))]
                  [else 
                   (let ([overlap-begin (max selection-start posn)]
                         ;; nb: we don't want zero-length overlaps at the end.
                         ;; compensate by subtracting one from the end of the 
                         ;; current expression.
                         [overlap-end (min selection-end end)])
                     ;; #t if there's positive overlap:
                     (< overlap-begin overlap-end))])))]))

;; a few unit tests.  Use them if changing span-overlap.
;; ...oops, can't use module+ inside of a unit.
#;(module+ test
  (require rackunit)
  ;; zero-length selection cases:
  (check-equal? ((span-overlap 13 13) (model:make-posn-info 14 4)) #f)
  (check-equal? ((span-overlap 14 14) (model:make-posn-info 14 4)) #t)
  (check-equal? ((span-overlap 18 18) (model:make-posn-info 14 4)) #f)
  ;; nonzero-length selection cases:
  (check-equal? ((span-overlap 13 14) (model:make-posn-info 14 4)) #f)
  (check-equal? ((span-overlap 13 15) (model:make-posn-info 14 4)) #t)
  (check-equal? ((span-overlap 13 23) (model:make-posn-info 14 4)) #t)
  (check-equal? ((span-overlap 16 17) (model:make-posn-info 14 4)) #t)
  (check-equal? ((span-overlap 16 24)  (model:make-posn-info 14 4)) #t)
  (check-equal? ((span-overlap 18 21)  (model:make-posn-info 14 4)) #f))<|MERGE_RESOLUTION|>--- conflicted
+++ resolved
@@ -95,34 +95,17 @@
   ;; the view in the stepper window
   (define view #f)
   
-<<<<<<< HEAD
-  ;; wait for steps to show up on the channel.  When they do, add them to the list.
-  (define (start-listener-thread stepper-frame-eventspace)
-=======
   ;; wait for steps to show up on the channel.  
   ;; When they do, add them to the list.
   (define (start-listener-thread stepper-frame-eventspace)
     ;; as of 2012-06-20, I no longer believe there's any
     ;; need for this thread, as the queue-callback handles
     ;; the needed separation.
->>>>>>> d8dc0874
     (thread
      (lambda ()
        (let loop ()
          (define new-result (async-channel-get view-channel))
-<<<<<<< HEAD
-         (define new-step (format-result new-result))
-         (parameterize ([current-eventspace stepper-frame-eventspace])
-           (queue-callback
-            (lambda ()
-              (set! view-history (append view-history (list new-step)))
-              (set! num-steps-available (length view-history))
-              ;; this is only necessary the first time, but it's cheap:
-              (semaphore-post first-step-sema)
-              (update-status-bar))))
-=======
          (receive-result-from-target new-result)
->>>>>>> d8dc0874
          (loop)))))
   
   ;; handles an incoming result. Either adds it to the list of 
@@ -301,33 +284,21 @@
   
   (define logo-canvas
     (new (class bitmap-canvas%
-<<<<<<< HEAD
-           (super-new [parent top-panel] [bitmap (compiled-bitmap (stepper-logo 32))])
-=======
            (super-new [parent top-panel] [bitmap (compiled-bitmap (stepper-logo #:height 32))])
->>>>>>> d8dc0874
            (define/override (on-event evt)
              (when (eq? (send evt get-event-type) 'left-up)
                (show-about-dialog s-frame))))))
   
-<<<<<<< HEAD
-  (define prev-img (compiled-bitmap (step-back-icon run-icon-color (toolbar-icon-height))))
-=======
   (define prev-img (compiled-bitmap (step-back-icon #:color run-icon-color
                                                     #:height (toolbar-icon-height))))
->>>>>>> d8dc0874
   (define previous-button (new button%
                                [label (list prev-img (string-constant stepper-previous) 'left)]
                                [parent button-panel]
                                [callback (λ (_1 _2) (previous))]
                                [enabled #f]))
   
-<<<<<<< HEAD
-  (define next-img (compiled-bitmap (step-icon run-icon-color (toolbar-icon-height))))
-=======
   (define next-img (compiled-bitmap (step-icon #:color run-icon-color
                                                #:height (toolbar-icon-height))))
->>>>>>> d8dc0874
   (define next-button (new button%
                            [label (list next-img (string-constant stepper-next) 'right)]
                            [parent button-panel]
