#lang scheme/base

(require (for-template scheme/base "runtime.ss" scheme/stxparam)
         syntax/boundmap
         syntax/stx
         "patterns.ss"
         "split-rows.ss"
         "reorder.ss"
         scheme/struct-info
         scheme/stxparam
         scheme/nest
         (only-in srfi/1 delete-duplicates))

(provide compile*)

;; for non-linear patterns
(define vars-seen (make-parameter null))

(define (hash-on f elems #:equal? [eql #t])
  (define ht (if eql (make-hash) (make-hasheq)))
  ;; put all the elements e in the ht, indexed by (f e)
  (for ([r
         ;; they need to be in the original order when they come out
         (reverse elems)])
    (define k (f r))
    (hash-set! ht k (cons r (hash-ref ht k (lambda () null)))))
  ht)

;; generate a clause of kind k
;; for rows rows, with matched variable x and rest variable xs
;; escaping to esc
(define (gen-clause k rows x xs esc)
  (define-syntax-rule (constant-pat predicate-stx)
    (with-syntax ([rhs (compile* (cons x xs)
                                 (map (lambda (row)
                                        (define-values (p ps)
                                          (Row-split-pats row))
                                        (define p* (Atom-p p))
                                        (make-Row (cons p* ps)
                                                  (Row-rhs row)
                                                  (Row-unmatch row)
                                                  (Row-vars-seen row)))
                                      rows)
                                 esc)])
      #`[(#,predicate-stx #,x) rhs]))
  (define (compile-con-pat accs pred pat-acc)
    (with-syntax ([(tmps ...) (generate-temporaries accs)])
      (with-syntax ([(accs ...) accs]
                    [pred pred]
                    [body (compile*
                           (append (syntax->list #'(tmps ...)) xs)
                           (map (lambda (row)
                                  (define-values (p1 ps) (Row-split-pats row))
                                  (make-Row (append (pat-acc p1) ps)
                                            (Row-rhs row)
                                            (Row-unmatch row)
                                            (Row-vars-seen row)))
                                rows)
                           esc)])
        #`[(pred #,x) (let ([tmps (accs #,x)] ...) body)])))
  (cond
    [(eq? 'box k)
     (compile-con-pat (list #'unbox) #'box? (compose list Box-p))]
    [(eq? 'pair k)
     (compile-con-pat (list #'car #'cdr) #'pair?
                      (lambda (p) (list (Pair-a p) (Pair-d p))))]
    [(eq? 'mpair k)
     (compile-con-pat (list #'mcar #'mcdr) #'mpair?
                      (lambda (p) (list (MPair-a p) (MPair-d p))))]
    [(eq? 'string k)  (constant-pat #'string?)]
    [(eq? 'number k)  (constant-pat #'number?)]
    [(eq? 'symbol k)  (constant-pat #'symbol?)]
    [(eq? 'keyword k) (constant-pat #'keyword?)]
    [(eq? 'char k)    (constant-pat #'char?)]
    [(eq? 'bytes k)   (constant-pat #'bytes?)]
    [(eq? 'regexp k)  (constant-pat #'regexp?)]
    [(eq? 'boolean k) (constant-pat #'boolean?)]
    [(eq? 'null k)    (constant-pat #'null?)]
    ;; vectors are handled specially
    ;; because each arity is like a different constructor
    [(eq? 'vector k)
     (nest
       ([let ()]
        [let ([ht (hash-on (lambda (r) 
                             (length (Vector-ps (Row-first-pat r)))) rows)])]
        [with-syntax
            ([(clauses ...)
              (hash-map
               ht
               (lambda (arity rows)
                 (define ns (build-list arity values))
                 (with-syntax ([(tmps ...) (generate-temporaries ns)])
                   (with-syntax ([body
                                  (compile*
                                   (append (syntax->list #'(tmps ...)) xs)
                                   (map (lambda (row)
                                          (define-values (p1 ps)
                                            (Row-split-pats row))
                                          (make-Row (append (Vector-ps p1) ps)
                                                    (Row-rhs row)
                                                    (Row-unmatch row)
                                                    (Row-vars-seen row)))
                                        rows)
                                   esc)]
                                 [(n ...) ns])
                     #`[(#,arity)
                        (let ([tmps (vector-ref #,x n)] ...)
                          body)]))))])])
       #`[(vector? #,x)
          (case (vector-length #,x)
            clauses ...
            [else (#,esc)])])]
    ;; it's a structure
    [(box? k)
     ;; all the rows are structures with the same predicate
     (let* ([s (Row-first-pat (car rows))]
            [accs (Struct-accessors s)]
            [pred (Struct-pred s)])
       (compile-con-pat accs pred Struct-ps))]
    [else (error 'compile "bad key: ~a" k)]))


;; produces the syntax for a let clause
(define (compile-one vars block esc)
  (define-values (first rest-pats) (Row-split-pats (car block)))
  (define x (car vars))
  (define xs (cdr vars))
  (cond
    ;; the Exact rule
    [(Exact? first)
     (let ([ht (hash-on (compose Exact-v Row-first-pat) block #:equal? #t)])
       (with-syntax ([(clauses ...)
                      (hash-map
                       ht
                       (lambda (k v)
                         #`[(equal? #,x '#,k)
                            #,(compile* xs
                                        (map (lambda (row)
                                               (make-Row (cdr (Row-pats row))
                                                         (Row-rhs row)
                                                         (Row-unmatch row)
                                                         (Row-vars-seen row)))
                                             v)
                                        esc)]))])
         #`(cond clauses ... [else (#,esc)])))]
    ;; the Var rule
    [(Var? first)
     (let ([transform
            (lambda (row)
              (define-values (p ps) (Row-split-pats row))
              (define v (Var-v p))
              (define seen (Row-vars-seen row))              
              ;; a new row with the rest of the patterns
              (cond
                ;; if this was a wild-card variable, don't bind
                [(Dummy? p) (make-Row ps
                                      (Row-rhs row)
                                      (Row-unmatch row)
                                      (Row-vars-seen row))]
                ;; if we've seen this variable before, check that it's equal to
                ;; the one we saw
                [(for/or ([e seen])
                         (let ([v* (car e)] [id (cdr e)])
                           (and (bound-identifier=? v v*) id)))                 
                 =>
                 (lambda (id)
                   (make-Row ps
                             #`(if ((match-equality-test) #,x #,id)
                                 #,(Row-rhs row)
                                 (fail))
                             (Row-unmatch row)
                             seen))]
                ;; otherwise, bind the matched variable to x, and add it to the
                ;; list of vars we've seen
                [else (let ([v* (free-identifier-mapping-get
                                 (current-renaming) v (lambda () v))])
                        (make-Row ps
                                  #`(let ([#,v* #,x]) #,(Row-rhs row))
                                  (Row-unmatch row)
                                  (cons (cons v x) (Row-vars-seen row))))]))])
       ;; compile the transformed block
       (compile* xs (map transform block) esc))]
    ;; the Constructor rule
    [(CPat? first)
     (let ;; put all the rows in the hash, indexed by their constructor
         ([ht (hash-on (lambda (r) (pat-key (Row-first-pat r))) block)])
       (with-syntax ([(clauses ...)
                      (hash-map
                       ht (lambda (k v) (gen-clause k v x xs esc)))])
         #`(cond clauses ... [else (#,esc)])))]
    ;; the Or rule
    [(Or? first)
     ;; we only handle 1-row Ors atm - this is all the mixture rule should give
     ;; us
     (unless (null? (cdr block))
       (error 'compile-one "Or block with multiple rows: ~a" block))
     (let* ([row (car block)]
            [pats (Row-pats row)]
            [seen (Row-vars-seen row)]
            ;; all the pattern alternatives
            [qs (Or-ps (car pats))]
            ;; the variables bound by this pattern - they're the same for the
            ;; whole list
            [vars 
             (for/list ([bv (bound-vars (car qs))]
                        #:when (for/and ([seen-var seen])
                                        (not (free-identifier=? bv (car seen-var)))))
               bv)])
       (with-syntax ([(success? var ...) (append (generate-temporaries '(success?)) vars)])
         ;; do the or matching, and bind the results to the appropriate
         ;; variables
         #`(let ([esc* (lambda () (values #f #,@(for/list ([v vars]) #'#f)))])
             (let-values ([(success? var ...)
                           #,(compile* (list x)
                                       (map (lambda (q)
                                              (make-Row (list q)
                                                        #'(values #t var ...)
                                                        #f
                                                        seen))
                                            qs)
                                       #'esc*)])
               ;; then compile the rest of the row
               (if success?
                   #,(compile* xs
                               (list (make-Row (cdr pats)
                                               (Row-rhs row)
                                               (Row-unmatch row)
                                               (append (map cons vars vars) seen)))
                               esc)
                   (#,esc))))))]
    ;; the App rule
    [(App? first)
     ;; we only handle 1-row Apps atm - this is all the mixture rule should
     ;; give us
     (unless (null? (cdr block))
       (error 'compile-one "App block with multiple rows: ~a" block))
     (let* ([row (car block)]
            [pats (Row-pats row)])
       (with-syntax ([(t) (generate-temporaries #'(t))])
         #`(let ([t (#,(App-expr first) #,x)])
             #,(compile* (cons #'t xs)
                         (list (make-Row (cons (App-p first) (cdr pats))
                                         (Row-rhs row)
                                         (Row-unmatch row)
                                         (Row-vars-seen row)))
                         esc))))]
    ;; the And rule
    [(And? first)
     ;; we only handle 1-row Ands atm - this is all the mixture rule should
     ;; give us
     (unless (null? (cdr block))
       (error 'compile-one "And block with multiple rows: ~a" block))
     (let* ([row (car block)]
            [pats (Row-pats row)]
            ;; all the patterns
            [qs (And-ps (car pats))])
       (compile* (append (map (lambda _ x) qs) xs)
                 (list (make-Row (append qs (cdr pats))
                                 (Row-rhs row)
                                 (Row-unmatch row)
                                 (Row-vars-seen row)))
                 esc))]
    ;; the Not rule
    [(Not? first)
     ;; we only handle 1-row Nots atm - this is all the mixture rule should
     ;; give us
     (unless (null? (cdr block))
       (error 'compile-one "Not block with multiple rows: ~a" block))
     (let* ([row (car block)]
            [pats (Row-pats row)]
            ;; the single pattern
            [q (Not-p (car pats))])
       (with-syntax ([(f) (generate-temporaries #'(f))])
         #`(let ;; if q fails, we jump to here
                ([f (lambda ()
                      #,(compile* xs
                                  (list (make-Row (cdr pats)
                                                  (Row-rhs row)
                                                  (Row-unmatch row)
                                                  (Row-vars-seen row)))
                                  esc))])
             #,(compile* (list x)
                         ;; if q doesn't fail, we jump to esc and fail the not
                         ;; pattern
                         (list (make-Row (list q)
                                         #`(#,esc)
                                         (Row-unmatch row)
                                         (Row-vars-seen row)))
                         #'f))))]
    [(Pred? first)
     ;; multiple preds iff they have the identical predicate
     (with-syntax ([pred? (Pred-pred first)]
                   [body (compile* xs
                                   (map (lambda (row)
                                          (define-values (_1 ps)
                                            (Row-split-pats row))
                                          (make-Row ps
                                                    (Row-rhs row)
                                                    (Row-unmatch row)
                                                    (Row-vars-seen row)))
                                        block)
                                   esc)])
       #`(cond [(pred? #,x) body] [else (#,esc)]))]
     ;; Generalized sequences... slightly tested
    [(GSeq? first)
     (nest
       ([let* ([headss (GSeq-headss first)]
               [mins (GSeq-mins first)]
               [maxs (GSeq-maxs first)]
               [onces? (GSeq-onces? first)]
               [tail (GSeq-tail first)]
               [mutable? (GSeq-mutable? first)]
               [make-Pair (if mutable? make-MPair make-Pair)]
               [k (Row-rhs (car block))]
               [xvar (car (generate-temporaries (list #'x)))]
               [complete-heads-pattern
                (lambda (ps)
                  (define (loop ps pat)
                    (if (pair? ps)
                        (make-Pair (car ps) (loop (cdr ps) pat))
                        pat))
                  (loop ps (make-Var xvar)))]
               [heads
                (for/list ([ps headss])
                  (complete-heads-pattern ps))]
               [head-idss
                (for/list ([heads headss])
                  (apply append (map bound-vars heads)))]
               [hid-argss (map generate-temporaries head-idss)]
               [head-idss* (map generate-temporaries head-idss)]
               [hid-args (apply append hid-argss)]
               [reps (generate-temporaries (for/list ([head heads]) 'rep))])]
        [with-syntax
            ([x xvar]
             [var0 (car vars)]
             [((hid ...) ...) head-idss]
             [((hid* ...) ...) head-idss*]
             [((hid-arg ...) ...) hid-argss]
             [(rep ...) reps]
             [(maxrepconstraint ...)
              ;; FIXME: move to side condition to appropriate pattern
              (for/list ([repvar reps] [maxrep maxs])
                (if maxrep #`(< #,repvar #,maxrep) #`#t))]
             [(minrepclause ...)
              (for/list ([repvar reps] [minrep mins] #:when minrep)
                #`[(< #,repvar #,minrep) (fail)])]
             [((hid-rhs ...) ...)
              (for/list ([hid-args hid-argss] [once? onces?])
                (for/list ([hid-arg hid-args])
                  (if once?
                      #`(car (reverse #,hid-arg))
                      #`(reverse #,hid-arg))))]
             [(parse-loop failkv fail-tail)
              (generate-temporaries #'(parse-loop failkv fail-tail))])]
        [with-syntax ([(rhs ...)
                       #`[(let ([hid-arg (cons hid* hid-arg)] ...)
                            (if maxrepconstraint
                                (let ([rep (add1 rep)])
                                  (parse-loop x #,@hid-args #,@reps fail))
                                (begin (fail))))
                          ...]]
                      [tail-rhs
                       #`(cond minrepclause ...
                               [else
                                (let ([hid hid-rhs] ... ...
                                                    [fail-tail fail])
                                  #,(compile*
                                     (cdr vars)
                                     (list (make-Row rest-pats k
                                                     (Row-unmatch (car block))
                                                     (Row-vars-seen
                                                      (car block))))
                                     #'fail-tail))])])]
        [parameterize ([current-renaming
                        (for/fold ([ht (copy-mapping (current-renaming))])
                                  ([id (apply append head-idss)]
                                   [id* (apply append head-idss*)])
                          (free-identifier-mapping-put! ht id id*)
                          (free-identifier-mapping-for-each
                           ht
                           (lambda (k v)
                             (when (free-identifier=? v id)
                               (free-identifier-mapping-put! ht k id*))))
                          ht)])])
        #`(let parse-loop ([x var0]
                           [hid-arg null] ... ...
                           [rep 0] ...
                           [failkv #,esc])
            #,(compile* (list #'x)
                        (append
                         (map (lambda (pats rhs)
                                (make-Row pats
                                          rhs
                                          (Row-unmatch (car block))
                                          (Row-vars-seen
                                           (car block))))
                              (map list heads)
                              (syntax->list #'(rhs ...)))
                         (list (make-Row (list tail)
                                         #`tail-rhs
                                         (Row-unmatch (car block))
                                         (Row-vars-seen
                                          (car block)))))
                        #'failkv)))]
    [else (error 'compile "unsupported pattern: ~a~n" first)]))

(define (compile* vars rows esc)
  (define (let/wrap clauses body)
    (if (stx-null? clauses)
      body
      (quasisyntax (let* #,clauses #,body))))
  (cond 
   ;; if there are no rows, then just call the esc continuation
   [(null? rows) #`(#,esc)]
    ;; if we have no variables, there are no more patterns to match
    ;; so we just pick the first RHS
   [(null? vars)
    (let ([fns
           (let loop ([blocks (reverse rows)] [esc esc] [acc null])
             (if (null? blocks)
                 ;; if we're done, return the blocks
                 (reverse acc)
                 (with-syntax
                  (;; f is the name this block will have
                   [(f) (generate-temporaries #'(f))]
                   ;; compile the block, with jumps to the previous esc
                   [c (with-syntax ([rhs #`(syntax-parameterize
                                            ([fail (make-rename-transformer
                                                    (quote-syntax #,esc))])
                                            #,(Row-rhs (car blocks)))])
                                   (if (Row-unmatch (car blocks))
<<<<<<< HEAD
                                       #`(let/ec k
                                                 (let ([#,(Row-unmatch (car blocks))
                                                        (lambda () (call-with-values #,esc k))])
                                                   rhs))
=======
                                       #`(call-with-continuation-prompt
                                          (lambda () (let ([#,(Row-unmatch (car blocks))
                                                        (lambda () (abort-current-continuation match-prompt-tag))])
                                                       rhs))
                                          match-prompt-tag
                                          (lambda () (#,esc)))
>>>>>>> b5aa158a
                                       #'rhs))])
                  ;; then compile the rest, with our name as the esc
                  (loop (cdr blocks) #'f (cons #'[f (lambda () c)] acc)))))])
      (with-syntax ([(fns ... [_ (lambda () body)]) fns])
                   (let/wrap #'(fns ...) #'body)))]
    ;; otherwise, we split the matrix into blocks
    ;; and compile each block with a reference to its continuation
   [else
    (let*-values
        ([(rows vars) (reorder-columns rows vars)]
         [(fns)
          (let loop ([blocks (reverse (split-rows rows))] [esc esc] [acc null])
            (if (null? blocks)
                ;; if we're done, return the blocks
                (reverse acc)
                (with-syntax (;; f is the name this block will have
                              [(f) (generate-temporaries #'(f))]
                              ;; compile the block, with jumps to the previous
                              ;; esc
                              [c (compile-one vars (car blocks) esc)])
                  ;; then compile the rest, with our name as the esc
                  (loop (cdr blocks) 
                        #'f 
                        (cons #`[f #,(syntax-property
                                      #'(lambda () c)
                                      'typechecker:called-in-tail-position #t)]
                              acc)))))])
      (with-syntax ([(fns ... [_ (lambda () body)]) fns])
        (let/wrap #'(fns ...) #'body)))]))

;; (require mzlib/trace)
;; (trace compile* compile-one)<|MERGE_RESOLUTION|>--- conflicted
+++ resolved
@@ -429,19 +429,12 @@
                                                     (quote-syntax #,esc))])
                                             #,(Row-rhs (car blocks)))])
                                    (if (Row-unmatch (car blocks))
-<<<<<<< HEAD
-                                       #`(let/ec k
-                                                 (let ([#,(Row-unmatch (car blocks))
-                                                        (lambda () (call-with-values #,esc k))])
-                                                   rhs))
-=======
                                        #`(call-with-continuation-prompt
                                           (lambda () (let ([#,(Row-unmatch (car blocks))
                                                         (lambda () (abort-current-continuation match-prompt-tag))])
                                                        rhs))
                                           match-prompt-tag
                                           (lambda () (#,esc)))
->>>>>>> b5aa158a
                                        #'rhs))])
                   ;; then compile the rest, with our name as the esc
                   (loop (cdr blocks) #'f (cons #'[f (lambda () c)] acc)))))])
