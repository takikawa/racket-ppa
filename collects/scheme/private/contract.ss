#lang scheme/base

#|

improve method arity mismatch contract violation error messages?
  (abstract out -> and friends even more?)

|#



(provide (rename-out [-contract contract])
         recursive-contract
         provide/contract
         define/contract
         with-contract
         current-contract-region)

(require (for-syntax scheme/base)
         (for-syntax "contract-opt-guts.ss")
         (for-syntax scheme/struct-info)
         (for-syntax scheme/list)
         (for-syntax syntax/define)
         (for-syntax syntax/kerncase)
         scheme/promise
         scheme/stxparam
         mzlib/etc)

(require "contract-arrow.ss"
         "contract-guts.ss"
         "contract-opt.ss")

(require "contract-helpers.ss"
         (for-syntax (prefix-in a: "contract-helpers.ss")))


;; These are useful for all below.

(define-syntax (verify-contract stx)
  (syntax-case stx ()
    [(_ name x) (a:known-good-contract? #'x) #'x]
    [(_ name x) #'(coerce-contract name x)]))

;; id->contract-src-info : identifier -> syntax
;; constructs the last argument to the -contract, given an identifier
(define-for-syntax (id->contract-src-info id)
  #`(list (make-srcloc #,id
                       #,(syntax-line id)
                       #,(syntax-column id)
                       #,(syntax-position id)
                       #,(syntax-span id))
          #,(format "~s" (syntax->datum id))))



;                                                                                                    
;                                                                                                    
;                                                                                                    
;       ;           ;;; ;                     ;                                                      
;       ;          ;                          ;                                                      
;       ;          ;                         ;                           ;                       ;   
;    ;; ;    ;;;  ;;;;  ;   ; ;;     ;;;     ;     ;;;    ;;;    ; ;;   ;;;;  ; ;  ;;;     ;;;  ;;;; 
;   ;  ;;   ;   ;  ;    ;   ;;  ;   ;   ;    ;    ;   ;  ;   ;   ;;  ;   ;    ;;  ;   ;   ;   ;  ;   
;  ;    ;  ;    ;  ;    ;   ;   ;  ;    ;    ;   ;      ;     ;  ;   ;   ;    ;       ;  ;       ;   
;  ;    ;  ;;;;;;  ;    ;   ;   ;  ;;;;;;   ;    ;      ;     ;  ;   ;   ;    ;    ;;;;  ;       ;   
;  ;    ;  ;       ;    ;   ;   ;  ;        ;    ;      ;     ;  ;   ;   ;    ;   ;   ;  ;       ;   
;   ;  ;;   ;      ;    ;   ;   ;   ;       ;     ;   ;  ;   ;   ;   ;   ;    ;   ;   ;   ;   ;  ;   
;    ;; ;    ;;;;  ;    ;   ;   ;    ;;;;  ;       ;;;    ;;;    ;   ;    ;;  ;    ;;;;;   ;;;    ;; 
;                                          ;                                                         
;                                          ;                                                         
;                                                                                                    

;; (define/contract id contract expr)
;; defines `id' with `contract'; initially binding
;; it to the result of `expr'.  These variables may not be set!'d.
(define-syntax (define/contract define-stx)
  (when (eq? (syntax-local-context) 'expression)
    (raise-syntax-error 'define/contract
                        "used in expression context"
                        define-stx))
  (syntax-case define-stx ()
    [(_ name)
     (raise-syntax-error 'define/contract
                         "no contract or body"
                         define-stx)]
    [(_ name contract-expr)
     (raise-syntax-error 'define/contract
                         "no body after contract"
                         define-stx)]
    [(_ name contract-expr expr)
     (identifier? #'name)
     (let ([contract (if (a:known-good-contract? #'contract-expr)
                         #'contract-expr
                         #'(verify-contract 'define/contract contract-expr))])
       (quasisyntax/loc define-stx
         (with-contract #:type definition name
           ([name #,contract])
           (define name expr))))]
    [(_ name contract-expr expr0 expr ...)
     (identifier? #'name)
     (raise-syntax-error 'define/contract
                         "multiple expressions after identifier and contract"
                         define-stx)]
    [(_ name+arg-list contract body0 body ...)
     (let-values ([(name lam-expr)
                   (normalize-definition
                    (datum->syntax #'define-stx (list* 'define/contract #'name+arg-list
                                                       #'body0 #'(body ...)))
                    #'lambda #t #t)])
       (with-syntax ([name name]
                     [lam-expr lam-expr])
         (syntax/loc define-stx
           (with-contract #:type function name
             ([name (verify-contract 'define/contract contract)])
             (define name lam-expr)))))]))



;                                                                                         
;                                                                                         
;              ;       ;                                                                  
;                  ;   ;                                     ;                         ;  
;                  ;   ;                                     ;                         ;  
;  ;    ;    ; ;  ;;;; ; ;;;          ;;;     ;;;    ; ;;;  ;;;; ; ;;   ;;;;     ;;;  ;;;;
;  ;    ;    ; ;   ;   ;;   ;        ;   ;   ;   ;   ;;   ;  ;   ;;    ;    ;   ;   ;  ;  
;   ;  ; ;  ;  ;   ;   ;    ;       ;       ;     ;  ;    ;  ;   ;    ;     ;  ;       ;  
;   ;  ; ;  ;  ;   ;   ;    ;       ;       ;     ;  ;    ;  ;   ;        ;;;  ;       ;  
;   ; ;   ; ;  ;   ;   ;    ;       ;       ;     ;  ;    ;  ;   ;     ;;;  ;  ;       ;  
;   ; ;   ; ;  ;   ;   ;    ; ;;;;  ;       ;     ;  ;    ;  ;   ;    ;     ;  ;       ;  
;   ; ;   ; ;  ;   ;   ;    ;       ;       ;     ;  ;    ;  ;   ;    ;     ;  ;       ;  
;    ;     ;   ;   ;   ;    ;        ;   ;   ;   ;   ;    ;  ;   ;    ;    ;;   ;   ;  ;  
;    ;     ;   ;   ;;; ;    ;         ;;;     ;;;    ;    ;  ;;; ;     ;;;; ;    ;;;   ;;;
;                                                                                         
;                                                                                         
;                                                                                         

(define-syntax-parameter current-contract-region #f)

(define-for-syntax (make-with-contract-transformer contract-id id pos-blame-id)
  (make-set!-transformer
   (lambda (stx)
     (with-syntax ([neg-blame-id (or (syntax-parameter-value #'current-contract-region)
                                     (a:module-source-as-string stx))]
                   [pos-blame-id pos-blame-id]
                   [contract-id contract-id]
                   [id id])
       (syntax-case stx (set!)
         [(set! id arg)
          (raise-syntax-error 'with-contract
                              "cannot set! a with-contract variable"
                              stx
                              (syntax id))]
         [(f arg ...)
          (syntax/loc stx
            ((-contract contract-id
                        id
                        pos-blame-id
                        neg-blame-id
                        #'f)
             arg ...))]
         [ident
          (identifier? (syntax ident))
          (syntax/loc stx
            (-contract contract-id
                       id
                       pos-blame-id
                       neg-blame-id
                       #'ident))])))))

(define-for-syntax (head-expand-all body-stxs)
  (for/list ([stx body-stxs])
    (local-expand stx
                  (syntax-local-context)
                  (kernel-form-identifier-list))))

(define-for-syntax (check-exports ids body-stxs)
  (let ([defd-ids (for/fold ([id-list null])
                            ([stx body-stxs])
                    (kernel-syntax-case stx #f
                      [(define-values ids expr)
                       (append (syntax->list #'ids)
                               id-list)]
                      [_ id-list]))])
    (for ([id (in-list ids)])
         (unless (findf (lambda (s)
                          (bound-identifier=? s id))
                        defd-ids)
           (raise-syntax-error 'with-contract
                               "identifier not defined in body"
                               id)))))

(define-for-syntax (check-and-split-with-contract-args args)
  (let loop ([args args]
             [unprotected null]
             [protected null]
             [protections null])
    (cond
      [(null? args)
       (values unprotected protected protections)]
      [(identifier? (car args))
       (loop (cdr args)
             (cons (car args) unprotected)
             protected
             protections)]
      [(let ([lst (syntax->list (car args))])
         (and (list? lst)
              (= (length lst) 2)
              (identifier? (first lst))
              lst))
       =>
       (lambda (l)
         (loop (cdr args)
               unprotected
               (cons (first l) protected)
               (cons (second l) protections)))]
      [else
       (raise-syntax-error 'with-contract
                           "expected an identifier or (identifier contract)"
                           (car args))])))

(define-syntax (with-contract stx)
  (when (eq? (syntax-local-context) 'expression)
    (raise-syntax-error 'with-contract
                        "used in expression context"
                        stx))
  (syntax-case stx ()
    [(_ #:type type blame (arg ...) body0 body ...)
     (and (identifier? #'blame)
          (identifier? #'type))
     (let*-values ([(unprotected protected protections)
                    (check-and-split-with-contract-args (syntax->list #'(arg ...)))]
                   [(expanded-bodies) (head-expand-all (cons #'body0
                                                             (syntax->list #'(body ...))))]
                   [(protected-ids ids contracts contract-defs)
                    (for/lists (protected-ids ids contracts contract-defs)
                      ([n protected]
                       [c protections])
                      (let ([new-id (a:mangle-id stx "with-contract-id" n)])
                        (if (a:known-good-contract? c)
                            (values n new-id c #f)
                            (let ([contract-id (a:mangle-id stx "with-contract-contract-id" n)])
                              (values n new-id contract-id
                                      (quasisyntax/loc stx
                                        (define-values (#,contract-id)
                                          (verify-contract 'with-contract #,c))))))))])
       (begin
         (let* ([all-ids (append unprotected protected)]
                [dupd-id (check-duplicate-identifier all-ids)])
           (when dupd-id
             (raise-syntax-error 'with-contract
                                 "identifier appears twice in exports"
                                 dupd-id))
           (check-exports (append unprotected protected) expanded-bodies))
         (with-syntax ([((protected-id id contract) ...)
                        (map list protected-ids ids contracts)]
                       [(contract-def ...) (filter values contract-defs)]
                       [blame-str (format "~a ~a" (syntax-e #'type) (syntax-e #'blame))]
                       [(unprotected-id ...) unprotected])
           (quasisyntax/loc stx
             (begin 
               (define-values (unprotected-id ... id ...)
                 (syntax-parameterize ([current-contract-region blame-str])
                   (begin-with-definitions
                     #,@expanded-bodies
                     (values unprotected-id ... protected-id ...))))
               contract-def ...
               (define-syntax protected-id
                 (make-with-contract-transformer 
                  (quote-syntax contract)
                  (quote-syntax id)
                  blame-str)) ...)))))]
    [(_ #:type type blame (arg ...) body0 body ...)
     (raise-syntax-error 'with-contract
                         "expected identifier for blame"
                         #'blame)]
    [(_ #:type type blame (arg ...))
     (identifier? #'blame)
     (raise-syntax-error 'with-contract
                         "empty body"
                         stx)]
    [(_ #:type type blame bad-args etc ...)
     (identifier? #'blame)
     (raise-syntax-error 'with-contract
                         "expected list of identifier and/or (identifier contract)"
                         #'bad-args)]
    [(_ #:type type args etc ...)
     (not (identifier? #'args))
     (raise-syntax-error 'with-contract
                         "expected identifier for blame"
                         #'args)]
    [(_ #:type type etc ...)
     (not (identifier? #'type))
     (raise-syntax-error 'with-contract
                         "expected identifier for type"
                         #'type)]
    [(_ #:type type blame)
     (raise-syntax-error 'with-contract
                         "only blame"
                         stx)]
    [(_ etc ...)
     (syntax/loc stx
       (with-contract #:type region etc ...))]))

;                                                                                                            
;                                                                                                            
;                                                                                                            
;                               ;       ;             ;                                                      
;                                       ;             ;                                                      
;                                       ;            ;                           ;                       ;   
;   ; ;;    ; ;   ;;;   ;     ; ;    ;; ;    ;;;     ;     ;;;    ;;;    ; ;;   ;;;;  ; ;  ;;;     ;;;  ;;;; 
;   ;;  ;   ;;   ;   ;   ;   ;  ;   ;  ;;   ;   ;    ;    ;   ;  ;   ;   ;;  ;   ;    ;;  ;   ;   ;   ;  ;   
;   ;    ;  ;   ;     ;  ;   ;  ;  ;    ;  ;    ;    ;   ;      ;     ;  ;   ;   ;    ;       ;  ;       ;   
;   ;    ;  ;   ;     ;   ; ;   ;  ;    ;  ;;;;;;   ;    ;      ;     ;  ;   ;   ;    ;    ;;;;  ;       ;   
;   ;    ;  ;   ;     ;   ; ;   ;  ;    ;  ;        ;    ;      ;     ;  ;   ;   ;    ;   ;   ;  ;       ;   
;   ;;  ;   ;    ;   ;     ;    ;   ;  ;;   ;       ;     ;   ;  ;   ;   ;   ;   ;    ;   ;   ;   ;   ;  ;   
;   ; ;;    ;     ;;;      ;    ;    ;; ;    ;;;;  ;       ;;;    ;;;    ;   ;    ;;  ;    ;;;;;   ;;;    ;; 
;   ;                                              ;                                                         
;   ;                                              ;                                                         
;   ;                                                                                                        


;; lookup-struct-info : syntax -> (union #f (list syntax syntax (listof syntax) ...))
(define-for-syntax (lookup-struct-info stx provide-stx)
  (let ([id (syntax-case stx ()
              [(a b) (syntax a)]
              [_ stx])])
    (let ([v (syntax-local-value id (λ () #f))])
      (if (struct-info? v)
          (extract-struct-info v)
          (raise-syntax-error 'provide/contract
                              "expected a struct name" 
                              provide-stx
                              id)))))

<<<<<<< HEAD
=======
;; id->contract-src-info : identifier -> syntax
;; constructs the last argument to the -contract, given an identifier
(define-for-syntax (id->contract-src-info id)
  #`(list (make-srcloc #,id
                       #,(syntax-line id)
                       #,(syntax-column id)
                       #,(syntax-position id)
                       #,(syntax-span id))
          #,(format "~s" (syntax->datum id))))

>>>>>>> 63b33b47
(define-for-syntax (make-provide/contract-transformer contract-id id pos-module-source)
  (make-set!-transformer
   (let ([saved-id-table (make-hasheq)])
     (λ (stx)
       (if (eq? 'expression (syntax-local-context))
           ;; In an expression context:
           (let ([key (syntax-local-lift-context)])
             ;; Already lifted in this lifting context?
             (let ([lifted-id
                    (or (hash-ref saved-id-table key #f)
                        ;; No: lift the contract creation:
                        (with-syntax ([contract-id contract-id]
                                      [id id]
                                      [pos-module-source pos-module-source])
                          (syntax-local-introduce
                           (syntax-local-lift-expression
                            #`(-contract contract-id
                                         id
                                         pos-module-source
<<<<<<< HEAD
                                         (module-source-as-string #'name)
=======
                                         (#%variable-reference)
>>>>>>> 63b33b47
                                         #,(id->contract-src-info #'id))))))])
               (when key
                 (hash-set! saved-id-table key lifted-id))
               ;; Expand to a use of the lifted expression:
               (with-syntax ([saved-id (syntax-local-introduce lifted-id)])
                 (syntax-case stx (set!)
                   [name
                    (identifier? (syntax name))
                    (syntax saved-id)]
                   [(set! id arg) 
                    (raise-syntax-error 'provide/contract
                                        "cannot set! a provide/contract variable" 
                                        stx 
                                        (syntax id))]
                   [(name . more)
                    (with-syntax ([app (datum->syntax stx '#%app)])
                      (syntax/loc stx (app saved-id . more)))]))))
           ;; In case of partial expansion for module-level and internal-defn contexts,
           ;; delay expansion until it's a good time to lift expressions:
           (quasisyntax/loc stx (#%expression #,stx)))))))


;; (provide/contract p/c-ele ...)
;; p/c-ele = (id expr) | (rename id id expr) | (struct id (id expr) ...)
;; provides each `id' with the contract `expr'.
(define-syntax (provide/contract provide-stx)
  (syntax-case provide-stx (struct)
    [(_ p/c-ele ...)
     (let ()
       
       ;; code-for-each-clause : (listof syntax) -> (listof syntax)
       ;; constructs code for each clause of a provide/contract
       (define (code-for-each-clause clauses)
         (cond
           [(null? clauses) null]
           [else
            (let ([clause (car clauses)])
              ;; compare raw identifiers for `struct' and `rename' just like provide does
              (syntax-case* clause (struct rename) (λ (x y) (eq? (syntax-e x) (syntax-e y))) 
                [(rename this-name new-name contract)
                 (and (identifier? (syntax this-name))
                      (identifier? (syntax new-name)))
                 (cons (code-for-one-id provide-stx (syntax this-name) (syntax contract) (syntax new-name))
                       (code-for-each-clause (cdr clauses)))]
                [(rename this-name new-name contract)
                 (identifier? (syntax this-name))
                 (raise-syntax-error 'provide/contract 
                                     "malformed rename clause, expected an identifier" 
                                     provide-stx
                                     (syntax new-name))]
                [(rename this-name new-name contract)
                 (identifier? (syntax new-name))
                 (raise-syntax-error 'provide/contract 
                                     "malformed rename clause, expected an identifier" 
                                     provide-stx
                                     (syntax this-name))]
                [(rename . _)
                 (raise-syntax-error 'provide/contract "malformed rename clause" provide-stx clause)]
                [(struct struct-name ((field-name contract) ...))
                 (and (well-formed-struct-name? (syntax struct-name))
                      (andmap identifier? (syntax->list (syntax (field-name ...)))))
                 (let ([sc (build-struct-code provide-stx
                                              (syntax struct-name)
                                              (syntax->list (syntax (field-name ...)))
                                              (syntax->list (syntax (contract ...))))])
                   (cons sc (code-for-each-clause (cdr clauses))))]
                [(struct name)
                 (identifier? (syntax name))
                 (raise-syntax-error 'provide/contract
                                     "missing fields"
                                     provide-stx
                                     clause)]
                [(struct name . rest)
                 (not (well-formed-struct-name? (syntax name)))
                 (raise-syntax-error 'provide/contract "name must be an identifier or two identifiers with parens around them"
                                     provide-stx
                                     (syntax name))]
                [(struct name (fields ...))
                 (for-each (λ (field)
                             (syntax-case field ()
                               [(x y) 
                                (identifier? (syntax x)) 
                                (void)]
                               [(x y) 
                                (raise-syntax-error 'provide/contract
                                                    "malformed struct field, expected identifier"
                                                    provide-stx
                                                    (syntax x))]
                               [else
                                (raise-syntax-error 'provide/contract
                                                    "malformed struct field"
                                                    provide-stx
                                                    field)]))
                           (syntax->list (syntax (fields ...))))
                 
                 ;; if we didn't find a bad field something is wrong!
                 (raise-syntax-error 'provide/contract "internal error" provide-stx clause)]
                [(struct name . fields)
                 (raise-syntax-error 'provide/contract
                                     "malformed struct fields"
                                     provide-stx
                                     clause)]
                [(name contract)
                 (identifier? (syntax name))
                 (cons (code-for-one-id provide-stx (syntax name) (syntax contract) #f)
                       (code-for-each-clause (cdr clauses)))]
                [(name contract)
                 (raise-syntax-error 'provide/contract
                                     "expected identifier"
                                     provide-stx
                                     (syntax name))]
                [unk
                 (raise-syntax-error 'provide/contract
                                     "malformed clause"
                                     provide-stx
                                     (syntax unk))]))]))
       
       ;; well-formed-struct-name? : syntax -> bool
       (define (well-formed-struct-name? stx)
         (or (identifier? stx)
             (syntax-case stx ()
               [(name super)
                (and (identifier? (syntax name))
                     (identifier? (syntax super)))
                #t]
               [else #f])))
       
       ;; build-struct-code : syntax syntax (listof syntax) (listof syntax) -> syntax
       ;; constructs the code for a struct clause
       ;; first arg is the original syntax object, for source locations
       (define (build-struct-code stx struct-name-position field-names field-contracts)
         (let* ([struct-name (syntax-case struct-name-position ()
                               [(a b) (syntax a)]
                               [else struct-name-position])]
                [super-id (syntax-case struct-name-position ()
                            [(a b) (syntax b)]
                            [else #t])]
                
                
                [all-parent-struct-count/names (get-field-counts/struct-names struct-name provide-stx)]
                [parent-struct-count (if (null? all-parent-struct-count/names)
                                         #f
                                         (let ([pp (cdr all-parent-struct-count/names)])
                                           (if (null? pp)
                                               #f
                                               (car (car pp)))))]
                
                [struct-info (lookup-struct-info struct-name-position provide-stx)]
                [constructor-id (list-ref struct-info 1)]
                [predicate-id (list-ref struct-info 2)]
                [selector-ids (reverse (list-ref struct-info 3))]
                [is-id-ok?
                 (λ (id i)
                   (if (or (not parent-struct-count)
                           (parent-struct-count . <= . i))
                       id
                       #t))]
                [mutator-ids (reverse (list-ref struct-info 4))] ;; (listof (union #f identifier))
                [field-contract-ids (map (λ (field-name field-contract) 
                                           (if (a:known-good-contract? field-contract)
                                               field-contract
                                               (a:mangle-id provide-stx
                                                            "provide/contract-field-contract"
                                                            field-name
                                                            struct-name)))
                                         field-names
                                         field-contracts)]
                [struct:struct-name
                 (datum->syntax
                  struct-name
                  (string->symbol
                   (string-append
                    "struct:"
                    (symbol->string (syntax-e struct-name)))))]
                
                [-struct:struct-name
                 (datum->syntax
                  struct-name
                  (string->symbol
                   (string-append
                    "-struct:"
                    (symbol->string (syntax-e struct-name)))))]
                
                [is-new-id?
                 (λ (index)
                   (or (not parent-struct-count)
                       (parent-struct-count . <= . index)))])
           
           (let ([unknown-info
                  (λ (what names)
                    (raise-syntax-error
                     'provide/contract
                     (format "cannot determine ~a, found ~s" what names)
                     provide-stx
                     struct-name))])
             
             (unless (or (null? selector-ids)
                         (identifier? (last selector-ids)))
               (unknown-info "the selectors" (map syntax->datum selector-ids)))
             
             (unless constructor-id (unknown-info "constructor" constructor-id))
             (unless predicate-id (unknown-info "predicate" predicate-id))
             (unless (andmap/count is-id-ok? selector-ids)
               (unknown-info "selectors"
                             (map (λ (x) (if (syntax? x)
                                             (syntax->datum x)
                                             x))
                                  selector-ids))))
           
           (unless (equal? (length selector-ids)
                           (length field-contract-ids))
             (raise-syntax-error 'provide/contract
                                 (format "found ~a field~a in struct, but ~a contract~a"
                                         (length selector-ids)
                                         (if (= 1 (length selector-ids)) "" "s")
                                         (length field-contract-ids)
                                         (if (= 1 (length field-contract-ids)) "" "s"))
                                 provide-stx
                                 struct-name))
           
           ;; make sure the field names are right.
           (let* ([relative-counts (let loop ([c (map car all-parent-struct-count/names)])
                                     (cond
                                       [(null? c) null]
                                       [(null? (cdr c)) c]
                                       [else (cons (- (car c) (cadr c))
                                                   (loop (cdr c)))]))]
                  [names (map cdr all-parent-struct-count/names)]
                  [maker-name (format "~a" (syntax-e constructor-id))]
                  [struct-name (substring maker-name 5 (string-length maker-name))])
             (let loop ([count (car relative-counts)]
                        [name (car names)]
                        [counts (cdr relative-counts)]
                        [names (cdr names)]
                        [selector-strs (reverse (map (λ (x) (format "~a" (syntax-e x))) selector-ids))]
                        [field-names (reverse field-names)])
               (cond
                 [(or (null? selector-strs) (null? field-names)) 
                  (void)]
                 [(zero? count) 
                  (loop (car counts) (car names) (cdr counts) (cdr names) 
                        selector-strs
                        field-names)]
                 [else
                  (let* ([selector-str (car selector-strs)]
                         [field-name (car field-names)]
                         [field-name-should-be
                          (substring selector-str 
                                     (+ (string-length name) 1)
                                     (string-length selector-str))]
                         [field-name-is (format "~a" (syntax-e field-name))])
                    (unless (equal? field-name-should-be field-name-is)
                      (raise-syntax-error 'provide/contract
                                          (format "expected field name to be ~a, but found ~a"
                                                  field-name-should-be
                                                  field-name-is)
                                          provide-stx
                                          field-name))
                    (loop (- count 1)
                          name
                          counts
                          names
                          (cdr selector-strs)
                          (cdr field-names)))])))
           
           (with-syntax ([((selector-codes selector-new-names) ...)
                          (filter
                           (λ (x) x)
                           (map/count (λ (selector-id field-contract-id index)
                                        (if (is-new-id? index)
                                            (code-for-one-id/new-name
                                             stx
                                             selector-id
                                             (build-selector-contract struct-name 
                                                                      predicate-id
                                                                      field-contract-id)
                                             #f)
                                            #f))
                                      selector-ids
                                      field-contract-ids))]
                         [(rev-selector-old-names ...)
                          (reverse
                           (filter
                            (λ (x) x)
                            (map/count (λ (selector-id index)
                                         (if (not (is-new-id? index))
                                             selector-id
                                             #f))
                                       selector-ids)))]
                         [(mutator-codes/mutator-new-names ...)
                          (map/count (λ (mutator-id field-contract-id index)
                                       (if (and mutator-id (is-new-id? index))
                                           (code-for-one-id/new-name stx
                                                                     mutator-id 
                                                                     (build-mutator-contract struct-name 
                                                                                             predicate-id
                                                                                             field-contract-id)
                                                                     #f)
                                           #f))
                                     mutator-ids
                                     field-contract-ids)]
                         [(predicate-code predicate-new-name)
                          (code-for-one-id/new-name stx predicate-id (syntax (-> any/c boolean?)) #f)]
                         [(constructor-code constructor-new-name)
                          (code-for-one-id/new-name
                           stx
                           constructor-id
                           (build-constructor-contract stx
                                                       field-contract-ids 
                                                       predicate-id)
                           #f
                           #t)]
                         
                         [(field-contract-id-definitions ...)
                          (filter values (map (λ (field-contract-id field-contract)
                                                (if (a:known-good-contract? field-contract)
                                                    #f
                                                    (with-syntax ([field-contract-id field-contract-id]
                                                                  [field-contract field-contract])
                                                      #'(define field-contract-id (verify-contract 'provide/contract field-contract)))))
                                              field-contract-ids
                                              field-contracts))]
                         [(field-contracts ...) field-contracts]
                         [(field-contract-ids ...) field-contract-ids])
             
             (with-syntax ([((mutator-codes mutator-new-names) ...)
                            (filter syntax-e (syntax->list #'(mutator-codes/mutator-new-names ...)))])
               (with-syntax ([(rev-selector-new-names ...) (reverse (syntax->list (syntax (selector-new-names ...))))]
                             [(rev-mutator-new-names ...) (reverse (syntax->list (syntax (mutator-new-names ...))))])
                 (with-syntax ([struct-code 
                                (with-syntax ([id-rename (a:mangle-id provide-stx 
                                                                      "provide/contract-struct-expandsion-info-id"
                                                                      struct-name)]
                                              [struct-name struct-name]
                                              [-struct:struct-name -struct:struct-name]
                                              [super-id (if (boolean? super-id)
                                                            super-id
                                                            (with-syntax ([super-id super-id])
                                                              (syntax ((syntax-local-certifier) #'super-id))))]
                                              [(mutator-id-info ...)
                                               (map (λ (x)
                                                      (syntax-case x ()
                                                        [(a b) #'(slc #'b)]
                                                        [else #f]))
                                                    (syntax->list #'(mutator-codes/mutator-new-names ...)))]
                                              [(exported-selector-ids ...) (reverse selector-ids)]
                                              )
                                  #`(begin
                                      (provide (rename-out [id-rename struct-name]))
                                      (define-syntax id-rename
                                        (let ([slc (syntax-local-certifier)])
                                          #;
                                          (list (slc #'-struct:struct-name)
                                                (slc #'#,constructor-id)
                                                (slc #'#,predicate-id)
                                                (list (slc #'exported-selector-ids) ...)
                                                (list mutator-id-info ...)
                                                super-id)
                                          ;#;
                                          (list (slc #'-struct:struct-name)
                                                (slc #'constructor-new-name)
                                                (slc #'predicate-new-name)
                                                (list (slc #'rev-selector-new-names) ...
                                                      (slc #'rev-selector-old-names) ...)
                                                (list mutator-id-info ...)
                                                super-id)))))]
                               [struct:struct-name struct:struct-name]
                               [-struct:struct-name -struct:struct-name]
                               [struct-name struct-name]
                               [(selector-ids ...) selector-ids])
                   (syntax/loc stx
                     (begin
                       struct-code
                       field-contract-id-definitions ...
                       selector-codes ...
                       mutator-codes ...
                       predicate-code
                       constructor-code
                       
                       ;; expanding out the body of the `make-pc-struct-type' function
                       ;; directly here in the expansion makes this very expensive at compile time
                       ;; when there are a lot of provide/contract clause using structs
                       (define -struct:struct-name 
                         (make-pc-struct-type 'struct-name struct:struct-name field-contract-ids ...))
                       (provide (rename-out [-struct:struct-name struct:struct-name]))))))))))
       
       (define (map/count f . ls)
         (let loop ([ls ls]
                    [i 0])
           (cond
             [(andmap null? ls) '()]
             [(ormap null? ls) (error 'map/count "mismatched lists")]
             [else (cons (apply f (append (map car ls) (list i)))
                         (loop (map cdr ls)
                               (+ i 1)))])))
       
       ;; andmap/count : (X Y int -> Z) (listof X) (listof Y) -> (listof Z)
       (define (andmap/count f l1)
         (let loop ([l1 l1]
                    [i 0])
           (cond
             [(null? l1) #t]
             [else (and (f (car l1) i)
                        (loop (cdr l1)
                              (+ i 1)))])))
       
       ;; get-field-counts/struct-names : syntax syntax -> (listof (cons symbol number))
       ;; returns a list of numbers corresponding to the numbers of fields for each of the parent structs
       (define (get-field-counts/struct-names struct-name provide-stx)
         (let loop ([parent-info-id struct-name])
           (let ([parent-info 
                  (and (identifier? parent-info-id)
                       (lookup-struct-info parent-info-id provide-stx))])
             (cond
               [(boolean? parent-info) null]
               [else
                (let ([fields (list-ref parent-info 3)]
                      [constructor (list-ref parent-info 1)])
                  (cond
                    [(and (not (null? fields))
                          (not (last fields)))
                     (raise-syntax-error 
                      'provide/contract
                      "cannot determine the number of fields in super struct"
                      provide-stx
                      struct-name)]
                    [else
                     (cons (cons (length fields) (constructor->struct-name provide-stx constructor))
                           (loop (list-ref parent-info 5)))]))]))))
       
       (define (constructor->struct-name orig-stx stx)
         (and stx
              (let ([m (regexp-match #rx"^make-(.*)$" (format "~a" (syntax-e stx)))])
                (cond
                  [m (cadr m)]
                  [else (raise-syntax-error 'contract.ss
                                            "unable to cope with a struct maker whose name doesn't begin with `make-'"
                                            orig-stx)]))))
       
       ;; build-constructor-contract : syntax (listof syntax) syntax -> syntax
       (define (build-constructor-contract stx field-contract-ids predicate-id)
         (with-syntax ([(field-contract-ids ...) field-contract-ids]
                       [predicate-id predicate-id])
           (syntax/loc stx
             (-> field-contract-ids ...
                 predicate-id))))
       
       ;; build-selector-contract : syntax syntax -> syntax
       ;; constructs the contract for a selector
       (define (build-selector-contract struct-name predicate-id field-contract-id)
         (with-syntax ([field-contract-id field-contract-id]
                       [predicate-id predicate-id])
           (syntax (-> predicate-id field-contract-id))))
       
       ;; build-mutator-contract : syntax syntax -> syntax
       ;; constructs the contract for a selector
       (define (build-mutator-contract struct-name predicate-id field-contract-id)
         (with-syntax ([field-contract-id field-contract-id]
                       [predicate-id predicate-id])
           (syntax (-> predicate-id
                       field-contract-id
                       void?))))
       
       ;; code-for-one-id : syntax syntax syntax (union syntax #f) -> syntax
       ;; given the syntax for an identifier and a contract,
       ;; builds a begin expression for the entire contract and provide
       ;; the first syntax object is used for source locations
       (define (code-for-one-id stx id ctrct user-rename-id)
         (with-syntax ([(code id) (code-for-one-id/new-name stx id ctrct user-rename-id)])
           (syntax code)))
       
       ;; code-for-one-id/new-name : syntax syntax syntax (union syntax #f) -> (values syntax syntax)
       ;; given the syntax for an identifier and a contract,
       ;; builds a begin expression for the entire contract and provide
       ;; the first syntax object is used for source locations
       (define code-for-one-id/new-name
         (case-lambda
           [(stx id ctrct user-rename-id) 
            (code-for-one-id/new-name stx id ctrct user-rename-id #f)]
           [(stx id ctrct user-rename-id mangle-for-maker?)
            (let ([no-need-to-check-ctrct? (a:known-good-contract? ctrct)])
              (with-syntax ([id-rename ((if mangle-for-maker? 
                                            a:mangle-id-for-maker
                                            a:mangle-id)
                                        provide-stx
                                        "provide/contract-id" 
                                        (or user-rename-id id))]
                            [contract-id (if no-need-to-check-ctrct?
                                             ctrct
                                             (a:mangle-id provide-stx
                                                          "provide/contract-contract-id" 
                                                          (or user-rename-id id)))]
                            [pos-module-source (a:mangle-id provide-stx 
                                                            "provide/contract-pos-module-source"
                                                            (or user-rename-id id))]
                            [pos-stx (datum->syntax id 'here)]
                            [id id]
                            [ctrct (syntax-property ctrct 'inferred-name id)]
                            [external-name (or user-rename-id id)]
                            [where-stx stx])
                (with-syntax ([code
                               (quasisyntax/loc stx
                                 (begin
<<<<<<< HEAD
                                   (define pos-module-source (module-source-as-string #'pos-stx))
=======
                                   (define pos-module-source (#%variable-reference))
>>>>>>> 63b33b47
                                   
                                   #,@(if no-need-to-check-ctrct?
                                          (list)
                                          (list #'(define contract-id (verify-contract 'provide/contract ctrct))))
                                   (define-syntax id-rename
                                     (make-provide/contract-transformer (quote-syntax contract-id)
                                                                        (quote-syntax id)
                                                                        (quote-syntax pos-module-source)))
                                   
                                   (provide (rename-out [id-rename external-name]))))])
                  
                  (syntax-local-lift-module-end-declaration
                   #`(begin 
                       (-contract contract-id id pos-module-source 'ignored #,(id->contract-src-info #'id))
                       (void)))
                  
                  (syntax (code id-rename)))))]))
       
       (with-syntax ([(bodies ...) (code-for-each-clause (syntax->list (syntax (p/c-ele ...))))])
         (syntax 
          (begin
            bodies ...))))]))

(define (make-pc-struct-type struct-name struct:struct-name . ctcs)
  (let-values ([(struct:struct-name _make _pred _get _set)
                (make-struct-type struct-name
                                  struct:struct-name
                                  0 ;; init
                                  0 ;; auto
                                  #f  ;; auto-v
                                  '() ;; props
                                  #f  ;; inspector
                                  #f ;; proc-spec
                                  '()  ;; immutable-k-list
                                  (λ args
                                    (let ([vals (let loop ([args args])
                                                  (cond
                                                    [(null? args) null]
                                                    [(null? (cdr args)) null]
                                                    [else (cons (car args) (loop (cdr args)))]))])
                                      (apply values
                                             (map (λ (ctc val)
                                                    (-contract ctc
                                                               val
                                                               'not-enough-info-for-blame
                                                               'not-enough-info-for-blame))
                                                  ctcs
                                                  vals)))))])
    struct:struct-name))

(define-syntax (-contract stx)
  (syntax-case stx ()
    [(_ a-contract to-check pos-blame-e neg-blame-e)
     (let ([s (syntax/loc stx here)])
       (quasisyntax/loc stx
         (contract/proc a-contract to-check pos-blame-e neg-blame-e 
                        (list (make-srcloc (quote-syntax #,s)
                                           #,(syntax-line s)
                                           #,(syntax-column s)
                                           #,(syntax-position s)
                                           #,(syntax-span s)) 
                              #f))))]
    [(_ a-contract-e to-check pos-blame-e neg-blame-e src-info-e)
     (syntax/loc stx
       (begin
         (contract/proc a-contract-e to-check pos-blame-e neg-blame-e src-info-e)))]))

(define (contract/proc a-contract-raw name pos-blame neg-blame src-info)
  (let ([a-contract (coerce-contract 'contract a-contract-raw)])

    (unless (or (and (list? src-info)
                     (= 2 (length src-info))
                     (srcloc? (list-ref src-info 0))
                     (or (string? (list-ref src-info 1))
                         (not (list-ref src-info 1))))
                (syntax? src-info))
      (error 'contract "expected syntax or a list of two elements (srcloc and string or #f) as last argument, given: ~e, other args ~e ~e ~e ~e"
             src-info
             (unpack-blame neg-blame)
             (unpack-blame pos-blame)
             a-contract-raw
             name))
    (((contract-proc a-contract) pos-blame neg-blame src-info (contract-name a-contract))
     name)))

(define-syntax (recursive-contract stx)
  (syntax-case stx ()
    [(_ arg)
     (syntax (make-proj-contract 
              '(recursive-contract arg) 
              (λ (pos-blame neg-blame src str)
                (let ([ctc (coerce-contract 'recursive-contract arg)])
                  (let ([proc (contract-proc ctc)])
                    (λ (val)
                      ((proc pos-blame neg-blame src str) val)))))
              #f))]))

;                                                                                                   
;                                                                                                   
;                                                                                                   
;               ;                                                                                   
;                                                                                                   
;                                                                ;                       ;          
;   ; ;;  ;;    ;    ;;;    ;;;            ;;;    ;;;    ; ;;   ;;;;  ; ;  ;;;     ;;;  ;;;;   ;;;  
;   ;;  ;;  ;   ;   ;      ;   ;          ;   ;  ;   ;   ;;  ;   ;    ;;  ;   ;   ;   ;  ;    ;     
;   ;   ;   ;   ;   ;;    ;              ;      ;     ;  ;   ;   ;    ;       ;  ;       ;    ;;    
;   ;   ;   ;   ;    ;;   ;              ;      ;     ;  ;   ;   ;    ;    ;;;;  ;       ;     ;;   
;   ;   ;   ;   ;      ;  ;              ;      ;     ;  ;   ;   ;    ;   ;   ;  ;       ;       ;  
;   ;   ;   ;   ;      ;   ;   ;  ;       ;   ;  ;   ;   ;   ;   ;    ;   ;   ;   ;   ;  ;       ;  
;   ;   ;   ;   ;   ;;;     ;;;   ;        ;;;    ;;;    ;   ;    ;;  ;    ;;;;;   ;;;    ;;  ;;;   
;                                                                                                   
;                                                                                                   
;                                                                                                   



(provide flat-rec-contract
         flat-murec-contract
         or/c 
         not/c
         =/c >=/c <=/c </c >/c between/c
         integer-in
         real-in
         natural-number/c
         string-len/c
         false/c
         printable/c
         symbols one-of/c
         listof cons/c list/c
         vectorof vector-immutableof vector/c vector-immutable/c 
         box-immutable/c box/c
         promise/c
         struct/c
         syntax/c
         
         check-between/c
         check-unary-between/c
         parameter/c)

(define-syntax (flat-rec-contract stx)
  (syntax-case stx  ()
    [(_ name ctc ...)
     (identifier? (syntax name))
     (with-syntax ([(ctc-id ...) (generate-temporaries (syntax (ctc ...)))]
                   [(pred-id ...) (generate-temporaries (syntax (ctc ...)))])
       (syntax 
        (let* ([pred (λ (x) (error 'flat-rec-contract "applied too soon"))]
               [name (flat-contract (let ([name (λ (x) (pred x))]) name))])
          (let ([ctc-id (coerce-contract 'flat-rec-contract ctc)] ...)
            (unless (flat-contract? ctc-id)
              (error 'flat-rec-contract "expected flat contracts as arguments, got ~e" ctc-id))
            ...
            (set! pred
                  (let ([pred-id (flat-contract-predicate ctc-id)] ...)
                    (λ (x)
                      (or (pred-id x) ...))))
            name))))]
    [(_ name ctc ...)
     (raise-syntax-error 'flat-rec-contract "expected first argument to be an identifier" stx (syntax name))]))

(define-syntax (flat-murec-contract stx)
  (syntax-case stx  ()
    [(_ ([name ctc ...] ...) body1 body ...)
     (andmap identifier? (syntax->list (syntax (name ...))))
     (with-syntax ([((ctc-id ...) ...) (map generate-temporaries
                                            (syntax->list (syntax ((ctc ...) ...))))]
                   [(pred-id ...) (generate-temporaries (syntax (name ...)))]
                   [((pred-arm-id ...) ...) (map generate-temporaries
                                                 (syntax->list (syntax ((ctc ...) ...))))])
       (syntax 
        (let* ([pred-id (λ (x) (error 'flat-murec-contract "applied too soon"))] ...
               [name (flat-contract (let ([name (λ (x) (pred-id x))]) name))] ...)
          (let-values ([(ctc-id ...) (values (coerce-contract 'flat-rec-contract ctc) ...)] ...)
            (begin
              (void)
              (unless (flat-contract? ctc-id)
                (error 'flat-rec-contract "expected flat contracts as arguments, got ~e" ctc-id))
              ...) ...
            (set! pred-id
                  (let ([pred-arm-id (flat-contract-predicate ctc-id)] ...)
                    (λ (x)
                      (or (pred-arm-id x) ...)))) ...
            body1
            body ...))))]
    [(_ ([name ctc ...] ...) body1 body ...)
     (for-each (λ (name)
                 (unless (identifier? name)
                   (raise-syntax-error 'flat-rec-contract
                                       "expected an identifier" stx name)))
               (syntax->list (syntax (name ...))))]
    [(_ ([name ctc ...] ...))
     (raise-syntax-error 'flat-rec-contract "expected at least one body expression" stx)]))

(define or/c
  (case-lambda 
    [() (make-none/c '(or/c))]
    [raw-args
     (let ([args (coerce-contracts 'or/c raw-args)])
       (let-values ([(ho-contracts flat-contracts)
                     (let loop ([ho-contracts '()]
                                [flat-contracts '()]
                                [args args])
                       (cond
                         [(null? args) (values ho-contracts (reverse flat-contracts))]
                         [else 
                          (let ([arg (car args)])
                            (cond
                              [(flat-contract? arg)
                               (loop ho-contracts (cons arg flat-contracts) (cdr args))]
                              [else
                               (loop (cons arg ho-contracts) flat-contracts (cdr args))]))]))])
         (let ([pred 
                (cond
                  [(null? flat-contracts) not]
                  [else
                   (let loop ([fst (car flat-contracts)]
                              [rst (cdr flat-contracts)])
                     (let ([fst-pred (flat-contract-predicate fst)])
                       (cond
                         [(null? rst) fst-pred]
                         [else 
                          (let ([r (loop (car rst) (cdr rst))])
                            (λ (x) (or (fst-pred x) (r x))))])))])])
           (cond
             [(null? ho-contracts)
              (make-flat-or/c pred flat-contracts)]
             [(null? (cdr ho-contracts))
              (make-or/c pred flat-contracts (car ho-contracts))]
             [else
              (make-multi-or/c flat-contracts ho-contracts)]))))]))

(define-struct or/c (pred flat-ctcs ho-ctc)
  #:omit-define-syntaxes
  #:property proj-prop
  (λ (ctc)
    (let ([c-proc ((proj-get (or/c-ho-ctc ctc)) (or/c-ho-ctc ctc))]
          [pred (or/c-pred ctc)])
      (λ (pos-blame neg-blame src-info orig-str)
        (let ([partial-contract (c-proc pos-blame neg-blame src-info orig-str)])
          (λ (val)
            (cond
              [(pred val) val]
              [else
               (partial-contract val)]))))))
  
  #:property name-prop
  (λ (ctc)
    (apply build-compound-type-name 
           'or/c 
           (or/c-ho-ctc ctc)
           (or/c-flat-ctcs ctc)))
  
  #:property first-order-prop
  (λ (ctc)
    (let ([pred (or/c-pred ctc)]
          [ho ((first-order-get (or/c-ho-ctc ctc)) (or/c-ho-ctc ctc))])
      (λ (x)
        (or (ho x)
            (pred x)))))
   
  #:property stronger-prop
  (λ (this that)
    (and (or/c? that)
         (contract-stronger? (or/c-ho-ctc this) (or/c-ho-ctc that))
         (let ([this-ctcs (or/c-flat-ctcs this)]
               [that-ctcs (or/c-flat-ctcs that)])
           (and (= (length this-ctcs) (length that-ctcs))
                (andmap contract-stronger?
                        this-ctcs
                        that-ctcs))))))

(define (multi-or/c-proj ctc)
  (let* ([ho-contracts (multi-or/c-ho-ctcs ctc)]
         [c-procs (map (λ (x) ((proj-get x) x)) ho-contracts)]
         [first-order-checks (map (λ (x) ((first-order-get x) x)) ho-contracts)]
         [predicates (map flat-contract-predicate (multi-or/c-flat-ctcs ctc))])
    (λ (pos-blame neg-blame src-info orig-str)
      (let ([partial-contracts (map (λ (c-proc) (c-proc pos-blame neg-blame src-info orig-str)) c-procs)])
        (λ (val)
          (cond
            [(ormap (λ (pred) (pred val)) predicates)
             val]
            [else
             (let loop ([checks first-order-checks]
                        [procs partial-contracts]
                        [contracts ho-contracts]
                        [candidate-proc #f]
                        [candidate-contract #f])
               (cond
                 [(null? checks)
                  (if candidate-proc
                      (candidate-proc val)
                      (raise-contract-error val src-info pos-blame orig-str 
                                            "none of the branches of the or/c matched"))]
                 [((car checks) val)
                  (if candidate-proc
                      (error 'or/c "two arguments, ~s and ~s, might both match ~s"
                             (contract-name candidate-contract)
                             (contract-name (car contracts))
                             val)
                      (loop (cdr checks)
                            (cdr procs)
                            (cdr contracts)
                            (car procs)
                            (car contracts)))]
                 [else
                  (loop (cdr checks)
                        (cdr procs)
                        (cdr contracts)
                        candidate-proc
                        candidate-contract)]))]))))))

(define-struct multi-or/c (flat-ctcs ho-ctcs)
  #:property proj-prop multi-or/c-proj
  #:property name-prop
  (λ (ctc)
    (apply build-compound-type-name 
           'or/c 
           (append
            (multi-or/c-flat-ctcs ctc)
            (reverse (multi-or/c-ho-ctcs ctc)))))
  
  #:property first-order-prop
  (λ (ctc)
    (let ([flats (map flat-contract-predicate (multi-or/c-flat-ctcs ctc))]
          [hos (map (λ (x) ((first-order-get x) x)) (multi-or/c-ho-ctcs ctc))])
      (λ (x)
        (or (ormap (λ (f) (f x)) hos)
            (ormap (λ (f) (f x)) flats)))))
  
  #:property stronger-prop
  (λ (this that)
    (and (multi-or/c? that)
         (let ([this-ctcs (multi-or/c-ho-ctcs this)]
               [that-ctcs (multi-or/c-ho-ctcs that)])
           (and (= (length this-ctcs) (length that-ctcs))
                (andmap contract-stronger?
                        this-ctcs
                        that-ctcs)))
         (let ([this-ctcs (multi-or/c-flat-ctcs this)]
               [that-ctcs (multi-or/c-flat-ctcs that)])
           (and (= (length this-ctcs) (length that-ctcs))
                (andmap contract-stronger?
                        this-ctcs
                        that-ctcs))))))

(define-struct flat-or/c (pred flat-ctcs)
  #:property proj-prop flat-proj
  #:property name-prop
  (λ (ctc)
    (apply build-compound-type-name 
           'or/c 
           (flat-or/c-flat-ctcs ctc)))
  #:property stronger-prop
  (λ (this that)
    (and (flat-or/c? that)
         (let ([this-ctcs (flat-or/c-flat-ctcs this)]
               [that-ctcs (flat-or/c-flat-ctcs that)])
           (and (= (length this-ctcs) (length that-ctcs))
                (andmap contract-stronger?
                        this-ctcs
                        that-ctcs)))))

  #:property flat-prop
  (λ (ctc) (flat-or/c-pred ctc)))

;;
;; or/c opter
;;
(define/opter (or/c opt/i opt/info stx)
  ;; FIXME code duplication
  (define (opt/or-unknown uctc)
    (let* ((lift-var (car (generate-temporaries (syntax (lift)))))
           (partial-var (car (generate-temporaries (syntax (partial))))))
      (values
       (with-syntax ((partial-var partial-var)
                     (lift-var lift-var)
                     (uctc uctc)
                     (val (opt/info-val opt/info)))
         (syntax (partial-var val)))
       (list (cons lift-var 
                   ;; FIXME needs to get the contract name somehow
                   (with-syntax ((uctc uctc))
                     (syntax (coerce-contract 'opt/c uctc)))))
       null
       (list (cons
              partial-var
              (with-syntax ((lift-var lift-var)
                            (pos (opt/info-pos opt/info))
                            (neg (opt/info-neg opt/info))
                            (src-info (opt/info-src-info opt/info))
                            (orig-str (opt/info-orig-str opt/info)))
                (syntax (((proj-get lift-var) lift-var) pos neg src-info orig-str)))))
       #f
       lift-var
       (list #f)
       null)))
  
  (define (opt/or-ctc ps)
    (let ((lift-from-hos null)
          (superlift-from-hos null)
          (partial-from-hos null))
      (let-values ([(opt-ps lift-ps superlift-ps partial-ps stronger-ribs hos ho-ctc)
                    (let loop ([ps ps]
                               [next-ps null]
                               [lift-ps null]
                               [superlift-ps null]
                               [partial-ps null]
                               [stronger-ribs null]
                               [hos null]
                               [ho-ctc #f])
                      (cond
                        [(null? ps) (values next-ps
                                            lift-ps
                                            superlift-ps
                                            partial-ps
                                            stronger-ribs
                                            (reverse hos)
                                            ho-ctc)]
                        [else
                         (let-values ([(next lift superlift partial flat _ this-stronger-ribs)
                                       (opt/i opt/info (car ps))])
                           (if flat
                               (loop (cdr ps)
                                     (cons flat next-ps)
                                     (append lift-ps lift)
                                     (append superlift-ps superlift)
                                     (append partial-ps partial)
                                     (append this-stronger-ribs stronger-ribs)
                                     hos
                                     ho-ctc)
                               (if (< (length hos) 1)
                                   (loop (cdr ps)
                                         next-ps
                                         (append lift-ps lift)
                                         (append superlift-ps superlift)
                                         (append partial-ps partial)
                                         (append this-stronger-ribs stronger-ribs)
                                         (cons (car ps) hos)
                                         next)
                                   (loop (cdr ps)
                                         next-ps
                                         lift-ps
                                         superlift-ps
                                         partial-ps
                                         stronger-ribs
                                         (cons (car ps) hos)
                                         ho-ctc))))]))])
        (with-syntax ((next-ps
                       (with-syntax (((opt-p ...) (reverse opt-ps)))
                         (syntax (or opt-p ...)))))
          (values
           (cond
             [(null? hos) 
              (with-syntax ([val (opt/info-val opt/info)]
                            [pos (opt/info-pos opt/info)]
                            [src-info (opt/info-src-info opt/info)]
                            [orig-str (opt/info-orig-str opt/info)])
                (syntax
                 (if next-ps 
                     val
                     (raise-contract-error val src-info pos orig-str 
                                           "none of the branches of the or/c matched"))))]
             [(= (length hos) 1) (with-syntax ((ho-ctc ho-ctc))
                                   (syntax
                                    (if next-ps val ho-ctc)))]
             ;; FIXME something's not right with this case.
             [(> (length hos) 1)
              (let-values ([(next-hos lift-hos superlift-hos partial-hos _ __ stronger-hos stronger-vars-hos)
                            (opt/or-unknown stx)])
                (set! lift-from-hos lift-hos)
                (set! superlift-from-hos superlift-hos)
                (set! partial-from-hos partial-hos)
                (with-syntax ((next-hos next-hos))
                  (syntax
                   (if next-ps val next-hos))))])
           (append lift-ps lift-from-hos)
           (append superlift-ps superlift-from-hos)
           (append partial-ps partial-from-hos)
           (if (null? hos) (syntax next-ps) #f)
           #f
           stronger-ribs)))))
  
  (syntax-case stx (or/c)
    [(or/c p ...)
     (opt/or-ctc (syntax->list (syntax (p ...))))]))

(define false/c #f)

(define (string-len/c n)
  (unless (number? n)
    (error 'string-len/c "expected a number as argument, got ~e" n))
  (flat-named-contract 
   `(string-len/c ,n)
   (λ (x)
     (and (string? x)
          ((string-length x) . < . n)))))

(define (symbols . ss)
  (unless ((length ss) . >= . 1)
    (error 'symbols "expected at least one argument"))
  (unless (andmap symbol? ss)
    (error 'symbols "expected symbols as arguments, given: ~a"
           (apply string-append (map (λ (x) (format "~e " x)) ss))))
  (make-one-of/c ss))

(define atomic-value? 
  (let ([undefined (letrec ([x x]) x)])
    (λ (x)
      (or (char? x) (symbol? x) (boolean? x)
          (null? x) (keyword? x) (number? x)
          (void? x) (eq? x undefined)))))

(define (one-of/c . elems)
  (unless (andmap atomic-value? elems)
    (error 'one-of/c "expected chars, symbols, booleans, null, keywords, numbers, void, or undefined, got ~e"
           elems))
  (make-one-of/c elems))

(define (one-of-pc x)
  (cond
    [(symbol? x)
     `',x]
    [(null? x)
     ''()]
    [(void? x)
     '(void)]
    [(or (char? x) 
         (boolean? x)
         (keyword? x)
         (number? x))
     x]
    [(eq? x (letrec ([x x]) x))
     '(letrec ([x x]) x)]
    [else (error 'one-of-pc "undef ~s" x)]))


(define-struct one-of/c (elems)
  #:omit-define-syntaxes
  #:property proj-prop flat-proj
  #:property name-prop
  (λ (ctc) 
    (let ([elems (one-of/c-elems ctc)])
      `(,(cond
           [(andmap symbol? elems)
            'symbols]
           [else
            'one-of/c])
        ,@(map one-of-pc elems))))
  
  #:property stronger-prop
  (λ (this that)
    (and (one-of/c? that)
         (let ([this-elems (one-of/c-elems this)]
               [that-elems (one-of/c-elems that)])
           (and 
            (andmap (λ (this-elem) (memv this-elem that-elems))
                    this-elems)
            #t))))
  #:property flat-prop 
  (λ (ctc) 
    (let ([elems (one-of/c-elems ctc)])
      (λ (x) (memv x elems)))))

(define printable/c
  (flat-named-contract
   'printable/c
   (λ (x)
     (let printable? ([x x])
       (or (symbol? x)
           (string? x)
           (bytes? x)
           (boolean? x)
           (char? x)
           (null? x)
           (number? x)
           (regexp? x)
           (prefab-struct-key x) ;; this cannot be last, since it doesn't return just #t
           (and (pair? x)
                (printable? (car x))
                (printable? (cdr x)))
           (and (vector? x)
                (andmap printable? (vector->list x)))
           (and (box? x)
                (printable? (unbox x))))))))

(define-struct between/c (low high)
  #:omit-define-syntaxes
  #:property proj-prop flat-proj
  #:property name-prop
  (λ (ctc) 
    (let ([n (between/c-low ctc)]
          [m (between/c-high ctc)])
      (cond
        [(= n -inf.0) `(<=/c ,m)]
        [(= m +inf.0) `(>=/c ,n)]
        [(= n m) `(=/c ,n)]
        [else `(between/c ,n ,m)])))

  #:property stronger-prop
  (λ (this that)
    (and (between/c? that)
         (<= (between/c-low that) (between/c-low this))
         (<= (between/c-high this) (between/c-high that))))
  
  #:property flat-prop
  (λ (ctc) 
    (let ([n (between/c-low ctc)]
          [m (between/c-high ctc)])
      (λ (x) 
        (and (number? x)
             (<= n x m))))))

(define-syntax (check-unary-between/c stx)
  (syntax-case stx ()
    [(_ 'sym x-exp)
     (identifier? #'sym)
     #'(let ([x x-exp])
         (unless (real? x)
           (error 'sym "expected a real number, got ~e" x)))]))

(define (=/c x) 
  (check-unary-between/c '=/c x)
  (make-between/c x x))
(define (<=/c x) 
  (check-unary-between/c '<=/c x)
  (make-between/c -inf.0 x))
(define (>=/c x)
  (check-unary-between/c '>=/c x)
  (make-between/c x +inf.0))
(define (check-between/c x y)
  (unless (number? x)
    (error 'between/c "expected a number as first argument, got ~e, other arg ~e" x y))
  (unless (number? y)
    (error 'between/c "expected a number as second argument, got ~e, other arg ~e" y x)))
(define (between/c x y)
  (check-between/c x y)
  (make-between/c x y))

;;
;; between/c opter helper
;;



;;
;; between/c opters
;;
;; note that the checkers are used by both optimized and normal contracts.
;;
(define/opter (between/c opt/i opt/info stx)
  (syntax-case stx (between/c)
    [(between/c low high) 
     (let*-values ([(lift-low lifts1) (lift/binding #'low 'between-low empty-lifts)]
                   [(lift-high lifts2) (lift/binding #'high 'between-high lifts1)])
       (with-syntax ([n lift-low]
                     [m lift-high])
         (let ([lifts3 (lift/effect #'(check-between/c n m) lifts2)])
           (with-syntax ((val (opt/info-val opt/info))
                         (ctc (opt/info-contract opt/info))
                         (pos (opt/info-pos opt/info))
                         (src-info (opt/info-src-info opt/info))
                         (orig-str (opt/info-orig-str opt/info))
                         (this (opt/info-this opt/info))
                         (that (opt/info-that opt/info)))
             (values
              (syntax (if (and (number? val) (<= n val m)) 
                          val
                          (raise-contract-error
                           val
                           src-info
                           pos
                           orig-str
                           "expected <~a>, given: ~e"
                           ((name-get ctc) ctc)
                           val)))
              lifts3
              null
              null
              (syntax (and (number? val) (<= n val m)))
              #f
              (list (new-stronger-var
                     lift-low
                     (λ (this that)
                       (with-syntax ([this this]
                                     [that that])
                         (syntax (<= that this)))))
                    (new-stronger-var
                     lift-high
                     (λ (this that)
                       (with-syntax ([this this]
                                     [that that])
                         (syntax (<= this that)))))))))))]))

(define-for-syntax (single-comparison-opter opt/info stx check-arg comparison arg)
  (with-syntax ([comparison comparison])
    (let*-values ([(lift-low lifts2) (lift/binding arg 'single-comparison-val empty-lifts)])
      (with-syntax ([m lift-low])
        (let ([lifts3 (lift/effect (check-arg #'m) lifts2)])
          (with-syntax ((val (opt/info-val opt/info))
                        (ctc (opt/info-contract opt/info))
                        (pos (opt/info-pos opt/info))
                        (src-info (opt/info-src-info opt/info))
                        (orig-str (opt/info-orig-str opt/info))
                        (this (opt/info-this opt/info))
                        (that (opt/info-that opt/info)))
            (values
             (syntax 
              (if (and (number? val) (comparison val m)) 
                  val
                  (raise-contract-error
                   val
                   src-info
                   pos
                   orig-str
                   "expected <~a>, given: ~e"
                   ((name-get ctc) ctc)
                   val)))
             lifts3
             null
             null
             (syntax (and (number? val) (comparison val m)))
             #f
             (list (new-stronger-var
                    lift-low
                    (λ (this that)
                      (with-syntax ([this this]
                                    [that that])
                        (syntax (comparison this that)))))))))))))

(define/opter (>=/c opt/i opt/info stx)
  (syntax-case stx (>=/c)
    [(>=/c low)
     (single-comparison-opter 
      opt/info
      stx
      (λ (m) (with-syntax ([m m])
               #'(check-unary-between/c '>=/c m)))
      #'>=
      #'low)]))

(define/opter (<=/c opt/i opt/info stx)
  (syntax-case stx (<=/c)
    [(<=/c high)
     (single-comparison-opter 
      opt/info
      stx
      (λ (m) (with-syntax ([m m])
               #'(check-unary-between/c '<=/c m)))
      #'<=
      #'high)]))

(define/opter (>/c opt/i opt/info stx)
  (syntax-case stx (>/c)
    [(>/c low)
     (single-comparison-opter 
      opt/info
      stx
      (λ (m) (with-syntax ([m m])
               #'(check-unary-between/c '>/c m)))
      #'>
      #'low)]))

(define/opter (</c opt/i opt/info stx)
  (syntax-case stx (</c)
    [(</c high)
     (single-comparison-opter 
      opt/info
      stx
      (λ (m) (with-syntax ([m m])
               #'(check-unary-between/c '</c m)))
      #'<
      #'high)]))

(define (</c x)
  (flat-named-contract
   `(</c ,x)
   (λ (y) (and (number? y) (< y x)))))
(define (>/c x)
  (flat-named-contract
   `(>/c ,x)
   (λ (y) (and (number? y) (> y x)))))

(define natural-number/c
  (flat-named-contract
   'natural-number/c
   (λ (x)
     (and (number? x)
          (integer? x)
          (exact? x)
          (x . >= . 0)))))

(define (integer-in start end)
  (unless (and (integer? start)
               (exact? start)
               (integer? end)
               (exact? end))
    (error 'integer-in "expected two exact integers as arguments, got ~e and ~e" start end))
  (flat-named-contract 
   `(integer-in ,start ,end)
   (λ (x)
     (and (integer? x)
          (exact? x)
          (<= start x end)))))

(define (real-in start end)
  (unless (and (real? start)
               (real? end))
    (error 'real-in "expected two real numbers as arguments, got ~e and ~e" start end))
  (flat-named-contract 
   `(real-in ,start ,end)
   (λ (x)
     (and (real? x)
          (<= start x end)))))

(define (not/c f)
  (let* ([ctc (coerce-flat-contract 'not/c f)]
         [pred (flat-contract-predicate ctc)])
    (build-flat-contract
     (build-compound-type-name 'not/c ctc)
     (λ (x) (not (pred x))))))

(define-syntax (*-immutableof stx)
  (syntax-case stx ()
    [(_ predicate? fill testmap type-name name)
     (identifier? (syntax predicate?))
     (syntax
      (let ([fill-name fill])
        (λ (input)
          (let ([ctc (coerce-contract 'name input)])
            (if (flat-contract? ctc)
                (let ([content-pred? (flat-contract-predicate ctc)])
                  (build-flat-contract
                   `(listof ,(contract-name ctc))
                   (lambda (x) (and (predicate? x) (testmap content-pred? x)))))
                (let ([proj (contract-proc ctc)])
                  (make-proj-contract
                   (build-compound-type-name 'name ctc)
                   (λ (pos-blame neg-blame src-info orig-str)
                     (let ([p-app (proj pos-blame neg-blame src-info orig-str)])
                       (λ (val)
                         (unless (predicate? val)
                           (raise-contract-error
                            val
                            src-info
                            pos-blame
                            orig-str
                            "expected <~a>, given: ~e"
                            'type-name
                            val))
                         (fill-name p-app val))))
                   predicate?)))))))]))

(define listof
  (*-immutableof list? map andmap list listof))

(define (immutable-vector? val) (and (immutable? val) (vector? val)))

(define vector-immutableof
  (*-immutableof immutable-vector?
                 (λ (f v) (apply vector-immutable (map f (vector->list v))))
                 (λ (f v) (andmap f (vector->list v)))
                 immutable-vector
                 vector-immutableof))

(define (vectorof p)
  (let* ([ctc (coerce-flat-contract 'vectorof p)]
         [pred (flat-contract-predicate ctc)])
    (build-flat-contract
     (build-compound-type-name 'vectorof ctc)
     (λ (v)
       (and (vector? v)
            (andmap pred (vector->list v)))))))

(define (vector/c . args)
  (let* ([ctcs (coerce-flat-contracts 'vector/c args)]
         [largs (length args)]
         [procs (map flat-contract-predicate ctcs)])
    (build-flat-contract
     (apply build-compound-type-name 'vector/c ctcs)
     (λ (v)
       (and (vector? v)
            (= (vector-length v) largs)
            (andmap (λ (p? x) (p? x))
                    procs
                    (vector->list v)))))))

(define (box/c pred)
  (let* ([ctc (coerce-flat-contract 'box/c pred)]
         [p? (flat-contract-predicate ctc)])
    (build-flat-contract
     (build-compound-type-name 'box/c ctc)
     (λ (x)
       (and (box? x)
            (p? (unbox x)))))))

;;
;; cons/c opter
;;
(define/opter (cons/c opt/i opt/info stx)
  (define (opt/cons-ctc hdp tlp)
    (let-values ([(next-hdp lifts-hdp superlifts-hdp partials-hdp flat-hdp unknown-hdp stronger-ribs-hd)
                  (opt/i opt/info hdp)]
                 [(next-tlp lifts-tlp superlifts-tlp partials-tlp flat-tlp unknown-tlp stronger-ribs-tl)
                  (opt/i opt/info tlp)]
                 [(error-check) (car (generate-temporaries (syntax (error-check))))])
      (with-syntax ((next (with-syntax ((flat-hdp flat-hdp)
                                        (flat-tlp flat-tlp)
                                        (val (opt/info-val opt/info)))
                            (syntax
                             (and (pair? val)
                                  (let ((val (car val))) flat-hdp)
                                  (let ((val (cdr val))) flat-tlp))))))
        (values
         (with-syntax ((val (opt/info-val opt/info))
                       (ctc (opt/info-contract opt/info))
                       (pos (opt/info-pos opt/info))
                       (src-info (opt/info-src-info opt/info))
                       (orig-str (opt/info-orig-str opt/info)))
           (syntax (if next
                       val
                       (raise-contract-error
                        val
                        src-info
                        pos
                        orig-str
                        "expected <~a>, given: ~e"
                        ((name-get ctc) ctc)
                        val))))
         (append
          lifts-hdp lifts-tlp
          (list (cons error-check
                      (with-syntax ((hdp hdp)
                                    (tlp tlp)
                                    (check (with-syntax ((flat-hdp
                                                          (cond
                                                            [unknown-hdp
                                                             (with-syntax ((ctc unknown-hdp))
                                                               (syntax (flat-contract/predicate? ctc)))]
                                                            [else (if flat-hdp #'#t #'#f)]))
                                                         (flat-tlp
                                                          (cond
                                                            [unknown-tlp
                                                             (with-syntax ((ctc unknown-tlp))
                                                               (syntax (flat-contract/predicate? ctc)))]
                                                            [else (if flat-tlp #'#t #'#f)])))
                                             (syntax (and flat-hdp flat-tlp)))))
                        (syntax
                         (unless check
                           (error 'cons/c "expected two flat contracts or procedures of arity 1, got: ~e and ~e"
                                  hdp tlp)))))))
         (append superlifts-hdp superlifts-tlp)
         (append partials-hdp partials-tlp)
         (syntax (if next #t #f))
         #f
         (append stronger-ribs-hd stronger-ribs-tl)))))
  
  (syntax-case stx (cons/c)
    [(cons/c hdp tlp)
     (opt/cons-ctc #'hdp #'tlp)]))

;; only used by the opters
(define (flat-contract/predicate? pred)
  (or (flat-contract? pred)
      (and (procedure? pred)
           (procedure-arity-includes? pred 1))))


(define-syntax (*-immutable/c stx)
  (syntax-case stx ()
    [(_ predicate? constructor (arb? selectors ...) type-name name)
     #'(*-immutable/c predicate? constructor (arb? selectors ...) type-name name #t)]
    [(_ predicate? constructor (arb? selectors ...) type-name name test-immutable?)
     (and (eq? #f (syntax->datum (syntax arb?)))
          (boolean? (syntax->datum #'test-immutable?)))
     (let ([test-immutable? (syntax->datum #'test-immutable?)])
       (with-syntax ([(params ...) (generate-temporaries (syntax (selectors ...)))]
                     [(p-apps ...) (generate-temporaries (syntax (selectors ...)))]
                     [(ctc-x ...) (generate-temporaries (syntax (selectors ...)))]
                     [(procs ...) (generate-temporaries (syntax (selectors ...)))]
                     [(selector-names ...) (generate-temporaries (syntax (selectors ...)))])
         #`(let ([predicate?-name predicate?]
                 [constructor-name constructor]
                 [selector-names selectors] ...)
             (λ (params ...)
               (let ([ctc-x (coerce-contract 'name params)] ...)
                 (if (and (flat-contract? ctc-x) ...)
                     (let ([p-apps (flat-contract-predicate ctc-x)] ...)
                       (build-flat-contract
                        `(name ,(contract-name ctc-x) ...)
                        (lambda (x)
                          (and (predicate?-name x)
                               (p-apps (selector-names x)) 
                               ...))))
                     (let ([procs (contract-proc ctc-x)] ...)
                       (make-proj-contract
                        (build-compound-type-name 'name ctc-x ...)
                        (λ (pos-blame neg-blame src-info orig-str)
                          (let ([p-apps (procs pos-blame neg-blame src-info orig-str)] ...)
                            (λ (v)
                              (if #,(if test-immutable?
                                        #'(and (predicate?-name v)
                                               (immutable? v))
                                        #'(predicate?-name v))
                                  (constructor-name (p-apps (selector-names v)) ...)
                                  (raise-contract-error
                                   v
                                   src-info
                                   pos-blame
                                   orig-str
                                   #,(if test-immutable?
                                         "expected immutable <~a>, given: ~e"
                                         "expected <~a>, given: ~e")
                                   'type-name
                                   v)))))
                        #f))))))))]
    [(_ predicate? constructor (arb? selector) correct-size type-name name)
     (eq? #t (syntax->datum (syntax arb?)))
     (syntax
      (let ([predicate?-name predicate?]
            [constructor-name constructor]
            [selector-name selector])
        (λ params
          (let ([ctcs (map (λ (param) (coerce-contract 'name param)) params)])
            (let ([procs (map contract-proc ctcs)])
              (make-proj-contract
               (apply build-compound-type-name 'name ctcs)
               (λ (pos-blame neg-blame src-info orig-str)
                 (let ([p-apps (map (λ (proc) (proc pos-blame neg-blame src-info orig-str)) procs)]
                       [count (length params)])
                   (λ (v)
                     (if (and (immutable? v)
                              (predicate?-name v)
                              (correct-size count v))
                         (apply constructor-name 
                                (let loop ([p-apps p-apps]
                                           [i 0])
                                  (cond
                                    [(null? p-apps) null]
                                    [else (let ([p-app (car p-apps)])
                                            (cons (p-app (selector-name v i))
                                                  (loop (cdr p-apps) (+ i 1))))])))
                         (raise-contract-error
                          v
                          src-info
                          pos-blame
                          orig-str
                          "expected <~a>, given: ~e"
                          'type-name
                          v)))))
               #f))))))]))

(define cons/c (*-immutable/c pair? cons (#f car cdr) cons cons/c #f))
(define box-immutable/c (*-immutable/c box? box-immutable (#f unbox) immutable-box box-immutable/c))
(define vector-immutable/c (*-immutable/c vector?
                                          vector-immutable
                                          (#t (λ (v i) (vector-ref v i)))
                                          (λ (n v) (= n (vector-length v)))
                                          immutable-vector
                                          vector-immutable/c))

;;
;; cons/c opter
;;
(define/opter (cons/c opt/i opt/info stx)
  (define (opt/cons-ctc hdp tlp)
    (let-values ([(next-hdp lifts-hdp superlifts-hdp partials-hdp flat-hdp unknown-hdp stronger-ribs-hd)
                  (opt/i opt/info hdp)]
                 [(next-tlp lifts-tlp superlifts-tlp partials-tlp flat-tlp unknown-tlp stronger-ribs-tl)
                  (opt/i opt/info tlp)])
      (with-syntax ((check (with-syntax ((val (opt/info-val opt/info)))
                             (syntax (pair? val)))))
        (values
         (with-syntax ((val (opt/info-val opt/info))
                       (ctc (opt/info-contract opt/info))
                       (pos (opt/info-pos opt/info))
                       (src-info (opt/info-src-info opt/info))
                       (orig-str (opt/info-orig-str opt/info))
                       (next-hdp next-hdp)
                       (next-tlp next-tlp))
           (syntax (if check
                       (cons (let ((val (car val))) next-hdp)
                             (let ((val (cdr val))) next-tlp))
                       (raise-contract-error
                        val
                        src-info
                        pos
                        orig-str
                        "expected <~a>, given: ~e"
                        ((name-get ctc) ctc)
                        val))))        
         (append lifts-hdp lifts-tlp) 
         (append superlifts-hdp superlifts-tlp)
         (append partials-hdp partials-tlp)
         (if (and flat-hdp flat-tlp)
             (with-syntax ((val (opt/info-val opt/info))
                           (flat-hdp flat-hdp)
                           (flat-tlp flat-tlp))
               (syntax (if (and check
                                (let ((val (car val))) flat-hdp)
                                (let ((val (cdr val))) flat-tlp)) #t #f)))
             #f)
         #f
         (append stronger-ribs-hd stronger-ribs-tl)))))
  
  (syntax-case stx (cons/c)
    [(_ hdp tlp) (opt/cons-ctc #'hdp #'tlp)]))

(define (list/c . args)
  (let loop ([args (coerce-contracts 'list/c args)])
    (cond
      [(null? args) (flat-contract null?)]
      [else (cons/c (car args) (loop (cdr args)))])))

(define (syntax/c ctc-in)
  (let ([ctc (coerce-contract 'syntax/c ctc-in)])
    (build-flat-contract
     (build-compound-type-name 'syntax/c ctc)
     (let ([pred (flat-contract-predicate ctc)])
       (λ (val)
         (and (syntax? val)
              (pred (syntax-e val))))))))

(define promise/c
  (λ (ctc-in)
    (let* ([ctc (coerce-contract 'promise/c ctc-in)]
           [ctc-proc (contract-proc ctc)])
      (make-proj-contract
       (build-compound-type-name 'promise/c ctc)
       (λ (pos-blame neg-blame src-info orig-str)
         (let ([p-app (ctc-proc pos-blame neg-blame src-info orig-str)])
           (λ (val)
             (unless (promise? val)
               (raise-contract-error
                val
                src-info
                pos-blame
                'ignored
                orig-str
                "expected <promise>, given: ~e"
                val))
             (delay (p-app (force val))))))
       promise?))))

#|
   as with copy-struct in struct.ss, this first begin0
   expansion "declares" that struct/c is an expression.
   It prevents further expansion until the internal definition
   context is sorted out.
  |#
(define-syntax (struct/c stx)
  (syntax-case stx ()
    [(_ . args) 
     (with-syntax ([x (syntax/loc stx (do-struct/c . args))])
       (syntax/loc stx (begin0 x)))]))

(define-syntax (do-struct/c stx)
  (syntax-case stx ()
    [(_ struct-name args ...)
     (and (identifier? (syntax struct-name))
          (struct-info? (syntax-local-value (syntax struct-name) (λ () #f))))
     (with-syntax ([(ctc-x ...) (generate-temporaries (syntax (args ...)))]
                   [(ctc-name-x ...) (generate-temporaries (syntax (args ...)))]
                   [(ctc-pred-x ...) (generate-temporaries (syntax (args ...)))]
                   [(ctc-app-x ...) (generate-temporaries (syntax (args ...)))]
                   [(field-numbers ...)
                    (let loop ([i 0]
                               [l (syntax->list (syntax (args ...)))])
                      (cond
                        [(null? l) '()]
                        [else (cons i (loop (+ i 1) (cdr l)))]))]
                   [(type-desc-id 
                     constructor-id 
                     predicate-id 
                     (rev-selector-id ...)
                     (mutator-id ...)
                     super-id)
                    (lookup-struct-info (syntax struct-name) stx)])
       (unless (= (length (syntax->list (syntax (rev-selector-id ...))))
                  (length (syntax->list (syntax (args ...)))))
         (raise-syntax-error 'struct/c 
                             (format "expected ~a contracts because struct ~a has ~a fields"
                                     (length (syntax->list (syntax (rev-selector-id ...))))
                                     (syntax-e #'struct-name)
                                     (length (syntax->list (syntax (rev-selector-id ...)))))
                             stx))
       (with-syntax ([(selector-id ...) (reverse (syntax->list (syntax (rev-selector-id ...))))])
         (syntax
          (let ([ctc-x (coerce-contract 'struct/c args)] ...)
            
            (unless predicate-id
              (error 'struct/c "could not determine predicate for ~s" 'struct-name))
            (unless (and selector-id ...)
              (error 'struct/c "could not determine selectors for ~s" 'struct-name))
            
            (unless (flat-contract? ctc-x)
              (error 'struct/c "expected flat contracts as arguments, got ~e" args))
            ...
            
            (let ([ctc-pred-x (flat-contract-predicate ctc-x)] 
                  ...
                  [ctc-name-x (contract-name ctc-x)]
                  ...)
              (build-flat-contract
               (build-compound-type-name 'struct/c 'struct-name ctc-x ...)
               (λ (val)
                 (and (predicate-id val)
                      (ctc-pred-x (selector-id val)) ...))))))))]
    [(_ struct-name anything ...)
     (raise-syntax-error 'struct/c "expected a struct identifier" stx (syntax struct-name))]))


(define (parameter/c x)
  (make-parameter/c (coerce-contract 'parameter/c x)))

(define-struct parameter/c (ctc)
  #:omit-define-syntaxes
  #:property proj-prop
  (λ (ctc)
    (let ([c-proc ((proj-get (parameter/c-ctc ctc)) (parameter/c-ctc ctc))])
      (λ (pos-blame neg-blame src-info orig-str)
        (let ([partial-neg-contract (c-proc neg-blame pos-blame src-info orig-str)]
              [partial-pos-contract (c-proc pos-blame neg-blame src-info orig-str)])
          (λ (val)
            (cond
              [(parameter? val)
               (make-derived-parameter 
                val 
                partial-neg-contract
                partial-pos-contract)]
              [else
               (raise-contract-error val src-info pos-blame orig-str 
                                     "expected a parameter")]))))))
  
  #:property name-prop (λ (ctc) (build-compound-type-name 'parameter/c (parameter/c-ctc ctc)))
  #:property first-order-prop
  (λ (ctc)
    (let ([tst ((first-order-get (parameter/c-ctc ctc)) (parameter/c-ctc ctc))])
      (λ (x)
        (and (parameter? x)
             (tst (x))))))
   
  #:property stronger-prop
  (λ (this that)
    ;; must be invariant (because the library doesn't currently split out pos/neg contracts
    ;; which could be tested individually ....)
    (and (parameter/c? that)
         (contract-stronger? (parameter/c-ctc this) 
                             (parameter/c-ctc that))
         (contract-stronger? (parameter/c-ctc that) 
                             (parameter/c-ctc this)))))
<|MERGE_RESOLUTION|>--- conflicted
+++ resolved
@@ -140,7 +140,7 @@
   (make-set!-transformer
    (lambda (stx)
      (with-syntax ([neg-blame-id (or (syntax-parameter-value #'current-contract-region)
-                                     (a:module-source-as-string stx))]
+                                     #'(#%variable-reference))]
                    [pos-blame-id pos-blame-id]
                    [contract-id contract-id]
                    [id id])
@@ -332,19 +332,6 @@
                               provide-stx
                               id)))))
 
-<<<<<<< HEAD
-=======
-;; id->contract-src-info : identifier -> syntax
-;; constructs the last argument to the -contract, given an identifier
-(define-for-syntax (id->contract-src-info id)
-  #`(list (make-srcloc #,id
-                       #,(syntax-line id)
-                       #,(syntax-column id)
-                       #,(syntax-position id)
-                       #,(syntax-span id))
-          #,(format "~s" (syntax->datum id))))
-
->>>>>>> 63b33b47
 (define-for-syntax (make-provide/contract-transformer contract-id id pos-module-source)
   (make-set!-transformer
    (let ([saved-id-table (make-hasheq)])
@@ -364,11 +351,7 @@
                             #`(-contract contract-id
                                          id
                                          pos-module-source
-<<<<<<< HEAD
-                                         (module-source-as-string #'name)
-=======
                                          (#%variable-reference)
->>>>>>> 63b33b47
                                          #,(id->contract-src-info #'id))))))])
                (when key
                  (hash-set! saved-id-table key lifted-id))
@@ -872,11 +855,7 @@
                 (with-syntax ([code
                                (quasisyntax/loc stx
                                  (begin
-<<<<<<< HEAD
-                                   (define pos-module-source (module-source-as-string #'pos-stx))
-=======
                                    (define pos-module-source (#%variable-reference))
->>>>>>> 63b33b47
                                    
                                    #,@(if no-need-to-check-ctrct?
                                           (list)
