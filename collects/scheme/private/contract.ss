#lang scheme/base

#|

improve method arity mismatch contract violation error messages?
  (abstract out -> and friends even more?)

|#



(provide (rename-out [-contract contract])
         recursive-contract
         provide/contract
         define/contract
         with-contract
         current-contract-region)

(require (for-syntax scheme/base)
         (for-syntax "contract-opt-guts.ss")
         (for-syntax scheme/struct-info)
         (for-syntax scheme/list)
         (for-syntax syntax/define)
         scheme/promise
         scheme/stxparam
         mzlib/etc)

(require "contract-arrow.ss"
         "contract-guts.ss"
         "contract-opt.ss")

(require "contract-helpers.ss"
         (for-syntax (prefix-in a: "contract-helpers.ss")))


;; These are useful for all below.

(define-syntax (verify-contract stx)
  (syntax-case stx ()
    [(_ name x) (a:known-good-contract? #'x) #'x]
    [(_ name x) #'(verify-contract/proc name x)]))

(define (verify-contract/proc name x)
  (unless (or (contract? x)
              (and (procedure? x)
                   (procedure-arity-includes? x 1)))
    (error name "expected a contract or a procedure of arity one, got ~e" x))
  x)

;; id->contract-src-info : identifier -> syntax
;; constructs the last argument to the -contract, given an identifier
(define-for-syntax (id->contract-src-info id)
  #`(list (make-srcloc #,id
                       #,(syntax-line id)
                       #,(syntax-column id)
                       #,(syntax-position id)
                       #,(syntax-span id))
          #,(format "~s" (syntax->datum id))))



;                                                                                                    
;                                                                                                    
;                                                                                                    
;       ;           ;;; ;                     ;                                                      
;       ;          ;                          ;                                                      
;       ;          ;                         ;                           ;                       ;   
;    ;; ;    ;;;  ;;;;  ;   ; ;;     ;;;     ;     ;;;    ;;;    ; ;;   ;;;;  ; ;  ;;;     ;;;  ;;;; 
;   ;  ;;   ;   ;  ;    ;   ;;  ;   ;   ;    ;    ;   ;  ;   ;   ;;  ;   ;    ;;  ;   ;   ;   ;  ;   
;  ;    ;  ;    ;  ;    ;   ;   ;  ;    ;    ;   ;      ;     ;  ;   ;   ;    ;       ;  ;       ;   
;  ;    ;  ;;;;;;  ;    ;   ;   ;  ;;;;;;   ;    ;      ;     ;  ;   ;   ;    ;    ;;;;  ;       ;   
;  ;    ;  ;       ;    ;   ;   ;  ;        ;    ;      ;     ;  ;   ;   ;    ;   ;   ;  ;       ;   
;   ;  ;;   ;      ;    ;   ;   ;   ;       ;     ;   ;  ;   ;   ;   ;   ;    ;   ;   ;   ;   ;  ;   
;    ;; ;    ;;;;  ;    ;   ;   ;    ;;;;  ;       ;;;    ;;;    ;   ;    ;;  ;    ;;;;;   ;;;    ;; 
;                                          ;                                                         
;                                          ;                                                         
;                                                                                                    

;; (define/contract id contract expr)
;; defines `id' with `contract'; initially binding
;; it to the result of `expr'.  These variables may not be set!'d.
(define-syntax (define/contract define-stx)
  (when (eq? (syntax-local-context) 'expression)
    (raise-syntax-error 'define/contract
                        "used in expression context"
                        define-stx))
  (syntax-case define-stx ()
    [(_ name contract-expr)
     (raise-syntax-error 'define/contract
                         "no body after contract"
                         define-stx)]
    [(_ name contract-expr expr)
     (identifier? (syntax name))
     (syntax/loc define-stx
       (with-contract #:type definition name
         ([name (verify-contract 'define/contract contract-expr)])
         (define name expr)))]
    [(_ name contract-expr expr0 expr ...)
     (identifier? (syntax name))
     (raise-syntax-error 'define/contract
                         "multiple expressions after identifier and contract"
                         define-stx)]
    [(_ name+arg-list contract body0 body ...)
     (let-values ([(name lam-expr)
                   (normalize-definition
                    (datum->syntax #'define-stx (list* 'define/contract #'name+arg-list
                                                       #'body0 #'(body ...)))
                    #'lambda #t #t)])
       (with-syntax ([name name]
                     [lam-expr lam-expr])
         (syntax/loc define-stx
           (with-contract #:type function name
             ([name (verify-contract 'define/contract contract)])
             (define name lam-expr)))))]))



;                                                                                         
;                                                                                         
;              ;       ;                                                                  
;                  ;   ;                                     ;                         ;  
;                  ;   ;                                     ;                         ;  
;  ;    ;    ; ;  ;;;; ; ;;;          ;;;     ;;;    ; ;;;  ;;;; ; ;;   ;;;;     ;;;  ;;;;
;  ;    ;    ; ;   ;   ;;   ;        ;   ;   ;   ;   ;;   ;  ;   ;;    ;    ;   ;   ;  ;  
;   ;  ; ;  ;  ;   ;   ;    ;       ;       ;     ;  ;    ;  ;   ;    ;     ;  ;       ;  
;   ;  ; ;  ;  ;   ;   ;    ;       ;       ;     ;  ;    ;  ;   ;        ;;;  ;       ;  
;   ; ;   ; ;  ;   ;   ;    ;       ;       ;     ;  ;    ;  ;   ;     ;;;  ;  ;       ;  
;   ; ;   ; ;  ;   ;   ;    ; ;;;;  ;       ;     ;  ;    ;  ;   ;    ;     ;  ;       ;  
;   ; ;   ; ;  ;   ;   ;    ;       ;       ;     ;  ;    ;  ;   ;    ;     ;  ;       ;  
;    ;     ;   ;   ;   ;    ;        ;   ;   ;   ;   ;    ;  ;   ;    ;    ;;   ;   ;  ;  
;    ;     ;   ;   ;;; ;    ;         ;;;     ;;;    ;    ;  ;;; ;     ;;;; ;    ;;;   ;;;
;                                                                                         
;                                                                                         
;                                                                                         

(define-syntax-parameter current-contract-region #f)

(define-for-syntax (make-with-contract-transformer contract-id id pos-blame-id)
  (make-set!-transformer
   (lambda (stx)
     (with-syntax ([neg-blame-id (or (syntax-parameter-value #'current-contract-region)
                                     (a:module-source-as-string stx))]
                   [pos-blame-id pos-blame-id]
                   [contract-id contract-id]
                   [id id])
       (syntax-case stx (set!)
         [(set! id arg)
          (raise-syntax-error 'with-contract
                              "cannot set! a with-contract variable"
                              stx
                              (syntax id))]
         [(f arg ...)
          (syntax/loc stx
            ((-contract contract-id
                        id
                        pos-blame-id
                        neg-blame-id
                        #'f)
             arg ...))]
         [ident
          (identifier? (syntax ident))
          (syntax/loc stx
            (-contract contract-id
                       id
                       pos-blame-id
                       neg-blame-id
                       #'ident))])))))

(define-for-syntax (check-and-split-with-contract-args args)
  (let loop ([args args]
             [unprotected null]
             [protected null]
             [protections null])
    (cond
      [(null? args)
       (values unprotected protected protections)]
      [(identifier? (car args))
       (loop (cdr args)
             (cons (car args) unprotected)
             protected
             protections)]
      [(let ([lst (syntax->list (car args))])
         (and (list? lst)
              (= (length lst) 2)
              (identifier? (first lst))
              lst))
       =>
       (lambda (l)
         (loop (cdr args)
               unprotected
               (cons (first l) protected)
               (cons (second l) protections)))]
      [else
       (raise-syntax-error 'with-contract
                           "expected an identifier or (identifier contract)"
                           (car args))])))

(define-syntax (with-contract stx)
  (when (eq? (syntax-local-context) 'expression)
    (raise-syntax-error 'with-contract
                        "used in expression context"
                        stx))
  (syntax-case stx ()
    [(_ #:type type blame (arg ...) body0 body ...)
     (and (identifier? #'blame)
          (identifier? #'type))
     (let-values ([(unprotected protected protections)
                   (check-and-split-with-contract-args (syntax->list #'(arg ...)))])
       (with-syntax ([((protected-id id contract-id) ...)
                      (map (lambda (n)
                             (list n
                                   (a:mangle-id stx "with-contract-id" n)
                                   (a:mangle-id stx "with-contract-contract-id" n)))
                           protected)]
                     [blame-str (format "~a ~a" (syntax-e #'type) (syntax-e #'blame))]
                     [(contract-expr ...) protections]
                     [(unprotected-id ...) unprotected])
         (syntax/loc stx
           (begin 
             (define-values (unprotected-id ... id ...)
               (syntax-parameterize ([current-contract-region blame-str])
                 (begin-with-definitions
                   body0 body ...
                   (values unprotected-id ... protected-id ...))))
             (define contract-id (verify-contract 'with-contract contract-expr)) ...
             (define-syntax protected-id
               (make-with-contract-transformer 
                (quote-syntax contract-id)
                (quote-syntax id)
                blame-str)) ...))))]
    [(_ #:type type blame (arg ...) body0 body ...)
     (identifier? #'blame)
     (raise-syntax-error 'with-contract
                         "expected identifier for type"
                         #'type)]
    [(_ #:type type blame (arg ...) body0 body ...)
     (raise-syntax-error 'with-contract
                         "expected identifier for blame"
                         #'blame)]
    [(_ blame (arg ...) body0 body ...)
     (syntax/loc stx
       (with-contract #:type region blame (arg ...) body0 body ...))]
    [(_ blame (arg ...))
     (identifier? #'blame)
     (raise-syntax-error 'with-contract
                         "empty body"
                         stx)]
    [(_ blame bad-args etc ...)
     (identifier? #'blame)
     (raise-syntax-error 'with-contract
                         "expected list of identifier and/or (identifier contract)"
                         #'bad-args)]
    [(_ args etc ...)
     (not (identifier? #'args))
     (raise-syntax-error 'with-contract
                         "expected identifier for blame"
                         #'args)]
    [(_ blame)
     (raise-syntax-error 'with-contract
                         "only blame"
                         stx)]))

;                                                                                                            
;                                                                                                            
;                                                                                                            
;                               ;       ;             ;                                                      
;                                       ;             ;                                                      
;                                       ;            ;                           ;                       ;   
;   ; ;;    ; ;   ;;;   ;     ; ;    ;; ;    ;;;     ;     ;;;    ;;;    ; ;;   ;;;;  ; ;  ;;;     ;;;  ;;;; 
;   ;;  ;   ;;   ;   ;   ;   ;  ;   ;  ;;   ;   ;    ;    ;   ;  ;   ;   ;;  ;   ;    ;;  ;   ;   ;   ;  ;   
;   ;    ;  ;   ;     ;  ;   ;  ;  ;    ;  ;    ;    ;   ;      ;     ;  ;   ;   ;    ;       ;  ;       ;   
;   ;    ;  ;   ;     ;   ; ;   ;  ;    ;  ;;;;;;   ;    ;      ;     ;  ;   ;   ;    ;    ;;;;  ;       ;   
;   ;    ;  ;   ;     ;   ; ;   ;  ;    ;  ;        ;    ;      ;     ;  ;   ;   ;    ;   ;   ;  ;       ;   
;   ;;  ;   ;    ;   ;     ;    ;   ;  ;;   ;       ;     ;   ;  ;   ;   ;   ;   ;    ;   ;   ;   ;   ;  ;   
;   ; ;;    ;     ;;;      ;    ;    ;; ;    ;;;;  ;       ;;;    ;;;    ;   ;    ;;  ;    ;;;;;   ;;;    ;; 
;   ;                                              ;                                                         
;   ;                                              ;                                                         
;   ;                                                                                                        


;; lookup-struct-info : syntax -> (union #f (list syntax syntax (listof syntax) ...))
(define-for-syntax (lookup-struct-info stx provide-stx)
  (let ([id (syntax-case stx ()
              [(a b) (syntax a)]
              [_ stx])])
    (let ([v (syntax-local-value id (λ () #f))])
      (if (struct-info? v)
          (extract-struct-info v)
          (raise-syntax-error 'provide/contract
                              "expected a struct name" 
                              provide-stx
                              id)))))

(define-for-syntax (make-provide/contract-transformer contract-id id pos-module-source)
  (make-set!-transformer
   (let ([saved-id-table (make-hasheq)])
     (λ (stx)
       (if (eq? 'expression (syntax-local-context))
           ;; In an expression context:
           (let ([key (syntax-local-lift-context)])
             ;; Already lifted in this lifting context?
             (let ([lifted-id
                    (or (hash-ref saved-id-table key #f)
                        ;; No: lift the contract creation:
                        (with-syntax ([contract-id contract-id]
                                      [id id]
                                      [name (datum->syntax #f (syntax->datum id) id)]
                                      [pos-module-source pos-module-source])
                          (syntax-local-introduce
                           (syntax-local-lift-expression
                            #`(-contract contract-id
                                         id
                                         pos-module-source
                                         (module-source-as-string #'name)
                                         #,(id->contract-src-info #'id))))))])
               (when key
                 (hash-set! saved-id-table key lifted-id))
               ;; Expand to a use of the lifted expression:
               (with-syntax ([saved-id (syntax-local-introduce lifted-id)])
                 (syntax-case stx (set!)
                   [name
                    (identifier? (syntax name))
                    (syntax saved-id)]
                   [(name . more)
                    (with-syntax ([app (datum->syntax stx '#%app)])
                      (syntax/loc stx (app saved-id . more)))]))))
           ;; In case of partial expansion for module-level and internal-defn contexts,
           ;; delay expansion until it's a good time to lift expressions:
           (quasisyntax/loc stx (#%expression #,stx)))))))


;; (provide/contract p/c-ele ...)
;; p/c-ele = (id expr) | (rename id id expr) | (struct id (id expr) ...)
;; provides each `id' with the contract `expr'.
(define-syntax (provide/contract provide-stx)
  (syntax-case provide-stx (struct)
    [(_ p/c-ele ...)
     (let ()
       
       ;; code-for-each-clause : (listof syntax) -> (listof syntax)
       ;; constructs code for each clause of a provide/contract
       (define (code-for-each-clause clauses)
         (cond
           [(null? clauses) null]
           [else
            (let ([clause (car clauses)])
              ;; compare raw identifiers for `struct' and `rename' just like provide does
              (syntax-case* clause (struct rename) (λ (x y) (eq? (syntax-e x) (syntax-e y))) 
                [(rename this-name new-name contract)
                 (and (identifier? (syntax this-name))
                      (identifier? (syntax new-name)))
                 (cons (code-for-one-id provide-stx (syntax this-name) (syntax contract) (syntax new-name))
                       (code-for-each-clause (cdr clauses)))]
                [(rename this-name new-name contract)
                 (identifier? (syntax this-name))
                 (raise-syntax-error 'provide/contract 
                                     "malformed rename clause, expected an identifier" 
                                     provide-stx
                                     (syntax new-name))]
                [(rename this-name new-name contract)
                 (identifier? (syntax new-name))
                 (raise-syntax-error 'provide/contract 
                                     "malformed rename clause, expected an identifier" 
                                     provide-stx
                                     (syntax this-name))]
                [(rename . _)
                 (raise-syntax-error 'provide/contract "malformed rename clause" provide-stx clause)]
                [(struct struct-name ((field-name contract) ...))
                 (and (well-formed-struct-name? (syntax struct-name))
                      (andmap identifier? (syntax->list (syntax (field-name ...)))))
                 (let ([sc (build-struct-code provide-stx
                                              (syntax struct-name)
                                              (syntax->list (syntax (field-name ...)))
                                              (syntax->list (syntax (contract ...))))])
                   (cons sc (code-for-each-clause (cdr clauses))))]
                [(struct name)
                 (identifier? (syntax name))
                 (raise-syntax-error 'provide/contract
                                     "missing fields"
                                     provide-stx
                                     clause)]
                [(struct name . rest)
                 (not (well-formed-struct-name? (syntax name)))
                 (raise-syntax-error 'provide/contract "name must be an identifier or two identifiers with parens around them"
                                     provide-stx
                                     (syntax name))]
                [(struct name (fields ...))
                 (for-each (λ (field)
                             (syntax-case field ()
                               [(x y) 
                                (identifier? (syntax x)) 
                                (void)]
                               [(x y) 
                                (raise-syntax-error 'provide/contract
                                                    "malformed struct field, expected identifier"
                                                    provide-stx
                                                    (syntax x))]
                               [else
                                (raise-syntax-error 'provide/contract
                                                    "malformed struct field"
                                                    provide-stx
                                                    field)]))
                           (syntax->list (syntax (fields ...))))
                 
                 ;; if we didn't find a bad field something is wrong!
                 (raise-syntax-error 'provide/contract "internal error" provide-stx clause)]
                [(struct name . fields)
                 (raise-syntax-error 'provide/contract
                                     "malformed struct fields"
                                     provide-stx
                                     clause)]
                [(name contract)
                 (identifier? (syntax name))
                 (cons (code-for-one-id provide-stx (syntax name) (syntax contract) #f)
                       (code-for-each-clause (cdr clauses)))]
                [(name contract)
                 (raise-syntax-error 'provide/contract
                                     "expected identifier"
                                     provide-stx
                                     (syntax name))]
                [unk
                 (raise-syntax-error 'provide/contract
                                     "malformed clause"
                                     provide-stx
                                     (syntax unk))]))]))
       
       ;; well-formed-struct-name? : syntax -> bool
       (define (well-formed-struct-name? stx)
         (or (identifier? stx)
             (syntax-case stx ()
               [(name super)
                (and (identifier? (syntax name))
                     (identifier? (syntax super)))
                #t]
               [else #f])))
       
       ;; build-struct-code : syntax syntax (listof syntax) (listof syntax) -> syntax
       ;; constructs the code for a struct clause
       ;; first arg is the original syntax object, for source locations
       (define (build-struct-code stx struct-name-position field-names field-contracts)
         (let* ([struct-name (syntax-case struct-name-position ()
                               [(a b) (syntax a)]
                               [else struct-name-position])]
                [super-id (syntax-case struct-name-position ()
                            [(a b) (syntax b)]
                            [else #t])]
                
                
                [all-parent-struct-count/names (get-field-counts/struct-names struct-name provide-stx)]
                [parent-struct-count (if (null? all-parent-struct-count/names)
                                         #f
                                         (let ([pp (cdr all-parent-struct-count/names)])
                                           (if (null? pp)
                                               #f
                                               (car (car pp)))))]
                
                [struct-info (lookup-struct-info struct-name-position provide-stx)]
                [constructor-id (list-ref struct-info 1)]
                [predicate-id (list-ref struct-info 2)]
                [selector-ids (reverse (list-ref struct-info 3))]
                [is-id-ok?
                 (λ (id i)
                   (if (or (not parent-struct-count)
                           (parent-struct-count . <= . i))
                       id
                       #t))]
                [mutator-ids (reverse (list-ref struct-info 4))] ;; (listof (union #f identifier))
                [field-contract-ids (map (λ (field-name field-contract) 
                                           (if (a:known-good-contract? field-contract)
                                               field-contract
                                               (a:mangle-id provide-stx
                                                            "provide/contract-field-contract"
                                                            field-name
                                                            struct-name)))
                                         field-names
                                         field-contracts)]
                [struct:struct-name
                 (datum->syntax
                  struct-name
                  (string->symbol
                   (string-append
                    "struct:"
                    (symbol->string (syntax-e struct-name)))))]
                
                [-struct:struct-name
                 (datum->syntax
                  struct-name
                  (string->symbol
                   (string-append
                    "-struct:"
                    (symbol->string (syntax-e struct-name)))))]
                
                [is-new-id?
                 (λ (index)
                   (or (not parent-struct-count)
                       (parent-struct-count . <= . index)))])
           
           (let ([unknown-info
                  (λ (what names)
                    (raise-syntax-error
                     'provide/contract
                     (format "cannot determine ~a, found ~s" what names)
                     provide-stx
                     struct-name))])
             
             (unless (or (null? selector-ids)
                         (identifier? (last selector-ids)))
               (unknown-info "the selectors" (map syntax->datum selector-ids)))
             
             (unless constructor-id (unknown-info "constructor" constructor-id))
             (unless predicate-id (unknown-info "predicate" predicate-id))
             (unless (andmap/count is-id-ok? selector-ids)
               (unknown-info "selectors"
                             (map (λ (x) (if (syntax? x)
                                             (syntax->datum x)
                                             x))
                                  selector-ids))))
           
           (unless (equal? (length selector-ids)
                           (length field-contract-ids))
             (raise-syntax-error 'provide/contract
                                 (format "found ~a field~a in struct, but ~a contract~a"
                                         (length selector-ids)
                                         (if (= 1 (length selector-ids)) "" "s")
                                         (length field-contract-ids)
                                         (if (= 1 (length field-contract-ids)) "" "s"))
                                 provide-stx
                                 struct-name))
           
           ;; make sure the field names are right.
           (let* ([relative-counts (let loop ([c (map car all-parent-struct-count/names)])
                                     (cond
                                       [(null? c) null]
                                       [(null? (cdr c)) c]
                                       [else (cons (- (car c) (cadr c))
                                                   (loop (cdr c)))]))]
                  [names (map cdr all-parent-struct-count/names)]
                  [maker-name (format "~a" (syntax-e constructor-id))]
                  [struct-name (substring maker-name 5 (string-length maker-name))])
             (let loop ([count (car relative-counts)]
                        [name (car names)]
                        [counts (cdr relative-counts)]
                        [names (cdr names)]
                        [selector-strs (reverse (map (λ (x) (format "~a" (syntax-e x))) selector-ids))]
                        [field-names (reverse field-names)])
               (cond
                 [(or (null? selector-strs) (null? field-names)) 
                  (void)]
                 [(zero? count) 
                  (loop (car counts) (car names) (cdr counts) (cdr names) 
                        selector-strs
                        field-names)]
                 [else
                  (let* ([selector-str (car selector-strs)]
                         [field-name (car field-names)]
                         [field-name-should-be
                          (substring selector-str 
                                     (+ (string-length name) 1)
                                     (string-length selector-str))]
                         [field-name-is (format "~a" (syntax-e field-name))])
                    (unless (equal? field-name-should-be field-name-is)
                      (raise-syntax-error 'provide/contract
                                          (format "expected field name to be ~a, but found ~a"
                                                  field-name-should-be
                                                  field-name-is)
                                          provide-stx
                                          field-name))
                    (loop (- count 1)
                          name
                          counts
                          names
                          (cdr selector-strs)
                          (cdr field-names)))])))
           
           (with-syntax ([((selector-codes selector-new-names) ...)
                          (filter
                           (λ (x) x)
                           (map/count (λ (selector-id field-contract-id index)
                                        (if (is-new-id? index)
                                            (code-for-one-id/new-name
                                             stx
                                             selector-id
                                             (build-selector-contract struct-name 
                                                                      predicate-id
                                                                      field-contract-id)
                                             #f)
                                            #f))
                                      selector-ids
                                      field-contract-ids))]
                         [(rev-selector-old-names ...)
                          (reverse
                           (filter
                            (λ (x) x)
                            (map/count (λ (selector-id index)
                                         (if (not (is-new-id? index))
                                             selector-id
                                             #f))
                                       selector-ids)))]
                         [(mutator-codes/mutator-new-names ...)
                          (map/count (λ (mutator-id field-contract-id index)
                                       (if (and mutator-id (is-new-id? index))
                                           (code-for-one-id/new-name stx
                                                                     mutator-id 
                                                                     (build-mutator-contract struct-name 
                                                                                             predicate-id
                                                                                             field-contract-id)
                                                                     #f)
                                           #f))
                                     mutator-ids
                                     field-contract-ids)]
                         [(predicate-code predicate-new-name)
                          (code-for-one-id/new-name stx predicate-id (syntax (-> any/c boolean?)) #f)]
                         [(constructor-code constructor-new-name)
                          (code-for-one-id/new-name
                           stx
                           constructor-id
                           (build-constructor-contract stx
                                                       field-contract-ids 
                                                       predicate-id)
                           #f
                           #t)]
                         
                         [(field-contract-id-definitions ...)
                          (filter values (map (λ (field-contract-id field-contract)
                                                (if (a:known-good-contract? field-contract)
                                                    #f
                                                    (with-syntax ([field-contract-id field-contract-id]
                                                                  [field-contract field-contract])
                                                      #'(define field-contract-id (verify-contract 'provide/contract field-contract)))))
                                              field-contract-ids
                                              field-contracts))]
                         [(field-contracts ...) field-contracts]
                         [(field-contract-ids ...) field-contract-ids])
             
             (with-syntax ([((mutator-codes mutator-new-names) ...)
                            (filter syntax-e (syntax->list #'(mutator-codes/mutator-new-names ...)))])
               (with-syntax ([(rev-selector-new-names ...) (reverse (syntax->list (syntax (selector-new-names ...))))]
                             [(rev-mutator-new-names ...) (reverse (syntax->list (syntax (mutator-new-names ...))))])
                 (with-syntax ([struct-code 
                                (with-syntax ([id-rename (a:mangle-id provide-stx 
                                                                      "provide/contract-struct-expandsion-info-id"
                                                                      struct-name)]
                                              [struct-name struct-name]
                                              [-struct:struct-name -struct:struct-name]
                                              [super-id (if (boolean? super-id)
                                                            super-id
                                                            (with-syntax ([super-id super-id])
                                                              (syntax ((syntax-local-certifier) #'super-id))))]
                                              [(mutator-id-info ...)
                                               (map (λ (x)
                                                      (syntax-case x ()
                                                        [(a b) #'(slc #'b)]
                                                        [else #f]))
                                                    (syntax->list #'(mutator-codes/mutator-new-names ...)))]
                                              [(exported-selector-ids ...) (reverse selector-ids)]
                                              )
                                  #`(begin
                                      (provide (rename-out [id-rename struct-name]))
                                      (define-syntax id-rename
                                        (let ([slc (syntax-local-certifier)])
                                          #;
                                          (list (slc #'-struct:struct-name)
                                                (slc #'#,constructor-id)
                                                (slc #'#,predicate-id)
                                                (list (slc #'exported-selector-ids) ...)
                                                (list mutator-id-info ...)
                                                super-id)
                                          ;#;
                                          (list (slc #'-struct:struct-name)
                                                (slc #'constructor-new-name)
                                                (slc #'predicate-new-name)
                                                (list (slc #'rev-selector-new-names) ...
                                                      (slc #'rev-selector-old-names) ...)
                                                (list mutator-id-info ...)
                                                super-id)))))]
                               [struct:struct-name struct:struct-name]
                               [-struct:struct-name -struct:struct-name]
                               [struct-name struct-name]
                               [(selector-ids ...) selector-ids])
                   (syntax/loc stx
                     (begin
                       struct-code
                       field-contract-id-definitions ...
                       selector-codes ...
                       mutator-codes ...
                       predicate-code
                       constructor-code
                       
                       ;; expanding out the body of the `make-pc-struct-type' function
                       ;; directly here in the expansion makes this very expensive at compile time
                       ;; when there are a lot of provide/contract clause using structs
                       (define -struct:struct-name 
                         (make-pc-struct-type 'struct-name struct:struct-name field-contract-ids ...))
                       (provide (rename-out [-struct:struct-name struct:struct-name]))))))))))
       
       (define (map/count f . ls)
         (let loop ([ls ls]
                    [i 0])
           (cond
             [(andmap null? ls) '()]
             [(ormap null? ls) (error 'map/count "mismatched lists")]
             [else (cons (apply f (append (map car ls) (list i)))
                         (loop (map cdr ls)
                               (+ i 1)))])))
       
       ;; andmap/count : (X Y int -> Z) (listof X) (listof Y) -> (listof Z)
       (define (andmap/count f l1)
         (let loop ([l1 l1]
                    [i 0])
           (cond
             [(null? l1) #t]
             [else (and (f (car l1) i)
                        (loop (cdr l1)
                              (+ i 1)))])))
       
       ;; get-field-counts/struct-names : syntax syntax -> (listof (cons symbol number))
       ;; returns a list of numbers corresponding to the numbers of fields for each of the parent structs
       (define (get-field-counts/struct-names struct-name provide-stx)
         (let loop ([parent-info-id struct-name])
           (let ([parent-info 
                  (and (identifier? parent-info-id)
                       (lookup-struct-info parent-info-id provide-stx))])
             (cond
               [(boolean? parent-info) null]
               [else
                (let ([fields (list-ref parent-info 3)]
                      [constructor (list-ref parent-info 1)])
                  (cond
                    [(and (not (null? fields))
                          (not (last fields)))
                     (raise-syntax-error 
                      'provide/contract
                      "cannot determine the number of fields in super struct"
                      provide-stx
                      struct-name)]
                    [else
                     (cons (cons (length fields) (constructor->struct-name provide-stx constructor))
                           (loop (list-ref parent-info 5)))]))]))))
       
       (define (constructor->struct-name orig-stx stx)
         (and stx
              (let ([m (regexp-match #rx"^make-(.*)$" (format "~a" (syntax-e stx)))])
                (cond
                  [m (cadr m)]
                  [else (raise-syntax-error 'contract.ss
                                            "unable to cope with a struct maker whose name doesn't begin with `make-'"
                                            orig-stx)]))))
       
       ;; build-constructor-contract : syntax (listof syntax) syntax -> syntax
       (define (build-constructor-contract stx field-contract-ids predicate-id)
         (with-syntax ([(field-contract-ids ...) field-contract-ids]
                       [predicate-id predicate-id])
           (syntax/loc stx
             (-> field-contract-ids ...
                 predicate-id))))
       
       ;; build-selector-contract : syntax syntax -> syntax
       ;; constructs the contract for a selector
       (define (build-selector-contract struct-name predicate-id field-contract-id)
         (with-syntax ([field-contract-id field-contract-id]
                       [predicate-id predicate-id])
           (syntax (-> predicate-id field-contract-id))))
       
       ;; build-mutator-contract : syntax syntax -> syntax
       ;; constructs the contract for a selector
       (define (build-mutator-contract struct-name predicate-id field-contract-id)
         (with-syntax ([field-contract-id field-contract-id]
                       [predicate-id predicate-id])
           (syntax (-> predicate-id
                       field-contract-id
                       void?))))
       
       ;; code-for-one-id : syntax syntax syntax (union syntax #f) -> syntax
       ;; given the syntax for an identifier and a contract,
       ;; builds a begin expression for the entire contract and provide
       ;; the first syntax object is used for source locations
       (define (code-for-one-id stx id ctrct user-rename-id)
         (with-syntax ([(code id) (code-for-one-id/new-name stx id ctrct user-rename-id)])
           (syntax code)))
       
       ;; code-for-one-id/new-name : syntax syntax syntax (union syntax #f) -> (values syntax syntax)
       ;; given the syntax for an identifier and a contract,
       ;; builds a begin expression for the entire contract and provide
       ;; the first syntax object is used for source locations
       (define code-for-one-id/new-name
         (case-lambda
           [(stx id ctrct user-rename-id) 
            (code-for-one-id/new-name stx id ctrct user-rename-id #f)]
           [(stx id ctrct user-rename-id mangle-for-maker?)
            (let ([no-need-to-check-ctrct? (a:known-good-contract? ctrct)])
              (with-syntax ([id-rename ((if mangle-for-maker? 
                                            a:mangle-id-for-maker
                                            a:mangle-id)
                                        provide-stx
                                        "provide/contract-id" 
                                        (or user-rename-id id))]
                            [contract-id (if no-need-to-check-ctrct?
                                             ctrct
                                             (a:mangle-id provide-stx
                                                          "provide/contract-contract-id" 
                                                          (or user-rename-id id)))]
                            [pos-module-source (a:mangle-id provide-stx 
                                                            "provide/contract-pos-module-source"
                                                            (or user-rename-id id))]
                            [pos-stx (datum->syntax id 'here)]
                            [id id]
                            [ctrct (syntax-property ctrct 'inferred-name id)]
                            [external-name (or user-rename-id id)]
                            [where-stx stx])
                (with-syntax ([code
                               (quasisyntax/loc stx
                                 (begin
                                   (define pos-module-source (module-source-as-string #'pos-stx))
                                   
                                   #,@(if no-need-to-check-ctrct?
                                          (list)
                                          (list #'(define contract-id (verify-contract 'provide/contract ctrct))))
                                   (define-syntax id-rename
                                     (make-provide/contract-transformer (quote-syntax contract-id)
                                                                        (quote-syntax id)
                                                                        (quote-syntax pos-module-source)))
                                   
                                   (provide (rename-out [id-rename external-name]))))])
                  
                  (syntax-local-lift-module-end-declaration
                   #`(begin 
                       (-contract contract-id id pos-module-source 'ignored #,(id->contract-src-info #'id))
                       (void)))
                  
                  (syntax (code id-rename)))))]))
       
       (with-syntax ([(bodies ...) (code-for-each-clause (syntax->list (syntax (p/c-ele ...))))])
         (syntax 
          (begin
            bodies ...))))]))

<<<<<<< HEAD
=======
(define-syntax (verify-contract stx)
  (syntax-case stx ()
    [(_ x) (a:known-good-contract? #'x) #'x]
    [(_ x) #'(coerce-contract 'provide/contract x)]))

>>>>>>> 9d53eab2
(define (make-pc-struct-type struct-name struct:struct-name . ctcs)
  (let-values ([(struct:struct-name _make _pred _get _set)
                (make-struct-type struct-name
                                  struct:struct-name
                                  0 ;; init
                                  0 ;; auto
                                  #f  ;; auto-v
                                  '() ;; props
                                  #f  ;; inspector
                                  #f ;; proc-spec
                                  '()  ;; immutable-k-list
                                  (λ args
                                    (let ([vals (let loop ([args args])
                                                  (cond
                                                    [(null? args) null]
                                                    [(null? (cdr args)) null]
                                                    [else (cons (car args) (loop (cdr args)))]))])
                                      (apply values
                                             (map (λ (ctc val)
                                                    (-contract ctc
                                                               val
                                                               'not-enough-info-for-blame
                                                               'not-enough-info-for-blame))
                                                  ctcs
                                                  vals)))))])
    struct:struct-name))

(define-syntax (-contract stx)
  (syntax-case stx ()
    [(_ a-contract to-check pos-blame-e neg-blame-e)
     (let ([s (syntax/loc stx here)])
       (quasisyntax/loc stx
         (contract/proc a-contract to-check pos-blame-e neg-blame-e 
                        (list (make-srcloc (quote-syntax #,s)
                                           #,(syntax-line s)
                                           #,(syntax-column s)
                                           #,(syntax-position s)
                                           #,(syntax-span s)) 
                              #f))))]
    [(_ a-contract-e to-check pos-blame-e neg-blame-e src-info-e)
     (syntax/loc stx
       (begin
         (contract/proc a-contract-e to-check pos-blame-e neg-blame-e src-info-e)))]))

(define (contract/proc a-contract-raw name pos-blame neg-blame src-info)
  (let ([a-contract (coerce-contract 'contract a-contract-raw)])
 
    (unless (or (and (list? src-info)
                     (= 2 (length src-info))
                     (srcloc? (list-ref src-info 0))
                     (or (string? (list-ref src-info 1))
                         (not (list-ref src-info 1))))
                (syntax? src-info))
      (error 'contract "expected syntax or a list of two elements (srcloc and string or #f) as last argument, given: ~e, other args ~e ~e ~e ~e"
             src-info
             neg-blame 
             pos-blame
             a-contract-raw
             name))
    (((contract-proc a-contract) pos-blame neg-blame src-info (contract-name a-contract))
     name)))

(define-syntax (recursive-contract stx)
  (syntax-case stx ()
    [(_ arg)
     (syntax (make-proj-contract 
              '(recursive-contract arg) 
              (λ (pos-blame neg-blame src str)
                (let ([proc (contract-proc arg)])
                  (λ (val)
                    ((proc pos-blame neg-blame src str) val))))
              #f))]))

(define (check-contract ctc)
  (unless (contract? ctc)
    (error 'recursive-contract "expected a contract, got ~e" ctc))
  ctc)


;                                                                                                   
;                                                                                                   
;                                                                                                   
;               ;                                                                                   
;                                                                                                   
;                                                                ;                       ;          
;   ; ;;  ;;    ;    ;;;    ;;;            ;;;    ;;;    ; ;;   ;;;;  ; ;  ;;;     ;;;  ;;;;   ;;;  
;   ;;  ;;  ;   ;   ;      ;   ;          ;   ;  ;   ;   ;;  ;   ;    ;;  ;   ;   ;   ;  ;    ;     
;   ;   ;   ;   ;   ;;    ;              ;      ;     ;  ;   ;   ;    ;       ;  ;       ;    ;;    
;   ;   ;   ;   ;    ;;   ;              ;      ;     ;  ;   ;   ;    ;    ;;;;  ;       ;     ;;   
;   ;   ;   ;   ;      ;  ;              ;      ;     ;  ;   ;   ;    ;   ;   ;  ;       ;       ;  
;   ;   ;   ;   ;      ;   ;   ;  ;       ;   ;  ;   ;   ;   ;   ;    ;   ;   ;   ;   ;  ;       ;  
;   ;   ;   ;   ;   ;;;     ;;;   ;        ;;;    ;;;    ;   ;    ;;  ;    ;;;;;   ;;;    ;;  ;;;   
;                                                                                                   
;                                                                                                   
;                                                                                                   



(provide flat-rec-contract
         flat-murec-contract
         or/c 
         not/c
         =/c >=/c <=/c </c >/c between/c
         integer-in
         real-in
         natural-number/c
         string-len/c
         false/c
         printable/c
         symbols one-of/c
         listof cons/c list/c
         vectorof vector-immutableof vector/c vector-immutable/c 
         box-immutable/c box/c
         promise/c
         struct/c
         syntax/c
         
         check-between/c
         check-unary-between/c
         parameter/c)

(define-syntax (flat-rec-contract stx)
  (syntax-case stx  ()
    [(_ name ctc ...)
     (identifier? (syntax name))
     (with-syntax ([(ctc-id ...) (generate-temporaries (syntax (ctc ...)))]
                   [(pred-id ...) (generate-temporaries (syntax (ctc ...)))])
       (syntax 
        (let* ([pred (λ (x) (error 'flat-rec-contract "applied too soon"))]
               [name (flat-contract (let ([name (λ (x) (pred x))]) name))])
          (let ([ctc-id (coerce-contract 'flat-rec-contract ctc)] ...)
            (unless (flat-contract? ctc-id)
              (error 'flat-rec-contract "expected flat contracts as arguments, got ~e" ctc-id))
            ...
            (set! pred
                  (let ([pred-id (flat-contract-predicate ctc-id)] ...)
                    (λ (x)
                      (or (pred-id x) ...))))
            name))))]
    [(_ name ctc ...)
     (raise-syntax-error 'flat-rec-contract "expected first argument to be an identifier" stx (syntax name))]))

(define-syntax (flat-murec-contract stx)
  (syntax-case stx  ()
    [(_ ([name ctc ...] ...) body1 body ...)
     (andmap identifier? (syntax->list (syntax (name ...))))
     (with-syntax ([((ctc-id ...) ...) (map generate-temporaries
                                            (syntax->list (syntax ((ctc ...) ...))))]
                   [(pred-id ...) (generate-temporaries (syntax (name ...)))]
                   [((pred-arm-id ...) ...) (map generate-temporaries
                                                 (syntax->list (syntax ((ctc ...) ...))))])
       (syntax 
        (let* ([pred-id (λ (x) (error 'flat-murec-contract "applied too soon"))] ...
               [name (flat-contract (let ([name (λ (x) (pred-id x))]) name))] ...)
          (let-values ([(ctc-id ...) (values (coerce-contract 'flat-rec-contract ctc) ...)] ...)
            (begin
              (void)
              (unless (flat-contract? ctc-id)
                (error 'flat-rec-contract "expected flat contracts as arguments, got ~e" ctc-id))
              ...) ...
            (set! pred-id
                  (let ([pred-arm-id (flat-contract-predicate ctc-id)] ...)
                    (λ (x)
                      (or (pred-arm-id x) ...)))) ...
            body1
            body ...))))]
    [(_ ([name ctc ...] ...) body1 body ...)
     (for-each (λ (name)
                 (unless (identifier? name)
                   (raise-syntax-error 'flat-rec-contract
                                       "expected an identifier" stx name)))
               (syntax->list (syntax (name ...))))]
    [(_ ([name ctc ...] ...))
     (raise-syntax-error 'flat-rec-contract "expected at least one body expression" stx)]))

(define or/c
  (case-lambda 
    [() (make-none/c '(or/c))]
    [raw-args
     (let ([args (coerce-contracts 'or/c raw-args)])
       (let-values ([(ho-contracts flat-contracts)
                     (let loop ([ho-contracts '()]
                                [flat-contracts '()]
                                [args args])
                       (cond
                         [(null? args) (values ho-contracts (reverse flat-contracts))]
                         [else 
                          (let ([arg (car args)])
                            (cond
                              [(flat-contract? arg)
                               (loop ho-contracts (cons arg flat-contracts) (cdr args))]
                              [else
                               (loop (cons arg ho-contracts) flat-contracts (cdr args))]))]))])
         (let ([pred 
                (cond
                  [(null? flat-contracts) not]
                  [else
                   (let loop ([fst (car flat-contracts)]
                              [rst (cdr flat-contracts)])
                     (let ([fst-pred (flat-contract-predicate fst)])
                       (cond
                         [(null? rst) fst-pred]
                         [else 
                          (let ([r (loop (car rst) (cdr rst))])
                            (λ (x) (or (fst-pred x) (r x))))])))])])
           (cond
             [(null? ho-contracts)
              (make-flat-or/c pred flat-contracts)]
             [(null? (cdr ho-contracts))
              (make-or/c pred flat-contracts (car ho-contracts))]
             [else
              (make-multi-or/c flat-contracts ho-contracts)]))))]))

(define-struct or/c (pred flat-ctcs ho-ctc)
  #:omit-define-syntaxes
  #:property proj-prop
  (λ (ctc)
    (let ([c-proc ((proj-get (or/c-ho-ctc ctc)) (or/c-ho-ctc ctc))]
          [pred (or/c-pred ctc)])
      (λ (pos-blame neg-blame src-info orig-str)
        (let ([partial-contract (c-proc pos-blame neg-blame src-info orig-str)])
          (λ (val)
            (cond
              [(pred val) val]
              [else
               (partial-contract val)]))))))
  
  #:property name-prop
  (λ (ctc)
    (apply build-compound-type-name 
           'or/c 
           (or/c-ho-ctc ctc)
           (or/c-flat-ctcs ctc)))
  
  #:property first-order-prop
  (λ (ctc)
    (let ([pred (or/c-pred ctc)]
          [ho ((first-order-get (or/c-ho-ctc ctc)) (or/c-ho-ctc ctc))])
      (λ (x)
        (or (ho x)
            (pred x)))))
   
  #:property stronger-prop
  (λ (this that)
    (and (or/c? that)
         (contract-stronger? (or/c-ho-ctc this) (or/c-ho-ctc that))
         (let ([this-ctcs (or/c-flat-ctcs this)]
               [that-ctcs (or/c-flat-ctcs that)])
           (and (= (length this-ctcs) (length that-ctcs))
                (andmap contract-stronger?
                        this-ctcs
                        that-ctcs))))))

(define (multi-or/c-proj ctc)
  (let* ([ho-contracts (multi-or/c-ho-ctcs ctc)]
         [c-procs (map (λ (x) ((proj-get x) x)) ho-contracts)]
         [first-order-checks (map (λ (x) ((first-order-get x) x)) ho-contracts)]
         [predicates (map flat-contract-predicate (multi-or/c-flat-ctcs ctc))])
    (λ (pos-blame neg-blame src-info orig-str)
      (let ([partial-contracts (map (λ (c-proc) (c-proc pos-blame neg-blame src-info orig-str)) c-procs)])
        (λ (val)
          (cond
            [(ormap (λ (pred) (pred val)) predicates)
             val]
            [else
             (let loop ([checks first-order-checks]
                        [procs partial-contracts]
                        [contracts ho-contracts]
                        [candidate-proc #f]
                        [candidate-contract #f])
               (cond
                 [(null? checks)
                  (if candidate-proc
                      (candidate-proc val)
                      (raise-contract-error val src-info pos-blame orig-str 
                                            "none of the branches of the or/c matched"))]
                 [((car checks) val)
                  (if candidate-proc
                      (error 'or/c "two arguments, ~s and ~s, might both match ~s"
                             (contract-name candidate-contract)
                             (contract-name (car contracts))
                             val)
                      (loop (cdr checks)
                            (cdr procs)
                            (cdr contracts)
                            (car procs)
                            (car contracts)))]
                 [else
                  (loop (cdr checks)
                        (cdr procs)
                        (cdr contracts)
                        candidate-proc
                        candidate-contract)]))]))))))

(define-struct multi-or/c (flat-ctcs ho-ctcs)
  #:property proj-prop multi-or/c-proj
  #:property name-prop
  (λ (ctc)
    (apply build-compound-type-name 
           'or/c 
           (append
            (multi-or/c-flat-ctcs ctc)
            (reverse (multi-or/c-ho-ctcs ctc)))))
  
  #:property first-order-prop
  (λ (ctc)
    (let ([flats (map flat-contract-predicate (multi-or/c-flat-ctcs ctc))]
          [hos (map (λ (x) ((first-order-get x) x)) (multi-or/c-ho-ctcs ctc))])
      (λ (x)
        (or (ormap (λ (f) (f x)) hos)
            (ormap (λ (f) (f x)) flats)))))
  
  #:property stronger-prop
  (λ (this that)
    (and (multi-or/c? that)
         (let ([this-ctcs (multi-or/c-ho-ctcs this)]
               [that-ctcs (multi-or/c-ho-ctcs that)])
           (and (= (length this-ctcs) (length that-ctcs))
                (andmap contract-stronger?
                        this-ctcs
                        that-ctcs)))
         (let ([this-ctcs (multi-or/c-flat-ctcs this)]
               [that-ctcs (multi-or/c-flat-ctcs that)])
           (and (= (length this-ctcs) (length that-ctcs))
                (andmap contract-stronger?
                        this-ctcs
                        that-ctcs))))))

(define-struct flat-or/c (pred flat-ctcs)
  #:property proj-prop flat-proj
  #:property name-prop
  (λ (ctc)
    (apply build-compound-type-name 
           'or/c 
           (flat-or/c-flat-ctcs ctc)))
  #:property stronger-prop
  (λ (this that)
    (and (flat-or/c? that)
         (let ([this-ctcs (flat-or/c-flat-ctcs this)]
               [that-ctcs (flat-or/c-flat-ctcs that)])
           (and (= (length this-ctcs) (length that-ctcs))
                (andmap contract-stronger?
                        this-ctcs
                        that-ctcs)))))

  #:property flat-prop
  (λ (ctc) (flat-or/c-pred ctc)))

;;
;; or/c opter
;;
(define/opter (or/c opt/i opt/info stx)
  ;; FIXME code duplication
  (define (opt/or-unknown uctc)
    (let* ((lift-var (car (generate-temporaries (syntax (lift)))))
           (partial-var (car (generate-temporaries (syntax (partial))))))
      (values
       (with-syntax ((partial-var partial-var)
                     (lift-var lift-var)
                     (uctc uctc)
                     (val (opt/info-val opt/info)))
         (syntax (partial-var val)))
       (list (cons lift-var 
                   ;; FIXME needs to get the contract name somehow
                   (with-syntax ((uctc uctc))
                     (syntax (coerce-contract 'opt/c uctc)))))
       null
       (list (cons
              partial-var
              (with-syntax ((lift-var lift-var)
                            (pos (opt/info-pos opt/info))
                            (neg (opt/info-neg opt/info))
                            (src-info (opt/info-src-info opt/info))
                            (orig-str (opt/info-orig-str opt/info)))
                (syntax (((proj-get lift-var) lift-var) pos neg src-info orig-str)))))
       #f
       lift-var
       (list #f)
       null)))
  
  (define (opt/or-ctc ps)
    (let ((lift-from-hos null)
          (superlift-from-hos null)
          (partial-from-hos null))
      (let-values ([(opt-ps lift-ps superlift-ps partial-ps stronger-ribs hos ho-ctc)
                    (let loop ([ps ps]
                               [next-ps null]
                               [lift-ps null]
                               [superlift-ps null]
                               [partial-ps null]
                               [stronger-ribs null]
                               [hos null]
                               [ho-ctc #f])
                      (cond
                        [(null? ps) (values next-ps
                                            lift-ps
                                            superlift-ps
                                            partial-ps
                                            stronger-ribs
                                            (reverse hos)
                                            ho-ctc)]
                        [else
                         (let-values ([(next lift superlift partial flat _ this-stronger-ribs)
                                       (opt/i opt/info (car ps))])
                           (if flat
                               (loop (cdr ps)
                                     (cons flat next-ps)
                                     (append lift-ps lift)
                                     (append superlift-ps superlift)
                                     (append partial-ps partial)
                                     (append this-stronger-ribs stronger-ribs)
                                     hos
                                     ho-ctc)
                               (if (< (length hos) 1)
                                   (loop (cdr ps)
                                         next-ps
                                         (append lift-ps lift)
                                         (append superlift-ps superlift)
                                         (append partial-ps partial)
                                         (append this-stronger-ribs stronger-ribs)
                                         (cons (car ps) hos)
                                         next)
                                   (loop (cdr ps)
                                         next-ps
                                         lift-ps
                                         superlift-ps
                                         partial-ps
                                         stronger-ribs
                                         (cons (car ps) hos)
                                         ho-ctc))))]))])
        (with-syntax ((next-ps
                       (with-syntax (((opt-p ...) (reverse opt-ps)))
                         (syntax (or opt-p ...)))))
          (values
           (cond
             [(null? hos) 
              (with-syntax ([val (opt/info-val opt/info)]
                            [pos (opt/info-pos opt/info)]
                            [src-info (opt/info-src-info opt/info)]
                            [orig-str (opt/info-orig-str opt/info)])
                (syntax
                 (if next-ps 
                     val
                     (raise-contract-error val src-info pos orig-str 
                                           "none of the branches of the or/c matched"))))]
             [(= (length hos) 1) (with-syntax ((ho-ctc ho-ctc))
                                   (syntax
                                    (if next-ps val ho-ctc)))]
             ;; FIXME something's not right with this case.
             [(> (length hos) 1)
              (let-values ([(next-hos lift-hos superlift-hos partial-hos _ __ stronger-hos stronger-vars-hos)
                            (opt/or-unknown stx)])
                (set! lift-from-hos lift-hos)
                (set! superlift-from-hos superlift-hos)
                (set! partial-from-hos partial-hos)
                (with-syntax ((next-hos next-hos))
                  (syntax
                   (if next-ps val next-hos))))])
           (append lift-ps lift-from-hos)
           (append superlift-ps superlift-from-hos)
           (append partial-ps partial-from-hos)
           (if (null? hos) (syntax next-ps) #f)
           #f
           stronger-ribs)))))
  
  (syntax-case stx (or/c)
    [(or/c p ...)
     (opt/or-ctc (syntax->list (syntax (p ...))))]))

(define false/c #f)

(define (string-len/c n)
  (unless (number? n)
    (error 'string-len/c "expected a number as argument, got ~e" n))
  (flat-named-contract 
   `(string-len/c ,n)
   (λ (x)
     (and (string? x)
          ((string-length x) . < . n)))))

(define (symbols . ss)
  (unless ((length ss) . >= . 1)
    (error 'symbols "expected at least one argument"))
  (unless (andmap symbol? ss)
    (error 'symbols "expected symbols as arguments, given: ~a"
           (apply string-append (map (λ (x) (format "~e " x)) ss))))
  (make-one-of/c ss))

(define atomic-value? 
  (let ([undefined (letrec ([x x]) x)])
    (λ (x)
      (or (char? x) (symbol? x) (boolean? x)
          (null? x) (keyword? x) (number? x)
          (void? x) (eq? x undefined)))))

(define (one-of/c . elems)
  (unless (andmap atomic-value? elems)
    (error 'one-of/c "expected chars, symbols, booleans, null, keywords, numbers, void, or undefined, got ~e"
           elems))
  (make-one-of/c elems))

(define (one-of-pc x)
  (cond
    [(symbol? x)
     `',x]
    [(null? x)
     ''()]
    [(void? x)
     '(void)]
    [(or (char? x) 
         (boolean? x)
         (keyword? x)
         (number? x))
     x]
    [(eq? x (letrec ([x x]) x))
     '(letrec ([x x]) x)]
    [else (error 'one-of-pc "undef ~s" x)]))


(define-struct one-of/c (elems)
  #:omit-define-syntaxes
  #:property proj-prop flat-proj
  #:property name-prop
  (λ (ctc) 
    (let ([elems (one-of/c-elems ctc)])
      `(,(cond
           [(andmap symbol? elems)
            'symbols]
           [else
            'one-of/c])
        ,@(map one-of-pc elems))))
  
  #:property stronger-prop
  (λ (this that)
    (and (one-of/c? that)
         (let ([this-elems (one-of/c-elems this)]
               [that-elems (one-of/c-elems that)])
           (and 
            (andmap (λ (this-elem) (memv this-elem that-elems))
                    this-elems)
            #t))))
  #:property flat-prop 
  (λ (ctc) 
    (let ([elems (one-of/c-elems ctc)])
      (λ (x) (memv x elems)))))

(define printable/c
  (flat-named-contract
   'printable/c
   (λ (x)
     (let printable? ([x x])
       (or (symbol? x)
           (string? x)
           (bytes? x)
           (boolean? x)
           (char? x)
           (null? x)
           (number? x)
           (regexp? x)
           (prefab-struct-key x) ;; this cannot be last, since it doesn't return just #t
           (and (pair? x)
                (printable? (car x))
                (printable? (cdr x)))
           (and (vector? x)
                (andmap printable? (vector->list x)))
           (and (box? x)
                (printable? (unbox x))))))))

(define-struct between/c (low high)
  #:omit-define-syntaxes
  #:property proj-prop flat-proj
  #:property name-prop
  (λ (ctc) 
    (let ([n (between/c-low ctc)]
          [m (between/c-high ctc)])
      (cond
        [(= n -inf.0) `(<=/c ,m)]
        [(= m +inf.0) `(>=/c ,n)]
        [(= n m) `(=/c ,n)]
        [else `(between/c ,n ,m)])))

  #:property stronger-prop
  (λ (this that)
    (and (between/c? that)
         (<= (between/c-low that) (between/c-low this))
         (<= (between/c-high this) (between/c-high that))))
  
  #:property flat-prop
  (λ (ctc) 
    (let ([n (between/c-low ctc)]
          [m (between/c-high ctc)])
      (λ (x) 
        (and (number? x)
             (<= n x m))))))

(define-syntax (check-unary-between/c stx)
  (syntax-case stx ()
    [(_ 'sym x-exp)
     (identifier? #'sym)
     #'(let ([x x-exp])
         (unless (real? x)
           (error 'sym "expected a real number, got ~e" x)))]))

(define (=/c x) 
  (check-unary-between/c '=/c x)
  (make-between/c x x))
(define (<=/c x) 
  (check-unary-between/c '<=/c x)
  (make-between/c -inf.0 x))
(define (>=/c x)
  (check-unary-between/c '>=/c x)
  (make-between/c x +inf.0))
(define (check-between/c x y)
  (unless (number? x)
    (error 'between/c "expected a number as first argument, got ~e, other arg ~e" x y))
  (unless (number? y)
    (error 'between/c "expected a number as second argument, got ~e, other arg ~e" y x)))
(define (between/c x y)
  (check-between/c x y)
  (make-between/c x y))

;;
;; between/c opter helper
;;



;;
;; between/c opters
;;
;; note that the checkers are used by both optimized and normal contracts.
;;
(define/opter (between/c opt/i opt/info stx)
  (syntax-case stx (between/c)
    [(between/c low high) 
     (let*-values ([(lift-low lifts1) (lift/binding #'low 'between-low empty-lifts)]
                   [(lift-high lifts2) (lift/binding #'high 'between-high lifts1)])
       (with-syntax ([n lift-low]
                     [m lift-high])
         (let ([lifts3 (lift/effect #'(check-between/c n m) lifts2)])
           (with-syntax ((val (opt/info-val opt/info))
                         (ctc (opt/info-contract opt/info))
                         (pos (opt/info-pos opt/info))
                         (src-info (opt/info-src-info opt/info))
                         (orig-str (opt/info-orig-str opt/info))
                         (this (opt/info-this opt/info))
                         (that (opt/info-that opt/info)))
             (values
              (syntax (if (and (number? val) (<= n val m)) 
                          val
                          (raise-contract-error
                           val
                           src-info
                           pos
                           orig-str
                           "expected <~a>, given: ~e"
                           ((name-get ctc) ctc)
                           val)))
              lifts3
              null
              null
              (syntax (and (number? val) (<= n val m)))
              #f
              (list (new-stronger-var
                     lift-low
                     (λ (this that)
                       (with-syntax ([this this]
                                     [that that])
                         (syntax (<= that this)))))
                    (new-stronger-var
                     lift-high
                     (λ (this that)
                       (with-syntax ([this this]
                                     [that that])
                         (syntax (<= this that)))))))))))]))

(define-for-syntax (single-comparison-opter opt/info stx check-arg comparison arg)
  (with-syntax ([comparison comparison])
    (let*-values ([(lift-low lifts2) (lift/binding arg 'single-comparison-val empty-lifts)])
      (with-syntax ([m lift-low])
        (let ([lifts3 (lift/effect (check-arg #'m) lifts2)])
          (with-syntax ((val (opt/info-val opt/info))
                        (ctc (opt/info-contract opt/info))
                        (pos (opt/info-pos opt/info))
                        (src-info (opt/info-src-info opt/info))
                        (orig-str (opt/info-orig-str opt/info))
                        (this (opt/info-this opt/info))
                        (that (opt/info-that opt/info)))
            (values
             (syntax 
              (if (and (number? val) (comparison val m)) 
                  val
                  (raise-contract-error
                   val
                   src-info
                   pos
                   orig-str
                   "expected <~a>, given: ~e"
                   ((name-get ctc) ctc)
                   val)))
             lifts3
             null
             null
             (syntax (and (number? val) (comparison val m)))
             #f
             (list (new-stronger-var
                    lift-low
                    (λ (this that)
                      (with-syntax ([this this]
                                    [that that])
                        (syntax (comparison this that)))))))))))))

(define/opter (>=/c opt/i opt/info stx)
  (syntax-case stx (>=/c)
    [(>=/c low)
     (single-comparison-opter 
      opt/info
      stx
      (λ (m) (with-syntax ([m m])
               #'(check-unary-between/c '>=/c m)))
      #'>=
      #'low)]))

(define/opter (<=/c opt/i opt/info stx)
  (syntax-case stx (<=/c)
    [(<=/c high)
     (single-comparison-opter 
      opt/info
      stx
      (λ (m) (with-syntax ([m m])
               #'(check-unary-between/c '<=/c m)))
      #'<=
      #'high)]))

(define/opter (>/c opt/i opt/info stx)
  (syntax-case stx (>/c)
    [(>/c low)
     (single-comparison-opter 
      opt/info
      stx
      (λ (m) (with-syntax ([m m])
               #'(check-unary-between/c '>/c m)))
      #'>
      #'low)]))

(define/opter (</c opt/i opt/info stx)
  (syntax-case stx (</c)
    [(</c high)
     (single-comparison-opter 
      opt/info
      stx
      (λ (m) (with-syntax ([m m])
               #'(check-unary-between/c '</c m)))
      #'<
      #'high)]))

(define (</c x)
  (flat-named-contract
   `(</c ,x)
   (λ (y) (and (number? y) (< y x)))))
(define (>/c x)
  (flat-named-contract
   `(>/c ,x)
   (λ (y) (and (number? y) (> y x)))))

(define natural-number/c
  (flat-named-contract
   'natural-number/c
   (λ (x)
     (and (number? x)
          (integer? x)
          (x . >= . 0)))))

(define (integer-in start end)
  (unless (and (integer? start)
               (exact? start)
               (integer? end)
               (exact? end))
    (error 'integer-in "expected two exact integers as arguments, got ~e and ~e" start end))
  (flat-named-contract 
   `(integer-in ,start ,end)
   (λ (x)
     (and (integer? x)
          (exact? x)
          (<= start x end)))))

(define (real-in start end)
  (unless (and (real? start)
               (real? end))
    (error 'real-in "expected two real numbers as arguments, got ~e and ~e" start end))
  (flat-named-contract 
   `(real-in ,start ,end)
   (λ (x)
     (and (real? x)
          (<= start x end)))))

(define (not/c f)
  (let* ([ctc (coerce-flat-contract 'not/c f)]
         [pred (flat-contract-predicate ctc)])
    (build-flat-contract
     (build-compound-type-name 'not/c ctc)
     (λ (x) (not (pred x))))))

(define-syntax (*-immutableof stx)
  (syntax-case stx ()
    [(_ predicate? fill testmap type-name name)
     (identifier? (syntax predicate?))
     (syntax
      (let ([fill-name fill])
        (λ (input)
          (let ([ctc (coerce-contract 'name input)])
            (if (flat-contract? ctc)
                (let ([content-pred? (flat-contract-predicate ctc)])
                  (build-flat-contract
                   `(listof ,(contract-name ctc))
                   (lambda (x) (and (predicate? x) (testmap content-pred? x)))))
                (let ([proj (contract-proc ctc)])
                  (make-proj-contract
                   (build-compound-type-name 'name ctc)
                   (λ (pos-blame neg-blame src-info orig-str)
                     (let ([p-app (proj pos-blame neg-blame src-info orig-str)])
                       (λ (val)
                         (unless (predicate? val)
                           (raise-contract-error
                            val
                            src-info
                            pos-blame
                            orig-str
                            "expected <~a>, given: ~e"
                            'type-name
                            val))
                         (fill-name p-app val))))
                   predicate?)))))))]))

(define listof
  (*-immutableof list? map andmap list listof))

(define (immutable-vector? val) (and (immutable? val) (vector? val)))

(define vector-immutableof
  (*-immutableof immutable-vector?
                 (λ (f v) (apply vector-immutable (map f (vector->list v))))
                 (λ (f v) (andmap f (vector->list v)))
                 immutable-vector
                 vector-immutableof))

(define (vectorof p)
  (let* ([ctc (coerce-flat-contract 'vectorof p)]
         [pred (flat-contract-predicate ctc)])
    (build-flat-contract
     (build-compound-type-name 'vectorof ctc)
     (λ (v)
       (and (vector? v)
            (andmap pred (vector->list v)))))))

(define (vector/c . args)
  (let* ([ctcs (coerce-flat-contracts 'vector/c args)]
         [largs (length args)]
         [procs (map flat-contract-predicate ctcs)])
    (build-flat-contract
     (apply build-compound-type-name 'vector/c ctcs)
     (λ (v)
       (and (vector? v)
            (= (vector-length v) largs)
            (andmap (λ (p? x) (p? x))
                    procs
                    (vector->list v)))))))

(define (box/c pred)
  (let* ([ctc (coerce-flat-contract 'box/c pred)]
         [p? (flat-contract-predicate ctc)])
    (build-flat-contract
     (build-compound-type-name 'box/c ctc)
     (λ (x)
       (and (box? x)
            (p? (unbox x)))))))

;;
;; cons/c opter
;;
(define/opter (cons/c opt/i opt/info stx)
  (define (opt/cons-ctc hdp tlp)
    (let-values ([(next-hdp lifts-hdp superlifts-hdp partials-hdp flat-hdp unknown-hdp stronger-ribs-hd)
                  (opt/i opt/info hdp)]
                 [(next-tlp lifts-tlp superlifts-tlp partials-tlp flat-tlp unknown-tlp stronger-ribs-tl)
                  (opt/i opt/info tlp)]
                 [(error-check) (car (generate-temporaries (syntax (error-check))))])
      (with-syntax ((next (with-syntax ((flat-hdp flat-hdp)
                                        (flat-tlp flat-tlp)
                                        (val (opt/info-val opt/info)))
                            (syntax
                             (and (pair? val)
                                  (let ((val (car val))) flat-hdp)
                                  (let ((val (cdr val))) flat-tlp))))))
        (values
         (with-syntax ((val (opt/info-val opt/info))
                       (ctc (opt/info-contract opt/info))
                       (pos (opt/info-pos opt/info))
                       (src-info (opt/info-src-info opt/info))
                       (orig-str (opt/info-orig-str opt/info)))
           (syntax (if next
                       val
                       (raise-contract-error
                        val
                        src-info
                        pos
                        orig-str
                        "expected <~a>, given: ~e"
                        ((name-get ctc) ctc)
                        val))))
         (append
          lifts-hdp lifts-tlp
          (list (cons error-check
                      (with-syntax ((hdp hdp)
                                    (tlp tlp)
                                    (check (with-syntax ((flat-hdp
                                                          (cond
                                                            [unknown-hdp
                                                             (with-syntax ((ctc unknown-hdp))
                                                               (syntax (flat-contract/predicate? ctc)))]
                                                            [else (if flat-hdp #'#t #'#f)]))
                                                         (flat-tlp
                                                          (cond
                                                            [unknown-tlp
                                                             (with-syntax ((ctc unknown-tlp))
                                                               (syntax (flat-contract/predicate? ctc)))]
                                                            [else (if flat-tlp #'#t #'#f)])))
                                             (syntax (and flat-hdp flat-tlp)))))
                        (syntax
                         (unless check
                           (error 'cons/c "expected two flat contracts or procedures of arity 1, got: ~e and ~e"
                                  hdp tlp)))))))
         (append superlifts-hdp superlifts-tlp)
         (append partials-hdp partials-tlp)
         (syntax (if next #t #f))
         #f
         (append stronger-ribs-hd stronger-ribs-tl)))))
  
  (syntax-case stx (cons/c)
    [(cons/c hdp tlp)
     (opt/cons-ctc #'hdp #'tlp)]))

;; only used by the opters
(define (flat-contract/predicate? pred)
  (or (flat-contract? pred)
      (and (procedure? pred)
           (procedure-arity-includes? pred 1))))


(define-syntax (*-immutable/c stx)
  (syntax-case stx ()
    [(_ predicate? constructor (arb? selectors ...) type-name name)
     #'(*-immutable/c predicate? constructor (arb? selectors ...) type-name name #t)]
    [(_ predicate? constructor (arb? selectors ...) type-name name test-immutable?)
     (and (eq? #f (syntax->datum (syntax arb?)))
          (boolean? (syntax->datum #'test-immutable?)))
     (let ([test-immutable? (syntax->datum #'test-immutable?)])
       (with-syntax ([(params ...) (generate-temporaries (syntax (selectors ...)))]
                     [(p-apps ...) (generate-temporaries (syntax (selectors ...)))]
                     [(ctc-x ...) (generate-temporaries (syntax (selectors ...)))]
                     [(procs ...) (generate-temporaries (syntax (selectors ...)))]
                     [(selector-names ...) (generate-temporaries (syntax (selectors ...)))])
         #`(let ([predicate?-name predicate?]
                 [constructor-name constructor]
                 [selector-names selectors] ...)
             (λ (params ...)
               (let ([ctc-x (coerce-contract 'name params)] ...)
                 (if (and (flat-contract? ctc-x) ...)
                     (let ([p-apps (flat-contract-predicate ctc-x)] ...)
                       (build-flat-contract
                        `(name ,(contract-name ctc-x) ...)
                        (lambda (x)
                          (and (predicate?-name x)
                               (p-apps (selector-names x)) 
                               ...))))
                     (let ([procs (contract-proc ctc-x)] ...)
                       (make-proj-contract
                        (build-compound-type-name 'name ctc-x ...)
                        (λ (pos-blame neg-blame src-info orig-str)
                          (let ([p-apps (procs pos-blame neg-blame src-info orig-str)] ...)
                            (λ (v)
                              (if #,(if test-immutable?
                                        #'(and (predicate?-name v)
                                               (immutable? v))
                                        #'(predicate?-name v))
                                  (constructor-name (p-apps (selector-names v)) ...)
                                  (raise-contract-error
                                   v
                                   src-info
                                   pos-blame
                                   orig-str
                                   #,(if test-immutable?
                                         "expected immutable <~a>, given: ~e"
                                         "expected <~a>, given: ~e")
                                   'type-name
                                   v)))))
                        #f))))))))]
    [(_ predicate? constructor (arb? selector) correct-size type-name name)
     (eq? #t (syntax->datum (syntax arb?)))
     (syntax
      (let ([predicate?-name predicate?]
            [constructor-name constructor]
            [selector-name selector])
        (λ params
          (let ([ctcs (map (λ (param) (coerce-contract 'name param)) params)])
            (let ([procs (map contract-proc ctcs)])
              (make-proj-contract
               (apply build-compound-type-name 'name ctcs)
               (λ (pos-blame neg-blame src-info orig-str)
                 (let ([p-apps (map (λ (proc) (proc pos-blame neg-blame src-info orig-str)) procs)]
                       [count (length params)])
                   (λ (v)
                     (if (and (immutable? v)
                              (predicate?-name v)
                              (correct-size count v))
                         (apply constructor-name 
                                (let loop ([p-apps p-apps]
                                           [i 0])
                                  (cond
                                    [(null? p-apps) null]
                                    [else (let ([p-app (car p-apps)])
                                            (cons (p-app (selector-name v i))
                                                  (loop (cdr p-apps) (+ i 1))))])))
                         (raise-contract-error
                          v
                          src-info
                          pos-blame
                          orig-str
                          "expected <~a>, given: ~e"
                          'type-name
                          v)))))
               #f))))))]))

(define cons/c (*-immutable/c pair? cons (#f car cdr) cons cons/c #f))
(define box-immutable/c (*-immutable/c box? box-immutable (#f unbox) immutable-box box-immutable/c))
(define vector-immutable/c (*-immutable/c vector?
                                          vector-immutable
                                          (#t (λ (v i) (vector-ref v i)))
                                          (λ (n v) (= n (vector-length v)))
                                          immutable-vector
                                          vector-immutable/c))

;;
;; cons/c opter
;;
(define/opter (cons/c opt/i opt/info stx)
  (define (opt/cons-ctc hdp tlp)
    (let-values ([(next-hdp lifts-hdp superlifts-hdp partials-hdp flat-hdp unknown-hdp stronger-ribs-hd)
                  (opt/i opt/info hdp)]
                 [(next-tlp lifts-tlp superlifts-tlp partials-tlp flat-tlp unknown-tlp stronger-ribs-tl)
                  (opt/i opt/info tlp)])
      (with-syntax ((check (with-syntax ((val (opt/info-val opt/info)))
                             (syntax (pair? val)))))
        (values
         (with-syntax ((val (opt/info-val opt/info))
                       (ctc (opt/info-contract opt/info))
                       (pos (opt/info-pos opt/info))
                       (src-info (opt/info-src-info opt/info))
                       (orig-str (opt/info-orig-str opt/info))
                       (next-hdp next-hdp)
                       (next-tlp next-tlp))
           (syntax (if check
                       (cons (let ((val (car val))) next-hdp)
                             (let ((val (cdr val))) next-tlp))
                       (raise-contract-error
                        val
                        src-info
                        pos
                        orig-str
                        "expected <~a>, given: ~e"
                        ((name-get ctc) ctc)
                        val))))        
         (append lifts-hdp lifts-tlp) 
         (append superlifts-hdp superlifts-tlp)
         (append partials-hdp partials-tlp)
         (if (and flat-hdp flat-tlp)
             (with-syntax ((val (opt/info-val opt/info))
                           (flat-hdp flat-hdp)
                           (flat-tlp flat-tlp))
               (syntax (if (and check
                                (let ((val (car val))) flat-hdp)
                                (let ((val (cdr val))) flat-tlp)) #t #f)))
             #f)
         #f
         (append stronger-ribs-hd stronger-ribs-tl)))))
  
  (syntax-case stx (cons/c)
    [(_ hdp tlp) (opt/cons-ctc #'hdp #'tlp)]))

(define (list/c . args)
  (let loop ([args (coerce-contracts 'list/c args)])
    (cond
      [(null? args) (flat-contract null?)]
      [else (cons/c (car args) (loop (cdr args)))])))

(define (syntax/c ctc-in)
  (let ([ctc (coerce-contract 'syntax/c ctc-in)])
    (build-flat-contract
     (build-compound-type-name 'syntax/c ctc)
     (let ([pred (flat-contract-predicate ctc)])
       (λ (val)
         (and (syntax? val)
              (pred (syntax-e val))))))))

(define promise/c
  (λ (ctc-in)
    (let* ([ctc (coerce-contract 'promise/c ctc-in)]
           [ctc-proc (contract-proc ctc)])
      (make-proj-contract
       (build-compound-type-name 'promise/c ctc)
       (λ (pos-blame neg-blame src-info orig-str)
         (let ([p-app (ctc-proc pos-blame neg-blame src-info orig-str)])
           (λ (val)
             (unless (promise? val)
               (raise-contract-error
                val
                src-info
                pos-blame
                'ignored
                orig-str
                "expected <promise>, given: ~e"
                val))
             (delay (p-app (force val))))))
       promise?))))

#|
   as with copy-struct in struct.ss, this first begin0
   expansion "declares" that struct/c is an expression.
   It prevents further expansion until the internal definition
   context is sorted out.
  |#
(define-syntax (struct/c stx)
  (syntax-case stx ()
    [(_ . args) 
     (with-syntax ([x (syntax/loc stx (do-struct/c . args))])
       (syntax/loc stx (begin0 x)))]))

(define-syntax (do-struct/c stx)
  (syntax-case stx ()
    [(_ struct-name args ...)
     (and (identifier? (syntax struct-name))
          (struct-info? (syntax-local-value (syntax struct-name) (λ () #f))))
     (with-syntax ([(ctc-x ...) (generate-temporaries (syntax (args ...)))]
                   [(ctc-name-x ...) (generate-temporaries (syntax (args ...)))]
                   [(ctc-pred-x ...) (generate-temporaries (syntax (args ...)))]
                   [(ctc-app-x ...) (generate-temporaries (syntax (args ...)))]
                   [(field-numbers ...)
                    (let loop ([i 0]
                               [l (syntax->list (syntax (args ...)))])
                      (cond
                        [(null? l) '()]
                        [else (cons i (loop (+ i 1) (cdr l)))]))]
                   [(type-desc-id 
                     constructor-id 
                     predicate-id 
                     (rev-selector-id ...)
                     (mutator-id ...)
                     super-id)
                    (lookup-struct-info (syntax struct-name) stx)])
       (unless (= (length (syntax->list (syntax (rev-selector-id ...))))
                  (length (syntax->list (syntax (args ...)))))
         (raise-syntax-error 'struct/c 
                             (format "expected ~a contracts because struct ~a has ~a fields"
                                     (length (syntax->list (syntax (rev-selector-id ...))))
                                     (syntax-e #'struct-name)
                                     (length (syntax->list (syntax (rev-selector-id ...)))))
                             stx))
       (with-syntax ([(selector-id ...) (reverse (syntax->list (syntax (rev-selector-id ...))))])
         (syntax
          (let ([ctc-x (coerce-contract 'struct/c args)] ...)
            
            (unless predicate-id
              (error 'struct/c "could not determine predicate for ~s" 'struct-name))
            (unless (and selector-id ...)
              (error 'struct/c "could not determine selectors for ~s" 'struct-name))
            
            (unless (flat-contract? ctc-x)
              (error 'struct/c "expected flat contracts as arguments, got ~e" args))
            ...
            
            (let ([ctc-pred-x (flat-contract-predicate ctc-x)] 
                  ...
                  [ctc-name-x (contract-name ctc-x)]
                  ...)
              (build-flat-contract
               (build-compound-type-name 'struct/c 'struct-name ctc-x ...)
               (λ (val)
                 (and (predicate-id val)
                      (ctc-pred-x (selector-id val)) ...))))))))]
    [(_ struct-name anything ...)
     (raise-syntax-error 'struct/c "expected a struct identifier" stx (syntax struct-name))]))


(define (parameter/c x)
  (make-parameter/c (coerce-contract 'parameter/c x)))

(define-struct parameter/c (ctc)
  #:omit-define-syntaxes
  #:property proj-prop
  (λ (ctc)
    (let ([c-proc ((proj-get (parameter/c-ctc ctc)) (parameter/c-ctc ctc))])
      (λ (pos-blame neg-blame src-info orig-str)
        (let ([partial-neg-contract (c-proc neg-blame pos-blame src-info orig-str)]
              [partial-pos-contract (c-proc pos-blame neg-blame src-info orig-str)])
          (λ (val)
            (cond
              [(parameter? val)
               (make-derived-parameter 
                val 
                partial-neg-contract
                partial-pos-contract)]
              [else
               (raise-contract-error val src-info pos-blame orig-str 
                                     "expected a parameter")]))))))
  
  #:property name-prop (λ (ctc) (build-compound-type-name 'parameter/c (parameter/c-ctc ctc)))
  #:property first-order-prop
  (λ (ctc)
    (let ([tst ((first-order-get (parameter/c-ctc ctc)) (parameter/c-ctc ctc))])
      (λ (x)
        (and (parameter? x)
             (tst (x))))))
   
  #:property stronger-prop
  (λ (this that)
    ;; must be invariant (because the library doesn't currently split out pos/neg contracts
    ;; which could be tested individually ....)
    (and (parameter/c? that)
         (contract-stronger? (parameter/c-ctc this) 
                             (parameter/c-ctc that))
         (contract-stronger? (parameter/c-ctc that) 
                             (parameter/c-ctc this)))))
<|MERGE_RESOLUTION|>--- conflicted
+++ resolved
@@ -38,14 +38,7 @@
 (define-syntax (verify-contract stx)
   (syntax-case stx ()
     [(_ name x) (a:known-good-contract? #'x) #'x]
-    [(_ name x) #'(verify-contract/proc name x)]))
-
-(define (verify-contract/proc name x)
-  (unless (or (contract? x)
-              (and (procedure? x)
-                   (procedure-arity-includes? x 1)))
-    (error name "expected a contract or a procedure of arity one, got ~e" x))
-  x)
+    [(_ name x) #'(coerce-contract name x)]))
 
 ;; id->contract-src-info : identifier -> syntax
 ;; constructs the last argument to the -contract, given an identifier
@@ -834,14 +827,6 @@
           (begin
             bodies ...))))]))
 
-<<<<<<< HEAD
-=======
-(define-syntax (verify-contract stx)
-  (syntax-case stx ()
-    [(_ x) (a:known-good-contract? #'x) #'x]
-    [(_ x) #'(coerce-contract 'provide/contract x)]))
-
->>>>>>> 9d53eab2
 (define (make-pc-struct-type struct-name struct:struct-name . ctcs)
   (let-values ([(struct:struct-name _make _pred _get _set)
                 (make-struct-type struct-name
