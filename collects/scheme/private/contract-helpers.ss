--- conflicted
+++ resolved
@@ -1,10 +1,6 @@
 #lang scheme/base
 
-<<<<<<< HEAD
-(provide module-source-as-string build-src-loc-string 
-=======
 (provide unpack-blame build-src-loc-string 
->>>>>>> 63b33b47
          mangle-id mangle-id-for-maker
          build-struct-names
          nums-up-to
@@ -112,36 +108,6 @@
           (string-append source ":" location)
           (or location source)))))
 
-<<<<<<< HEAD
-(define o (current-output-port))
-
-;; module-source-as-string : syntax -> symbol
-;; constructs a string for use in the blame error messages
-;; when blaming the module where stx's occurs.
-(define (module-source-as-string stx)
-  (let ([mpi (syntax-source-module stx)])
-    (cond
-      [(not mpi) 
-       "the top level"]
-      [else
-       ;; note: the directory passed to collapse-module-path-index should be irrelevant
-       (let ([collapsed 
-              (with-handlers ((exn:fail? (λ (x) "the top level")))  ;; this with-handlers works around a bug elsewhere
-                (collapse-module-path-index mpi (current-directory)))])
-         (cond
-           [(path? collapsed)
-            (let ([resolved (resolved-module-path-name (module-path-index-resolve mpi))])
-              (cond
-                [(symbol? resolved) (format "module ~a" resolved)]
-                [else (format "module ~a" `(file ,(path->string resolved)))]))]
-           [(and (pair? collapsed)
-                 (pair? (cdr collapsed))
-                 (null? (cddr collapsed))
-                 (eq? (car collapsed) 'quote))
-            (format "module '~a" (cadr collapsed))]
-           [else
-            (format "module ~a" collapsed)]))])))
-=======
 ;; unpack-blame : any/c -> any/c
 ;; Constructs an S-expression for use in the blame error messages.
 ;; A variable reference represents a module or top-level context.
@@ -158,7 +124,6 @@
              [(symbol? resolved) `(quote ,resolved)]
              [else `(file ,(path->string resolved))]))]))
       blame))
->>>>>>> 63b33b47
 
 (define build-struct-names
   (lambda (name-stx fields omit-sel? omit-set? srcloc-stx)
