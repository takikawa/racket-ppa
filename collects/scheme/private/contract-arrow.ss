#lang scheme/base

#|

v4 todo:

- add case-> to object-contract

- test object-contract with keywords (both optional and mandatory)

- change mzlib/contract to rewrite into scheme/contract (maybe?)

- raise-syntax-errors
  . multiple identical keywords syntax error, sort-keywords
  . split-doms

- note timing/size tests at the end of the file.

|#

(require "contract-guts.ss"
         "contract-opt.ss"
         scheme/stxparam)
(require (for-syntax scheme/base)
         (for-syntax "contract-opt-guts.ss")
         (for-syntax "contract-helpers.ss")
         (for-syntax syntax/stx)
         (for-syntax syntax/name))

(provide ->
         ->*
         ->d
         case->
         unconstrained-domain->
         the-unsupplied-arg 
         making-a-method
         procedure-accepts-and-more?
         check-procedure
         check-procedure/more)

(define-syntax-parameter making-a-method #f)

(define-syntax (unconstrained-domain-> stx)
  (syntax-case stx ()
    [(_ rngs ...)
     (with-syntax ([(rngs-x ...) (generate-temporaries #'(rngs ...))]
                   [(proj-x ...) (generate-temporaries #'(rngs ...))]
                   [(p-app-x ...) (generate-temporaries #'(rngs ...))]
                   [(res-x ...) (generate-temporaries #'(rngs ...))])
       #'(let ([rngs-x (coerce-contract 'unconstrained-domain-> rngs)] ...)
           (let ([proj-x ((proj-get rngs-x) rngs-x)] ...)
             (make-proj-contract
              (build-compound-type-name 'unconstrained-domain-> ((name-get rngs-x) rngs-x) ...)
              (λ (pos-blame neg-blame src-info orig-str)
                (let ([p-app-x (proj-x pos-blame neg-blame src-info orig-str)] ...)
                  (λ (val)
                    (if (procedure? val)
                        (make-keyword-procedure
                         (λ (kwds kwd-vals . args)
                           (let-values ([(res-x ...) (keyword-apply val kwds kwd-vals args)])
                             (values (p-app-x res-x) ...)))
                         (λ args
                           (let-values ([(res-x ...) (apply val args)])
                             (values (p-app-x res-x) ...))))
                        (raise-contract-error val
                                              src-info
                                              pos-blame
                                              orig-str
                                              "expected a procedure")))))
              procedure?))))]))


;              
;              
;              
;         ;    
;          ;   
;           ;  
;   ;;;;;;;;;; 
;           ;  
;          ;   
;         ;    
;              
;              
;              
;              


;; doms : (listof contract)
;; optional-doms/c : (listof contract)
;; dom-rest : (or/c false/c contract)
;; mandatory-kwds/c : (listof contract)
;; mandatory-kwds : (listof keyword) -- must be sorted by keyword<
;; optional-kwds/c : (listof contract)
;; optional-kwds : (listof keyword) -- must be sorted by keyword<
;; rngs : (listof contract) -- may be ignored by the wrapper function in the case of any
;; rng-any? : boolean
;; func : the wrapper function maker. It accepts a procedure for
;;        checking the first-order properties and the contracts
;;        and it produces a wrapper-making function.
<<<<<<< HEAD
(define-struct/prop -> (doms/c optional-doms/c dom-rest/c mandatory-kwds/c mandatory-kwds optional-kwds/c optional-kwds rngs/c rng-any? func)
  ((proj-prop (λ (ctc) 
                (let* ([doms-proj (map (λ (x) ((proj-get x) x)) (->-doms/c ctc))]
                       [rest-proj ((λ (x) (and x ((proj-get x) x))) (->-dom-rest/c ctc))]
                       [doms-optional-proj (map (λ (x) ((proj-get x) x)) (->-optional-doms/c ctc))]
                       [rngs-proj (map (λ (x) ((proj-get x) x)) (->-rngs/c ctc))]
                       [mandatory-kwds-proj (map (λ (x) ((proj-get x) x)) (->-mandatory-kwds/c ctc))]
                       [optional-kwds-proj (map (λ (x) ((proj-get x) x)) (->-optional-kwds/c ctc))]
                       [mandatory-keywords (->-mandatory-kwds ctc)]
                       [optional-keywords (->-optional-kwds ctc)]
                       [func (->-func ctc)]
                       [dom-length (length (->-doms/c ctc))]
                       [optionals-length (length (->-optional-doms/c ctc))])
                  (λ (pos-blame neg-blame src-info orig-str)
                    (let ([partial-doms (for/list ([dom (in-list doms-proj)]
                                                   [n (in-naturals 1)]) 
                                          (dom neg-blame pos-blame src-info
                                               (format "required argument ~a of ~a" n orig-str)))]
                          [partial-rest (if rest-proj
                                            (list (rest-proj neg-blame pos-blame src-info
                                                             (format "rest argument of ~a" orig-str)))
                                            null)]
                          [partial-optional-doms (for/list ([dom (in-list doms-optional-proj)]
                                                            [n (in-naturals 1)])
                                                   (dom neg-blame pos-blame src-info
                                                        (format "optional argument ~a of ~a"
                                                                n orig-str)))]
                          [partial-ranges (for/list ([rng (in-list rngs-proj)]
                                                     [n (in-naturals 1)])
                                            (rng pos-blame neg-blame src-info
                                                 (format "result ~a of ~a" n orig-str)))]
                          [partial-mandatory-kwds (for/list ([kwd (in-list mandatory-kwds-proj)]
                                                             [kwd-lit (in-list mandatory-keywords)])
                                                    (kwd neg-blame pos-blame src-info
                                                         (format "keyword argument ~a of ~a"
                                                                 kwd-lit orig-str)))]
                          [partial-optional-kwds (for/list ([kwd (in-list optional-kwds-proj)]
                                                            [kwd-lit (in-list optional-keywords)])
                                                   (kwd neg-blame pos-blame src-info
                                                        (format "keyword argument ~a of ~a"
                                                                kwd-lit orig-str)))])
                      (apply func
                             (λ (val mtd?)
                               (if rest-proj
                                   (check-procedure/more val mtd? dom-length mandatory-keywords optional-keywords src-info pos-blame orig-str)
                                   (check-procedure val mtd? dom-length optionals-length mandatory-keywords optional-keywords src-info pos-blame orig-str)))
                             (append partial-doms partial-rest partial-optional-doms 
                                     partial-mandatory-kwds partial-optional-kwds
                                     partial-ranges)))))))
   (name-prop (λ (ctc) (single-arrow-name-maker 
                        (->-doms/c ctc)
                        (->-optional-doms/c ctc)
                        (->-dom-rest/c ctc)
                        (->-mandatory-kwds/c ctc)
                        (->-mandatory-kwds ctc)
                        (->-optional-kwds/c ctc)
                        (->-optional-kwds ctc)
                        (->-rng-any? ctc)
                        (->-rngs/c ctc))))
   (first-order-prop
    (λ (ctc)
      (λ (x)
        (let ([l (length (->-doms/c ctc))])
          (and (procedure? x) 
               (if (->-dom-rest/c ctc)
                   (procedure-accepts-and-more? x l)
                   (procedure-arity-includes? x l))
               (let-values ([(x-mandatory-keywords x-all-keywords) (procedure-keywords x)])
                 (and (equal? x-mandatory-keywords (->-mandatory-kwds ctc))
                      (andmap (λ (optional-keyword) (member optional-keyword x-all-keywords))
                              (->-mandatory-kwds ctc))))
               #t)))))
   (stronger-prop
    (λ (this that)
      (and (->? that)
           (= (length (->-doms/c that)) (length (->-doms/c this)))
           (andmap contract-stronger? (->-doms/c that) (->-doms/c this))
           
           (equal? (->-mandatory-kwds this) (->-mandatory-kwds that))
           (andmap contract-stronger? (->-mandatory-kwds/c that) (->-mandatory-kwds/c this))
           
           (equal? (->-optional-kwds this) (->-optional-kwds that))
           (andmap contract-stronger? (->-optional-kwds/c that) (->-optional-kwds/c this))
           
           (= (length (->-rngs/c that)) (length (->-rngs/c this)))
           (andmap contract-stronger? (->-rngs/c this) (->-rngs/c that)))))))
=======
(define-struct -> (doms/c optional-doms/c dom-rest/c mandatory-kwds/c mandatory-kwds optional-kwds/c optional-kwds rngs/c rng-any? func)
  #:omit-define-syntaxes
  #:property proj-prop
  (λ (ctc) 
    (let* ([doms-proj (map (λ (x) ((proj-get x) x)) 
                           (if (->-dom-rest/c ctc)
                               (append (->-doms/c ctc) (list (->-dom-rest/c ctc)))
                               (->-doms/c ctc)))]
           [doms-optional-proj (map (λ (x) ((proj-get x) x)) (->-optional-doms/c ctc))]
           [rngs-proj (map (λ (x) ((proj-get x) x)) (->-rngs/c ctc))]
           [mandatory-kwds-proj (map (λ (x) ((proj-get x) x)) (->-mandatory-kwds/c ctc))]
           [optional-kwds-proj (map (λ (x) ((proj-get x) x)) (->-optional-kwds/c ctc))]
           [mandatory-keywords (->-mandatory-kwds ctc)]
           [optional-keywords (->-optional-kwds ctc)]
           [func (->-func ctc)]
           [dom-length (length (->-doms/c ctc))]
           [optionals-length (length (->-optional-doms/c ctc))]
           [has-rest? (and (->-dom-rest/c ctc) #t)])
      (λ (pos-blame neg-blame src-info orig-str)
        (let ([partial-doms (map (λ (dom) (dom neg-blame pos-blame src-info orig-str))
                                 doms-proj)]
              [partial-optional-doms (map (λ (dom) (dom neg-blame pos-blame src-info orig-str))
                                          doms-optional-proj)]
              [partial-ranges (map (λ (rng) (rng pos-blame neg-blame src-info orig-str))
                                   rngs-proj)]
              [partial-mandatory-kwds (map (λ (kwd) (kwd neg-blame pos-blame src-info orig-str))
                                           mandatory-kwds-proj)]
              [partial-optional-kwds (map (λ (kwd) (kwd neg-blame pos-blame src-info orig-str))
                                          optional-kwds-proj)])
          (apply func
                 (λ (val mtd?)
                   (if has-rest?
                       (check-procedure/more val mtd? dom-length mandatory-keywords optional-keywords src-info pos-blame orig-str)
                       (check-procedure val mtd? dom-length optionals-length mandatory-keywords optional-keywords src-info pos-blame orig-str)))
                 (append partial-doms partial-optional-doms 
                         partial-mandatory-kwds partial-optional-kwds
                         partial-ranges))))))
  
  #:property name-prop
  (λ (ctc) (single-arrow-name-maker 
            (->-doms/c ctc)
            (->-optional-doms/c ctc)
            (->-dom-rest/c ctc)
            (->-mandatory-kwds/c ctc)
            (->-mandatory-kwds ctc)
            (->-optional-kwds/c ctc)
            (->-optional-kwds ctc)
            (->-rng-any? ctc)
            (->-rngs/c ctc)))
  
  #:property first-order-prop
  (λ (ctc)
    (λ (x)
      (let ([l (length (->-doms/c ctc))])
        (and (procedure? x) 
             (if (->-dom-rest/c ctc)
                 (procedure-accepts-and-more? x l)
                 (procedure-arity-includes? x l))
             (let-values ([(x-mandatory-keywords x-all-keywords) (procedure-keywords x)])
               (and (equal? x-mandatory-keywords (->-mandatory-kwds ctc))
                    (andmap (λ (optional-keyword) (member optional-keyword x-all-keywords))
                            (->-mandatory-kwds ctc))))
             #t))))
  #:property stronger-prop
  (λ (this that)
    (and (->? that)
         (= (length (->-doms/c that)) (length (->-doms/c this)))
         (andmap contract-stronger? (->-doms/c that) (->-doms/c this))
         
         (equal? (->-mandatory-kwds this) (->-mandatory-kwds that))
         (andmap contract-stronger? (->-mandatory-kwds/c that) (->-mandatory-kwds/c this))
         
         (equal? (->-optional-kwds this) (->-optional-kwds that))
         (andmap contract-stronger? (->-optional-kwds/c that) (->-optional-kwds/c this))
         
         (= (length (->-rngs/c that)) (length (->-rngs/c this)))
         (andmap contract-stronger? (->-rngs/c this) (->-rngs/c that)))))

(define (build--> name
                  doms/c-or-p optional-doms/c-or-p doms-rest/c-or-p-or-f 
                  mandatory-kwds/c-or-p mandatory-kwds optional-kwds/c-or-p optional-kwds
                  rngs/c-or-p
                  rng-any? func)
  (let ([cc (λ (c-or-p) (coerce-contract name c-or-p))])
    (make--> 
     (map cc doms/c-or-p) (map cc optional-doms/c-or-p) (and doms-rest/c-or-p-or-f (cc doms-rest/c-or-p-or-f))
     (map cc mandatory-kwds/c-or-p) mandatory-kwds (map cc optional-kwds/c-or-p) optional-kwds
     (map cc rngs/c-or-p) rng-any?
     func)))
>>>>>>> 06a4d0df

(define (single-arrow-name-maker doms/c optional-doms/c doms-rest kwds/c kwds optional-kwds/c optional-kwds rng-any? rngs)
  (cond
    [(or doms-rest 
         (not (null? optional-kwds))
         (not (null? optional-doms/c)))
     (let ([range
            (cond
              [rng-any? 'any]
              [(and (pair? rngs)
                    (null? (cdr rngs)))
               (car rngs)]
              [else (apply build-compound-type-name 'values rngs)])])
       (apply
        build-compound-type-name 
        '->*
        (apply build-compound-type-name (append doms/c (apply append (map list kwds kwds/c))))
        (apply build-compound-type-name (append optional-doms/c (apply append (map list optional-kwds optional-kwds/c))))
        (if doms-rest
            (list '#:rest doms-rest range)
            (list range))))]
    [else
     (let ([rng-name
            (cond
              [rng-any? 'any]
              [(null? rngs) '(values)]
              [(null? (cdr rngs)) (car rngs)]
              [else (apply build-compound-type-name 'values rngs)])])
       (apply build-compound-type-name 
              '->
              (append doms/c
                      (apply append (map list kwds kwds/c))
                      (list rng-name))))]))

;; sort-keywords : syntax (listof syntax[(kwd . whatever)] -> (listof syntax[(kwd . whatever)])
;; sorts a list of syntax according to the keywords in the list
(define-for-syntax (sort-keywords stx kwd/ctc-pairs)
  (define (insert x lst)
    (cond
      [(null? lst) (list x)]
      [else
       (let ([fst-kwd (syntax-e (car (syntax-e (car lst))))]
             [x-kwd (syntax-e (car (syntax-e x)))])
         (cond
           [(equal? x-kwd fst-kwd)
            (raise-syntax-error #f 
                                "duplicate keyword"
                                stx
                                (car x))]
           [(keyword<? x-kwd fst-kwd)
            (cons x lst)]
           [else (cons (car lst) (insert x (cdr lst)))]))]))
  
  (let loop ([pairs kwd/ctc-pairs])
    (cond
      [(null? pairs) null]
      [else (insert (car pairs) (loop (cdr pairs)))])))

;; split-doms : syntax identifier syntax -> syntax
;; given a sequence of keywords interpersed with other
;; stuff, splits out the keywords and sorts them,
;; and leaves the rest of the stuff in a row.
(define-for-syntax (split-doms stx name raw-doms)
  (let loop ([raw-doms raw-doms]
             [doms '()]
             [kwd-doms '()])
    (syntax-case raw-doms ()
      [() (list (reverse doms)
                (sort-keywords stx kwd-doms))]
      [(kwd arg . rest)
       (and (keyword? (syntax-e #'kwd))
            (not (keyword? (syntax-e #'arg))))
       (loop #'rest
             doms
             (cons #'(kwd arg) kwd-doms))]
      [(kwd arg . rest)
       (and (keyword? (syntax-e #'kwd))
            (keyword? (syntax-e #'arg)))
       (raise-syntax-error name
                           "cannot have two keywords in a row"
                           stx
                           #'kwd)]
      [(kwd)
       (keyword? (syntax-e #'kwd))
       (raise-syntax-error name
                           "cannot have a keyword at the end"
                           stx
                           #'kwd)]
      [(x . rest)
       (loop #'rest (cons #'x doms) kwd-doms)])))

(define-for-syntax (->-helper stx)
  (syntax-case stx ()
    [(-> raw-doms ... last-one)
     (with-syntax ([((doms ...) ((dom-kwd dom-kwd-ctc) ...)) (split-doms stx '-> #'(raw-doms ...))])
       (with-syntax ([(dom-kwd-arg ...) (generate-temporaries (syntax (dom-kwd ...)))]
                     [(dom-kwd-ctc-id ...) (generate-temporaries (syntax (dom-kwd ...)))])
         (with-syntax ([(keyword-call/ctc ...) (apply append (map syntax->list (syntax->list #'((dom-kwd (dom-kwd-ctc-id dom-kwd-arg)) ...))))]
                       [(keyword-formal-parameters ...) (apply append (map syntax->list (syntax->list #'((dom-kwd dom-kwd-arg) ...))))]
                       [(args ...) (generate-temporaries (syntax (doms ...)))]
                       [(dom-ctc ...) (generate-temporaries (syntax (doms ...)))]
                       [(this-parameter ...)
                        (if (syntax-parameter-value #'making-a-method)
                            (generate-temporaries '(this))
                            '())])
           (syntax-case* #'last-one (-> any values) module-or-top-identifier=?
             [any
              (with-syntax ([(ignored) (generate-temporaries (syntax (rng)))])
                (values (syntax (dom-ctc ...))
                        (syntax (ignored))
                        (syntax (dom-kwd-ctc-id ...))
                        (syntax (doms ...))
                        (syntax (any/c))
                        (syntax (dom-kwd-ctc ...))
                        (syntax (dom-kwd ...))
                        (syntax ((this-parameter ... args ... keyword-formal-parameters ...)
                                 (val this-parameter ... (dom-ctc args) ... keyword-call/ctc ...)))
                        #t))]
             [(values rngs ...)
              (with-syntax ([(rng-x ...) (generate-temporaries (syntax (rngs ...)))]
                            [(rng-ctc ...) (generate-temporaries (syntax (rngs ...)))])
                (values (syntax (dom-ctc ...))
                        (syntax (rng-ctc ...))
                        (syntax (dom-kwd-ctc-id ...))
                        (syntax (doms ...))
                        (syntax (rngs ...))
                        (syntax (dom-kwd-ctc ...))
                        (syntax (dom-kwd ...))
                        (syntax ((this-parameter ... args ... keyword-formal-parameters ...)
                                 (let-values ([(rng-x ...) (val this-parameter ... (dom-ctc args) ... keyword-call/ctc ...)])
                                   (values (rng-ctc rng-x) ...))))
                        #f))]
             [rng
              (with-syntax ([(rng-ctc) (generate-temporaries (syntax (rng)))])
                (values (syntax (dom-ctc ...))
                        (syntax (rng-ctc))
                        (syntax (dom-kwd-ctc-id ...))
                        (syntax (doms ...))
                        (syntax (rng))
                        (syntax (dom-kwd-ctc ...))
                        (syntax (dom-kwd ...))
                        (syntax ((this-parameter ... args ... keyword-formal-parameters ...)
                                 (rng-ctc (val  this-parameter ... (dom-ctc args) ... keyword-call/ctc ...))))
                        #f))]))))]))

(define-for-syntax (maybe-a-method/name stx)
   (if (syntax-parameter-value #'making-a-method)
       (syntax-property stx 'method-arity-error #t)
       stx))

;; ->/proc/main : syntax -> (values syntax[contract-record] syntax[args/lambda-body] syntax[names])
(define-for-syntax (->/proc/main stx)
  (let-values ([(dom-names rng-names kwd-names dom-ctcs rng-ctcs kwd-ctcs kwds inner-args/body use-any?) (->-helper stx)])
    (with-syntax ([(args body) inner-args/body])
      (with-syntax ([(dom-names ...) dom-names]
                    [(rng-names ...) rng-names]
                    [(kwd-names ...) kwd-names]
                    [(dom-ctcs ...) dom-ctcs]
                    [(rng-ctcs ...) rng-ctcs]
                    [(kwd-ctcs ...) kwd-ctcs]
                    [(kwds ...) kwds]
                    [inner-lambda 
                     (maybe-a-method/name
                      (add-name-prop
                       (syntax-local-infer-name stx)
                       (syntax (lambda args body))))]
                    [use-any? use-any?])
        (with-syntax ([outer-lambda
                       #`(lambda (chk dom-names ... kwd-names ... rng-names ...)
                           (lambda (val)
                             (chk val #,(syntax-parameter-value #'making-a-method))
                             inner-lambda))])
          (values
           (syntax 
            (build--> '->
                      (list dom-ctcs ...) '() #f
                      (list kwd-ctcs ...) '(kwds ...) '() '()
                      (list rng-ctcs ...) use-any?
                      outer-lambda))
           inner-args/body
           (syntax (dom-names ... rng-names ...))))))))
  
(define-syntax (-> stx) 
  (let-values ([(stx _1 _2) (->/proc/main stx)])
    #`(syntax-parameterize ((making-a-method #f)) #,stx)))

;;
;; arrow opter
;;
(define/opter (-> opt/i opt/info stx)
  (define (opt/arrow-ctc doms rngs)
    (let*-values ([(dom-vars rng-vars) (values (generate-temporaries doms)
                                               (generate-temporaries rngs))]
                  [(next-doms lifts-doms superlifts-doms partials-doms stronger-ribs-dom)
                   (let loop ([vars dom-vars]
                              [doms doms]
                              [next-doms null]
                              [lifts-doms null]
                              [superlifts-doms null]
                              [partials-doms null]
                              [stronger-ribs null])
                     (cond
                       [(null? doms) (values (reverse next-doms)
                                             lifts-doms
                                             superlifts-doms
                                             partials-doms
                                             stronger-ribs)]
                       [else
                        (let-values ([(next lift superlift partial _ __ this-stronger-ribs)
                                      (opt/i (opt/info-swap-blame opt/info) (car doms))])
                          (loop (cdr vars)
                                (cdr doms)
                                (cons (with-syntax ((next next)
                                                    (car-vars (car vars)))
                                        (syntax (let ((val car-vars)) next)))
                                      next-doms)
                                (append lifts-doms lift)
                                (append superlifts-doms superlift)
                                (append partials-doms partial)
                                (append this-stronger-ribs stronger-ribs)))]))]
                  [(next-rngs lifts-rngs superlifts-rngs partials-rngs stronger-ribs-rng)
                   (let loop ([vars rng-vars]
                              [rngs rngs]
                              [next-rngs null]
                              [lifts-rngs null]
                              [superlifts-rngs null]
                              [partials-rngs null]
                              [stronger-ribs null])
                     (cond
                       [(null? rngs) (values (reverse next-rngs)
                                             lifts-rngs
                                             superlifts-rngs
                                             partials-rngs
                                             stronger-ribs)]
                       [else
                        (let-values ([(next lift superlift partial _ __ this-stronger-ribs)
                                      (opt/i opt/info (car rngs))])
                          (loop (cdr vars)
                                (cdr rngs)
                                (cons (with-syntax ((next next)
                                                    (car-vars (car vars)))
                                        (syntax (let ((val car-vars)) next)))
                                      next-rngs)
                                (append lifts-rngs lift)
                                (append superlifts-rngs superlift)
                                (append partials-rngs partial)
                                (append this-stronger-ribs stronger-ribs)))]))])
      (values
       (with-syntax ((pos (opt/info-pos opt/info))
                     (src-info (opt/info-src-info opt/info))
                     (orig-str (opt/info-orig-str opt/info))
                     ((dom-arg ...) dom-vars)
                     ((rng-arg ...) rng-vars)
                     ((next-dom ...) next-doms)
                     (dom-len (length dom-vars))
                     ((next-rng ...) next-rngs))
         (syntax (begin
                   (check-procedure val #f dom-len 0 '() '() #| keywords |# src-info pos orig-str)
                   (λ (dom-arg ...)
                     (let-values ([(rng-arg ...) (val next-dom ...)])
                       (values next-rng ...))))))
       (append lifts-doms lifts-rngs)
       (append superlifts-doms superlifts-rngs)
       (append partials-doms partials-rngs)
       #f
       #f
       (append stronger-ribs-dom stronger-ribs-rng))))
  
  (define (opt/arrow-any-ctc doms)
    (let*-values ([(dom-vars) (generate-temporaries doms)]
                  [(next-doms lifts-doms superlifts-doms partials-doms stronger-ribs-dom)
                   (let loop ([vars dom-vars]
                              [doms doms]
                              [next-doms null]
                              [lifts-doms null]
                              [superlifts-doms null]
                              [partials-doms null]
                              [stronger-ribs null])
                     (cond
                       [(null? doms) (values (reverse next-doms)
                                             lifts-doms
                                             superlifts-doms
                                             partials-doms
                                             stronger-ribs)]
                       [else
                        (let-values ([(next lift superlift partial flat _ this-stronger-ribs)
                                      (opt/i (opt/info-swap-blame opt/info) (car doms))])
                          (loop (cdr vars)
                                (cdr doms)
                                (cons (with-syntax ((next next)
                                                    (car-vars (car vars)))
                                        (syntax (let ((val car-vars)) next)))
                                      next-doms)
                                (append lifts-doms lift)
                                (append superlifts-doms superlift)
                                (append partials-doms partial)
                                (append this-stronger-ribs stronger-ribs)))]))])
      (values
       (with-syntax ((pos (opt/info-pos opt/info))
                     (src-info (opt/info-src-info opt/info))
                     (orig-str (opt/info-orig-str opt/info))
                     ((dom-arg ...) dom-vars)
                     ((next-dom ...) next-doms)
                     (dom-len (length dom-vars)))
         (syntax (begin
                   (check-procedure val #f dom-len 0 '() '() #|keywords|# src-info pos orig-str)
                   (λ (dom-arg ...)
                     (val next-dom ...)))))
       lifts-doms
       superlifts-doms
       partials-doms
       #f
       #f
       stronger-ribs-dom)))
  
  (syntax-case* stx (-> values any) module-or-top-identifier=?
    [(-> dom ... (values rng ...))
     (if (ormap (λ (x) (keyword? (syntax-e x))) (syntax->list #'(dom ...)))
         (opt/unknown opt/i opt/info stx) ;; give up if there is a mandatory keyword 
         (opt/arrow-ctc (syntax->list (syntax (dom ...)))
                        (syntax->list (syntax (rng ...)))))]
    [(-> dom ... any)
     (if (ormap (λ (x) (keyword? (syntax-e x))) (syntax->list #'(dom ...)))
         (opt/unknown opt/i opt/info stx) ;; give up if there is a mandatory keyword 
         (opt/arrow-any-ctc (syntax->list (syntax (dom ...)))))]
    [(-> dom ... rng)
     (if (ormap (λ (x) (keyword? (syntax-e x))) (syntax->list #'(dom ...)))
         (opt/unknown opt/i opt/info stx) ;; give up if there is a mandatory keyword 
         (opt/arrow-ctc (syntax->list (syntax (dom ...)))
                        (list #'rng)))]))



;                     
;                     
;                     
;         ;       ;   
;          ;      ;   
;           ;   ;;;;; 
;   ;;;;;;;;;;   ;;   
;           ;    ; ;  
;          ;          
;         ;           
;                     
;                     
;                     
;                     


(define unspecified-dom (gensym 'unspecified-keyword))

;; check-duplicate-kwds : syntax (listof syntax[keyword]) -> void
(define-for-syntax (check-duplicate-kwds stx kwds)
  (let loop ([kwds kwds])
    (unless (null? kwds)
      (when (member (syntax-e (car kwds)) (map syntax-e (cdr kwds)))
        (raise-syntax-error #f "duplicate keyword" stx (car kwds))))))

;; ->*/proc/main : syntax -> (values syntax[contract-record] syntax[args/lambda-body] syntax[names])
(define-for-syntax (->*/proc/main stx)
  (syntax-case* stx (->* any) module-or-top-identifier=?
    [(->* (raw-mandatory-dom ...) (raw-optional-dom ...) . rst)
     (with-syntax ([((mandatory-dom ...) ((mandatory-dom-kwd mandatory-dom-kwd-ctc) ...))
                    (split-doms stx '->* #'(raw-mandatory-dom ...))]
                   [((optional-dom ...) ((optional-dom-kwd optional-dom-kwd-ctc) ...))
                    (split-doms stx '->* #'(raw-optional-dom ...))])
       ;(check-duplicate-kwds stx (syntax->list #'(mandatory-dom-kwd ... optional-dom-kwd ...)))
       (with-syntax ([(mandatory-dom-proj ...) (generate-temporaries #'(mandatory-dom ...))]
                     [(mandatory-dom-arg ...) (generate-temporaries #'(mandatory-dom ...))]
                     [(mandatory-dom-kwd-proj ...) (generate-temporaries #'(mandatory-dom-kwd ...))]
                     [(mandatory-dom-kwd-arg ...) (generate-temporaries #'(mandatory-dom-kwd ...))]
                     
                     [(optional-dom-proj ...) (generate-temporaries #'(optional-dom ...))]
                     [(optional-dom-arg ...) (generate-temporaries #'(optional-dom ...))]
                     [(optional-dom-kwd-proj ...) (generate-temporaries #'(optional-dom-kwd ...))]
                     [(optional-dom-kwd-arg ...) (generate-temporaries #'(optional-dom-kwd ...))])
         (with-syntax ([(mandatory-dom-kwd/var-seq ...) (apply append 
                                                               (map list
                                                                    (syntax->list #'(mandatory-dom-kwd ...)) 
                                                                    (syntax->list #'(mandatory-dom-kwd-arg ...))))]
                       [(optional-dom-kwd/var-seq ...) (apply append 
                                                              (map list 
                                                                   (syntax->list #'(optional-dom-kwd ...)) 
                                                                   (syntax->list #'([optional-dom-kwd-arg unspecified-dom] ...))))]
                       [(mandatory-dom-kwd-proj-apps ...) (apply append 
                                                                 (map list
                                                                      (syntax->list #'(mandatory-dom-kwd ...)) 
                                                                      (syntax->list #'((mandatory-dom-kwd-proj mandatory-dom-kwd-arg) ...))))]
                       [((sorted-dom-kwd sorted-dom-kwd-arg sorted-dom-kwd-proj) ...) 
                        (sort-keywords stx (syntax->list
                                            #'((mandatory-dom-kwd mandatory-dom-kwd-arg mandatory-dom-kwd-proj) ...
                                               (optional-dom-kwd optional-dom-kwd-arg optional-dom-kwd-proj) ...)))])
           (with-syntax ([((rev-sorted-dom-kwd rev-sorted-dom-kwd-arg rev-sorted-dom-kwd-proj) ...)
                          (reverse (syntax->list #'((sorted-dom-kwd sorted-dom-kwd-arg sorted-dom-kwd-proj) ...)))]
                         [(rev-optional-dom-arg ...) (reverse (syntax->list #'(optional-dom-arg ...)))]
                         [(rev-optional-dom-proj ...) (reverse (syntax->list #'(optional-dom-proj ...)))])
             
             
             (let-values ([(rest-ctc rng-ctc)
                           ;; rest-ctc (or/c #f syntax) -- #f means no rest contract, syntax is the contract
                           ;; rng-ctc (or/c #f syntax) -- #f means `any', syntax is a sequence of result values
                           (syntax-case #'rst (any values)
                             [(any) (values #f #f)]
                             [(#:rest rest-expr any) (values #'rest-expr #f)]
                             [((values res-ctc ...)) (values #f #'(res-ctc ...))]
                             [(#:rest rest-expr (values res-ctc ...)) (values #'rest-expr #'(res-ctc ...))]
                             [(res-ctc) (values #f #'(res-ctc))]
                             [(#:rest rest-expr res-ctc) (values #'rest-expr #'(res-ctc))]
                             [_ (raise-syntax-error #f "bad syntax" stx)])])
               (with-syntax ([(rng-proj ...) (generate-temporaries (or rng-ctc '()))]
                             [(rng ...) (generate-temporaries (or rng-ctc '()))]
                             [(this-parameter ...)
                              (if (syntax-parameter-value #'making-a-method)
                                  (generate-temporaries '(this))
                                  '())])
                 #`(build-->
                    '->*
                    (list mandatory-dom ...)
                    (list optional-dom ...)
                    #,rest-ctc
                    (list mandatory-dom-kwd-ctc ...)
                    '(mandatory-dom-kwd ...)
                    (list optional-dom-kwd-ctc ...)
                    '(optional-dom-kwd ...)
                    #,(if rng-ctc
                          (with-syntax ([(rng-ctc ...) rng-ctc])
                            #'(list rng-ctc ...))
                          #''())
                    #,(if rng-ctc #f #t)
                    (λ (chk mandatory-dom-proj ...  
                            #,@(if rest-ctc
                                   #'(rest-proj)
                                   #'())
                            optional-dom-proj ... 
                            mandatory-dom-kwd-proj ... 
                            optional-dom-kwd-proj ... 
                            rng-proj ...)
                      (λ (f)
                        (chk f #,(syntax-parameter-value #'making-a-method))
                        #,(add-name-prop
                           (syntax-local-infer-name stx)
                           #`(λ (this-parameter ...
                                 mandatory-dom-arg ... 
                                 [optional-dom-arg unspecified-dom] ... 
                                 mandatory-dom-kwd/var-seq ... 
                                 optional-dom-kwd/var-seq ...
                                 #,@(if rest-ctc #'rest #'()))
                               (let*-values ([(kwds kwd-args) (values '() '())]
                                             [(kwds kwd-args) (if (eq? unspecified-dom rev-sorted-dom-kwd-arg)
                                                                  (values kwds kwd-args)
                                                                  (values (cons 'rev-sorted-dom-kwd kwds)
                                                                          (cons (rev-sorted-dom-kwd-proj rev-sorted-dom-kwd-arg)
                                                                                kwd-args)))] 
                                             ...
                                             [(opt-args) #,(if rest-ctc 
                                                               #'(rest-proj rest)
                                                               #''())]
                                             [(opt-args) (if (eq? unspecified-dom rev-optional-dom-arg)
                                                             opt-args
                                                             (cons (rev-optional-dom-proj rev-optional-dom-arg) opt-args))]
                                             ...)
                                 #,(let ([call 
                                          (if (null? (syntax->list #'(rev-sorted-dom-kwd ...)))
                                              #'(apply f this-parameter ... (mandatory-dom-proj mandatory-dom-arg) ... opt-args)
                                              #'(keyword-apply f this-parameter ... kwds kwd-args (mandatory-dom-proj mandatory-dom-arg) ... opt-args))])
                                     (if rng-ctc
                                         #`(let-values ([(rng ...) #,call])
                                             (values (rng-proj rng) ...))
                                         call))))))))))))))]))
           
(define-syntax (->* stx) #`(syntax-parameterize ((making-a-method #f)) #,(->*/proc/main stx)))



;                     
;                     
;                     
;         ;       ;;; 
;          ;       ;; 
;           ;      ;; 
;   ;;;;;;;;;;  ;;;;; 
;           ;  ;;  ;; 
;          ;   ;;  ;; 
;         ;    ;;  ;; 
;               ;;;;;;
;                     
;                     
;                     

;; parses everything after the mandatory and optional doms in a ->d contract
(define-for-syntax (parse-leftover stx leftover)
  (let*-values ([(id/rest-id leftover) 
                 (syntax-case leftover ()
                   [(#:rest id rest-expr . leftover)
                    (and (identifier? #'id)
                         (not (keyword? (syntax-e #'rest-expr))))
                    (values #'(id rest-expr) #'leftover)]
                   [(#:rest id rest-expr . leftover)
                    (begin
                      (unless (identifier? #'id)
                        (raise-syntax-error #f "expected an identifier" stx #'id))
                      (when (keyword? (syntax-e #'rest-expr))
                        (raise-syntax-error #f "expected an expression, not a keyword" stx #'rest-expr)))]
                   [_ (values #f leftover)])]
                [(pre-cond leftover)
                 (syntax-case leftover ()
                   [(#:pre-cond pre-cond . leftover)
                    (values #'pre-cond #'leftover)]
                   [_ (values #f leftover)])]
                [(range leftover) 
                 (syntax-case leftover ()
                   [(range . leftover) (values #'range #'leftover)]
                   [_
                    (raise-syntax-error #f "expected a range expression, but found nothing" stx)])]
                [(post-cond leftover) 
                 (syntax-case leftover ()
                   [(#:post-cond post-cond . leftover)
                    (values #'post-cond #'leftover)]
                   [_ (values #f leftover)])])
    (syntax-case leftover ()
      [() 
       (values id/rest-id pre-cond range post-cond)]
      [_ 
       (raise-syntax-error #f "bad syntax" stx)])))

;; verify-->d-structure : syntax syntax -> syntax
;; returns the second argument when it has the proper shape for the first two arguments to ->d*
;; otherwise, raises a syntax error.
(define-for-syntax (verify-->d-structure stx doms)
  (syntax-case doms ()
    [((regular ...) (kwd ...))
     (let ([check-pair-shape
            (λ (reg)
              (syntax-case reg ()
                [(id dom)
                 (identifier? #'id)
                 (void)]
                [(a b)
                 (raise-syntax-error #f "expected an identifier" stx #'a)]
                [_
                 (raise-syntax-error #f "expected an identifier and a contract-expr" stx reg)]))])
       (for-each check-pair-shape (syntax->list #'(regular ...)))
       (for-each
        (λ (kwd)
          (syntax-case kwd ()
            [(kwd ps)
             (check-pair-shape #'ps)]))
        (syntax->list #'(kwd ...))))])
  doms)

(define-syntax (->d stx)
  (syntax-case stx ()
    [(_ (raw-mandatory-doms ...)
        (raw-optional-doms ...)
        .
        leftover)
     (with-syntax ([(([mandatory-regular-id mandatory-doms] ... ) ([mandatory-kwd (mandatory-kwd-id mandatory-kwd-dom)] ...)) 
                    (verify-->d-structure stx (split-doms stx '->d #'(raw-mandatory-doms ...)))]
                   [(([optional-regular-id optional-doms] ... ) ([optional-kwd (optional-kwd-id optional-kwd-dom)] ...))
                    (verify-->d-structure stx (split-doms stx '->d #'(raw-optional-doms ...)))])
       (with-syntax ([((kwd kwd-id) ...)
                      (sort-keywords 
                       stx
                       (syntax->list
                        #'((optional-kwd optional-kwd-id) ...
                           (mandatory-kwd mandatory-kwd-id) ...)))]
                     [(this-parameter ...)
                      (if (syntax-parameter-value #'making-a-method)
                          (list (datum->syntax stx 'this #f))
                          '())])
         (let-values ([(id/rest pre-cond range post-cond) (parse-leftover stx #'leftover)])
           (with-syntax ([(dom-params ...)
                          #`(this-parameter ...
                             mandatory-regular-id ... 
                             optional-regular-id ... 
                             #,@(if id/rest 
                                    (with-syntax ([(id rst-ctc) id/rest])
                                      #'(id))
                                    #'())
                             kwd-id ...)])
             (with-syntax ([((rng-params ...) rng-ctcs)
                            (syntax-case range (any values)
                              [(values [id ctc] ...) #'((id ...) (ctc ...))]
                              [(values [id ctc] ... x . y) (raise-syntax-error #f "expected binding pair" stx #'x)]
                              [any #'(() #f)]
                              [[id ctc] #'((id) (ctc))]
                              [x (raise-syntax-error #f "expected binding pair or any" stx #'x)])]
                           [mtd? (syntax-parameter-value #'making-a-method)])
               (let ([rng-underscores? 
                      (let ([is-underscore?
                             (λ (x) 
                               (syntax-case x (_)
                                 [_ #t]
                                 [else #f]))])
                        (cond
                          [(andmap is-underscore? (syntax->list #'(rng-params ...)))
                           #t]
                          [(ormap (λ (x) (and (is-underscore? x) x))
                                  (syntax->list #'(rng-params ...)))
                           =>
                           (λ (id)
                             (raise-syntax-error '->d 
                                                 "expected all of the identifiers to be underscores, or none of them to be"
                                                 stx
                                                 id))]
                          [else #f]))])
                 (let ([dup (check-duplicate-identifier 
                             (append (if rng-underscores? 
                                         '()
                                         (syntax->list #'(rng-params ...)))
                                     (syntax->list #'(dom-params ...))))])
                   (when dup
                     (raise-syntax-error #f "duplicate identifier" stx dup)))
                 #`(syntax-parameterize 
                    ((making-a-method #f)) 
                    (build-->d mtd? 
                               (list (λ (dom-params ...) mandatory-doms) ...)
                               (list (λ (dom-params ...) optional-doms) ...)
                               (list (λ (dom-params ...) mandatory-kwd-dom) ...)
                               (list (λ (dom-params ...) optional-kwd-dom) ...)
                               #,(if id/rest 
                                     (with-syntax ([(id rst-ctc) id/rest])
                                       #`(λ (dom-params ...) rst-ctc))
                                     #f)
                               #,(if pre-cond
                                     #`(λ (dom-params ...) #,pre-cond)
                                     #f)
                               #,(syntax-case #'rng-ctcs ()
                                   [#f #f]
                                   [(ctc ...) 
                                    (if rng-underscores?
                                        #'(box (list (λ (dom-params ...) ctc) ...))
                                        #'(list (λ (rng-params ... dom-params ...) ctc) ...))])
                               #,(if post-cond
                                     #`(λ (rng-params ... dom-params ...) #,post-cond)
                                     #f)
                               '(mandatory-kwd ...)
                               '(optional-kwd ...)
                               (λ (f) 
                                 #,(add-name-prop
                                    (syntax-local-infer-name stx)
                                    #`(λ args (apply f args))))))))))))]))

(define (->d-proj ->d-stct)
  (let ([non-kwd-ctc-count (+ (length (->d-mandatory-dom-ctcs ->d-stct))
                              (length (->d-optional-dom-ctcs ->d-stct))
                              (if (->d-mtd? ->d-stct) 1 0))])
    (λ (pos-blame neg-blame src-info orig-str)
      (λ (val)
        (check-procedure val
                         (->d-mtd? ->d-stct)
                         (length (->d-mandatory-dom-ctcs ->d-stct)) ;dom-length
                         (length (->d-optional-dom-ctcs ->d-stct)) ; optionals-length
                         (->d-mandatory-keywords ->d-stct)
                         (->d-optional-keywords ->d-stct)
                         src-info pos-blame orig-str)
        (let ([kwd-proc
               (λ (kwd-args kwd-arg-vals . raw-orig-args)
                 (let* ([orig-args (if (->d-mtd? ->d-stct)
                                       (cdr raw-orig-args)
                                       raw-orig-args)]
                        [this (and (->d-mtd? ->d-stct) (car raw-orig-args))]
                        [dep-pre-args
                         (build-dep-ctc-args non-kwd-ctc-count raw-orig-args (->d-rest-ctc ->d-stct)
                                             (->d-keywords ->d-stct) kwd-args kwd-arg-vals)]
                        [thnk
                         (λ ()
                           (when (->d-pre-cond ->d-stct)
                             (unless (apply (->d-pre-cond ->d-stct) dep-pre-args)
                               (raise-contract-error val
                                                     src-info
                                                     neg-blame
                                                     orig-str
                                                     "#:pre-cond violation")))
                           (keyword-apply
                            val
                            kwd-args
                            
                            ;; contracted keyword arguments
                            (let loop ([all-kwds (->d-keywords ->d-stct)]
                                       [kwd-ctcs (->d-keyword-ctcs ->d-stct)] 
                                       [building-kwd-args kwd-args]
                                       [building-kwd-arg-vals kwd-arg-vals])
                              (cond
                                [(or (null? building-kwd-args) (null? all-kwds)) '()]
                                [else (if (eq? (car all-kwds)
                                               (car building-kwd-args))
                                          (cons (invoke-dep-ctc (car kwd-ctcs) dep-pre-args (car building-kwd-arg-vals) neg-blame pos-blame src-info orig-str)
                                                (loop (cdr all-kwds) (cdr kwd-ctcs) (cdr building-kwd-args) (cdr building-kwd-arg-vals)))
                                          (loop (cdr all-kwds) (cdr kwd-ctcs) building-kwd-args building-kwd-arg-vals))]))
                            
                            (append
                             ;; this parameter (if necc.)
                             (if (->d-mtd? ->d-stct)
                                 (list (car raw-orig-args))
                                 '())
                             
                             ;; contracted ordinary arguments
                             (let loop ([args orig-args]
                                        [non-kwd-ctcs (append (->d-mandatory-dom-ctcs ->d-stct)
                                                              (->d-optional-dom-ctcs ->d-stct))])
                               (cond
                                 [(null? args) 
                                  (if (->d-rest-ctc ->d-stct)
                                      (invoke-dep-ctc (->d-rest-ctc ->d-stct) dep-pre-args '() neg-blame pos-blame src-info orig-str)
                                      '())]
                                 [(null? non-kwd-ctcs) 
                                  (if (->d-rest-ctc ->d-stct)
                                      (invoke-dep-ctc (->d-rest-ctc ->d-stct) dep-pre-args args neg-blame pos-blame src-info orig-str)
                                      
                                      ;; ran out of arguments, but don't have a rest parameter.
                                      ;; procedure-reduce-arity (or whatever the new thing is
                                      ;; going to be called) should ensure this doesn't happen.
                                      (error 'shouldnt\ happen))]
                                 [else (cons (invoke-dep-ctc (car non-kwd-ctcs) dep-pre-args (car args) neg-blame pos-blame src-info orig-str)
                                             (loop (cdr args)
                                                   (cdr non-kwd-ctcs)))])))))]
                        [rng (let ([rng (->d-range ->d-stct)])
                               (cond
                                 [(not rng) #f]
                                 [(box? rng) 
                                  (map (λ (val) (apply val dep-pre-args))
                                       (unbox rng))]
                                 [else rng]))]
                        [rng-underscore? (box? (->d-range ->d-stct))])
                   (if rng
                       (call-with-values
                        thnk
                        (λ orig-results
                          (let* ([range-count (length rng)]
                                 [post-args (append orig-results raw-orig-args)]
                                 [post-non-kwd-arg-count (+ non-kwd-ctc-count range-count)]
                                 [dep-post-args (build-dep-ctc-args post-non-kwd-arg-count
                                                                    post-args (->d-rest-ctc ->d-stct)
                                                                    (->d-keywords ->d-stct) kwd-args kwd-arg-vals)])
                            (when (->d-post-cond ->d-stct)
                              (unless (apply (->d-post-cond ->d-stct) dep-post-args)
                                (raise-contract-error val
                                                      src-info
                                                      pos-blame
                                                      orig-str
                                                      "#:post-cond violation")))
                            
                            (unless (= range-count (length orig-results))
                              (raise-contract-error val
                                                    src-info
                                                    pos-blame
                                                    orig-str
                                                    "expected ~a results, got ~a"
                                                    range-count
                                                    (length orig-results)))
                            (apply
                             values
                             (let loop ([results orig-results]
                                        [result-contracts rng])
                               (cond
                                 [(null? result-contracts) '()]
                                 [else
                                  (cons
                                   (invoke-dep-ctc (car result-contracts)
                                                   (if rng-underscore? #f dep-post-args)
                                                   (car results) pos-blame neg-blame src-info orig-str)
                                   (loop (cdr results) (cdr result-contracts)))]))))))
                       (thnk))))])
        (make-keyword-procedure kwd-proc
                                ((->d-name-wrapper ->d-stct)
                                 (λ args
                                   (apply kwd-proc '() '() args)))))))))

;; invoke-dep-ctc : (...? -> ctc) (or/c #f (listof tst)) val pos-blame neg-blame src-info orig-src -> tst
(define (invoke-dep-ctc dep-ctc dep-args val pos-blame neg-blame src-info orig-str)
  (let ([ctc (coerce-contract '->d (if dep-args
                                       (apply dep-ctc dep-args)
                                       dep-ctc))])
    ((((proj-get ctc) ctc) pos-blame neg-blame src-info orig-str) val)))

;; build-dep-ctc-args : number (listof any) boolean (listof keyword) (listof keyword) (listof any)
(define (build-dep-ctc-args non-kwd-ctc-count args rest-arg? all-kwds supplied-kwds supplied-args)
  (append 
   
   ;; ordinary args (possibly including `this' as the first element)
   (let loop ([count non-kwd-ctc-count]
              [args args])
     (cond
       [(zero? count) 
        (if rest-arg?
            (list args)
            '())]
       [(null? args) (cons the-unsupplied-arg (loop (- count 1) null))]
       [else (cons (car args) (loop (- count 1) (cdr args)))]))
   
   ;; kwd args
   (let loop ([all-kwds all-kwds]
              [kwds supplied-kwds]
              [args supplied-args])
     (cond
       [(null? all-kwds) null]
       [else (let* ([kwd (car all-kwds)]
                    [kwd-matches? (and (not (null? kwds)) (eq? (car kwds) kwd))])
               (if kwd-matches?
                   (cons (car args) (loop (cdr all-kwds) (cdr kwds) (cdr args)))
                   (cons the-unsupplied-arg (loop (cdr all-kwds) kwds args))))]))))

(define-struct unsupplied-arg ())
(define the-unsupplied-arg (make-unsupplied-arg))

(define (build-->d mtd?
                   mandatory-dom-ctcs optional-dom-ctcs
                   mandatory-kwd-dom-ctcs optional-kwd-dom-ctcs
                   rest-ctc pre-cond range post-cond
                   mandatory-kwds optional-kwds
                   name-wrapper)
  (let ([kwd/ctc-pairs (sort
                        (map cons 
                             (append mandatory-kwds optional-kwds)
                             (append mandatory-kwd-dom-ctcs optional-kwd-dom-ctcs))
                        (λ (x y) (keyword<? (car x) (car y))))])
    (make-->d mtd?
              mandatory-dom-ctcs optional-dom-ctcs
              (map cdr kwd/ctc-pairs)
              rest-ctc pre-cond range post-cond
              (map car kwd/ctc-pairs)
              mandatory-kwds
              optional-kwds
              name-wrapper)))

;; in the struct type descriptions "d???" refers to the arguments (domain) of the function that
;; is under the contract, and "dr???" refers to the arguments & the results of the function that 
;; is under the contract.
;; the `box' in the range only serves to differentiate between range contracts that depend on
;; both the domain and the range from those that depend only on the domain (and thus, those
;; that can be applied early)
(define-struct ->d (mtd?                ;; boolean; indicates if this is a contract on a method, for error reporing purposes.
                    mandatory-dom-ctcs  ;; (listof (-> d??? ctc))
                    optional-dom-ctcs   ;; (listof (-> d??? ctc))
                    keyword-ctcs        ;; (listof (-> d??? ctc))
                    rest-ctc            ;; (or/c false/c (-> d??? ctc))
                    pre-cond            ;; (-> d??? boolean)
                    range               ;; (or/c false/c (listof (-> dr??? ctc)) (box (listof (-> r??? ctc))))
                    post-cond           ;; (-> dr??? boolean)
                    keywords            ;; (listof keywords) -- sorted by keyword<
                    mandatory-keywords  ;; (listof keywords) -- sorted by keyword<
                    optional-keywords   ;; (listof keywords) -- sorted by keyword<
                    name-wrapper)       ;; (-> proc proc) 
  
  #:omit-define-syntaxes
  
  #:property proj-prop ->d-proj
  #:property name-prop
  (λ (ctc) 
    (let* ([counting-id 'x]
           [ids '(x y z w)]
           [next-id
            (λ ()
              (cond
                [(pair? ids)
                 (begin0 (car ids)
                         (set! ids (cdr ids)))]
                [(null? ids)
                 (begin0 
                   (string->symbol (format "~a0" counting-id))
                   (set! ids 1))]
                [else
                 (begin0 
                   (string->symbol (format "~a~a" counting-id ids))
                   (set! ids (+ ids 1)))]))])
      `(->d (,@(map (λ (x) `(,(next-id) ...)) (->d-mandatory-dom-ctcs ctc))
             ,@(apply append (map (λ (kwd) (list kwd `(,(next-id) ...))) (->d-mandatory-keywords ctc))))
            (,@(map (λ (x) `(,(next-id) ...)) (->d-optional-dom-ctcs ctc))
             ,@(apply append (map (λ (kwd) (list kwd `(,(next-id) ...))) (->d-optional-keywords ctc))))
            ,@(if (->d-rest-ctc ctc)
                  (list '#:rest (next-id) '...)
                  '())
            ,@(if (->d-pre-cond ctc)
                  (list '#:pre-cond '...)
                  (list))
            ,(let ([range (->d-range ctc)])
               (cond
                 [(not range) 'any]
                 [(box? range)
                  (let ([range (unbox range)])
                    (cond
                      [(and (not (null? range))
                            (null? (cdr range)))
                       `[_ ...]]
                      [else
                       `(values ,@(map (λ (x) `(_ ...)) range))]))]
                 [(and (not (null? range))
                       (null? (cdr range)))
                  `[,(next-id) ...]]
                 [else
                  `(values ,@(map (λ (x) `(,(next-id) ...)) range))]))
            ,@(if (->d-post-cond ctc)
                  (list '#:post-cond '...)
                  (list)))))
  
  #:property first-order-prop (λ (ctc) (λ (x) #f))
  #:property stronger-prop (λ (this that) (eq? this that)))


;                                               
;                                               
;                                               
;                                               
;                                        ;      
;    ;;;;; ;;;;;;;   ;;;;;   ;;;         ;;;    
;   ;;;;;; ;;;;;;;; ;;;;;;  ;;;;;         ;;;;  
;  ;;;;;;;     ;;;; ;;;;   ;;;; ;;          ;;; 
;  ;;;;     ;;;;;;;  ;;;;  ;;;;;;; ;;;;;    ;;; 
;  ;;;;;;; ;;  ;;;;   ;;;; ;;;;;   ;;;;;  ;;;;  
;   ;;;;;; ;;;;;;;; ;;;;;;  ;;;;;;       ;;;    
;    ;;;;;  ;; ;;;; ;;;;;    ;;;;        ;      
;                                               
;                                               
;                                               


(define-for-syntax (parse-rng stx rng)
  (syntax-case rng (any values)
    [any #f]
    [(values x ...) #'(x ...)]
    [x #'(x)]))

(define-for-syntax (separate-out-doms/rst/rng stx case)
  (syntax-case case (->)
    [(-> doms ... #:rest rst rng)
     (values #'(doms ...) #'rst (parse-rng stx #'rng))]
    [(-> doms ... rng)
     (values #'(doms ...) #f (parse-rng stx #'rng))]
    [(x y ...)
     (raise-syntax-error #f "expected ->" stx #'x)]
    [_
     (raise-syntax-error #f "expected ->" stx case)]))

(define-for-syntax (parse-out-case stx case)
  (let-values ([(doms rst rng) (separate-out-doms/rst/rng stx case)])
    (with-syntax ([(dom-proj-x  ...) (generate-temporaries doms)]
                  [(rst-proj-x) (generate-temporaries '(rest-proj-x))]
                  [(rng-proj-x ...) (generate-temporaries (if rng rng '()))])
      (with-syntax ([(dom-formals ...) (generate-temporaries doms)]
                    [(rst-formal) (generate-temporaries '(rest-param))]
                    [(rng-id ...) (if rng
                                      (generate-temporaries rng)
                                      '())]
                    [(this-parameter ...)
                     (if (syntax-parameter-value #'making-a-method)
                         (generate-temporaries '(this))
                         '())])
        #`(#,doms
           #,rst
           #,(if rng #`(list #,@rng) #f)
           #,(length (syntax->list doms)) ;; spec
           (dom-proj-x ... #,@(if rst #'(rst-proj-x) #'()))
           (rng-proj-x ...)
           (this-parameter ... dom-formals ... . #,(if rst #'rst-formal '()))
           #,(cond
               [rng
                (with-syntax ([(rng-exp ...) #'((rng-proj-x rng-id) ...)])
                  (with-syntax ([rng (if (= 1 (length (syntax->list #'(rng-exp ...))))
                                         (car (syntax->list #'(rng-exp ...)))
                                         #`(values rng-exp ...))])
                    (if rst
                        #`(let-values ([(rng-id ...) (apply f this-parameter ... (dom-proj-x dom-formals) ... (rst-proj-x rst-formal))])
                            rng)
                        #`(let-values ([(rng-id ...) (f this-parameter ... (dom-proj-x dom-formals) ...)])
                            rng))))]
               [rst
                #`(apply f this-parameter ... (dom-proj-x dom-formals) ... (rst-proj-x rst-formal))]
               [else
                #`(f this-parameter ... (dom-proj-x dom-formals) ...)]))))))

(define-syntax (case-> stx)
  (syntax-case stx ()
    [(_ cases ...)
     (begin 
       (with-syntax ([(((dom-proj ...)
                        rst-proj
                        rng-proj
                        spec
                        (dom-proj-x ...)
                        (rng-proj-x ...)
                        formals
                        body) ...)
                      (map (λ (x) (parse-out-case stx x)) (syntax->list #'(cases ...)))])
         #`(syntax-parameterize 
            ((making-a-method #f)) 
            (build-case-> (list (list dom-proj ...) ...)
                          (list rst-proj ...)
                          (list rng-proj ...)
                          '(spec ...)
                          (λ (chk
                              #,@(apply append (map syntax->list (syntax->list #'((dom-proj-x ...) ...))))
                              #,@(apply append (map syntax->list (syntax->list #'((rng-proj-x ...) ...)))))
                            (λ (f)
                              (chk f #,(syntax-parameter-value #'making-a-method))
                              (case-lambda
                                [formals body] ...)))))))]))

;; dom-ctcs : (listof (listof contract))
;; rst-ctcs : (listof contract)
;; rng-ctcs : (listof (listof contract))
;; specs : (listof (list boolean exact-positive-integer)) ;; indicates the required arities of the input functions
;; wrapper : (->* () () (listof contract?) (-> procedure? procedure?)) -- generates a wrapper from projections
(define-struct case-> (dom-ctcs rst-ctcs rng-ctcs specs wrapper)
  #:omit-define-syntaxes
  #:property proj-prop
  (λ (ctc)
    (let* ([to-proj (λ (c) ((proj-get c) c))]
           [dom-ctcs (map to-proj (get-case->-dom-ctcs ctc))]
           [rng-ctcs (let ([rngs (get-case->-rng-ctcs ctc)])
                       (and rngs (map to-proj (get-case->-rng-ctcs ctc))))]
           [rst-ctcs (case->-rst-ctcs ctc)]
           [specs (case->-specs ctc)])
      (λ (pos-blame neg-blame src-info orig-str)
        (let ([projs (append (map (λ (f) (f neg-blame pos-blame src-info orig-str)) dom-ctcs)
                             (map (λ (f) (f pos-blame neg-blame src-info orig-str)) rng-ctcs))]
              [chk
               (λ (val mtd?) 
                 (cond
                   [(null? specs)
                    (unless (procedure? val)
                      (raise-contract-error val
                                            src-info
                                            pos-blame
                                            orig-str
                                            "expected a procedure"))]
                   [else
                    (for-each 
                     (λ (dom-length has-rest?)
                       (if has-rest?
                           (check-procedure/more val mtd? dom-length '() '() src-info pos-blame orig-str)
                           (check-procedure val mtd? dom-length 0 '() '() src-info pos-blame orig-str)))
                     specs rst-ctcs)]))])
          (apply (case->-wrapper ctc)
                 chk
                 projs)))))
  #:property name-prop
  (λ (ctc) (apply
            build-compound-type-name
            'case->
            (map (λ (dom rst range)
                   (apply 
                    build-compound-type-name 
                    '-> 
                    (append dom
                            (if rst
                                (list '#:rest rst)
                                '())
                            (list
                             (cond
                               [(not range) 'any]
                               [(and (pair? range) (null? (cdr range)))
                                (car range)]
                               [else (apply build-compound-type-name 'values range)])))))
                 (case->-dom-ctcs ctc)
                 (case->-rst-ctcs ctc)
                 (case->-rng-ctcs ctc))))
  #:property first-order-prop (λ (ctc) (λ (val) #f))
  #:property stronger-prop (λ (this that) #f))

(define (build-case-> dom-ctcs rst-ctcs rng-ctcs specs wrapper)
  (make-case-> (map (λ (l) (map (λ (x) (coerce-contract 'case-> x)) l)) dom-ctcs)
               (map (λ (x) (and x (coerce-contract 'case-> x))) rst-ctcs)
               (and rng-ctcs (map (λ (l) (and l (map (λ (x) (coerce-contract 'case-> x)) l))) rng-ctcs))
               specs
               wrapper))
  

(define (get-case->-dom-ctcs ctc)
  (apply append
         (map (λ (doms rst) (if rst
                                (append doms (list rst))
                                doms))
              (case->-dom-ctcs ctc)
              (case->-rst-ctcs ctc))))

(define (get-case->-rng-ctcs ctc)
  (apply append (map (λ (x) (or x '())) (case->-rng-ctcs ctc))))


;                                                                                 
;                                                                                 
;                                                                                 
;                                       ;;;;                      ;;;;            
;                                       ;;;;                      ;;;;            
;  ;;;;;;;  ;;; ;;; ;;; ;;;       ;;;;; ;;;; ;;;    ;;;     ;;;;; ;;;; ;;;  ;;;;; 
;  ;;;;;;;; ;;;;;;; ;;;;;;;      ;;;;;; ;;;;;;;;;  ;;;;;   ;;;;;; ;;;; ;;; ;;;;;; 
;      ;;;; ;;;; ;; ;;;; ;;     ;;;;;;; ;;;; ;;;; ;;;; ;; ;;;;;;; ;;;;;;;  ;;;;   
;   ;;;;;;; ;;;;    ;;;;        ;;;;    ;;;; ;;;; ;;;;;;; ;;;;    ;;;;;;;   ;;;;  
;  ;;  ;;;; ;;;;    ;;;;        ;;;;;;; ;;;; ;;;; ;;;;;   ;;;;;;; ;;;; ;;;   ;;;; 
;  ;;;;;;;; ;;;;    ;;;;         ;;;;;; ;;;; ;;;;  ;;;;;;  ;;;;;; ;;;; ;;; ;;;;;; 
;   ;; ;;;; ;;;;    ;;;;          ;;;;; ;;;; ;;;;   ;;;;    ;;;;; ;;;; ;;; ;;;;;  
;                                                                                 
;                                                                                 
;                                                                                 

;; ----------------------------------------
;; Checks and error functions used in macro expansions

;; procedure-accepts-and-more? : procedure number -> boolean
;; returns #t if val accepts dom-length arguments and
;; any number of arguments more than dom-length. 
;; returns #f otherwise.
(define (procedure-accepts-and-more? val dom-length)
  (let ([arity (procedure-arity val)])
    (cond
      [(number? arity) #f]
      [(arity-at-least? arity)
       (<= (arity-at-least-value arity) dom-length)]
      [else
       (let ([min-at-least (let loop ([ars arity]
                                      [acc #f])
                             (cond
                               [(null? ars) acc]
                               [else (let ([ar (car ars)])
                                       (cond
                                         [(arity-at-least? ar)
                                          (if (and acc
                                                   (< acc (arity-at-least-value ar)))
                                              (loop (cdr ars) acc)
                                              (loop (cdr ars) (arity-at-least-value ar)))]
                                         [(number? ar)
                                          (loop (cdr ars) acc)]))]))])
         (and min-at-least
              (begin
                (let loop ([counts (sort (filter number? arity) >=)])
                  (unless (null? counts)
                    (let ([count (car counts)])
                      (cond
                        [(= (+ count 1) min-at-least)
                         (set! min-at-least count)
                         (loop (cdr counts))]
                        [(< count min-at-least)
                         (void)]
                        [else (loop (cdr counts))]))))
                (<= min-at-least dom-length))))])))

(define (get-mandatory-keywords f)
  (let-values ([(mandatory optional) (procedure-keywords f)])
    mandatory))

(define (no-mandatory-keywords? f)
  (let-values ([(mandatory optional) (procedure-keywords f)])
    (null? mandatory)))

(define (check-procedure val mtd? dom-length optionals mandatory-kwds optional-keywords src-info blame orig-str)
  (unless (and (procedure? val)
               (procedure-arity-includes?/optionals val (if mtd? (+ dom-length 1) dom-length) optionals)
               (keywords-match mandatory-kwds optional-keywords val))
    (raise-contract-error
     val
     src-info
     blame
     orig-str
     "expected a ~a that accepts ~a~a argument~a~a, given: ~e"
     (if mtd? "method" "procedure")
     (if (zero? dom-length) "no" dom-length)
     (if (null? mandatory-kwds) "" " ordinary")
     (if (= 1 dom-length) "" "s")
     (keyword-error-text mandatory-kwds optional-keywords)
     val)))

(define (procedure-arity-includes?/optionals f base optionals)
  (cond
    [(zero? optionals) (procedure-arity-includes? f base)]
    [else (and (procedure-arity-includes? f (+ base optionals))
               (procedure-arity-includes?/optionals f base (- optionals 1)))]))

(define (keywords-match mandatory-kwds optional-kwds val)
  (let-values ([(proc-mandatory proc-all) (procedure-keywords val)])
    (and (equal? proc-mandatory mandatory-kwds)
         (andmap (λ (kwd) (and (member kwd proc-all)
                               (not (member kwd proc-mandatory))))
                 optional-kwds))))

(define (keyword-error-text mandatory-keywords optional-keywords)
  (define (format-keywords-error type kwds)
    (cond
      [(null? kwds) ""]
      [(null? (cdr kwds))
       (format "the ~a keyword ~a" type (car kwds))]
      [else
       (format
        "the ~a keywords ~a~a"
        type
        (car kwds)
        (apply string-append (map (λ (x) (format " ~a" x)) (cdr kwds))))]))
  (cond
    [(and (null? optional-keywords) (null? mandatory-keywords)) " without any keywords"]
    [(null? optional-keywords)
     (string-append " and " (format-keywords-error 'mandatory mandatory-keywords))]
    [(null? mandatory-keywords)
     (string-append " and " (format-keywords-error 'optional optional-keywords))]
    [else
     (string-append ", "
                    (format-keywords-error 'mandatory mandatory-keywords)
                    ", and "
                    (format-keywords-error 'optional optional-keywords))]))
     
(define (check-procedure/more val mtd? dom-length mandatory-kwds optional-kwds src-info blame orig-str)
  (unless (and (procedure? val)
               (procedure-accepts-and-more? val (if mtd? (+ dom-length 1) dom-length))
               (keywords-match mandatory-kwds optional-kwds val))
    (raise-contract-error
     val
     src-info
     blame
     orig-str
     "expected a ~a that accepts ~a argument~a and and arbitrarily more~a, given: ~e"
     (if mtd? "method" "procedure")
     (cond
       [(zero? dom-length) "no"]
       [else dom-length])
     (if (= 1 dom-length) "" "s")
     (keyword-error-text mandatory-kwds optional-kwds)
     val)))

;; timing & size tests

#;
(begin
  (require (prefix-in mz: mzlib/contract))
  (define (time-test f)
    (time
     (let loop ([n 2000])
       (unless (zero? n)
         (f 1) (f 1) (f 1) (f 1) (f 1) (f 1) (f 1) (f 1) (f 1)
         (f 1) (f 1) (f 1) (f 1) (f 1) (f 1) (f 1) (f 1) (f 1)
         (f 1) (f 1) (f 1) (f 1) (f 1) (f 1) (f 1) (f 1) (f 1)
         (f 1) (f 1) (f 1) (f 1) (f 1) (f 1) (f 1) (f 1) (f 1)
         (f 1) (f 1) (f 1) (f 1) (f 1) (f 1) (f 1) (f 1) (f 1)
         (f 1) (f 1) (f 1) (f 1) (f 1) (f 1) (f 1) (f 1) (f 1)
         (f 1) (f 1) (f 1) (f 1) (f 1) (f 1) (f 1) (f 1) (f 1)
         (f 1) (f 1) (f 1) (f 1) (f 1) (f 1) (f 1) (f 1) (f 1)
         (loop (- n 1))))))
  
  (define (size stx)
    (let ([sp (open-output-string)])
      (write (compile stx) sp)
      (close-output-port sp)
      (string-length (get-output-string sp))))
  
  'raw
  (size #'(λ (x) x))
  (time-test (λ (x) x))
  
  '->
  (size #'(-> number? number?))
  (time-test (contract (-> number? number?) (λ (x) x) 'pos 'neg))
  
  'mz:->
  (size #'(mz:-> number? number?))
  (time-test (contract (mz:-> number? number?) (λ (x) x) 'pos 'neg))
  
  '->*
  (size #'(->* (number?) () number?))
  (time-test (contract (->* (number?) () number?) (λ (x) x) 'pos 'neg))
  
  'mz:->*
  (size #'(mz:->* (number?) any/c (number?)))
  (time-test (contract (mz:->* (number?) any/c (number?)) (λ (x . y) x) 'pos 'neg))
  
  'case->
  (size #'(case-> (-> number? number?)))
  (time-test (contract (case-> (-> number? number?)) (λ (x) x) 'pos 'neg))
  
  'mz:case->
  (size #'(mz:case-> (-> number? number?)))
  (time-test (contract (mz:case-> (-> number? number?)) (λ (x) x) 'pos 'neg))
  
  '->d
  (size #'(->d ([x number?]) () [r number?]))
  (time-test (contract (->d ([x number?]) () [r number?]) (λ (x) x) 'pos 'neg))
  
  'mz:->r
  (size #'(mz:->r ([x number?]) number?))
  (time-test (contract (mz:->r ([x number?]) number?) (λ (x) x) 'pos 'neg))
  
  'object-contract
  (size #'(object-contract [m (-> number? number?)]))
  (time-test 
   (let ([o (contract (object-contract [m (-> number? number?)])
                      (new (class object% (define/public (m x) x) (super-new)))
                      'pos
                      'neg)])
     (λ (x) (send o m x))))
  
  
  'mz:object-contract
  (size #'(mz:object-contract [m (mz:-> number? number?)]))
  (time-test 
   (let ([o (contract (mz:object-contract [m (mz:-> number? number?)])
                      (new (class object% (define/public (m x) x) (super-new)))
                      'pos
                      'neg)])
     (λ (x) (send o m x)))))<|MERGE_RESOLUTION|>--- conflicted
+++ resolved
@@ -98,102 +98,13 @@
 ;; func : the wrapper function maker. It accepts a procedure for
 ;;        checking the first-order properties and the contracts
 ;;        and it produces a wrapper-making function.
-<<<<<<< HEAD
-(define-struct/prop -> (doms/c optional-doms/c dom-rest/c mandatory-kwds/c mandatory-kwds optional-kwds/c optional-kwds rngs/c rng-any? func)
-  ((proj-prop (λ (ctc) 
-                (let* ([doms-proj (map (λ (x) ((proj-get x) x)) (->-doms/c ctc))]
-                       [rest-proj ((λ (x) (and x ((proj-get x) x))) (->-dom-rest/c ctc))]
-                       [doms-optional-proj (map (λ (x) ((proj-get x) x)) (->-optional-doms/c ctc))]
-                       [rngs-proj (map (λ (x) ((proj-get x) x)) (->-rngs/c ctc))]
-                       [mandatory-kwds-proj (map (λ (x) ((proj-get x) x)) (->-mandatory-kwds/c ctc))]
-                       [optional-kwds-proj (map (λ (x) ((proj-get x) x)) (->-optional-kwds/c ctc))]
-                       [mandatory-keywords (->-mandatory-kwds ctc)]
-                       [optional-keywords (->-optional-kwds ctc)]
-                       [func (->-func ctc)]
-                       [dom-length (length (->-doms/c ctc))]
-                       [optionals-length (length (->-optional-doms/c ctc))])
-                  (λ (pos-blame neg-blame src-info orig-str)
-                    (let ([partial-doms (for/list ([dom (in-list doms-proj)]
-                                                   [n (in-naturals 1)]) 
-                                          (dom neg-blame pos-blame src-info
-                                               (format "required argument ~a of ~a" n orig-str)))]
-                          [partial-rest (if rest-proj
-                                            (list (rest-proj neg-blame pos-blame src-info
-                                                             (format "rest argument of ~a" orig-str)))
-                                            null)]
-                          [partial-optional-doms (for/list ([dom (in-list doms-optional-proj)]
-                                                            [n (in-naturals 1)])
-                                                   (dom neg-blame pos-blame src-info
-                                                        (format "optional argument ~a of ~a"
-                                                                n orig-str)))]
-                          [partial-ranges (for/list ([rng (in-list rngs-proj)]
-                                                     [n (in-naturals 1)])
-                                            (rng pos-blame neg-blame src-info
-                                                 (format "result ~a of ~a" n orig-str)))]
-                          [partial-mandatory-kwds (for/list ([kwd (in-list mandatory-kwds-proj)]
-                                                             [kwd-lit (in-list mandatory-keywords)])
-                                                    (kwd neg-blame pos-blame src-info
-                                                         (format "keyword argument ~a of ~a"
-                                                                 kwd-lit orig-str)))]
-                          [partial-optional-kwds (for/list ([kwd (in-list optional-kwds-proj)]
-                                                            [kwd-lit (in-list optional-keywords)])
-                                                   (kwd neg-blame pos-blame src-info
-                                                        (format "keyword argument ~a of ~a"
-                                                                kwd-lit orig-str)))])
-                      (apply func
-                             (λ (val mtd?)
-                               (if rest-proj
-                                   (check-procedure/more val mtd? dom-length mandatory-keywords optional-keywords src-info pos-blame orig-str)
-                                   (check-procedure val mtd? dom-length optionals-length mandatory-keywords optional-keywords src-info pos-blame orig-str)))
-                             (append partial-doms partial-rest partial-optional-doms 
-                                     partial-mandatory-kwds partial-optional-kwds
-                                     partial-ranges)))))))
-   (name-prop (λ (ctc) (single-arrow-name-maker 
-                        (->-doms/c ctc)
-                        (->-optional-doms/c ctc)
-                        (->-dom-rest/c ctc)
-                        (->-mandatory-kwds/c ctc)
-                        (->-mandatory-kwds ctc)
-                        (->-optional-kwds/c ctc)
-                        (->-optional-kwds ctc)
-                        (->-rng-any? ctc)
-                        (->-rngs/c ctc))))
-   (first-order-prop
-    (λ (ctc)
-      (λ (x)
-        (let ([l (length (->-doms/c ctc))])
-          (and (procedure? x) 
-               (if (->-dom-rest/c ctc)
-                   (procedure-accepts-and-more? x l)
-                   (procedure-arity-includes? x l))
-               (let-values ([(x-mandatory-keywords x-all-keywords) (procedure-keywords x)])
-                 (and (equal? x-mandatory-keywords (->-mandatory-kwds ctc))
-                      (andmap (λ (optional-keyword) (member optional-keyword x-all-keywords))
-                              (->-mandatory-kwds ctc))))
-               #t)))))
-   (stronger-prop
-    (λ (this that)
-      (and (->? that)
-           (= (length (->-doms/c that)) (length (->-doms/c this)))
-           (andmap contract-stronger? (->-doms/c that) (->-doms/c this))
-           
-           (equal? (->-mandatory-kwds this) (->-mandatory-kwds that))
-           (andmap contract-stronger? (->-mandatory-kwds/c that) (->-mandatory-kwds/c this))
-           
-           (equal? (->-optional-kwds this) (->-optional-kwds that))
-           (andmap contract-stronger? (->-optional-kwds/c that) (->-optional-kwds/c this))
-           
-           (= (length (->-rngs/c that)) (length (->-rngs/c this)))
-           (andmap contract-stronger? (->-rngs/c this) (->-rngs/c that)))))))
-=======
 (define-struct -> (doms/c optional-doms/c dom-rest/c mandatory-kwds/c mandatory-kwds optional-kwds/c optional-kwds rngs/c rng-any? func)
   #:omit-define-syntaxes
   #:property proj-prop
   (λ (ctc) 
-    (let* ([doms-proj (map (λ (x) ((proj-get x) x)) 
-                           (if (->-dom-rest/c ctc)
-                               (append (->-doms/c ctc) (list (->-dom-rest/c ctc)))
-                               (->-doms/c ctc)))]
+    (let* ([doms-proj (map (λ (x) ((proj-get x) x)) (->-doms/c ctc))]
+           [rest-proj (and (->-dom-rest/c ctc)
+                           ((λ (x) ((proj-get x) x)) (->-dom-rest/c ctc)))]
            [doms-optional-proj (map (λ (x) ((proj-get x) x)) (->-optional-doms/c ctc))]
            [rngs-proj (map (λ (x) ((proj-get x) x)) (->-rngs/c ctc))]
            [mandatory-kwds-proj (map (λ (x) ((proj-get x) x)) (->-mandatory-kwds/c ctc))]
@@ -205,22 +116,36 @@
            [optionals-length (length (->-optional-doms/c ctc))]
            [has-rest? (and (->-dom-rest/c ctc) #t)])
       (λ (pos-blame neg-blame src-info orig-str)
-        (let ([partial-doms (map (λ (dom) (dom neg-blame pos-blame src-info orig-str))
-                                 doms-proj)]
-              [partial-optional-doms (map (λ (dom) (dom neg-blame pos-blame src-info orig-str))
-                                          doms-optional-proj)]
-              [partial-ranges (map (λ (rng) (rng pos-blame neg-blame src-info orig-str))
-                                   rngs-proj)]
-              [partial-mandatory-kwds (map (λ (kwd) (kwd neg-blame pos-blame src-info orig-str))
-                                           mandatory-kwds-proj)]
-              [partial-optional-kwds (map (λ (kwd) (kwd neg-blame pos-blame src-info orig-str))
-                                          optional-kwds-proj)])
+        (let ([partial-doms (for/list ([dom (in-list doms-proj)]
+                                       [n   (in-naturals 1)])
+                              (dom neg-blame pos-blame src-info
+				   (format "required argument ~a of ~a" n orig-str)))]
+              [partial-rest (if rest-proj
+                                (list (rest-proj neg-blame pos-blame src-info
+                                                 (format "rest argument of ~a" orig-str)))
+                                null)]
+              [partial-optional-doms (for/list ([dom (in-list doms-optional-proj)]
+                                                [n   (in-naturals 1)])
+                                         (dom neg-blame pos-blame src-info
+                                              (format "optional argument ~a of ~a" n orig-str)))]
+              [partial-ranges (for/list ([rng (in-list rngs-proj)]
+                                         [n   (in-naturals 1)])
+                                  (rng pos-blame neg-blame src-info
+                                       (format "result ~a of ~a" n orig-str)))]
+              [partial-mandatory-kwds (for/list ([kwd     (in-list mandatory-kwds-proj)]
+                                                 [kwd-lit (in-list mandatory-keywords)])
+                                        (kwd neg-blame pos-blame src-info
+                                             (format "keyword argument ~a of ~a" kwd-lit orig-str)))]
+              [partial-optional-kwds (for/list ([kwd     (in-list optional-kwds-proj)]
+                                                [kwd-lit (in-list optional-keywords)])
+                                       (kwd neg-blame pos-blame src-info
+                                            (format "keyword argument ~a of ~a" kwd-lit orig-str)))])
           (apply func
                  (λ (val mtd?)
                    (if has-rest?
                        (check-procedure/more val mtd? dom-length mandatory-keywords optional-keywords src-info pos-blame orig-str)
                        (check-procedure val mtd? dom-length optionals-length mandatory-keywords optional-keywords src-info pos-blame orig-str)))
-                 (append partial-doms partial-optional-doms 
+                 (append partial-doms partial-rest partial-optional-doms 
                          partial-mandatory-kwds partial-optional-kwds
                          partial-ranges))))))
   
@@ -275,7 +200,6 @@
      (map cc mandatory-kwds/c-or-p) mandatory-kwds (map cc optional-kwds/c-or-p) optional-kwds
      (map cc rngs/c-or-p) rng-any?
      func)))
->>>>>>> 06a4d0df
 
 (define (single-arrow-name-maker doms/c optional-doms/c doms-rest kwds/c kwds optional-kwds/c optional-kwds rng-any? rngs)
   (cond
