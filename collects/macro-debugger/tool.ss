#lang scheme/base
(require scheme/base
         scheme/list
         scheme/unit
         scheme/match
         scheme/gui
         framework/framework
         drscheme/tool
         mrlib/switchable-button
         string-constants
         "model/trace.ss"
         "model/deriv.ss"
         "model/deriv-util.ss"
         "view/frame.ss"
         (only-in "view/view.ss" macro-stepper-director%)
         "view/stepper.ss"
         "view/prefs.ss")

(provide tool@
         language/macro-stepper<%>)

(define language/macro-stepper<%>
  (interface ()
    enable-macro-stepper?))

(define-local-member-name allow-macro-stepper?)
(define-local-member-name run-macro-stepper)

(define frame/supports-macro-stepper<%>
  (interface ()
    allow-macro-stepper?
    run-macro-stepper))

(define (drscheme-macro-stepper-frame-mixin %)
  (class %
    (define/override (get-macro-stepper-widget%)
      (macro-stepper-widget/process-mixin
       (super get-macro-stepper-widget%)))
    (super-new)))

(define macro-stepper-frame%
  (drscheme-macro-stepper-frame-mixin
   (macro-stepper-frame-mixin
    (frame:standard-menus-mixin
     frame:basic%))))

(define drscheme-macro-stepper-director%
  (class macro-stepper-director%
    (init-field filename)
    (define eventspace (current-eventspace))

    (define stepper #f)
    (inherit new-stepper)

    (define/public (lazy-new-stepper)
      (unless stepper
        (set! stepper (new-stepper))))

    (define/override (add-trace events)
      (lazy-new-stepper)
      (parameterize ((current-eventspace eventspace))
        (queue-callback
         (lambda ()
           (super add-trace events)))))
    (define/override (add-deriv deriv)
      (lazy-new-stepper)
      (parameterize ((current-eventspace eventspace))
        (queue-callback
         (lambda ()
           (super add-deriv deriv)))))

    (define/override (new-stepper-frame)
      (parameterize ((current-eventspace eventspace))
        (new macro-stepper-frame%
             (config (new macro-stepper-config/prefs%))
             (filename filename)
             (director this))))

    (super-new)))


(define tool@
  (unit
    (import drscheme:tool^)
    (export drscheme:tool-exports^)

    (define (phase1)
      (drscheme:language:extend-language-interface
       language/macro-stepper<%>
       (mixin (drscheme:language:language<%>) (language/macro-stepper<%>)
         (inherit get-language-position)
         (define/public (enable-macro-stepper?)
           (macro-stepper-works-for? (get-language-position)))
         (super-new))))
    (define (phase2) (void))

    (define drscheme-eventspace (current-eventspace))
    (define drscheme-custodian (current-custodian))

    (define-local-member-name check-language)
    
    (define macro-debugger-bitmap
      (make-object bitmap%
        (build-path (collection-path "icons") "macro-stepper.png")
        'png/mask))

    (define macro-debugger-up-bitmap
      (make-object bitmap%
        (build-path (collection-path "icons") "macro-stepper-narrow.png")
        'png/mask))

    (define (macro-debugger-unit-frame-mixin %)
      (class* % (frame/supports-macro-stepper<%>)
        (super-new)
        (inherit get-button-panel
                 get-language-menu
                 get-interactions-text
                 get-definitions-text)

        (define macro-debug-panel
          (new horizontal-pane%
               (parent (get-button-panel))
               (stretchable-height #f)
               (stretchable-width #f)))
        (define macro-debug-button
          (new switchable-button%
               (label "Macro Stepper")
               (bitmap macro-debugger-bitmap)
               (alternate-bitmap macro-debugger-up-bitmap)
               (parent macro-debug-panel)
               (callback (lambda (button) (run-macro-stepper)))))
        (inherit register-toolbar-button)
        (register-toolbar-button macro-debug-button)

        (define/augment (enable-evaluation)
          (send macro-debug-button enable #t)
          (inner (void) enable-evaluation))
        (define/augment (disable-evaluation)
          (send macro-debug-button enable #f)
          (inner (void) disable-evaluation))

        (define macro-debug-menu-item
          (let ([lang-menu (get-language-menu)])
            (new separator-menu-item% (parent lang-menu))
            (new menu-item%
                 (label "Macro Stepper")
                 (parent lang-menu)
                 (callback (lambda _ (run-macro-stepper))))))

        (define/public-final (run-macro-stepper)
          (execute #t))

        (define/override (execute-callback)
          (execute #f))

        (define/private (execute debugging?)
          (send (get-interactions-text) enable-macro-debugging debugging?)
          (super execute-callback))

        ;; Hide button for inappropriate languages

        (define/augment (on-tab-change old new)
          (check-language)
          (inner (void) on-tab-change old new))

        (define/public (check-language)
          (enable/disable-stuff (allow-macro-stepper?)))

        (define/public (allow-macro-stepper?)
          (let ([lang
                 (drscheme:language-configuration:language-settings-language
                  (send (get-definitions-text) get-next-settings))])
            (send lang enable-macro-stepper?)))

        (define/private (enable/disable-stuff enable?)
          (if enable?
              (begin (send macro-debug-menu-item enable #t)
                     (unless (send macro-debug-button is-shown?)
                       (send macro-debug-panel
                             add-child macro-debug-button)))
              (begin (send macro-debug-menu-item enable #f)
                     (when (send macro-debug-button is-shown?)
                       (send macro-debug-panel
                             delete-child macro-debug-button)))))

        (send (get-button-panel) change-children
              (lambda (_)
                (cons macro-debug-panel
                      (remq macro-debug-panel _))))
        (check-language)
        ))

    (define (macro-debugger-definitions-text-mixin %)
      (class %
        (inherit get-top-level-window)
        (define/augment (after-set-next-settings s)
          (let ([tlw (get-top-level-window)])
            (when tlw
              (send tlw check-language)))
          (inner (void) after-set-next-settings s))
        (super-new)))

    (define (macro-debugger-interactions-text-mixin %)
      (class %
        (super-new)
        (inherit run-in-evaluation-thread
                 get-top-level-window)

        (define debugging? #f)

        (define current-stepper-director #f)
        
        (define/public (enable-macro-debugging ?)
          (set! debugging? ?))

        (define/override (reset-console)
          (super reset-console)
          (when current-stepper-director
            (send current-stepper-director add-obsoleted-warning)
            (set! current-stepper-director #f))
<<<<<<< HEAD
          
=======

>>>>>>> 80356528
          ;; setting the eval handler at this point disables CM,
          ;; so only do it when we are debugging
          (when debugging?
            (run-in-evaluation-thread
             (lambda ()
               (let-values ([(e mnr) 
                             (make-handlers (current-eval)
                                            (current-module-name-resolver))])
                 (current-eval e)
                 (current-module-name-resolver mnr))))))

        (define/private (make-stepper filename)
          (parameterize ((current-eventspace
                          (parameterize ((current-eventspace drscheme-eventspace)
                                         (current-custodian drscheme-custodian))
                            (make-eventspace))))
            (new drscheme-macro-stepper-director% (filename filename))))

        (define/private (inner-eval original-eval-handler e-expr)
          (original-eval-handler e-expr))

        (define/private (expand+trace expr)
          (parameterize ((trace-macro-limit (pref:macro-step-limit))
                         (trace-limit-handler
                          (lambda (c) (handle-macro-limit c))))
            (trace* expr)))

        (define/private (handle-macro-limit c)
          (define option
            (message-box/custom
             "Macro stepper"
             (string-append
              "Macro expansion has taken a suspiciously large number of steps.\n"
              "\n"
              "Click Stop to stop macro expansion and see the steps taken "
              "so far, or click Continue to let it run a bit longer.")
             "Continue"
             "Stop"
             #f
             (get-top-level-window)))
          (case option
            ((2)
             (error "Macro expansion was stopped because it took too many steps."))
            (else (* 2 c))))

        (define/private (make-handlers original-eval-handler
                                       original-module-name-resolver)
          (define filename (send (send (get-top-level-window) get-definitions-text)
                                 get-filename/untitled-name))
          (define director (make-stepper filename))
          (define local-debugging? debugging?)
          (define (call-without-debugging thunk)
            (let ([eo (current-expand-observe)]
                  [saved-debugging? local-debugging?])
              (dynamic-wind
                  (lambda ()
                    (set! local-debugging? #f)
                    (when eo (current-expand-observe void)))
                  thunk
                  (lambda ()
                    (set! local-debugging? saved-debugging?)
                    (when eo (current-expand-observe eo))))))
          (define (the-eval expr)
            (if (and local-debugging? (syntax? expr))
                (let-values ([(e-expr events derivp) (expand+trace expr)])
                  (show-deriv director events)
                  (if (syntax? e-expr)
                      (inner-eval e-expr)
                      (raise e-expr)))
                (original-eval-handler expr)))
          (define (inner-eval e-expr)
            (if #f ;; fixme: turn into parameter/preference???
                (call-without-debugging (lambda () (original-eval-handler e-expr)))
                (original-eval-handler e-expr)))
          (define (the-module-resolver . args)
            (call-without-debugging
             (lambda () (apply original-module-name-resolver args))))
          (set! current-stepper-director director)
          (values the-eval
                  the-module-resolver))

        (define/private (show-deriv director events)
          (send director add-trace events))
        ))

    ;; Borrowed from mztake/debug-tool.ss

    (define (macro-stepper-works-for? lang)
      (let ([main-group (car lang)]
            [second (and (pair? (cdr lang)) (cadr lang))]
            [third (and (pair? (cdr lang)) (pair? (cddr lang)) (caddr lang))])
        (or (equal? main-group "Module")
            (and (equal? main-group (string-constant legacy-languages))
                 (or (member second 
                             (list (string-constant r5rs-language-name)
                                   "Swindle"
                                   (string-constant pretty-big-scheme))))))))
    
    ;; Macro debugger code

    (drscheme:get/extend:extend-unit-frame
     macro-debugger-unit-frame-mixin)
    (drscheme:get/extend:extend-interactions-text 
     macro-debugger-interactions-text-mixin)
    (drscheme:get/extend:extend-definitions-text
     macro-debugger-definitions-text-mixin)

    (define (add-macro-stepper-key-bindings keymap)
      (send keymap add-function
            "macro stepper"
            (lambda (obj evt)
              (when (is-a? obj editor<%>)
                (let ([canvas (send obj get-canvas)])
                  (when canvas
                    (let ([frame (send canvas get-top-level-window)])
                      (when (is-a? frame frame/supports-macro-stepper<%>)
                        (when (send frame allow-macro-stepper?)
                          (send frame run-macro-stepper)))))))))
      (send keymap map-function "c:c;c:m" "macro stepper"))

    (add-macro-stepper-key-bindings (drscheme:rep:get-drs-bindings-keymap))
    ))<|MERGE_RESOLUTION|>--- conflicted
+++ resolved
@@ -218,11 +218,7 @@
           (when current-stepper-director
             (send current-stepper-director add-obsoleted-warning)
             (set! current-stepper-director #f))
-<<<<<<< HEAD
-          
-=======
-
->>>>>>> 80356528
+
           ;; setting the eval handler at this point disables CM,
           ;; so only do it when we are debugging
           (when debugging?
