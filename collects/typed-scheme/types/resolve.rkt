--- conflicted
+++ resolved
@@ -1,11 +1,7 @@
 #lang scheme/base
 (require "../utils/utils.rkt")
 
-<<<<<<< HEAD
-(require (rep type-rep rep-utils)  
-=======
 (require (rep type-rep rep-utils)
->>>>>>> 9bd8e67e
 	 (env type-name-env)
 	 (utils tc-utils)
          (types utils)
@@ -54,19 +50,11 @@
 
 (define (resolve-once t)
   (define seq (Rep-seq t))
-<<<<<<< HEAD
-  (define r (hash-ref resolver-cache seq #f)) 
-  (or r
-      (let ([r* (match t
-                  [(Mu: _ _) (unfold t)]
-                  [(App: r r* s)   
-=======
   (define r (hash-ref resolver-cache seq #f))
   (or r
       (let ([r* (match t
                   [(Mu: _ _) (unfold t)]
                   [(App: r r* s)
->>>>>>> 9bd8e67e
                    (resolve-app r r* s)]
                   [(Name: _) (resolve-name t)])])
         (when r*
