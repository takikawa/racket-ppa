#lang racket/base
(require "../utils/utils.rkt"
         (rep type-rep filter-rep object-rep rep-utils)
         (utils tc-utils)
	 (types utils comparison resolve abbrev numeric-tower substitute)
         (env type-name-env)
         (only-in (infer infer-dummy) unify)
         racket/match unstable/match
         racket/function
         (rename-in racket/contract
                    [-> c->] [->* c->*])
	 (for-syntax racket/base syntax/parse))

;; exn representing failure of subtyping
;; s,t both types

(define-struct (exn:subtype exn:fail) (s t))

;; subtyping failure - masked before it gets to the user program
(define-syntax fail!
  (syntax-rules ()
    [(_ s t) (raise (make-exn:subtype "subtyping failed" (current-continuation-marks) s t))]))

;; data structures for remembering things on recursive calls
(define (empty-set) '())

(define current-seen (make-parameter (empty-set) #;pair?))

(define (seen-before s t) (cons (Type-seq s) (Type-seq t)))
(define (remember s t A) (cons (seen-before s t) A))
(define (seen? s t) (member (seen-before s t) (current-seen)))

(define subtype-cache (make-hash))
(define (cache-types s t)
  (cache-keys (Type-seq s) (Type-seq t)))
(define (cache-keys ks kt)
  (hash-set! subtype-cache (cons ks kt) #t))
(define (cached? s t)
  (hash-ref subtype-cache (cons (Type-seq s) (Type-seq t)) #f))

;; is s a subtype of t?
;; type type -> boolean
(define (subtype s t)
  (define k (cons (Type-seq s) (Type-seq t)))
  (define lookup? (hash-ref subtype-cache k 'no))
  (if (eq? 'no lookup?)
      (let ([result (with-handlers
                        ([exn:subtype? (lambda _ #f)])
                      (subtype* (current-seen) s t))])
        (hash-set! subtype-cache k result)
        result)
      lookup?))

;; are all the s's subtypes of all the t's?
;; [type] [type] -> boolean
(define (subtypes s t)
  (with-handlers
      ([exn:subtype? (lambda _ #f)])
    (subtypes* (current-seen) s t)))

;; subtyping under constraint set, but produces boolean result instead of raising exn
;; List[(cons Number Number)] type type -> maybe[List[(cons Number Number)]]
(define (subtype*/no-fail A s t)
  (with-handlers
      ([exn:subtype? (lambda _ #f)])
    (subtype* A s t)))

;; type type -> (does not return)
;; subtying fails
#;
(define (fail! s t) (raise (make-exn:subtype "subtyping failed" (current-continuation-marks) s t)))

;; check subtyping for two lists of types
;; List[(cons Number Number)] listof[type] listof[type] -> List[(cons Number Number)]
(define (subtypes* A ss ts)
  (cond [(and (null? ss) (null? ts) A)]
        [(or (null? ss) (null? ts)) (fail! ss ts)]
        [(subtype* A (car ss) (car ts))
         =>
         (lambda (A*) (subtypes* A* (cdr ss) (cdr ts)))]
        [else (fail! (car ss) (car ts))]))

;; check if s is a supertype of any element of ts
(define (supertype-of-one/arr A s ts)
  (ormap (lambda (e) (arr-subtype*/no-fail A e s)) ts))

(define-syntax (subtype-seq stx)
  (define-syntax-class sub*
    (pattern e:expr))
  (syntax-parse stx
    [(_ init (s1:sub* . args1) (s:sub* . args) ...)
     (with-syntax ([(A* ... A-last) (generate-temporaries #'(s1 s ...))])
       (with-syntax ([(clauses ...)
		      (for/list ([s (syntax->list #'(s1 s ...))]
				 [args (syntax->list #'(args1 args ...))]
				 [A (syntax->list #'(init A* ...))]
				 [A-next (syntax->list #'(A* ... A-last))])
			 #`[#,A-next (#,s #,A . #,args)])])
	#'(let* (clauses ...)
	    A-last)))]))

(define (kw-subtypes* A0 t-kws s-kws)
  (let loop ([A A0] [t t-kws] [s s-kws])
    (match* (t s)
      [((list (Keyword: kt tt rt) rest-t) (list (Keyword: ks ts rs) rest-s))
       (cond [(eq? kt ks)
              (if
               ;; if s is optional, t must be as well
               (or rs (not rt))
               (loop (subtype* A tt ts) rest-t rest-s)
               (fail! t s))]
             ;; extra keywords in t are ok
             ;; we just ignore them
             [(keyword<? kt ks) (loop A rest-t s)]
             ;; extra keywords in s are a problem
             [else (fail! t s)])]
      ;; no more keywords to satisfy
      [(_ '()) A]
      ;; we failed to satisfy all the keyword
      [(_ _) (fail! s t)])))

;; simple co/contra-variance for ->
(define (arr-subtype*/no-fail A0 s t)
  (with-handlers
      ([exn:subtype? (lambda _ #f)])
    (match* (s t)
      ;; top for functions is above everything
      [(_ (top-arr:)) A0]
      ;; the really simple case
      [((arr: s1 s2 #f #f '())
        (arr: t1 t2 #f #f '()))
       (subtype-seq A0
                    (subtypes* t1 s1)
                    (subtype* s2 t2))]
      [((arr: s1 s2 #f #f s-kws)
        (arr: t1 t2 #f #f t-kws))
       (subtype-seq A0
                    (subtypes* t1 s1)
                    (kw-subtypes* t-kws s-kws)
                    (subtype* s2 t2))]
      [((arr: s-dom s-rng s-rest #f s-kws)
        (arr: t-dom t-rng #f #f t-kws))
       (subtype-seq A0
                    (subtypes*/varargs t-dom s-dom s-rest)
                    (kw-subtypes* t-kws s-kws)
                    (subtype* s-rng t-rng))]
      [((arr: s-dom s-rng #f #f s-kws)
        (arr: t-dom t-rng t-rest #f t-kws))
       (fail! s t)]
      [((arr: s-dom s-rng s-rest #f s-kws)
        (arr: t-dom t-rng t-rest #f t-kws))
       (subtype-seq A0
                    (subtypes*/varargs t-dom s-dom s-rest)
                    (subtype* t-rest s-rest)
                    (kw-subtypes* t-kws s-kws)
                    (subtype* s-rng t-rng))]
      ;; handle ... varargs when the bounds are the same
      [((arr: s-dom s-rng #f (cons s-drest dbound) s-kws)
        (arr: t-dom t-rng #f (cons t-drest dbound) t-kws))
       (subtype-seq A0
                    (subtype* t-drest s-drest)
                    (subtypes* t-dom s-dom)
                    (kw-subtypes* t-kws s-kws)
                    (subtype* s-rng t-rng))]
      [(_ _)
       (fail! s t)])))

(define (subtypes/varargs args dom rst)
  (with-handlers
      ([exn:subtype? (lambda _ #f)])
    (subtypes*/varargs (empty-set) args dom rst)))

(define (subtypes*/varargs A0 argtys dom rst)
  (let loop-varargs ([dom dom] [argtys argtys] [A A0])
    (cond
      [(and (null? dom) (null? argtys)) A]
      [(null? argtys) (fail! argtys dom)]
      [(and (null? dom) rst)
       (cond [(subtype* A (car argtys) rst) => (lambda (A) (loop-varargs dom (cdr argtys) A))]
             [else (fail! (car argtys) rst)])]
      [(null? dom) (fail! argtys dom)]
      [(subtype* A (car argtys) (car dom)) => (lambda (A) (loop-varargs (cdr dom) (cdr argtys) A))]
      [else (fail! (car argtys) (car dom))])))

;(trace subtypes*/varargs)

(define/cond-contract (combine-arrs arrs)
  (c-> (listof arr?) (or/c #f arr?))
  (match arrs
    [(list (and a1 (arr: dom1 rng1 #f #f '())) (arr: dom rng #f #f '()) ...)
     (cond
       [(null? dom) (make-arr dom1 rng1 #f #f '())]
       [(not (apply = (length dom1) (map length dom))) #f]
       [(not (for/and ([rng2 (in-list rng)]) (type-equal? rng1 rng2)))
        #f]
       [else (make-arr (apply map (lambda args (make-Union (sort args type<?))) (cons dom1 dom)) rng1 #f #f '())])]
    [_ #f]))

(define-match-expander NameStruct:
  (lambda (stx)
    (syntax-case stx ()
      [(_ i)
       #'(or (and (Name: _) (app resolve-once (? Struct? i)))
             (App: (and (Name: _) (app resolve-once (Poly: _ (? Struct? i)))) _ _))])))

(define (subtype/flds* A flds flds*)
  (for/fold ([A A]) ([f (in-list flds)] [f* (in-list flds*)])
    (match* (f f*)
      [((fld: t _ #t) (fld: t* _ #t))
       (subtype* (subtype* A t* t) t t*)]
      [((fld: t _ #f) (fld: t* _ #f))
       (subtype* A t t*)])))

(define (unrelated-structs s1 s2)
  (define (in-hierarchy? s par)
    (define s-name
      (match s
        [(Poly: _ (Struct: s-name _ _ _ _ _ _ _)) s-name]
        [(Struct: s-name _ _ _ _ _ _ _) s-name]))
    (define p-name
      (match par
        [(Poly: _ (Struct: p-name _ _ _ _ _ _ _)) p-name]
        [(Struct: p-name _ _ _ _ _ _ _) p-name]))
    (or (equal? s-name p-name)
        (match s
          [(Poly: _ (? Struct? s*)) (in-hierarchy? s* par)]
          [(Struct: _ (and (Name: _) p) _ _ _ _ _ _) (in-hierarchy? (resolve-once p) par)]
          [(Struct: _ (? Struct? p) _ _ _ _ _ _) (in-hierarchy? p par)]
          [(Struct: _ (Poly: _ p) _ _ _ _ _ _) (in-hierarchy? p par)]
          [(Struct: _ #f _ _ _ _ _ _) #f]
          [_ (int-err "wtf is this? ~a" s)])))
  (not (or (in-hierarchy? s1 s2) (in-hierarchy? s2 s1))))

;; the algorithm for recursive types transcribed directly from TAPL, pg 305
;; List[(cons Number Number)] type type -> List[(cons Number Number)]
;; potentially raises exn:subtype, when the algorithm fails
;; is s a subtype of t, taking into account constraints A
(define (subtype* A s t)
  (define =t (lambda (a b) (if (and (Rep? a) (Rep? b)) (type-equal? a b) (equal? a b))))
  (parameterize ([match-equality-test =t]
                 [current-seen A])
    (let ([ks (Type-key s)] [kt (Type-key t)])
      (cond
       [(or (seen? s t) (type-equal? s t)) A]
       [(and (symbol? ks) (symbol? kt) (not (eq? ks kt))) (fail! s t)]
       [(and (symbol? ks) (pair? kt) (not (memq ks kt))) (fail! s t)]
       [(and (pair? ks) (pair? kt)
	     (for/and ([i (in-list ks)]) (not (memq i kt))))
	(fail! s t)]
       [else
	(let* ([A0 (remember s t A)])
	  (parameterize ([current-seen A0])
            (match* (s t)
	      [(_ (Univ:)) A0]
	      ;; error is top and bot
	      [(_ (Error:)) A0]
	      [((Error:) _) A0]
	      ;; (Un) is bot
	      [(_ (Union: (list))) (fail! s t)]
	      [((Union: (list)) _) A0]
	      ;; value types
	      [((Value: v1) (Value: v2)) (=> unmatch) (if (equal? v1 v2) A0 (unmatch))]
              ;; values are subtypes of their "type"
	      [((Value: v) (Base: _ _ pred _)) (if (pred v) A0 (fail! s t))]
	      ;; tvars are equal if they are the same variable
<<<<<<< HEAD
	      [((F: t) (F: t*)) (if (eq? t t*) A0 (fail! s t))]              
=======
	      [((F: t) (F: t*)) (if (eq? t t*) A0 (fail! s t))]
>>>>>>> 9bd8e67e
              ;; Avoid needing to resolve things that refer to different structs.
              ;; Saves us from non-termination
              ;; Must happen *before* the sequence cases, which sometimes call `resolve' in match expanders
              [((or (? Struct? s1) (NameStruct: s1)) (or (? Struct? s2) (NameStruct: s2)))
               (=> unmatch)
               (cond [(unrelated-structs s1 s2)
                      (dprintf "found unrelated structs: ~a ~a\n" s1 s2)
                      (fail! s t)]
                     [else (unmatch)])]
<<<<<<< HEAD
=======
              ;; similar case for structs and base types, which are obviously unrelated
              [((Base: _ _ _ _) (or (? Struct? s1) (NameStruct: s1)))
               (fail! s t)]
              [((or (? Struct? s1) (NameStruct: s1)) (Base: _ _ _ _))
               (fail! s t)]
              ;; same for all values.
              [((Value: (? (negate struct?) _)) (or (? Struct? s1) (NameStruct: s1)))
               (fail! s t)]
              [((or (? Struct? s1) (NameStruct: s1)) (Value: (? (negate struct?) _)))
               (fail! s t)]
>>>>>>> 9bd8e67e
              ;; just checking if s/t is a struct misses recursive/union/etc cases
              [((? (lambda (_) (eq? ks 'struct))) (Base: _ _ _ _)) (fail! s t)]
              [((Base: _ _ _ _) (? (lambda (_) (eq? kt 'struct)))) (fail! s t)]
              ;; sequences are covariant
              [((Sequence: ts) (Sequence: ts*))
               (subtypes* A0 ts ts*)]
              [((Listof: t) (Sequence: (list t*)))
               (subtype* A0 t t*)]
              [((List: ts) (Sequence: (list t*)))
               (subtypes* A0 ts (map (λ _ t*) ts))]
              [((HeterogenousVector: ts) (Sequence: (list t*)))
               (subtypes* A0 ts (map (λ _ t*) ts))]
              [((Vector: t) (Sequence: (list t*)))
               (subtype* A0 t t*)]
              [((Base: 'String _ _ _) (Sequence: (list t*)))
               (subtype* A0 -Char t*)]
              [((Base: 'Bytes _ _ _) (Sequence: (list t*)))
               (subtype* A0 -Byte t*)]
              [((Base: 'Input-Port _ _ _) (Sequence: (list t*)))
               (subtype* A0 -Nat t*)]
              [((Hashtable: k v) (Sequence: (list k* v*)))
               (subtypes* A0 (list k v) (list k* v*))]
              ;; special-case for case-lambda/union
              [((Function: arr1) (Function: (list arr2)))
               (when (null? arr1) (fail! s t))
               (or (arr-subtype*/no-fail A0 (combine-arrs arr1) arr2)
                   (supertype-of-one/arr A0 arr2 arr1)
                   (fail! s t))]
	      ;; case-lambda
	      [((Function: arr1) (Function: arr2))
	       (when (null? arr1) (fail! s t))
	       (let loop-arities ([A* A0]
				  [arr2 arr2])
		 (cond
		  [(null? arr2) A*]
		  [(supertype-of-one/arr A* (car arr2) arr1) => (lambda (A) (loop-arities A (cdr arr2)))]
		  [else (fail! s t)]))]
	      ;; recur structurally on pairs
	      [((Pair: a d) (Pair: a* d*))
	       (let ([A1 (subtype* A0 a a*)])
		 (and A1 (subtype* A1 d d*)))]
              ;; recur structurally on dotted lists, assuming same bounds
              [((ListDots: s-dty dbound) (ListDots: t-dty dbound))
               (subtype* A0 s-dty t-dty)]
              [((ListDots: s-dty dbound) (Listof: t-elem))
               (subtype* A0 (substitute Univ dbound s-dty) t-elem)]
	      ;; quantification over two types preserves subtyping
	      [((Poly: ns b1) (Poly: ms b2))
	       (=> unmatch)
	       (unless (= (length ns) (length ms))
		       (unmatch))
	       (subtype* A0 b1 (subst-all (make-simple-substitution ms (map make-F ns)) b2))]
	      [((Refinement: par _ _) t)
               (subtype* A0 par t)]
	      ;; use unification to see if we can use the polytype here
	      [((Poly: vs b) s)
	       (=> unmatch)
	       (if (unify vs (list b) (list s)) A0 (unmatch))]
	      [(s (Poly: vs b))
	       (=> unmatch)
	       (if (null? (fv b)) (subtype* A0 s b) (unmatch))]
	      ;; rec types, applications and names (that aren't the same)
	      [((? needs-resolving? s) other)
               (let ([s* (resolve-once s)])
                 (if (Type? s*) ;; needed in case this was a name that hasn't been resolved yet
                     (subtype* A0 s* other)
                     (fail! s t)))]
	      [(other (? needs-resolving? t))
               (let ([t* (resolve-once t)])
                 (if (Type? t*) ;; needed in case this was a name that hasn't been resolved yet
                     (subtype* A0 other t*)
                     (fail! s t)))]
	      ;; for unions, we check the cross-product
	      [((Union: es) t) (or (and (andmap (lambda (elem) (subtype* A0 elem t)) es) A0)
                                   (fail! s t))]
	      [(s (Union: es)) (or (and (ormap (lambda (elem) (subtype*/no-fail A0 s elem)) es) A0)
                                   (fail! s t))]
	      ;; subtyping on immutable structs is covariant
	      [((Struct: nm _ flds proc _ _ _ _) (Struct: nm _ flds* proc* _ _ _ _))
               (let ([A (cond [(and proc proc*) (subtype* proc proc*)]
                              [proc* (fail! proc proc*)]
                              [else A0])])
                 (subtype/flds* A flds flds*))]
              [((Struct: _ _ _ _ _ _ _ _) (StructTop: (== s type-equal?)))
               A0]
              ;ephemerons are covariant
              [((Ephemeron: s) (Ephemeron: t))
               (subtype* A0 s t)]
              [((CustodianBox: s) (CustodianBox: t))
               (subtype* A0 s t)]
              [((Box: _) (BoxTop:)) A0]
              [((ThreadCell: _) (ThreadCellTop:)) A0]
              [((Set: t) (Set: t*)) (subtype* A0 t t*)]
              [((Channel: _) (ChannelTop:)) A0]
              [((Vector: _) (VectorTop:)) A0]
              [((HeterogenousVector: _) (VectorTop:)) A0]
              [((HeterogenousVector: (list e ...)) (Vector: e*))
               (if (andmap (lambda (e0) (type-equal? e0 e*)) e) A0 (fail! s t))]
              [((MPair: _ _) (MPairTop:)) A0]
              [((Hashtable: _ _) (HashtableTop:)) A0]
	      ;; subtyping on structs follows the declared hierarchy
<<<<<<< HEAD
	      [((Struct: nm (? Type? parent) flds proc _ _ _ _) other) 
=======
	      [((Struct: nm (? Type? parent) flds proc _ _ _ _) other)
>>>>>>> 9bd8e67e
               ;(dprintf "subtype - hierarchy : ~a ~a ~a\n" nm parent other)
	       (subtype* A0 parent other)]
	      ;; Promises are covariant
	      [((Struct: (== promise-sym) _ (list t) _ _ _ _ _) (Struct: (== promise-sym) _ (list t*) _ _ _ _ _)) (subtype* A0 t t*)]
	      ;; subtyping on values is pointwise
	      [((Values: vals1) (Values: vals2)) (subtypes* A0 vals1 vals2)]
              ;; trivial case for Result
              [((Result: t f o) (Result: t* f o))
               (subtype* A0 t t*)]
              ;; we can ignore interesting results
              [((Result: t f o) (Result: t* (FilterSet: (Top:) (Top:)) (Empty:)))
               (subtype* A0 t t*)]
	      ;; subtyping on other stuff
	      [((Syntax: t) (Syntax: t*))
	       (subtype* A0 t t*)]
              [((Future: t) (Future: t*))
               (subtype* A0 t t*)]
	      [((Instance: t) (Instance: t*))
	       (subtype* A0 t t*)]
              [((Class: '() '() (list (and s  (list names  meths )) ...))
                (Class: '() '() (list (and s* (list names* meths*)) ...)))
               (for/fold ([A A0])
                         ([n names*] [m meths*])
                         (cond [(assq n s) => (lambda (spec) (subtype* A (cadr spec) m))]
                               [else (fail! s t)]))]
	      ;; otherwise, not a subtype
	      [(_ _) (fail! s t) #;(dprintf "failed")])))]))))

  (define (type-compare? a b)
  (and (subtype a b) (subtype b a)))

(provide subtype type-compare? subtypes/varargs subtypes)

;(trace subtype*)
;(trace supertype-of-one/arr)
;(trace arr-subtype*/no-fail)
;(trace subtype*/no-fail)
;(trace subtypes*)
;(trace subtype)

;(subtype (-> Univ B) (-> Univ Univ))
;(subtype (make-poly '(a) (make-tvar 'a)) (make-lst N))

;;problem:
;; (subtype (make-Mu 'x (make-Syntax (make-Union (list (make-Base 'Number #'number? number? #'-Number) (make-F 'x))))) (make-Syntax (make-Univ)))<|MERGE_RESOLUTION|>--- conflicted
+++ resolved
@@ -263,11 +263,7 @@
               ;; values are subtypes of their "type"
 	      [((Value: v) (Base: _ _ pred _)) (if (pred v) A0 (fail! s t))]
 	      ;; tvars are equal if they are the same variable
-<<<<<<< HEAD
-	      [((F: t) (F: t*)) (if (eq? t t*) A0 (fail! s t))]              
-=======
 	      [((F: t) (F: t*)) (if (eq? t t*) A0 (fail! s t))]
->>>>>>> 9bd8e67e
               ;; Avoid needing to resolve things that refer to different structs.
               ;; Saves us from non-termination
               ;; Must happen *before* the sequence cases, which sometimes call `resolve' in match expanders
@@ -277,8 +273,6 @@
                       (dprintf "found unrelated structs: ~a ~a\n" s1 s2)
                       (fail! s t)]
                      [else (unmatch)])]
-<<<<<<< HEAD
-=======
               ;; similar case for structs and base types, which are obviously unrelated
               [((Base: _ _ _ _) (or (? Struct? s1) (NameStruct: s1)))
                (fail! s t)]
@@ -289,7 +283,6 @@
                (fail! s t)]
               [((or (? Struct? s1) (NameStruct: s1)) (Value: (? (negate struct?) _)))
                (fail! s t)]
->>>>>>> 9bd8e67e
               ;; just checking if s/t is a struct misses recursive/union/etc cases
               [((? (lambda (_) (eq? ks 'struct))) (Base: _ _ _ _)) (fail! s t)]
               [((Base: _ _ _ _) (? (lambda (_) (eq? kt 'struct)))) (fail! s t)]
@@ -391,11 +384,7 @@
               [((MPair: _ _) (MPairTop:)) A0]
               [((Hashtable: _ _) (HashtableTop:)) A0]
 	      ;; subtyping on structs follows the declared hierarchy
-<<<<<<< HEAD
-	      [((Struct: nm (? Type? parent) flds proc _ _ _ _) other) 
-=======
 	      [((Struct: nm (? Type? parent) flds proc _ _ _ _) other)
->>>>>>> 9bd8e67e
                ;(dprintf "subtype - hierarchy : ~a ~a ~a\n" nm parent other)
 	       (subtype* A0 parent other)]
 	      ;; Promises are covariant
