--- conflicted
+++ resolved
@@ -39,11 +39,7 @@
      (let ([types (remove-dups (sort (apply append (map flat args)) type<?))])
        (cond
          [(null? types) (make-union* null)]
-<<<<<<< HEAD
-         [(null? (cdr types)) (car types)]   
-=======
          [(null? (cdr types)) (car types)]
->>>>>>> 9bd8e67e
          ;; FIXME: this sort is unneccessary
          [else (make-union* (sort (foldr union2 '() (remove-subtypes types)) type<?))]))]))
 
