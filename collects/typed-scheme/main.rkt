--- conflicted
+++ resolved
@@ -2,11 +2,7 @@
            
 
 
-<<<<<<< HEAD
-(providing (libs (except scheme/base #%module-begin #%top-interaction with-handlers lambda #%app)
-=======
 (providing (libs (except scheme/base #%module-begin #%top-interaction with-handlers lambda #%app for for*)
->>>>>>> 371b00af
                  (except "private/prims.rkt")
                  (except "private/base-types-new.rkt")
                  (except "private/base-types-extra.rkt"))
@@ -14,15 +10,7 @@
 		   #%top-interaction
 		   lambda
 		   #%app))
-<<<<<<< HEAD
-(require "private/base-env.rkt" 
-	 "private/base-special-env.rkt"
-	 "private/base-env-numeric.rkt"
-	 "private/base-env-indexing.rkt"
-	 "private/extra-procs.rkt"
-=======
 (require "private/extra-procs.rkt"
->>>>>>> 371b00af
          (for-syntax "private/base-types-extra.rkt"))
 (provide (rename-out [with-handlers: with-handlers])
          (for-syntax (all-from-out "private/base-types-extra.rkt"))
