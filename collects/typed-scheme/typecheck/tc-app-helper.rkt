#lang scheme/base

<<<<<<< HEAD
(require "../utils/utils.rkt" scheme/match unstable/list
         (utils tc-utils) (rep type-rep) (types utils union abbrev))
=======
(require "../utils/utils.rkt" racket/match unstable/list unstable/sequence
         (only-in srfi/1 unzip4) (only-in racket/list make-list)
         (prefix-in c: racket/contract)
         "check-below.rkt" "tc-subst.rkt"
         (utils tc-utils)
         (rep type-rep object-rep)
         (types utils union abbrev subtype))
>>>>>>> 371b00af

(provide (all-defined-out))


;; syntax? syntax? arr? (listof tc-results?) (or/c #f tc-results) [boolean?] -> tc-results?
(d/c (tc/funapp1 f-stx args-stx ftype0 argtys expected #:check [check? #t])
  ((syntax? syntax? arr? (c:listof tc-results?) (c:or/c #f tc-results?)) (#:check boolean?) . c:->* . tc-results?)
  (match* (ftype0 argtys)
    ;; we check that all kw args are optional
    [((arr: dom (Values: (and results (list (Result: t-r f-r o-r) ...))) rest #f (and kws (list (Keyword: _ _ #f) ...)))
      (list (tc-result1: t-a phi-a o-a) ...))
     (when check?
       (cond [(and (not rest) (not (= (length dom) (length t-a))))
              (tc-error/expr #:return (ret t-r)
                             "Wrong number of arguments, expected ~a and got ~a" (length dom) (length t-a))]
             [(and rest (< (length t-a) (length dom)))
              (tc-error/expr #:return (ret t-r)
                             "Wrong number of arguments, expected at least ~a and got ~a" (length dom) (length t-a))])
       (for ([dom-t (if rest (in-sequence-forever dom rest) (in-list dom))] 
             [a (in-list (syntax->list args-stx))]
             [arg-t (in-list t-a)])
         (parameterize ([current-orig-stx a]) (check-below arg-t dom-t))))
     (let* ([dom-count (length dom)]
            [arg-count (+ dom-count (if rest 1 0) (length kws))])
       (let-values
           ([(o-a t-a) (for/lists (os ts)
                         ([nm (in-range arg-count)]
                          [oa (in-sequence-forever (in-list o-a) (make-Empty))]
                          [ta (in-sequence-forever (in-list t-a) (Un))])
                         (values (if (>= nm dom-count) (make-Empty) oa)
                                 ta))])
         (define-values (t-r f-r o-r)
           (for/lists (t-r f-r o-r) 
             ([r (in-list results)])
             (open-Result r o-a t-a)))
         (ret t-r f-r o-r)))]
    [((arr: _ _ _ drest '()) _)
     (int-err "funapp with drest args ~a ~a NYI" drest argtys)]
    [((arr: _ _ _ _ kws) _)
     (int-err "funapp with keyword args ~a NYI" kws)]))


(define (make-printable t)
  (match t
    [(tc-result1: t) t]
    [(tc-results: ts) (-values ts)]
    [_ t]))

(define (stringify-domain dom rst drst [rng #f])
  (let ([doms-string (if (null? dom) "" (string-append (stringify (map make-printable dom)) " "))]
        [rng-string (if rng (format " -> ~a" rng) "")])
    (cond [drst
           (format "~a~a ... ~a~a" doms-string (car drst) (cdr drst) rng-string)]
          [rst
           (format "~a~a *~a" doms-string rst rng-string)]
          [else (string-append (stringify (map make-printable dom)) rng-string)])))

;; Generates error messages when operand types don't match operator domains.
(d/c (domain-mismatches f-stx args-stx ty doms rests drests rngs arg-tys tail-ty tail-bound
                           #:expected [expected #f] #:return [return (make-Union null)]
                           #:msg-thunk [msg-thunk (lambda (dom) dom)])
   ((syntax? syntax? Type/c (c:listof (c:listof Type/c)) (c:listof (c:or/c #f Type/c))
     (c:listof (c:or/c #f (c:cons/c Type/c (c:or/c c:natural-number/c symbol?))))
     (c:listof (c:or/c Values? ValuesDots?)) (c:listof tc-results?) (c:or/c #f Type/c) c:any/c)
    (#:expected (c:or/c #f tc-results?) #:return tc-results?
     #:msg-thunk (c:-> string? string?))
    . c:->* . tc-results?)
   
  (define arguments-str
    (stringify-domain arg-tys
                      (if (not tail-bound) tail-ty #f)
                      (if tail-bound (cons tail-ty tail-bound) #f)))
  (cond
    [(null? doms)
     (int-err "How could doms be null: ~a ~a" ty)]
    [(and (= 1 (length doms)) (not (car rests)) (not (car drests)) (not tail-ty) (not tail-bound))
     (tc-error/expr
      #:return return
      (msg-thunk
       (apply string-append
              (if (not (= (length (car doms)) (length arg-tys)))
                  (format "Wrong number of arguments - Expected ~a, but got ~a\n\n" (length (car doms)) (length arg-tys))
                  "")
              (append
               (for/list ([dom-t (in-list (extend arg-tys (car doms) #f))]
                          [arg-t (in-list (extend (car doms) arg-tys #f))]
                          [i (in-naturals 1)])
                         (let ([dom-t (or dom-t "-none-")]
                               [arg-t (or arg-t "-none-")])
                           (format "Argument ~a:\n  Expected: ~a\n  Given:    ~a\n" i (make-printable dom-t) (make-printable arg-t))))
               (list
                (if expected
                    (format "\nResult type:     ~a\nExpected result: ~a\n"
                            (car rngs) (make-printable expected))
                    ""))))))]
    [(= 1 (length doms))
     (tc-error/expr
      #:return return
      (msg-thunk
       (string-append
        "Domain: "
        (stringify-domain (car doms) (car rests) (car drests))
        "\nArguments: "
        arguments-str
        "\n"
        (if expected
            (format "Result type: ~a\nExpected result: ~a\n"
                    (car rngs) (make-printable expected))
            ""))))]
    [else
     (let ([label  (if expected   "Types: "   "Domains: ")]
           [nl+spc (if expected "\n       " "\n         ")])
       ;; we restrict the domains shown in the error messages to those that
       ;; are useful
       (let-values ([(pdoms rngs rests drests) (possible-domains doms rests drests rngs expected)])
         (if (= (length pdoms) 1)
             ;; if we narrowed down the possible cases to a single one, have
             ;; tc/funapp1 generate a better error message
             (begin (tc/funapp1 f-stx args-stx
                                (make-arr (car pdoms) (car rngs)
                                          (car rests) (car drests) null)
                                arg-tys expected)
                    return)
             ;; if not, print the message as usual
             (let* ([pdoms (map make-printable pdoms)]
                    [err-doms
                     (string-append
                      label
                      (stringify (if expected
                                     (map stringify-domain pdoms rests drests rngs)
                                     (map stringify-domain pdoms rests drests))
                                 nl+spc)
                      "\nArguments: "
                      arguments-str
                      "\n"
                      (if expected
                          (format "Expected result: ~a\n" (make-printable expected))
                          ""))])
               (tc-error/expr
                #:return return
                (msg-thunk err-doms))))))])) ; generate message


;; to avoid long and confusing error messages, in the case of functions with
;; multiple similar domains (<, >, +, -, etc.), we show only the domains that
;; are relevant to this specific error
;; this is done in several ways:
;; - if a case-lambda case is subsumed by another, we don't need to show it
;;   (subsumed cases may be useful for their filter information, but this is
;;   unrelated to error reporting)
;; - if we have an expected type, we don't need to show the domains for which
;;   the result type is not a subtype of the expected type
;; - we can disregard domains that are more restricted than required to get
;;   the expected type (or all but the most liberal domain when no type is
;;   expected)
;;   ex: if we have the 2 following possible domains for an operator:
;;       Fixnum -> Fixnum
;;       Integer -> Integer
;;     and an expected type of Integer for the result of the application,
;;     we can disregard the Fixnum domain since it imposes a restriction that
;;     is not necessary to get the expected type
(define (possible-domains doms rests drests rngs expected)

  ;; is fun-ty subsumed by a function type in others?
  (define (is-subsumed-in? fun-ty others)
    ;; assumption: domains go from more specific to less specific
    ;;  thus, a domain can only be subsumed by another that is further down
    ;;  the list.
    ;; this is reasonable because a more specific domain coming after a more
    ;; general domain would never be matched
    ;; a case subsumes another if the first one is a subtype of the other
    (ormap (lambda (x) (subtype x fun-ty))
           others))

  (define expected-ty (and expected (match expected [(tc-result1: t) t])))
  (define (returns-subtype-of-expected? fun-ty)
    (or (not expected)
        (match fun-ty
               [(Function: (list (arr: _ rng _ _ _)))
                (let ([rng (match rng
                                  [(Values: (list (Result: t _ _)))
                                   t]
                                  [(ValuesDots: (list (Result: t _ _)) _ _)
                                   t])])
                  (subtype rng expected-ty))])))

  ;; original info that the error message would have used
  ;; kept in case we discard all the cases
  (define orig (map list doms rngs rests drests))

  ;; iterate in lock step over the function types we analyze and the parts
  ;; that we will need to print the error message, to make sure we throw
  ;; away cases consistently
  (let loop ([cases (map (compose make-Function list make-arr)
                         doms
                         (map (match-lambda ; strip filters
                               [(Values: (list (Result: t _ _) ...))
                                (-values t)]
                               [(ValuesDots: (list (Result: t _ _) ...) _ _)
                                (-values t)])
                              rngs)
                         rests drests (make-list (length doms) null))]
             ;; the parts we'll need to print the error message
             [parts orig]
             ;; accumulators
             [candidates '()] ; from cases
             [parts-acc '()]) ; from parts

    ;; discard subsumed cases (supertype modulo filters)
    (if (not (null? cases))
        (let ([head (car cases)] [tail (cdr cases)])
          (if (is-subsumed-in? head tail)
              (loop tail (cdr parts)
                    candidates parts-acc) ; we discard this one
              (loop tail (cdr parts)
                    (cons head candidates) ; we keep this one
                    (cons (car parts) parts-acc))))

        ;; keep only the domains for which the associated function type
        ;; is consistent with the expected type
        (let loop ([cases candidates]
                   [parts parts-acc]
                   ;; accumulators
                   [candidates '()]
                   [parts-acc '()])
          (if (not (null? cases))
              (if (returns-subtype-of-expected? (car cases))
                  (loop (cdr cases) (cdr parts)
                        (cons (car cases) candidates) ; we keep this one
                        (cons (car parts) parts-acc))
                  (loop (cdr cases) (cdr parts)
                        candidates parts-acc)) ; we discard this one

              ;; among the domains that fit with the expected type, we only
              ;; need to keep the most liberal
              ;; since we only care about permissiveness of domains, we
              ;; reconstruct function types with a return type of any then test
              ;; for subtyping
              (let ([fun-tys-ret-any
                     (map (match-lambda
                           [(Function: (list (arr: dom _ rest drest _)))
                            (make-Function (list (make-arr dom (-values (list Univ))
                                                           rest drest null)))])
                          candidates)])
                (let loop ([cases fun-tys-ret-any]
                           [parts parts-acc]
                           ;; accumulators
                           ;; final pass, we only need the parts to print the
                           ;; error message
                           [parts-acc '()])
                  (if (not (null? cases))
                      ;; if a case is a supertype of another, we discard it
                      (let ([head (car cases)])
                        (if (is-subsumed-in? head (remove head fun-tys-ret-any))
                            (loop (cdr cases) (cdr parts)
                                  parts-acc) ; we discard this one
                            (loop (cdr cases) (cdr parts)
                                  (cons (car parts) parts-acc)))) ; we keep this one

                      ;; if we somehow eliminate all the cases (bogus expected
                      ;; type) fall back to the showing extra cases
                      (unzip4 (if (null? parts-acc)
                                  orig
                                  (reverse parts-acc)))))))))))

(define (poly-fail f-stx args-stx t argtypes #:name [name #f] #:expected [expected #f])
  (match t
    [(or (Poly-names: 
          msg-vars 
          (Function: (list (arr: msg-doms msg-rngs msg-rests msg-drests (list (Keyword: _ _ #f) ...)) ...)))
         (PolyDots-names:
          msg-vars
          (Function: (list (arr: msg-doms msg-rngs msg-rests msg-drests (list (Keyword: _ _ #f) ...)) ...))))
     (let ([fcn-string (if name
                           (format "function ~a" (syntax->datum name))
                           "function")])
       (if (and (andmap null? msg-doms)
                (null? argtypes))
           (tc-error/expr #:return (ret (Un))
                          (string-append 
                           "Could not infer types for applying polymorphic "
                           fcn-string
                           "\n"))
           (domain-mismatches f-stx args-stx t msg-doms msg-rests msg-drests
                              msg-rngs argtypes #f #f #:expected expected
                              #:return (ret (Un))
                              #:msg-thunk (lambda (dom)
                                            (string-append
                                             "Polymorphic " fcn-string " could not be applied to arguments:\n"
                                             dom
                                             (if (not (for/and ([t (apply append (map fv/list msg-doms))]) (memq t msg-vars)))
                                                 (string-append "Type Variables: " (stringify msg-vars) "\n")
                                                 ""))))))]
    [(or (Poly-names: msg-vars (Function: (list (arr: msg-doms msg-rngs msg-rests msg-drests kws) ...)))
         (PolyDots-names: msg-vars (Function: (list (arr: msg-doms msg-rngs msg-rests msg-drests kws) ...))))
     (let ([fcn-string (if name
                           (format "function with keywords ~a" (syntax->datum name))
                           "function with keywords")])
       (if (and (andmap null? msg-doms)
                (null? argtypes))
           (tc-error/expr #:return (ret (Un))
                          (string-append 
                           "Could not infer types for applying polymorphic "
                           fcn-string
                           "\n"))
           (domain-mismatches f-stx args-stx t msg-doms msg-rests msg-drests
                              msg-rngs argtypes #f #f #:expected expected
                              #:return (ret (Un))
                              #:msg-thunk (lambda (dom)
                                            (string-append
                                             "Polymorphic " fcn-string " could not be applied to arguments:\n"
                                             dom
                                             (if (not (for/and ([t (apply append (map fv/list msg-doms))]) (memq t msg-vars)))
                                                 (string-append "Type Variables: " (stringify msg-vars) "\n")
                                                 ""))))))]))<|MERGE_RESOLUTION|>--- conflicted
+++ resolved
@@ -1,9 +1,5 @@
 #lang scheme/base
 
-<<<<<<< HEAD
-(require "../utils/utils.rkt" scheme/match unstable/list
-         (utils tc-utils) (rep type-rep) (types utils union abbrev))
-=======
 (require "../utils/utils.rkt" racket/match unstable/list unstable/sequence
          (only-in srfi/1 unzip4) (only-in racket/list make-list)
          (prefix-in c: racket/contract)
@@ -11,7 +7,6 @@
          (utils tc-utils)
          (rep type-rep object-rep)
          (types utils union abbrev subtype))
->>>>>>> 371b00af
 
 (provide (all-defined-out))
 
