--- conflicted
+++ resolved
@@ -50,14 +50,6 @@
                     [(tc-results: ts fs2 os2) (with-lexical-env env-thn (tc thn (unbox flag+)))]
                     [(tc-results: us fs3 os3) (with-lexical-env env-els (tc els (unbox flag-)))])
          ;(printf "old props: ~a\n" (env-props (lexical-env)))
-<<<<<<< HEAD
-         ;(printf "fs+: ~a~n" fs+)
-         ;(printf "fs-: ~a~n" fs-)
-         ;(printf "thn-props: ~a~n" (env-props env-thn))
-         ;(printf "els-props: ~a~n" (env-props env-els))
-         ;(printf "new-thn-props: ~a~n" new-thn-props)
-         ;(printf "new-els-props: ~a~n" new-els-props)
-=======
          ;(printf "fs+: ~a\n" fs+)
          ;(printf "fs-: ~a\n" fs-)
          ;(printf "thn-props: ~a\n" (env-props env-thn))
@@ -83,7 +75,6 @@
                [else
                 (add-neither tst)])
 
->>>>>>> 371b00af
          ;; if we have the same number of values in both cases
          (cond [(= (length ts) (length us))
                 (let ([r (combine-results
