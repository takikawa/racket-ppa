#lang scheme/unit

(require "../utils/utils.rkt"
	 syntax/kerncase
	 syntax/parse
<<<<<<< HEAD
         racket/match 
=======
         racket/match
>>>>>>> 9bd8e67e
         "signatures.rkt" "tc-metafunctions.rkt"
         (types utils convenience union subtype)
	 (utils tc-utils)
	 (rep type-rep))

(import tc-if^ tc-lambda^ tc-app^ tc-let^ tc-expr^)
(export check-subforms^)

;; find the subexpressions that need to be typechecked in an ignored form
;; syntax -> any
(define (check-subforms/with-handlers form [expected #f])
  (define handler-tys '())
  (define body-ty #f)
  (define (get-result-ty t)
    (match t
      [(Function:
	(list
	 (arr: _
	       (Values: (list (Result: rngs _ _) ...))
	       _ _ (list (Keyword: _ _ #t) ...))))
       (apply Un rngs)]
      [_ (int-err "Internal error in get-result-ty: not a function type: \n~a" t)]))
  (let loop ([form form])
    (parameterize ([current-orig-stx form])
      (syntax-parse form
        [stx
         ;; if this needs to be checked
         #:when (syntax-property form 'typechecker:with-type)
         ;; the form should be already ascribed the relevant type
	 (tc-expr form)]
        [stx
         ;; this is a handler function
         #:when (syntax-property form 'typechecker:exn-handler)
         (let ([t (tc-expr form)])
           (match t
	     [(tc-result1:
	       (and t
		    (Function: (list (arr: (list _) _ _ _ (list (Keyword: _ _ #f) ...)) ...))))
	      (set! handler-tys (cons (get-result-ty t) handler-tys))]
	     [(tc-results: t)
	      (tc-error "Exception handler must be a single-argument function, got \n~a" t)]))]
        [stx
         ;; this is the body of the with-handlers
         #:when (syntax-property form 'typechecker:exn-body)
         (match-let ([(tc-results: ts) (tc-expr form)])
           (set! body-ty (-values ts)))]
        [(a . b)
	 (loop #'a)
	 (loop #'b)]
        [_ (void)])))
  (ret (apply Un body-ty handler-tys)))

;; syntax type -> any
(define (check-subforms/with-handlers/check form expected)
  (let loop ([form form])
    (parameterize ([current-orig-stx form])
      (kernel-syntax-case* form #f ()
        [stx
         ;; if this needs to be checked
         (syntax-property form 'typechecker:with-type)
         ;; the form should be already ascribed the relevant type
         (tc-expr form)]
        [stx
         ;; this is a hander function
         (syntax-property form 'typechecker:exn-handler)
         (tc-expr/check form (ret (-> (Un) (tc-results->values expected))))]
        [stx
         ;; this is the body of the with-handlers
         (syntax-property form 'typechecker:exn-body)
         (tc-expr/check form expected)]
        [(a . b)
         (begin
           (loop #'a)
           (loop #'b))]
        [_ (void)])))
  expected)

;; typecheck the expansion of a with-handlers form
;; syntax -> any
(define (check-subforms/ignore form)
  (let loop ([form form])
    (kernel-syntax-case* form #f ()
      [stx
       ;; if this needs to be checked
       (syntax-property form 'typechecker:with-type)
       ;; the form should be already ascribed the relevant type
       (tc-expr form)]
      [(a . b)
       (loop #'a)
       (loop #'b)]
      [_ (void)])))<|MERGE_RESOLUTION|>--- conflicted
+++ resolved
@@ -3,11 +3,7 @@
 (require "../utils/utils.rkt"
 	 syntax/kerncase
 	 syntax/parse
-<<<<<<< HEAD
-         racket/match 
-=======
          racket/match
->>>>>>> 9bd8e67e
          "signatures.rkt" "tc-metafunctions.rkt"
          (types utils convenience union subtype)
 	 (utils tc-utils)
