#lang scheme/base

(require "../utils/utils.rkt")
(require (rename-in (types subtype convenience remove-intersect union utils filter-ops)
                    [-> -->]
                    [->* -->*]
                    [one-of/c -one-of/c])
         (rep type-rep filter-rep rep-utils) scheme/list
<<<<<<< HEAD
         scheme/contract racket/match unstable/match 
=======
         scheme/contract racket/match unstable/match
>>>>>>> 9bd8e67e
         (for-syntax scheme/base)
         "tc-metafunctions.rkt")

(provide (all-defined-out))

(define/cond-contract (open-Result r objs [ts #f])
     (->* (Result? (listof Object?)) ((listof Type/c)) (values Type/c FilterSet? Object?))
       (match r
         [(Result: t fs old-obj)
          (for/fold ([t t] [fs fs] [old-obj old-obj])
            ([(o k) (in-indexed (in-list objs))]
             [arg-ty (if ts (in-list ts) (in-cycle (in-value #f)))])
            (values (subst-type t k o #t)
                    (subst-filter-set fs k o #t arg-ty)
                    (subst-object old-obj k o #t)))]))

(define/cond-contract (subst-filter-set fs k o polarity [t #f])
       (->* ((or/c FilterSet? NoFilter?) name-ref/c Object? boolean?) ((or/c #f Type/c)) FilterSet?)
       (define extra-filter (if t (make-TypeFilter t null k) -top))
       (define (add-extra-filter f)
         (define f* (-and extra-filter f))
         (match f*
           [(Bot:) f*]
           [_ f]))
  (match fs
    [(FilterSet: f+ f-)
     (-FS (subst-filter (add-extra-filter f+) k o polarity)
          (subst-filter (add-extra-filter f-) k o polarity))]
    [_ (-FS -top -top)]))

(define/cond-contract (subst-type t k o polarity)
     (-> Type/c name-ref/c Object? boolean? Type/c)
  (define (st t) (subst-type t k o polarity))
  (define/cond-contract (sf fs) (FilterSet? . -> . FilterSet?) (subst-filter-set fs k o polarity))
  (type-case (#:Type st
	      #:Filter sf
	      #:Object (lambda (f) (subst-object f k o polarity)))
	      t
              [#:arr dom rng rest drest kws
                     ;; here we have to increment the count for the domain, where the new bindings are in scope
                     (let* ([arg-count (+ (length dom) (if rest 1 0) (if drest 1 0) (length kws))]
                            [st* (if (integer? k)
                                     (λ (t) (subst-type t (if (number? k) (+ arg-count k) k) o polarity))
                                     st)])
                       (make-arr (map st dom)
                                 (st* rng)
                                 (and rest (st rest))
                                 (and drest (cons (st (car drest)) (cdr drest)))
                                 (map st kws)))]))

(define/cond-contract (subst-object t k o polarity)
     (-> Object? name-ref/c Object? boolean? Object?)
  (match t
    [(NoObject:) t]
    [(Empty:) t]
    [(Path: p i)
     (if (name-ref=? i k)
	 (match o
	   [(Empty:) (make-Empty)]
	   ;; the result is not from an annotation, so it isn't a NoObject
	   [(NoObject:) (make-Empty)]
	   [(Path: p* i*) (make-Path (append p p*) i*)])
	 t)]))

;; this is the substitution metafunction
(define/cond-contract (subst-filter f k o polarity)
  (-> Filter/c name-ref/c Object? boolean? Filter/c)
  (define (ap f) (subst-filter f k o polarity))
  (define (tf-matcher t p i k o polarity maker)
    (match o
      [(or (Empty:) (NoObject:))
       (cond [(name-ref=? i k)
	      (if polarity -top -bot)]
	     [(index-free-in? k t) (if polarity -top -bot)]
             [else f])]
      [(Path: p* i*)
       (cond [(name-ref=? i k)
	      (maker
	       (subst-type t k o polarity)
	       i*
               (append p p*))]
	     [(index-free-in? k t) (if polarity -top -bot)]
	     [else f])]))
  (match f
    [(ImpFilter: ant consq)
     (make-ImpFilter (subst-filter ant k o (not polarity)) (ap consq))]
    [(AndFilter: fs) (apply -and (map ap fs))]
    [(OrFilter: fs) (apply -or (map ap fs))]
    [(Bot:) -bot]
    [(Top:) -top]
    [(TypeFilter: t p i)
     (tf-matcher t p i k o polarity -filter)]
    [(NotTypeFilter: t p i)
     (tf-matcher t p i k o polarity -not-filter)]))

(define (index-free-in? k type)
  (let/ec
   return
   (define (for-object o)
     (object-case (#:Type for-type)
		  o
		  [#:Path p i
			  (if (name-ref=? i k)
			      (return #t)
			      o)]))
   (define (for-filter o)
     (filter-case (#:Type for-type
		   #:Filter for-filter)
		  o
		  [#:NotTypeFilter t p i
				   (if (name-ref=? i k)
				       (return #t)
				       o)]
		  [#:TypeFilter t p i
				(if (name-ref=? i k)
				    (return #t)
				    o)]))
   (define (for-type t)
     (type-case (#:Type for-type
		 #:Filter for-filter
		 #:Object for-object)
		t
                [#:arr dom rng rest drest kws
                       ;; here we have to increment the count for the domain, where the new bindings are in scope
                       (let* ([arg-count (+ (length dom) (if rest 1 0) (if drest 1 0) (length kws))]
                              [st* (lambda (t) (index-free-in? (if (number? k) (+ arg-count k) k) t))])
                         (for-each for-type dom)
                         (st* rng)
                         (and rest (for-type rest))
                         (and drest (for-type (car drest)))
                         (for-each for-type kws)
                         ;; dummy return value
                         (make-arr* null Univ))]))
   (for-type type)
    #f))



;; (or/c Values? ValuesDots?) listof[identifier] -> tc-results?
(define/cond-contract (values->tc-results tc formals)
  ((or/c Values? ValuesDots?) (or/c #f (listof identifier?)) . -> . tc-results?)
  (match tc
    [(ValuesDots: (list (and rs (Result: ts fs os)) ...) dty dbound)
     (if formals
         (let-values ([(ts fs os)
                       (for/lists (ts fs os) ([r (in-list rs)])
                         (open-Result r (map (lambda (i) (make-Path null i)) formals)))])
           (ret ts fs os
                (for/fold ([dty dty]) ([(o k) (in-indexed (in-list formals))])
                  (subst-type dty k (make-Path null o) #t))
                dbound))
         (ret ts fs os dty dbound))]
    [(Values: (list (and rs (Result: ts fs os)) ...))
     (if formals
         (let-values ([(ts fs os) (for/lists (ts fs os) ([r (in-list rs)]) (open-Result r (map (lambda (i) (make-Path null i)) formals)))])
           (ret ts fs os))
         (ret ts fs os))]))<|MERGE_RESOLUTION|>--- conflicted
+++ resolved
@@ -6,11 +6,7 @@
                     [->* -->*]
                     [one-of/c -one-of/c])
          (rep type-rep filter-rep rep-utils) scheme/list
-<<<<<<< HEAD
-         scheme/contract racket/match unstable/match 
-=======
          scheme/contract racket/match unstable/match
->>>>>>> 9bd8e67e
          (for-syntax scheme/base)
          "tc-metafunctions.rkt")
 
