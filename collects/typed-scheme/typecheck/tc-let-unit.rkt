#lang racket/unit

(require (rename-in "../utils/utils.rkt" [infer r:infer])
         "signatures.rkt" "tc-metafunctions.rkt" "tc-subst.rkt"
         "check-below.rkt"
         (types utils convenience)
         (private type-annotation parse-type)
	 (env lexical-env type-alias-env global-env type-env-structs)
         (rep type-rep)
         syntax/free-vars
         ;racket/trace unstable/debug
         racket/match (prefix-in c: racket/contract)
         (except-in racket/contract -> ->* one-of/c)
         syntax/kerncase syntax/parse
         unstable/debug
         (for-template 
          racket/base
          "internal-forms.rkt"))

(require (only-in srfi/1/list s:member))

(import tc-expr^)
(export tc-let^)

(define (erase-filter tc)
  (match tc
    [(tc-results: ts _ _)
     (ret ts (for/list ([f ts]) (make-NoFilter)) (for/list ([f ts]) (make-NoObject)))]))

(d/c (do-check expr->type namess results form exprs body clauses expected #:abstract [abstract null])
     (((syntax? syntax? tc-results? . c:-> . any/c)
       (listof (listof identifier?)) (listof tc-results?)
       syntax? (listof syntax?) syntax? (listof syntax?) (or/c #f tc-results?))
      (#:abstract any/c)
      . c:->* . 
      tc-results?)
     (w/c t/p ([types (listof (listof Type/c))]
               [props (listof (listof Filter?))])
          (define-values (types props)
            (for/lists (t p) 
              ([r (in-list results)]
               [names (in-list namess)])
              (match r 
                [(tc-results: ts (FilterSet: fs+ fs-) os)
                 ;(printf "f+: ~a\n" fs+)
                 ;(printf "f-: ~a\n" fs-)
                 (values ts
                         (apply append
                                (for/list ([n names]
                                           [f+ fs+]
                                           [f- fs-])
                                  (list (make-ImpFilter (-not-filter (-val #f) n) f+)
                                        (make-ImpFilter (-filter (-val #f) n) f-)))))]
                [(tc-results: ts (NoFilter:) _) (values ts null)]))))
     ;; extend the lexical environment for checking the body
  (with-lexical-env/extend/props
   ;; the list of lists of name
   namess
   ;; the types
   types
   (w/c append-region
    #:result (listof Filter?)
    (define-values (p1 p2)
      (combine-props (apply append props) (env-props (lexical-env)) (box #t)))
    (append p1 p2))
   (for-each expr->type
             clauses
             exprs 
             results)
   (let ([subber (lambda (proc lst)
                   (for/list ([i (in-list lst)])
                     (for/fold ([s i])
                       ([nm (in-list (apply append abstract namess))])
                       (proc s nm (make-Empty) #t))))])
     (define (run res)
       (match res
         [(tc-results: ts fs os)
          (ret (subber subst-type ts) (subber subst-filter-set fs) (subber subst-object os))]
         [(tc-results: ts fs os dt db)
          (ret (subber subst-type ts) (subber subst-filter-set fs) (subber subst-object os) dt db)]))
     (if expected 
         (check-below 
          (run (tc-exprs/check (syntax->list body) (erase-filter expected)))
          expected)
         (run (tc-exprs (syntax->list body)))))))
<<<<<<< HEAD

(define (tc/letrec-values/check namess exprs body form expected)
  (tc/letrec-values/internal namess exprs body form expected))

(define (tc/letrec-values namess exprs body form)
  (tc/letrec-values/internal namess exprs body form #f))
=======
>>>>>>> 371b00af

(define (tc-expr/maybe-expected/t e name)
  (define expecteds
    (map (lambda (stx) (lookup-type stx (lambda () #f))) name))
  (define mk (if (and (pair? expecteds) (null? (cdr expecteds)))
                 car
                 -values))
  (define tcr
    (if
     (andmap values expecteds)
     (tc-expr/check e (mk expecteds))
     (tc-expr e)))
  tcr)

(define (tc/letrec-values namess exprs body form [expected #f])
  (let* ([names (map syntax->list (syntax->list namess))]
         [orig-flat-names (apply append names)]
         [exprs (syntax->list exprs)]
         ;; the clauses for error reporting
         [clauses (syntax-case form () [(lv cl . b) (syntax->list #'cl)])])
    (for-each (lambda (names body)
                (kernel-syntax-case* body #f (values :-internal define-type-alias-internal)
                  [(begin (quote-syntax (define-type-alias-internal nm ty)) (#%plain-app values))
                   (register-resolved-type-alias #'nm (parse-type #'ty))]
                  [(begin (quote-syntax (:-internal nm ty)) (#%plain-app values))
                   (register-type-if-undefined #'nm (parse-type #'ty))]
                  [_ (void)]))
              names
              exprs)
    (let loop ([names names] [exprs exprs] [flat-names orig-flat-names] [clauses clauses])
      (cond 
        ;; after everything, check the body expressions
        [(null? names) 
         (do-check void null null form null body null expected #:abstract orig-flat-names)
         #;
         (if expected (tc-exprs/check (syntax->list body) expected) (tc-exprs (syntax->list body)))]
        ;; if none of the names bound in the letrec are free vars of this rhs
        [(not (ormap (lambda (n) (s:member n flat-names bound-identifier=?)) (free-vars (car exprs))))
         ;; then check this expression separately
         (with-lexical-env/extend
          (list (car names))
          (list (match (get-type/infer (car names) (car exprs) (lambda (e) (tc-expr/maybe-expected/t e (car names))) 
                                       tc-expr/check)
                  [(tc-results: ts) ts]))
          (loop (cdr names) (cdr exprs) (apply append (cdr names)) (cdr clauses)))]
        [else
         ;(for-each (lambda (vs) (for-each (lambda (v) (printf/log "Letrec Var: ~a\n" (syntax-e v))) vs)) names)
         (do-check (lambda (stx e t) (tc-expr/check e t))
                   names (map (λ (l) (ret (map get-type l))) names) form exprs body clauses expected)]))))

;; this is so match can provide us with a syntax property to
;; say that this binding is only called in tail position
(define ((tc-expr-t/maybe-expected expected) e)
  (syntax-parse e #:literals (#%plain-lambda)
    [(#%plain-lambda () _)
     #:fail-unless (and expected (syntax-property e 'typechecker:called-in-tail-position)) #f
     (tc-expr/check e (ret (-> (tc-results->values expected))))]
    [_ 
     #:fail-unless (and expected (syntax-property e 'typechecker:called-in-tail-position)) #f
     (tc-expr/check e expected)]
    [_ (tc-expr e)]))

(define (tc/let-values namess exprs body form [expected #f])
  (let* (;; a list of each name clause
         [names (map syntax->list (syntax->list namess))]
         ;; all the trailing expressions - the ones actually bound to the names
         [exprs (syntax->list exprs)]
         ;; the types of the exprs
         #;[inferred-types (map (tc-expr-t/maybe-expected expected) exprs)]
         ;; the annotated types of the name (possibly using the inferred types)
         [types (for/list ([name names] [e exprs]) 
                  (get-type/infer name e (tc-expr-t/maybe-expected expected) 
                                         tc-expr/check))]
         ;; the clauses for error reporting
         [clauses (syntax-case form () [(lv cl . b) (syntax->list #'cl)])])
    (do-check void names types form exprs body clauses expected)))

<|MERGE_RESOLUTION|>--- conflicted
+++ resolved
@@ -83,15 +83,6 @@
           (run (tc-exprs/check (syntax->list body) (erase-filter expected)))
           expected)
          (run (tc-exprs (syntax->list body)))))))
-<<<<<<< HEAD
-
-(define (tc/letrec-values/check namess exprs body form expected)
-  (tc/letrec-values/internal namess exprs body form expected))
-
-(define (tc/letrec-values namess exprs body form)
-  (tc/letrec-values/internal namess exprs body form #f))
-=======
->>>>>>> 371b00af
 
 (define (tc-expr/maybe-expected/t e name)
   (define expecteds
