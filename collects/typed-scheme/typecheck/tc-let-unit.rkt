--- conflicted
+++ resolved
@@ -8,21 +8,12 @@
 	 (env lexical-env type-alias-env global-env type-env-structs)
          (rep type-rep)
          syntax/free-vars
-<<<<<<< HEAD
-         ;racket/trace 
-         racket/match (prefix-in c: racket/contract)
-         (except-in racket/contract -> ->* one-of/c)
-         syntax/kerncase syntax/parse unstable/syntax
-         
-         (for-template 
-=======
          ;racket/trace
          racket/match (prefix-in c: racket/contract)
          (except-in racket/contract -> ->* one-of/c)
          syntax/kerncase syntax/parse unstable/syntax
 
          (for-template
->>>>>>> 9bd8e67e
           racket/base
           "internal-forms.rkt"))
 
