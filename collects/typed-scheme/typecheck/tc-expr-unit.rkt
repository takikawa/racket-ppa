--- conflicted
+++ resolved
@@ -11,11 +11,7 @@
          (only-in (infer infer) restrict)
          (except-in (utils tc-utils stxclass-util))
          (env lexical-env type-env-structs tvar-env index-env)
-<<<<<<< HEAD
-         racket/private/class-internal 
-=======
          racket/private/class-internal
->>>>>>> 9bd8e67e
          (except-in syntax/parse id)
          unstable/function #;unstable/debug
          (only-in srfi/1 split-at))
