#lang racket/base

(require (rename-in "../utils/utils.rkt" [infer r:infer])
         syntax/kerncase
<<<<<<< HEAD
         unstable/list racket/syntax syntax/parse 
=======
         unstable/list racket/syntax syntax/parse
>>>>>>> 9bd8e67e
         mzlib/etc
         racket/match
         "signatures.rkt"
         "tc-structs.rkt"
         "typechecker.rkt"
         ;; to appease syntax-parse
         "internal-forms.rkt"
         (rep type-rep)
         (types utils convenience type-table)
         (private parse-type type-annotation type-contract)
         (env global-env init-envs type-name-env type-alias-env lexical-env)
	 unstable/mutated-vars syntax/id-table
         (utils tc-utils)
         "provide-handling.rkt"
         "def-binding.rkt"
         (prefix-in c: racket/contract)
         racket/dict
         (for-template
          "internal-forms.rkt"
          syntax/location
          mzlib/contract
          scheme/base))

(c:provide/contract
 [type-check (syntax? . c:-> . syntax?)]
 [tc-module (syntax? . c:-> . syntax?)]
 [tc-toplevel-form (syntax? . c:-> . c:any/c)])

(define unann-defs (make-free-id-table))

(define-splicing-syntax-class dtsi-fields
 #:attributes (mutable type-only maker constructor-return predicate)
 (pattern
  (~seq
    (~or (~optional (~and #:mutable (~bind (mutable #t))))
         (~optional (~and #:type-only (~bind (type-only #t))))
         (~optional (~seq #:maker maker))
         (~optional (~seq #:predicate predicate))
         (~optional (~seq #:constructor-return constructor-return))) ...)))


(define (tc-toplevel/pass1 form)
  (parameterize ([current-orig-stx form])
    (syntax-parse form
      #:literals (values define-type-alias-internal define-typed-struct-internal define-type-internal
			 define-typed-struct/exec-internal :-internal assert-predicate-internal
			 require/typed-internal declare-refinement-internal
			 define-values quote-syntax #%plain-app begin define-syntaxes)
      ;#:literal-sets (kernel-literals)

      ;; forms that are handled in other ways
      [stx
       #:when (or (syntax-property form 'typechecker:ignore)
                  (syntax-property form 'typechecker:ignore-some))
       (list)]

      ;; type aliases have already been handled by an earlier pass
      [(define-values () (begin (quote-syntax (define-type-alias-internal nm ty)) (#%plain-app values)))
       (list)]

      ;; declare-refinement
      ;; FIXME - this sucks and should die
      [(define-values () (begin (quote-syntax (declare-refinement-internal pred)) (#%plain-app values)))
       (match (lookup-type/lexical #'pred)
              [(and t (Function: (list (arr: (list dom) (Values: (list (Result: rng _ _))) #f #f '()))))
               (let ([new-t (make-pred-ty (list dom)
                                          rng
                                          (make-Refinement dom #'pred (syntax-local-certifier)))])
                 (register-type #'pred new-t))
               (list)]
              [t (tc-error "cannot declare refinement for non-predicate ~a" t)])]

      ;; require/typed
      [(define-values () (begin (quote-syntax (require/typed-internal nm ty)) (#%plain-app values)))
       (let ([t (parse-type #'ty)])
         (register-type #'nm t)
         (list (make-def-binding #'nm t)))]

      [(define-values () (begin (quote-syntax (require/typed-internal nm ty #:struct-maker parent)) (#%plain-app values)))
       (let* ([t (parse-type #'ty)]
              [flds (map fld-t (Struct-flds (lookup-type-name (Name-id t))))]
              [mk-ty (flds #f . ->* . t)])
         (register-type #'nm mk-ty)
         (list (make-def-binding #'nm mk-ty)))]

      ;; define-typed-struct
      [(define-values () (begin (quote-syntax (define-typed-struct-internal nm ([fld : ty] ...))) (#%plain-app values)))
       (tc/struct #'nm (syntax->list #'(fld ...)) (syntax->list #'(ty ...)))]
      [(define-values () (begin (quote-syntax (define-typed-struct-internal nm ([fld : ty] ...) #:mutable)) (#%plain-app values)))
       (tc/struct #'nm (syntax->list #'(fld ...)) (syntax->list #'(ty ...)) #:mutable #t)]

      [(define-values () (begin (quote-syntax (define-typed-struct-internal nm ([fld : ty] ...) fields:dtsi-fields)) (#%plain-app values)))
       (tc/struct #'nm (syntax->list #'(fld ...)) (syntax->list #'(ty ...))
            #:mutable (attribute fields.mutable)
            #:maker (attribute fields.maker)
            #:constructor-return (attribute fields.constructor-return)
            #:predicate (attribute fields.predicate)
            #:type-only (attribute fields.type-only))]

      ;; define-typed-struct w/ polymorphism
      [(define-values () (begin (quote-syntax (define-typed-struct-internal (vars ...) nm ([fld : ty] ...) #:maker m)) (#%plain-app values)))
       (tc/poly-struct (syntax->list #'(vars ...)) #'nm (syntax->list #'(fld ...)) (syntax->list #'(ty ...)) #:maker #'m)]
      [(define-values () (begin (quote-syntax (define-typed-struct-internal (vars ...) nm ([fld : ty] ...) #:maker m #:mutable)) (#%plain-app values)))
       (tc/poly-struct (syntax->list #'(vars ...)) #'nm (syntax->list #'(fld ...)) (syntax->list #'(ty ...)) #:maker #'m #:mutable #t)]
      [(define-values () (begin (quote-syntax (define-typed-struct-internal (vars ...) nm ([fld : ty] ...) #:mutable)) (#%plain-app values)))
       (tc/poly-struct (syntax->list #'(vars ...)) #'nm (syntax->list #'(fld ...)) (syntax->list #'(ty ...)) #:mutable #t)]
      [(define-values () (begin (quote-syntax (define-typed-struct-internal (vars ...) nm ([fld : ty] ...))) (#%plain-app values)))
       (tc/poly-struct (syntax->list #'(vars ...)) #'nm (syntax->list #'(fld ...)) (syntax->list #'(ty ...)))]
      ;; error in other cases
      [(define-values () (begin (quote-syntax (define-typed-struct-internal . _)) (#%plain-app values)))
       (int-err "unknown structure form")]

      ;; executable structs - this is a big hack
      [(define-values () (begin (quote-syntax (define-typed-struct/exec-internal nm ([fld : ty] ...) proc-ty)) (#%plain-app values)))
       (tc/struct #'nm (syntax->list #'(fld ...)) (syntax->list #'(ty ...)) #'proc-ty)]

      ;; predicate assertion - needed for define-type b/c or doesn't work
      [(define-values () (begin (quote-syntax (assert-predicate-internal ty pred)) (#%plain-app values)))
       (register-type #'pred (make-pred-ty (parse-type #'ty)))]

      ;; top-level type annotation
      [(define-values () (begin (quote-syntax (:-internal id:identifier ty)) (#%plain-app values)))
       (register-type/undefined #'id (parse-type #'ty))]


      ;; values definitions
      [(define-values (var ...) expr)
       (let* ([vars (syntax->list #'(var ...))])
         (cond
           ;; if all the variables have types, we stick them into the environment
           [(andmap (lambda (s) (syntax-property s 'type-label)) vars)
            (let ([ts (map (λ (x) (get-type x #:infer #f)) vars)])
              (for-each register-type-if-undefined vars ts)
              (map make-def-binding vars ts))]
           ;; if this already had an annotation, we just construct the binding reps
           [(andmap (lambda (s) (lookup-type s (lambda () #f))) vars)
            (for-each finish-register-type vars)
            (map (lambda (s) (make-def-binding s (lookup-type s))) vars)]
           ;; special case to infer types for top level defines
           [else
            (match (get-type/infer vars #'expr tc-expr tc-expr/check)
              [(tc-results: ts)
	       (for/list ([i (in-list vars)] [t (in-list ts)])
		 (register-type i t)
		 (free-id-table-set! unann-defs i #t)
		 (make-def-binding i t))])]))]

      ;; to handle the top-level, we have to recur into begins
      [(begin . rest)
       (apply append (filter list? (map tc-toplevel/pass1 (syntax->list #'rest))))]

      ;; define-syntaxes just get noted
      [(define-syntaxes (var:id ...) . rest)
       (map make-def-stx-binding (syntax->list #'(var ...)))]

      ;; otherwise, do nothing in this pass
      ;; handles expressions, provides, requires, etc and whatnot
      [_ (list)])))





;; typecheck the expressions of a module-top-level form
;; no side-effects
;; syntax -> void
(define (tc-toplevel/pass2 form)
  (parameterize ([current-orig-stx form])
    (kernel-syntax-case* form #f (define-type-alias-internal define-typed-struct-internal define-type-internal
                                   require/typed-internal values)
      ;; these forms we have been instructed to ignore
      [stx
       (syntax-property form 'typechecker:ignore)
       (void)]

      ;; this is a form that we mostly ignore, but we check some interior parts
      [stx
       (syntax-property form 'typechecker:ignore-some)
       (check-subforms/ignore form)]

      ;; these forms should always be ignored
      [(#%require . _) (void)]
      [(#%provide . _) (void)]
      [(define-syntaxes . _) (void)]
      [(define-values-for-syntax . _) (void)]

      ;; FIXME - we no longer need these special cases
      ;; these forms are handled in pass1
      [(define-values () (begin (quote-syntax (require/typed-internal . rest)) (#%plain-app values)))
       (void)]
      [(define-values () (begin (quote-syntax (define-type-alias-internal . rest)) (#%plain-app values)))
       (void)]
      [(define-values () (begin (quote-syntax (define-typed-struct-internal . rest)) (#%plain-app values)))
       (void)]

      ;; definitions just need to typecheck their bodies
      [(define-values (var ...) expr)
       (let* ([vars (syntax->list #'(var ...))]
              [ts (map lookup-type vars)])
         (unless (for/and ([v (syntax->list #'(var ...))])
                   (free-id-table-ref unann-defs v (lambda _ #f)))
           (tc-expr/check #'expr (ret ts)))
         (void))]

      ;; to handle the top-level, we have to recur into begins
      [(begin) (void)]
      [(begin . rest)
       (let loop ([l (syntax->list #'rest)])
         (if (null? (cdr l))
             (tc-toplevel/pass2 (car l))
             (begin (tc-toplevel/pass2 (car l))
                    (loop (cdr l)))))]

      ;; otherwise, the form was just an expression
      [_ (tc-expr form)])))



;; new implementation of type-check
(define-syntax-rule (internal-syntax-pred nm)
  (lambda (form)
    (kernel-syntax-case* form #f
      (nm values)
      [(define-values () (begin (quote-syntax (nm . rest)) (#%plain-app values)))
       #t]
      [_ #f])))

(define (parse-def x)
  (kernel-syntax-case x #f
    [(define-values (nm ...) . rest) (syntax->list #'(nm ...))]
    [_ #f]))

(define (parse-syntax-def x)
  (kernel-syntax-case x #f
    [(define-syntaxes (nm ...) . rest) (syntax->list #'(nm ...))]
    [_ #f]))


(define (add-type-name! names)
  (for-each register-type-name names))

(define (parse-type-alias form)
  (kernel-syntax-case* form #f
    (define-type-alias-internal values)
    [(define-values () (begin (quote-syntax (define-type-alias-internal nm ty)) (#%plain-app values)))
     (values #'nm #'ty)]
    [_ (int-err "not define-type-alias")]))

(define (type-check forms0)
  (begin-with-definitions
    (define forms (syntax->list forms0))
    (define-values (type-aliases struct-defs stx-defs0 val-defs0 provs reqs)
      (filter-multiple
       forms
       (internal-syntax-pred define-type-alias-internal)
       (lambda (e) (or ((internal-syntax-pred define-typed-struct-internal) e)
                       ((internal-syntax-pred define-typed-struct/exec-internal) e)))
       parse-syntax-def
       parse-def
       provide?
       define/fixup-contract?))
    (for-each (compose register-type-alias parse-type-alias) type-aliases)
    ;; add the struct names to the type table
    (for-each (compose add-type-name! names-of-struct) struct-defs)
    ;; resolve all the type aliases, and error if there are cycles
    (resolve-type-aliases parse-type)
    ;; do pass 1, and collect the defintions
    (define defs (apply append (filter list? (map tc-toplevel/pass1 forms))))
    ;; separate the definitions into structures we'll handle for provides
    (define def-tbl
      (for/fold ([h (make-immutable-free-id-table)])
        ([def (in-list defs)])
        (dict-set h (binding-name def) def)))
    ;; typecheck the expressions and the rhss of defintions
    (for-each tc-toplevel/pass2 forms)
    ;; check that declarations correspond to definitions
    (check-all-registered-types)
    ;; report delayed errors
    (report-all-errors)
    (define syntax-provide? #f)
    (define provide-tbl
      (for/fold ([h (make-immutable-free-id-table)]) ([p (in-list provs)])
        (syntax-parse p #:literals (#%provide)
          [(#%provide form ...)
           (for/fold ([h h]) ([f (syntax->list #'(form ...))])
             (parameterize ([current-orig-stx f])
               (syntax-parse f
                 [i:id
                  (when (def-stx-binding? (dict-ref def-tbl #'i #f))
                    (set! syntax-provide? #t))
                  (dict-set h #'i #'i)]
                 [((~datum rename) in out)
                  (when (def-stx-binding? (dict-ref def-tbl #'in #f))
                    (set! syntax-provide? #t))
                  (dict-set h #'in #'out)]
                 [((~datum protect) . _)
                  (tc-error "provide: protect not supported by Typed Racket")]
                 [_ (int-err "unknown provide form")])))]
          [_ (int-err "non-provide form! ~a" (syntax->datum p))])))
    ;; compute the new provides
    (with-syntax*
        ([the-variable-reference (generate-temporary #'blame)]
         [(new-provs ...)
          (generate-prov def-tbl provide-tbl #'the-variable-reference)])
      #`(begin
          #,(if (null? (syntax-e #'(new-provs ...)))
                #'(begin)
                #'(define the-variable-reference (quote-module-name)))
           #,(env-init-code syntax-provide? provide-tbl def-tbl)
           #,(tname-env-init-code)
           #,(talias-env-init-code)
           (begin-for-syntax #,(make-struct-table-code))
           (begin new-provs ...)))))

;; typecheck a whole module
;; syntax -> syntax
(define (tc-module stx)
  (syntax-parse stx
    [(pmb . forms) (type-check #'forms)]))

;; typecheck a top-level form
;; used only from #%top-interaction
;; syntax -> void
(define (tc-toplevel-form form)
  (tc-toplevel/pass1 form)
  (begin0 (tc-toplevel/pass2 form)
          (report-all-errors)))
<|MERGE_RESOLUTION|>--- conflicted
+++ resolved
@@ -2,11 +2,7 @@
 
 (require (rename-in "../utils/utils.rkt" [infer r:infer])
          syntax/kerncase
-<<<<<<< HEAD
-         unstable/list racket/syntax syntax/parse 
-=======
          unstable/list racket/syntax syntax/parse
->>>>>>> 9bd8e67e
          mzlib/etc
          racket/match
          "signatures.rkt"
