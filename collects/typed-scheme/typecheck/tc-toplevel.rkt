--- conflicted
+++ resolved
@@ -13,21 +13,13 @@
          (rep type-rep)
          (types utils convenience type-table)
          (private parse-type type-annotation type-contract)
-<<<<<<< HEAD
-         (env type-env init-envs type-name-env type-alias-env lexical-env)
-         unstable/mutated-vars syntax/id-table
-=======
          (env global-env init-envs type-name-env type-alias-env lexical-env)
 	 unstable/mutated-vars syntax/id-table
->>>>>>> 371b00af
          (utils tc-utils)
          "provide-handling.rkt"
          "def-binding.rkt"
          (prefix-in c: racket/contract)
-<<<<<<< HEAD
-=======
          racket/dict         
->>>>>>> 371b00af
          (for-template
           "internal-forms.rkt"
           unstable/location
@@ -35,12 +27,8 @@
           scheme/base))
 
 (c:provide/contract 
-<<<<<<< HEAD
- [type-check (syntax? . c:-> . syntax?)] 
-=======
  [type-check (syntax? . c:-> . syntax?)]
  [tc-module (syntax? . c:-> . syntax?)]
->>>>>>> 371b00af
  [tc-toplevel-form (syntax? . c:-> . c:any/c)])
 
 (define unann-defs (make-free-id-table))
@@ -162,18 +150,7 @@
            [(andmap (lambda (s) (lookup-type s (lambda () #f))) vars)
             (for-each finish-register-type vars)
             (map (lambda (s) (make-def-binding s (lookup-type s))) vars)]
-<<<<<<< HEAD
-           ;; special case to infer types for top level defines - should handle the multiple values case here
-           [(= 1 (length vars))
-            (match (tc-expr #'expr)
-              [(tc-result1: t)
-               (register-type (car vars) t)
-               (free-id-table-set! unann-defs (car vars) #t)
-               (list (make-def-binding (car vars) t))]
-              [t (int-err "~a is not a tc-result" t)])]
-=======
            ;; special case to infer types for top level defines
->>>>>>> 371b00af
            [else
             (match (get-type/infer vars #'expr tc-expr tc-expr/check)
               [(tc-results: ts)
