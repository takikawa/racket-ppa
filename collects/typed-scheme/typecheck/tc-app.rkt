#lang scheme/unit

(require (rename-in "../utils/utils.rkt" [infer r:infer])
         "signatures.rkt" "tc-metafunctions.rkt"
         "tc-app-helper.rkt" "find-annotation.rkt"
         "tc-subst.rkt"
         syntax/parse scheme/match mzlib/trace scheme/list 
	 unstable/sequence
         ;; fixme - don't need to be bound in this phase - only to make syntax/parse happy
         scheme/bool
         (only-in racket/private/class-internal make-object do-make-object)
         (only-in '#%kernel [apply k:apply])
         ;; end fixme
         (for-syntax syntax/parse scheme/base (utils tc-utils))
         (private type-annotation)
         (types utils abbrev union subtype resolve convenience)
         (utils tc-utils)
         (only-in srfi/1 alist-delete)
         (except-in (env type-environments) extend)
         (rep type-rep filter-rep object-rep)
         (r:infer infer)
         '#%paramz
         (for-template 
          (only-in '#%kernel [apply k:apply])
<<<<<<< HEAD
          "internal-forms.rkt" scheme/base scheme/bool
=======
          "internal-forms.ss" scheme/base scheme/bool '#%paramz
>>>>>>> 0b9370bc
          (only-in racket/private/class-internal make-object do-make-object)))

(import tc-expr^ tc-lambda^ tc-dots^ tc-let^)
(export tc-app^)


;;;;;;;;;;;;;;;;;;;;;;;;;;;;;;;
;; Comparators

;; comparators that inform the type system
(define-syntax-class comparator
  #:literals (eq? equal? eqv? = string=? symbol=? memq member memv)
  (pattern eq?) (pattern equal?) (pattern eqv?) (pattern =) (pattern string=?) (pattern symbol=?) 
  (pattern member) (pattern memq) (pattern memv))

;; typecheck eq? applications
;; identifier expr expr -> tc-results
(define (tc/eq comparator v1 v2)  
  (define (eq?-able e) (or (boolean? e) (keyword? e) (symbol? e)))
  (define (eqv?-able e) (or (eq?-able e) (number? e)))
  (define (equal?-able e) #t)
  (define (ok? val)
    (define-syntax-rule (alt nm pred ...) (and (free-identifier=? #'nm comparator) (or (pred val) ...)))
    (or (alt symbol=? symbol?)
        (alt string=? string?)
        (alt = number?)
        (alt eq? eq?-able)
        (alt eqv? eqv?-able)
        (alt equal? equal?-able)))
  (match* ((single-value v1) (single-value v2))
    [((tc-result1: t _ o) (tc-result1: (Value: (? ok? val))))
     (ret -Boolean
	  (-FS (-filter-at (-val val) o)
	       (-not-filter-at (-val val) o)))]
    [((tc-result1: (Value: (? ok? val))) (tc-result1: t _ o))
     (ret -Boolean
	  (-FS (-filter-at (-val val) o)
	       (-not-filter-at (-val val) o)))]
    [((tc-result1: t _ o)
      (or (and (? (lambda _ (free-identifier=? #'member comparator)))
	       (tc-result1: (app untuple (list (and ts (Value: _)) ...))))
	  (and (? (lambda _ (free-identifier=? #'memv comparator)))
	       (tc-result1: (app untuple (list (and ts (Value: (? eqv?-able))) ...))))
	  (and (? (lambda _ (free-identifier=? #'memq comparator)))
	       (tc-result1: (app untuple (list (and ts (Value: (? eq?-able))) ...))))))
     (let ([ty (apply Un ts)])
       (ret (Un (-val #f) t) 
	    (-FS (-filter-at ty o)
		 (-not-filter-at ty o))))]
    [(_ _) (ret -Boolean)]))


;;;;;;;;;;;;;;;;;;;;;;;;;;;;;;;;
;; Keywords

(define (tc-keywords form arities kws kw-args pos-args expected)
  (match arities
    [(list (arr: dom rng rest #f ktys))
     ;; assumes that everything is in sorted order
     (let loop ([actual-kws kws]
                [actuals (map tc-expr/t (syntax->list kw-args))]
                [formals ktys])
       (match* (actual-kws formals)
         [('() '())
          (void)]
         [(_ '())
          (tc-error/expr #:return (ret (Un))
                         "Unexpected keyword argument ~a" (car actual-kws))]
         [('() (cons fst rst))
          (match fst
            [(Keyword: k _ #t)
             (tc-error/expr #:return (ret (Un))
                            "Missing keyword argument ~a" k)]
            [_ (loop actual-kws actuals rst)])]
         [((cons k kws-rest) (cons (Keyword: k* t req?) form-rest))
          (cond [(eq? k k*) ;; we have a match
                 (unless (subtype (car actuals) t)
                   (tc-error/delayed
                    "Wrong function argument type, expected ~a, got ~a for keyword argument ~a"
                    t (car actuals) k))
                 (loop kws-rest (cdr actuals) form-rest)]
                [req? ;; this keyword argument was required
                 (tc-error/delayed "Missing keyword argument ~a" k*)
                 (loop kws-rest (cdr actuals) form-rest)]
                [else ;; otherwise, ignore this formal param, and continue
                 (loop actual-kws actuals form-rest)])]))
     (tc/funapp (car (syntax-e form)) kw-args (ret (make-Function (list (make-arr* dom rng #:rest rest)))) (map tc-expr (syntax->list pos-args)) expected)]
    [_ (int-err "case-lambda w/ keywords not supported")]))

(define (type->list t)
  (match t
    [(Pair: (Value: (? keyword? k)) b) (cons k (type->list b))]
    [(Value: '()) null]
    [_ (int-err "bad value in type->list: ~a" t)]))

;;;;;;;;;;;;;;;;;;;;;;;;;;;;;;;;;;;;;
;; Objects

(define (check-do-make-object cl pos-args names named-args)
  (let* ([names (map syntax-e (syntax->list names))]
         [name-assoc (map list names (syntax->list named-args))])
    (let loop ([t (tc-expr cl)])
      (match t
        [(tc-result1: (? Mu? t*)) (loop (ret (unfold t*)))]
        [(tc-result1: (Union: '())) (ret (Un))]
        [(tc-result1: (and c (Class: pos-tys (list (and tnflds (list tnames _ _)) ...) _))) 
         (unless (= (length pos-tys)
                    (length (syntax->list pos-args)))
           (tc-error/delayed "expected ~a positional arguments, but got ~a"
                             (length pos-tys) (length (syntax->list pos-args))))
         ;; use for, since they might be different lengths in error case
         (for ([pa (in-syntax pos-args)]
               [pt (in-list pos-tys)])
           (tc-expr/check pa (ret pt)))
         (for ([n names]
               #:when (not (memq n tnames)))
           (tc-error/delayed 
            "unknown named argument ~a for class~nlegal named arguments are ~a"
            n (stringify tnames)))
         (for-each (match-lambda
                     [(list tname tfty opt?)
                      (let ([s (cond [(assq tname name-assoc) => cadr]
                                     [(not opt?)
                                      (tc-error/delayed "value not provided for named init arg ~a" tname)
                                      #f]
                                     [else #f])])
                        (if s
                            ;; this argument was present
                            (tc-expr/check s (ret tfty))
                            ;; this argument wasn't provided, and was optional
                            #f))])
                   tnflds)
         (ret (make-Instance c))]
        [(tc-result1: t)
         (tc-error/expr #:return (ret (Un)) "expected a class value for object creation, got: ~a" t)]))))

;;;;;;;;;;;;;;;;;;;;;;;;;;;;;;;;;;;;;;
;; let loop

(define (let-loop-check form lp actuals args body expected)
  (syntax-parse #`(#,args #,body #,actuals) 
    #:literals (#%plain-app if null? pair? null)
    [((val acc ...)
      ((~and inner-body (if (#%plain-app (~or pair? null?) val*) thn els)))
      (actual actuals ...))
     #:when
     (and (free-identifier=? #'val #'val*)
          (ormap (lambda (a) (find-annotation #'inner-body a))
                 (syntax->list #'(acc ...))))
     (let* ([ts1 (generalize (tc-expr/t #'actual))]
            [ann-ts (for/list ([a (in-syntax #'(acc ...))]
                               [ac (in-syntax #'(actuals ...))])
                      (or (find-annotation #'inner-body a)
                          (generalize (tc-expr/t ac))))]
            [ts (cons ts1 ann-ts)])
       ;; check that the actual arguments are ok here
       (for/list ([a (syntax->list #'(actuals ...))]
                  [t ann-ts])
         (tc-expr/check a (ret t)))
       ;; then check that the function typechecks with the inferred types
       (tc/rec-lambda/check form args body lp ts expected)
       expected)]
    ;; special case `for/list'
    [((val acc ...)
      ((~and inner-body (if e1 e2 e3:id)))
      (null actuals ...))
     #:when (free-identifier=? #'val #'e3)
     (let ([ts (for/list ([ac (syntax->list #'(actuals ...))]
                          [f (syntax->list #'(acc ...))])
                 (or 
                  (type-annotation f #:infer #t)
                  (generalize (tc-expr/t ac))))]
           [acc-ty (or 
                    (type-annotation #'val #:infer #t)
                    (match expected
                      [(tc-result1: (and t (Listof: _))) t]
                      [_ #f])
                    (generalize (-val '())))])
       (tc/rec-lambda/check form args body lp (cons acc-ty ts) expected)
       expected)]
    ;; special case when argument needs inference
    [_     
     (let ([ts (for/list ([ac (syntax->list actuals)]
                          [f (syntax->list args)])
                 (or 
                  (type-annotation f #:infer #t)
                  (generalize (tc-expr/t ac))))])
       (tc/rec-lambda/check form args body lp ts expected)
       expected)]))

(define (tc/apply f args)
  (define (do-ret t)
    (match t 
      [(Values: (list (Result: ts _ _) ...)) (ret ts)]
      [(ValuesDots: (list (Result: ts _ _) ...) dty dbound) (ret ts (for/list ([t ts]) (-FS null null)) (for/list ([t ts]) (make-Empty)) dty dbound)]
      [_ (int-err "do-ret fails: ~a" t)]))
  (define f-ty (single-value f))
  ;; produces the first n-1 elements of the list, and the last element
  (define (split l) (let-values ([(f r) (split-at l (sub1 (length l)))])
                      (values f (car r))))
  (define-values (fixed-args tail) (split (syntax->list args)))

  (match f-ty
    [(tc-result1: (Function: (list (arr: doms rngs rests drests (list (Keyword: _ _ #f) ...)) ...)))
     (when (null? doms)
       (tc-error/expr #:return (ret (Un))
                      "empty case-lambda given as argument to apply"))
     (let ([arg-tys (map tc-expr/t fixed-args)])
       (let loop ([doms* doms] [rngs* rngs] [rests* rests] [drests* drests])
         (cond [(null? doms*)
                (let-values ([(tail-ty tail-bound)
                              (with-handlers ([exn:fail? (lambda _ (values (tc-expr/t tail) #f))])
                                (tc/dots tail))])
                  (tc-error/expr #:return (ret (Un))
                                 (string-append 
                                  "Bad arguments to function in apply:~n"
                                  (domain-mismatches f-ty doms rests drests rngs arg-tys tail-ty tail-bound))))]
               [(and (car rests*)
                     (let-values ([(tail-ty tail-bound) 
                                   (with-handlers ([exn:fail? (lambda _ (values #f #f))])
                                     (tc/dots tail))])
                       (and tail-ty
                            (subtype (apply -lst* arg-tys #:tail (make-Listof tail-ty))
                                     (apply -lst* (car doms*) #:tail (make-Listof (car rests*)))))))
                (printf/log "Non-poly apply, ... arg\n")
                (do-ret (car rngs*))]
               [(and (car rests*)
                     (let ([tail-ty (with-handlers ([exn:fail? (lambda _ #f)])
                                      (tc-expr/t tail))])
                       (and tail-ty
                            (subtype (apply -lst* arg-tys #:tail tail-ty)
                                     (apply -lst* (car doms*) #:tail (make-Listof (car rests*)))))))
                
                    (printf/log (if (memq (syntax->datum f) '(+ - * / max min)) 
                                    "Simple arithmetic non-poly apply\n"
                                    "Simple non-poly apply\n"))
                    (do-ret (car rngs*))]
               [(and (car drests*)
                     (let-values ([(tail-ty tail-bound) 
                                   (with-handlers ([exn:fail? (lambda (e) (values #f #f))])
                                     (tc/dots tail))])
                       (and tail-ty
                            (eq? (cdr (car drests*)) tail-bound)
                            (subtypes arg-tys (car doms*))
                            (subtype tail-ty (car (car drests*))))))
                (printf/log "Non-poly apply, ... arg\n")
                (do-ret (car rngs*))]
               [else (loop (cdr doms*) (cdr rngs*) (cdr rests*) (cdr drests*))])))]
    [(tc-result1: (Poly: vars (Function: (list (arr: doms rngs rests drests (list (Keyword: _ _ #f) ...)) ..1))))
     (let*-values ([(arg-tys) (map tc-expr/t fixed-args)]
                   [(tail-ty tail-bound) (with-handlers ([exn:fail:syntax? (lambda _ (values (tc-expr/t tail) #f))])
                                           (tc/dots tail))])
       (let loop ([doms* doms] [rngs* rngs] [rests* rests] [drests* drests])
         (cond [(null? doms*)
                (match f-ty 
                  [(tc-result1: (Poly-names: _ (Function: (list (arr: doms rngs rests drests (list (Keyword: _ _ #f) ...)) ..1))))
                   (tc-error/expr #:return (ret (Un))
                                 (string-append 
                                  "Bad arguments to polymorphic function in apply:~n"
                                  (domain-mismatches f-ty doms rests drests rngs arg-tys tail-ty tail-bound)))])]
               ;; the actual work, when we have a * function and a list final argument
               [(and (car rests*)
                     (not tail-bound)
                     (<= (length (car doms*))
                         (length arg-tys))
                     (infer/vararg vars
                                   (cons tail-ty arg-tys) 
                                   (cons (make-Listof (car rests*))
                                         (car doms*))
                                   (car rests*)
                                   (car rngs*)
                                   (fv (car rngs*))))
                => (lambda (substitution) (do-ret (subst-all substitution (car rngs*))))]
               ;; actual work, when we have a * function and ... final arg
               [(and (car rests*)
                     tail-bound                     
                     (<= (length (car doms*))
                         (length arg-tys))
                     (infer/vararg vars
                                   (cons (make-Listof tail-ty) arg-tys)
                                   (cons (make-Listof (car rests*))
                                         (car doms*))
                                   (car rests*)
                                   (car rngs*)
                                   (fv (car rngs*))))
                => (lambda (substitution) (do-ret (subst-all substitution (car rngs*))))]
               ;; ... function, ... arg
               [(and (car drests*)                     
                     tail-bound
                     (eq? tail-bound (cdr (car drests*)))
                     (= (length (car doms*))
                        (length arg-tys))
                     (infer vars (cons tail-ty arg-tys) (cons (car (car drests*)) (car doms*)) (car rngs*) (fv (car rngs*))))
                => (lambda (substitution) (do-ret (subst-all substitution (car rngs*))))]
               ;; if nothing matches, around the loop again
               [else (loop (cdr doms*) (cdr rngs*) (cdr rests*) (cdr drests*))])))]
    [(tc-result1: (Poly: vars (Function: '())))
     (tc-error/expr #:return (ret (Un))
                    "Function has no cases")]
    [(tc-result1: (PolyDots: (and vars (list fixed-vars ... dotted-var))
                            (Function: (list (arr: doms rngs rests drests (list (Keyword: _ _ #f) ...)) ..1))))
     (let*-values ([(arg-tys) (map tc-expr/t fixed-args)]
                   [(tail-ty tail-bound) (with-handlers ([exn:fail:syntax? (lambda _ (values (tc-expr/t tail) #f))])
                                           (tc/dots tail))])
       (let loop ([doms* doms] [rngs* rngs] [rests* rests] [drests* drests])
         (cond [(null? doms*)
                (match f-ty 
                  [(tc-result1: (PolyDots-names: _ (Function: (list (arr: doms rngs rests drests (list (Keyword: _ _ #f) ...)) ..1))))
                   (tc-error/expr #:return (ret (Un))
                                 (string-append 
                                  "Bad arguments to polymorphic function in apply:~n"
                                  (domain-mismatches f-ty doms rests drests rngs arg-tys tail-ty tail-bound)))])]
               ;; the actual work, when we have a * function and a list final argument
               [(and (car rests*)
                     (not tail-bound)
                     (<= (length (car doms*))
                         (length arg-tys))
                     (infer/vararg vars
                                   (cons tail-ty arg-tys) 
                                   (cons (make-Listof (car rests*))
                                         (car doms*))
                                   (car rests*)
                                   (car rngs*)
                                   (fv (car rngs*))))
                => (lambda (substitution) (do-ret (subst-all substitution (car rngs*))))]
               ;; actual work, when we have a * function and ... final arg
               [(and (car rests*)
                     tail-bound                     
                     (<= (length (car doms*))
                         (length arg-tys))
                     (infer/vararg vars
                                   (cons (make-Listof tail-ty) arg-tys)
                                   (cons (make-Listof (car rests*))
                                         (car doms*))
                                   (car rests*)
                                   (car rngs*)
                                   (fv (car rngs*))))
                => (lambda (substitution) 
                     (do-ret (subst-all substitution (car rngs*))))]
               ;; ... function, ... arg, same bound on ...
               [(and (car drests*)
                     tail-bound
                     (eq? tail-bound (cdr (car drests*)))
                     (= (length (car doms*))
                        (length arg-tys))                     
                     (infer vars (cons tail-ty arg-tys) (cons (car (car drests*)) (car doms*)) (car rngs*) (fv (car rngs*))))
                => (lambda (substitution)
                     (do-ret (subst-all substitution (car rngs*))))]
               ;; ... function, ... arg, different bound on ...
               [(and (car drests*)
                     tail-bound
                     (not (eq? tail-bound (cdr (car drests*))))
                     (= (length (car doms*))
                        (length arg-tys))
                     (parameterize ([current-tvars (extend-env (list tail-bound (cdr (car drests*)))
                                                               (list (make-DottedBoth (make-F tail-bound))
                                                                     (make-DottedBoth (make-F (cdr (car drests*)))))
                                                               (current-tvars))])
                       (infer vars (cons tail-ty arg-tys) (cons (car (car drests*)) (car doms*)) (car rngs*) (fv (car rngs*)))))
                => (lambda (substitution) 
                     (define drest-bound (cdr (car drests*)))
                     (do-ret (substitute-dotted (cadr (assq drest-bound substitution))
                                                tail-bound
                                                drest-bound
                                                (subst-all (alist-delete drest-bound substitution eq?)
                                                           (car rngs*)))))]
               ;; ... function, (List A B C etc) arg
               [(and (car drests*)
                     (not tail-bound)
                     (eq? (cdr (car drests*)) dotted-var)
                     (= (length (car doms*))
                        (length arg-tys))
                     (untuple tail-ty)
                     (infer/dots fixed-vars dotted-var (append arg-tys (untuple tail-ty)) (car doms*)
                                 (car (car drests*)) (car rngs*) (fv (car rngs*))))
                => (lambda (substitution) 
                     (define drest-bound (cdr (car drests*)))
                     (do-ret (subst-all substitution (car rngs*))))]
               ;; if nothing matches, around the loop again
               [else (loop (cdr doms*) (cdr rngs*) (cdr rests*) (cdr drests*))])))]
    [(tc-result1: (PolyDots: vars (Function: '())))
     (tc-error/expr #:return (ret (Un))
                    "Function has no cases")]
    [(tc-result1: f-ty) (tc-error/expr #:return (ret (Un))
                         "Type of argument to apply is not a function type: ~n~a" f-ty)]))

;; the main dispatching function
;; syntax tc-results? -> tc-results?
(define (tc/app/internal form expected)
  (syntax-parse form
    #:literals (#%plain-app #%plain-lambda letrec-values quote
                values apply k:apply not list list* call-with-values do-make-object make-object cons
                andmap ormap reverse extend-parameterization)
    [(#%plain-app extend-parameterization pmz args ...)
     (let loop ([args (syntax->list #'(args ...))])
       (if (null? args) Univ
           (let* ([p (car args)]
                  [pt (single-value p)]
                  [v (cadr args)]
                  [vt (single-value v)])
             (match pt
               [(tc-result1: (Param: a b))
                (check-below vt a)
                (loop (cddr args))]
               [(tc-result1: t) 
                (tc-error/expr #:ret (or expected (ret Univ)) "expected Parameter, but got ~a" t)
                (loop (cddr args))]))))]
    ;; call-with-values
    [(#%plain-app call-with-values prod con)
     (match (tc/funapp #'prod #'() (single-value #'prod) null #f)
       [(tc-results: ts fs os)
        (tc/funapp #'con #'prod (single-value #'con) (map ret ts fs os) expected)])]
    ;; in eq? cases, call tc/eq
    [(#%plain-app eq?:comparator v1 v2)
     ;; make sure the whole expression is type correct
     (match* ((tc/funapp #'eq? #'(v1 v2) (single-value #'eq?) (map single-value (syntax->list #'(v1 v2))) expected)
              ;; check thn and els with the eq? info
              (tc/eq #'eq? #'v1 #'v2))
       [((tc-result1: t) (tc-result1: t* f o))
        (ret t f o)])]
    ;; special-case for not - flip the filters
    [(#%plain-app not arg)
     (match (single-value #'arg)
       [(tc-result1: t (FilterSet: f+ f-) _)
        (ret -Boolean (make-FilterSet f- f+))])]
    ;; (apply values l) gets special handling
    [(#%plain-app apply values e)
     (cond [(with-handlers ([exn:fail? (lambda _ #f)])
              (untuple (tc-expr/t #'e)))
            => ret]
           [else (tc/apply #'values #'(e))])]
    ;; rewrite this so that it takes advantages of all the special cases
    [(#%plain-app k:apply . args) (tc/app/internal (syntax/loc form (#%plain-app apply . args)) expected)]
    ;; handle apply specially
    [(#%plain-app apply f . args) (tc/apply #'f #'args)]
    ;; special case for `values' with single argument - we just ignore the values, except that it forces arg to return one value
    [(#%plain-app values arg) (single-value #'arg expected)]
    ;; handle `values' specially
    [(#%plain-app values . args)
     (match expected
       [(tc-results: ets efs eos)
        (match-let ([(list (tc-result1: ts fs os) ...) 
                     (for/list ([arg (syntax->list #'args)]
                                [et ets] [ef efs] [eo eos])
                       (single-value arg (ret et ef eo)))])
          (if (= (length ts) (length ets) (length (syntax->list #'args)))
              (ret ts fs os)
              (tc-error/expr #:return expected "wrong number of values: expected ~a but got ~a"
                             (length ets) (length (syntax->list #'args)))))]
       [_ (match-let ([(list (tc-result1: ts fs os) ...) 
                       (for/list ([arg (syntax->list #'args)])
                         (single-value arg))])
            (ret ts fs os))])]
    ;; special case for keywords
    [(#%plain-app
      (#%plain-app cpce s-kp fn kpe kws num)      
      kw-list
      (#%plain-app list . kw-arg-list)
      . pos-args)
     #:declare cpce (id-from 'checked-procedure-check-and-extract 'racket/private/kw)
     #:declare s-kp (id-from 'struct:keyword-procedure 'racket/private/kw)
     #:declare kpe  (id-from 'keyword-procedure-extract 'racket/private/kw)
     (match (tc-expr #'fn)
       [(tc-result1: (Poly: vars 
                            (Function: (list (and ar (arr: dom rng (and rest #f) (and drest #f) kw-formals))))))
        (=> fail)
        (unless (null? (fv/list kw-formals))
          (fail))
        (match (map single-value (syntax->list #'pos-args))
          [(list (tc-result1: argtys-t) ...)
           (let* ([subst (infer vars argtys-t dom rng (fv rng) (and expected (tc-results->values expected)))])
             (tc-keywords form (list (subst-all subst ar))
                          (type->list (tc-expr/t #'kws)) #'kw-arg-list #'pos-args expected))])]
       [(tc-result1: (Function: arities)) 
        (tc-keywords form arities (type->list (tc-expr/t #'kws)) #'kw-arg-list #'pos-args expected)]
       [(tc-result1: (Poly: _ (Function: _)))
        (tc-error/expr #:return (ret (Un))
                       "Inference for polymorphic keyword functions not supported")]
       [(tc-result1: t) (tc-error/expr #:return (ret (Un))
                                       "Cannot apply expression of type ~a, since it is not a function type" t)])]
    ;; even more special case for match
    [(#%plain-app (letrec-values ([(lp) (#%plain-lambda args . body)]) lp*) . actuals)
     #:fail-unless expected #f 
     #:fail-unless (not (andmap type-annotation (syntax->list #'(lp . args)))) #f
     #:fail-unless (free-identifier=? #'lp #'lp*) #f
     (let-loop-check form #'lp #'actuals #'args #'body expected)]
    ;; special cases for classes
    [(#%plain-app make-object cl . args)     
     (check-do-make-object #'cl #'args #'() #'())]
    [(#%plain-app do-make-object cl (#%plain-app list . pos-args) (#%plain-app list (#%plain-app cons 'names named-args) ...))
     (check-do-make-object #'cl #'pos-args #'(names ...) #'(named-args ...))]
    ;; ormap/andmap of ... argument
    [(#%plain-app (~or (~literal andmap) (~literal ormap)) f arg)
     #:attr ty+bound
     (with-handlers ([exn:fail? (lambda _ #f)])
       (let-values ([(ty bound) (tc/dots #'arg)])
         (list ty bound)))
     #:when (attribute ty+bound)
     (match-let ([(list ty bound) (attribute ty+bound)])
       (parameterize ([current-tvars (extend-env (list bound)
                                                 (list (make-DottedBoth (make-F bound)))
                                                 (current-tvars))])
         (match-let* ([ft (tc-expr #'f)]
                      [(tc-result1: t) (tc/funapp #'f #'(arg) ft (list (ret ty)) #f)])
           (ret (Un (-val #f) t)))))]
    ;; special case for `delay'
    [(#%plain-app 
      mp1 
      (#%plain-lambda () 
        (#%plain-app mp2 (#%plain-app call-with-values (#%plain-lambda () e) list))))
     #:declare mp1 (id-from 'make-promise 'scheme/promise)
     #:declare mp2 (id-from 'make-promise 'scheme/promise)
     (ret (-Promise (tc-expr/t #'e)))]
    ;; special case for `list'
    [(#%plain-app list . args)
     (begin
       ;(printf "calling list: ~a ~a~n" (syntax->datum #'args) expected)
       (match expected
         [(tc-result1: (Mu: var (Union: (or 
                                         (list (Pair: elem-ty (F: var)) (Value: '()))
                                         (list (Value: '()) (Pair: elem-ty (F: var)))))))
          ;(printf "special case 1 ~a~n" elem-ty)
          (for ([i (in-list (syntax->list #'args))])
               (tc-expr/check i (ret elem-ty)))
          expected]
         [(tc-result1: (app untuple (? (lambda (ts) (and ts (= (length (syntax->list #'args))
                                                               (length ts))))
                                       ts)))    
          ;(printf "special case 2 ~a~n" ts)
          (for ([ac (in-list (syntax->list #'args))]
                [exp (in-list ts)])
               (tc-expr/check ac (ret exp)))
          expected]
         [_
          ;(printf "not special case~n")
          (let ([tys (map tc-expr/t (syntax->list #'args))])
            (ret (apply -lst* tys)))]))]
    ;; special case for `list*'
    [(#%plain-app list* . args)
     (match-let* ([(list last tys-r ...) (reverse (map tc-expr/t (syntax->list #'args)))]
                  [tys (reverse tys-r)])
       (ret (foldr make-Pair last tys)))]
    ;; special case for `reverse' to propogate expected type info
    [(#%plain-app reverse arg)
     (match expected
       [(tc-result1: (Listof: _))
        (tc-expr/check #'arg expected)]
       [(tc-result1: (List: ts))
        (tc-expr/check #'arg (ret (-Tuple (reverse ts))))
        expected]
       [_
        (match (single-value #'arg)
          [(tc-result1: (List: ts))
           (if expected 
               (check-below (ret (-Tuple (reverse ts))) expected)
               (ret (-Tuple (reverse ts))))]
          [arg-ty
           (tc/funapp #'reverse #'(arg) (single-value #'reverse) (list arg-ty) expected)])])]
    ;; inference for ((lambda
    [(#%plain-app (#%plain-lambda (x ...) . body) args ...)
     #:fail-unless (= (length (syntax->list #'(x ...)))
                      (length (syntax->list #'(args ...)))) 
     #f
     #:fail-when (andmap type-annotation (syntax->list #'(x ...))) #f
     (tc/let-values #'((x) ...) #'(args ...) #'body 
                    #'(let-values ([(x) args] ...) . body)
                    expected)]
    ;; inference for ((lambda with dotted rest    
    [(#%plain-app (#%plain-lambda (x ... . rst:id) . body) args ...)
     #:fail-unless (<= (length (syntax->list #'(x ...)))
                       (length (syntax->list #'(args ...)))) #f
    ;; FIXME - remove this restriction - doesn't work because the annotation 
    ;; on rst is not a normal annotation, may have * or ...
     #:fail-when (type-annotation #'rst) #f
     #:fail-when (andmap type-annotation (syntax->list #'(x ...))) #f
     (let-values ([(fixed-args varargs) (split-at (syntax->list #'(args ...)) (length (syntax->list #'(x ...))))])
       (with-syntax ([(fixed-args ...) fixed-args]
                     [varg #`(#%plain-app list #,@varargs)])
         (tc/let-values #'((x) ... (rst)) #`(fixed-args ... varg) #'body 
                        #'(let-values ([(x) fixed-args] ... [(rst) varg]) . body)
                        expected)))]
    [(#%plain-app f . args)
     (let* ([f-ty (single-value #'f)])
       (match f-ty
         [(tc-result1: 
           (and t (Function: 
                   (list (and a (arr: (? (lambda (d) 
                                           (= (length d) 
                                              (length (syntax->list #'args))))
                                         dom)
                                      (Values: (list (Result: v (FilterSet: (Top:) (Top:)) (Empty:))))
                                      #f #f (list (Keyword: _ _ #f) ...)))))))
          ;(printf "f dom: ~a ~a~n" (syntax->datum #'f) dom)
          (let ([arg-tys (map (lambda (a t) (tc-expr/check a (ret t))) 
                              (syntax->list #'args)
                              dom)])
            (tc/funapp #'f #'args f-ty arg-tys expected))]
         [_
          (let ([arg-tys (map single-value (syntax->list #'args))])
            (tc/funapp #'f #'args f-ty arg-tys expected))]))]))

;(trace tc/app/internal)

;; syntax -> tc-results
(define (tc/app form) (tc/app/internal form #f))  
  
;; syntax tc-results? -> tc-results?
(define (tc/app/check form expected)
    (define t (tc/app/internal form expected))
    (check-below t expected))

(define (object-index os i)
  (unless (number? i)
    (int-err "object-index for keywords NYI"))
  (list-ref os i))

;; in-indexes : Listof[Type] -> Sequence[index/c]
(define (in-indexes dom)
  (in-range (length dom)))


(define-syntax (handle-clauses stx)
  (syntax-parse stx
    [(_  (lsts ... arrs) f-stx args-stx pred infer t argtys expected)
     (with-syntax ([(vars ... a) (generate-temporaries #'(lsts ... arrs))])
       (syntax/loc stx
         (or (for/or ([vars lsts] ... [a arrs]
                      #:when (pred vars ... a))
               (let ([substitution (infer vars ... a)])
                 (and substitution
                      (tc/funapp1 f-stx args-stx (subst-all substitution a) argtys expected #:check #f))))
             (poly-fail t argtys #:name (and (identifier? f-stx) f-stx) #:expected expected))))]))

(define (tc/funapp f-stx args-stx ftype0 argtys expected)
  (match* (ftype0 argtys)
    ;; we special-case this (no case-lambda) for improved error messages
    [((tc-result1: (and t (Function: (list (and a (arr: dom (Values: (list (Result: t-r lf-r lo-r) ...)) rest #f kws))))))
      argtys)
     (tc/funapp1 f-stx args-stx a argtys expected)]
    [((tc-result1: (and t (Function: (and arrs (list (arr: doms rngs rests (and drests #f) kws) ...)))))
      (and argtys (list (tc-result1: argtys-t) ...)))
     (or 
      ;; find the first function where the argument types match
      (for/first ([dom doms] [rng rngs] [rest rests] [a arrs]
                  #:when (subtypes/varargs argtys-t dom rest))
        ;; then typecheck here
        ;; we call the separate function so that we get the appropriate filters/objects
        (tc/funapp1 f-stx args-stx a argtys expected #:check #f))
      ;; if nothing matched, error
      (tc-error/expr 
       #:return (or expected (ret (Un)))
       (string-append "No function domains matched in function application:\n"
                      (domain-mismatches t doms rests drests rngs argtys-t #f #f))))]
    ;; any kind of polymorphic function
    [((tc-result1: (and t (PolyDots: 
                           (and vars (list fixed-vars ... dotted-var))
                           (Function: (list (and arrs (arr: doms rngs rests drests (list (Keyword: _ _ #f) ...))) ...)))))
      (list (tc-result1: argtys-t) ...))
     (handle-clauses (doms rngs rests drests arrs) f-stx args-stx
                     ;; only try inference if the argument lengths are appropriate
                     (lambda (dom _ rest drest a) 
                       (cond [rest (<= (length dom) (length argtys))]
                             [drest (and (<= (length dom) (length argtys))
                                         (eq? dotted-var (cdr drest)))]
                             [else (= (length dom) (length argtys))]))
                     ;; only try to infer the free vars of the rng (which includes the vars in filters/objects)
                     ;; note that we have to use argtys-t here, since argtys is a list of tc-results
                     (lambda (dom rng rest drest a) 
                       (if drest
                           (infer/dots fixed-vars dotted-var argtys-t dom (car drest) rng (fv rng) 
                                       #:expected (and expected (tc-results->values expected)))
                           (infer/vararg vars argtys-t dom rest rng (fv rng) 
                                         (and expected (tc-results->values expected)))))
                     t argtys expected)]
    ;; regular polymorphic functions without dotted rest, and without mandatory keyword args
    [((tc-result1: 
       (and t
            (Poly: 
             vars 
             (Function: (list (and arrs (arr: doms rngs rests (and drests #f) (list (Keyword: _ _ #f) ...))) ...)))))
      (list (tc-result1: argtys-t) ...))
     (handle-clauses (doms rngs rests arrs) f-stx args-stx
                     ;; only try inference if the argument lengths are appropriate
                     (lambda (dom _ rest a) ((if rest <= =) (length dom) (length argtys)))
                     ;; only try to infer the free vars of the rng (which includes the vars in filters/objects)
                     ;; note that we have to use argtys-t here, since argtys is a list of tc-results
                     (lambda (dom rng rest a) (infer/vararg vars argtys-t dom rest rng (fv rng) (and expected (tc-results->values expected))))
                     t argtys expected)]
    ;; procedural structs
    [((tc-result1: (and sty (Struct: _ _ _ (? Function? proc-ty) _ _ _ _ _))) _)
     (tc/funapp f-stx #`(#,(syntax/loc f-stx dummy) . #,args-stx) (ret proc-ty) (cons ftype0 argtys) expected)]
    ;; parameters are functions too
    [((tc-result1: (Param: in out)) (list)) (ret out)]
    [((tc-result1: (Param: in out)) (list (tc-result1: t)))
     (if (subtype t in) 
         (ret -Void true-filter)
         (tc-error/expr #:return (ret -Void true-filter)
                        "Wrong argument to parameter - expected ~a and got ~a" in t))]
    [((tc-result1: (Param: _ _)) _) 
     (tc-error/expr #:return (ret (Un))
                    "Wrong number of arguments to parameter - expected 0 or 1, got ~a"
                    (length argtys))]
    ;; resolve names, polymorphic apps, mu, etc
    [((tc-result1: (? needs-resolving? t) f o) _)
     (tc/funapp f-stx args-stx (ret (resolve-once t) f o) argtys expected)]
    ;; a union of functions can be applied if we can apply all of the elements
    [((tc-result1: (Union: (and ts (list (Function: _) ...)))) _)
     (ret (for/fold ([result (Un)]) ([fty ts])            
            (match (tc/funapp f-stx args-stx (ret fty) argtys expected)
              [(tc-result1: t) (Un result t)])))]
    ;; error type is a perfectly good fcn type
    [((tc-result1: (Error:)) _) (ret (make-Error))]
    ;; otherwise fail
    [((tc-result1: f-ty) _) 
     ;(printf "ft: ~a argt: ~a~n" ftype0 argtys)
     (tc-error/expr #:return (ret (Un))
                    "Cannot apply expression of type ~a, since it is not a function type" f-ty)]))


;; syntax? syntax? arr? (listof tc-results?) (or/c #f tc-results) [boolean?] -> tc-results?
(define (tc/funapp1 f-stx args-stx ftype0 argtys expected #:check [check? #t])
  ;(printf "got to here 0~a~n" args-stx)
  (match* (ftype0 argtys)
    ;; we check that all kw args are optional
    [((arr: dom (Values: (and results (list (Result: t-r f-r o-r) ...))) rest #f (and kws (list (Keyword: _ _ #f) ...)))
      (list (tc-result1: t-a phi-a o-a) ...))
     ;(printf "got to here 1~a~n" args-stx)
     (when check?
       (cond [(and (not rest) (not (= (length dom) (length t-a))))
              (tc-error/expr #:return (ret t-r)
                             "Wrong number of arguments, expected ~a and got ~a" (length dom) (length t-a))]
             [(and rest (< (length t-a) (length dom)))
              (tc-error/expr #:return (ret t-r)
                             "Wrong number of arguments, expected at least ~a and got ~a" (length dom) (length t-a))])
       (for ([dom-t (if rest (in-sequence-forever dom rest) (in-list dom))] 
             [a (in-list (syntax->list args-stx))]
             [arg-t (in-list t-a)])
         (parameterize ([current-orig-stx a]) (check-below arg-t dom-t))))
     ;(printf "got to here 2 ~a ~a ~a ~n" dom names o-a)
     (let* ([dom-count (length dom)]
            [arg-count (+ dom-count (if rest 1 0) (length kws))])
       (let-values
           ([(o-a t-a) (for/lists (os ts)
                         ([nm (in-range arg-count)]
                          [oa (in-sequence-forever (in-list o-a) (make-Empty))]
                          [ta (in-sequence-forever (in-list t-a) (Un))])
                         (values (if (>= nm dom-count) (make-Empty) oa)
                                 ta))])
         (define-values (t-r f-r o-r)
           (for/lists (t-r f-r o-r) 
             ([r (in-list results)])
             (open-Result r o-a t-a)))
         (ret t-r f-r o-r)))]
    [((arr: _ _ _ drest '()) _)
     (int-err "funapp with drest args NYI")]
    [((arr: _ _ _ _ kws) _)
     (int-err "funapp with keyword args NYI")]))
<|MERGE_RESOLUTION|>--- conflicted
+++ resolved
@@ -22,11 +22,7 @@
          '#%paramz
          (for-template 
           (only-in '#%kernel [apply k:apply])
-<<<<<<< HEAD
-          "internal-forms.rkt" scheme/base scheme/bool
-=======
-          "internal-forms.ss" scheme/base scheme/bool '#%paramz
->>>>>>> 0b9370bc
+          "internal-forms.rkt" scheme/base scheme/bool '#%paramz
           (only-in racket/private/class-internal make-object do-make-object)))
 
 (import tc-expr^ tc-lambda^ tc-dots^ tc-let^)
