--- conflicted
+++ resolved
@@ -4,11 +4,7 @@
          "signatures.rkt" "tc-metafunctions.rkt" "check-below.rkt"
          "tc-app-helper.rkt" "find-annotation.rkt" "tc-funapp.rkt"
          "tc-subst.rkt" (prefix-in c: racket/contract)
-<<<<<<< HEAD
-         syntax/parse racket/match racket/trace scheme/list 
-=======
          syntax/parse racket/match racket/trace scheme/list
->>>>>>> 9bd8e67e
 	 unstable/sequence  unstable/list
          ;; fixme - don't need to be bound in this phase - only to make tests work
          scheme/bool
