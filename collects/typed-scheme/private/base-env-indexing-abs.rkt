#lang racket

(require
 "../utils/utils.rkt" 
 (for-template '#%paramz racket/base racket/list
               racket/tcp 
               (only-in rnrs/lists-6 fold-left)
               '#%paramz
               "extra-procs.rkt"
               (only-in '#%kernel [apply kernel:apply])
               racket/promise racket/system
               (only-in string-constants/private/only-once maybe-print-message)
               (only-in racket/match/runtime match:error matchable? match-equality-test)
               racket/unsafe/ops)
 (utils tc-utils)
 (types union convenience) 
 (rename-in (types abbrev) [-Number N] [-Boolean B] [-Symbol Sym]))

(provide indexing)

(define-syntax-rule (indexing index-type)
  (make-env
   
   [build-list (-poly (a) (index-type (-NonnegativeFixnum . -> . a) . -> . (-lst a)))]
   [make-list (-poly (a) (index-type a . -> . (-lst a)))]
   
   [string-ref (-> -String index-type -Char)]
   [substring (->opt -String index-type [index-type] -String)]
   [make-string (cl-> [(index-type) -String] [(index-type -Char) -String])]
   [string-set! (-String index-type -Char . -> . -Void)]
   [string-copy! (-String index-type -String [index-type index-type] . ->opt . -Void)]

   [read-string (index-type [-Input-Port] . ->opt . (Un -String (-val eof)))]
   [read-string! (-String [-Input-Port index-type index-type] . ->opt . (Un -NonnegativeFixnum (-val eof)))]
   [read-bytes (index-type [-Input-Port] . ->opt . (Un -Bytes (-val eof)))]

   [write-byte (cl-> [(index-type) -Void]
                     [(index-type -Output-Port) -Void])]
   [write-string (cl-> [(-String) -NonnegativeFixnum]
                       [(-String -Output-Port) -NonnegativeFixnum]
                       [(-String -Output-Port index-type) -NonnegativeFixnum]
                       [(-String -Output-Port index-type index-type) -NonnegativeFixnum])]
   [write-bytes  (cl-> [(-Bytes) -NonnegativeFixnum]
                       [(-Bytes -Output-Port) -NonnegativeFixnum]
                       [(-Bytes -Output-Port index-type) -NonnegativeFixnum]
                       [(-Bytes -Output-Port index-type index-type) -NonnegativeFixnum])]
   [write-bytes-avail  (cl-> [(-Bytes) -NonnegativeFixnum]
                             [(-Bytes -Output-Port) -NonnegativeFixnum]
                             [(-Bytes -Output-Port index-type) -NonnegativeFixnum]
                             [(-Bytes -Output-Port index-type index-type) -NonnegativeFixnum])]
   [write-bytes-avail*  (cl-> [(-Bytes) (-opt -NonnegativeFixnum)]
                              [(-Bytes -Output-Port) (-opt -NonnegativeFixnum)]
                              [(-Bytes -Output-Port index-type) (-opt -NonnegativeFixnum)]
                              [(-Bytes -Output-Port index-type index-type) (-opt -NonnegativeFixnum)])]
   [write-bytes-avail/enable-break (cl-> [(-Bytes) -NonnegativeFixnum]
                                         [(-Bytes -Output-Port) -NonnegativeFixnum]
                                         [(-Bytes -Output-Port index-type) -NonnegativeFixnum]
                                         [(-Bytes -Output-Port index-type index-type) -NonnegativeFixnum])]


   
   [list-ref  (-poly (a) ((-lst a) index-type . -> . a))]
   [list-tail (-poly (a) ((-lst a) index-type . -> . (-lst a)))]
   
   [regexp-match
    (let ([?outp   (-opt -Output-Port)]
          [N       index-type]
          [?N      (-opt index-type)]
          [optlist (lambda (t) (-opt (-lst (-opt t))))]
          [-StrRx  (Un -String -Regexp -PRegexp)]
          [-BtsRx  (Un -Bytes  -Byte-Regexp -Byte-PRegexp)]
          [-InpBts (Un -Input-Port -Bytes)])
      (cl->*
       (-StrRx   -String [N ?N ?outp] . ->opt . (optlist -String))
       (-BtsRx   -String [N ?N ?outp] . ->opt . (optlist -Bytes))
       (-Pattern -InpBts [N ?N ?outp] . ->opt . (optlist -Bytes))))]
   [regexp-match?
    (let ([?outp   (-opt -Output-Port)]
          [N       index-type]
          [?N      (-opt index-type)]
          [optlist (lambda (t) (-opt (-lst (-opt t))))]
          [-StrRx  (Un -String -Regexp -PRegexp)]
          [-BtsRx  (Un -Bytes  -Byte-Regexp -Byte-PRegexp)]
          [-InpBts (Un -Input-Port -Bytes)])
      (cl->*
       (-StrRx   -String [N ?N ?outp] . ->opt . -Boolean)
       (-BtsRx   -String [N ?N ?outp] . ->opt . -Boolean)
       (-Pattern -InpBts [N ?N ?outp] . ->opt . -Boolean)))]
   [regexp-match*
    (let ([N       index-type]
          [?N      (-opt index-type)]
          [-StrRx  (Un -String -Regexp -PRegexp)]
          [-BtsRx  (Un -Bytes  -Byte-Regexp -Byte-PRegexp)]
          [-InpBts (Un -Input-Port -Bytes)])
      (cl->*
       (-StrRx   -String [N ?N] . ->opt . (-lst -String))
       (-BtsRx   -String [N ?N] . ->opt . (-lst -Bytes))
       (-Pattern -InpBts [N ?N] . ->opt . (-lst -Bytes))))]
   [regexp-try-match
    (let ([?outp   (-opt -Output-Port)]
          [?N      (-opt index-type)]
          [optlist (lambda (t) (-opt (-lst (-opt t))))])
      (->opt -Pattern -Input-Port [index-type ?N ?outp] (optlist -Bytes)))]
   
   [regexp-match-positions
    (let ([?outp   (-opt -Output-Port)]
          [N       index-type]
          [?N      (-opt index-type)]
          [optlist (lambda (t) (-opt (-lst (-opt t))))]
          [-StrRx  (Un -String -Regexp -PRegexp)]
          [-BtsRx  (Un -Bytes  -Byte-Regexp -Byte-PRegexp)]
          [-InpBts (Un -Input-Port -Bytes)])
      (->opt -Pattern (Un -String -InpBts) [N ?N ?outp] (optlist (-pair -NonnegativeFixnum -NonnegativeFixnum))))]
   [regexp-match-positions*
    (let ([?outp   (-opt -Output-Port)]
          [?N      (-opt index-type)]
          [optlist (lambda (t) (-opt (-lst (-opt t))))]
          [-StrRx  (Un -String -Regexp -PRegexp)]
          [-BtsRx  (Un -Bytes  -Byte-Regexp -Byte-PRegexp)]
          [-InpBts (Un -Input-Port -Bytes)])
      (->opt -Pattern (Un -String -InpBts) [index-type ?N ?outp] (-lst (-pair -NonnegativeFixnum -NonnegativeFixnum))))]
   
   
   [take   (-poly (a) ((-lst a) index-type . -> . (-lst a)))]
   [drop   (-poly (a) ((-lst a) index-type . -> . (-lst a)))]
   [take-right   (-poly (a) ((-lst a) index-type . -> . (-lst a)))]
   [drop-right   (-poly (a) ((-lst a) index-type . -> . (-lst a)))]
   [split-at
    (-poly (a) ((list (-lst a)) index-type . ->* . (-values (list (-lst a) (-lst a)))))]
   [split-at-right
    (-poly (a) ((list (-lst a)) index-type . ->* . (-values (list (-lst a) (-lst a)))))]
   
<<<<<<< HEAD
   [vector-ref (-poly (a) ((-vec a) -Nat . -> . a))]
   [build-vector (-poly (a) (-Nat (-Nat . -> . a) . -> . (-vec a)))]
   [vector-set! (-poly (a) (-> (-vec a) -Nat a -Void))]
   [vector-copy! (-poly (a) ((-vec a) -Nat (-vec a) [-Nat -Nat] . ->opt . -Void))]
   [make-vector (-poly (a) (cl-> [(-Nat) (-vec -Nat)]
                                 [(-Nat a) (-vec a)]))]
=======
   [vector-ref (-poly (a) ((-vec a) index-type . -> . a))]
   [unsafe-vector-ref (-poly (a) ((-vec a) index-type . -> . a))]
   [unsafe-vector*-ref (-poly (a) ((-vec a) index-type . -> . a))]
   [build-vector (-poly (a) (index-type (-NonnegativeFixnum . -> . a) . -> . (-vec a)))]
   [vector-set! (-poly (a) (-> (-vec a) index-type a -Void))]
   [unsafe-vector-set! (-poly (a) (-> (-vec a) index-type a -Void))]
   [unsafe-vector*-set! (-poly (a) (-> (-vec a) index-type a -Void))]
   [vector-copy! (-poly (a) ((-vec a) index-type (-vec a) [index-type index-type] . ->opt . -Void))]
   [make-vector (-poly (a) (cl-> [(index-type) (-vec (Un -Integer a))]
                                 [(index-type a) (-vec a)]))]

   [bytes-ref (-> -Bytes index-type -NonnegativeFixnum)]
   [unsafe-bytes-ref (-> -Bytes index-type -NonnegativeFixnum)]
   [bytes-set! (-> -Bytes index-type index-type -Void)]
   [unsafe-bytes-set! (-> -Bytes index-type index-type -Void)]
   [subbytes (cl-> [(-Bytes index-type) -Bytes] [(-Bytes index-type index-type) -Bytes])]
   [bytes-copy! (-Bytes index-type -Bytes [index-type index-type] . ->opt . -Void)]
   [bytes-fill! (-> -Bytes index-type -Void)]
   [bytes->string/utf-8 (-Bytes [(Un (-val #f) -Char) index-type index-type] . ->opt . -String)]
   [bytes->string/locale (-Bytes [(Un (-val #f) -Char) index-type index-type] . ->opt . -String)]
   [bytes->string/latin-1 (-Bytes [(Un (-val #f) -Char) index-type index-type] . ->opt . -String)]
   [string->bytes/utf-8 (-String [(Un (-val #f) index-type) index-type index-type] . ->opt . -Bytes)]
   [string->bytes/locale (-String [(Un (-val #f) index-type) index-type index-type] . ->opt . -Bytes)]
   [string->bytes/latin-1 (-String [(Un (-val #f) index-type) index-type index-type] . ->opt . -Bytes)]
   [string-utf-8-length (-String [index-type index-type] . ->opt . -NonnegativeFixnum)]
   [bytes-utf-8-length (-Bytes [(Un (-val #f) -Char) index-type index-type] . ->opt . -NonnegativeFixnum)]
   [bytes-utf-8-ref (-Bytes [index-type (Un (-val #f) -Char) index-type index-type] . ->opt . -Char)]
   [bytes-utf-8-index (-Bytes [index-type (Un (-val #f) -Char) index-type index-type] . ->opt . -NonnegativeFixnum)]

   [integer->integer-bytes (-Integer index-type Univ [Univ -Bytes index-type] . ->opt . -Bytes)]
   [integer-bytes->integer (-Bytes Univ [Univ index-type index-type] . ->opt . -Integer)]
>>>>>>> 371b00af
   
   [peek-char
    (cl->* [->opt [-Input-Port index-type] (Un -Char (-val eof))])]
   [peek-byte
    (cl->* [->opt [-Input-Port index-type] (Un -Byte (-val eof))])]
   
   ;; string.rkt
   [real->decimal-string (-Real [index-type] . ->opt .  -String)]
   
   [random (cl-> [(index-type) -Nat] [() -Real])]
   
   [raise-type-error
    (cl->
     [(Sym -String Univ) (Un)]
     [(Sym -String index-type (-lst Univ)) (Un)])]
   
   ))
 <|MERGE_RESOLUTION|>--- conflicted
+++ resolved
@@ -130,14 +130,6 @@
    [split-at-right
     (-poly (a) ((list (-lst a)) index-type . ->* . (-values (list (-lst a) (-lst a)))))]
    
-<<<<<<< HEAD
-   [vector-ref (-poly (a) ((-vec a) -Nat . -> . a))]
-   [build-vector (-poly (a) (-Nat (-Nat . -> . a) . -> . (-vec a)))]
-   [vector-set! (-poly (a) (-> (-vec a) -Nat a -Void))]
-   [vector-copy! (-poly (a) ((-vec a) -Nat (-vec a) [-Nat -Nat] . ->opt . -Void))]
-   [make-vector (-poly (a) (cl-> [(-Nat) (-vec -Nat)]
-                                 [(-Nat a) (-vec a)]))]
-=======
    [vector-ref (-poly (a) ((-vec a) index-type . -> . a))]
    [unsafe-vector-ref (-poly (a) ((-vec a) index-type . -> . a))]
    [unsafe-vector*-ref (-poly (a) ((-vec a) index-type . -> . a))]
@@ -169,7 +161,6 @@
 
    [integer->integer-bytes (-Integer index-type Univ [Univ -Bytes index-type] . ->opt . -Bytes)]
    [integer-bytes->integer (-Bytes Univ [Univ index-type index-type] . ->opt . -Integer)]
->>>>>>> 371b00af
    
    [peek-char
     (cl->* [->opt [-Input-Port index-type] (Un -Char (-val eof))])]
