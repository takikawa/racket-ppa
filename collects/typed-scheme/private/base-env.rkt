--- conflicted
+++ resolved
@@ -490,24 +490,6 @@
 
 [match:error ((list) Univ . ->* . (Un))]
 
-<<<<<<< HEAD
-[arithmetic-shift (cl->* (-Nat -Nat . -> . -Nat)
-                         (-Integer -Integer . -> . -Integer))]
-[bitwise-and (cl->* (null -Nat . ->* . -Nat)
-                    (null -Integer . ->* . -Integer))]
-[bitwise-ior (cl->* (null -Nat . ->* . -Nat)
-                    (null -Integer . ->* . -Integer))]
-[bitwise-not (cl->* (null -Nat . ->* . -Nat)
-                    (null -Integer . ->* . -Integer))]
-[bitwise-xor (cl->* (null -Nat . ->* . -Nat)
-                    (null -Integer . ->* . -Integer))]
-
-[abs (cl->* (-Integer . -> . -Nat)
-            (-Real . -> . -Real))]
-
-[file-exists? (-Pathlike . -> . B)]
-=======
->>>>>>> 371b00af
 [string->symbol (-String . -> . Sym)]
 [symbol->string (Sym . -> . -String)]
 [string->keyword (-String . -> . -Keyword)]
@@ -765,11 +747,7 @@
                     (-lst a))
                    ((-lst b) b) 
                    . ->... . 
-<<<<<<< HEAD
-                   -Nat))]
-=======
                    -NonnegativeFixnum))]
->>>>>>> 371b00af
 [filter-map (-polydots (c a b)
                        ((list
                          ((list a) (b b) . ->... . (-opt c))
@@ -885,11 +863,7 @@
                            (-vec a))
                           ((-vec b) b)
                           . ->... . 
-<<<<<<< HEAD
-                          -Nat))]
-=======
                           -NonnegativeFixnum))]
->>>>>>> 371b00af
 [vector-filter (-poly (a b) (cl->*
                              ((make-pred-ty (list a) Univ b)
                               (-vec a)
