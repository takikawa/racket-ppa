#lang s-exp "env-lang.rkt"

(begin
  (require
   (for-template racket/flonum racket/fixnum racket/math racket/unsafe/ops racket/base)
   (only-in (types abbrev) [-Number N] [-Boolean B] [-Symbol Sym] [-Real R] [-ExactPositiveInteger -Pos]))
  
  (define all-num-types (list -Pos -Nat -Integer -ExactRational -Flonum -InexactReal -Real N))

  (define binop 
    (lambda (t [r t])
      (t t . -> . r)))
<<<<<<< HEAD
  (define-for-syntax rounder 
    (cl->* (-> -ExactRational -Integer) (-> -Flonum -Flonum) (-> -Real -Real)))
=======
  (define rounder 
    (cl->* (-> -PositiveFixnum -PositiveFixnum)
           (-> -NonnegativeFixnum -NonnegativeFixnum)
           (-> -Fixnum -Fixnum)
           (-> -Pos -Pos)
           (-> -Nat -Nat)
           (-> -ExactRational -Integer)
           (-> -NonnegativeFlonum -NonnegativeFlonum)
           (-> -Flonum -Flonum)
           (-> -InexactReal -InexactReal)
           (-> -Real -Real)))
>>>>>>> 371b00af
  
  (define (unop t) (-> t t))
  
  (define fl-comp (binop -Flonum B))
  (define fl-op (binop -Flonum))
  (define fl-unop (unop -Flonum))
  (define fl-rounder
    (cl->* (-> -NonnegativeFlonum -NonnegativeFlonum)
           (-> -Flonum -Flonum)))
  
  (define int-op (binop -Integer))
  (define nat-op (binop -Nat))
  
  (define fx-comp (binop -Integer B))
  (define fx-op (cl->* (-Pos -Pos . -> . -PositiveFixnum)
                                  (-Nat -Nat . -> . -NonnegativeFixnum)
                                  (-Integer -Integer . -> . -Fixnum)))
  (define fx-natop (cl->* (-Nat -Nat . -> . -NonnegativeFixnum)
                                     (-Integer -Integer . -> . -Fixnum)))
  (define fx-unop (-Integer . -> . -Fixnum))

  (define real-comp (->* (list R R) R B))

  ;; types for specific operations, to avoid repetition between safe and unsafe versions
  (define fx+-type
    (cl->* (-Pos -Nat . -> . -PositiveFixnum)
           (-Nat -Pos . -> . -PositiveFixnum)
           (-Nat -Nat . -> . -NonnegativeFixnum)
           (-Integer -Integer . -> . -Fixnum)))
  (define fx--type
    (-Integer -Integer . -> . -Fixnum))
  (define fx=-type
    (cl->*
     (-> -Integer (-val 0) B : (-FS (-filter (-val 0) 0) -top))
     (-> (-val 0) -Integer B : (-FS (-filter (-val 0) 1) -top))
     (-> -Integer -Pos B : (-FS (-filter -PositiveFixnum 0) -top))
     (-> -Pos -Integer B : (-FS (-filter -PositiveFixnum 1) -top))
     (-> -Integer -Nat B : (-FS (-filter -NonnegativeFixnum 0) -top))
     (-> -Nat -Integer B : (-FS (-filter -NonnegativeFixnum 1) -top))
     (-> -Integer -NegativeFixnum B : (-FS (-filter -NegativeFixnum 0) -top))
     (-> -NegativeFixnum -Integer B : (-FS (-filter -NegativeFixnum 1) -top))
     fx-comp))
  (define fx<-type
    (cl->*
     (-> -Integer (-val 0) B : (-FS (-filter -NegativeFixnum 0) (-filter -NonnegativeFixnum 0)))
     (-> -Integer -NegativeFixnum B : (-FS (-filter -NegativeFixnum 0) -top))
     (-> -Nat -Integer B : (-FS (-filter -PositiveFixnum 1) -top))
     fx-comp))
  (define fx>-type
    (cl->*
     (-> -Integer (-val 0) B : (-FS (-filter -PositiveFixnum 0) -top))
     (-> -NegativeFixnum -Integer B : (-FS (-filter -NegativeFixnum 1) -top))
     (-> -Integer -Nat B : (-FS (-filter -PositiveFixnum 0) -top))
     fx-comp))
  (define fx<=-type
    (cl->*
     (-> -Integer (-val 0) B : (-FS -top (-filter -PositiveFixnum 0)))
     (-> -Integer -NegativeFixnum B : (-FS (-filter -NegativeFixnum 0) -top))
     (-> -Pos -Integer B : (-FS (-filter -Pos 1) -top))
     (-> -Nat -Integer B : (-FS (-filter -Nat 1) -top))
     fx-comp))
  (define fx>=-type
    (cl->*
     (-> -Integer (-val 0) B : (-FS (-filter -NonnegativeFixnum 0) -top))
     (-> -NegativeFixnum -Integer B : (-FS (-filter -NegativeFixnum 1) -top))
     (-> -Integer -Pos B : (-FS (-filter -Pos 0) -top))
     (-> -Integer -Nat B : (-FS (-filter -Nat 0) -top))
     fx-comp))
  (define fxmin-type
    (cl->*
     (-> -NegativeFixnum -Integer -NegativeFixnum)
     (-> -Integer -NegativeFixnum -NegativeFixnum)
     (-> -Pos -Pos -PositiveFixnum)
     (-> -Nat -Nat -NonnegativeFixnum)
     (-> -Integer -Integer -Fixnum)))
  (define fxmax-type
    (cl->*
     (-> -NegativeFixnum -NegativeFixnum -NegativeFixnum)
     (-> -Pos -Integer -PositiveFixnum)
     (-> -Integer -Pos -PositiveFixnum)
     (-> -Nat -Integer -NonnegativeFixnum)
     (-> -Integer -Nat -NonnegativeFixnum)
     (-> -Integer -Integer -Fixnum)))

  (define fl+*-type
    (cl->* (-NonnegativeFlonum -NonnegativeFlonum . -> . -NonnegativeFlonum)
           (-Flonum -Flonum . -> . -Flonum)))
  (define fl=-type
    (cl->*
     (-> -Flonum -NonnegativeFlonum B : (-FS (-filter -NonnegativeFlonum 0) -top))
     (-> -NonnegativeFlonum -Flonum B : (-FS (-filter -NonnegativeFlonum 1) -top))
     fl-comp))
  (define fl<-type
    (cl->*
     (-> -NonnegativeFlonum -Flonum B : (-FS (-filter -NonnegativeFlonum 1) -top))
     fl-comp))
  (define fl>-type
    (cl->*
     (-> -Flonum -NonnegativeFlonum B : (-FS (-filter -NonnegativeFlonum 0) -top))
     fl-comp))
  (define flmin-type
    (cl->* (-> -NonnegativeFlonum -NonnegativeFlonum -NonnegativeFlonum)
           (-> -Flonum -Flonum -Flonum)))
  (define flmax-type
    (cl->* (-> -NonnegativeFlonum -Flonum -NonnegativeFlonum)
           (-> -Flonum -NonnegativeFlonum -NonnegativeFlonum)
           (-> -Flonum -Flonum -Flonum)))
  )

;; numeric predicates
[zero? (asym-pred N B (-FS (-filter (Un -NonnegativeFlonum -Zero) 0)
                           (-not-filter -Zero 0)))]
[number? (make-pred-ty N)]
[integer? (asym-pred Univ B (-FS (-filter (Un -Integer -Flonum) 0)
                                 (-not-filter -Integer 0)))]
[exact-integer? (make-pred-ty -Integer)]
[real? (make-pred-ty -Real)]
[flonum? (make-pred-ty -Flonum)]
[inexact-real? (make-pred-ty -InexactReal)]
[complex? (make-pred-ty N)]
[rational? (make-pred-ty -Real)]
[exact? (asym-pred N B (-FS -top (-not-filter -ExactRational 0)))]
[inexact? (asym-pred N B  (-FS -top (-not-filter (Un -InexactReal -FloatComplex) 0)))]
[fixnum? (make-pred-ty -Fixnum)]
[positive? (cl->* (-> -Fixnum B : (-FS (-filter -PositiveFixnum 0) -top))
                  (-> -Integer B : (-FS (-filter -ExactPositiveInteger 0) -top))
                  (-> -Flonum B : (-FS (-filter -NonnegativeFlonum 0) -top))
                  (-> -Real B))]
[negative? (cl->* (-> -Fixnum B : (-FS (-filter -NegativeFixnum 0) (-filter -NonnegativeFixnum 0)))
                  (-> -Integer B : (-FS -top (-filter -Nat 0)))
                  (-> -Flonum B : (-FS -top (-filter -NonnegativeFlonum 0)))
                  (-> -Real B))]
[exact-positive-integer? (make-pred-ty -Pos)]
[exact-nonnegative-integer? (make-pred-ty -Nat)]

[odd? (-> -Integer B : (-FS -top (-filter (-val 0) 0)))]
[even? (-> -Integer B)]

[modulo (cl->* (-Nat -NonnegativeFixnum . -> . -NonnegativeFixnum)
               (-Integer -Fixnum . -> . -Fixnum)
               (-Nat -Nat . -> . -Nat)
               (-Integer -Integer . -> . -Integer))]

[=  (cl->*
     (-> -Integer (-val 0) B : (-FS (-filter (-val 0) 0) -top))
     (-> (-val 0) -Integer B : (-FS (-filter (-val 0) 1) -top))
     (-> -Integer -PositiveFixnum B : (-FS (-filter -PositiveFixnum 0) -top))
     (-> -PositiveFixnum -Integer B : (-FS (-filter -PositiveFixnum 1) -top))
     (-> -Integer -NonnegativeFixnum B : (-FS (-filter -NonnegativeFixnum 0) -top))
     (-> -NonnegativeFixnum -Integer B : (-FS (-filter -NonnegativeFixnum 1) -top))
     (-> -Integer -NegativeFixnum B : (-FS (-filter -NegativeFixnum 0) -top))
     (-> -NegativeFixnum -Integer B : (-FS (-filter -NegativeFixnum 1) -top))
     (-> -Integer -Pos B : (-FS (-filter -Pos 0) -top))
     (-> -Pos -Integer B : (-FS (-filter -Pos 1) -top))
     (-> -Integer -Nat B : (-FS (-filter -Nat 0) -top))
     (-> -Nat -Integer B : (-FS (-filter -Nat 1) -top))
     (->* (list N N) N B))]

[>  (cl->*
     (-> -Fixnum (-val 0) B : (-FS (-filter -PositiveFixnum 0) -top))
     (-> -Integer (-val 0) B : (-FS (-filter -Pos 0) -top))
     (-> -NegativeFixnum -Fixnum B : (-FS (-filter -NegativeFixnum 1) -top))
     (-> -Fixnum -NonnegativeFixnum B : (-FS (-filter -PositiveFixnum 1) -top))
     (-> -Fixnum -Nat B : (-FS (-filter -Fixnum 1) -top))
     (-> -Integer -Nat B : (-FS (-filter -ExactPositiveInteger 0) -top))
     (-> -Flonum -NonnegativeFlonum B : (-FS (-filter -NonnegativeFlonum 0) -top))
     (-> -NonnegativeFlonum -Flonum B : (-FS -top (-filter -NonnegativeFlonum 1)))
     real-comp)]
[>= (cl->*
     (-> -Fixnum (-val 0) B : (-FS (-filter -NonnegativeFixnum 0) (-filter -NegativeFixnum 0)))
     (-> -Integer (-val 0) B : (-FS (-filter -ExactNonnegativeInteger 0) -top))
     (-> -Fixnum -PositiveFixnum B : (-FS (-filter -PositiveFixnum 0) -top))
     (-> -Fixnum -NonnegativeFixnum B : (-FS (-filter -NonnegativeFixnum 0) -top))
     (-> -Fixnum -Pos B : (-FS (-filter -PositiveFixnum 1) -top))
     (-> -Fixnum -Nat B : (-FS (-filter -NonnegativeFixnum 1) -top))
     (-> -Integer -Pos B : (-FS (-filter -Pos 0) -top))
     (-> -Integer -Nat B : (-FS (-filter -Nat 0) -top))
     (-> -Flonum -NonnegativeFlonum B : (-FS (-filter -NonnegativeFlonum 0) -top))
     (-> -NonnegativeFlonum -Flonum B : (-FS -top (-filter -NonnegativeFlonum 1)))
     real-comp)]
[<  (cl->*
     (-> -Fixnum (-val 0) B : (-FS (-filter -NegativeFixnum 0) (-filter -NonnegativeFixnum 0)))
     (-> -Integer (-val 0) B : (-FS -top (-filter -ExactNonnegativeInteger 0)))
     (-> -NonnegativeFixnum -Fixnum B : (-FS (-filter -PositiveFixnum 1) -top))
     (-> -Fixnum -NegativeFixnum B : (-FS (-filter -NegativeFixnum 0) -top))
     (-> -Nat -Fixnum B : (-FS (-filter -NonnegativeFixnum 0) -top))
     (-> -Nat -Integer B : (-FS (-filter -Pos 1) -top))
     (-> -Integer -Nat B : (-FS -top (-filter -Nat 0)))
     (-> -NonnegativeFlonum -Flonum B : (-FS (-filter -NonnegativeFlonum 1) -top))
     (-> -Flonum -NonnegativeFlonum B : (-FS -top (-filter -NonnegativeFlonum 0)))
     real-comp)]
[<= (cl->*
     (-> -Fixnum (-val 0) B : (-FS -top (-filter -PositiveFixnum 0)))
     (-> -Integer (-val 0) B : (-FS -top (-filter -ExactPositiveInteger 0)))
     (-> -PositiveFixnum -Fixnum B : (-FS (-filter -PositiveFixnum 1) -top))
     (-> -NonnegativeFixnum -Fixnum B : (-FS (-filter -NonnegativeFixnum 1) -top))
     (-> -Pos -Fixnum B : (-FS (-filter -PositiveFixnum 0) -top))
     (-> -Nat -Fixnum B : (-FS (-filter -NonnegativeFixnum 0) -top))
     (-> -Pos -Integer B : (-FS (-filter -Pos 1) -top))
     (-> -Nat -Integer B : (-FS (-filter -Nat 1) -top))
     (-> -NonnegativeFlonum -Flonum B : (-FS (-filter -NonnegativeFlonum 1) -top))
     (-> -Flonum -NonnegativeFlonum B : (-FS -top (-filter -NonnegativeFlonum 0)))
     real-comp)]


[* (apply cl->*
          (append (for/list ([t (list -Pos -Nat -Integer -ExactRational -NonnegativeFlonum -Flonum)]) (->* (list) t t))
                  (list (->* (list) (Un -Pos -NonnegativeFlonum) -NonnegativeFlonum))
                  (list (->* (list) (Un -Pos -Flonum) -Flonum))
                  (list (->* (list -Flonum) (Un -InexactReal -Flonum) -Flonum))
                  (list (->* (list -InexactReal -Flonum) (Un -InexactReal -Flonum) -Flonum))
                  (list (->* (list) -InexactReal -InexactReal))
                  (list (->* (list) -Real -Real))
                  (list (->* (list) (Un -FloatComplex -Flonum) -FloatComplex))
                  (list (->* (list) N N))))]
[+ (apply cl->*
          (append (list (->* (list -Pos) -Nat -Pos))
                  (list (->* (list -Nat -Pos) -Nat -Pos))
                  (for/list ([t (list -Nat -Integer -ExactRational -NonnegativeFlonum -Flonum)]) (->* (list) t t))
                  ;; special cases for promotion to inexact, not exhaustive
                  ;; valid for + and -, but not for * and /, since (* <float> 0) is exact 0 (i.e. not a float)
                  (list (->* (list) (Un -Nat -NonnegativeFlonum) -NonnegativeFlonum))
                  (list (->* (list -Flonum) -Real -Flonum))
                  (list (->* (list -Real -Flonum) -Real -Flonum))
                  (list (->* (list) -InexactReal -InexactReal))
                  (list (->* (list) -Real -Real))
                  (list (->* (list) (Un -Real -FloatComplex) -FloatComplex))
                  (list (->* (list -FloatComplex) N -FloatComplex))
                  (list (->* (list N -FloatComplex) N -FloatComplex))
                  (list (->* (list) N N))))]

[- (apply cl->*
          (append (for/list ([t (list -Integer -ExactRational -Flonum)])
                            (->* (list t) t t))
                  (list (->* (list -Flonum) -Real -Flonum))
                  (list (->* (list -Real -Flonum) -Real -Flonum))
                  (list (->* (list -InexactReal) -InexactReal -InexactReal))
                  (list (->* (list -Real) -Real -Real))
                  (list (->* (list) (Un -Real -FloatComplex) -FloatComplex))
                  (list (->* (list -FloatComplex) N -FloatComplex))
                  (list (->* (list N -FloatComplex) N -FloatComplex))
                  (list (->* (list N) N N))))]
[/ (apply cl->*
          (append (list (->* (list -Integer) -Integer -ExactRational))
                  (for/list ([t (list -ExactRational -Flonum)])
                            (->* (list t) t t))
                  ;; only exact 0 as first argument can cause the result of a division involving inexacts to be exact
                  (list (->* (list -Flonum) -Real -Flonum))
                  (list (->* (list -InexactReal -Flonum) -InexactReal -Flonum))
                  (list (->* (list -InexactReal) -InexactReal -InexactReal))
                  (list (->* (list -Real) -Real -Real))
                  (list (->* (list (Un -Flonum -FloatComplex)) (Un -Real -FloatComplex) -FloatComplex))
                  (list (->* (list -FloatComplex) -FloatComplex -FloatComplex))
                  (list (->* (list N) N N))))]

[max (cl->* (->* (list -PositiveFixnum) -Fixnum -PositiveFixnum)
            (->* (list -NonnegativeFixnum) -Fixnum -NonnegativeFixnum)
            (->* (list -NegativeFixnum) -NegativeFixnum -NegativeFixnum)
            (->* (list -Fixnum) -Fixnum -Fixnum)
            (->* (list -Pos) -Integer -Pos)
            (->* (list -Nat) -Integer -Nat)
            (->* (list -Integer) -Integer -Integer)
            (->* (list -ExactRational) -ExactRational -ExactRational)
            (->* (list -NonnegativeFlonum) -Flonum -NonnegativeFlonum)
            (->* (list -Flonum) -Flonum -Flonum)
            (->* (list -InexactReal) -InexactReal -InexactReal)
            (->* (list -Real) -Real -Real))]
[min (cl->* (->* (list -PositiveFixnum) -PositiveFixnum -PositiveFixnum)
            (->* (list -NonnegativeFixnum) -NonnegativeFixnum -NonnegativeFixnum)
            (->* (list -NegativeFixnum) -Fixnum -NegativeFixnum)
            (->* (list -Fixnum) -NegativeFixnum -NegativeFixnum)
            (->* (list -Fixnum) -Fixnum -Fixnum)
            (->* (list -Pos) -Pos -Pos)
            (->* (list -Nat) -Nat -Nat)
            (->* (list -Integer) -Integer -Integer)
            (->* (list -ExactRational) -ExactRational -ExactRational)
            (->* (list -NonnegativeFlonum) -NonnegativeFlonum -NonnegativeFlonum)
            (->* (list -Flonum) -Flonum -Flonum)
            (->* (list -InexactReal) -InexactReal -InexactReal)
            (->* (list -Real) -Real -Real))]


[add1 (cl->* (-> -Pos -Pos)
             (-> -Nat -Pos)
             (-> -Integer -Integer)
             (-> -ExactRational -ExactRational)
             (-> -NonnegativeFlonum -NonnegativeFlonum)
             (-> -Flonum -Flonum)
             (-> -InexactReal -InexactReal)
             (-> -Real -Real)
             (-> -FloatComplex -FloatComplex)
             (-> N N))]

[sub1 (cl->* (-> -Pos -Nat)
             (-> -Integer -Integer)
             (-> -ExactRational -ExactRational)
             (-> -Flonum -Flonum)
             (-> -InexactReal -InexactReal)
             (-> -Real -Real)
             (-> -FloatComplex -FloatComplex)
             (-> N N))]

<<<<<<< HEAD
[quotient (cl->* (-Nat -Nat . -> . -Nat)
                 (-Integer -Integer . -> . -Integer))]
[remainder (cl->* (-Nat -Nat . -> . -Nat)
                  (-Integer -Integer . -> . -Integer))]
[quotient/remainder (cl->* (-Nat -Nat . -> . (-values (list -Nat -Nat)))
                           (-Integer -Integer . -> . (-values (list -Integer -Integer))))]
=======
[quotient (cl->* (-NonnegativeFixnum -NonnegativeFixnum . -> . -NonnegativeFixnum)
                 (-Fixnum -Fixnum . -> . -Fixnum)
                 (-Nat -Nat . -> . -Nat)
                 (-Integer -Integer . -> . -Integer))]
[remainder (cl->* (-Nat -NonnegativeFixnum . -> . -NonnegativeFixnum)
                  (-Integer -Fixnum . -> . -Fixnum)
                  (-Nat -Nat . -> . -Nat)
                  (-Integer -Integer . -> . -Integer))]
[quotient/remainder (cl->* (-NonnegativeFixnum -NonnegativeFixnum . -> . (-values (list -NonnegativeFixnum -NonnegativeFixnum)))
                           (-Nat -NonnegativeFixnum . -> . (-values (list -Nat -NonnegativeFixnum)))
                           (-Fixnum -Fixnum . -> . (-values (list -Fixnum -Fixnum)))
                           (-Integer -Fixnum . -> . (-values (list -Integer -Fixnum)))
                           (-Nat -Nat . -> . (-values (list -Nat -Nat)))
                           (-Integer -Integer . -> . (-values (list -Integer -Integer))))]

[arithmetic-shift (cl->* (-Fixnum (Un -NegativeFixnum (-val 0)) . -> . -Fixnum)
                         (-Nat -Nat . -> . -Nat)
                         (-Integer -Integer . -> . -Integer))]
[bitwise-and (cl->* (null -NonnegativeFixnum . ->* . -NonnegativeFixnum)
                    ((list -Integer) -NonnegativeFixnum . ->* . -NonnegativeFixnum)
                    (null -Fixnum . ->* . -Fixnum)
                    ((list -Integer) -Fixnum . ->* . -Fixnum)
                    (null -Nat . ->* . -Nat)
                    (null -Integer . ->* . -Integer))]
[bitwise-ior (cl->* (null -NonnegativeFixnum . ->* . -NonnegativeFixnum)
                    (null -Fixnum . ->* . -Fixnum)
                    (null -Nat . ->* . -Nat)
                    (null -Integer . ->* . -Integer))]
[bitwise-not (cl->* (null -Fixnum . ->* . -Fixnum)
                    (null -Integer . ->* . -Integer))]
[bitwise-xor (cl->* (null -NonnegativeFixnum . ->* . -NonnegativeFixnum)
                    (null -Fixnum . ->* . -Fixnum)
                    (null -Nat . ->* . -Nat)
                    (null -Integer . ->* . -Integer))]
[bitwise-bit-set? (-> -Integer -Integer B)]
[bitwise-bit-field (-> -Integer -Integer -Integer -Integer)]
[integer-length (-> -Integer -NonnegativeFixnum)]

[abs (cl->* (-PositiveFixnum . -> . -PositiveFixnum)
            (-Fixnum . -> . -NonnegativeFixnum)
            (-Pos . -> . -Pos)
            (-Integer . -> . -Nat)
            (-Flonum . -> . -NonnegativeFlonum)
            (-InexactReal . -> . -InexactReal)
            (-Real . -> . -Real))]
>>>>>>> 371b00af

;; exactness
[exact->inexact (cl->*
                 (-Flonum . -> . -Flonum)           ; no conversion
                 (-InexactReal . -> . -InexactReal) ; no conversion
                 (-Real . -> . -Flonum)
                 (N . -> . -FloatComplex))]
[inexact->exact (cl->*
                 (-Real . -> . -ExactRational)
                 (N . -> . N))]

[floor rounder]
[ceiling rounder]
[truncate rounder]
[round rounder]
<<<<<<< HEAD
[make-rectangular (-Real -Real . -> . N)]
[make-polar (-Real -Real . -> . N)]
[real-part (N . -> . -Real)]
[imag-part (N . -> . -Real)]
[magnitude (N . -> . -Real)]
[angle     (N . -> . -Real)]
[numerator   (-Real . -> . -Real)]
[denominator (-Real . -> . -Real)]
[rationalize (-Real -Real . -> . N)]
[expt (cl->* (-Nat -Nat . -> . -Nat)
             (-Integer -Integer . -> . -Integer)
=======
[make-rectangular (cl->* (-Flonum -Flonum . -> . -FloatComplex)
                         (-Real -Real . -> . N))]
[make-polar (cl->* (-Flonum -Flonum . -> . -FloatComplex)
                   (-Real -Real . -> . N))]
[real-part (cl->* (-FloatComplex . -> . -Flonum)
                  (N . -> . -Real))]
[imag-part (cl->* (-FloatComplex . -> . -Flonum)
                  (N . -> . -Real))]
[magnitude (cl->* (-FloatComplex . -> . -Flonum)
                  (N . -> . -Real))]
[angle     (cl->* (-FloatComplex . -> . -Flonum)
                  (N . -> . -Real))]
[numerator   (cl->* (-ExactRational . -> . -Integer)
                    (-Real . -> . -Real))]
[denominator (cl->* (-ExactRational . -> . -Integer)
                    (-Real . -> . -Real))]
[rationalize (cl->* (-ExactRational -ExactRational . -> . -ExactRational)
                    (-Flonum -Flonum . -> . -Flonum)
                    (-InexactReal -InexactReal . -> . -InexactReal)
                    (-Real -Real . -> . -Real))]
[expt (cl->* (-Nat -Nat . -> . -Nat)
             (-Integer -Nat . -> . -Integer)
             (-Integer -Integer . -> . -ExactRational)
             (-Real -Integer . -> . -Real)
             (-FloatComplex -FloatComplex . -> . -FloatComplex)
>>>>>>> 371b00af
             (N N . -> . N))]
[sqrt (cl->*
       (-Nat . -> . -Real)
       (-NonnegativeFlonum . -> . -NonnegativeFlonum)
       (-FloatComplex . -> . -FloatComplex)
       (N . -> . N))]
[log (cl->*
      (-Pos . -> . -Real)
      (-FloatComplex . -> . -FloatComplex)
      (N . -> . N))]
<<<<<<< HEAD
[exp  (N . -> . N)]
[cos  (cl->* (-Flonum . -> . -Flonum) (-Real . -> . -Real) (N . -> . N))]
[sin  (cl->* (-Flonum . -> . -Flonum) (-Real . -> . -Real) (N . -> . N))]
[tan  (cl->* (-Flonum . -> . -Flonum) (-Real . -> . -Real) (N . -> . N))]
[acos (cl->* (-Flonum . -> . -Flonum) (-Real . -> . -Real) (N . -> . N))]
[asin (cl->* (-Flonum . -> . -Flonum) (-Real . -> . -Real) (N . -> . N))]
[atan (cl->* (-Flonum . -> . -Flonum) (-Real . -> . -Real) (N . -> . N) (-Real -Real . -> . N))]
[gcd  (null -Integer . ->* . -Integer)]
=======
[exp  (cl->* (-Flonum . -> . -Flonum)
             (-InexactReal . -> . -InexactReal)
             (-Real . -> . -Real)
             (-FloatComplex . -> . -FloatComplex)
             (N . -> . N))]
[cos  (cl->* (-Flonum . -> . -Flonum) (-InexactReal . -> . -InexactReal) (-Real . -> . -Real) (-FloatComplex . -> . -FloatComplex) (N . -> . N))]
[sin  (cl->* (-Flonum . -> . -Flonum) (-InexactReal . -> . -InexactReal) (-Real . -> . -Real) (-FloatComplex . -> . -FloatComplex) (N . -> . N))]
[tan  (cl->* (-Flonum . -> . -Flonum) (-InexactReal . -> . -InexactReal) (-Real . -> . -Real) (-FloatComplex . -> . -FloatComplex) (N . -> . N))]
[acos (cl->* (-Flonum . -> . -Flonum) (-InexactReal . -> . -InexactReal) (-Real . -> . -Real) (-FloatComplex . -> . -FloatComplex) (N . -> . N))]
[asin (cl->* (-Flonum . -> . -Flonum) (-InexactReal . -> . -InexactReal) (-Real . -> . -Real) (-FloatComplex . -> . -FloatComplex) (N . -> . N))]
[atan (cl->* (-Flonum . -> . -Flonum) (-InexactReal . -> . -InexactReal) (-Real . -> . -Real) (-FloatComplex . -> . -FloatComplex) (N . -> . N) (-Real -Real . -> . N))]
[gcd  (cl->* (null -Fixnum . ->* . -Fixnum) (null -Integer . ->* . -Integer))]
>>>>>>> 371b00af
[lcm  (null -Integer . ->* . -Integer)]

;; scheme/math

[sgn (-Real . -> . -Real)]
[pi -NonnegativeFlonum]
[sqr (cl->* (-> -Pos -Pos)
            (-> -Integer -Nat)
            (-> -ExactRational -ExactRational)
            (-> -Flonum -NonnegativeFlonum)
            (-> -InexactReal -InexactReal)
            (-> -Real -Real)
            (-> -FloatComplex -FloatComplex)
            (-> N N))]
[conjugate (cl->* (-FloatComplex . -> . -FloatComplex)
                  (N . -> . N))]
[sinh (cl->* (-FloatComplex . -> . -FloatComplex)
             (N . -> . N))]
[cosh (cl->* (-FloatComplex . -> . -FloatComplex)
             (N . -> . N))]
[tanh (cl->* (-FloatComplex . -> . -FloatComplex)
             (N . -> . N))]

;; unsafe numeric ops
[unsafe-flabs (-> -Flonum -NonnegativeFlonum)]
[unsafe-fl+ fl+*-type]
[unsafe-fl- fl-op]
[unsafe-fl* fl+*-type]
[unsafe-fl/ fl-op]
[unsafe-fl= fl=-type]
[unsafe-fl<= fl<-type]
[unsafe-fl>= fl>-type]
[unsafe-fl> fl>-type]
[unsafe-fl< fl<-type]
[unsafe-flmin flmin-type]
[unsafe-flmax flmax-type]
[unsafe-flround fl-rounder]
[unsafe-flfloor fl-rounder]
[unsafe-flceiling fl-rounder]
[unsafe-fltruncate fl-rounder]
[unsafe-flsin fl-unop]
[unsafe-flcos fl-unop]
[unsafe-fltan fl-unop]
[unsafe-flatan fl-unop]
[unsafe-flasin fl-unop]
[unsafe-flacos fl-unop]
[unsafe-fllog fl-unop]
[unsafe-flexp fl-rounder]
[unsafe-flsqrt fl-rounder]
[unsafe-fx->fl (cl->* (-Nat . -> . -NonnegativeFlonum) (-Integer . -> . -Flonum))]
[unsafe-make-flrectangular (-Flonum -Flonum . -> . -FloatComplex)]
[unsafe-flreal-part (-FloatComplex . -> . -Flonum)]
[unsafe-flimag-part (-FloatComplex . -> . -Flonum)]

[unsafe-fx+ fx+-type]
[unsafe-fx- fx--type]
[unsafe-fx* fx-op]
[unsafe-fxquotient fx-natop]
[unsafe-fxremainder fx-natop]
[unsafe-fxmodulo fx-natop]
[unsafe-fxabs (-Integer . -> . (Un -PositiveFixnum (-val 0)))]

[unsafe-fxand fx-op]
[unsafe-fxior fx-op]
[unsafe-fxxor fx-op]
[unsafe-fxnot fx-unop]
[unsafe-fxlshift fx-natop]
[unsafe-fxrshift fx-natop]

[unsafe-fx= fx=-type]
[unsafe-fx< fx<-type]
[unsafe-fx> fx>-type]
[unsafe-fx<= fx<=-type]
[unsafe-fx>= fx>=-type]
[unsafe-fxmin fx-op]
[unsafe-fxmax fx-op]

;; scheme/fixnum

[fx+ fx+-type]
[fx- fx--type]
[fx* fx-op]
[fxquotient fx-natop]
[fxremainder fx-natop]
[fxmodulo fx-natop]
[fxabs (-Integer . -> . (Un -PositiveFixnum (-val 0)))]

[fxand fx-op]
[fxior fx-op]
[fxxor fx-op]
[fxnot fx-unop]
[fxlshift fx-natop]
[fxrshift fx-natop]

[fx= fx=-type]
[fx< fx<-type]
[fx> fx>-type]
[fx<= fx<=-type]
[fx>= fx>=-type]
[fxmin fx-op]
[fxmax fx-op]


;; safe flonum ops
[flabs (-> -Flonum -NonnegativeFlonum)]
[fl+ fl+*-type]
[fl- fl-op]
[fl* fl+*-type]
[fl/ fl-op]
[fl= fl=-type]
[fl<= fl<-type]
[fl>= fl>-type]
[fl> fl>-type]
[fl< fl<-type]
[flmin flmin-type]
[flmax flmax-type]
[flround fl-rounder]
[flfloor fl-rounder]
[flceiling fl-rounder]
[fltruncate fl-rounder]
[flsin fl-unop]
[flcos fl-unop]
[fltan fl-unop]
[flatan fl-unop]
[flasin fl-unop]
[flacos fl-unop]
[fllog fl-unop]
[flexp fl-unop]
[flsqrt fl-unop]
[->fl (-Integer . -> . -Flonum)]
[make-flrectangular (-Flonum -Flonum . -> . -FloatComplex)]
[flreal-part (-FloatComplex . -> . -Flonum)]
[flimag-part (-FloatComplex . -> . -Flonum)]

;; safe flvector ops

[flvector? (make-pred-ty -FlVector)]
[flvector (->* (list) -Flonum -FlVector)]
[make-flvector (cl->* (-> -Integer -FlVector)
                      (-> -Integer -Flonum -FlVector))]
[flvector-length (-> -FlVector -NonnegativeFixnum)]
[flvector-ref (-> -FlVector -Integer -Flonum)]
[flvector-set! (-> -FlVector -Integer -Flonum -Void)]

;; unsafe flvector ops

[unsafe-flvector-length (-> -FlVector -NonnegativeFixnum)]
[unsafe-flvector-ref (-> -FlVector -Integer -Flonum)]
[unsafe-flvector-set! (-> -FlVector -Integer -Flonum -Void)]<|MERGE_RESOLUTION|>--- conflicted
+++ resolved
@@ -10,10 +10,6 @@
   (define binop 
     (lambda (t [r t])
       (t t . -> . r)))
-<<<<<<< HEAD
-  (define-for-syntax rounder 
-    (cl->* (-> -ExactRational -Integer) (-> -Flonum -Flonum) (-> -Real -Real)))
-=======
   (define rounder 
     (cl->* (-> -PositiveFixnum -PositiveFixnum)
            (-> -NonnegativeFixnum -NonnegativeFixnum)
@@ -25,7 +21,6 @@
            (-> -Flonum -Flonum)
            (-> -InexactReal -InexactReal)
            (-> -Real -Real)))
->>>>>>> 371b00af
   
   (define (unop t) (-> t t))
   
@@ -328,14 +323,6 @@
              (-> -FloatComplex -FloatComplex)
              (-> N N))]
 
-<<<<<<< HEAD
-[quotient (cl->* (-Nat -Nat . -> . -Nat)
-                 (-Integer -Integer . -> . -Integer))]
-[remainder (cl->* (-Nat -Nat . -> . -Nat)
-                  (-Integer -Integer . -> . -Integer))]
-[quotient/remainder (cl->* (-Nat -Nat . -> . (-values (list -Nat -Nat)))
-                           (-Integer -Integer . -> . (-values (list -Integer -Integer))))]
-=======
 [quotient (cl->* (-NonnegativeFixnum -NonnegativeFixnum . -> . -NonnegativeFixnum)
                  (-Fixnum -Fixnum . -> . -Fixnum)
                  (-Nat -Nat . -> . -Nat)
@@ -381,7 +368,6 @@
             (-Flonum . -> . -NonnegativeFlonum)
             (-InexactReal . -> . -InexactReal)
             (-Real . -> . -Real))]
->>>>>>> 371b00af
 
 ;; exactness
 [exact->inexact (cl->*
@@ -397,19 +383,6 @@
 [ceiling rounder]
 [truncate rounder]
 [round rounder]
-<<<<<<< HEAD
-[make-rectangular (-Real -Real . -> . N)]
-[make-polar (-Real -Real . -> . N)]
-[real-part (N . -> . -Real)]
-[imag-part (N . -> . -Real)]
-[magnitude (N . -> . -Real)]
-[angle     (N . -> . -Real)]
-[numerator   (-Real . -> . -Real)]
-[denominator (-Real . -> . -Real)]
-[rationalize (-Real -Real . -> . N)]
-[expt (cl->* (-Nat -Nat . -> . -Nat)
-             (-Integer -Integer . -> . -Integer)
-=======
 [make-rectangular (cl->* (-Flonum -Flonum . -> . -FloatComplex)
                          (-Real -Real . -> . N))]
 [make-polar (cl->* (-Flonum -Flonum . -> . -FloatComplex)
@@ -435,7 +408,6 @@
              (-Integer -Integer . -> . -ExactRational)
              (-Real -Integer . -> . -Real)
              (-FloatComplex -FloatComplex . -> . -FloatComplex)
->>>>>>> 371b00af
              (N N . -> . N))]
 [sqrt (cl->*
        (-Nat . -> . -Real)
@@ -446,16 +418,6 @@
       (-Pos . -> . -Real)
       (-FloatComplex . -> . -FloatComplex)
       (N . -> . N))]
-<<<<<<< HEAD
-[exp  (N . -> . N)]
-[cos  (cl->* (-Flonum . -> . -Flonum) (-Real . -> . -Real) (N . -> . N))]
-[sin  (cl->* (-Flonum . -> . -Flonum) (-Real . -> . -Real) (N . -> . N))]
-[tan  (cl->* (-Flonum . -> . -Flonum) (-Real . -> . -Real) (N . -> . N))]
-[acos (cl->* (-Flonum . -> . -Flonum) (-Real . -> . -Real) (N . -> . N))]
-[asin (cl->* (-Flonum . -> . -Flonum) (-Real . -> . -Real) (N . -> . N))]
-[atan (cl->* (-Flonum . -> . -Flonum) (-Real . -> . -Real) (N . -> . N) (-Real -Real . -> . N))]
-[gcd  (null -Integer . ->* . -Integer)]
-=======
 [exp  (cl->* (-Flonum . -> . -Flonum)
              (-InexactReal . -> . -InexactReal)
              (-Real . -> . -Real)
@@ -468,7 +430,6 @@
 [asin (cl->* (-Flonum . -> . -Flonum) (-InexactReal . -> . -InexactReal) (-Real . -> . -Real) (-FloatComplex . -> . -FloatComplex) (N . -> . N))]
 [atan (cl->* (-Flonum . -> . -Flonum) (-InexactReal . -> . -InexactReal) (-Real . -> . -Real) (-FloatComplex . -> . -FloatComplex) (N . -> . N) (-Real -Real . -> . N))]
 [gcd  (cl->* (null -Fixnum . ->* . -Fixnum) (null -Integer . ->* . -Integer))]
->>>>>>> 371b00af
 [lcm  (null -Integer . ->* . -Integer)]
 
 ;; scheme/math
