--- conflicted
+++ resolved
@@ -1,12 +1,7 @@
 #lang scheme/base
 
-<<<<<<< HEAD
 (require syntax/boundmap
-         "tc-utils.ss")
-=======
-(require (lib "boundmap.ss" "syntax")
          "tc-utils.ss" "type-utils.ss")
->>>>>>> 39c343ec
 
 (provide register-type
          finish-register-type
