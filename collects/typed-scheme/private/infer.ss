#lang scheme/base

<<<<<<< HEAD
;; NO LONGER USED
;; NOT YET REMOVED AS DOCUMENTATION

(require "unify.ss" "type-comparison.ss" "type-rep.ss" "effect-rep.ss" "subtype.ss"
         "planet-requires.ss" "tc-utils.ss" "union.ss"
         "resolve-type.ss"
         "type-effect-convenience.ss"
         mzlib/trace
         mzlib/plt-match
         mzlib/list)
(require (galore))

#;(provide infer infer/list infer/list/vararg combine table:un exn:infer?)

;; exn representing failure of inference
;; s,t both types
#;
(define-struct (exn:infer exn:fail) (s t))

(define-values (fail-sym exn:infer?)
  (let ([sym (gensym)])
    (values sym (lambda (s) (eq? s sym)))))

;; inference failure - masked before it gets to the user program
(define-syntax fail!
  (syntax-rules ()
    [(_ s t) (raise fail-sym)
             #;(raise (make-exn:infer "inference failed" (current-continuation-marks) s t))
             #;(error "inference failed" s t)]))

;; conveneice function
(define (alist->mapping vars) (table:alist->eq (map (lambda (x) (cons x 'fail)) vars)))

;; flag is one of: 'co, 'contra, 'both, #f

;; Mapping is a table that maps symbols to Results

;; A Result is one of:
;; - 'fail (not yet filled in)
;; - #f (not a variable we're concerned with)
;; - (list flag type)
;; 

;; s, t : Type
;; vars : Listof[Symbol]
;; produces a substitution for vars, or #f
;; the substitution makes s a supertype of t
;; only vars will be substituted, regardless of other free vars
(define ((mk-infer f) s t vars)
  (let ([mapping (alist->mapping vars)])
    (with-handlers
        ([exn:infer? (lambda _ #f)])
      (mapping->subst (f s t mapping 'co)))))

;; table[symbol, (list flag type)] -> substitution
;; convert a mapping to a substitution
(define (mapping->subst x) 
  (define sexp (table:to-sexp x))    
  (define result (filter (lambda (x) (list? (cadr x))) sexp))    
  ;(printf "sexp: ~a~n" sexp)
  (map (lambda (x) (list (car x) (cadr (cadr x)))) result))

;(trace mapping->subst)

;; least upper bound of two flags
;; the lattice is like this:
;;         'both
;;        /      \
;;     'co      'contra
;;        \      /
;;           #f
(define (lub a b)
  (match (list a b)
    [(list x  x)  x]
    [(list #f x)  x]
    [(list x  #f) x]
    [(list 'both x) 'both]
    [(list x 'both) 'both]
    [(list x y) 'both]))

;; combine: flag -> Result Result -> Result
;; combine two results into one
(define ((combine flag*) s t)
  (define (type-lub s t)
    (cond [(subtype s t) t]
          [(subtype t s) s]
          [else (Un s t)]))
  (define (type-glb s t)
    (cond [(subtype s t) s]
          [(subtype t s) t]
          [else (fail! s t)]))
  (define (go flag s t)
    (cond [(and (eq? flag 'both) (type-equal? s t)) s]
          [(eq? flag 'both) (fail! s t)]
          [(eq? flag 'co) (type-lub s t)]
          [(eq? flag 'contra) (type-glb s t)]
          [(eq? flag #f) (go flag* s t)]
          [else (int-err "bad flag value ~a" flag)]))
  (match (list s t)
    [(list 'fail t) t]
    [(list t 'fail) t]
    [(list (list sf s) (list tf t))
     (let* ([flag (lub flag* (lub sf tf))]
            [new-ty (go flag s t)])
       (list flag new-ty))]))
       #;
     
     ;(printf "flags : ~a ~a~n" sf tf)
     (cond 
       [(and sf tf (type-equal? s t)) (list (if (eq? sf tf) sf 'both) s)] ;; equal is fine
       [(memq 'both (list sf tf)) (fail! s t)] ;; not equal, needed to be
       [(and sf tf (not (eq? sf tf))) (fail! s t)] ;; not equal, needed to be
       [else
        (let ([flag (or sf tf flag)])
          (printf "flag is ~a~n" flag)
          (cond 
            [(eq? 'co flag) (list 'co (Un s t))]
            [(and (eq? 'contra flag) (subtype s t)) (list 'contra s)]
            [(and (eq? 'contra flag) (subtype t s)) (list 'contra t)]
            [else (fail! s t)]))])


;(trace combine)

;; combine two tables
;; table:un : flag -> Mapping Mapping -> Mapping
(define ((table:un flag) a b) (table:union/value a b (combine flag)))

;; infer/int/union : Listof[Type] Listof[Type] Mapping Flag -> Mapping
;; ss and ts represent unions of types
(define (infer/int/union ss ts mapping flag)
  (unless (= (length ss) (length ts))
    (fail! ss ts))
  ;; first, we remove common elements of ss and ts
  (let-values ([(ss* ts*)
                (values (filter (lambda (se) (not (memq se ts))) ss)
                        (filter (lambda (te) (not (memq te ss))) ts))])
    ;; we need to try all the pairwise possibilites
    (let ([l (map (lambda (x y) (infer/int x y mapping flag)) ss* ts*)])
      (foldl (table:un flag) (table:make-eq) l))))

;; infer/int/list : Listof[Type] Listof[Type] Mapping Flag -> Mapping
(define (infer/int/list ss ts mapping flag)
  (unless (= (length ss) (length ts))
    (fail! ss ts))
  (let ([l (map (lambda (x y) (infer/int x y mapping flag)) ss ts)])
    (foldl (table:un flag) (table:make-eq) l)))

;; infer/int/list/eff : Listof[Effect] Listof[Effect] Mapping Flag -> Mapping
(define (infer/int/list/eff ss ts mapping flag)
  (cond [(or (null? ss) (null? ts)) mapping]        
        [(not (= (length ss) (length ts)))
         ;(error 'bad "~a ~a" ss ts)
         (fail! ss ts)]
        [else (let ([l (map (lambda (x y) (infer/int/eff x y mapping flag)) ss ts)])
                (foldl (table:un flag) (table:make-eq) l))]))


;; infer/int/list/vararg : Listof[Type] Type Listof[Type] Mapping Flag Boolean -> Mapping
(define (infer/int/list/vararg ss rest ts mapping flag [direction #t])
  (unless (<= (length ss) (length ts))
    (printf "failing!~n")
    (fail! ss ts))
  (let loop-types
    ([ss ss]
     [ts ts]
     [tbl mapping])
    (define (ii a b)
      (if direction
          (infer/int a b tbl flag)
          (infer/int b a tbl flag)))
    (cond [(null? ts) tbl]
          [(and rest (null? ss))
           (let ([tbl* (ii rest (car ts))])
             (loop-types ss (cdr ts) tbl*))]
          [else 
           (let ([tbl* (ii (car ss) (car ts))])
             (loop-types (cdr ss) (cdr ts) tbl*))])))

(define (infer/list/vararg ss rest ts vars)
  (let ([mapping (alist->mapping vars)])
    (with-handlers
        ([exn:infer? (lambda _ #f)])
      (mapping->subst (infer/int/list/vararg ss rest ts mapping 'co)))))


;; Flag -> Flag
(define (swap flag) (case flag
                      [(co) 'contra]
                      [(contra) 'co]
                      [(both) 'both]
                      [(start) 'start]
                      [else (int-err "bad flag: ~a" flag)]))

(define (co? x) (eq? x 'co))
(define (contra? x) (eq? x 'contra))

(define (infer/int/eff s t mapping flag)
  (let ([fail! (case-lambda [() (fail! s t)]
                            [(s t) (fail! s t)])])
    (parameterize ([match-equality-test type-equal?])
      (match (list s t)
        [(list t t) mapping]
        [(list (Latent-Restrict-Effect: t1) (Latent-Restrict-Effect: t2)) (infer/int t1 t2 mapping flag)]
        [(list (Latent-Remove-Effect: t1) (Latent-Remove-Effect: t2)) (infer/int t1 t2 mapping flag)]
        ))))

;(trace fail!)

;; type type mapping -> mapping
(define (infer/int s t mapping flag)
  (let ([fail! (case-lambda [() (fail! s t)]
                            [(s t) (fail! s t)])])
    (define (i/i s t) (infer/int s t mapping flag))
    (parameterize ([match-equality-test type-equal?])
      (match (list s t)
        [(list t t) mapping]
        [(list (F: v) t)
         (let ([cur (table:lookup v mapping)])
           (match cur
             ;; we haven't yet seen this variable
             ['fail 
              (cond [(and (eq? flag 'contra) (type-equal? Univ t)) mapping]
                    [(and (eq? flag 'co) (type-equal? (Un) t)) mapping]
                    [else 
                     (table:insert v (list #f t) mapping)])]
             ;; we are ignoring this variable, but they weren't the same
             [#f (fail!)]
             ;; this variable has already been unified
             [(list cur-flag cur-t)
              (cond
                [(or (not cur-flag) (eq? flag cur-flag))
                 ;; this variable has only been handled once, or
                 ;; we're still going in the correct direction
                 (cond
                   ;; this is the same type we've already seen, so don't change the flag
                   [(type-equal? cur-t t) mapping]
                   ;; this is a supertype of what's been found before
                   [(and (eq? flag 'co) (subtype cur-t t)) 
                    (table:insert v (list flag t) mapping)] 
                   ;; this is a subtype of what's been found before
                   [(and (eq? flag 'co) (subtype t cur-t))
                    (table:insert v (list flag cur-t) mapping)]
                   [(eq? flag 'co)
                    (table:insert v (list flag (Un t cur-t)) mapping)]
                   ;; this is a subtype of what we found before
                   [(and (eq? flag 'contra) (subtype t cur-t))  
                    (table:insert v (list flag t) mapping)]
                   ;; this is a supertype of what we found before
                   [(and (eq? flag 'contra) (subtype t cur-t))
                    (table:insert v (list flag cur-t) mapping)]
                   [(and (eq? flag 'both) (subtype t cur-t) (subtype cur-t t))
                    mapping]
                   [(eq? flag 'both)
                    (fail! cur-t t)]
                   ;; impossible
                   [else (int-err "bad flag value: ~a" flag)])]
                ;; we've switched directions at least once
                [(type-equal? cur-t t) 
                 ;; we're still ok
                 (table:insert (list 'both cur-t) mapping)]
                [else
                 ;; we're not ok
                 (fail! cur-t t)])]))]
        ;; names are compared for equality
        [(list (Name: n) (Name: n*))
         (if (free-identifier=? n n*)
             mapping
             (fail!))]
        ;; type application          
        [(list (App: (Name: n) args _)
               (App: (Name: n*) args* _))
         (unless (free-identifier=? n n*)
           (fail!))
         (infer/int/list args args* mapping flag)]
        ;; vectors and boxes just recur, but are invariant
        [(list (Vector: s) (Vector: t)) (infer/int s t mapping 'both)]
        [(list (Box: s) (Box: t)) (infer/int s t mapping 'both)]
        ;; pairs just recur
        [(list (Pair: s1 s2) (Pair: t1 t2))
         (infer/int/list (list s1 s2) (list t1 t2) mapping flag)]
        ;; ht just recur
        [(list (Hashtable: s1 s2) (Hashtable: t1 t2))
         (infer/int/list (list s1 s2) (list t1 t2) mapping 'both)]
        [(list (Syntax: s1) (Syntax: s2))
         (infer/int s1 s2 mapping flag)]
        ;; structs just recur
        [(list (Struct: nm p flds proc _ _ _) (Struct: nm p flds* proc* _ _ _))
         (cond [(and proc proc*)
                (infer/int/list (cons proc flds) (cons proc* flds*) mapping flag)]
               [(or proc proc*)
                (fail!)]
               [else (infer/int/list flds flds* mapping flag)])]
        ;; parameters just recur
        [(list (Param: in1 out1) (Param: in2 out2))
         (infer/int/list (list in1 out1) (list in2 out2) mapping flag)]
        ;; if we have two mu's, we rename them to have the same variable
        ;; and then compare the bodies
        [(list (Mu-unsafe: s) (Mu-unsafe: t)) 
         (infer/int s t mapping flag)]
        ;; other mu's just get unfolded
        [(list s (? Mu? t)) (infer/int s (unfold t) mapping flag)]
        [(list (? Mu? s) t) (infer/int (unfold s) t mapping flag)]
        ;; two unions with the same number of elements, so we just try to unify them pairwise
        [(list (Union: l1) (Union: l2)) 
         (=> unmatch)
         (unless (= (length l1) (length l2))
           (unmatch))
         (infer/int/union l1 l2 mapping flag)]
        
        ;; new impl for functions
        [(list (Function: (list t-arr ...))
               (Function: (list s-arr ...)))
         (=> unmatch)
         (let loop ([t-arr t-arr] [s-arr s-arr] [mapping mapping])
           (define (U a b) ((table:un flag) a b))
           (define (unmatch!) (unmatch))
           (cond [(and (null? t-arr) (null? s-arr)) mapping]
                 [(or (null? t-arr) (null? s-arr)) (unmatch!)]
                 [else (match (list (car t-arr) (car s-arr))
                         [(list (arr: ts t t-rest t-thn-eff t-els-eff) (arr: ss s s-rest s-thn-eff s-els-eff))
                          (let ([arg-mapping 
                                 (cond [(and t-rest s-rest (= (length ts) (length ss)))
                                        (infer/int/list (cons t-rest ts) (cons s-rest ss) mapping (swap flag))]
                                       [(and (not t-rest) (not s-rest) (= (length ts) (length ss)))
                                        (infer/int/list ts ss mapping (swap flag))]
                                       [(and t-rest (not s-rest) (<= (length ts) (length ss)))
                                        (infer/int/list/vararg ts t-rest ss mapping (swap flag) #t)]
                                       [(and s-rest (not t-rest) (>= (length ts) (length ss)))
                                        (infer/int/list/vararg ss s-rest ts mapping (swap flag) #f)]
                                       [else (unmatch!)])]
                                [ret-mapping (infer/int t s mapping flag)]
                                [thn-mapping (infer/int/list/eff t-thn-eff s-thn-eff mapping flag)]
                                [els-mapping (infer/int/list/eff t-els-eff s-els-eff mapping flag)])
                            (loop (cdr t-arr) (cdr s-arr)
                                  (U mapping (U (U arg-mapping ret-mapping) (U thn-mapping els-mapping)))))])]))]
        ;; arrow types - just add a whole bunch of new constraints
        #;
        [(list (Function: (list (arr: ts t t-rest t-thn-eff t-els-eff) ...))
               (Function: (list (arr: ss s s-rest s-thn-eff s-els-eff) ...)))
         (=> unmatch)
         (define (compatible-rest t-rest s-rest)
           (andmap (lambda (x y) (or (and x y) (and (not x) (not y)))) ;; either both #f or both not #f
                   t-rest s-rest))
         (define (U a b) ((table:un flag) a b))
         (let-values ([(s-thn-eff s-els-eff) (if (and (null? (car t-thn-eff)) (null? (cdr t-thn-eff))
                                                      (null? (car t-els-eff)) (null? (cdr t-els-eff)))
                                                 (values (list null) (list null))
                                                 (values s-thn-eff s-els-eff))])
           (unless (and (= (length ts) (length ss))
                        (= (length t-thn-eff) (length s-thn-eff))
                        (= (length t-els-eff) (length s-els-eff))
                        (compatible-rest t-rest s-rest))
             (unmatch))
           (let ([arg-mapping (infer/int/list (apply append ts) (apply append ss) mapping (swap flag))]
                 [ret-mapping (infer/int/list t s mapping flag)]
                 [thn-mapping (infer/int/list/eff (apply append t-thn-eff) (apply append s-thn-eff) mapping flag)]
                 [els-mapping (infer/int/list/eff (apply append t-els-eff) (apply append s-els-eff) mapping flag)])             
             (U (U arg-mapping ret-mapping) (U thn-mapping els-mapping))))]
        ;; here, we try to handle a case-lambda as the argument to a polymorphic function
        [(list (Function: ftys) (and t (Function: (list (arr: ss s s-rest s-thn-eff s-els-eff)))))
         (=> unmatch)
         (when (= 1 (length ftys)) (unmatch)) ;; we should have handled this case already
         (or 
          (ormap
           (lambda (fty)
             (with-handlers
                 ([exn:infer? (lambda _ #f)])
               (infer/int (make-Function (list fty)) t mapping flag)))
           ftys)
          (fail!))]
        [(list (and t (Function: (list (arr: ss s s-rest s-thn-eff s-els-eff)))) (Function: ftys))
         (=> unmatch)          
         (when (= 1 (length ftys))  (unmatch)) ;; we should have handled this case already
         (or 
          (ormap
           (lambda (fty)
             (with-handlers
                 ([exn:infer? (lambda _ #f)])
               (infer/int t (make-Function (list fty)) mapping flag)))
           ftys)
          (fail!))]
        ;; if t is a union, all of the elements have to match
        [(list s (Union: e1))
         (infer/int/list (map (lambda (_) s) e1) e1 mapping flag)]
        ;; if s is a union, we can just try to find one of its elements that works
        [(list (Union: e1) t) 
         (or 
          (ormap
           (lambda (e)
             (with-handlers
                 ([exn:infer? (lambda _ #f)])
               (infer/int e t mapping flag)))
           e1)
          (fail!))]
        ;; otherwise, if we have a {sub,super}type, we're all good
        [else (cond [(and (co? flag) (subtype t s)) mapping]
                    [(and (contra? flag) (subtype s t)) mapping]
                    ;; or, nothing worked, and we fail
                    [else (fail!)])]
        ))))

;; infer: Type Type List[Symbol] -> Substitution
(define infer (mk-infer infer/int))
;; infer/list: Listof[Type] Listof[Type] List[Symbol] -> Substitution
(define infer/list (mk-infer infer/int/list))

;(trace infer infer/int/list infer/int infer/list)
=======
(require "infer-unit.ss" "constraints.ss" "dmap.ss" "signatures.ss"
         "restrict.ss" "promote-demote.ss"
         (only-in scheme/unit provide-signature-elements)
         "unit-utils.ss")
         
(provide-signature-elements restrict^ infer^)

(define-values/link-units/infer
  infer@ constraints@ dmap@ restrict@ promote-demote@)
>>>>>>> 39c343ec
<|MERGE_RESOLUTION|>--- conflicted
+++ resolved
@@ -1,415 +1,5 @@
 #lang scheme/base
 
-<<<<<<< HEAD
-;; NO LONGER USED
-;; NOT YET REMOVED AS DOCUMENTATION
-
-(require "unify.ss" "type-comparison.ss" "type-rep.ss" "effect-rep.ss" "subtype.ss"
-         "planet-requires.ss" "tc-utils.ss" "union.ss"
-         "resolve-type.ss"
-         "type-effect-convenience.ss"
-         mzlib/trace
-         mzlib/plt-match
-         mzlib/list)
-(require (galore))
-
-#;(provide infer infer/list infer/list/vararg combine table:un exn:infer?)
-
-;; exn representing failure of inference
-;; s,t both types
-#;
-(define-struct (exn:infer exn:fail) (s t))
-
-(define-values (fail-sym exn:infer?)
-  (let ([sym (gensym)])
-    (values sym (lambda (s) (eq? s sym)))))
-
-;; inference failure - masked before it gets to the user program
-(define-syntax fail!
-  (syntax-rules ()
-    [(_ s t) (raise fail-sym)
-             #;(raise (make-exn:infer "inference failed" (current-continuation-marks) s t))
-             #;(error "inference failed" s t)]))
-
-;; conveneice function
-(define (alist->mapping vars) (table:alist->eq (map (lambda (x) (cons x 'fail)) vars)))
-
-;; flag is one of: 'co, 'contra, 'both, #f
-
-;; Mapping is a table that maps symbols to Results
-
-;; A Result is one of:
-;; - 'fail (not yet filled in)
-;; - #f (not a variable we're concerned with)
-;; - (list flag type)
-;; 
-
-;; s, t : Type
-;; vars : Listof[Symbol]
-;; produces a substitution for vars, or #f
-;; the substitution makes s a supertype of t
-;; only vars will be substituted, regardless of other free vars
-(define ((mk-infer f) s t vars)
-  (let ([mapping (alist->mapping vars)])
-    (with-handlers
-        ([exn:infer? (lambda _ #f)])
-      (mapping->subst (f s t mapping 'co)))))
-
-;; table[symbol, (list flag type)] -> substitution
-;; convert a mapping to a substitution
-(define (mapping->subst x) 
-  (define sexp (table:to-sexp x))    
-  (define result (filter (lambda (x) (list? (cadr x))) sexp))    
-  ;(printf "sexp: ~a~n" sexp)
-  (map (lambda (x) (list (car x) (cadr (cadr x)))) result))
-
-;(trace mapping->subst)
-
-;; least upper bound of two flags
-;; the lattice is like this:
-;;         'both
-;;        /      \
-;;     'co      'contra
-;;        \      /
-;;           #f
-(define (lub a b)
-  (match (list a b)
-    [(list x  x)  x]
-    [(list #f x)  x]
-    [(list x  #f) x]
-    [(list 'both x) 'both]
-    [(list x 'both) 'both]
-    [(list x y) 'both]))
-
-;; combine: flag -> Result Result -> Result
-;; combine two results into one
-(define ((combine flag*) s t)
-  (define (type-lub s t)
-    (cond [(subtype s t) t]
-          [(subtype t s) s]
-          [else (Un s t)]))
-  (define (type-glb s t)
-    (cond [(subtype s t) s]
-          [(subtype t s) t]
-          [else (fail! s t)]))
-  (define (go flag s t)
-    (cond [(and (eq? flag 'both) (type-equal? s t)) s]
-          [(eq? flag 'both) (fail! s t)]
-          [(eq? flag 'co) (type-lub s t)]
-          [(eq? flag 'contra) (type-glb s t)]
-          [(eq? flag #f) (go flag* s t)]
-          [else (int-err "bad flag value ~a" flag)]))
-  (match (list s t)
-    [(list 'fail t) t]
-    [(list t 'fail) t]
-    [(list (list sf s) (list tf t))
-     (let* ([flag (lub flag* (lub sf tf))]
-            [new-ty (go flag s t)])
-       (list flag new-ty))]))
-       #;
-     
-     ;(printf "flags : ~a ~a~n" sf tf)
-     (cond 
-       [(and sf tf (type-equal? s t)) (list (if (eq? sf tf) sf 'both) s)] ;; equal is fine
-       [(memq 'both (list sf tf)) (fail! s t)] ;; not equal, needed to be
-       [(and sf tf (not (eq? sf tf))) (fail! s t)] ;; not equal, needed to be
-       [else
-        (let ([flag (or sf tf flag)])
-          (printf "flag is ~a~n" flag)
-          (cond 
-            [(eq? 'co flag) (list 'co (Un s t))]
-            [(and (eq? 'contra flag) (subtype s t)) (list 'contra s)]
-            [(and (eq? 'contra flag) (subtype t s)) (list 'contra t)]
-            [else (fail! s t)]))])
-
-
-;(trace combine)
-
-;; combine two tables
-;; table:un : flag -> Mapping Mapping -> Mapping
-(define ((table:un flag) a b) (table:union/value a b (combine flag)))
-
-;; infer/int/union : Listof[Type] Listof[Type] Mapping Flag -> Mapping
-;; ss and ts represent unions of types
-(define (infer/int/union ss ts mapping flag)
-  (unless (= (length ss) (length ts))
-    (fail! ss ts))
-  ;; first, we remove common elements of ss and ts
-  (let-values ([(ss* ts*)
-                (values (filter (lambda (se) (not (memq se ts))) ss)
-                        (filter (lambda (te) (not (memq te ss))) ts))])
-    ;; we need to try all the pairwise possibilites
-    (let ([l (map (lambda (x y) (infer/int x y mapping flag)) ss* ts*)])
-      (foldl (table:un flag) (table:make-eq) l))))
-
-;; infer/int/list : Listof[Type] Listof[Type] Mapping Flag -> Mapping
-(define (infer/int/list ss ts mapping flag)
-  (unless (= (length ss) (length ts))
-    (fail! ss ts))
-  (let ([l (map (lambda (x y) (infer/int x y mapping flag)) ss ts)])
-    (foldl (table:un flag) (table:make-eq) l)))
-
-;; infer/int/list/eff : Listof[Effect] Listof[Effect] Mapping Flag -> Mapping
-(define (infer/int/list/eff ss ts mapping flag)
-  (cond [(or (null? ss) (null? ts)) mapping]        
-        [(not (= (length ss) (length ts)))
-         ;(error 'bad "~a ~a" ss ts)
-         (fail! ss ts)]
-        [else (let ([l (map (lambda (x y) (infer/int/eff x y mapping flag)) ss ts)])
-                (foldl (table:un flag) (table:make-eq) l))]))
-
-
-;; infer/int/list/vararg : Listof[Type] Type Listof[Type] Mapping Flag Boolean -> Mapping
-(define (infer/int/list/vararg ss rest ts mapping flag [direction #t])
-  (unless (<= (length ss) (length ts))
-    (printf "failing!~n")
-    (fail! ss ts))
-  (let loop-types
-    ([ss ss]
-     [ts ts]
-     [tbl mapping])
-    (define (ii a b)
-      (if direction
-          (infer/int a b tbl flag)
-          (infer/int b a tbl flag)))
-    (cond [(null? ts) tbl]
-          [(and rest (null? ss))
-           (let ([tbl* (ii rest (car ts))])
-             (loop-types ss (cdr ts) tbl*))]
-          [else 
-           (let ([tbl* (ii (car ss) (car ts))])
-             (loop-types (cdr ss) (cdr ts) tbl*))])))
-
-(define (infer/list/vararg ss rest ts vars)
-  (let ([mapping (alist->mapping vars)])
-    (with-handlers
-        ([exn:infer? (lambda _ #f)])
-      (mapping->subst (infer/int/list/vararg ss rest ts mapping 'co)))))
-
-
-;; Flag -> Flag
-(define (swap flag) (case flag
-                      [(co) 'contra]
-                      [(contra) 'co]
-                      [(both) 'both]
-                      [(start) 'start]
-                      [else (int-err "bad flag: ~a" flag)]))
-
-(define (co? x) (eq? x 'co))
-(define (contra? x) (eq? x 'contra))
-
-(define (infer/int/eff s t mapping flag)
-  (let ([fail! (case-lambda [() (fail! s t)]
-                            [(s t) (fail! s t)])])
-    (parameterize ([match-equality-test type-equal?])
-      (match (list s t)
-        [(list t t) mapping]
-        [(list (Latent-Restrict-Effect: t1) (Latent-Restrict-Effect: t2)) (infer/int t1 t2 mapping flag)]
-        [(list (Latent-Remove-Effect: t1) (Latent-Remove-Effect: t2)) (infer/int t1 t2 mapping flag)]
-        ))))
-
-;(trace fail!)
-
-;; type type mapping -> mapping
-(define (infer/int s t mapping flag)
-  (let ([fail! (case-lambda [() (fail! s t)]
-                            [(s t) (fail! s t)])])
-    (define (i/i s t) (infer/int s t mapping flag))
-    (parameterize ([match-equality-test type-equal?])
-      (match (list s t)
-        [(list t t) mapping]
-        [(list (F: v) t)
-         (let ([cur (table:lookup v mapping)])
-           (match cur
-             ;; we haven't yet seen this variable
-             ['fail 
-              (cond [(and (eq? flag 'contra) (type-equal? Univ t)) mapping]
-                    [(and (eq? flag 'co) (type-equal? (Un) t)) mapping]
-                    [else 
-                     (table:insert v (list #f t) mapping)])]
-             ;; we are ignoring this variable, but they weren't the same
-             [#f (fail!)]
-             ;; this variable has already been unified
-             [(list cur-flag cur-t)
-              (cond
-                [(or (not cur-flag) (eq? flag cur-flag))
-                 ;; this variable has only been handled once, or
-                 ;; we're still going in the correct direction
-                 (cond
-                   ;; this is the same type we've already seen, so don't change the flag
-                   [(type-equal? cur-t t) mapping]
-                   ;; this is a supertype of what's been found before
-                   [(and (eq? flag 'co) (subtype cur-t t)) 
-                    (table:insert v (list flag t) mapping)] 
-                   ;; this is a subtype of what's been found before
-                   [(and (eq? flag 'co) (subtype t cur-t))
-                    (table:insert v (list flag cur-t) mapping)]
-                   [(eq? flag 'co)
-                    (table:insert v (list flag (Un t cur-t)) mapping)]
-                   ;; this is a subtype of what we found before
-                   [(and (eq? flag 'contra) (subtype t cur-t))  
-                    (table:insert v (list flag t) mapping)]
-                   ;; this is a supertype of what we found before
-                   [(and (eq? flag 'contra) (subtype t cur-t))
-                    (table:insert v (list flag cur-t) mapping)]
-                   [(and (eq? flag 'both) (subtype t cur-t) (subtype cur-t t))
-                    mapping]
-                   [(eq? flag 'both)
-                    (fail! cur-t t)]
-                   ;; impossible
-                   [else (int-err "bad flag value: ~a" flag)])]
-                ;; we've switched directions at least once
-                [(type-equal? cur-t t) 
-                 ;; we're still ok
-                 (table:insert (list 'both cur-t) mapping)]
-                [else
-                 ;; we're not ok
-                 (fail! cur-t t)])]))]
-        ;; names are compared for equality
-        [(list (Name: n) (Name: n*))
-         (if (free-identifier=? n n*)
-             mapping
-             (fail!))]
-        ;; type application          
-        [(list (App: (Name: n) args _)
-               (App: (Name: n*) args* _))
-         (unless (free-identifier=? n n*)
-           (fail!))
-         (infer/int/list args args* mapping flag)]
-        ;; vectors and boxes just recur, but are invariant
-        [(list (Vector: s) (Vector: t)) (infer/int s t mapping 'both)]
-        [(list (Box: s) (Box: t)) (infer/int s t mapping 'both)]
-        ;; pairs just recur
-        [(list (Pair: s1 s2) (Pair: t1 t2))
-         (infer/int/list (list s1 s2) (list t1 t2) mapping flag)]
-        ;; ht just recur
-        [(list (Hashtable: s1 s2) (Hashtable: t1 t2))
-         (infer/int/list (list s1 s2) (list t1 t2) mapping 'both)]
-        [(list (Syntax: s1) (Syntax: s2))
-         (infer/int s1 s2 mapping flag)]
-        ;; structs just recur
-        [(list (Struct: nm p flds proc _ _ _) (Struct: nm p flds* proc* _ _ _))
-         (cond [(and proc proc*)
-                (infer/int/list (cons proc flds) (cons proc* flds*) mapping flag)]
-               [(or proc proc*)
-                (fail!)]
-               [else (infer/int/list flds flds* mapping flag)])]
-        ;; parameters just recur
-        [(list (Param: in1 out1) (Param: in2 out2))
-         (infer/int/list (list in1 out1) (list in2 out2) mapping flag)]
-        ;; if we have two mu's, we rename them to have the same variable
-        ;; and then compare the bodies
-        [(list (Mu-unsafe: s) (Mu-unsafe: t)) 
-         (infer/int s t mapping flag)]
-        ;; other mu's just get unfolded
-        [(list s (? Mu? t)) (infer/int s (unfold t) mapping flag)]
-        [(list (? Mu? s) t) (infer/int (unfold s) t mapping flag)]
-        ;; two unions with the same number of elements, so we just try to unify them pairwise
-        [(list (Union: l1) (Union: l2)) 
-         (=> unmatch)
-         (unless (= (length l1) (length l2))
-           (unmatch))
-         (infer/int/union l1 l2 mapping flag)]
-        
-        ;; new impl for functions
-        [(list (Function: (list t-arr ...))
-               (Function: (list s-arr ...)))
-         (=> unmatch)
-         (let loop ([t-arr t-arr] [s-arr s-arr] [mapping mapping])
-           (define (U a b) ((table:un flag) a b))
-           (define (unmatch!) (unmatch))
-           (cond [(and (null? t-arr) (null? s-arr)) mapping]
-                 [(or (null? t-arr) (null? s-arr)) (unmatch!)]
-                 [else (match (list (car t-arr) (car s-arr))
-                         [(list (arr: ts t t-rest t-thn-eff t-els-eff) (arr: ss s s-rest s-thn-eff s-els-eff))
-                          (let ([arg-mapping 
-                                 (cond [(and t-rest s-rest (= (length ts) (length ss)))
-                                        (infer/int/list (cons t-rest ts) (cons s-rest ss) mapping (swap flag))]
-                                       [(and (not t-rest) (not s-rest) (= (length ts) (length ss)))
-                                        (infer/int/list ts ss mapping (swap flag))]
-                                       [(and t-rest (not s-rest) (<= (length ts) (length ss)))
-                                        (infer/int/list/vararg ts t-rest ss mapping (swap flag) #t)]
-                                       [(and s-rest (not t-rest) (>= (length ts) (length ss)))
-                                        (infer/int/list/vararg ss s-rest ts mapping (swap flag) #f)]
-                                       [else (unmatch!)])]
-                                [ret-mapping (infer/int t s mapping flag)]
-                                [thn-mapping (infer/int/list/eff t-thn-eff s-thn-eff mapping flag)]
-                                [els-mapping (infer/int/list/eff t-els-eff s-els-eff mapping flag)])
-                            (loop (cdr t-arr) (cdr s-arr)
-                                  (U mapping (U (U arg-mapping ret-mapping) (U thn-mapping els-mapping)))))])]))]
-        ;; arrow types - just add a whole bunch of new constraints
-        #;
-        [(list (Function: (list (arr: ts t t-rest t-thn-eff t-els-eff) ...))
-               (Function: (list (arr: ss s s-rest s-thn-eff s-els-eff) ...)))
-         (=> unmatch)
-         (define (compatible-rest t-rest s-rest)
-           (andmap (lambda (x y) (or (and x y) (and (not x) (not y)))) ;; either both #f or both not #f
-                   t-rest s-rest))
-         (define (U a b) ((table:un flag) a b))
-         (let-values ([(s-thn-eff s-els-eff) (if (and (null? (car t-thn-eff)) (null? (cdr t-thn-eff))
-                                                      (null? (car t-els-eff)) (null? (cdr t-els-eff)))
-                                                 (values (list null) (list null))
-                                                 (values s-thn-eff s-els-eff))])
-           (unless (and (= (length ts) (length ss))
-                        (= (length t-thn-eff) (length s-thn-eff))
-                        (= (length t-els-eff) (length s-els-eff))
-                        (compatible-rest t-rest s-rest))
-             (unmatch))
-           (let ([arg-mapping (infer/int/list (apply append ts) (apply append ss) mapping (swap flag))]
-                 [ret-mapping (infer/int/list t s mapping flag)]
-                 [thn-mapping (infer/int/list/eff (apply append t-thn-eff) (apply append s-thn-eff) mapping flag)]
-                 [els-mapping (infer/int/list/eff (apply append t-els-eff) (apply append s-els-eff) mapping flag)])             
-             (U (U arg-mapping ret-mapping) (U thn-mapping els-mapping))))]
-        ;; here, we try to handle a case-lambda as the argument to a polymorphic function
-        [(list (Function: ftys) (and t (Function: (list (arr: ss s s-rest s-thn-eff s-els-eff)))))
-         (=> unmatch)
-         (when (= 1 (length ftys)) (unmatch)) ;; we should have handled this case already
-         (or 
-          (ormap
-           (lambda (fty)
-             (with-handlers
-                 ([exn:infer? (lambda _ #f)])
-               (infer/int (make-Function (list fty)) t mapping flag)))
-           ftys)
-          (fail!))]
-        [(list (and t (Function: (list (arr: ss s s-rest s-thn-eff s-els-eff)))) (Function: ftys))
-         (=> unmatch)          
-         (when (= 1 (length ftys))  (unmatch)) ;; we should have handled this case already
-         (or 
-          (ormap
-           (lambda (fty)
-             (with-handlers
-                 ([exn:infer? (lambda _ #f)])
-               (infer/int t (make-Function (list fty)) mapping flag)))
-           ftys)
-          (fail!))]
-        ;; if t is a union, all of the elements have to match
-        [(list s (Union: e1))
-         (infer/int/list (map (lambda (_) s) e1) e1 mapping flag)]
-        ;; if s is a union, we can just try to find one of its elements that works
-        [(list (Union: e1) t) 
-         (or 
-          (ormap
-           (lambda (e)
-             (with-handlers
-                 ([exn:infer? (lambda _ #f)])
-               (infer/int e t mapping flag)))
-           e1)
-          (fail!))]
-        ;; otherwise, if we have a {sub,super}type, we're all good
-        [else (cond [(and (co? flag) (subtype t s)) mapping]
-                    [(and (contra? flag) (subtype s t)) mapping]
-                    ;; or, nothing worked, and we fail
-                    [else (fail!)])]
-        ))))
-
-;; infer: Type Type List[Symbol] -> Substitution
-(define infer (mk-infer infer/int))
-;; infer/list: Listof[Type] Listof[Type] List[Symbol] -> Substitution
-(define infer/list (mk-infer infer/int/list))
-
-;(trace infer infer/int/list infer/int infer/list)
-=======
 (require "infer-unit.ss" "constraints.ss" "dmap.ss" "signatures.ss"
          "restrict.ss" "promote-demote.ss"
          (only-in scheme/unit provide-signature-elements)
@@ -418,5 +8,4 @@
 (provide-signature-elements restrict^ infer^)
 
 (define-values/link-units/infer
-  infer@ constraints@ dmap@ restrict@ promote-demote@)
->>>>>>> 39c343ec
+  infer@ constraints@ dmap@ restrict@ promote-demote@)