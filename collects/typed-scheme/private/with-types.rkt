#lang racket/base

(require racket/require
         (for-template
          (except-in racket/base for for* with-handlers)
          "../base-env/prims.rkt"
          (prefix-in c: (combine-in racket/contract/region racket/contract/base)))
         "../base-env/extra-procs.rkt" (except-in "../base-env/prims.rkt" with-handlers)
         "../tc-setup.rkt"
         syntax/parse racket/block racket/match
<<<<<<< HEAD
         unstable/sequence  "base-types-extra.rkt"
=======
         unstable/sequence  "../base-env/base-types-extra.rkt"
>>>>>>> 9bd8e67e
         (except-in (path-up "env/type-name-env.rkt"
                             "env/type-alias-env.rkt"
                             "infer/infer-dummy.rkt"
                             "private/parse-type.rkt"
                             "private/type-contract.rkt"
                             "typecheck/typechecker.rkt"
                             "env/type-env-structs.rkt"
                             "env/global-env.rkt"
                             "env/tvar-env.rkt"
                             "infer/infer.rkt"
                             "utils/tc-utils.rkt"
                             "types/utils.rkt"
                             "types/convenience.rkt"
                             "types/abbrev.rkt")
                    ->)
         (except-in (path-up "utils/utils.rkt") infer))

(provide wt-core)

(define (with-type-helper stx body fvids fvtys exids extys resty expr? ctx)
  (define old-context (unbox typed-context?))
  (define ((no-contract t [stx stx]))
    (tc-error/stx stx "Type ~a could not be converted to a contract." t))
  (set-box! typed-context? #t)
  (define fv-types (for/list ([t (in-list (syntax->list fvtys))])
                     (parse-type t)))
  (define fv-cnts (for/list ([t (in-list fv-types)]
                             [stx (in-list (syntax->list fvtys))])
                    (type->contract t #:typed-side #f (no-contract t))))
  (define ex-types (for/list ([t (syntax->list extys)])
                     (parse-type t)))
  (define ex-cnts (for/list ([t (in-list ex-types)]
                             [stx (in-list (syntax->list extys))])
                    (type->contract t #:typed-side #t (no-contract t))))
  (define region-tc-result
    (and expr? (parse-tc-results resty)))
  (define region-cnts
    (if region-tc-result
        (match region-tc-result
          [(tc-result1: t)
           (list (type->contract t #:typed-side #t (no-contract t #'region-ty-stx)))]
          [(tc-results: ts)
           (for/list ([t (in-list ts)])
             (type->contract
              t #:typed-side #t
              (no-contract t #'region-ty-stx)))])
        null))
  (for ([i (in-list (syntax->list fvids))]
        [ty (in-list fv-types)])
    (register-type i ty))
  (define expanded-body
    (if expr?
        (with-syntax ([body body])
          (local-expand #'(let () . body) ctx null))
        (with-syntax ([(body ...) body]
                      [(id ...) exids]
                      [(ty ...) extys])
          (local-expand #'(let () (begin (: id ty) ... body ... (values id ...))) ctx null))))
  (parameterize (;; disable fancy printing?
                 [custom-printer #t]
                 ;; a cheat to avoid units
                 [infer-param infer]
                 ;; do we report multiple errors
                 [delay-errors? #t]
                 ;; this parameter is just for printing types
                 ;; this is a parameter to avoid dependency issues
                 [current-type-names
                  (lambda ()
                    (append
                     (type-name-env-map (lambda (id ty)
                                          (cons (syntax-e id) ty)))
                     (type-alias-env-map (lambda (id ty)
                                           (cons (syntax-e id) ty)))))]
                 ;; reinitialize seen type variables
                 [type-name-references null]
                 ;; for error reporting
                 [orig-module-stx stx]
                 [expanded-module-stx expanded-body])
    (tc-expr/check expanded-body (if expr? region-tc-result (ret ex-types))))
  (report-all-errors)
  (set-box! typed-context? old-context)
  ;; then clear the new entries from the env ht
  (for ([i (in-list (syntax->list fvids))])
    (unregister-type i))
  (with-syntax ([(fv.id ...) fvids]
                [(cnt ...) fv-cnts]
                [(ex-id ...) exids]
                [(ex-cnt ...) ex-cnts]
                [(region-cnt ...) region-cnts]
                [body (maybe-optimize expanded-body)]
                [check-syntax-help (syntax-property #'(void) 'disappeared-use (type-name-references))])
    (if expr?
        (quasisyntax/loc stx
          (begin check-syntax-help
                 (c:with-contract typed-region
                                  #:results (region-cnt ...)
                                  #:freevars ([fv.id cnt] ...)
                                  body)))
        (syntax/loc stx
          (begin
            (define-values () (begin check-syntax-help (values)))
            (c:with-contract typed-region
                             ([ex-id ex-cnt] ...)
                             (define-values (ex-id ...) body)))))))

(define (wt-core stx)
  (define-syntax-class typed-id
    #:description "[id type]"
    [pattern (id ty)])
  (define-splicing-syntax-class free-vars
    #:description "free variable specification"
    #:attributes ((id 1) (ty 1))
    [pattern (~seq #:freevars (:typed-id ...))]
    [pattern (~seq)
             #:with (id ...) null
             #:with (ty ...) null])
  (define-syntax-class typed-ids
    #:description "sequence of typed identifiers"
    #:attributes ((id 1) (ty 1))
    [pattern (t:typed-id ...)
             #:with (id ...) #'(t.id ...)
             #:with (ty ...) #'(t.ty ...)])
  (define-splicing-syntax-class result-ty
    #:description "result specification"
    [pattern (~seq #:result ty:expr)])
  (syntax-parse stx
    [(_ :typed-ids fv:free-vars . body)
     (with-type-helper stx #'body #'(fv.id ...) #'(fv.ty ...) #'(id ...) #'(ty ...) #f #f (syntax-local-context))]
    [(_ :result-ty fv:free-vars . body)
     (with-type-helper stx #'body #'(fv.id ...) #'(fv.ty ...) #'() #'() #'ty #t (syntax-local-context))]))
<|MERGE_RESOLUTION|>--- conflicted
+++ resolved
@@ -8,11 +8,7 @@
          "../base-env/extra-procs.rkt" (except-in "../base-env/prims.rkt" with-handlers)
          "../tc-setup.rkt"
          syntax/parse racket/block racket/match
-<<<<<<< HEAD
-         unstable/sequence  "base-types-extra.rkt"
-=======
          unstable/sequence  "../base-env/base-types-extra.rkt"
->>>>>>> 9bd8e67e
          (except-in (path-up "env/type-name-env.rkt"
                              "env/type-alias-env.rkt"
                              "infer/infer-dummy.rkt"
