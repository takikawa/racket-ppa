#lang scheme/base

(require "../utils/utils.rkt"
	 (except-in (rep type-rep) make-arr)
         (rename-in (types convenience union utils) [make-arr* make-arr])
         (utils tc-utils stxclass-util)
         syntax/stx (prefix-in c: scheme/contract)
         syntax/parse
<<<<<<< HEAD
         (env type-environments type-name-env type-alias-env lexical-env)
         (prefix-in t: (combine-in "base-types-extra.rkt" "base-types.rkt")) (only-in "colon.rkt" :)
         scheme/match 
         (for-template scheme/base "base-types-extra.rkt" "colon.rkt")
         (for-template (prefix-in t: "base-types-extra.rkt")))
=======
         (env type-environments type-name-env type-alias-env lexical-env)         
         scheme/match 
         (for-template scheme/base "colon.ss")
         ;; needed for tests
         (combine-in (prefix-in t: "base-types-extra.ss") "colon.ss")
         (for-template (prefix-in t: "base-types-extra.ss")))
>>>>>>> 0b9370bc

(define-struct poly (name vars) #:prefab)

(p/c [parse-type (syntax? . c:-> . Type/c)]
     [parse-type/id (syntax? c:any/c . c:-> . Type/c)] 
     [parse-tc-results (syntax? . c:-> . tc-results?)] 
     [parse-tc-results/id (syntax? c:any/c . c:-> . tc-results?)])

(provide star ddd/bound)
(define enable-mu-parsing (make-parameter #t))

(define ((parse/id p) loc datum)
  #;(printf "parse-type/id id : ~a~n ty: ~a~n" (syntax-object->datum loc) (syntax-object->datum stx))
  (let* ([stx* (datum->syntax loc datum loc loc)])
    (p stx*)))


(define-syntax-class star
  #:description "*"
  (pattern star:id
           #:fail-unless (eq? '* (syntax-e #'star)) "missing *")
  (pattern star:id
           #:fail-unless (eq? '...* (syntax-e #'star)) "missing ...*"))

(define-syntax-class ddd
  #:description "..."
  (pattern ddd:id
           #:fail-unless (eq? '... (syntax-e #'ddd)) "missing ..."))

(define-splicing-syntax-class ddd/bound
  #:description "... followed by variable name"
  #:attributes (bound)
  (pattern i:id
           #:attr s (symbol->string (syntax-e #'i))
           #:fail-unless ((string-length (attribute s)) . > . 3) #f
           #:fail-unless (equal? "..." (substring (attribute s) 0 3)) "missing ..."
           #:attr bound (datum->syntax #'i (string->symbol (substring (attribute s) 3)) #'i #'i))
  (pattern (~seq _:ddd bound:id)))

(define (parse-all-type stx parse-type)
  ;(printf "parse-all-type: ~a ~n" (syntax->datum stx))
  (syntax-parse stx #:literals (t:All)
    [((~and kw t:All) (vars:id ... v:id dd:ddd) t)
     (let* ([vars (map syntax-e (syntax->list #'(vars ...)))]
            [tvars (map make-F vars)]
            [v (syntax-e #'v)]
            [tv (make-Dotted (make-F v))])
       (add-type-name-reference #'kw)
       (parameterize ([current-tvars (extend-env (cons v vars) (cons tv tvars) (current-tvars))])
         (make-PolyDots (append vars (list v)) (parse-type #'t))))]
    [((~and kw t:All) (vars:id ...) t) 
     (let* ([vars (map syntax-e (syntax->list #'(vars ...)))]
            [tvars (map make-F vars)])
       (add-type-name-reference #'kw)
       (parameterize ([current-tvars (extend-env vars tvars (current-tvars))])
         (make-Poly vars (parse-type #'t))))]
    [(t:All (_:id ...) _ _ _ ...) (tc-error "All: too many forms in body of All type")]
    [(t:All . rest) (tc-error "All: bad syntax")]))

(define-splicing-syntax-class keyword-tys
  (pattern (~seq k:keyword t:expr)
           #:attr Keyword (make-Keyword (syntax-e #'k) (parse-type #'t) #t))
  (pattern (~seq [k:keyword t:expr])
           #:attr Keyword (make-Keyword (syntax-e #'k) (parse-type #'t) #f)))

(define-syntax-class path-elem
  #:description "path element"
  #:literals (car cdr)
  (pattern car
           #:attr pe (make-CarPE))
  (pattern cdr
           #:attr pe (make-CdrPE)))

(define-splicing-syntax-class latent-filter
  #:description "latent filter"  
  (pattern (~seq t:expr (~describe "@" (~datum @)) pe:path-elem ...)
           #:attr type (parse-type #'t)
           #:attr path (attribute pe.pe))
  (pattern t:expr
           #:attr type (parse-type #'t)
           #:attr path '()))

(define (parse-type stx)    
  (parameterize ([current-orig-stx stx])    
    (syntax-parse
        stx
      #:literals (t:Class t:Refinement t:Instance t:List cons t:pred t:-> : case-lambda
                          t:Rec t:U t:All t:Opaque t:Parameter quote)
      [t
       #:declare t (3d Type?)
       (attribute t.datum)]
      [(fst . rst)
       #:fail-unless (not (syntax->list #'rst)) #f
       (-pair (parse-type #'fst) (parse-type #'rst))]
      [((~and kw t:Class) (pos-args ...) ([fname fty . rest] ...) ([mname mty] ...))
       (add-type-name-reference #'kw)
       (make-Class
        (map parse-type (syntax->list #'(pos-args ...)))
        (map list
             (map syntax-e (syntax->list #'(fname ...)))
             (map parse-type (syntax->list #'(fty ...)))
             (map (lambda (e) (syntax-case e ()
                                [(#t) #t]
                                [_ #f]))
                  (syntax->list #'(rest ...))))
        (map list
             (map syntax-e (syntax->list #'(mname ...)))
             (map parse-type (syntax->list #'(mty ...)))))]
      [((~and kw t:Refinement) p?:id)
       (add-type-name-reference #'kw)
       (match (lookup-type/lexical #'p?)
         [(and t (Function: (list (arr: (list dom) _ #f #f '()))))
          (make-Refinement dom #'p? (syntax-local-certifier))]
         [t (tc-error "cannot declare refinement for non-predicate ~a" t)])]
      [((~and kw t:Instance) t)
       (add-type-name-reference #'kw)
       (let ([v (parse-type #'t)])
         (if (not (or (Mu? v) (Class? v) (Union? v) (Error? v)))
             (begin (tc-error/delayed "Argument to Instance must be a class type, got ~a" v)
                    (make-Instance (Un)))
             (make-Instance v)))]
      [((~and kw t:List) ts ...)
       (add-type-name-reference #'kw)
       (-Tuple (map parse-type (syntax->list #'(ts ...))))]
      [((~and kw cons) fst rst)
       (add-type-name-reference #'kw)
       (-pair (parse-type #'fst) (parse-type #'rst))]
      [((~and kw t:pred) t) 
       (add-type-name-reference #'kw)
       (make-pred-ty (parse-type #'t))]     
      [((~and kw case-lambda) tys ...)
       (add-type-name-reference #'kw)
       (make-Function 
        (for/list ([ty (syntax->list #'(tys ...))])
          (let ([t (parse-type ty)])
            (match t
              [(Function: (list arr)) arr]
              [_ (tc-error/stx 
                  ty
                  "Component of case-lambda type was not a function clause")]))))]
      #;[((~and kw t:Vectorof) t)
       (add-type-name-reference #'kw)
       (make-Vector (parse-type #'t))]
      [((~and kw t:Rec) x:id t)
       #:fail-unless (enable-mu-parsing) "Recursive types not allowed"
       (let* ([var (syntax-e #'x)]
              [tvar (make-F var)])
         (add-type-name-reference #'kw)
         (parameterize ([current-tvars (extend-env 
                                        (list var) 
                                        (list tvar)
                                        (current-tvars))])
           (let ([t (parse-type #'t)])
             (if (memq var (fv t))
                 (make-Mu var t)
                 t))))]
      [((~and kw t:U) ts ...)
       (add-type-name-reference #'kw)
       (apply Un (map parse-type (syntax->list #'(ts ...))))]
      [((~and kw quote) (t1 . t2))
       (add-type-name-reference #'kw)
       (-pair (parse-type #'(quote t1)) (parse-type #'(quote t2)))]
      [((~and kw quote) t)
       (add-type-name-reference #'kw)
       (-val (syntax->datum #'t))]     
      [((~and kw t:All) . rest)     
       (parse-all-type stx parse-type)]
      [((~and kw t:Opaque) p?) 
       (add-type-name-reference #'kw)
       (make-Opaque #'p? (syntax-local-certifier))]
      [((~and kw t:Parameter) t) 
       (let ([ty (parse-type #'t)])
         (add-type-name-reference #'kw)
         (-Param ty ty))]
      [((~and kw t:Parameter) t1 t2)      
       (add-type-name-reference #'kw)
       (-Param (parse-type #'t1) (parse-type #'t2))]
      ;; function types
      [(dom (~and kw t:->) rng : ~! latent:latent-filter)
       (add-type-name-reference #'kw)
       ;; use parse-type instead of parse-values-type because we need to add the filters from the pred-ty
       (make-pred-ty (list (parse-type #'dom)) (parse-type #'rng) (attribute latent.type) 0 (attribute latent.path))]
      [(dom:expr ... rest:expr ddd:star kws:keyword-tys ... (~and kw t:->) rng)
       (add-type-name-reference #'kw)
       (make-Function
        (list (make-arr
               (map parse-type (syntax->list #'(dom ...)))
               (parse-values-type #'rng)
               #:rest (parse-type #'rest)
               #:kws (attribute kws.Keyword))))]
      [(dom:expr ... rest:expr :ddd/bound (~and kw t:->) rng)
       (add-type-name-reference #'kw)
       (let ([var (lookup (current-tvars) (syntax-e #'bound) (lambda (_) #f))])
         (if (not (Dotted? var))
             (tc-error/stx #'bound 
                           "Used a type variable (~a) not bound with ... as a bound on a ..."
                           (syntax-e #'bound))
             (make-Function
              (list
               (make-arr-dots (map parse-type (syntax->list #'(dom ...)))
                              (parse-values-type #'rng)
                              (parameterize 
                                  ([current-tvars 
                                    (extend-env 
                                     (list (syntax-e #'bound)) 
                                     (list (make-DottedBoth (make-F (syntax-e #'bound))))
                                     (current-tvars))])
                                (parse-type #'rest))
                              (syntax-e #'bound))))))]
      [(dom:expr ... rest:expr _:ddd (~and kw t:->) rng)
       (add-type-name-reference #'kw)
       (let ([bounds (filter (compose Dotted? cdr)
                             (env-keys+vals (current-tvars)))])
         (when (null? bounds)
           (tc-error/stx stx "No type variable bound with ... in scope for ... type"))
         (unless (null? (cdr bounds))
           (tc-error/stx stx "Cannot infer bound for ... type"))
         (match-let ([(cons var (struct Dotted (t))) (car bounds)])
           (make-Function
            (list
             (make-arr-dots (map parse-type (syntax->list #'(dom ...)))
                            (parse-values-type #'rng)
                            (parameterize ([current-tvars 
                                            (extend-env (list var)
                                                        (list (make-DottedBoth t))
                                                        (current-tvars))])
                              (parse-type #'rest))
                            var)))))]
      #| ;; has to be below the previous one
     [(dom:expr ... (~and kw t:->) rng) 
      (add-type-name-reference #'kw)
      (->* (map parse-type (syntax->list #'(dom ...)))
           (parse-values-type #'rng))]     |#
      ;; use expr to rule out keywords
      [(dom:expr ... kws:keyword-tys ... (~and kw t:->) rng)
       (add-type-name-reference #'kw)
       (make-Function
        (list (make-arr
               (map parse-type (syntax->list #'(dom ...)))
               (parse-values-type #'rng)
               #:kws (attribute kws.Keyword))))]
      
      [id:identifier
       (cond 
         ;; if it's a type variable, we just produce the corresponding reference (which is in the HT)
         [(lookup (current-tvars) (syntax-e #'id) (lambda (_) #f))
          =>
          (lambda (e) (cond [(DottedBoth? e) (Dotted-t e)]
                            [(Dotted? e)
                             (tc-error 
                              "Type variable ~a must be used with ..."
                              (syntax-e #'id))]
                            [else e]))]
         ;; if it's a type alias, we expand it (the expanded type is stored in the HT)
         [(lookup-type-alias #'id parse-type (lambda () #f))
          =>
          (lambda (t)
            ;(printf "found a type alias ~a~n" #'id)
            (add-type-name-reference #'id)
            t)]
         ;; if it's a type name, we just use the name
         [(lookup-type-name #'id (lambda () #f))
          (add-type-name-reference #'id)
          ;(printf "found a type name ~a~n" #'id)
          (make-Name #'id)]
         [(free-identifier=? #'id #'t:->)
          (tc-error/delayed "Incorrect use of -> type constructor")
          Err]
         [else
          (tc-error/delayed 
           "Unbound type name ~a"
           (syntax-e #'id))
          Err])]      
      [(t:Opaque . rest)
       (tc-error "Opaque: bad syntax")]
      [(t:U . rest)
       (tc-error "Union: bad syntax")]
      #;[(t:Vectorof . rest)
       (tc-error "Vectorof: bad syntax")]
      [((~and (~datum mu) t:Rec) . rest) 
       (tc-error "mu: bad syntax")]
      [(t:Rec . rest) 
       (tc-error "Rec: bad syntax")]
      [(t ... t:-> . rest)
       (tc-error "->: bad syntax")]
      [(id arg args ...)
       (let loop 
         ([rator (parse-type #'id)]
          [args (map parse-type (syntax->list #'(arg args ...)))])
         (match rator
           [(Name: n)
            (when (and (current-poly-struct) 
                       (free-identifier=? n (poly-name (current-poly-struct)))
                       (not (andmap type-equal? args (poly-vars (current-poly-struct)))))
              (tc-error "Structure type constructor ~a applied to non-regular arguments ~a" rator args))
            (make-App rator args stx)]
           [(Poly: ns _)
            (unless (= (length args) (length ns))
              (tc-error "Wrong number of arguments to type ~a, expected ~a but got ~a" rator (length ns) (length args)))
            (instantiate-poly rator args)]
           [(Mu: _ _) (loop (unfold rator) args)]
           [(Error:) Err]
           [_ (tc-error/delayed "Type ~a cannot be applied, arguments were: ~a" rator args)
              Err]))
       #;
       (let ([ty (parse-type #'id)])
         #;(printf "ty is ~a" ty)
         (unless (Poly? ty)
           (tc-error "not a polymorphic type: ~a" (syntax-e #'id)))
         (unless (= (length (syntax->list #'(arg args ...))) (Poly-n ty))
           (tc-error "wrong number of arguments to type constructor ~a: expected ~a, got ~a" 
                     (syntax-e #'id)
                     (Poly-n ty)
                     (length (syntax->list #'(arg args ...)))))
         (instantiate-poly ty (map parse-type (syntax->list #'(arg args ...)))))]
      [t:atom
       (-val (syntax-e #'t))]
      [_ (tc-error "not a valid type: ~a" (syntax->datum stx))])))

(define (parse-values-type stx)
  (parameterize ([current-orig-stx stx])        
    (syntax-parse stx #:literals (values t:All)
      [((~and kw values) tys ... dty :ddd/bound)
       (add-type-name-reference #'kw)
       (let ([var (lookup (current-tvars) (syntax-e #'bound) (lambda (_) #f))])
         (if (not (Dotted? var))
             (tc-error/stx #'bound "Used a type variable (~a) not bound with ... as a bound on a ..." (syntax-e #'bound))             
             (make-ValuesDots (map parse-type (syntax->list #'(tys ...)))
                              (parameterize ([current-tvars (extend-env (list (syntax-e #'bound)) 
                                                                        (list (make-DottedBoth (make-F (syntax-e #'bound))))
                                                                        (current-tvars))])
                                (parse-type #'dty))
                              (syntax-e #'bound))))]
      [((~and kw values) tys ... dty _:ddd)
       (add-type-name-reference #'kw)
       (let ([bounds (filter (compose Dotted? cdr) (env-keys+vals (current-tvars)))])
         (when (null? bounds)
           (tc-error/stx stx "No type variable bound with ... in scope for ... type"))
         (unless (null? (cdr bounds))
           (tc-error/stx stx "Cannot infer bound for ... type"))
         (match-let ([(cons var (struct Dotted (t))) (car bounds)])
           (make-ValuesDots (map parse-type (syntax->list #'(tys ...)))
                            (parameterize ([current-tvars (extend-env (list var) 
                                                                      (list (make-DottedBoth t))
                                                                      (current-tvars))])
                              (parse-type #'dty))
                            var)))]
      [((~and kw values) tys ...) 
       (add-type-name-reference #'kw)
       (-values (map parse-type (syntax->list #'(tys ...))))]
      [(t:All . rest)
       (parse-all-type stx parse-values-type)]
      [t
       (-values (list (parse-type #'t)))])))

(define (parse-tc-results stx)
  (syntax-parse stx #:literals (values)
    [((~and kw values) t ...)
     (add-type-name-reference #'kw)
     (ret (map parse-type (syntax->list #'(t ...))) 
          (map (lambda (x) (make-NoFilter)) (syntax->list #'(t ...)))
          (map (lambda (x) (make-NoObject)) (syntax->list #'(t ...))))]
    [t (ret (parse-type #'t) (make-NoFilter) (make-NoObject))]))

(define parse-tc-results/id (parse/id parse-tc-results))

(define parse-type/id (parse/id parse-type))
<|MERGE_RESOLUTION|>--- conflicted
+++ resolved
@@ -6,20 +6,12 @@
          (utils tc-utils stxclass-util)
          syntax/stx (prefix-in c: scheme/contract)
          syntax/parse
-<<<<<<< HEAD
-         (env type-environments type-name-env type-alias-env lexical-env)
-         (prefix-in t: (combine-in "base-types-extra.rkt" "base-types.rkt")) (only-in "colon.rkt" :)
-         scheme/match 
-         (for-template scheme/base "base-types-extra.rkt" "colon.rkt")
-         (for-template (prefix-in t: "base-types-extra.rkt")))
-=======
          (env type-environments type-name-env type-alias-env lexical-env)         
          scheme/match 
          (for-template scheme/base "colon.ss")
-         ;; needed for tests
+         ;; needed at this phase for tests
          (combine-in (prefix-in t: "base-types-extra.ss") "colon.ss")
          (for-template (prefix-in t: "base-types-extra.ss")))
->>>>>>> 0b9370bc
 
 (define-struct poly (name vars) #:prefab)
 
