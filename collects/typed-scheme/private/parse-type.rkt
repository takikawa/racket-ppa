--- conflicted
+++ resolved
@@ -6,15 +6,9 @@
          (utils tc-utils stxclass-util)
          syntax/stx (prefix-in c: scheme/contract)
          syntax/parse
-<<<<<<< HEAD
-         (env type-env-structs tvar-env type-name-env type-alias-env lexical-env index-env)         
-         racket/match
-         (for-template scheme/base "colon.ss")
-=======
          (env type-env-structs tvar-env type-name-env type-alias-env lexical-env index-env)
          racket/match
          (for-template scheme/base "../base-env/colon.rkt")
->>>>>>> 9bd8e67e
          ;; needed at this phase for tests
          (combine-in (prefix-in t: "../base-env/base-types-extra.rkt") "../base-env/colon.rkt")
          (for-template (prefix-in t: "../base-env/base-types-extra.rkt")))
