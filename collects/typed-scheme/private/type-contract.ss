--- conflicted
+++ resolved
@@ -124,10 +124,6 @@
              #`syntax?
              #`(syntax/c #,(t->c t)))]
         [(Value: v) #`(flat-named-contract #,(format "~a" v) (lambda (x) (equal? x '#,v)))]
-<<<<<<< HEAD
-        [else
-=======
         [(Param: in out) #`(parameter/c #,(t->c out))]
         [else          
->>>>>>> 39c343ec
-         (exit (fail))]))))+         (exit (fail))]))))
