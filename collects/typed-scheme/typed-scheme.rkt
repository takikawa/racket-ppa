--- conflicted
+++ resolved
@@ -6,26 +6,7 @@
                      "typecheck/renamer.rkt" "types/type-table.rkt")         
          "private/base-special-env.rkt")
 
-<<<<<<< HEAD
-(require (private with-types)
-         (for-syntax 
-          (except-in syntax/parse id)
-          scheme/base
-          (private type-contract optimize)
-          (types utils convenience)
-	  (typecheck typechecker provide-handling tc-toplevel)
-	  (env type-environments type-name-env type-alias-env)
-	  (r:infer infer)
-	  (utils tc-utils)
-	  (rep type-rep)
-	  (except-in (utils utils) infer)
-          (only-in (r:infer infer-dummy) infer-param)
-          scheme/nest
-          syntax/kerncase
-          scheme/match))
-=======
 (begin-for-syntax )
->>>>>>> 371b00af
 
 (provide (rename-out [module-begin #%module-begin]
                      [top-interaction #%top-interaction]
