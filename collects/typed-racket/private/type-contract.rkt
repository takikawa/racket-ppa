#lang racket/base

;; Contract generation for Typed Racket

(provide type->contract define/fixup-contract? change-contract-fixups)

(require
 "../utils/utils.rkt"
 syntax/parse
 (rep type-rep filter-rep object-rep)
 (typecheck internal-forms)
 (utils tc-utils require-contract)
 (env type-name-env)
 (types resolve utils)
 (prefix-in t: (types abbrev numeric-tower))
 (private parse-type)
 racket/match unstable/match syntax/struct syntax/stx racket/syntax racket/list
 (only-in racket/contract -> ->* case-> cons/c flat-rec-contract provide/contract any/c)
 (for-template racket/base racket/contract racket/set (utils any-wrap)
               (prefix-in t: (types numeric-predicates))
               (only-in unstable/contract sequence/c)
               (only-in racket/class object% is-a?/c subclass?/c object-contract class/c init object/c class?)))

;; These check if either the define form or the body form has the syntax
;; property. Normally the define form will have the property but lifting an
;; expression to the module level will put the property on the body.
(define-values (typechecker:contract-def
                typechecker:flat-contract-def
                typechecker:contract-def/maker)
  (let ()
    (define ((get-contract-def property) stx)
      (or (syntax-property stx property)
          (syntax-case stx (define-values)
            ((define-values (name) body)
             (syntax-property #'body property))
            (_ #f))))
    (values
      (get-contract-def 'typechecker:contract-def)
      (get-contract-def 'typechecker:flat-contract-def)
      (get-contract-def 'typechecker:contract-def/maker))))

(define (define/fixup-contract? stx)
  (or (typechecker:contract-def stx)
      (typechecker:flat-contract-def stx)
      (typechecker:contract-def/maker stx)))


(define (generate-contract-def stx)
  (define prop (define/fixup-contract? stx))
  (define maker? (typechecker:contract-def/maker stx))
  (define flat? (typechecker:flat-contract-def stx))
  (define typ (parse-type prop))
  (define kind (if flat? 'flat 'impersonator))
  (syntax-parse stx #:literals (define-values)
    [(define-values (n) _)
     (let ([typ (if maker?
                    ((map fld-t (Struct-flds (lookup-type-name (Name-id typ)))) #f . t:->* . typ)
                    typ)])
         (with-syntax ([cnt (type->contract
                             typ
                             ;; this is for a `require/typed', so the value is not from the typed side
                             #:typed-side #f
                             #:kind kind
                             (λ () 
                               (tc-error/stx 
                                prop 
				"Type ~a could not be converted to a contract."
				typ)))])
           (quasisyntax/loc 
	    stx
	    (define-values (n) 
	      (recursive-contract 
	       cnt
	       #,(contract-kind->keyword kind))))))]
    [_ (int-err "should never happen - not a define-values: ~a"
		(syntax->datum stx))]))

(define (change-contract-fixups forms)
  (map (lambda (e)
         (if (not (define/fixup-contract? e))
             e
             (generate-contract-def e)))
       (syntax->list forms)))

(define (no-duplicates l)
  (= (length l) (length (remove-duplicates l))))

;; To avoid misspellings
(define impersonator-sym 'impersonator)
(define chaperone-sym 'chaperone)
(define flat-sym 'flat)

(define (contract-kind-max i . args)
  (define (contract-kind-max2 x y)
    (cond
      ((equal? flat-sym x) y)
      ((equal? flat-sym y) x)
      ((equal? chaperone-sym x) y)
      ((equal? chaperone-sym y) x)
      (else impersonator-sym)))
  (for/fold ((acc i)) ((v args))
    (contract-kind-max2 v acc)))

(define (contract-kind-min i . args)
  (define (contract-kind-min2 x y)
    (cond
      ((equal? flat-sym x) x)
      ((equal? flat-sym y) y)
      ((equal? chaperone-sym x) x)
      ((equal? chaperone-sym y) y)
      (else impersonator-sym)))
  (for/fold ((acc i)) ((v args))
    (contract-kind-min2 v acc)))


(define (contract-kind->keyword sym)
  (string->keyword (symbol->string sym)))

(define (type->contract ty fail #:out [out? #f] #:typed-side [from-typed? #t] #:kind [kind 'impersonator])
  (define vars (make-parameter '()))  
  (define current-contract-kind (make-parameter flat-sym))
  (define (increase-current-contract-kind! kind)
    (current-contract-kind (contract-kind-max (current-contract-kind) kind)))
  (let/ec exit
    (let loop ([ty ty] [pos? #t] [from-typed? from-typed?] [structs-seen null] [kind kind])
      (define (t->c t #:seen [structs-seen structs-seen] #:kind [kind kind])
        (loop t pos? from-typed? structs-seen kind))
      (define (t->c/neg t #:seen [structs-seen structs-seen] #:flat [kind kind])
        (loop t (not pos?) (not from-typed?) structs-seen kind))
      (define (t->c/fun f #:method [method? #f])
        (match f
          [(Function: (list (top-arr:))) #'procedure?]
          [(Function: arrs)
           (set-chaperone!)
           ;; Try to generate a single `->*' contract if possible.
           ;; This allows contracts to be generated for functions with both optional and keyword args.
           ;; (and don't otherwise require full `case->')
           (define conv (match-lambda [(Keyword: kw kty _) (list kw (t->c/neg kty))]))
           (define (partition-kws kws) (partition (match-lambda [(Keyword: _ _ mand?) mand?]) kws))
           (define (process-dom dom*)  (if method? (cons #'any/c dom*) dom*))
           (define (process-rngs rngs*)
             (match rngs*
               [(list r) r]
               [_ #`(values #,@rngs*)]))
           (cond
            ;; To generate a single `->*', everything must be the same for all arrs, except for positional
<<<<<<< HEAD
            ;; arguments which only need to be monotonically increasing.
=======
            ;; arguments which can increase by at most one each time.
            ;; Note: optional arguments can only increase by 1 each time, to avoid problems with
            ;;  functions that take, e.g., either 2 or 6 arguments. These functions shouldn't match,
            ;;  since this code would generate contracts that accept any number of arguments between
            ;;  2 and 6, which is wrong.
>>>>>>> aa5f2e78
            ;; TODO sufficient condition, but may not be necessary
            [(and
              (> (length arrs) 1)
              ;; Keyword args, range and rest specs all the same.
<<<<<<< HEAD
              (let ([xs (map (match-lambda [(arr: _ rng rest-spec _ kws)
					    (list rng rest-spec kws)])
			     arrs)])
                (foldl equal? (first xs) (rest xs)))
              ;; Positionals are monotonically increasing.
              (let-values ([(_ ok?)
                            (for/fold ([positionals '()]
                                       [ok-so-far?  #t])
                                ([arr (in-list arrs)])
                              (match arr
                                [(arr: dom _ _ _ _)
                                 (values dom
                                         (and ok-so-far?
                                              (>= (length dom) (length positionals))
                                              (equal? positionals (take dom (length positionals)))))]))])
=======
              (let* ([xs (map (match-lambda [(arr: _ rng rest-spec _ kws)
                                             (list rng rest-spec kws)])
                              arrs)]
                     [first-x (first xs)])
                (for/and ([x (in-list (rest xs))])
                  (equal? x first-x)))
              ;; Positionals are monotonically increasing by at most one.
              (let-values ([(_ ok?)
                            (for/fold ([positionals (arr-dom (first arrs))]
                                       [ok-so-far?  #t])
                                ([arr (in-list (rest arrs))])
                              (match arr
                                [(arr: dom _ _ _ _)
                                 (define ldom         (length dom))
                                 (define lpositionals (length positionals))
                                 (values dom
                                         (and ok-so-far?
                                              (or (= ldom lpositionals)
                                                  (= ldom (add1 lpositionals)))
                                              (equal? positionals (take dom lpositionals))))]))])
>>>>>>> aa5f2e78
                ok?))
             (match* ((first arrs) (last arrs))
               [((arr: first-dom (Values: (list (Result: rngs (FilterSet: (Top:) (Top:)) (Empty:)) ...)) rst #f kws)
                 (arr: last-dom _ _ _ _)) ; all but dom is the same for all
                (with-syntax
                    ([(dom* ...)
                      ;; Mandatory arguments are positionals of the first arr
                      ;; (smallest set, since postitionals are monotonically increasing)
                      ;; and mandatory kw args.
                      (let*-values ([(mand-kws opt-kws) (partition-kws kws)])
                        (process-dom (append (map t->c/neg first-dom)
                                             (append-map conv mand-kws))))]
                     [(opt-dom* ...)
                      (let-values ([(mand-kws opt-kws) (partition-kws kws)])
                        (append (map t->c/neg (drop last-dom (length first-dom)))
                                (append-map conv opt-kws)))]
                     [rng* (process-rngs (map t->c rngs))]
                     [(rst-spec ...) (if rst #'(#:rest (listof #,(t->c/neg rest))) #'())])
                  #'((dom* ...) (opt-dom* ...) rst-spec ... . ->* . rng*))])]
            [else
             (define ((f [case-> #f]) a)
               (define-values (dom* opt-dom* rngs* rst)
                 (match a
                   ;; functions with no filters or objects
                   [(arr: dom (Values: (list (Result: rngs (FilterSet: (Top:) (Top:)) (Empty:)) ...)) rst #f kws)
                    (let-values ([(mand-kws opt-kws) (partition-kws kws)])
                      (values (append (map t->c/neg dom) (append-map conv mand-kws))
                              (append-map conv opt-kws)
                              (map t->c rngs)
                              (and rst (t->c/neg rst))))]
                   ;; functions with filters or objects
                   [(arr: dom (Values: (list (Result: rngs _ _) ...)) rst #f '())
                    (if (and out? pos?)
                        (values (map t->c/neg dom)
                                null
                                (map t->c rngs)
                                (and rst (t->c/neg rst)))
                        (exit (fail)))]
                   [_ (exit (fail))]))
               (with-syntax*
                ([(dom* ...)     (process-dom dom*)]
                 [(opt-dom* ...) opt-dom*]
                 [rng*           (process-rngs rngs*)]
                 [rst*           rst]
                 [(rst-spec ...) (if rst #'(#:rest (listof rst*)) #'())])
                ;; Garr, I hate case->!
                (if (and (pair? (syntax-e #'(opt-dom* ...))) case->)
                    (exit (fail))
                    (if (or rst (pair? (syntax-e #'(opt-dom* ...))))
                        (if case->
                            #'(dom* ... rst-spec ... . -> . rng*)
                            #'((dom* ...) (opt-dom* ...) rst-spec ... . ->* . rng*))
                        #'(dom* ... . -> . rng*)))))
             (unless (no-duplicates (for/list ([t arrs])
                                      (match t
                                        [(arr: dom _ _ _ _) (length dom)]
                                        ;; is there something more sensible here?
                                        [(top-arr:) (int-err "got top-arr")])))
               (exit (fail)))
             (match (map (f (not (= 1 (length arrs)))) arrs)
               [(list e) e]
               [l #`(case-> #,@l)])])]
          [_ (int-err "not a function" f)]))

      ;; Helpers for contract requirements
      (define (set-impersonator!)
        (when (not (equal? kind impersonator-sym)) (exit (fail)))
        (increase-current-contract-kind! impersonator-sym))
      (define (set-chaperone!)
        (when (equal? kind flat-sym) (exit (fail)))
        (increase-current-contract-kind! chaperone-sym))


      (match ty
        [(or (App: _ _ _) (Name: _)) (t->c (resolve-once ty))]
        ;; any/c doesn't provide protection in positive position
        [(Univ:)
         (cond [from-typed? 
                (set-chaperone!)
                #'any-wrap/c]
               [else #'any/c])]
        ;; we special-case lists:
        [(Mu: var (Union: (list (Value: '()) (Pair: elem-ty (F: var)))))
         (if (and (not from-typed?) (type-equal? elem-ty t:Univ))
             #'list?
             #`(listof #,(t->c elem-ty)))]
        [(? (lambda (e) (eq? t:Any-Syntax e))) #'syntax?]

        ;; numeric special cases
        ;; since often-used types like Integer are big unions, this would
        ;; generate large contracts.
        [(== t:-PosByte type-equal?) #'(flat-named-contract 'Positive-Byte (and/c byte? positive?))]
        [(== t:-Byte type-equal?) #'(flat-named-contract 'Byte byte?)]
        [(== t:-PosIndex type-equal?) #'(flat-named-contract 'Positive-Index (and/c t:index? positive?))]
        [(== t:-Index type-equal?) #'(flat-named-contract 'Index t:index?)]
        [(== t:-PosFixnum type-equal?) #'(flat-named-contract 'Positive-Fixnum (and/c fixnum? positive?))]
        [(== t:-NonNegFixnum type-equal?) #'(flat-named-contract 'Nonnegative-Fixnum (and/c fixnum? (lambda (x) (>= x 0))))]
        ;; -NegFixnum is a base type
        [(== t:-NonPosFixnum type-equal?) #'(flat-named-contract 'Nonpositive-Fixnum (and/c fixnum? (lambda (x) (<= x 0))))]
        [(== t:-Fixnum type-equal?) #'(flat-named-contract 'Fixnum fixnum?)]
        [(== t:-PosInt type-equal?) #'(flat-named-contract 'Positive-Integer (and/c exact-integer? positive?))]
        [(== t:-Nat type-equal?) #'(flat-named-contract 'Natural (and/c exact-integer? (lambda (x) (>= x 0))))]
        [(== t:-NegInt type-equal?) #'(flat-named-contract 'Negative-Integer (and/c exact-integer? negative?))]
        [(== t:-NonPosInt type-equal?) #'(flat-named-contract 'Nonpositive-Integer (and/c exact-integer? (lambda (x) (<= x 0))))]
        [(== t:-Int type-equal?) #'(flat-named-contract 'Integer exact-integer?)]
        [(== t:-PosRat type-equal?) #'(flat-named-contract 'Positive-Rational (and/c t:exact-rational? positive?))]
        [(== t:-NonNegRat type-equal?) #'(flat-named-contract 'Nonnegative-Rational (and/c t:exact-rational? (lambda (x) (>= x 0))))]
        [(== t:-NegRat type-equal?) #'(flat-named-contract 'Negative-Rational (and/c t:exact-rational? negative?))]
        [(== t:-NonPosRat type-equal?) #'(flat-named-contract 'Nonpositive-Rational (and/c t:exact-rational? (lambda (x) (<= x 0))))]
        [(== t:-Rat type-equal?) #'(flat-named-contract 'Rational t:exact-rational?)]
        [(== t:-FlonumZero type-equal?) #'(flat-named-contract 'Float-Zero (and/c flonum? zero?))]
        [(== t:-NonNegFlonum type-equal?) #'(flat-named-contract 'Nonnegative-Float (and/c flonum? (lambda (x) (>= x 0))))]
        [(== t:-NonPosFlonum type-equal?) #'(flat-named-contract 'Nonpositive-Float (and/c flonum? (lambda (x) (<= x 0))))]
        [(== t:-Flonum type-equal?) #'(flat-named-contract 'Float flonum?)]
        [(== t:-SingleFlonumZero type-equal?) #'(flat-named-contract 'Single-Flonum-Zero (and/c single-flonum? zero?))]
        [(== t:-InexactRealZero type-equal?) #'(flat-named-contract 'Inexact-Real-Zero (and/c inexact-real? zero?))]
        [(== t:-PosInexactReal type-equal?) #'(flat-named-contract 'Positive-Inexact-Real (and/c inexact-real? positive?))]
        [(== t:-NonNegSingleFlonum type-equal?) #'(flat-named-contract 'Nonnegative-Single-Flonum (and/c single-flonum? (lambda (x) (>= x 0))))]
        [(== t:-NonNegInexactReal type-equal?) #'(flat-named-contract 'Nonnegative-Inexact-Real (and/c inexact-real? (lambda (x) (>= x 0))))]
        [(== t:-NegInexactReal type-equal?) #'(flat-named-contract 'Negative-Inexact-Real (and/c inexact-real? negative?))]
        [(== t:-NonPosSingleFlonum type-equal?) #'(flat-named-contract 'Nonpositive-Single-Flonum (and/c single-flonum? (lambda (x) (<= x 0))))]
        [(== t:-NonPosInexactReal type-equal?) #'(flat-named-contract 'Nonpositive-Inexact-Real (and/c inexact-real? (lambda (x) (<= x 0))))]
        [(== t:-SingleFlonum type-equal?) #'(flat-named-contract 'Single-Flonum single-flonum?)]
        [(== t:-InexactReal type-equal?) #'(flat-named-contract 'Inexact-Real inexact-real?)]
        [(== t:-RealZero type-equal?) #'(flat-named-contract 'Real-Zero (and/c real? zero?))]
        [(== t:-PosReal type-equal?) #'(flat-named-contract 'Positive-Real (and/c real? positive?))]
        [(== t:-NonNegReal type-equal?) #'(flat-named-contract 'Nonnegative-Real (and/c real? (lambda (x) (>= x 0))))]
        [(== t:-NegReal type-equal?) #'(flat-named-contract 'Negative-Real (and/c real? negative?))]
        [(== t:-NonPosReal type-equal?) #'(flat-named-contract 'Nonpositive-Real (and/c real? (lambda (x) (<= x 0))))]
        [(== t:-Real type-equal?) #'(flat-named-contract 'Real real?)]
        [(== t:-ExactNumber type-equal?) #'(flat-named-contract 'Exact-Number (and/c number? exact?))]
        [(== t:-InexactComplex type-equal?)
         #'(flat-named-contract 'Inexact-Complex
                                (and/c number?
                                       (lambda (x)
                                         (and (inexact-real? (imag-part x))
                                              (inexact-real? (real-part x))))))]
        [(== t:-Number type-equal?) #'(flat-named-contract 'Number number?)]

        [(Base: sym cnt _ _ _) #`(flat-named-contract '#,sym (flat-contract-predicate #,cnt))]
        [(Refinement: par p? cert)
         #`(and/c #,(t->c par) (flat-contract #,(cert p?)))]
        [(Union: elems)
         (let-values ([(vars notvars) (partition F? elems)])
           (unless (>= 1 (length vars)) (exit (fail)))
           (with-syntax
               ([cnts (append (map t->c vars) (map t->c notvars))])
             #'(or/c . cnts)))]
        [(and t (Function: _)) (t->c/fun t)]
        [(Set: t)
         #`(set/c #,(t->c t #:kind (contract-kind-min kind chaperone-sym)))]
        [(Sequence: ts) #`(sequence/c #,@(map t->c ts))]
        [(Vector: t)
         (set-chaperone!)
         #`(vectorof #,(t->c t))]
        [(HeterogeneousVector: ts)
         (set-chaperone!)
         #`(vector/c #,@(map t->c ts))]
        [(Box: t)
         (set-chaperone!)
         #`(box/c #,(t->c t))]
        [(Pair: t1 t2)
         #`(cons/c #,(t->c t1) #,(t->c t2))]
        [(Promise: t)
         (set-chaperone!)
         #`(promise/c #,(t->c t))]
        [(Opaque: p? cert)
         #`(flat-named-contract (quote #,(syntax-e p?)) #,(cert p?))]
        [(Continuation-Mark-Keyof: t)
         (set-chaperone!)
         #`(continuation-mark-key/c #,(t->c t))]
        ;; TODO: this is not quite right for case->
        [(Prompt-Tagof: s (Function: (list (arr: (list ts ...) _ _ _ _))))
         (set-chaperone!)
         #`(prompt-tag/c #,@(map t->c ts) #:call/cc #,(t->c s))]
        ;; TODO
        [(F: v) (cond [(assoc v (vars)) => second]
                      [else (int-err "unknown var: ~a" v)])]
        [(Poly: vs b)
         (if from-typed?
             ;; in positive position, no checking needed for the variables
             (parameterize ([vars (append (for/list ([v vs]) (list v #'any/c)) (vars))])
               (t->c b))
             ;; in negative position, use `parameteric/c'
             (match-let ([(Poly-names: vs-nm _) ty])
               (with-syntax ([(v ...) (generate-temporaries vs-nm)])
                 (set-impersonator!)
                 (parameterize ([vars (append (map list vs (syntax->list #'(v ...)))
                                              (vars))])
                   #`(parametric->/c (v ...) #,(t->c b))))))]
        [(Mu: n b)
         (match-let ([(Mu-name: n-nm _) ty])
           (with-syntax ([(n*) (generate-temporaries (list n-nm))])
             (parameterize ([vars (cons (list n #'n*) (vars))]
                            [current-contract-kind
			     (contract-kind-min kind chaperone-sym)])
               (define ctc (t->c b))
               #`(letrec ([n* (recursive-contract
                                #,ctc
                                #,(contract-kind->keyword
				   (current-contract-kind)))])
                   n*))))]
        [(Value: #f) #'false/c]
        [(Instance: (? Mu? t))
         (t->c (make-Instance (resolve-once t)))]
        [(Instance: (Class: _ _ (list (list name fcn) ...)))
         (set-impersonator!)
         (with-syntax ([(fcn-cnts ...) (for/list ([f fcn]) (t->c/fun f #:method #t))]
                       [(names ...) name])
           #'(object/c (names fcn-cnts) ...))]
        ;; init args not currently handled by class/c
        [(Class: _ (list (list by-name-init by-name-init-ty _) ...) (list (list name fcn) ...))
         (set-impersonator!)
         (with-syntax ([(fcn-cnt ...) (for/list ([f fcn]) (t->c/fun f #:method #t))]
                       [(name ...) name]
                       [(by-name-cnt ...) (for/list ([t by-name-init-ty]) (t->c/neg t))]
                       [(by-name-init ...) by-name-init])
           #'(class/c (name fcn-cnt) ... (init [by-name-init by-name-cnt] ...)))]
        [(Value: '()) #'null?]
        [(Struct: nm par (list (fld: flds acc-ids mut?) ...) proc poly? pred?)
         (cond
           [(assf (λ (t) (type-equal? t ty)) structs-seen)
            =>
            cdr]
           [proc (exit (fail))]
           [(and (equal? kind flat-sym) (ormap values mut?))
            (exit (fail))]
           [poly?
            (with-syntax* ([struct-ctc (generate-temporary 'struct-ctc)])
              (define field-contracts
                (for/list ([fty flds] [mut? mut?])
                  (with-syntax* ([rec (generate-temporary 'rec)])
                    (define required-recursive-kind
                       (contract-kind-min kind (if mut? impersonator-sym chaperone-sym)))
                    ;(printf "kind: ~a mut-k: ~a req-rec-kind: ~a\n" kind (if mut? impersonator-sym chaperone-sym) required-recursive-kind)
                    (parameterize ((current-contract-kind (contract-kind-min kind chaperone-sym)))
                      (let ((fld-ctc (t->c fty #:seen (cons (cons ty #'rec) structs-seen)
                                           #:kind required-recursive-kind)))
                        #`(let ((rec (recursive-contract struct-ctc #,(contract-kind->keyword (current-contract-kind)))))
                            #,fld-ctc))))))
              #`(letrec ((struct-ctc (struct/c #,nm #,@field-contracts))) struct-ctc))]
           [else #`(flat-named-contract '#,(syntax-e pred?) #,pred?)])]
        [(Syntax: (Base: 'Symbol _ _ _ _)) #'identifier?]
        [(Syntax: t)
         #`(syntax/c #,(t->c t #:kind flat-sym))]
        [(Value: v) #`(flat-named-contract #,(format "~a" v) (lambda (x) (equal? x '#,v)))]
        ;; TODO Is this sound?
	[(Param: in out) 
	 (set-impersonator!)
	 #`(parameter/c #,(t->c out))]
        [(Hashtable: k v)
         (when (equal? kind flat-sym) (exit (fail)))
         #`(hash/c #,(t->c k #:kind chaperone-sym) #,(t->c v) #:immutable 'dont-care)]
        [else
         (exit (fail))]))))

<|MERGE_RESOLUTION|>--- conflicted
+++ resolved
@@ -144,36 +144,15 @@
                [_ #`(values #,@rngs*)]))
            (cond
             ;; To generate a single `->*', everything must be the same for all arrs, except for positional
-<<<<<<< HEAD
-            ;; arguments which only need to be monotonically increasing.
-=======
             ;; arguments which can increase by at most one each time.
             ;; Note: optional arguments can only increase by 1 each time, to avoid problems with
             ;;  functions that take, e.g., either 2 or 6 arguments. These functions shouldn't match,
             ;;  since this code would generate contracts that accept any number of arguments between
             ;;  2 and 6, which is wrong.
->>>>>>> aa5f2e78
             ;; TODO sufficient condition, but may not be necessary
             [(and
               (> (length arrs) 1)
               ;; Keyword args, range and rest specs all the same.
-<<<<<<< HEAD
-              (let ([xs (map (match-lambda [(arr: _ rng rest-spec _ kws)
-					    (list rng rest-spec kws)])
-			     arrs)])
-                (foldl equal? (first xs) (rest xs)))
-              ;; Positionals are monotonically increasing.
-              (let-values ([(_ ok?)
-                            (for/fold ([positionals '()]
-                                       [ok-so-far?  #t])
-                                ([arr (in-list arrs)])
-                              (match arr
-                                [(arr: dom _ _ _ _)
-                                 (values dom
-                                         (and ok-so-far?
-                                              (>= (length dom) (length positionals))
-                                              (equal? positionals (take dom (length positionals)))))]))])
-=======
               (let* ([xs (map (match-lambda [(arr: _ rng rest-spec _ kws)
                                              (list rng rest-spec kws)])
                               arrs)]
@@ -194,7 +173,6 @@
                                               (or (= ldom lpositionals)
                                                   (= ldom (add1 lpositionals)))
                                               (equal? positionals (take dom lpositionals))))]))])
->>>>>>> aa5f2e78
                 ok?))
              (match* ((first arrs) (last arrs))
                [((arr: first-dom (Values: (list (Result: rngs (FilterSet: (Top:) (Top:)) (Empty:)) ...)) rst #f kws)
