--- conflicted
+++ resolved
@@ -67,13 +67,8 @@
               (list _ (Pair: _ _)))
           #f]
          [(or (list (Value: (? (λ (e) (or (null? e) (symbol? e) (number? e) (boolean? e) (pair? e) (keyword? e)))))
-<<<<<<< HEAD
-                    (Struct: n _ flds _ _ _ _ _))
-              (list (Struct: n _ flds _ _ _ _ _) 
-=======
                     (Struct: n _ flds _ _ _))
               (list (Struct: n _ flds _ _ _) 
->>>>>>> 2f4c6774
                     (Value: (? (λ (e) (or (null? e) (symbol? e) (number? e) (boolean? e) (pair? e) (keyword? e)))))))
           #f]
          [(list (Struct: n _ flds _ _ _)
