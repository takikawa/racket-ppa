--- conflicted
+++ resolved
@@ -14,19 +14,11 @@
          ;; avoid the other dependencies of `racket/place`
          '#%place
          unstable/function
-<<<<<<< HEAD
-         unstable/lazy-require
-         (except-in racket/contract/base ->* -> one-of/c)
-         (prefix-in c: racket/contract/base)
-         (for-syntax racket/base syntax/parse racket/list)
-         (for-template racket/base racket/contract/base racket/promise racket/tcp racket/flonum racket/udp)
-=======
          racket/lazy-require
          (except-in racket/contract/base ->* -> one-of/c)
          (prefix-in c: racket/contract/base)
          (for-syntax racket/base syntax/parse racket/list)
          (for-template racket/base racket/contract/base racket/promise racket/tcp racket/flonum racket/udp '#%place)
->>>>>>> aa5f2e78
          racket/pretty racket/udp
          ;; for base type predicates
          racket/promise racket/tcp racket/flonum)
