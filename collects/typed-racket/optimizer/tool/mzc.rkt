--- conflicted
+++ resolved
@@ -172,15 +172,9 @@
          ;; floats, in which case having all calls to `f' originate from `f''s
          ;; body (as opposed to `g') may make unboxing possible.
          ;; Of course, we lose precision if `g' has multiple call sites to `f'.
-<<<<<<< HEAD
-         (define n-unrollings   (length (filter unrolling?   group)))
-         ;; TODO any-self-o-o-f? add too many false positives
-         (define is-a-loop?     (or #;any-self-o-o-f? (> n-unrollings 0)))
-=======
          (define n-unrollings    (length (filter unrolling? group)))
          (define any-self-o-o-f? (ormap self-out-of-fuel?   group))
          (define is-a-loop?      (or any-self-o-o-f? (> n-unrollings 0)))
->>>>>>> 2f4c6774
          (define inlining-sites
            (group-by equal? #:key (lambda (x)
                                     (inlining-event-where-loc
