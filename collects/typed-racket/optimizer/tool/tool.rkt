--- conflicted
+++ resolved
@@ -15,20 +15,6 @@
 (define optimization-coach-bitmap
   (compiled-bitmap (stopwatch-icon #:height (toolbar-icon-height))))
 
-<<<<<<< HEAD
-;; optimization-coach-callback : drracket:unit:frame<%> -> void
-(define (optimization-coach-callback drr-frame)
-  (with-handlers
-      ([(lambda (e) (and (exn? e) (not (exn:break? e))))
-        ;; typechecking failed, report in the interactions window
-        (lambda (e)
-          (define interactions (send drr-frame get-interactions-text))
-          (send interactions reset-console)
-          (send interactions run-in-evaluation-thread (lambda () (raise e))))])
-    (send (send drr-frame get-definitions-text) add-highlights)))
-
-=======
->>>>>>> 2f4c6774
 (define check-boxes
   `(("Report Typed Racket optimizations?" .
      ,(match-lambda [(sub-report-entry s m 'typed-racket) #t]
@@ -37,18 +23,6 @@
      ,(match-lambda [(sub-report-entry s m 'mzc) #t]
                     [_ #f]))))
 
-<<<<<<< HEAD
-(define-local-member-name
-  get-optimization-coach-menu-item
-  highlighting-shown?
-  add-highlights
-  clear-highlights
-  show-optimization-coach-panel
-  hide-optimization-coach-panel
-  get-filters
-  set-filters!
-  optimization-coach-visible?)
-=======
 (define (copy-definitions definitions)
   ;; this code is from Robby
   (define definitions-copy
@@ -76,17 +50,12 @@
   build-optimization-coach-popup-menu
   launch-optimization-coach
   close-optimization-coach)
->>>>>>> 2f4c6774
 
 (define optimization-coach-drracket-button
   (list
    "Optimization Coach"
    optimization-coach-bitmap
-<<<<<<< HEAD
-   optimization-coach-callback))
-=======
    (lambda (drr-frame) (send drr-frame launch-optimization-coach))))
->>>>>>> 2f4c6774
 
 (define-unit tool@
 
@@ -143,11 +112,7 @@
                        (loop (add1 end-of-line)))])))
 
       (define on? #f)
-<<<<<<< HEAD
-      (define/public (highlighting-shown?) on?)
-=======
       (define/public (optimization-coach-visible?) on?)
->>>>>>> 2f4c6774
 
       (define report-cache #f)
       ;; source is either a copy of the definitions text (we're not in the
@@ -168,17 +133,11 @@
           (apply max (cons 0 (map report-entry-badness report))))
         (unless (= max-badness 0) ; no missed opts, color table code would error
           (set! color-table (make-color-table max-badness)))
-<<<<<<< HEAD
-        (set! clear-thunks (for/fold ([res '()])
-                               ([r (in-list report)])
-                             (append (highlight-entry r) res)))
-=======
         (begin-edit-sequence)
         (set! clear-thunks (for/fold ([res '()])
                                ([r (in-list report)])
                              (append (highlight-entry r) res)))
         (end-edit-sequence)
->>>>>>> 2f4c6774
         (set! on? #t))
 
       (define/public (clear-highlights)
@@ -186,12 +145,9 @@
         (set! highlights '())
         (set! on? #f))
 
-<<<<<<< HEAD
-=======
       (define (clear-and-close)
         (when on?
           (send+ this (get-tab) (get-frame) (close-optimization-coach))))
->>>>>>> 2f4c6774
       (define/augment (on-insert start len)
         (clear-and-close))
       (define/augment (on-delete start len)
@@ -206,21 +162,12 @@
                (match-define `(,start ,end ,popup-fun) h)
                (or new-item
                    (and (<= start pos end)
-<<<<<<< HEAD
-                        (let ([menu (make-object popup-menu% #f)])
-                          (new menu-item%
-                               [label "Show Optimization Info"]
-                               [parent menu]
-                               [callback (lambda _ (popup-fun text start end))])
-                          menu))))))
-=======
                         (new separator-menu-item% [parent menu])
                         (new menu-item%
                              [label "Show Optimization Info"]
                              [parent menu]
                              [callback (lambda _
                                          (popup-fun text start end))]))))))
->>>>>>> 2f4c6774
 
       (super-new)))
 
@@ -269,11 +216,6 @@
                      menu pos text)))
            (old menu editor event))))
 
-<<<<<<< HEAD
-      (define panel #f)
-      (define/public (optimization-coach-visible?) panel)
-=======
->>>>>>> 2f4c6774
 
       ;; control panel
       (define panel #f)
@@ -284,35 +226,21 @@
         (new button%
              [label "Clear"]
              [parent panel]
-<<<<<<< HEAD
-             [callback (lambda _ (send definitions clear-highlights))])
-        (define filters (send definitions get-filters))
-=======
              [callback (lambda _ (close-optimization-coach))])
->>>>>>> 2f4c6774
         (for ([(l f) (in-pairs check-boxes)])
           (new check-box%
                [label l]
                [parent panel]
                [callback
                 (lambda _
-<<<<<<< HEAD
-=======
                   (define definitions (get-definitions-text))
                   (define filters (send definitions get-filters))
->>>>>>> 2f4c6774
                   (send definitions set-filters! (if (memq f filters)
                                                      (remq f filters)
                                                      (cons f filters)))
                   ;; redraw
-<<<<<<< HEAD
-                  (send definitions add-highlights #:use-cache? #t))]
-               [value (memq f filters)]))
-        panel) ; return panel, so that the other mixin can hide it
-=======
                   (send definitions add-highlights))]
                [value #f]))) ; will be updated in `show-optimization-coach'
->>>>>>> 2f4c6774
 
       (define/public (show-optimization-coach)
         (define area-container (get-area-container))
@@ -330,43 +258,6 @@
       (define/public (hide-optimization-coach)
         (send (get-area-container) delete-child panel))
 
-<<<<<<< HEAD
-  (define tab-switch-mixin
-    (mixin (drracket:unit:frame<%>) ()
-      (inherit set-show-menu-sort-key get-current-tab)
-
-      (define/public (get-optimization-coach-menu-item)
-        optimization-coach-menu-item)
-
-      (define/override (add-show-menu-items show-menu)
-        (super add-show-menu-items show-menu)
-        (set! optimization-coach-menu-item
-              (new menu-item%
-                   [label (string-constant show-optimization-coach)]
-                   [parent show-menu]
-                   [demand-callback
-                    (λ (item)
-                      (send item set-label
-                            (if (send (get-current-tab)
-                                      optimization-coach-visible?)
-                                (string-constant hide-optimization-coach)
-                                (string-constant show-optimization-coach))))]
-                   [callback
-                    (λ (a b)
-                      (define tab (get-current-tab))
-                      (if (send tab optimization-coach-visible?)
-                          (send (send tab get-defs) clear-highlights)
-                          (optimization-coach-callback this)))]))
-        (set-show-menu-sort-key optimization-coach-menu-item 403))
-
-      (define/augment (on-tab-change old-tab new-tab)
-        (send old-tab hide-optimization-coach-panel #f) ; don't close it
-        (when (send new-tab optimization-coach-visible?)
-          ;; if it was open before
-          (send new-tab show-optimization-coach-panel)))
-
-      (define optimization-coach-menu-item #f)
-=======
 
       ;; tab switching
       (define/augment (on-tab-change old-tab new-tab)
@@ -403,7 +294,6 @@
       (define/public (close-optimization-coach)
         (hide-optimization-coach)
         (send (get-definitions-text) clear-highlights))
->>>>>>> 2f4c6774
 
       (super-new)))
 
