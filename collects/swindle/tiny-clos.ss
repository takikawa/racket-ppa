--- conflicted
+++ resolved
@@ -2156,11 +2156,6 @@
               [(regexp?         x) <regexp>]
               [(byte-regexp?    x) <byte-regexp>]
               [(promise?        x) <promise>]
-<<<<<<< HEAD
-              [(exn?            x)
-               (if (exn:break? x) <break-exn> <non-break-exn>)]
-=======
->>>>>>> 482dc7e3
               [(real-keyword?   x) <real-keyword>]
               [(semaphore?      x) <semaphore>]
               [(hash-table?     x) <hash-table>]
