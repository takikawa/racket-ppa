--- conflicted
+++ resolved
@@ -341,49 +341,7 @@
 
   ;; `all-collections' lists all top-level collections (not from Planet):
   (define all-collections
-<<<<<<< HEAD
-    (let ([ht (make-hash)])
-      (define (maybe collection ->cc)
-        (hash-ref ht collection
-                  (lambda ()
-                    (let ([cc (->cc collection)])
-                      (when cc (hash-set! ht collection cc))))))
-      (for ([cp (current-library-collection-paths)]
-            #:when (directory-exists? cp)
-            [collection (directory-list cp)]
-            #:when (directory-exists? (build-path cp collection)))
-        (maybe (list collection) collection->cc))
-      (let ([main-collects (find-collects-dir)])
-        (define (->cc col)
-          (collection->cc col
-                          #:info-root main-collects
-                          #:info-path-mode 'abs-in-relative
-                          #:omit-root 'dir))
-        (for ([c (in-list (links #:user? #f))])
-          (maybe (list (string->path c)) ->cc))
-        (for ([cp (in-list (links #:root? #t #:user? #f))]
-              #:when (directory-exists? cp)
-              [collection (directory-list cp)]
-              #:when (directory-exists? (build-path cp collection)))
-          (maybe (list collection) ->cc)))
-      (when (make-user)
-        (let ([user-collects (find-user-collects-dir)])
-          (define (->cc col)
-            (collection->cc col
-                            #:info-root user-collects
-                            #:info-path-mode 'abs-in-relative
-                            #:omit-root 'dir))
-          (for ([c (in-list (links))])
-            (maybe (list (string->path c)) ->cc))
-          (for ([cp (in-list (links #:root? #t))]
-                #:when (directory-exists? cp)
-                [collection (directory-list cp)]
-                #:when (directory-exists? (build-path cp collection)))
-            (maybe (list collection) ->cc))))
-      (hash-map ht (lambda (k v) v))))
-=======
     (apply append (hash-map collection-ccs-table (lambda (k v) v))))
->>>>>>> d8dc0874
 
   ;; Close over sub-collections
   (define (collection-closure collections-to-compile make-subs)
