--- conflicted
+++ resolved
@@ -164,10 +164,7 @@
              path
              name
              info
-<<<<<<< HEAD
-=======
 	     #f ; don't need root-dir; absolute paths in cache.ss will be ok
->>>>>>> 482dc7e3
              (get-planet-cache-path)
              (list `(planet ,owner ,pkg-file ,@extra-path) maj min)))))
       
