#lang scribble/doc
@(require "base.rkt")

@title[#:tag "philosophy"]{The Philosophy of RackUnit}

RackUnit is designed to allow tests to evolve in step with
the evolution of the program under testing.  RackUnit
<<<<<<< HEAD
scales from the unstructed checks suitable for simple
=======
scales from the unstructured checks suitable for simple
>>>>>>> 371b00af
programs to the complex structure necessary for large
projects.

Simple programs, such as those in How to Design Programs,
are generally purely functional with no setup required to
obtain a context in which the function may operate.
Therefore the tests for these programs are extremely simple:
the test expressions are single checks, usually for
equality, and there are no dependencies between expressions.
For example, a HtDP student may be writing simple list
functions such as length, and the properties they are
checking are of the form:

@racketblock[
  (equal? (length null) 0)
  (equal? (length '(a)) 1)
  (equal? (length '(a b)) 2)
]

RackUnit directly supports this style of testing.  A check
on its own is a valid test.  So the above examples may be
written in RackUnit as:

@racketblock[
  (check-equal? (length null) 0)
  (check-equal? (length '(a)) 1)
  (check-equal? (length '(a b)) 2)
]

Simple programs now get all the benefits of RackUnit with
very little overhead.

There are limitations to this style of testing that more
complex programs will expose.  For example, there might be
dependencies between expressions, caused by state, so that
it does not make sense to evaluate some expressions if
earlier ones have failed.  This type of program needs a way
to group expressions so that a failure in one group causes
evaluation of that group to stop and immediately proceed to
the next group.  In RackUnit all that is required is to
wrap a @racket[test-begin] expression around a group of
expressions:

@racketblock[
  (test-begin
    (setup-some-state!)
    (check-equal? (foo! 1) 'expected-value-1)
    (check-equal? (foo! 2) 'expected-value-2))
]

Now if any expression within the @racket[test-begin]
expression fails no further expressions in that group will
be evaluated.

Notice that all the previous tests written in the simple
style are still valid.  Introducing grouping is a local
change only.  This is a key feature of RackUnit's support
for the evolution of the program.

The programmer may wish to name a group of tests.  This is
done using the @racket[test-case] expression, a simple
variant on test-begin:

@racketblock[
  (test-case
    "The name"
    ... test expressions ...)
]

Most programs will stick with this style. However,
programmers writing very complex programs may wish to
maintain separate groups of tests for different parts of the
program, or run their tests in different ways to the normal
RackUnit manner (for example, test results may be logged
for the purpose of improving software quality, or they may
be displayed on a website to indicate service quality). For
these programmers it is necessary to delay the execution of
tests so they can be processed in the programmer's chosen
manner. To do this, the programmer simply wraps a test-suite
around their tests:

@racketblock[
  (test-suite
    "Suite name"
    (check ...)
    (test-begin ...)
    (test-case ...))
]

The tests now change from expressions that are immediately
evaluated to objects that may be programmatically
manipulated. Note again this is a local change. Tests
outside the suite continue to evaluate as before.  
  

@section{Historical Context}

Most testing frameworks, including earlier versions of
RackUnit, support only the final form of testing. This is
likely due to the influence of the SUnit testing framework,
which is the ancestor of RackUnit and the most widely used
frameworks in Java, .Net, Python, and Ruby, and many other
languages. That this is insufficient for all users is
apparent if one considers the proliferation of ``simpler''
testing frameworks in Racket such as SRFI-78, or the
practice of beginner programmers. Unfortunately these
simpler methods are inadequate for testing larger
systems. To the best of my knowledge RackUnit is the only
testing framework that makes a conscious effort to support
the testing style of all levels of programmer.<|MERGE_RESOLUTION|>--- conflicted
+++ resolved
@@ -5,11 +5,7 @@
 
 RackUnit is designed to allow tests to evolve in step with
 the evolution of the program under testing.  RackUnit
-<<<<<<< HEAD
-scales from the unstructed checks suitable for simple
-=======
 scales from the unstructured checks suitable for simple
->>>>>>> 371b00af
 programs to the complex structure necessary for large
 projects.
 
