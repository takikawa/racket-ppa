--- conflicted
+++ resolved
@@ -1225,12 +1225,8 @@
   (define expr  "(require xrepl)")
   (define dexpr "(dynamic-require 'xrepl #f)")
   (define contents (if (file-exists? init-file) (file->string init-file) ""))
-<<<<<<< HEAD
-  (read-line) ; discard the newline for further input
-=======
   ;; discard the newline for further input
   (let loop () (when (byte-ready?) (read-byte)))
->>>>>>> d8dc0874
   (define (look-for comment-rx expr)
     (let ([m (regexp-match-positions
               (format "(?<=\r?\n|^) *;+ *~a *\r?\n *~a *(?=\r?\n|$)"
@@ -1241,27 +1237,16 @@
   (define existing-readline?
     (look-for "load readline support[^\r\n]*" "(require readline/rep)"))
   (define (yes? question)
-<<<<<<< HEAD
-    (define qtext (format "; ~a? " question))
-=======
     (define qtext (string->bytes/utf-8 (format "; ~a? " question)))
->>>>>>> d8dc0874
     (define inp
       (case (object-name (current-input-port))
         [(readline-input)
          (parameterize ([(dynamic-require
                           (collection-file-path "pread.rkt" "readline")
-<<<<<<< HEAD
-                          'current-prompt)
-                         qtext])
-           (read-line))]
-        [else (display qtext) (flush-output) (read-line)]))
-=======
                           'readline-prompt)
                          qtext])
            (read-line))]
         [else (write-bytes qtext) (flush-output) (read-line)]))
->>>>>>> d8dc0874
     (and (string? inp) (regexp-match? #px"^[[:space:]]*[yY]" inp)))
   (cond
     [existing?
