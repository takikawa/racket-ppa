#lang typed/racket/base

(require "flomap-struct.rkt"
         "flomap-stats.rkt"
         "flomap-pointwise.rkt"
         "flomap-transform.rkt"
         "flomap-gradient.rkt"
         "flomap-effects.rkt"
         "flomap-blur.rkt"
         "flomap-composite.rkt"
         "flomap-resize.rkt")

(require/typed
<<<<<<< HEAD
 "draw-predicates.rkt"
 [opaque Bitmap bitmap?]
 [opaque DC dc?])

(require/typed
 "flomap-convert.rkt"
 [bitmap->flomap  (Bitmap -> flomap)]
 [flomap->bitmap  (flomap -> Bitmap)]
 [draw-flomap     (Integer Integer (DC -> Any) -> flomap)])
=======
 "flomap-convert.rkt"
 [bitmap->flomap  (Any -> flomap)]
 [flomap->bitmap  (flomap -> Any)]
 [draw-flomap     ((Any -> Any) Integer Integer -> flomap)])
>>>>>>> d8dc0874

(provide (all-from-out "flomap-struct.rkt"
                       "flomap-stats.rkt"
                       "flomap-pointwise.rkt"
                       "flomap-transform.rkt"
                       "flomap-gradient.rkt"
                       "flomap-effects.rkt"
                       "flomap-blur.rkt"
                       "flomap-composite.rkt"
                       "flomap-resize.rkt")
<<<<<<< HEAD
         Bitmap DC
=======
>>>>>>> d8dc0874
         bitmap->flomap flomap->bitmap draw-flomap)<|MERGE_RESOLUTION|>--- conflicted
+++ resolved
@@ -11,22 +11,10 @@
          "flomap-resize.rkt")
 
 (require/typed
-<<<<<<< HEAD
- "draw-predicates.rkt"
- [opaque Bitmap bitmap?]
- [opaque DC dc?])
-
-(require/typed
- "flomap-convert.rkt"
- [bitmap->flomap  (Bitmap -> flomap)]
- [flomap->bitmap  (flomap -> Bitmap)]
- [draw-flomap     (Integer Integer (DC -> Any) -> flomap)])
-=======
  "flomap-convert.rkt"
  [bitmap->flomap  (Any -> flomap)]
  [flomap->bitmap  (flomap -> Any)]
  [draw-flomap     ((Any -> Any) Integer Integer -> flomap)])
->>>>>>> d8dc0874
 
 (provide (all-from-out "flomap-struct.rkt"
                        "flomap-stats.rkt"
@@ -37,8 +25,4 @@
                        "flomap-blur.rkt"
                        "flomap-composite.rkt"
                        "flomap-resize.rkt")
-<<<<<<< HEAD
-         Bitmap DC
-=======
->>>>>>> d8dc0874
          bitmap->flomap flomap->bitmap draw-flomap)