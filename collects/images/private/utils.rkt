--- conflicted
+++ resolved
@@ -86,19 +86,6 @@
     [(? (is-a?/c color%))  c]
     [(? string?)  (send the-color-database find-color c)]
     [else  (raise-type-error '->color% "list, color% or string" c)]))
-<<<<<<< HEAD
-
-(define (draw-ellipse/smoothed dc x y w h)
-  (define pen (send dc get-pen))
-  (define brush (send dc get-brush))
-  (send dc set-pen "black" 1 'transparent)
-  (send dc draw-ellipse x y (- w 1) (- h 1))
-  (send dc set-pen pen)
-  (send dc set-brush "black" 'transparent)
-  (send dc draw-ellipse x y w h)
-  (send dc set-brush brush))
-=======
->>>>>>> d8dc0874
 
 (define (apply-path-commands p cmds)
   (let loop ([x 0] [y 0] [cmds cmds])
