#lang racket/base

(require racket/class racket/draw
         racket/contract unstable/latent-contract unstable/latent-contract/defthing
         "../private/flomap.rkt"
         "../private/deep-flomap.rkt"
         "../private/utils.rkt"
         "style.rkt")

(provide (activate-contract-out
          flat-right-arrow-flomap
          flat-right-over-arrow-flomap
          right-arrow-icon right-arrow-flomap
          left-arrow-icon left-arrow-flomap
          up-arrow-icon up-arrow-flomap
          down-arrow-icon down-arrow-flomap
          right-over-arrow-icon right-over-arrow-flomap
          left-over-arrow-icon left-over-arrow-flomap
          right-under-arrow-icon right-under-arrow-flomap
          left-under-arrow-icon left-under-arrow-flomap)
         (only-doc-out (all-defined-out)))

(defproc (flat-right-arrow-flomap [color (or/c string? (is-a?/c color%))]
                                  [height (and/c rational? (>=/c 0))]
                                  ) flomap?
  (let ([color  (->color% color)])
    (draw-icon-flomap
<<<<<<< HEAD
     32 32 (λ (dc)
             (set-icon-pen dc (icon-color->outline-color color) 1 'solid)
             (send dc set-brush color 'solid)
             (send dc draw-polygon (list '(0 . 9) '(15 . 9) '(14 . 0)
                                         '(31 . 15.5)
                                         '(14 . 31) '(15 . 22) '(0 . 22))))
     (/ height 32))))
=======
     (λ (dc)
       (set-icon-pen dc (icon-color->outline-color color) 1 'solid)
       (send dc set-brush color 'solid)
       (send dc draw-polygon (list '(0 . 9) '(15 . 9) '(14 . 0)
                                   '(31 . 15.5)
                                   '(14 . 31) '(15 . 22) '(0 . 22))))
     32 32 (/ height 32))))
>>>>>>> d8dc0874

(defproc (flat-right-over-arrow-flomap [color (or/c string? (is-a?/c color%))]
                                       [height (and/c rational? (>=/c 0))]
                                       ) flomap?
  (draw-icon-flomap
<<<<<<< HEAD
   32 32 (λ (dc)
           (set-icon-pen dc (icon-color->outline-color color) 1 'solid)
           (send dc set-brush color 'solid)
           (draw-path-commands dc '((m 0 15)
                                    (c 9 -14 19.5 -8 24 -2)
                                    (l 5 -7 2 20 -20 -2 7 -5)
                                    (c -2.5 -4 -8 -8.5 -14 0)
                                    (l -4 -4))
                               0 0))
   (/ height 32)))

(defproc (right-arrow-flomap [color (or/c string? (is-a?/c color%))]
                             [height (and/c rational? (>=/c 0)) (default-icon-height)]
                             [material deep-flomap-material-value? (default-icon-material)]
=======
   (λ (dc)
     (set-icon-pen dc (icon-color->outline-color color) 1 'solid)
     (send dc set-brush color 'solid)
     (draw-path-commands dc '((m 0 15)
                              (c 9 -14 19.5 -8 24 -2)
                              (l 5 -7 2 20 -20 -2 7 -5)
                              (c -2.5 -4 -8 -8.5 -14 0)
                              (l -4 -4))
                         0 0))
   32 32 (/ height 32)))

(defproc (right-arrow-flomap [#:color color (or/c string? (is-a?/c color%))]
                             [#:height height (and/c rational? (>=/c 0)) (default-icon-height)]
                             [#:material material deep-flomap-material-value? (default-icon-material)]
>>>>>>> d8dc0874
                             ) flomap?
  (make-cached-flomap
   [height color material]
   (flomap-render-thin-icon (flat-right-arrow-flomap color height) material)))

<<<<<<< HEAD
(defproc (up-arrow-flomap [color (or/c string? (is-a?/c color%))]
                          [height (and/c rational? (>=/c 0)) (default-icon-height)]
                          [material deep-flomap-material-value? (default-icon-material)]
=======
(defproc (up-arrow-flomap [#:color color (or/c string? (is-a?/c color%))]
                          [#:height height (and/c rational? (>=/c 0)) (default-icon-height)]
                          [#:material material deep-flomap-material-value? (default-icon-material)]
>>>>>>> d8dc0874
                          ) flomap?
  (make-cached-flomap
   [height color material]
   (flomap-render-icon (flomap-cw-rotate (flat-right-arrow-flomap color height)) material)))

<<<<<<< HEAD
(defproc (down-arrow-flomap [color (or/c string? (is-a?/c color%))]
                            [height (and/c rational? (>=/c 0)) (default-icon-height)]
                            [material deep-flomap-material-value? (default-icon-material)]
=======
(defproc (down-arrow-flomap [#:color color (or/c string? (is-a?/c color%))]
                            [#:height height (and/c rational? (>=/c 0)) (default-icon-height)]
                            [#:material material deep-flomap-material-value? (default-icon-material)]
>>>>>>> d8dc0874
                            ) flomap?
  (make-cached-flomap
   [height color material]
   (flomap-render-icon (flomap-ccw-rotate (flat-right-arrow-flomap color height)) material)))

<<<<<<< HEAD
(defproc (right-over-arrow-flomap [color (or/c string? (is-a?/c color%))]
                                  [height (and/c rational? (>=/c 0)) (default-icon-height)]
                                  [material deep-flomap-material-value? (default-icon-material)]
                                  ) flomap?
=======
(defproc (right-over-arrow-flomap
          [#:color color (or/c string? (is-a?/c color%))]
          [#:height height (and/c rational? (>=/c 0)) (default-icon-height)]
          [#:material material deep-flomap-material-value? (default-icon-material)]
          ) flomap?
>>>>>>> d8dc0874
  (make-cached-flomap
   [height color material]
   (flomap-render-thin-icon (flat-right-over-arrow-flomap color height) material)))

<<<<<<< HEAD
(defproc (right-under-arrow-flomap [color (or/c string? (is-a?/c color%))]
                                   [height (and/c rational? (>=/c 0)) (default-icon-height)]
                                   [material deep-flomap-material-value? (default-icon-material)]
                                   ) flomap?
=======
(defproc (right-under-arrow-flomap
          [#:color color (or/c string? (is-a?/c color%))]
          [#:height height (and/c rational? (>=/c 0)) (default-icon-height)]
          [#:material material deep-flomap-material-value? (default-icon-material)]
          ) flomap?
>>>>>>> d8dc0874
  (make-cached-flomap
   [height color material]
   (flomap-render-thin-icon
    (flomap-flip-vertical (flat-right-over-arrow-flomap color height)) material)))

<<<<<<< HEAD
(defproc (left-arrow-flomap [color (or/c string? (is-a?/c color%))]
                            [height (and/c rational? (>=/c 0)) (default-icon-height)]
                            [material deep-flomap-material-value? (default-icon-material)]
                            ) flomap?
  (flomap-flip-horizontal (right-arrow-flomap color height material)))


(defproc (left-over-arrow-flomap [color (or/c string? (is-a?/c color%))]
                                 [height (and/c rational? (>=/c 0)) (default-icon-height)]
                                 [material deep-flomap-material-value? (default-icon-material)]
                                 ) flomap?
  (flomap-flip-horizontal (right-over-arrow-flomap color height material)))

(defproc (left-under-arrow-flomap [color (or/c string? (is-a?/c color%))]
                                  [height (and/c rational? (>=/c 0)) (default-icon-height)]
                                  [material deep-flomap-material-value? (default-icon-material)]
                                  ) flomap?
  (flomap-flip-horizontal (right-under-arrow-flomap color height material)))

(define-icon-wrappers
  ([color (or/c string? (is-a?/c color%))]
   [height (and/c rational? (>=/c 0)) (default-icon-height)]
   [material deep-flomap-material-value? (default-icon-material)])
=======
(defproc (left-arrow-flomap [#:color color (or/c string? (is-a?/c color%))]
                            [#:height height (and/c rational? (>=/c 0)) (default-icon-height)]
                            [#:material material deep-flomap-material-value? (default-icon-material)]
                            ) flomap?
  (flomap-flip-horizontal
   (right-arrow-flomap #:color color #:height height #:material material)))


(defproc (left-over-arrow-flomap
          [#:color color (or/c string? (is-a?/c color%))]
          [#:height height (and/c rational? (>=/c 0)) (default-icon-height)]
          [#:material material deep-flomap-material-value? (default-icon-material)]
          ) flomap?
  (flomap-flip-horizontal
   (right-over-arrow-flomap #:color color #:height height #:material material)))

(defproc (left-under-arrow-flomap
          [#:color color (or/c string? (is-a?/c color%))]
          [#:height height (and/c rational? (>=/c 0)) (default-icon-height)]
          [#:material material deep-flomap-material-value? (default-icon-material)]
          ) flomap?
  (flomap-flip-horizontal
   (right-under-arrow-flomap #:color color #:height height #:material material)))

(define-icon-wrappers
  ([#:color color (or/c string? (is-a?/c color%))]
   [#:height height (and/c rational? (>=/c 0)) (default-icon-height)]
   [#:material material deep-flomap-material-value? (default-icon-material)])
>>>>>>> d8dc0874
  [left-arrow-icon left-arrow-flomap]
  [right-arrow-icon right-arrow-flomap]
  [up-arrow-icon up-arrow-flomap]
  [down-arrow-icon down-arrow-flomap]
  [right-over-arrow-icon right-over-arrow-flomap]
  [left-over-arrow-icon left-over-arrow-flomap]
  [right-under-arrow-icon right-under-arrow-flomap]
  [left-under-arrow-icon left-under-arrow-flomap])<|MERGE_RESOLUTION|>--- conflicted
+++ resolved
@@ -25,15 +25,6 @@
                                   ) flomap?
   (let ([color  (->color% color)])
     (draw-icon-flomap
-<<<<<<< HEAD
-     32 32 (λ (dc)
-             (set-icon-pen dc (icon-color->outline-color color) 1 'solid)
-             (send dc set-brush color 'solid)
-             (send dc draw-polygon (list '(0 . 9) '(15 . 9) '(14 . 0)
-                                         '(31 . 15.5)
-                                         '(14 . 31) '(15 . 22) '(0 . 22))))
-     (/ height 32))))
-=======
      (λ (dc)
        (set-icon-pen dc (icon-color->outline-color color) 1 'solid)
        (send dc set-brush color 'solid)
@@ -41,28 +32,11 @@
                                    '(31 . 15.5)
                                    '(14 . 31) '(15 . 22) '(0 . 22))))
      32 32 (/ height 32))))
->>>>>>> d8dc0874
 
 (defproc (flat-right-over-arrow-flomap [color (or/c string? (is-a?/c color%))]
                                        [height (and/c rational? (>=/c 0))]
                                        ) flomap?
   (draw-icon-flomap
-<<<<<<< HEAD
-   32 32 (λ (dc)
-           (set-icon-pen dc (icon-color->outline-color color) 1 'solid)
-           (send dc set-brush color 'solid)
-           (draw-path-commands dc '((m 0 15)
-                                    (c 9 -14 19.5 -8 24 -2)
-                                    (l 5 -7 2 20 -20 -2 7 -5)
-                                    (c -2.5 -4 -8 -8.5 -14 0)
-                                    (l -4 -4))
-                               0 0))
-   (/ height 32)))
-
-(defproc (right-arrow-flomap [color (or/c string? (is-a?/c color%))]
-                             [height (and/c rational? (>=/c 0)) (default-icon-height)]
-                             [material deep-flomap-material-value? (default-icon-material)]
-=======
    (λ (dc)
      (set-icon-pen dc (icon-color->outline-color color) 1 'solid)
      (send dc set-brush color 'solid)
@@ -77,98 +51,46 @@
 (defproc (right-arrow-flomap [#:color color (or/c string? (is-a?/c color%))]
                              [#:height height (and/c rational? (>=/c 0)) (default-icon-height)]
                              [#:material material deep-flomap-material-value? (default-icon-material)]
->>>>>>> d8dc0874
                              ) flomap?
   (make-cached-flomap
    [height color material]
    (flomap-render-thin-icon (flat-right-arrow-flomap color height) material)))
 
-<<<<<<< HEAD
-(defproc (up-arrow-flomap [color (or/c string? (is-a?/c color%))]
-                          [height (and/c rational? (>=/c 0)) (default-icon-height)]
-                          [material deep-flomap-material-value? (default-icon-material)]
-=======
 (defproc (up-arrow-flomap [#:color color (or/c string? (is-a?/c color%))]
                           [#:height height (and/c rational? (>=/c 0)) (default-icon-height)]
                           [#:material material deep-flomap-material-value? (default-icon-material)]
->>>>>>> d8dc0874
                           ) flomap?
   (make-cached-flomap
    [height color material]
    (flomap-render-icon (flomap-cw-rotate (flat-right-arrow-flomap color height)) material)))
 
-<<<<<<< HEAD
-(defproc (down-arrow-flomap [color (or/c string? (is-a?/c color%))]
-                            [height (and/c rational? (>=/c 0)) (default-icon-height)]
-                            [material deep-flomap-material-value? (default-icon-material)]
-=======
 (defproc (down-arrow-flomap [#:color color (or/c string? (is-a?/c color%))]
                             [#:height height (and/c rational? (>=/c 0)) (default-icon-height)]
                             [#:material material deep-flomap-material-value? (default-icon-material)]
->>>>>>> d8dc0874
                             ) flomap?
   (make-cached-flomap
    [height color material]
    (flomap-render-icon (flomap-ccw-rotate (flat-right-arrow-flomap color height)) material)))
 
-<<<<<<< HEAD
-(defproc (right-over-arrow-flomap [color (or/c string? (is-a?/c color%))]
-                                  [height (and/c rational? (>=/c 0)) (default-icon-height)]
-                                  [material deep-flomap-material-value? (default-icon-material)]
-                                  ) flomap?
-=======
 (defproc (right-over-arrow-flomap
           [#:color color (or/c string? (is-a?/c color%))]
           [#:height height (and/c rational? (>=/c 0)) (default-icon-height)]
           [#:material material deep-flomap-material-value? (default-icon-material)]
           ) flomap?
->>>>>>> d8dc0874
   (make-cached-flomap
    [height color material]
    (flomap-render-thin-icon (flat-right-over-arrow-flomap color height) material)))
 
-<<<<<<< HEAD
-(defproc (right-under-arrow-flomap [color (or/c string? (is-a?/c color%))]
-                                   [height (and/c rational? (>=/c 0)) (default-icon-height)]
-                                   [material deep-flomap-material-value? (default-icon-material)]
-                                   ) flomap?
-=======
 (defproc (right-under-arrow-flomap
           [#:color color (or/c string? (is-a?/c color%))]
           [#:height height (and/c rational? (>=/c 0)) (default-icon-height)]
           [#:material material deep-flomap-material-value? (default-icon-material)]
           ) flomap?
->>>>>>> d8dc0874
   (make-cached-flomap
    [height color material]
    (flomap-render-thin-icon
     (flomap-flip-vertical (flat-right-over-arrow-flomap color height)) material)))
 
-<<<<<<< HEAD
-(defproc (left-arrow-flomap [color (or/c string? (is-a?/c color%))]
-                            [height (and/c rational? (>=/c 0)) (default-icon-height)]
-                            [material deep-flomap-material-value? (default-icon-material)]
-                            ) flomap?
-  (flomap-flip-horizontal (right-arrow-flomap color height material)))
-
-
-(defproc (left-over-arrow-flomap [color (or/c string? (is-a?/c color%))]
-                                 [height (and/c rational? (>=/c 0)) (default-icon-height)]
-                                 [material deep-flomap-material-value? (default-icon-material)]
-                                 ) flomap?
-  (flomap-flip-horizontal (right-over-arrow-flomap color height material)))
-
-(defproc (left-under-arrow-flomap [color (or/c string? (is-a?/c color%))]
-                                  [height (and/c rational? (>=/c 0)) (default-icon-height)]
-                                  [material deep-flomap-material-value? (default-icon-material)]
-                                  ) flomap?
-  (flomap-flip-horizontal (right-under-arrow-flomap color height material)))
-
-(define-icon-wrappers
-  ([color (or/c string? (is-a?/c color%))]
-   [height (and/c rational? (>=/c 0)) (default-icon-height)]
-   [material deep-flomap-material-value? (default-icon-material)])
-=======
 (defproc (left-arrow-flomap [#:color color (or/c string? (is-a?/c color%))]
                             [#:height height (and/c rational? (>=/c 0)) (default-icon-height)]
                             [#:material material deep-flomap-material-value? (default-icon-material)]
@@ -197,7 +119,6 @@
   ([#:color color (or/c string? (is-a?/c color%))]
    [#:height height (and/c rational? (>=/c 0)) (default-icon-height)]
    [#:material material deep-flomap-material-value? (default-icon-material)])
->>>>>>> d8dc0874
   [left-arrow-icon left-arrow-flomap]
   [right-arrow-icon right-arrow-flomap]
   [up-arrow-icon up-arrow-flomap]
