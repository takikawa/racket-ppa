--- conflicted
+++ resolved
@@ -3,12 +3,8 @@
 (require racket/draw unstable/parameter-group
          racket/contract unstable/latent-contract unstable/latent-contract/defthing
          "../private/flomap.rkt"
-<<<<<<< HEAD
-         "../private/deep-flomap.rkt")
-=======
          "../private/deep-flomap.rkt"
          (for-syntax syntax/parse))
->>>>>>> d8dc0874
 
 (provide light-metal-icon-color
          metal-icon-color
@@ -17,10 +13,7 @@
          halt-icon-color
          run-icon-color
          plastic-icon-material
-<<<<<<< HEAD
-=======
          rubber-icon-material
->>>>>>> d8dc0874
          glass-icon-material
          metal-icon-material
          bitmap-render-icon
@@ -59,10 +52,6 @@
    0.8 0.2 0.0
    0.0))
 
-<<<<<<< HEAD
-(defthing glass-icon-material deep-flomap-material-value?
-  (deep-flomap-material-value
-=======
 (defthing rubber-icon-material deep-flomap-material-value?
   (deep-flomap-material-value
    'cubic-zirconia 2.0 0.0 1.0
@@ -72,7 +61,6 @@
 
 (defthing glass-icon-material deep-flomap-material-value?
   (deep-flomap-material-value
->>>>>>> d8dc0874
    'cubic-zirconia 1.0 0.75 0.2
    1.0 0.2 1.0
    0.2 0.4 0.25
@@ -97,13 +85,9 @@
     (flomap->bitmap (deep-flomap-render-icon dfm material))))
 
 (defproc (icon-color->outline-color [color (or/c string? (is-a?/c color%))]) (is-a?/c color%)
-<<<<<<< HEAD
-  (cond [(string? color)  (icon-color->outline-color (send the-color-database find-color color))]
-=======
   (cond [(string? color)  (define c (send the-color-database find-color color))
                           (cond [c  (icon-color->outline-color c)]
                                 [else  (icon-color->outline-color "black")])]
->>>>>>> d8dc0874
         [else
          (define r (send color red))
          (define g (send color green))
@@ -156,13 +140,9 @@
                  (send dc set-smoothing 'smoothed)
                  (send dc set-origin (* 0.5 scale) (* 0.5 scale))
                  (set-icon-pen dc "black" 10 'solid)
-<<<<<<< HEAD
-                 (draw-proc dc))))
-=======
                  (draw-proc dc))
                (inexact->exact (ceiling (* w scale)))
                (inexact->exact (ceiling (* h scale)))))
->>>>>>> d8dc0874
 
 (define (flomap-render-icon fm material)
   (deep-flomap-render-icon (deep-flomap-icon-style (flomap->deep-flomap fm)) material))
@@ -180,28 +160,12 @@
       dfm))
   (deep-flomap-render-icon dfm material))
 
-<<<<<<< HEAD
-(define (draw-short-rendered-icon-flomap w h proc scale material)
-  (flomap-render-thin-icon (draw-icon-flomap w h proc scale) material))
-=======
 (define (draw-short-rendered-icon-flomap draw-proc w h scale material)
   (flomap-render-thin-icon (draw-icon-flomap draw-proc w h scale) material))
->>>>>>> d8dc0874
 
 ;; ===================================================================================================
 ;; Syntax for writing icon functions
 
-<<<<<<< HEAD
-(define-syntax (define-icon-wrappers stx)
-  (syntax-case stx ()
-    [(_ ([arg-name arg-props ...] ...)
-        [icon-fun flomap-fun] ...)
-     (syntax/loc stx
-       (begin
-         (defproc (icon-fun [arg-name arg-props ...] ...) (is-a?/c bitmap%)
-           (flomap->bitmap (flomap-fun arg-name ...)))
-         ...))]))
-=======
 (define-for-syntax (arg-actual arg-stx)
   (syntax-parse arg-stx
     [[arg-kw:keyword arg-name:id arg-props:expr ...]
@@ -217,5 +181,4 @@
          (begin
            (defproc (icon-fun arg ...) (is-a?/c bitmap%)
              (flomap->bitmap (flomap-fun actual-args ...)))
-           ...)))]))
->>>>>>> d8dc0874
+           ...)))]))