#lang racket/base

(require racket/draw racket/class racket/math racket/sequence
         racket/contract unstable/latent-contract unstable/latent-contract/defthing
         "../private/flomap.rkt"
         "../private/deep-flomap.rkt"
         "../private/utils.rkt"
         "symbol.rkt"
         "style.rkt")

(provide (activate-contract-out
          regular-polygon-icon regular-polygon-flomap
<<<<<<< HEAD
          octagon-icon octagon-flomap
=======
>>>>>>> d8dc0874
          stop-sign-icon stop-sign-flomap
          stop-signs-icon stop-signs-flomap
          foot-icon foot-flomap
          magnifying-glass-icon magnifying-glass-flomap
<<<<<<< HEAD
          left-magnifying-glass-icon  left-magnifying-glass-flomap
          bomb-icon bomb-flomap
          left-bomb-icon left-bomb-flomap
          clock-icon clock-flomap)
=======
          left-magnifying-glass-icon left-magnifying-glass-flomap
          bomb-icon bomb-flomap
          left-bomb-icon left-bomb-flomap
          clock-icon clock-flomap
          stopwatch-icon stopwatch-flomap
          stethoscope-icon stethoscope-flomap
          short-stethoscope-icon short-stethoscope-flomap
          lock-icon lock-flomap)
>>>>>>> d8dc0874
         (only-doc-out (all-defined-out)))

(define (flat-regular-polygon-flomap sides start color size)
  (let ([start  (- start)])
    (draw-icon-flomap
<<<<<<< HEAD
     32 32 (λ (dc)
             (set-icon-pen dc (icon-color->outline-color color) 1 'solid)
             (send dc set-brush color 'solid)
             (define dθ (/ (* 2 pi) sides))
             (define θs (sequence->list (in-range start (+ start (* 2 pi)) dθ)))
             (define max-frac (apply max (append (map (compose abs cos) θs)
                                                 (map (compose abs sin) θs))))
             (send dc draw-polygon (for/list ([θ  (in-list θs)])
                                     (cons (+ 15.5 (/ (* 15.5 (cos θ)) max-frac))
                                           (+ 15.5 (/ (* 15.5 (sin θ)) max-frac))))))
     (/ size 32))))

(defproc (regular-polygon-flomap [sides exact-positive-integer?]
                                 [start real?]
                                 [color (or/c string? (is-a?/c color%))]
                                 [height (and/c rational? (>=/c 0)) (default-icon-height)]
                                 [material deep-flomap-material-value? (default-icon-material)]
                                 ) flomap?
  (make-cached-flomap
   [height sides start color material]
   (flomap-render-icon (flat-regular-polygon-flomap sides start color height) material)))

(defproc (octagon-flomap [color (or/c string? (is-a?/c color%))]
                         [height (and/c rational? (>=/c 0)) (default-icon-height)]
                         [material deep-flomap-material-value? (default-icon-material)]) flomap?
  #:document-body
  (regular-polygon-flomap 8 (/ (* 2 pi) 16) color height material))

(defproc (stop-sign-flomap [color (or/c string? (is-a?/c color%))]
                           [height (and/c rational? (>=/c 0)) (default-icon-height)]
                           [material deep-flomap-material-value? (default-icon-material)]) flomap?
=======
     (λ (dc)
       (set-icon-pen dc (icon-color->outline-color color) 1 'solid)
       (send dc set-brush color 'solid)
       (define dθ (/ (* 2 pi) sides))
       (define θs (sequence->list (in-range start (+ start (* 2 pi)) dθ)))
       (define max-frac (apply max (append (map (compose abs cos) θs)
                                           (map (compose abs sin) θs))))
       (send dc draw-polygon (for/list ([θ  (in-list θs)])
                               (cons (+ 15.5 (/ (* 15.5 (cos θ)) max-frac))
                                     (+ 15.5 (/ (* 15.5 (sin θ)) max-frac))))))
     32 32 (/ size 32))))

(defproc (regular-polygon-flomap
          [sides exact-positive-integer?]
          [start real? (- (/ pi sides) (* 1/2 pi))]
          [#:color color (or/c string? (is-a?/c color%))]
          [#:height height (and/c rational? (>=/c 0)) (default-icon-height)]
          [#:material material deep-flomap-material-value? (default-icon-material)]
          ) flomap?
  (make-cached-flomap
   [height sides start color material]
   (flomap-render-icon (flat-regular-polygon-flomap sides start color height) material)))

(defproc (stop-sign-flomap
          [#:color color (or/c string? (is-a?/c color%)) halt-icon-color]
          [#:height height (and/c rational? (>=/c 0)) (default-icon-height)]
          [#:material material deep-flomap-material-value? (default-icon-material)]
          ) flomap?
>>>>>>> d8dc0874
  (make-cached-flomap
   [height color material]
   (define scale (/ height 32))
   (let* ([indent-fm  (fm* 0.5 (flat-x-flomap "black" (* 22 scale)))]
          [indent-dfm  (deep-flomap-raise (flomap->deep-flomap indent-fm) (* -1 scale))]
          [fm   (flat-regular-polygon-flomap 8 (/ (* 2 pi) 16) color height)]
          [dfm  (flomap->deep-flomap fm)]
          [dfm  (deep-flomap-icon-style dfm)]
          [dfm  (deep-flomap-cc-superimpose 'add dfm indent-dfm)]
          [fm  (deep-flomap-render-icon dfm material)])
<<<<<<< HEAD
     (flomap-cc-superimpose fm (x-flomap light-metal-icon-color (* 22 scale) metal-icon-material)))))

(defproc (stop-signs-flomap [color (or/c string? (is-a?/c color%))]
                            [height (and/c rational? (>=/c 0)) (default-icon-height)]
                            [material deep-flomap-material-value? (default-icon-material)]) flomap?
  (define fm (stop-sign-flomap color (* height 2/3) material))
  (flomap-pin* 3/16 1/4 0 0
               fm (flomap-pin* 3/16 1/4 0 0 fm fm)))

(defproc (foot-flomap [color (or/c string? (is-a?/c color%))]
                      [height (and/c rational? (>=/c 0)) (default-icon-height)]
                      [material deep-flomap-material-value? (default-icon-material)]) flomap?
  (make-cached-flomap
   [height color material]
   (draw-rendered-icon-flomap
    32 32 (λ (dc)
            (set-icon-pen dc (icon-color->outline-color color) 1 'solid)
            (send dc set-brush color 'solid)
            (draw-ellipse/smoothed dc 4 8 24 24)
            (draw-ellipse/smoothed dc 0 10 5 4.5)
            (draw-ellipse/smoothed dc 3 4.5 5.5 5.5)
            (draw-ellipse/smoothed dc 8.75 1 6.25 6.25)
            (draw-ellipse/smoothed dc 16 0 7 7)
            (draw-ellipse/smoothed dc 23.5 1.5 8.5 10))
    (/ height 32)
    material)))
=======
     (flomap-cc-superimpose fm (x-flomap #:color light-metal-icon-color
                                         #:height (* 22 scale)
                                         #:material metal-icon-material)))))

(defproc (stop-signs-flomap
          [#:color color (or/c string? (is-a?/c color%)) halt-icon-color]
          [#:height height (and/c rational? (>=/c 0)) (default-icon-height)]
          [#:material material deep-flomap-material-value? (default-icon-material)]
          ) flomap?
  (define fm (stop-sign-flomap #:color color #:height (* height 2/3) #:material material))
  (flomap-pin* 3/16 1/4 0 0 fm fm fm))

(defproc (foot-flomap
          [#:color color (or/c string? (is-a?/c color%))]
          [#:height height (and/c rational? (>=/c 0)) (default-icon-height)]
          [#:material material deep-flomap-material-value? (default-icon-material)]
          ) flomap?
  (make-cached-flomap
   [height color material]
   (draw-rendered-icon-flomap
    (λ (dc)
      (set-icon-pen dc (icon-color->outline-color color) 1 'solid)
      (send dc set-brush color 'solid)
      (send dc draw-ellipse 4 8 23 23)
      (send dc draw-ellipse 0 10 4 3.5)
      (send dc draw-ellipse 3 4.5 4.5 4.5)
      (send dc draw-ellipse 8.75 1 5.25 5.25)
      (send dc draw-ellipse 16 0 6 6)
      (send dc draw-ellipse 23.5 1.5 7.5 9))
    32 32 (/ height 32) material)))
>>>>>>> d8dc0874

;; ---------------------------------------------------------------------------------------------------
;; Magnifying glass

(define magnifying-glass-material
  (deep-flomap-material-value
   'glass 1.0 0.75 1.0
   0.25 0.15 1.0
   0.25 0.25 0.0
   0.0))

<<<<<<< HEAD
(defproc (magnifying-glass-flomap [frame-color (or/c string? (is-a?/c color%))]
                                  [handle-color (or/c string? (is-a?/c color%))]
                                  [height (and/c rational? (>=/c 0)) (default-icon-height)]
                                  [material deep-flomap-material-value? (default-icon-material)]
                                  ) flomap?
=======
(defproc (magnifying-glass-flomap
          [#:frame-color frame-color (or/c string? (is-a?/c color%)) light-metal-icon-color]
          [#:handle-color handle-color (or/c string? (is-a?/c color%)) "brown"]
          [#:height height (and/c rational? (>=/c 0)) (default-icon-height)]
          [#:material material deep-flomap-material-value? (default-icon-material)]
          ) flomap?
>>>>>>> d8dc0874
  (make-cached-flomap
   [height frame-color handle-color material]
   (define scale (/ height 32))
   (define glass-fm
     (let* ([fm  (draw-icon-flomap
<<<<<<< HEAD
                  18 18 (λ (dc)
                          (set-icon-pen dc (icon-color->outline-color "azure") 1 'solid)
                          (send dc set-brush "azure" 'solid)
                          (draw-ellipse/smoothed dc 0 0 18 18))
                  scale)]
=======
                  (λ (dc)
                    (set-icon-pen dc (icon-color->outline-color "azure") 1 'solid)
                    (send dc set-brush "azure" 'solid)
                    (send dc draw-ellipse 0 0 17 17))
                  18 18 scale)]
>>>>>>> d8dc0874
            [dfm  (flomap->deep-flomap fm)]
            [dfm  (deep-flomap-bulge-spheroid dfm (* 4 scale))]
            [dfm  (deep-flomap-raise dfm (* 4 scale))])
       (deep-flomap-render-icon dfm magnifying-glass-material)))
   
   (define circle-fm
     (let* ([fm  (draw-icon-flomap
<<<<<<< HEAD
                  28 28 (λ (dc)
                          (define outline-color (icon-color->outline-color frame-color))
                          (send dc set-pen outline-color 3 'solid)
                          (send dc set-brush outline-color 'solid)
                          (draw-ellipse/smoothed dc 1 1 26 26)
                          (send dc set-pen frame-color 1 'solid)
                          (send dc set-brush frame-color 'solid)
                          (draw-ellipse/smoothed dc 1 1 26 26))
                  scale)]
            [indent-fm  (draw-icon-flomap
                         28 28 (λ (dc)
                                 (send dc set-pen frame-color 1 'solid)
                                 (send dc set-brush frame-color 'solid)
                                 (draw-ellipse/smoothed dc 5 5 18 18))
                         scale)]
=======
                  (λ (dc)
                    (define outline-color (icon-color->outline-color frame-color))
                    (send dc set-pen outline-color 3 'solid)
                    (send dc set-brush outline-color 'solid)
                    (send dc draw-ellipse 1 1 25 25)
                    (send dc set-pen frame-color 1 'solid)
                    (send dc set-brush frame-color 'solid)
                    (send dc draw-ellipse 1 1 25 25))
                  28 28 scale)]
            [indent-fm  (draw-icon-flomap
                         (λ (dc)
                           (send dc set-pen frame-color 1 'solid)
                           (send dc set-brush frame-color 'solid)
                           (send dc draw-ellipse 5 5 17 17))
                         28 28 scale)]
>>>>>>> d8dc0874
            [indent-dfm  (flomap->deep-flomap indent-fm)]
            [indent-dfm  (deep-flomap-raise indent-dfm (* -4 scale))]
            [dfm  (flomap->deep-flomap fm)]
            [dfm  (deep-flomap-raise dfm (* 12 scale))]
            [dfm  (deep-flomap-cc-superimpose 'add dfm indent-dfm)]
            [dfm  (deep-flomap-smooth-z dfm (* 2/3 scale))])
       (deep-flomap-render-icon dfm metal-icon-material)))
   
   (define handle-fm
     (let* ([fm  (draw-icon-flomap
<<<<<<< HEAD
                  11 11 (λ (dc)
                          (set-icon-pen dc (icon-color->outline-color handle-color) 1 'solid)
                          (send dc set-brush handle-color 'solid)
                          (define p (new dc-path%))
                          (send p move-to 4 0)
                          (send p line-to 10 5)
                          (send p curve-to 10 8 8 10 5 10)
                          (send p line-to 0 4)
                          (send p move-to 4 0)
                          (send dc draw-path p))
                  scale)])
=======
                  (λ (dc)
                    (set-icon-pen dc (icon-color->outline-color handle-color) 1 'solid)
                    (send dc set-brush handle-color 'solid)
                    (define p (new dc-path%))
                    (send p move-to 4 0)
                    (send p line-to 10 5)
                    (send p curve-to 10 8 8 10 5 10)
                    (send p line-to 0 4)
                    (send p move-to 4 0)
                    (send dc draw-path p))
                  11 11 scale)])
>>>>>>> d8dc0874
       (flomap-render-icon fm material)))
   
   (flomap-pin* 0 0 21/28 21/28
                handle-fm
                (flomap-pin* 1/2 1/2 1/2 1/2 circle-fm glass-fm))))

<<<<<<< HEAD
(defproc (left-magnifying-glass-flomap [frame-color (or/c string? (is-a?/c color%))]
                                       [handle-color (or/c string? (is-a?/c color%))]
                                       [height (and/c rational? (>=/c 0)) (default-icon-height)]
                                       [material deep-flomap-material-value? (default-icon-material)]
                                       ) flomap?
  (flomap-flip-horizontal (magnifying-glass-flomap frame-color handle-color height material)))
=======
(defproc (left-magnifying-glass-flomap
          [#:frame-color frame-color (or/c string? (is-a?/c color%)) light-metal-icon-color]
          [#:handle-color handle-color (or/c string? (is-a?/c color%)) "brown"]
          [#:height height (and/c rational? (>=/c 0)) (default-icon-height)]
          [#:material material deep-flomap-material-value? (default-icon-material)]
          ) flomap?
  (flomap-flip-horizontal
   (magnifying-glass-flomap #:frame-color frame-color #:handle-color handle-color
                            #:height height #:material material)))
>>>>>>> d8dc0874

;; ---------------------------------------------------------------------------------------------------
;; Bomb

<<<<<<< HEAD
(defproc (left-bomb-flomap [cap-color (or/c string? (is-a?/c color%))]
                           [bomb-color (or/c string? (is-a?/c color%))]
                           [height (and/c rational? (>=/c 0)) (default-icon-height)]
                           [material deep-flomap-material-value? (default-icon-material)]
                           ) flomap?
=======
(defproc (left-bomb-flomap
          [#:cap-color cap-color (or/c string? (is-a?/c color%)) light-metal-icon-color]
          [#:bomb-color bomb-color (or/c string? (is-a?/c color%)) dark-metal-icon-color]
          [#:height height (and/c rational? (>=/c 0)) (default-icon-height)]
          [#:material material deep-flomap-material-value? (default-icon-material)]
          ) flomap?
>>>>>>> d8dc0874
  (make-cached-flomap
   [height cap-color bomb-color material]
   (define scale (/ height 32))
   (define fuse-fm
     (let* ([fm  (draw-icon-flomap
<<<<<<< HEAD
                  10 25 (λ (dc)
                          (send dc set-pen "darkred" 1 'solid)
                          (send dc set-brush "gold" 'solid)
                          (draw-path-commands dc '((m 3.5 0)
                                                   (c -5 0 -3.29080284 10.4205 -3 11.5
                                                      1.1137011 4.1343 2 6.5 0 8.5
                                                      -0.5711131 2.0524 1.5 4 3.5 3.5
                                                      2.5711131 -2.5524 3.1327042 -5.5355 2 -9.5
                                                      -2 -7 -2 -9 -1.5 -9
                                                      0 1 -0.5 2 1 3.5
                                                      2 0.5 4 -1.5 3.5 -3.5
                                                      -2 -2 -2 -5 -5.5 -5))
                                              0 0))
                  scale)]
=======
                  (λ (dc)
                    (send dc set-pen "darkred" 1 'solid)
                    (send dc set-brush "gold" 'solid)
                    (draw-path-commands dc '((m 3.5 0)
                                             (c -5 0 -3.29080284 10.4205 -3 11.5
                                                1.1137011 4.1343 2 6.5 0 8.5
                                                -0.5711131 2.0524 1.5 4 3.5 3.5
                                                2.5711131 -2.5524 3.1327042 -5.5355 2 -9.5
                                                -2 -7 -2 -9 -1.5 -9
                                                0 1 -0.5 2 1 3.5
                                                2 0.5 4 -1.5 3.5 -3.5
                                                -2 -2 -2 -5 -5.5 -5))
                                        0 0))
                  10 25 scale)]
>>>>>>> d8dc0874
            [dfm  (flomap->deep-flomap fm)]
            [dfm  (deep-flomap-icon-style dfm)]
            [dfm  (deep-flomap-scale-z dfm 1)])
       (deep-flomap-render-icon dfm matte-material)))
   
   (define (bomb-cap-flomap color)
     (draw-icon-flomap
<<<<<<< HEAD
      20 20 (λ (dc)
              (set-icon-pen dc (icon-color->outline-color color) 1 'solid)
              (send dc set-brush color 'solid)
              (draw-path-commands dc '((m 1.5 11.5)
                                       (l 10 -10 2.5 2.5)
                                       (c 4 5 -5 14 -10 10)
                                       (l -2.5 -2.5))
                                  0 0)
              (draw-path-commands dc '((m 1.5 11.5)
                                       (c -2 -5 5 -12 10 -10
                                          4 5 -5 14 -10 10))
                                  0 0))
      scale))
=======
      (λ (dc)
        (set-icon-pen dc (icon-color->outline-color color) 1 'solid)
        (send dc set-brush color 'solid)
        (draw-path-commands dc '((m 1.5 11.5)
                                 (l 10 -10 2.5 2.5)
                                 (c 4 5 -5 14 -10 10)
                                 (l -2.5 -2.5))
                            0 0)
        (draw-path-commands dc '((m 1.5 11.5)
                                 (c -2 -5 5 -12 10 -10
                                    4 5 -5 14 -10 10))
                            0 0))
      20 20 scale))
>>>>>>> d8dc0874
   
   (define cap-fm
     (let* ([cap-fm  (bomb-cap-flomap cap-color)]
            [cap-dfm  (flomap->deep-flomap cap-fm)]
            [cap-dfm  (deep-flomap-icon-style cap-dfm)])
       (deep-flomap-render-icon cap-dfm material)))
   
   (define sphere-fm
     (let* ([sphere-fm  (draw-icon-flomap
<<<<<<< HEAD
                         30 30 (λ (dc)
                                 (set-icon-pen dc (icon-color->outline-color bomb-color) 1 'solid)
                                 (send dc set-brush bomb-color 'solid)
                                 (draw-ellipse/smoothed dc 0 0 30 30))
                         scale)]
=======
                         (λ (dc)
                           (set-icon-pen dc (icon-color->outline-color bomb-color) 1 'solid)
                           (send dc set-brush bomb-color 'solid)
                           (send dc draw-ellipse 0 0 29 29))
                         30 30 scale)]
>>>>>>> d8dc0874
            [cap-fm  (bomb-cap-flomap cap-color)]
            [cap-dfm  (flomap->deep-flomap cap-fm)]
            [cap-dfm  (deep-flomap-raise cap-dfm (* -2 scale))]
            [cap-dfm  (deep-flomap-smooth-z cap-dfm (* 1 scale))]
            [sphere-dfm  (flomap->deep-flomap sphere-fm)]
            [sphere-dfm  (deep-flomap-bulge-spheroid sphere-dfm (* 15 scale))]
            [sphere-dfm  (deep-flomap-inset sphere-dfm 2 2 0 0)]
            [sphere-dfm  (deep-flomap-lt-superimpose 'add sphere-dfm cap-dfm)])
       (deep-flomap-render-icon sphere-dfm material)))
   (flomap-lt-superimpose sphere-fm cap-fm fuse-fm)))

<<<<<<< HEAD
(defproc (bomb-flomap [cap-color (or/c string? (is-a?/c color%))]
                      [bomb-color (or/c string? (is-a?/c color%))]
                      [height (and/c rational? (>=/c 0)) (default-icon-height)]
                      [material deep-flomap-material-value? (default-icon-material)]
                      ) flomap?
  (flomap-flip-horizontal (left-bomb-flomap cap-color bomb-color height material)))

;; ===================================================================================================
=======
(defproc (bomb-flomap
          [#:cap-color cap-color (or/c string? (is-a?/c color%)) light-metal-icon-color]
          [#:bomb-color bomb-color (or/c string? (is-a?/c color%)) dark-metal-icon-color]
          [#:height height (and/c rational? (>=/c 0)) (default-icon-height)]
          [#:material material deep-flomap-material-value? (default-icon-material)]
          ) flomap?
  (flomap-flip-horizontal
   (left-bomb-flomap #:cap-color cap-color #:bomb-color bomb-color
                     #:height height #:material material)))

;; ---------------------------------------------------------------------------------------------------
>>>>>>> d8dc0874
;; Clock

(define clock-shell-material
  (deep-flomap-material-value
<<<<<<< HEAD
   'glass 3.0 0.75 0.0
   0.5 0.15 1.0
   0.1 0.1 0.6
   0.0))

(defproc (clock-flomap [height (and/c rational? (>=/c 0)) (default-icon-height)]
                       [face-color (or/c string? (is-a?/c color%)) light-metal-icon-color]
                       [hand-color (or/c string? (is-a?/c color%)) "firebrick"]
                       [hours (integer-in 0 11) 1]
                       [minutes (real-in 0 60) 33]) flomap?
  (make-cached-flomap
   [height face-color hand-color hours minutes]
  (define R 12)
  (define hour-θ (* (+ (- hours 3) (/ minutes 60)) (/ (* 2 pi) 12)))
  (define minute-θ (* (- minutes 15) (/ (* 2 pi) 60)))
  (define 60-degrees (* 60 (/ (* 2 pi) 180)))
  (define scale (/ height 32))
  
  (define face-fm
    (draw-icon-flomap
     32 32 (λ (dc)
             ;; face
             (set-icon-pen dc (icon-color->outline-color face-color) 1 'solid)
             (send dc set-brush face-color 'solid)
             (draw-ellipse/smoothed dc 0 0 32 32)
             ;; ticks
             (set-icon-pen dc "black" 1 'solid)
             (for ([θ  (in-range 0 (* 2 pi) (* 1/6 pi))]
                   [i  (in-cycle (in-range 0 3))])
               (define r (if (= i 0) 2 1))
               (send dc draw-line
                     (+ 15.5 (* (- R r) (cos θ)))
                     (+ 15.5 (* (- R r) (sin θ)))
                     (+ 15.5 (* R (cos θ)))
                     (+ 15.5 (* R (sin θ)))))
             (set-icon-pen dc (icon-color->outline-color hand-color) 1/2 'solid)
             (send dc set-brush hand-color 'solid)
             ;; minute hand
             (send dc draw-polygon
                   (list (cons (+ 15.5 (* R (cos minute-θ)))
                               (+ 15.5 (* R (sin minute-θ))))
                         (cons (+ 15.5 (* 1.5 (cos (+ minute-θ 60-degrees))))
                               (+ 15.5 (* 1.5 (sin (+ minute-θ 60-degrees)))))
                         (cons (+ 15.5 (* 1.5 (cos (- minute-θ 60-degrees))))
                               (+ 15.5 (* 1.5 (sin (- minute-θ 60-degrees)))))))
             ;; hour hand
             (send dc draw-polygon
                   (list (cons (+ 15.5 (* (- R 4) (cos hour-θ)))
                               (+ 15.5 (* (- R 4) (sin hour-θ))))
                         (cons (+ 15.5 (* 1.5 (cos (+ hour-θ 60-degrees))))
                               (+ 15.5 (* 1.5 (sin (+ hour-θ 60-degrees)))))
                         (cons (+ 15.5 (* 1.5 (cos (- hour-θ 60-degrees))))
                               (+ 15.5 (* 1.5 (sin (- hour-θ 60-degrees))))))))
     scale))
  
  (define shell-fm
    (draw-icon-flomap
     32 32 (λ (dc)
             (set-icon-pen dc (icon-color->outline-color "white") 1 'solid)
             (send dc set-brush "white" 'solid)
             (draw-ellipse/smoothed dc 0 0 32 32))
     scale))
  
  (let* ([dfm  (flomap->deep-flomap shell-fm)]
         [dfm  (deep-flomap-bulge-spheroid dfm (* 8 scale))])
    (deep-flomap-render-icon dfm clock-shell-material face-fm))))

;; ===================================================================================================
;; Bitmaps (icons)

(defproc (regular-polygon-icon [sides exact-positive-integer?]
                               [start real?]
                               [color (or/c string? (is-a?/c color%))]
                               [height (and/c rational? (>=/c 0)) (default-icon-height)]
                               [material deep-flomap-material-value? (default-icon-material)]
                               ) (is-a?/c bitmap%)
  (flomap->bitmap (regular-polygon-flomap sides start color height material)))

(defproc (clock-icon [height (and/c rational? (>=/c 0)) (default-icon-height)]
                     [face-color (or/c string? (is-a?/c color%)) light-metal-icon-color]
                     [hand-color (or/c string? (is-a?/c color%)) "firebrick"]
                     [hours (integer-in 0 11) 1]
                     [minutes (real-in 0 60) 33]) (is-a?/c bitmap%)
  (flomap->bitmap (clock-flomap height face-color hand-color hours minutes)))

(define-icon-wrappers
  ([color (or/c string? (is-a?/c color%))]
   [height (and/c rational? (>=/c 0)) (default-icon-height)]
   [material deep-flomap-material-value? (default-icon-material)])
  [octagon-icon octagon-flomap]
  [stop-sign-icon stop-sign-flomap]
  [stop-signs-icon stop-signs-flomap]
  [foot-icon foot-flomap])
=======
   'glass 1.5 0.75 0.0
   0.15 0.05 1.0
   0.1 0.1 0.6
   0.0))

(defproc (clock-flomap
          [hours (integer-in 0 11) 1]
          [minutes (real-in 0 60) 47]
          [#:face-color face-color (or/c string? (is-a?/c color%)) light-metal-icon-color]
          [#:hand-color hand-color (or/c string? (is-a?/c color%)) "firebrick"]
          [#:height height (and/c rational? (>=/c 0)) (default-icon-height)]
          ) flomap?
  (make-cached-flomap
   [height face-color hand-color hours minutes]
   (define R 12.5)
   (define hour-θ (* (+ (- hours 3) (/ minutes 60)) (/ (* 2 pi) 12)))
   (define minute-θ (* (- minutes 15) (/ (* 2 pi) 60)))
   (define scale (/ height 32))
   (define face-fm
     (flomap-cc-superimpose
      ;; face and ticks
      (draw-icon-flomap
       (λ (dc)
         (set-icon-pen dc (icon-color->outline-color (icon-color->outline-color face-color))
                       1 'solid)
         (send dc set-brush face-color 'solid)
         (send dc draw-ellipse 0 0 31 31)
         (set-icon-pen dc "black" 1 'solid)
         (for ([i  (in-range 60)]
               [r  (in-cycle (list 1.5 .5 .5 .5 .5
                                   1.0 .5 .5 .5 .5
                                   1.0 .5 .5 .5 .5))]
               [t  (in-cycle (list 1.0 .25 .25 .25 .25
                                   .75 .25 .25 .25 .25
                                   .75 .25 .25 .25 .25))])
           (define θ (* i (* 1/30 pi)))
           (set-icon-pen dc "black" t 'solid)
           (send dc draw-line
                 (+ 15.5 (* (- R r) (cos θ)))
                 (+ 15.5 (* (- R r) (sin θ)))
                 (+ 15.5 (* R (cos θ)))
                 (+ 15.5 (* R (sin θ))))))
       32 32 scale)
      ;; lambda logo
      (fm* 0.33 (lambda-flomap #:color face-color #:height (* 1/2 height)
                               #:material glass-icon-material))
      ;; minute hand
      (draw-rendered-icon-flomap
       (λ (dc)
         (set-icon-pen dc (icon-color->outline-color hand-color) 1/2 'solid)
         (send dc set-brush hand-color 'solid)
         (send dc draw-polygon
               (list (cons (+ 15.5 (* R (cos minute-θ)))
                           (+ 15.5 (* R (sin minute-θ))))
                     (cons (+ 15.5 (* 1 (cos (+ minute-θ (* 1/2 pi)))))
                           (+ 15.5 (* 1 (sin (+ minute-θ (* 1/2 pi))))))
                     (cons (+ 15.5 (* 1 (cos (+ minute-θ pi))))
                           (+ 15.5 (* 1 (sin (+ minute-θ pi)))))
                     (cons (+ 15.5 (* 1 (cos (+ minute-θ (* 3/2 pi)))))
                           (+ 15.5 (* 1 (sin (+ minute-θ (* 3/2 pi)))))))))
       32 32 scale metal-icon-material)
      ;; hour hand
      (draw-rendered-icon-flomap
       (λ (dc)
         (set-icon-pen dc (icon-color->outline-color hand-color) 1/2 'solid)
         (send dc set-brush hand-color 'solid)
         (send dc draw-polygon
               (list (cons (+ 15.5 (* (- R 5) (cos hour-θ)))
                           (+ 15.5 (* (- R 5) (sin hour-θ))))
                     (cons (+ 15.5 (* 1.25 (cos (+ hour-θ (* 1/2 pi)))))
                           (+ 15.5 (* 1.25 (sin (+ hour-θ (* 1/2 pi))))))
                     (cons (+ 15.5 (* 1.25 (cos (+ hour-θ pi))))
                           (+ 15.5 (* 1.25 (sin (+ hour-θ pi)))))
                     (cons (+ 15.5 (* 1.25 (cos (+ hour-θ (* 3/2 pi)))))
                           (+ 15.5 (* 1.25 (sin (+ hour-θ (* 3/2 pi)))))))))
       32 32 scale metal-icon-material)))
   
   (define shell-fm
     (draw-icon-flomap
      (λ (dc)
        (set-icon-pen dc "white" 1 'solid)
        (send dc set-brush "white" 'solid)
        (send dc draw-ellipse 1 1 29 29))
      32 32 scale))
   
   (let* ([dfm  (flomap->deep-flomap shell-fm)]
          [dfm  (deep-flomap-bulge-spheroid dfm (* 9 scale))]
          [dfm  (deep-flomap-raise dfm (* -2 scale))]
          [dfm  (deep-flomap-smooth-z dfm (* 1/3 scale))])
     (flomap-cc-superimpose
      face-fm
      (deep-flomap-render-icon dfm clock-shell-material face-fm)))))

(defproc (stopwatch-flomap
          [hours (integer-in 0 11) 0]
          [minutes (real-in 0 60) 47]
          [#:face-color face-color (or/c string? (is-a?/c color%)) light-metal-icon-color]
          [#:hand-color hand-color (or/c string? (is-a?/c color%)) "firebrick"]
          [#:height height (and/c rational? (>=/c 0)) (default-icon-height)]
          ) flomap?
  (make-cached-flomap
   [height face-color hand-color hours minutes]
   (define clock-fm (clock-flomap hours minutes
                                  #:face-color face-color
                                  #:hand-color hand-color
                                  #:height (* 30/32 height)))
   (define buttons-fm
     (draw-rendered-icon-flomap
      (λ (dc)
        (set-icon-pen dc (make-object color% 128 0 0) 1 'solid)
        (send dc set-brush (make-object color% 144 0 0) 'solid)
        (send dc draw-polygon '((2 . 4) (4 . 2) (31 . 31)))
        (send dc draw-polygon '((0 . 5) (5 . 0) (6 . 1) (1 . 6)))
        (set-icon-pen dc "black" 1 'solid)
        (send dc set-brush (make-object color% 16 16 16) 'solid)
        (send dc draw-polygon '((28.5 . 5.5) (25.5 . 2.5) (0 . 31)))
        (send dc draw-polygon '((31 . 5) (26 . 0) (24.5 . 1.5) (29.5 . 6.5))))
      32 8 (/ height 32) metal-icon-material))
   (flomap-pin* 1/2 0 1/2 -2/32 buttons-fm clock-fm)))

;; ---------------------------------------------------------------------------------------------------
;; Stethoscopes

(define rubber-t-commands
  '((m 6 13)
    (c 0 6 3 7.5 9.5 7.5
       6.5 0 9.5 -1.5 9.5 -7.5)))

(define rubber-hose-commands
  '((m 15 21.25)
    (c 0 0 1 3.5 -3 4.5
       -4 1 -7 -8.5 -10.5 -3.5
       -3.5 5 4.0182351 8.2793 11 8
       6.981765 -0.2793 13 -4.5 13 -4.5)))

(define left-metal-commands
  '((m 6 1.5)
    (c -4 2 0 5.5 0 11.5)))

(define right-metal-commands
  '((m 25 1.5)
    (c 4 2 0 5.5 0 11.5)))

(defproc (stethoscope-flomap
          [#:color color (or/c string? (is-a?/c color%)) "black"]
          [#:height height (and/c rational? (>=/c 0)) (default-icon-height)]) flomap?
  (define scale (/ height 32))
  (flomap-ct-superimpose
   (draw-rendered-icon-flomap
    (λ (dc)
      (send dc set-pen (make-object pen% color 2 'solid 'round 'round))
      (send dc set-brush "white" 'transparent)
      (draw-path-commands dc rubber-hose-commands 0 0)
      (draw-path-commands dc rubber-t-commands 0 0)
      (send dc set-pen (make-object pen% "black" 3 'solid 'round 'round))
      (send dc draw-line 23.5 1 25 1.5)
      (send dc draw-line 7.5 1 6 1.5))
    32 32 scale rubber-icon-material)
   (draw-rendered-icon-flomap
    (λ (dc)
      (send dc set-pen (make-object pen% dark-metal-icon-color 2.5 'solid 'round 'round))
      (send dc set-brush "white" 'transparent)
      (draw-path-commands dc left-metal-commands 0 0)
      (draw-path-commands dc right-metal-commands 0 0)
      (send dc set-pen (make-object pen% metal-icon-color 2 'solid 'round 'round))
      (draw-path-commands dc left-metal-commands 0 0)
      (draw-path-commands dc right-metal-commands 0 0)
      (set-icon-pen dc dark-metal-icon-color 0.5 'solid)
      (send dc set-brush metal-icon-color 'solid)
      (send dc draw-ellipse 21.25 21.25 10 10)
      (set-icon-pen dc dark-metal-icon-color 0.25 'solid)
      (send dc set-brush light-metal-icon-color 'solid)
      (send dc draw-ellipse 22.25 22.25 8 8))
    32 32 scale metal-icon-material)))

(define short-rubber-t-commands
  '((m 3 12.5)
    (c 0 6 10 6.5 12.5 6.5
       2.5 0 12.5 -0.5 12.5 -6.5)))

(define short-rubber-hose-commands
  '((m 15 19.25)
    (c 0 0 -3 1 -10 1
       -7 0 -6.5 4.5 6 4
       12.5 -0.5 14.5 -5 14.5 -5)))

(defproc (short-stethoscope-flomap
          [#:color color (or/c string? (is-a?/c color%)) "black"]
          [#:height height (and/c rational? (>=/c 0)) (default-icon-height)]
          ) flomap?
  (define scale (/ height 32))
  (flomap-ct-superimpose
   (draw-rendered-icon-flomap
    (λ (dc)
      (send dc translate 0 6)
      (send dc set-pen (make-object pen% color 2 'solid 'round 'round))
      (send dc set-brush "white" 'transparent)
      (draw-path-commands dc short-rubber-hose-commands 0 0)
      (draw-path-commands dc short-rubber-t-commands 0 0)
      (send dc set-pen (make-object pen% "black" 3 'solid 'round 'round))
      (send dc draw-line 4.5 1 3 1.5)
      (send dc draw-line 26.5 1 28 1.5))
    32 32 scale rubber-icon-material)
   (draw-rendered-icon-flomap
    (λ (dc)
      (send dc translate 0 6)
      (send dc set-pen (make-object pen% dark-metal-icon-color 2.5 'solid 'round 'round))
      (send dc set-brush "white" 'transparent)
      (draw-path-commands dc left-metal-commands -3 0)
      (draw-path-commands dc right-metal-commands 3 0)
      (send dc set-pen (make-object pen% metal-icon-color 2 'solid 'round 'round))
      (draw-path-commands dc left-metal-commands -3 0)
      (draw-path-commands dc right-metal-commands 3 0)
      (set-icon-pen dc dark-metal-icon-color 0.5 'solid)
      (send dc set-brush metal-icon-color 'solid)
      (send dc draw-ellipse 21.25 15.25 10 10)
      (set-icon-pen dc dark-metal-icon-color 0.25 'solid)
      (send dc set-brush light-metal-icon-color 'solid)
      (send dc draw-ellipse 22.25 16.25 8 8))
    32 32 scale metal-icon-material)))

;; ---------------------------------------------------------------------------------------------------
;; Lock

(define shackle-commands
  '((m 10.5 0)
    (c -6 0 -10 4 -10 10)
    (l 0 5)
    (l 4 0)
    (l 0 -5)
    (c 0 -4 2 -6 6 -6)
    (c 4 0 6 2 6 6)
    (l 0 5)
    (l 4 0)
    (l 0 -5)
    (c 0 -6 -4 -10 -10 -10)))

(defproc (lock-flomap
          [open? boolean? #f]
          [#:body-color body-color (or/c string? (is-a?/c color%)) "orange"]
          [#:shackle-color shackle-color (or/c string? (is-a?/c color%)) light-metal-icon-color]
          [#:height height (and/c rational? (>=/c 0)) (default-icon-height)]
          [#:material material deep-flomap-material-value? (default-icon-material)]
          ) flomap?
  (make-cached-flomap
   [height open? body-color shackle-color material]
   (define scale (/ height 32))
   
   (define body-fm
     (draw-icon-flomap
      (λ (dc)
        (set-icon-pen dc (icon-color->outline-color body-color) 1 'solid)
        (send dc set-brush body-color 'solid)
        (send dc draw-rounded-rectangle 2 0 27 19 2))
      32 20 scale))
   
   (define face-fm
     (draw-icon-flomap
      (λ (dc)
        (send dc set-pen "black" 1 'transparent)
        (send dc set-brush "black" 'solid)
        (send dc draw-ellipse 13 4.5 5 5)
        (send dc draw-polygon '((14.5 . 8)
                                (16.5 . 8)
                                (17.5 . 15.5)
                                (13.5 . 15.5)))
        (send dc set-alpha 1/8)
        (for ([i  (in-range 4)])
          (send dc draw-rectangle 3.5 (+ 3 (* 4 i)) 24 1)))
      32 20 scale))
   
   (define face-alpha-fm (flomap-ref-component face-fm 0))
   
   (define body-rfm
     (let* ([dfm  (flomap->deep-flomap body-fm)]
            [dfm  (deep-flomap-bulge-horizontal dfm (* scale 6))]
            [dfm  (deep-flomap-emboss dfm (* scale 3) (* scale 2))]
            [dfm  (deep-flomap-raise dfm (* scale 20))]
            [dfm  (deep-flomap-raise dfm (fm* (* scale -1/2) (flomap-blur face-alpha-fm
                                                                          (* 1/2 scale))))])
       (flomap-cc-superimpose (deep-flomap-render-icon dfm material)
                              face-fm)))
   
   (define shackle-fm
     (draw-icon-flomap
      (λ (dc)
        (set-icon-pen dc (icon-color->outline-color shackle-color) 1 'solid)
        (send dc set-brush shackle-color 'solid)
        (draw-path-commands dc shackle-commands 0 0))
      22 16 scale))
   
   (define shackle-rfm
     (let* ([dfm  (flomap->deep-flomap shackle-fm)]
            [dfm  (deep-flomap-emboss dfm (* scale 3) (* scale 10))])
       (deep-flomap-render-icon dfm metal-icon-material)))
   
   (flomap-pin* 1/2 3/4 (if open? 1 1/2) 0 shackle-rfm body-rfm)))
>>>>>>> d8dc0874

(define-icon-wrappers
  ([frame-color (or/c string? (is-a?/c color%))]
   [handle-color (or/c string? (is-a?/c color%))]
   [height (and/c rational? (>=/c 0)) (default-icon-height)]
   [material deep-flomap-material-value? (default-icon-material)])
  [magnifying-glass-icon magnifying-glass-flomap]
  [left-magnifying-glass-icon  left-magnifying-glass-flomap])

(define-icon-wrappers
<<<<<<< HEAD
  ([cap-color (or/c string? (is-a?/c color%))]
   [bomb-color (or/c string? (is-a?/c color%))]
   [height (and/c rational? (>=/c 0)) (default-icon-height)]
   [material deep-flomap-material-value? (default-icon-material)])
  [bomb-icon bomb-flomap]
  [left-bomb-icon left-bomb-flomap])
=======
  ([sides exact-positive-integer?]
   [start real? (- (/ pi sides) (* 1/2 pi))]
   [#:color color (or/c string? (is-a?/c color%))]
   [#:height height (and/c rational? (>=/c 0)) (default-icon-height)]
   [#:material material deep-flomap-material-value? (default-icon-material)])
  [regular-polygon-icon regular-polygon-flomap])

(define-icon-wrappers
  ([hours (integer-in 0 11) 0]
   [minutes (real-in 0 60) 47]
   [#:face-color face-color (or/c string? (is-a?/c color%)) light-metal-icon-color]
   [#:hand-color hand-color (or/c string? (is-a?/c color%)) "firebrick"]
   [#:height height (and/c rational? (>=/c 0)) (default-icon-height)])
  [clock-icon clock-flomap]
  [stopwatch-icon stopwatch-flomap])

(define-icon-wrappers
  ([#:color color (or/c string? (is-a?/c color%)) halt-icon-color]
   [#:height height (and/c rational? (>=/c 0)) (default-icon-height)]
   [#:material material deep-flomap-material-value? (default-icon-material)])
  [stop-sign-icon stop-sign-flomap]
  [stop-signs-icon stop-signs-flomap])

(define-icon-wrappers
  ([#:color color (or/c string? (is-a?/c color%))]
   [#:height height (and/c rational? (>=/c 0)) (default-icon-height)]
   [#:material material deep-flomap-material-value? (default-icon-material)])
  [foot-icon foot-flomap])

(define-icon-wrappers
  ([#:frame-color frame-color (or/c string? (is-a?/c color%)) light-metal-icon-color]
   [#:handle-color handle-color (or/c string? (is-a?/c color%)) "brown"]
   [#:height height (and/c rational? (>=/c 0)) (default-icon-height)]
   [#:material material deep-flomap-material-value? (default-icon-material)])
  [magnifying-glass-icon magnifying-glass-flomap]
  [left-magnifying-glass-icon  left-magnifying-glass-flomap])

(define-icon-wrappers
  ([#:cap-color cap-color (or/c string? (is-a?/c color%)) light-metal-icon-color]
   [#:bomb-color bomb-color (or/c string? (is-a?/c color%)) dark-metal-icon-color]
   [#:height height (and/c rational? (>=/c 0)) (default-icon-height)]
   [#:material material deep-flomap-material-value? (default-icon-material)])
  [bomb-icon bomb-flomap]
  [left-bomb-icon left-bomb-flomap])

(define-icon-wrappers
  ([open? boolean? #f]
   [#:body-color body-color (or/c string? (is-a?/c color%)) "orange"]
   [#:shackle-color shackle-color (or/c string? (is-a?/c color%)) light-metal-icon-color]
   [#:height height (and/c rational? (>=/c 0)) (default-icon-height)]
   [#:material material deep-flomap-material-value? (default-icon-material)])
  [lock-icon lock-flomap])

(define-icon-wrappers
  ([#:color color (or/c string? (is-a?/c color%)) "black"]
   [#:height height (and/c rational? (>=/c 0)) (default-icon-height)])
  [stethoscope-icon stethoscope-flomap]
  [short-stethoscope-icon short-stethoscope-flomap])
>>>>>>> d8dc0874
<|MERGE_RESOLUTION|>--- conflicted
+++ resolved
@@ -10,20 +10,10 @@
 
 (provide (activate-contract-out
           regular-polygon-icon regular-polygon-flomap
-<<<<<<< HEAD
-          octagon-icon octagon-flomap
-=======
->>>>>>> d8dc0874
           stop-sign-icon stop-sign-flomap
           stop-signs-icon stop-signs-flomap
           foot-icon foot-flomap
           magnifying-glass-icon magnifying-glass-flomap
-<<<<<<< HEAD
-          left-magnifying-glass-icon  left-magnifying-glass-flomap
-          bomb-icon bomb-flomap
-          left-bomb-icon left-bomb-flomap
-          clock-icon clock-flomap)
-=======
           left-magnifying-glass-icon left-magnifying-glass-flomap
           bomb-icon bomb-flomap
           left-bomb-icon left-bomb-flomap
@@ -32,45 +22,11 @@
           stethoscope-icon stethoscope-flomap
           short-stethoscope-icon short-stethoscope-flomap
           lock-icon lock-flomap)
->>>>>>> d8dc0874
          (only-doc-out (all-defined-out)))
 
 (define (flat-regular-polygon-flomap sides start color size)
   (let ([start  (- start)])
     (draw-icon-flomap
-<<<<<<< HEAD
-     32 32 (λ (dc)
-             (set-icon-pen dc (icon-color->outline-color color) 1 'solid)
-             (send dc set-brush color 'solid)
-             (define dθ (/ (* 2 pi) sides))
-             (define θs (sequence->list (in-range start (+ start (* 2 pi)) dθ)))
-             (define max-frac (apply max (append (map (compose abs cos) θs)
-                                                 (map (compose abs sin) θs))))
-             (send dc draw-polygon (for/list ([θ  (in-list θs)])
-                                     (cons (+ 15.5 (/ (* 15.5 (cos θ)) max-frac))
-                                           (+ 15.5 (/ (* 15.5 (sin θ)) max-frac))))))
-     (/ size 32))))
-
-(defproc (regular-polygon-flomap [sides exact-positive-integer?]
-                                 [start real?]
-                                 [color (or/c string? (is-a?/c color%))]
-                                 [height (and/c rational? (>=/c 0)) (default-icon-height)]
-                                 [material deep-flomap-material-value? (default-icon-material)]
-                                 ) flomap?
-  (make-cached-flomap
-   [height sides start color material]
-   (flomap-render-icon (flat-regular-polygon-flomap sides start color height) material)))
-
-(defproc (octagon-flomap [color (or/c string? (is-a?/c color%))]
-                         [height (and/c rational? (>=/c 0)) (default-icon-height)]
-                         [material deep-flomap-material-value? (default-icon-material)]) flomap?
-  #:document-body
-  (regular-polygon-flomap 8 (/ (* 2 pi) 16) color height material))
-
-(defproc (stop-sign-flomap [color (or/c string? (is-a?/c color%))]
-                           [height (and/c rational? (>=/c 0)) (default-icon-height)]
-                           [material deep-flomap-material-value? (default-icon-material)]) flomap?
-=======
      (λ (dc)
        (set-icon-pen dc (icon-color->outline-color color) 1 'solid)
        (send dc set-brush color 'solid)
@@ -99,7 +55,6 @@
           [#:height height (and/c rational? (>=/c 0)) (default-icon-height)]
           [#:material material deep-flomap-material-value? (default-icon-material)]
           ) flomap?
->>>>>>> d8dc0874
   (make-cached-flomap
    [height color material]
    (define scale (/ height 32))
@@ -110,34 +65,6 @@
           [dfm  (deep-flomap-icon-style dfm)]
           [dfm  (deep-flomap-cc-superimpose 'add dfm indent-dfm)]
           [fm  (deep-flomap-render-icon dfm material)])
-<<<<<<< HEAD
-     (flomap-cc-superimpose fm (x-flomap light-metal-icon-color (* 22 scale) metal-icon-material)))))
-
-(defproc (stop-signs-flomap [color (or/c string? (is-a?/c color%))]
-                            [height (and/c rational? (>=/c 0)) (default-icon-height)]
-                            [material deep-flomap-material-value? (default-icon-material)]) flomap?
-  (define fm (stop-sign-flomap color (* height 2/3) material))
-  (flomap-pin* 3/16 1/4 0 0
-               fm (flomap-pin* 3/16 1/4 0 0 fm fm)))
-
-(defproc (foot-flomap [color (or/c string? (is-a?/c color%))]
-                      [height (and/c rational? (>=/c 0)) (default-icon-height)]
-                      [material deep-flomap-material-value? (default-icon-material)]) flomap?
-  (make-cached-flomap
-   [height color material]
-   (draw-rendered-icon-flomap
-    32 32 (λ (dc)
-            (set-icon-pen dc (icon-color->outline-color color) 1 'solid)
-            (send dc set-brush color 'solid)
-            (draw-ellipse/smoothed dc 4 8 24 24)
-            (draw-ellipse/smoothed dc 0 10 5 4.5)
-            (draw-ellipse/smoothed dc 3 4.5 5.5 5.5)
-            (draw-ellipse/smoothed dc 8.75 1 6.25 6.25)
-            (draw-ellipse/smoothed dc 16 0 7 7)
-            (draw-ellipse/smoothed dc 23.5 1.5 8.5 10))
-    (/ height 32)
-    material)))
-=======
      (flomap-cc-superimpose fm (x-flomap #:color light-metal-icon-color
                                          #:height (* 22 scale)
                                          #:material metal-icon-material)))))
@@ -168,7 +95,6 @@
       (send dc draw-ellipse 16 0 6 6)
       (send dc draw-ellipse 23.5 1.5 7.5 9))
     32 32 (/ height 32) material)))
->>>>>>> d8dc0874
 
 ;; ---------------------------------------------------------------------------------------------------
 ;; Magnifying glass
@@ -180,38 +106,22 @@
    0.25 0.25 0.0
    0.0))
 
-<<<<<<< HEAD
-(defproc (magnifying-glass-flomap [frame-color (or/c string? (is-a?/c color%))]
-                                  [handle-color (or/c string? (is-a?/c color%))]
-                                  [height (and/c rational? (>=/c 0)) (default-icon-height)]
-                                  [material deep-flomap-material-value? (default-icon-material)]
-                                  ) flomap?
-=======
 (defproc (magnifying-glass-flomap
           [#:frame-color frame-color (or/c string? (is-a?/c color%)) light-metal-icon-color]
           [#:handle-color handle-color (or/c string? (is-a?/c color%)) "brown"]
           [#:height height (and/c rational? (>=/c 0)) (default-icon-height)]
           [#:material material deep-flomap-material-value? (default-icon-material)]
           ) flomap?
->>>>>>> d8dc0874
   (make-cached-flomap
    [height frame-color handle-color material]
    (define scale (/ height 32))
    (define glass-fm
      (let* ([fm  (draw-icon-flomap
-<<<<<<< HEAD
-                  18 18 (λ (dc)
-                          (set-icon-pen dc (icon-color->outline-color "azure") 1 'solid)
-                          (send dc set-brush "azure" 'solid)
-                          (draw-ellipse/smoothed dc 0 0 18 18))
-                  scale)]
-=======
                   (λ (dc)
                     (set-icon-pen dc (icon-color->outline-color "azure") 1 'solid)
                     (send dc set-brush "azure" 'solid)
                     (send dc draw-ellipse 0 0 17 17))
                   18 18 scale)]
->>>>>>> d8dc0874
             [dfm  (flomap->deep-flomap fm)]
             [dfm  (deep-flomap-bulge-spheroid dfm (* 4 scale))]
             [dfm  (deep-flomap-raise dfm (* 4 scale))])
@@ -219,23 +129,6 @@
    
    (define circle-fm
      (let* ([fm  (draw-icon-flomap
-<<<<<<< HEAD
-                  28 28 (λ (dc)
-                          (define outline-color (icon-color->outline-color frame-color))
-                          (send dc set-pen outline-color 3 'solid)
-                          (send dc set-brush outline-color 'solid)
-                          (draw-ellipse/smoothed dc 1 1 26 26)
-                          (send dc set-pen frame-color 1 'solid)
-                          (send dc set-brush frame-color 'solid)
-                          (draw-ellipse/smoothed dc 1 1 26 26))
-                  scale)]
-            [indent-fm  (draw-icon-flomap
-                         28 28 (λ (dc)
-                                 (send dc set-pen frame-color 1 'solid)
-                                 (send dc set-brush frame-color 'solid)
-                                 (draw-ellipse/smoothed dc 5 5 18 18))
-                         scale)]
-=======
                   (λ (dc)
                     (define outline-color (icon-color->outline-color frame-color))
                     (send dc set-pen outline-color 3 'solid)
@@ -251,7 +144,6 @@
                            (send dc set-brush frame-color 'solid)
                            (send dc draw-ellipse 5 5 17 17))
                          28 28 scale)]
->>>>>>> d8dc0874
             [indent-dfm  (flomap->deep-flomap indent-fm)]
             [indent-dfm  (deep-flomap-raise indent-dfm (* -4 scale))]
             [dfm  (flomap->deep-flomap fm)]
@@ -262,19 +154,6 @@
    
    (define handle-fm
      (let* ([fm  (draw-icon-flomap
-<<<<<<< HEAD
-                  11 11 (λ (dc)
-                          (set-icon-pen dc (icon-color->outline-color handle-color) 1 'solid)
-                          (send dc set-brush handle-color 'solid)
-                          (define p (new dc-path%))
-                          (send p move-to 4 0)
-                          (send p line-to 10 5)
-                          (send p curve-to 10 8 8 10 5 10)
-                          (send p line-to 0 4)
-                          (send p move-to 4 0)
-                          (send dc draw-path p))
-                  scale)])
-=======
                   (λ (dc)
                     (set-icon-pen dc (icon-color->outline-color handle-color) 1 'solid)
                     (send dc set-brush handle-color 'solid)
@@ -286,21 +165,12 @@
                     (send p move-to 4 0)
                     (send dc draw-path p))
                   11 11 scale)])
->>>>>>> d8dc0874
        (flomap-render-icon fm material)))
    
    (flomap-pin* 0 0 21/28 21/28
                 handle-fm
                 (flomap-pin* 1/2 1/2 1/2 1/2 circle-fm glass-fm))))
 
-<<<<<<< HEAD
-(defproc (left-magnifying-glass-flomap [frame-color (or/c string? (is-a?/c color%))]
-                                       [handle-color (or/c string? (is-a?/c color%))]
-                                       [height (and/c rational? (>=/c 0)) (default-icon-height)]
-                                       [material deep-flomap-material-value? (default-icon-material)]
-                                       ) flomap?
-  (flomap-flip-horizontal (magnifying-glass-flomap frame-color handle-color height material)))
-=======
 (defproc (left-magnifying-glass-flomap
           [#:frame-color frame-color (or/c string? (is-a?/c color%)) light-metal-icon-color]
           [#:handle-color handle-color (or/c string? (is-a?/c color%)) "brown"]
@@ -310,46 +180,21 @@
   (flomap-flip-horizontal
    (magnifying-glass-flomap #:frame-color frame-color #:handle-color handle-color
                             #:height height #:material material)))
->>>>>>> d8dc0874
 
 ;; ---------------------------------------------------------------------------------------------------
 ;; Bomb
 
-<<<<<<< HEAD
-(defproc (left-bomb-flomap [cap-color (or/c string? (is-a?/c color%))]
-                           [bomb-color (or/c string? (is-a?/c color%))]
-                           [height (and/c rational? (>=/c 0)) (default-icon-height)]
-                           [material deep-flomap-material-value? (default-icon-material)]
-                           ) flomap?
-=======
 (defproc (left-bomb-flomap
           [#:cap-color cap-color (or/c string? (is-a?/c color%)) light-metal-icon-color]
           [#:bomb-color bomb-color (or/c string? (is-a?/c color%)) dark-metal-icon-color]
           [#:height height (and/c rational? (>=/c 0)) (default-icon-height)]
           [#:material material deep-flomap-material-value? (default-icon-material)]
           ) flomap?
->>>>>>> d8dc0874
   (make-cached-flomap
    [height cap-color bomb-color material]
    (define scale (/ height 32))
    (define fuse-fm
      (let* ([fm  (draw-icon-flomap
-<<<<<<< HEAD
-                  10 25 (λ (dc)
-                          (send dc set-pen "darkred" 1 'solid)
-                          (send dc set-brush "gold" 'solid)
-                          (draw-path-commands dc '((m 3.5 0)
-                                                   (c -5 0 -3.29080284 10.4205 -3 11.5
-                                                      1.1137011 4.1343 2 6.5 0 8.5
-                                                      -0.5711131 2.0524 1.5 4 3.5 3.5
-                                                      2.5711131 -2.5524 3.1327042 -5.5355 2 -9.5
-                                                      -2 -7 -2 -9 -1.5 -9
-                                                      0 1 -0.5 2 1 3.5
-                                                      2 0.5 4 -1.5 3.5 -3.5
-                                                      -2 -2 -2 -5 -5.5 -5))
-                                              0 0))
-                  scale)]
-=======
                   (λ (dc)
                     (send dc set-pen "darkred" 1 'solid)
                     (send dc set-brush "gold" 'solid)
@@ -364,7 +209,6 @@
                                                 -2 -2 -2 -5 -5.5 -5))
                                         0 0))
                   10 25 scale)]
->>>>>>> d8dc0874
             [dfm  (flomap->deep-flomap fm)]
             [dfm  (deep-flomap-icon-style dfm)]
             [dfm  (deep-flomap-scale-z dfm 1)])
@@ -372,21 +216,6 @@
    
    (define (bomb-cap-flomap color)
      (draw-icon-flomap
-<<<<<<< HEAD
-      20 20 (λ (dc)
-              (set-icon-pen dc (icon-color->outline-color color) 1 'solid)
-              (send dc set-brush color 'solid)
-              (draw-path-commands dc '((m 1.5 11.5)
-                                       (l 10 -10 2.5 2.5)
-                                       (c 4 5 -5 14 -10 10)
-                                       (l -2.5 -2.5))
-                                  0 0)
-              (draw-path-commands dc '((m 1.5 11.5)
-                                       (c -2 -5 5 -12 10 -10
-                                          4 5 -5 14 -10 10))
-                                  0 0))
-      scale))
-=======
       (λ (dc)
         (set-icon-pen dc (icon-color->outline-color color) 1 'solid)
         (send dc set-brush color 'solid)
@@ -400,7 +229,6 @@
                                     4 5 -5 14 -10 10))
                             0 0))
       20 20 scale))
->>>>>>> d8dc0874
    
    (define cap-fm
      (let* ([cap-fm  (bomb-cap-flomap cap-color)]
@@ -410,19 +238,11 @@
    
    (define sphere-fm
      (let* ([sphere-fm  (draw-icon-flomap
-<<<<<<< HEAD
-                         30 30 (λ (dc)
-                                 (set-icon-pen dc (icon-color->outline-color bomb-color) 1 'solid)
-                                 (send dc set-brush bomb-color 'solid)
-                                 (draw-ellipse/smoothed dc 0 0 30 30))
-                         scale)]
-=======
                          (λ (dc)
                            (set-icon-pen dc (icon-color->outline-color bomb-color) 1 'solid)
                            (send dc set-brush bomb-color 'solid)
                            (send dc draw-ellipse 0 0 29 29))
                          30 30 scale)]
->>>>>>> d8dc0874
             [cap-fm  (bomb-cap-flomap cap-color)]
             [cap-dfm  (flomap->deep-flomap cap-fm)]
             [cap-dfm  (deep-flomap-raise cap-dfm (* -2 scale))]
@@ -434,16 +254,6 @@
        (deep-flomap-render-icon sphere-dfm material)))
    (flomap-lt-superimpose sphere-fm cap-fm fuse-fm)))
 
-<<<<<<< HEAD
-(defproc (bomb-flomap [cap-color (or/c string? (is-a?/c color%))]
-                      [bomb-color (or/c string? (is-a?/c color%))]
-                      [height (and/c rational? (>=/c 0)) (default-icon-height)]
-                      [material deep-flomap-material-value? (default-icon-material)]
-                      ) flomap?
-  (flomap-flip-horizontal (left-bomb-flomap cap-color bomb-color height material)))
-
-;; ===================================================================================================
-=======
 (defproc (bomb-flomap
           [#:cap-color cap-color (or/c string? (is-a?/c color%)) light-metal-icon-color]
           [#:bomb-color bomb-color (or/c string? (is-a?/c color%)) dark-metal-icon-color]
@@ -455,106 +265,10 @@
                      #:height height #:material material)))
 
 ;; ---------------------------------------------------------------------------------------------------
->>>>>>> d8dc0874
 ;; Clock
 
 (define clock-shell-material
   (deep-flomap-material-value
-<<<<<<< HEAD
-   'glass 3.0 0.75 0.0
-   0.5 0.15 1.0
-   0.1 0.1 0.6
-   0.0))
-
-(defproc (clock-flomap [height (and/c rational? (>=/c 0)) (default-icon-height)]
-                       [face-color (or/c string? (is-a?/c color%)) light-metal-icon-color]
-                       [hand-color (or/c string? (is-a?/c color%)) "firebrick"]
-                       [hours (integer-in 0 11) 1]
-                       [minutes (real-in 0 60) 33]) flomap?
-  (make-cached-flomap
-   [height face-color hand-color hours minutes]
-  (define R 12)
-  (define hour-θ (* (+ (- hours 3) (/ minutes 60)) (/ (* 2 pi) 12)))
-  (define minute-θ (* (- minutes 15) (/ (* 2 pi) 60)))
-  (define 60-degrees (* 60 (/ (* 2 pi) 180)))
-  (define scale (/ height 32))
-  
-  (define face-fm
-    (draw-icon-flomap
-     32 32 (λ (dc)
-             ;; face
-             (set-icon-pen dc (icon-color->outline-color face-color) 1 'solid)
-             (send dc set-brush face-color 'solid)
-             (draw-ellipse/smoothed dc 0 0 32 32)
-             ;; ticks
-             (set-icon-pen dc "black" 1 'solid)
-             (for ([θ  (in-range 0 (* 2 pi) (* 1/6 pi))]
-                   [i  (in-cycle (in-range 0 3))])
-               (define r (if (= i 0) 2 1))
-               (send dc draw-line
-                     (+ 15.5 (* (- R r) (cos θ)))
-                     (+ 15.5 (* (- R r) (sin θ)))
-                     (+ 15.5 (* R (cos θ)))
-                     (+ 15.5 (* R (sin θ)))))
-             (set-icon-pen dc (icon-color->outline-color hand-color) 1/2 'solid)
-             (send dc set-brush hand-color 'solid)
-             ;; minute hand
-             (send dc draw-polygon
-                   (list (cons (+ 15.5 (* R (cos minute-θ)))
-                               (+ 15.5 (* R (sin minute-θ))))
-                         (cons (+ 15.5 (* 1.5 (cos (+ minute-θ 60-degrees))))
-                               (+ 15.5 (* 1.5 (sin (+ minute-θ 60-degrees)))))
-                         (cons (+ 15.5 (* 1.5 (cos (- minute-θ 60-degrees))))
-                               (+ 15.5 (* 1.5 (sin (- minute-θ 60-degrees)))))))
-             ;; hour hand
-             (send dc draw-polygon
-                   (list (cons (+ 15.5 (* (- R 4) (cos hour-θ)))
-                               (+ 15.5 (* (- R 4) (sin hour-θ))))
-                         (cons (+ 15.5 (* 1.5 (cos (+ hour-θ 60-degrees))))
-                               (+ 15.5 (* 1.5 (sin (+ hour-θ 60-degrees)))))
-                         (cons (+ 15.5 (* 1.5 (cos (- hour-θ 60-degrees))))
-                               (+ 15.5 (* 1.5 (sin (- hour-θ 60-degrees))))))))
-     scale))
-  
-  (define shell-fm
-    (draw-icon-flomap
-     32 32 (λ (dc)
-             (set-icon-pen dc (icon-color->outline-color "white") 1 'solid)
-             (send dc set-brush "white" 'solid)
-             (draw-ellipse/smoothed dc 0 0 32 32))
-     scale))
-  
-  (let* ([dfm  (flomap->deep-flomap shell-fm)]
-         [dfm  (deep-flomap-bulge-spheroid dfm (* 8 scale))])
-    (deep-flomap-render-icon dfm clock-shell-material face-fm))))
-
-;; ===================================================================================================
-;; Bitmaps (icons)
-
-(defproc (regular-polygon-icon [sides exact-positive-integer?]
-                               [start real?]
-                               [color (or/c string? (is-a?/c color%))]
-                               [height (and/c rational? (>=/c 0)) (default-icon-height)]
-                               [material deep-flomap-material-value? (default-icon-material)]
-                               ) (is-a?/c bitmap%)
-  (flomap->bitmap (regular-polygon-flomap sides start color height material)))
-
-(defproc (clock-icon [height (and/c rational? (>=/c 0)) (default-icon-height)]
-                     [face-color (or/c string? (is-a?/c color%)) light-metal-icon-color]
-                     [hand-color (or/c string? (is-a?/c color%)) "firebrick"]
-                     [hours (integer-in 0 11) 1]
-                     [minutes (real-in 0 60) 33]) (is-a?/c bitmap%)
-  (flomap->bitmap (clock-flomap height face-color hand-color hours minutes)))
-
-(define-icon-wrappers
-  ([color (or/c string? (is-a?/c color%))]
-   [height (and/c rational? (>=/c 0)) (default-icon-height)]
-   [material deep-flomap-material-value? (default-icon-material)])
-  [octagon-icon octagon-flomap]
-  [stop-sign-icon stop-sign-flomap]
-  [stop-signs-icon stop-signs-flomap]
-  [foot-icon foot-flomap])
-=======
    'glass 1.5 0.75 0.0
    0.15 0.05 1.0
    0.1 0.1 0.6
@@ -852,7 +566,6 @@
        (deep-flomap-render-icon dfm metal-icon-material)))
    
    (flomap-pin* 1/2 3/4 (if open? 1 1/2) 0 shackle-rfm body-rfm)))
->>>>>>> d8dc0874
 
 (define-icon-wrappers
   ([frame-color (or/c string? (is-a?/c color%))]
@@ -863,14 +576,6 @@
   [left-magnifying-glass-icon  left-magnifying-glass-flomap])
 
 (define-icon-wrappers
-<<<<<<< HEAD
-  ([cap-color (or/c string? (is-a?/c color%))]
-   [bomb-color (or/c string? (is-a?/c color%))]
-   [height (and/c rational? (>=/c 0)) (default-icon-height)]
-   [material deep-flomap-material-value? (default-icon-material)])
-  [bomb-icon bomb-flomap]
-  [left-bomb-icon left-bomb-flomap])
-=======
   ([sides exact-positive-integer?]
    [start real? (- (/ pi sides) (* 1/2 pi))]
    [#:color color (or/c string? (is-a?/c color%))]
@@ -928,5 +633,4 @@
   ([#:color color (or/c string? (is-a?/c color%)) "black"]
    [#:height height (and/c rational? (>=/c 0)) (default-icon-height)])
   [stethoscope-icon stethoscope-flomap]
-  [short-stethoscope-icon short-stethoscope-flomap])
->>>>>>> d8dc0874
+  [short-stethoscope-icon short-stethoscope-flomap])