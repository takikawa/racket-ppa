--- conflicted
+++ resolved
@@ -16,40 +16,17 @@
           small-load-icon small-load-flomap)
          (only-doc-out (all-defined-out)))
 
-<<<<<<< HEAD
-(defproc (floppy-disk-flomap [color (or/c string? (is-a?/c color%))]
-                             [height (and/c rational? (>=/c 0)) (default-icon-height)]
-                             [material deep-flomap-material-value? (default-icon-material)]
-                             ) flomap?
-=======
 (defproc (floppy-disk-flomap
           [#:color color (or/c string? (is-a?/c color%)) "slategray"]
           [#:height height (and/c rational? (>=/c 0)) (default-icon-height)]
           [#:material material deep-flomap-material-value? (default-icon-material)]
           ) flomap?
->>>>>>> d8dc0874
   (make-cached-flomap
    [height color material]
    (define scale (/ height 32))
    
    (define metal-fm
      (let* ([fm  (draw-icon-flomap
-<<<<<<< HEAD
-                  18 11 (λ (dc)
-                          (send dc set-background "lightgray")
-                          (define outer-path (new dc-path%))
-                          (send outer-path rounded-rectangle 0.5 0.5 13 12 1)
-                          (define inner-path (new dc-path%))
-                          (send inner-path rectangle 2.5 2.5 4 6)
-                          (define outer-rgn (new region%))
-                          (send outer-rgn set-path outer-path)
-                          (define inner-rgn (new region%))
-                          (send inner-rgn set-path inner-path)
-                          (send outer-rgn subtract inner-rgn)
-                          (send dc set-clipping-region outer-rgn)
-                          (send dc clear))
-                  scale)]
-=======
                   (λ (dc)
                     (send dc set-background "lightgray")
                     (define outer-path (new dc-path%))
@@ -64,7 +41,6 @@
                     (send dc set-clipping-region outer-rgn)
                     (send dc clear))
                   18 11 scale)]
->>>>>>> d8dc0874
             [dfm  (flomap->deep-flomap fm)]
             [dfm  (deep-flomap-icon-style dfm)]
             [dfm  (deep-flomap-scale-z dfm 1/16)])
@@ -72,29 +48,6 @@
    
    (define bottom-indent-fm
      (draw-icon-flomap
-<<<<<<< HEAD
-      20 11 (λ (dc)
-              (send dc set-alpha 1/4)
-              (send dc set-pen "black" 1 'transparent)
-              (send dc set-brush "black" 'solid)
-              (send dc draw-rounded-rectangle 1.5 0.5 18 11 1))
-      scale))
-   
-   (define label-fm
-     (let* ([fm  (draw-icon-flomap
-                  22 20 (λ (dc)
-                          (send dc set-pen "black" 1 'transparent)
-                          (send dc set-brush "black" 'solid)
-                          (send dc draw-rounded-rectangle -0.5 -3.5 22 21 3)
-                          (send dc set-brush "lemonchiffon" 'solid)
-                          (send dc draw-rounded-rectangle 0.5 -3.5 20 20 2)
-                          (send dc set-brush "chocolate" 'solid)
-                          (send dc draw-rectangle 0.5 -0.5 20 4)
-                          (send dc set-brush "navy" 'solid)
-                          (for ([i  (in-range 5.5 15 3)])
-                            (send dc draw-rectangle 2.5 i 16 1)))
-                  scale)]
-=======
       (λ (dc)
         (send dc set-alpha 1/4)
         (send dc set-pen "black" 1 'transparent)
@@ -116,32 +69,12 @@
                     (for ([i  (in-range 5.5 15 3)])
                       (send dc draw-rectangle 2.5 i 16 1)))
                   22 20 scale)]
->>>>>>> d8dc0874
             [dfm  (flomap->deep-flomap fm)]
             [dfm  (deep-flomap-bulge-vertical dfm (* 2 scale))])
        (deep-flomap-render-icon dfm matte-material)))
    
    (define top-indent-fm
      (draw-icon-flomap
-<<<<<<< HEAD
-      22 19 (λ (dc)
-              (send dc set-alpha 1)
-              (send dc set-pen "black" 1 'transparent)
-              (send dc set-brush "black" 'solid)
-              (send dc draw-rounded-rectangle -0.5 -2.5 22 20 2.5))
-      scale))
-   
-   (define case-fm
-     (draw-icon-flomap
-      32 32 (λ (dc)
-              (set-icon-pen dc (icon-color->outline-color color) 1 'solid)
-              (send dc set-brush color 'solid)
-              (send dc draw-polygon (list '(0 . 3) '(3 . 0)
-                                          '(28 . 0) '(31 . 3)
-                                          '(31 . 28) '(28 . 31)
-                                          '(3 . 31) '(0 . 28))))
-      scale))
-=======
       (λ (dc)
         (send dc set-alpha 1)
         (send dc set-pen "black" 1 'transparent)
@@ -159,7 +92,6 @@
                                     '(31 . 28) '(28 . 31)
                                     '(3 . 31) '(0 . 28))))
       32 32 scale))
->>>>>>> d8dc0874
    
    (define disk-fm
      (let* ([dfm  (deep-flomap-ct-superimpose
@@ -176,55 +108,6 @@
           [fm  (flomap-ct-superimpose fm label-fm)])
      fm)))
 
-<<<<<<< HEAD
-(defproc (save-flomap [arrow-color (or/c string? (is-a?/c color%))]
-                      [color (or/c string? (is-a?/c color%))]
-                      [height (and/c rational? (>=/c 0)) (default-icon-height)]
-                      [material deep-flomap-material-value? (default-icon-material)]
-                      ) flomap?
-  (flomap-hc-append (right-arrow-flomap arrow-color (* 3/4 height) material)
-                    (make-flomap 4 (max 1 (inexact->exact (round (* 1/16 height)))) 0)
-                    (floppy-disk-flomap color height material))) 
-
-(defproc (load-flomap [arrow-color (or/c string? (is-a?/c color%))]
-                      [color (or/c string? (is-a?/c color%))]
-                      [height (and/c rational? (>=/c 0)) (default-icon-height)]
-                      [material deep-flomap-material-value? (default-icon-material)]
-                      ) flomap?
-  (flomap-hc-append (floppy-disk-flomap color height material)
-                    (make-flomap 4 (max 1 (inexact->exact (round (* 1/16 height)))) 0)
-                    (right-arrow-flomap arrow-color (* 3/4 height) material)))
-
-(defproc (small-save-flomap [arrow-color (or/c string? (is-a?/c color%))]
-                            [color (or/c string? (is-a?/c color%))]
-                            [height (and/c rational? (>=/c 0)) (default-icon-height)]
-                            [material deep-flomap-material-value? (default-icon-material)]
-                            ) flomap?
-  (flomap-pin* 0 0 11/16 0
-               (floppy-disk-flomap color height material)
-               (right-arrow-flomap arrow-color (* 3/4 height) material)))
-
-(defproc (small-load-flomap [arrow-color (or/c string? (is-a?/c color%))]
-                            [color (or/c string? (is-a?/c color%))]
-                            [height (and/c rational? (>=/c 0)) (default-icon-height)]
-                            [material deep-flomap-material-value? (default-icon-material)]
-                            ) flomap?
-  (flomap-pin* 1 1 5/16 1
-               (floppy-disk-flomap color height material)
-               (right-arrow-flomap arrow-color (* 3/4 height) material)))
-
-(define-icon-wrappers
-  ([color (or/c string? (is-a?/c color%))]
-   [height (and/c rational? (>=/c 0)) (default-icon-height)]
-   [material deep-flomap-material-value? (default-icon-material)])
-  [floppy-disk-icon floppy-disk-flomap])
-
-(define-icon-wrappers
-  ([arrow-color (or/c string? (is-a?/c color%))]
-   [color (or/c string? (is-a?/c color%))]
-   [height (and/c rational? (>=/c 0)) (default-icon-height)]
-   [material deep-flomap-material-value? (default-icon-material)])
-=======
 (defproc (save-flomap [#:disk-color disk-color (or/c string? (is-a?/c color%)) "gold"]
                       [#:arrow-color arrow-color (or/c string? (is-a?/c color%)) syntax-icon-color]
                       [#:height height (and/c rational? (>=/c 0)) (default-icon-height)]
@@ -276,7 +159,6 @@
    [#:arrow-color arrow-color (or/c string? (is-a?/c color%)) syntax-icon-color]
    [#:height height (and/c rational? (>=/c 0)) (default-icon-height)]
    [#:material material deep-flomap-material-value? (default-icon-material)])
->>>>>>> d8dc0874
   [save-icon save-flomap]
   [load-icon load-flomap]
   [small-save-icon small-save-flomap]
