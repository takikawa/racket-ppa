--- conflicted
+++ resolved
@@ -32,11 +32,7 @@
 
 (compiled-bitmap-list
  (for/list ([t  (in-range 0 1 (/ 1 num-running-frames))])
-<<<<<<< HEAD
-   (running-stickman-icon t run-icon-color "white" run-icon-color stickman-height)))
-=======
    (running-stickman-icon t #:height stickman-height)))
->>>>>>> d8dc0874
 
 ;; ===================================================================================================
 ;; Other icons, various colors
@@ -48,18 +44,6 @@
         (list right-arrow-icon left-arrow-icon up-arrow-icon down-arrow-icon
               right-over-arrow-icon left-over-arrow-icon right-under-arrow-icon left-under-arrow-icon)
         (list floppy-disk-icon
-<<<<<<< HEAD
-              (λ (color) (save-icon syntax-icon-color color))
-              (λ (color) (load-icon syntax-icon-color color))
-              (λ (color) (small-save-icon syntax-icon-color color))
-              (λ (color) (small-load-icon syntax-icon-color color)))
-        (list x-icon check-icon recycle-icon lambda-icon hash-quote-icon)
-        (list octagon-icon stop-sign-icon stop-signs-icon foot-icon
-              (λ (color) (magnifying-glass-icon metal-icon-color color))
-              (λ (color) (left-magnifying-glass-icon metal-icon-color color))
-              (λ (color) (bomb-icon metal-icon-color color))
-              (λ (color) (left-bomb-icon metal-icon-color color)))))
-=======
               (λ (#:color color) (save-icon #:arrow-color syntax-icon-color #:disk-color color))
               (λ (#:color color) (load-icon #:arrow-color syntax-icon-color #:disk-color color))
               (λ (#:color color) (small-save-icon #:arrow-color syntax-icon-color #:disk-color color))
@@ -73,7 +57,6 @@
               (λ (#:color color) (bomb-icon #:bomb-color color))
               (λ (#:color color) (left-bomb-icon #:bomb-color color))
               (λ (#:color color) (stopwatch-icon #:height (default-icon-height) #:face-color color)))))
->>>>>>> d8dc0874
 
 (define tool-icon-procs
   (list check-syntax-icon small-check-syntax-icon
