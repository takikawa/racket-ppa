#lang racket/base

(require "matcher.rkt"
         "struct.rkt"
         "term.rkt"
         "fresh.rkt"
         "loc-wrapper.rkt"
         "error.rkt"
<<<<<<< HEAD
         (for-syntax "cycle-check.rkt")
=======
         "judgment-form.rkt"
         (for-syntax "cycle-check.rkt"
                     setup/path-to-relative)
>>>>>>> d8dc0874
         racket/trace
         racket/contract
         racket/list
         mzlib/etc)

(require (for-syntax syntax/name
                     "loc-wrapper-ct.rkt"
                     "rewrite-side-conditions.rkt"
                     "term-fn.rkt"
                     "underscore-allowed.rkt"
                     syntax/boundmap
                     syntax/id-table
                     racket/base
                     racket/list
                     syntax/parse
                     syntax/parse/experimental/contract
                     syntax/name))

(define (language-nts lang)
  (hash-map (compiled-lang-ht lang) (λ (x y) x)))

(define-for-syntax (term-matcher orig-stx make-matcher)
  (syntax-case orig-stx ()
    [(form-name lang [pattern rhs] ...)
     (begin
       (unless (identifier? #'lang)
         (raise-syntax-error (syntax-e #'form-name) "expected an identifier in the language position" orig-stx #'lang))
       (let ([lang-nts (language-id-nts #'lang (syntax-e #'form-name))])
         (with-syntax ([((side-conditions-rewritten (names ...) (names/ellipses ...)) ...)
                        (map (λ (x) (rewrite-side-conditions/check-errs lang-nts (syntax-e #'form-name) #t x))
                             (syntax->list (syntax (pattern ...))))]
                       [(cp-x ...) (generate-temporaries #'(pattern ...))]
                       [make-matcher make-matcher])
           #'(make-matcher
              'form-name lang 
              (list 'pattern ...)
              (list (compile-pattern lang `side-conditions-rewritten #t) ...)
              (list (λ (match)
                      (term-let/error-name 
                       form-name
                       ([names/ellipses (lookup-binding (mtch-bindings match) 'names)] ...)
                       rhs)) ...)))))]))

(define-syntax (term-match/single stx)
  (term-matcher stx #'term-match/single/proc))
(define-syntax (term-match stx)
  (term-matcher stx #'term-match/proc))

(define ((term-match/proc form-name lang ps cps rhss) term)
  (append-map
   (λ (cp rhs)
     (let ([matches (match-pattern cp term)])
       (if matches
           (map rhs matches)
           '())))
   cps rhss))

(define ((term-match/single/proc form-name lang ps0 cps rhss) term)
  (let loop ([ps ps0] [cps cps] [rhss rhss])
    (if (null? ps)
        (redex-error form-name 
                     (if (null? (cdr ps0))
                         (format "term ~s does not match pattern ~s" term (car ps0))
                         (format "no patterns matched ~s" term)))
        (let ([match (match-pattern (car cps) term)])
          (if match
              (begin
                (unless (null? (cdr match))
                  (redex-error
                   form-name
                   "pattern ~s matched term ~s multiple ways"
                   (car ps)
                   term))
                ((car rhss) (car match)))
              (loop (cdr ps) (cdr cps) (cdr rhss)))))))

(define-syntaxes (redex-let redex-let*)
  (let ()
    (define-syntax-class binding
      #:description "binding clause"
      (pattern (lhs:expr rhs:expr)))
    (define-syntax-class (bindings extract)
      #:description (if extract
                        "sequence of disjoint binding clauses"
                        "sequence of binding clauses")
      (pattern (b:binding ...)
               #:fail-when (and extract
                                (check-duplicate-identifier
                                 (apply append (map extract (syntax->list #'(b.lhs ...))))))
               "duplicate pattern variable"
               #:with (lhs ...) #'(b.lhs ...)
               #:with (rhs ...) #'(b.rhs ...)))
    
    (define (redex-let stx)
      (define-values (form-name nts)
        (syntax-case stx ()
          [(name lang . _) 
           (values (syntax-e #'name)
                   (language-id-nts #'lang (syntax-e #'name)))]))
      (define (pattern-variables pattern)
        (let-values ([(names _) (extract-names nts form-name #t pattern)])
          names))
      (syntax-parse stx
        [(name lang (~var bs (bindings pattern-variables)) body ...+)
         (with-syntax ([(t ...) (generate-temporaries #'bs)])
           #`(let ([t bs.rhs] ...)
               #,(nested-lets #'lang #'([bs.lhs t] ...) #'(body ...) #'name)))]))
    
    (define (redex-let* stx)
      (syntax-parse stx
        [(name lang (~var bs (bindings #f)) body ...+)
         (nested-lets #'lang #'bs #'(body ...) #'name)]))
    
    (define (nested-lets lang bindings bodies name)
      (syntax-case bindings ()
        [()
         #`(let () #,@bodies)]
        [([lhs rhs] . bindings)
         (with-syntax ([rest-lets (nested-lets lang #'bindings bodies name)])
           #`(#,(term-matcher #`(#,name #,lang [lhs rest-lets]) 
                              #'term-match/single/proc) 
              rhs))]))
    
    (values redex-let redex-let*)))

(define-syntax (compatible-closure stx)
  (syntax-case stx ()
    [(_ red lang nt)
     (identifier? (syntax nt))
     (with-syntax ([(side-conditions-rewritten (names ...) (names/ellipses ...))
                    (rewrite-side-conditions/check-errs (language-id-nts #'lang 'compatible-closure)
                                                        'compatible-closure 
                                                        #t
                                                        (syntax (cross nt)))])
       (syntax (do-context-closure red lang `side-conditions-rewritten 'compatible-closure)))]
    [(_ red lang nt)
     (raise-syntax-error 'compatible-closure "expected a non-terminal as last argument" stx (syntax nt))]))

(define-syntax (context-closure stx)
  (syntax-case stx ()
    [(_ red lang pattern)
     (with-syntax ([(side-conditions-rewritten (names ...) (names/ellipses ...))
                    (rewrite-side-conditions/check-errs (language-id-nts #'lang 'context-closure)
                                                        'context-closure
                                                        #t
                                                        (syntax pattern))])
       (syntax
        (do-context-closure
         red
         lang
         `side-conditions-rewritten
         'context-closure)))]))

(define (do-context-closure red lang pat name)
  (unless (reduction-relation? red)
    (error name "expected <reduction-relation> as first argument, got ~e" red))
  (unless (compiled-lang? lang)
    (error name "expected <lang> as second argument, got ~e" lang))
  (let ([cp (compile-pattern
             lang
             `(in-hole (name ctxt ,pat)
                       (name exp any))
             #f)])
    (build-reduction-relation
     #f
     lang
     (map
      (λ (make-proc)
        (make-rewrite-proc
         (λ (lang)
           (let ([f (make-proc lang)])
             (λ (main-exp exp extend acc)
               (let loop ([ms (or (match-pattern cp exp) '())]
                          [acc acc])
                 (cond
                   [(null? ms) acc]
                   [else
                    (let* ([mtch (car ms)]
                           [bindings (mtch-bindings mtch)])
                      (loop (cdr ms)
                            (f main-exp
                               (lookup-binding bindings 'exp)
                               (λ (x) (extend (plug (lookup-binding bindings 'ctxt) x)))
                               acc)))])))))
         (rewrite-proc-name make-proc)
         (rewrite-proc-lhs make-proc)
         (rewrite-proc-lhs-src make-proc)
         (rewrite-proc-id make-proc)))
      (reduction-relation-make-procs red))
     (reduction-relation-rule-names red)
     (reduction-relation-lws red)
     `any)))

(define (apply-reduction-relation/tagged p v)
  (let loop ([procs (reduction-relation-procs p)]
             [acc '()])
    (cond
      [(null? procs) acc]
      [else 
       (loop (cdr procs)
             ((car procs) v acc))])))

(define (apply-reduction-relation/tag-with-names p v) (map cdr (apply-reduction-relation/tagged p v)))
(define (apply-reduction-relation p v) (map caddr (apply-reduction-relation/tagged p v)))

(define-syntax (-reduction-relation stx)
  (syntax-case stx ()
    [(_ lang args ...)
     (with-syntax ([orig-stx stx])
       (syntax/loc stx (do-reduction-relation orig-stx reduction-relation empty-reduction-relation #f lang args ...)))]))

(define-syntax (extend-reduction-relation stx)
  (syntax-case stx ()
    [(_ orig-reduction-relation lang args ...)
     (with-syntax ([orig-stx stx])
       (syntax/loc stx (do-reduction-relation orig-stx extend-reduction-relation orig-reduction-relation #t lang args ...)))]))

(define-for-syntax (generate-binding-constraints names names/ellipses bindings syn-err-name)
  (define (id/depth stx)
    (syntax-case stx ()
      [(s (... ...))
       (let ([r (id/depth #'s)])
         (make-id/depth (id/depth-id r) (add1 (id/depth-depth r)) (id/depth-mismatch? r)))]
      [s (make-id/depth #'s 0 #f)]))
  (define temporaries (generate-temporaries names))
  (values
   (for/fold ([cs '()])
     ([n names]
      [w/e names/ellipses]
      [x temporaries])
     (cond [(hash-ref bindings (syntax-e n) #f)
            => (λ (b) 
                 (let ([b-id/depth (id/depth b)]
                       [n-id/depth (id/depth w/e)])
                   (if (= (id/depth-depth b-id/depth) (id/depth-depth n-id/depth))
                       (cons #`(equal? #,x (term #,b)) cs)
                       (raise-ellipsis-depth-error
                        syn-err-name
                        (id/depth-id n-id/depth) (id/depth-depth n-id/depth)
                        (id/depth-id b-id/depth) (id/depth-depth b-id/depth)))))]
           [else cs]))
   temporaries
   (for/fold ([extended bindings])
     ([name names] 
      [w/ellipses names/ellipses])
     (hash-set extended (syntax-e name) w/ellipses))))

(define-for-syntax (check-judgment-arity stx judgment)
  (syntax-case judgment ()
    [(form-name pat ...)
     (judgment-form-id? #'form-name)
     (let ([expected (length (judgment-form-mode (lookup-judgment-form-id #'form-name)))]
           [actual (length (syntax->list #'(pat ...)))])
       (unless (= actual expected)
         (raise-syntax-error 
          #f 
          (format "mode specifies a ~a-ary relation but use supplied ~a term~a" 
                  expected actual (if (= actual 1) "" "s"))
          judgment)))]
    [(form-name pat ...)
     (raise-syntax-error #f "expected a judgment form name" stx #'form-name)]))

(define-syntax-set (do-reduction-relation)
  (define (do-reduction-relation/proc stx)
    (syntax-case stx ()
      [(_ orig-stx id orig-reduction-relation allow-zero-rules? lang . w/domain-args)
       (identifier? #'lang)
       (prune-syntax
        (let-values ([(domain-pattern main-arrow args)
                      (parse-keywords #'orig-stx #'id #'w/domain-args)])
          (with-syntax ([(rules ...) (before-with args)]
                        [(shortcuts ...) (after-with args)])
            (with-syntax ([(lws ...) (map rule->lws (syntax->list #'(rules ...)))])
              (reduction-relation/helper 
               #'orig-stx
               (syntax-e #'id)
               #'orig-reduction-relation
               (syntax lang)
               (syntax->list (syntax (rules ...)))
               (syntax->list (syntax (shortcuts ...)))
               #'(list lws ...)
               (syntax-e #'allow-zero-rules?)
               domain-pattern
               main-arrow)))))]
      [(_ orig-stx id orig-reduction-relation allow-zero-rules? lang args ...)
       (raise-syntax-error (syntax-e #'id) 
                           "expected an identifier for the language name"
                           #'lang)]))
  
  (define default-arrow #'-->)
  
  (define (parse-keywords stx id args)
    (let ([domain-contract #'any]
          [main-arrow default-arrow])
      
      ;; ensure no duplicate keywords
      (let ([ht (make-hash)]
            [known-keywords '(#:arrow #:domain)])  ;; #:arrow not yet implemented
        (for-each (λ (kwd/stx)  ;; (not necc a keyword)
                    (let ([kwd (syntax-e kwd/stx)])
                      (when (keyword? kwd)
                        (unless (member kwd known-keywords)
                          (raise-syntax-error (syntax-e id)
                                              "unknown keyword"
                                              stx
                                              kwd/stx))
                        (when (hash-ref ht kwd #f)
                          (raise-syntax-error (syntax-e id)
                                              "duplicate keywords"
                                              stx
                                              kwd/stx
                                              (list (hash-ref ht kwd))))
                        (hash-set! ht kwd kwd/stx))))
                  (syntax->list args)))
      
      (let loop ([args args])
        (syntax-case args ()
          [(#:domain pat args ...)
           (begin (set! domain-contract #'pat)
                  (loop #'(args ...)))]
          [(#:domain)
           (raise-syntax-error (syntax-e id) 
                               "expected a domain after #:domain"
                               stx)]
          [(#:arrow arrow . args)
           (identifier? #'arrow)
           (begin (set! main-arrow #'arrow)
                  (loop #'args))]
          [(#:arrow arrow . args)
           (raise-syntax-error (syntax-e id) 
                               "expected an arrow after #:arrow, not a compound expression"
                               stx
                               #'arrow)]
          [(#:arrow)
           (raise-syntax-error (syntax-e id) 
                               "expected an arrow after #:arrow"
                               stx)]
          [_
           (begin
             (values domain-contract main-arrow args))]))))

  
  (define (before-with stx)
    (let loop ([lst (syntax->list stx)])
      (cond
        [(null? lst) null]
        [else
         (let ([fst (car lst)])
           (syntax-case (car lst) (with)
             [with null]
             [else (cons (car lst) (loop (cdr lst)))]))])))
  
  (define (after-with stx)
    (let loop ([lst (syntax->list stx)])
      (cond
        [(null? lst) null]
        [else
         (let ([fst (car lst)])
           (syntax-case (car lst) (with)
             [with (cdr lst)]
             [else (loop (cdr lst))]))])))
  
  (define (name-pattern-lws/rr pat)
    (for/list ([lw-pair (name-pattern-lws pat)])
      (if (pair? lw-pair)
          #`(cons #,(car lw-pair) #,(cdr lw-pair))
          (error 'name-pattern-lws/rr "ack"))))
  
  (define (rule->lws rule)
    (syntax-case rule ()
      [(arrow lhs rhs stuff ...)
       (let-values ([(label computed-label scs/withs fvars)
                     (let loop ([stuffs (syntax->list #'(stuff ...))]
                                [label #f]
                                [computed-label #f]
                                [scs/withs null]
                                [fvars null])
                       (cond
                         [(null? stuffs) (values label computed-label (reverse scs/withs) (reverse fvars))]
                         [else
                          (syntax-case (car stuffs) (where where/hidden
                                                           side-condition side-condition/hidden
                                                           fresh variable-not-in
                                                           computed-name
                                                           judgment-holds)
                            [(fresh xs ...) 
                             (loop (cdr stuffs)
                                   label
                                   computed-label
                                   scs/withs
                                   (append 
                                    (reverse (map (λ (x)
                                                    (to-lw/proc
                                                     (syntax-case x ()
                                                       [x
                                                        (identifier? #'x)
                                                        #'x]
                                                       [(x whatever)
                                                        (identifier? #'x)
                                                        #'x]
                                                       [((y dots) (x dots2))
                                                        (datum->syntax 
                                                         #f 
                                                         `(,(syntax->datum #'y) ...) 
                                                         #'y)]
                                                       [((y dots) (x dots2) whatever)
                                                        (datum->syntax 
                                                         #f 
                                                         `(,(syntax->datum #'y) ...) 
                                                         #'y)])))
                                                  (syntax->list #'(xs ...))))
                                    fvars))]
                            [(where x e)
                             (loop (cdr stuffs)
                                   label
                                   computed-label
                                   (cons #`(cons #,(to-lw/proc #'x) #,(to-lw/proc #'e))
                                         (append (name-pattern-lws/rr #'x) scs/withs))
                                   fvars)]
                            [(where/hidden x e)
                             (loop (cdr stuffs) label computed-label scs/withs fvars)]
                            [(side-condition sc)
                             (loop (cdr stuffs)
                                   label
                                   computed-label
                                   (cons (to-lw/uq/proc #'sc) scs/withs)
                                   fvars)]
                            [(side-condition/hidden sc)
                             (loop (cdr stuffs) label computed-label scs/withs fvars)]
                            [x
                             (identifier? #'x)
                             (loop (cdr stuffs)
                                   #''x
                                   computed-label
                                   scs/withs
                                   fvars)]
                            [x
                             (string? (syntax-e #'x))
                             (loop (cdr stuffs)
                                   #'(string->symbol x)
                                   computed-label
                                   scs/withs
                                   fvars)]
                            [(computed-name e)
                             (loop (cdr stuffs)
                                   label
                                   #'e
                                   scs/withs
                                   fvars)]
                            [(judgment-holds (form-name . pieces))
                             (judgment-form-id? #'form-name)
                             (loop (cdr stuffs)
                                   label
                                   computed-label
                                   (let*-values ([(mode) (judgment-form-mode (lookup-judgment-form-id #'form-name))]
                                                 [(_ outs) (split-by-mode (syntax->list #'pieces) mode)])
                                     (cons (to-lw/proc #'(form-name . pieces))
                                           (for/fold ([binds scs/withs]) ([out outs])
                                             (append (name-pattern-lws/rr out) binds))))
                                   fvars)]
                            [_
                             ;; just skip over junk here, and expect a syntax error to be raised elsewhere
                             (loop (cdr stuffs) label computed-label scs/withs fvars)])]))])
         (with-syntax ([(scs/withs ...) scs/withs]
                       [(fvars ...) fvars]
                       [((bind-id . bind-pat) ...) 
                        (extract-pattern-binds #'lhs)]
                       [((tl-id . tl-pat) ...)
                       (extract-term-let-binds #'rhs)])
           #`(make-rule-pict 'arrow
                             #,(to-lw/proc #'lhs)
                             #,(to-lw/proc #'rhs)
                             #,label
                             #,(and computed-label 
                                    (to-lw/proc #`,#,computed-label))
                             (list scs/withs ...
                                   #,@(map (λ (bind-id bind-pat)
                                             #`(cons #,(to-lw/proc bind-id)
                                                     #,(to-lw/proc bind-pat)))
                                           (syntax->list #'(bind-id ...))
                                           (syntax->list #'(bind-pat ...)))
                                   #,@(map (λ (tl-id tl-pat)
                                             #`(cons #,(to-lw/proc tl-id)
                                                     #,(to-lw/uq/proc tl-pat)))
                                           (syntax->list #'(tl-id ...))
                                           (syntax->list #'(tl-pat ...))))
                             (list fvars ...))))]))
  
  (define (reduction-relation/helper stx orig-name orig-red-expr lang-id rules shortcuts 
                                     lws 
                                     allow-zero-rules?
                                     domain-pattern
                                     main-arrow)
    (let ([ht (make-module-identifier-mapping)]
          [all-top-levels '()]
          [withs (make-module-identifier-mapping)])
      (for-each (λ (shortcut)
                  (syntax-case shortcut ()
                    [((rhs-arrow rhs-from rhs-to)
                      (lhs-arrow a b))
                     (not (identifier? #'a))
                     (raise-syntax-error
                      orig-name
                      "malformed shortcut, expected identifier"
                      shortcut #'a)]
                    [((rhs-arrow rhs-from rhs-to)
                      (lhs-arrow a b))
                     (not (identifier? #'b))
                     (raise-syntax-error
                      orig-name
                      "malformed shortcut, expected identifier"
                      shortcut #'b)]
                    [((rhs-arrow rhs-from rhs-to)
                      (lhs-arrow lhs-from lhs-to))
                     (begin
                       (table-cons! withs #'lhs-arrow #'rhs-arrow)
                       (table-cons! ht (syntax rhs-arrow) shortcut))]
                    [((a b c) d)
                     (raise-syntax-error 
                      orig-name
                      "malformed shortcut, expected right-hand side to have three sub-expressions"
                      stx (syntax d))]
                    [(a b)
                     (raise-syntax-error 
                      orig-name
                      "malformed shortcut, expected left-hand side to have three sub-expressions"
                      stx (syntax a))]
                    [(a b c d ...)
                     (raise-syntax-error 
                      orig-name
                      "malformed shortcut, expected only two subparts for a shortcut definition, found an extra one"
                      stx
                      (syntax c))]
                    [_ (raise-syntax-error orig-name
                                           "malformed shortcut"
                                           stx shortcut)]))
                shortcuts)
            
      (for-each (λ (rule)
                  (syntax-case rule ()
                    [(arrow . rst)
                     (begin
                       (set! all-top-levels (cons #'arrow all-top-levels))
                       (table-cons! ht (syntax arrow) rule))]))
                rules)
      
      ;; signal a syntax error if there are shortcuts defined, but no rules that use them
      (unless (null? shortcuts)
        (unless (module-identifier-mapping-get ht main-arrow (λ () #f))
          (raise-syntax-error orig-name 
                              (format "no ~a rules" (syntax-e main-arrow))
                              stx)))
      
      (for-each (λ (tl)
                  (let loop ([id tl])
                    (unless (free-identifier=? main-arrow id)
                      (let ([nexts
                             (module-identifier-mapping-get
                              withs id 
                              (λ () 
                                (raise-syntax-error 
                                 orig-name
                                 (format "the ~s relation is not defined"
                                         (syntax->datum id))
                                 stx
                                 id)))])
                        (for-each loop nexts)))))
                all-top-levels)
      
      (let ([name-table (make-hasheq)]
            [lang-nts (language-id-nts lang-id orig-name)])
        (hash-set! name-table #f 0)
        ;; name table maps symbols for the rule names to their syntax objects and to a counter indicating what
        ;; order the names were encountered in. The current value of the counter is stored in the table at key '#f'.
        (with-syntax ([lang-id lang-id]
                      [(top-level ...) (get-choices stx orig-name ht lang-id main-arrow
                                                    name-table lang-id allow-zero-rules?)]
                      [(rule-names ...) 
                       (begin
                         (hash-remove! name-table #f)
                         (map car (sort (hash-map name-table (λ (k v) (list k (list-ref v 1)))) < #:key cadr)))]
                      [lws lws]
                      
                      [(domain-pattern-side-conditions-rewritten (names ...) (names/ellipses ...))
                       (rewrite-side-conditions/check-errs
                        lang-nts
                        orig-name
                        #f
                        domain-pattern)])
                      
          #`(build-reduction-relation
             #,orig-red-expr
             lang-id
             (list top-level ...)
             '(rule-names ...)
             lws
             `domain-pattern-side-conditions-rewritten)))))
  
  #|    
    ;; relation-tree = 
    ;;   leaf
    ;;  (make-node id[frm] pat[frm] id[to] pat[to] (listof relation-tree))
    (define-struct node (frm-id frm-pat to-id to-pat))
    (define-struct leaf (frm-pat to-pat))
  |#  
  ;; get-choices : stx[original-syntax-object] bm lang identifier ht[sym->syntax] identifier[language-name] -> (listof relation-tree)
  (define (get-choices stx orig-name bm lang id name-table lang-id allow-zero-rules?)
    (reverse
     (apply 
      append
      (map (λ (x) (get-tree stx orig-name bm lang x name-table lang-id allow-zero-rules?))
           (module-identifier-mapping-get 
            bm id
            (λ ()
              (if allow-zero-rules?
                  '()
                  (raise-syntax-error orig-name 
                                      (format "no rules use ~a" (syntax->datum id))
                                      stx 
                                      (if (equal? id default-arrow) #f id)))))))))
  
  (define (get-tree stx orig-name bm lang case-stx name-table lang-id allow-zero-rules?)
    (syntax-case case-stx ()
      [(arrow from to extras ...)
       (list (do-leaf stx 
                      orig-name
                      lang 
                      name-table
                      (syntax from) 
                      (syntax to) 
                      (syntax->list (syntax (extras ...)))
                      lang-id))]
      [((rhs-arrow rhs-from rhs-to) (lhs-arrow lhs-frm-id lhs-to-id))
       (let* ([lang-nts (language-id-nts lang-id orig-name)]
              [rewrite-side-conds
               (λ (pat) (rewrite-side-conditions/check-errs lang-nts orig-name #t pat))])
         (with-syntax ([(side-conditions-rewritten (names ...) (names/ellipses ...))
                        (rewrite-side-conds
                         (rewrite-node-pat (syntax-e (syntax lhs-frm-id))
                                           (syntax rhs-from)))]
                       [(fresh-rhs-from (fresh-names ...) (fresh-names/ellipses ...)) 
                        (rewrite-side-conds 
                         (freshen-names #'rhs-from #'lhs-frm-id lang-nts orig-name))]
                       [lang lang])
           (map
            (λ (child-proc)
              #`(do-node-match
                 'lhs-frm-id
                 'lhs-to-id
                 `side-conditions-rewritten
                 (λ (bindings rhs-binder)
                   (term-let ([lhs-to-id rhs-binder]
                              [names/ellipses (lookup-binding bindings 'names)] ...)
                             (term rhs-to)))
                 #,child-proc
                 `fresh-rhs-from))
            (get-choices stx orig-name bm #'lang
                         (syntax lhs-arrow) 
                         name-table lang-id 
                         allow-zero-rules?))))]))
  (define (rewrite-node-pat id term)
    (let loop ([t term])
      (syntax-case t (side-condition)
        [(side-condition p c)
         #`(side-condition #,(loop #'p) c)]
        [(p ...)
         (map loop (syntax->list #'(p ...)))]
        [else 
         (if (and (identifier? t) (eq? id (syntax-e t)))
             `(name ,id any)
             t)])))
  
  (define (freshen-names pat hole-id nts what)
    (define (fresh x)
      (gensym
       (if (or (memq x nts) (memq x underscore-allowed))
           (string-append (symbol->string x) "_")
           x)))
    (let-values ([(bound _) (extract-names nts what #t pat 'binds-anywhere)])
      (let ([renames (make-bound-identifier-mapping)])
        (for-each 
         (λ (x)
           (unless (bound-identifier=? x hole-id)
             (bound-identifier-mapping-put! renames x (fresh (syntax-e x)))))
         bound)
        (let recur ([p pat])
          (syntax-case p (side-condition)
            [(side-condition p c)
             #`(side-condition 
                #,(recur #'p)
                (term-let (#,@(bound-identifier-mapping-map renames (λ (x y) #`(#,x (term #,y)))))
                          c))]
            [(p ...)
             #`(#,@(map recur (syntax->list #'(p ...))))]
            [else
             (if (identifier? p)
                 (bound-identifier-mapping-get renames p (λ () p))
                 p)])))))
  
  (define (do-leaf stx orig-name lang name-table from to extras lang-id)
    (let* ([lang-nts (language-id-nts lang-id orig-name)]
           [rw-sc (λ (pat) (rewrite-side-conditions/check-errs lang-nts orig-name #t pat))])
      (let-values ([(name computed-name sides/withs/freshs) (process-extras stx orig-name name-table extras)])
        (with-syntax ([(side-conditions-rewritten (names ...) (names/ellipses ...)) (rw-sc from)])
          (define body-code
            (bind-withs orig-name 
                        #'main-exp
                        lang
                        lang-nts
                        sides/withs/freshs
                        'flatten
                        #`(list (cons #,(or computed-name #'none)
                                      (term #,to)))
                        (syntax->list #'(names ...))
                        (syntax->list #'(names/ellipses ...))
                        #t))
          (define test-case-body-code
            ;; this contains some redundant code
            (bind-withs orig-name
                        #'#t 
                        #'lang-id2
                        lang-nts
                        sides/withs/freshs
                        'predicate
                        #'#t
                        (syntax->list #'(names ...))
                        (syntax->list #'(names/ellipses ...))
                        #t))
          (with-syntax ([(lhs-w/extras (w/extras-names ...) (w/extras-names/ellipses ...))
                         (rw-sc #`(side-condition #,from #,test-case-body-code))]
                        [lhs-source (format "~a:~a:~a"
                                            (and (path? (syntax-source from))
                                                 (path->relative-string/library (syntax-source from)))
                                            (syntax-line from)
                                            (syntax-column from))]
                        [name name]
                        [lang lang]
                        [body-code body-code])
            #`
            (build-rewrite-proc/leaf `side-conditions-rewritten
                                     (λ (main-exp bindings)
                                       (term-let ([names/ellipses (lookup-binding bindings 'names)] ...)
                                                 body-code))
                                     lhs-source
                                     name
                                     (λ (lang-id2) `lhs-w/extras)))))))
  
  (define (process-extras stx orig-name name-table extras)
    (let* ([the-name #f]
           [the-name-stx #f]
           [computed-name-stx #f]
           [sides/withs/freshs 
            (let loop ([extras extras])
              (cond
                [(null? extras) '()]
                [else
                 (syntax-case (car extras) (fresh computed-name judgment-holds)
                   [name 
                    (or (identifier? (car extras))
                        (string? (syntax-e (car extras))))
                    (begin
                      (let* ([raw-name (syntax-e (car extras))]
                             [name-sym
                              (if (symbol? raw-name)
                                  raw-name
                                  (string->symbol raw-name))])
                        (when (hash-ref name-table name-sym #f)
                          (raise-syntax-errors orig-name 
                                               "same name on multiple rules"
                                               stx
                                               (list (car (hash-ref name-table name-sym))
                                                     (syntax name))))
                        (let ([num (hash-ref name-table #f)])
                          (hash-set! name-table #f (+ num 1))
                          (hash-set! name-table name-sym (list (syntax name) num)))
                        
                        (when the-name
                          (raise-syntax-errors orig-name
                                               "expected only a single name" 
                                               stx
                                               (list the-name-stx (car extras))))
                        (set! the-name (if (symbol? raw-name)
                                           (symbol->string raw-name)
                                           raw-name))
                        (set! the-name-stx (car extras))
                        (loop (cdr extras))))]
                   [(fresh var ...)
                    (append (map (λ (x)
                                   (syntax-case x ()
                                     [x
                                      (identifier? #'x)
                                      #'(fresh x)]
                                     [(x name)
                                      (identifier? #'x)
                                      #'(fresh x name)]
                                     [((ys dots2) (xs dots1))
                                      (and (eq? (syntax-e #'dots1) (string->symbol "..."))
                                           (eq? (syntax-e #'dots2) (string->symbol "...")))
                                      #'(fresh (ys) (xs dots1))]
                                     [((ys dots2) (xs dots1) names)
                                      (and (eq? (syntax-e #'dots1) (string->symbol "..."))
                                           (eq? (syntax-e #'dots2) (string->symbol "...")))
                                      #'(fresh (ys) (xs dots1) names)]
                                     [x
                                      (raise-syntax-error orig-name 
                                                          "malformed fresh variable clause"
                                                          stx
                                                          #'x)]))
                                 (syntax->list #'(var ...)))
                            (loop (cdr extras)))]
                   [(-side-condition exp ...)
                    (side-condition-keyword? #'-side-condition)
                    (cons (car extras) (loop (cdr extras)))]
                   [(-where x e)
                    (where-keyword? #'-where)
                    (cons (car extras) (loop (cdr extras)))]
                   [(-where . x)
                    (where-keyword? #'-where)
                    (raise-syntax-error orig-name "malformed where clause" stx (car extras))]
                   [(computed-name e)
                    (if computed-name-stx
                        (raise-syntax-errors orig-name "expected at most one computed-name clause"
                                             stx (list computed-name-stx #'e))
                        (set! computed-name-stx #'e))
                    (loop (cdr extras))]
                   [(computed-name . _)
                    (raise-syntax-error orig-name "malformed computed-name clause" stx (car extras))]
                   [(judgment-holds judgment)
                    (begin
                      (check-judgment-arity stx #'judgment)
                      (cons #'judgment (loop (cdr extras))))]
                   [_
                    (raise-syntax-error orig-name "unknown extra" stx (car extras))])]))])
      (values the-name computed-name-stx sides/withs/freshs)))
  
  ;; table-cons! hash-table sym any -> void
  ;; extends ht at key by `cons'ing hd onto whatever is alrady bound to key (or the empty list, if nothing is)
  (define (table-cons! ht key hd)
    (module-identifier-mapping-put! ht key (cons hd (module-identifier-mapping-get ht key (λ () '())))))
  
  (define (raise-syntax-errors sym str stx stxs)
    (raise (make-exn:fail:syntax 
            (string->immutable-string (format "~a: ~a~a" 
                                              sym 
                                              str
                                              (if (error-print-source-location)
                                                  (string-append ":" (stxs->list stxs))
                                                  "")))
            (current-continuation-marks)
            stxs)))
  
  (define (stxs->list stxs)
    (apply
     string-append
     (let loop ([stxs stxs])
       (cond
         [(null? stxs) '()]
         [else 
          (cons (format " ~s" (syntax->datum (car stxs)))
                (loop (cdr stxs)))])))))

(define (build-rewrite-proc/leaf side-conditions-rewritten 
                                 build-really-matched 
                                 lhs-source
                                 name
                                 lhs-w/extras-proc)
  (let ([case-id (gensym)])
    (make-rewrite-proc
     (λ (lang-id)
       (let ([cp (compile-pattern lang-id side-conditions-rewritten #t)])
         (λ (main-exp exp f other-matches)
           (let ([mtchs (match-pattern cp exp)])
             (if mtchs
                 (let loop ([mtchs mtchs]
                            [acc other-matches])
                   (cond
                     [(null? mtchs) acc]
                     [else 
                      (let* ([mtch (car mtchs)]
                             [bindings (mtch-bindings mtch)]
                             [really-matched (build-really-matched main-exp bindings)])
                        (cond
                          [really-matched
                           (for-each
                            (λ (c)
                              (let ([r (coverage-relation c)])
                                (when (and (reduction-relation? r)
                                           (memf (λ (r) (eq? case-id (rewrite-proc-id r)))
                                                 (reduction-relation-make-procs r)))
                                  (cover-case case-id c))))
                            (relation-coverage))
                           (loop (cdr mtchs) 
                                 (map/mt (λ (x) (list name
                                                      (if (none? (car x)) 
                                                          name
                                                          (format "~a" (car x)))
                                                      (f (cdr x)))) 
                                         really-matched acc))]
                          [else 
                           (loop (cdr mtchs) acc)]))]))
                 other-matches)))))
     name
     lhs-w/extras-proc
     lhs-source
     case-id)))

(define (union-reduction-relations fst snd . rst)
  (let ([name-ht (make-hasheq)]
        [counter 0]
        [lst (list* fst snd rst)]
        [first-lang (reduction-relation-lang fst)])
    (for-each
     (λ (red)
       (unless (eq? first-lang (reduction-relation-lang red))
         (error 'union-reduction-relations 
                "expected all of the reduction relations to use the same language"))
       (for-each (λ (name)
                   (when (hash-ref name-ht name #f)
                     (error 'union-reduction-relations "multiple rules with the name ~s" name))
                   (hash-set! name-ht name counter)
                   (set! counter (+ counter 1)))
                 (reduction-relation-rule-names red)))
     (reverse lst)) ;; reverse here so the names get put into the hash in the proper (backwards) order
    (make-reduction-relation
     first-lang
     (reverse (apply append (map reduction-relation-make-procs lst)))
     (map car (sort (hash-map name-ht list) < #:key cadr))
     (apply append (map reduction-relation-lws lst)) 
     (reverse (apply append (map reduction-relation-procs lst))))))

(define (do-node-match lhs-frm-id lhs-to-id pat rhs-proc child-make-proc rhs-from)
  (define (subst from to in)
    (let recur ([p in])
      (cond [(eq? from p) to]
            [(pair? p) (map recur p)]
            [else p])))
  ;; need call to make-rewrite-proc
  ;; also need a test case here to check duplication of names.
  (make-rewrite-proc
   (λ (lang)
     (let ([cp (compile-pattern lang pat #t)]
           [child-proc (child-make-proc lang)])
       (λ (main-exp exp f other-matches)
         (let ([mtchs (match-pattern cp exp)])
           (if mtchs
               (let o-loop ([mtchs mtchs]
                            [acc other-matches])
                 (cond
                   [(null? mtchs) acc]
                   [else
                    (let ([sub-exp (lookup-binding (mtch-bindings (car mtchs)) lhs-frm-id)])
                      (o-loop (cdr mtchs) 
                              (child-proc main-exp
                                          sub-exp
                                          (λ (x) (f (rhs-proc (mtch-bindings (car mtchs)) x)))
                                          acc)))]))
               other-matches)))))
   (rewrite-proc-name child-make-proc)
   (λ (lang) (subst lhs-frm-id ((rewrite-proc-lhs child-make-proc) lang) rhs-from))
   (rewrite-proc-lhs-src child-make-proc)
   (rewrite-proc-id child-make-proc)))

(define relation-coverage (make-parameter null))

(define (cover-case id cov)
  (hash-update! (coverage-counts cov) id 
                (λ (c) (cons (car c) (add1 (cdr c))))))

(define (covered-cases cov)
  (sort (hash-map (coverage-counts cov) (λ (k v) v))
        string<=?
        #:key car))

(define-struct coverage (relation counts))

(define-syntax (fresh-coverage stx)
  (syntax-case stx ()
    [(name subj-stx)
     (with-syntax ([subj
                    (cond [(and (identifier? (syntax subj-stx))
                                (let ([tf (syntax-local-value (syntax subj-stx) (λ () #f))])
                                  (and (term-fn? tf) (term-fn-get-id tf))))
                           => values]
                          [else (syntax (let ([r subj-stx])
                                          (if (reduction-relation? r)
                                              r
                                              (raise-type-error 'name "reduction-relation" r))))])])
       (syntax
        (let ([h (make-hasheq)])
          (cond [(metafunc-proc? subj)
                 (for-each
                  (λ (c) (hash-set! h (metafunc-case-id c) (cons (metafunc-case-src-loc c) 0)))
                  (metafunc-proc-cases subj))]
                [(reduction-relation? subj)
                 (for-each 
                  (λ (rwp) 
                    (hash-set! h (rewrite-proc-id rwp) (cons (or (rewrite-proc-name rwp) (rewrite-proc-lhs-src rwp)) 0)))
                  (reduction-relation-make-procs subj))])
          (make-coverage subj h))))]))

(define-syntax (test-match stx) (test-match/both stx #f))
(define-syntax (test-match? stx) (test-match/both stx #t))

(define-for-syntax (test-match/both stx boolean-only?)
  (syntax-case stx ()
    [(form-name lang-exp pattern)
     (identifier? #'lang-exp)
     (let*-values ([(what) (syntax-e #'form-name)]
                   [(nts) (language-id-nts #'lang-exp what)])
       (with-syntax ([(side-condition-rewritten (vars ...) (ids/depths ...))
                      (rewrite-side-conditions/check-errs nts what #t #'pattern)])
         (with-syntax ([binders (map syntax-e (syntax->list #'(vars ...)))]
                       [name (syntax-local-infer-name stx)])
           #`(do-test-match lang-exp `side-condition-rewritten 'binders 'name #,boolean-only?))))]
    [(form-name lang-exp pattern expression)
     (identifier? #'lang-exp)
     (syntax 
      ((form-name lang-exp pattern) expression))]
    [(_ a b c)
     (raise-syntax-error 'redex-match "expected an identifier (bound to a language) as first argument" stx #'a)]
    [(_ a b)
     (raise-syntax-error 'redex-match "expected an identifier (bound to a language) as first argument" stx #'a)]))

(define-struct match (bindings) #:inspector #f)

(define (do-test-match lang pat binders context-name boolean-only?)
  (unless (compiled-lang? lang)
    (error 'redex-match "expected first argument to be a language, got ~e" lang))
  (define name (or context-name
                   (and (symbol? pat)
                        pat)))
  (define cpat (compile-pattern lang pat #t))
  (define redex-match-proc
    (if boolean-only?
        (λ (exp) (match-pattern? cpat exp))
        (λ (exp)
          (let ([ans (match-pattern cpat exp)])
            (and ans
                 (map (λ (m) (make-match (sort-bindings 
                                          (filter (λ (x) (memq (bind-name x) binders))
                                                  (bindings-table (mtch-bindings m))))))
                      ans))))))
  (if name
      (procedure-rename redex-match-proc name)
      redex-match-proc))

(define (sort-bindings bnds)
  (sort
   bnds
   (λ (x y) (string-ci<=? (symbol->string (bind-name x))
                          (symbol->string (bind-name y))))))

(define-values (struct:metafunc-proc make-metafunc-proc metafunc-proc? metafunc-proc-ref metafunc-proc-set!)
  (make-struct-type 'metafunc-proc #f 9 0 #f null (current-inspector) 0))
(define metafunc-proc-pict-info (make-struct-field-accessor metafunc-proc-ref 1))
(define metafunc-proc-lang (make-struct-field-accessor metafunc-proc-ref 2))
(define metafunc-proc-multi-arg? (make-struct-field-accessor metafunc-proc-ref 3))
(define metafunc-proc-name (make-struct-field-accessor metafunc-proc-ref 4))
(define metafunc-proc-in-dom? (make-struct-field-accessor metafunc-proc-ref 5))
(define metafunc-proc-dom-pat (make-struct-field-accessor metafunc-proc-ref 6))
(define metafunc-proc-cases (make-struct-field-accessor metafunc-proc-ref 7))
(define metafunc-proc-relation? (make-struct-field-accessor metafunc-proc-ref 8))

(define-struct metafunction (proc))

(define-struct metafunc-case (lhs rhs lhs+ src-loc id))

(define-syntax (in-domain? stx)
  (syntax-case stx ()
    [(_ (name exp ...))
     (begin
       (unless (identifier? #'name)
         (raise-syntax-error #f "expected an identifier" stx #'name))
       #'(in-domain?/proc (metafunction-form name) (term (exp ...))))]))

(define (in-domain?/proc mf exp)
  (let ([mp (metafunction-proc mf)])
    ((metafunc-proc-in-dom? mp)
     exp)))

(define-for-syntax (definition-nts lang orig-stx syn-error-name)
  (unless (identifier? lang)
    (raise-syntax-error #f "expected an identifier in the language position" orig-stx lang))
  (language-id-nts lang syn-error-name))

(define-for-syntax (lhs-lws clauses)
  (with-syntax ([((lhs-for-lw _ ...) ...) clauses])
    (map (λ (x) (to-lw/proc (datum->syntax #f (cdr (syntax-e x)) x)))
         (syntax->list #'(lhs-for-lw ...)))))

;                                                                                                          
;                                                                                                          
;                                                                                                          
;                            ;              ;;;                                 ;    ;;                    
;                           ;;             ;;;;                                ;;    ;;                    
;  ;;;;;;; ;;;;    ;;;    ;;;;; ;;;;;;;   ;;;;; ;;;; ;;;; ;;;; ;;;    ;;;;;  ;;;;;        ;;;;   ;;;; ;;;  
;  ;;;;;;;;;;;;;  ;;;;;  ;;;;;; ;;;;;;;;  ;;;;  ;;;; ;;;; ;;;;;;;;;  ;;;;;; ;;;;;; ;;;;  ;;;;;;  ;;;;;;;;; 
;  ;;;; ;;; ;;;; ;;;; ;;  ;;;;      ;;;; ;;;;;; ;;;; ;;;; ;;;; ;;;; ;;;;;;;  ;;;;  ;;;; ;;;;;;;; ;;;; ;;;; 
;  ;;;; ;;; ;;;; ;;;;;;;  ;;;;   ;;;;;;; ;;;;;; ;;;; ;;;; ;;;; ;;;; ;;;;     ;;;;  ;;;; ;;;; ;;; ;;;; ;;;; 
;  ;;;; ;;; ;;;; ;;;;;    ;;;;; ;;  ;;;;  ;;;;  ;;;; ;;;; ;;;; ;;;; ;;;;;;;  ;;;;; ;;;; ;;;;;;;; ;;;; ;;;; 
;  ;;;; ;;; ;;;;  ;;;;;;  ;;;;; ;;;;;;;;  ;;;;  ;;;;;;;;; ;;;; ;;;;  ;;;;;;  ;;;;; ;;;;  ;;;;;;  ;;;; ;;;; 
;  ;;;; ;;; ;;;;   ;;;;    ;;;;  ;; ;;;;  ;;;;   ;;; ;;;; ;;;; ;;;;   ;;;;;   ;;;; ;;;;   ;;;;   ;;;; ;;;; 
;                                                                                                          
;                                                                                                          
;                                                                                                          

(define-syntax (define-metafunction stx)
  (syntax-case stx ()
    [(_ . rest)
     (internal-define-metafunction stx #f #'rest #f)]))

(define-syntax (define-relation stx)
  (syntax-case stx ()
    [(_ . rest)
     ;; need to rule out the contracts for this one
     (internal-define-metafunction stx #f #'rest #t)]))

(define-syntax (define-metafunction/extension stx)
  (syntax-case stx ()
    [(_ prev . rest)
     (identifier? #'prev)
     (internal-define-metafunction stx #'prev #'rest #f)]))

(define-for-syntax (internal-define-metafunction orig-stx prev-metafunction stx relation?)
  (not-expression-context orig-stx)
  (syntax-case stx ()
    [(lang . rest)
     (let ([syn-error-name (if relation?
                               'define-relation
                               (if prev-metafunction
                                   'define-metafunction/extension
                                   'define-metafunction))])
       ;; keep this near the beginning, so it signals the first error (PR 10062)
       (definition-nts #'lang orig-stx syn-error-name)
       (when (null? (syntax-e #'rest))
         (raise-syntax-error syn-error-name "no clauses" orig-stx))
       (when prev-metafunction
         (syntax-local-value 
          prev-metafunction
          (λ ()
            (raise-syntax-error syn-error-name "expected a previously defined metafunction" orig-stx prev-metafunction))))
       (let*-values ([(contract-name dom-ctcs codom-contracts pats)
                      (split-out-contract orig-stx syn-error-name #'rest relation?)]
                     [(name _) (defined-name (list contract-name) pats orig-stx)])
         (when (and prev-metafunction (eq? (syntax-e #'name) (syntax-e prev-metafunction)))
           (raise-syntax-error syn-error-name
                               "the extended and extending metafunctions cannot share a name"
                               orig-stx
                               prev-metafunction))
         (with-syntax ([(name2 name-predicate) (generate-temporaries (list name name))]
                       [name name])
           (with-syntax ([defs #`(begin
                                   (define-values (name2 name-predicate)
                                     (generate-metafunction #,orig-stx
                                                            lang
                                                            #,prev-metafunction
                                                            name
                                                            name-predicate
                                                            #,dom-ctcs
                                                            #,codom-contracts
                                                            #,pats
                                                            #,relation?
                                                            #,syn-error-name))
                                   (term-define-fn name name2))])
             (if (eq? 'top-level (syntax-local-context))
                 ; Introduce the names before using them, to allow
                 ; metafunction definition at the top-level.
                 (syntax 
                  (begin 
                    (define-syntaxes (name2 name-predicate) (values))
                    defs))
                 (syntax defs))))))]))

(define-for-syntax (relation-split-out-rhs raw-rhsss orig-stx)
  (for/list ([rhss (in-list (syntax->list raw-rhsss))])
    (define rhses '())
    (define sc/wheres '())
    (for ([rhs (in-list (syntax->list rhss))])
      (define (found-one) 
        (set! sc/wheres (cons rhs sc/wheres)))
      (syntax-case rhs (side-condition side-condition/hidden where where/hidden judgment-holds)
        [(side-condition . stuff) (found-one)]
        [(side-condition/hidden . stuff) (found-one)]
        [(where . stuff) (found-one)]
        [(where/hidden . stuff) (found-one)]
        [(judgment-holds . stuff) (found-one)]
        [_ 
         (cond
           [(null? sc/wheres)
            (set! rhses (cons rhs rhses))]
           [else
            (raise-syntax-error 'define-relation
                                (format "found a '~a' clause not at the end; followed by a normal, right-hand side clause"
                                        (syntax-e (car (syntax-e (car sc/wheres)))))
                                (last sc/wheres)
                                #f
                                (list  rhs))])]))
    (list (reverse rhses)
          (reverse sc/wheres))))

(define-syntax (generate-metafunction stx)
  (syntax-case stx ()
    [(_ orig-stx lang prev-metafunction name name-predicate dom-ctcs codom-contracts pats relation? syn-error-name)
     (let ([prev-metafunction (and (syntax-e #'prev-metafunction) #'prev-metafunction)]
           [dom-ctcs (syntax-e #'dom-ctcs)]
           [codom-contracts (syntax-e #'codom-contracts)]
           [pats (syntax-e #'pats)]
           [relation? (syntax-e #'relation?)]
           [syn-error-name (syntax-e #'syn-error-name)])
       (define lang-nts
         (definition-nts #'lang #'orig-stx syn-error-name))
       (with-syntax ([(((original-names lhs-clauses ...) raw-rhses ...) ...) pats]
                     [(lhs-for-lw ...) (lhs-lws pats)])
         (with-syntax ([((rhs stuff ...) ...) (if relation?
                                                  (with-syntax ([(((rhses ...) (where/sc ...)) ...) 
                                                                 (relation-split-out-rhs #'((raw-rhses ...) ...)
                                                                                         #'orig-stx)])
                                                    #'(((AND rhses ...) where/sc ...) ...))
                                                  #'((raw-rhses ...) ...))]
                       [(lhs ...) #'((lhs-clauses ...) ...)])
           (parse-extras #'((stuff ...) ...))
           (with-syntax ([((side-conditions-rewritten lhs-names lhs-namess/ellipses) ...) 
                          (map (λ (x) (rewrite-side-conditions/check-errs
                                       lang-nts
                                       syn-error-name
                                       #t
                                       x))
                               (syntax->list (syntax (lhs ...))))])
             (with-syntax ([(rhs/wheres ...)
                            (map (λ (sc/b rhs names names/ellipses)
                                   (bind-withs
                                    syn-error-name '()  
                                    #'effective-lang lang-nts
                                    sc/b 'flatten
                                    #`(list (term #,rhs))
                                    (syntax->list names) 
                                    (syntax->list names/ellipses)
                                    #t))
                                 (syntax->list #'((stuff ...) ...))
                                 (syntax->list #'(rhs ...))
                                 (syntax->list #'(lhs-names ...))
                                 (syntax->list #'(lhs-namess/ellipses ...)))]
                           [(rg-rhs/wheres ...)
                            (map (λ (sc/b rhs names names/ellipses) 
                                   (bind-withs
                                    syn-error-name '()  
                                    #'effective-lang lang-nts
                                    sc/b 'predicate
                                    #`#t
                                    (syntax->list names)
                                    (syntax->list names/ellipses)
                                    #t))
                                 (syntax->list #'((stuff ...) ...))
                                 (syntax->list #'(rhs ...))
                                 (syntax->list #'(lhs-names ...))
                                 (syntax->list #'(lhs-namess/ellipses ...)))])
               (with-syntax ([((rg-side-conditions-rewritten rg-names rg-names/ellipses ...) ...)
                              (map (λ (x) (rewrite-side-conditions/check-errs
                                           lang-nts
                                           syn-error-name
                                           #t
                                           x))
                                   (syntax->list (syntax ((side-condition lhs rg-rhs/wheres) ...))))]
                             [(clause-src ...)
                              (map (λ (lhs)
                                     (format "~a:~a:~a"
                                             (and (path? (syntax-source lhs))
                                                  (path->relative-string/library (syntax-source lhs)))
                                             (syntax-line lhs)
                                             (syntax-column lhs)))
                                   pats)]
                             [(dom-side-conditions-rewritten dom-names dom-names/ellipses)
                              (if dom-ctcs
                                  (rewrite-side-conditions/check-errs
                                   lang-nts
                                   syn-error-name
                                   #f
                                   dom-ctcs)
                                  #'(any () ()))]
                             [((codom-side-conditions-rewritten codom-names codom-names/ellipses) ...)
                              (map (λ (codom-contract)
                                     (rewrite-side-conditions/check-errs
                                      lang-nts
                                      syn-error-name
                                      #f
                                      codom-contract))
                                   codom-contracts)]
                             [(rhs-fns ...)
                              (map (λ (names names/ellipses rhs/where)
                                     (with-syntax ([(names ...) names]
                                                   [(names/ellipses ...) names/ellipses]
                                                   [rhs/where rhs/where])
                                       (syntax
                                        (λ (name bindings)
                                          (term-let-fn ((name name))
                                                       (term-let ([names/ellipses (lookup-binding bindings 'names)] ...)
                                                                 rhs/where))))))
                                   (syntax->list #'(lhs-names ...))
                                   (syntax->list #'(lhs-namess/ellipses ...))
                                   (syntax->list (syntax (rhs/wheres ...))))])
                 (syntax-property
                  (prune-syntax
                   #`(let ([sc `(side-conditions-rewritten ...)]
                           [dsc `dom-side-conditions-rewritten])
                       (let ([cases (map (λ (pat rhs-fn rg-lhs src)
                                           (make-metafunc-case
                                            (λ (effective-lang) (compile-pattern effective-lang pat #t))
                                            rhs-fn
                                            rg-lhs src (gensym)))
                                         sc
                                         (list (λ (effective-lang) rhs-fns) ...)
                                         (list (λ (effective-lang) `rg-side-conditions-rewritten) ...)
                                         `(clause-src ...))]
                             [parent-cases 
                              #,(if prev-metafunction
                                    #`(metafunc-proc-cases #,(term-fn-get-id (syntax-local-value prev-metafunction)))
                                    #'null)])
                         (build-metafunction 
                          lang
                          cases
                          parent-cases
                          (λ (f/dom)
                            (make-metafunc-proc
                             (let ([name (lambda (x) (f/dom x))]) name)
                             (generate-lws #,relation?
                                           (lhs ...)
                                           (lhs-for-lw ...)
                                           ((stuff ...) ...)
                                           #,(if relation?
                                                 #'((raw-rhses ...) ...)
                                                 #'(rhs ...))
                                           #t)
                             lang
                             #t ;; multi-args?
                             'name
                             (let ([name (lambda (x) (name-predicate x))]) name)
                             dsc
                             (append cases parent-cases)
                             #,relation?))
                          #,(if dom-ctcs #'dsc #f)
                          `(codom-side-conditions-rewritten ...)
                          'name
                          #,relation?))))
                  'disappeared-use
                  (map syntax-local-introduce 
                       (syntax->list #'(original-names ...))))))))))]))



(define-for-syntax (check-arity-consistency mode contracts full-def)
  (when (and contracts (not (= (length mode) (length contracts))))
    (raise-syntax-error 
     #f "mode and contract specify different numbers of positions" full-def)))

(define-for-syntax (defined-name declared-names clauses orig-stx)
  (with-syntax ([(((used-names _ ...) _ ...) ...) clauses])
    (define-values (the-name other-names)
      (let ([present (filter values declared-names)])
        (if (null? present)
            (values (car (syntax->list #'(used-names ...)))
                    (cdr (syntax->list #'(used-names ...))))
            (values (car present) 
                    (append (cdr present) (syntax->list #'(used-names ...)))))))
    (let loop ([others other-names])
      (cond
        [(null? others) (values the-name other-names)]
        [else
         (unless (eq? (syntax-e the-name) (syntax-e (car others)))
           (raise-syntax-error 
            #f
            "expected the same name in both positions"
            orig-stx
            the-name (list (car others))))
         (loop (cdr others))]))))

(define-for-syntax (split-out-contract stx syn-error-name rest relation?)
  ;; initial test determines if a contract is specified or not
  (cond
    [(pair? (syntax-e (car (syntax->list rest))))
     (values #f #f (list #'any) (check-clauses stx syn-error-name (syntax->list rest) relation?))]
    [else
     (syntax-case rest ()
       [(id separator more ...)
        (identifier? #'id)
        (cond
          [relation?
           (let-values ([(contract clauses) 
                         (parse-relation-contract #'(separator more ...) syn-error-name stx)])
             (when (null? clauses)
               (raise-syntax-error syn-error-name 
                                   "expected clause definitions to follow domain contract"
                                   stx))
             (values #'id contract (list #'any) (check-clauses stx syn-error-name clauses #t)))]
          [else
           (unless (eq? ': (syntax-e #'separator))
             (raise-syntax-error syn-error-name "expected a colon to follow the meta-function's name" stx #'separator))
           (let loop ([more (syntax->list #'(more ...))]
                      [dom-pats '()])
             (cond
               [(null? more)
                (raise-syntax-error syn-error-name "expected an ->" stx)]
               [(eq? (syntax-e (car more)) '->)
                (define-values (raw-clauses rev-codomains)
                  (let loop ([prev (car more)]
                             [more (cdr more)]
                             [codomains '()])
                    (cond
                      [(null? more)
                       (raise-syntax-error syn-error-name "expected a range contract to follow" stx prev)]
                      [else
                       (define after-this-one (cdr more))
                       (cond
                         [(null? after-this-one)
                          (values null (cons (car more) codomains))]
                         [else
                          (define kwd (cadr more))
                          (cond
                            [(member (syntax-e kwd) '(or ∨ ∪))
                             (loop kwd 
                                   (cddr more)
                                   (cons (car more) codomains))]
                            [else
                             (values (cdr more)
                                     (cons (car more) codomains))])])])))
                (let ([doms (reverse dom-pats)]
                      [clauses (check-clauses stx syn-error-name raw-clauses relation?)])
                  (values #'id doms (reverse rev-codomains) clauses))]
               [else
                (loop (cdr more) (cons (car more) dom-pats))]))])]
       [_
        (raise-syntax-error
         syn-error-name
         (format "expected the name of the ~a, followed by its contract (or no name and no contract)"
                 (if relation? "relation" "meta-function"))
         stx
         rest)])]))

(define-for-syntax (parse-extras extras)
  (for-each
   (λ (stuffs)
     (for-each
      (λ (stuff)
        (syntax-case stuff (where side-condition where/hidden side-condition/hidden judgment-holds)
          [(side-condition tl-side-conds ...) 
           (void)]
          [(side-condition/hidden tl-side-conds ...) 
           (void)]
          [(where x e)
           (void)]
          [(where/hidden x e)
           (void)]
          [(where . args)
           (raise-syntax-error 'define-metafunction 
                               "malformed where clause"
                               stuff)]
          [(where/hidden . args)
           (raise-syntax-error 'define-metafunction 
                               "malformed where/hidden clause"
                               stuff)]
          [(judgment-holds (form-name . _))
           (unless (judgment-form-id? #'form-name)
             (raise-syntax-error 'define-metafunction
                                 "expected the name of a judgment-form"
                                 #'form-name))]
          [_
           (raise-syntax-error 'define-metafunction 
                               "expected a side-condition or where clause"
                               stuff)]))
      (syntax->list stuffs)))
   (syntax->list extras)))

(define-for-syntax (parse-relation-contract after-name syn-error-name orig-stx)
  (syntax-case after-name ()
    [(subset . rest-pieces)
     (unless (memq (syntax-e #'subset) '(⊂ ⊆))
       (raise-syntax-error syn-error-name
                           "expected ⊂ or ⊆ to follow the relation's name"
                           orig-stx #'subset))
     (let ([more (syntax->list #'rest-pieces)])
       (when (null? more)
         (raise-syntax-error syn-error-name 
                             (format "expected a sequence of patterns separated by x or × to follow ~a" 
                                     (syntax-e #'subset))
                             orig-stx
                             #'subset))
       (let loop ([more (cdr more)]
                  [arg-pats (list (car more))])
         (cond
           [(and (not (null? more)) (memq (syntax-e (car more)) '(x ×)))
            (when (null? (cdr more))
              (raise-syntax-error syn-error-name 
                                  (format "expected a pattern to follow ~a" (syntax-e (car more)))
                                  orig-stx (car more)))
            (loop (cddr more)
                  (cons (cadr more) arg-pats))]
           [else (values (reverse arg-pats) more)])))]))

(define (build-metafunction lang cases parent-cases wrap dom-contract-pat codom-contract-pats name relation?)
  (let* ([dom-compiled-pattern (and dom-contract-pat (compile-pattern lang dom-contract-pat #f))]
         [codom-compiled-patterns (map (λ (codom-contract-pat) (compile-pattern lang codom-contract-pat #f))
                                       codom-contract-pats)]
         [all-cases (append cases parent-cases)]
         [lhss-at-lang (map (λ (case) ((metafunc-case-lhs case) lang)) all-cases)]
         [rhss-at-lang (map (λ (case) ((metafunc-case-rhs case) lang)) all-cases)]
         [ids (map metafunc-case-id all-cases)])
    (values
     (wrap
      (letrec ([cache (make-hash)]
               [cache-entries 0]
               [not-in-cache (gensym)]
               [cache-result (λ (arg res case)
                               (when (caching-enabled?)
                                 (when (>= cache-entries cache-size)
                                   (set! cache (make-hash))
                                   (set! cache-entries 0))
                                 (hash-set! cache arg (cons res case))
                                 (set! cache-entries (add1 cache-entries))))]
               [log-coverage (λ (id)
                               (when id
                                 (for-each 
                                  (λ (c)
                                    (let ([r (coverage-relation c)])
                                      (when (and (metafunc-proc? r)
                                                 (findf (λ (c) (eq? id (metafunc-case-id c)))
                                                        (metafunc-proc-cases r)))
                                        (cover-case id c))))
                                  (relation-coverage))))]
               [metafunc
                (λ (exp)
                  (let ([cache-ref (hash-ref cache exp not-in-cache)])
                    (cond
                      [(or (not (caching-enabled?)) (eq? cache-ref not-in-cache))
                       (when dom-compiled-pattern
                         (unless (match-pattern dom-compiled-pattern exp)
                           (redex-error name
                                        "~s is not in my domain"
                                        `(,name ,@exp))))
                       (let loop ([ids ids]
                                  [lhss lhss-at-lang]
                                  [rhss rhss-at-lang]
                                  [num (- (length parent-cases))])
                         (cond
                           [(null? ids) 
                            (if relation?
                                (begin 
                                  (cache-result exp #f #f)
                                  #f)
                                (redex-error name "no clauses matched for ~s" `(,name . ,exp)))]
                           [else
                            (let ([pattern (car lhss)]
                                  [rhs (car rhss)]
                                  [id (car ids)]
                                  [continue (λ () (loop (cdr ids) (cdr lhss) (cdr rhss) (+ num 1)))])
                              (let ([mtchs (match-pattern pattern exp)])
                                (cond
                                  [(not mtchs) (continue)]
                                  [relation? 
                                   (let ([ans
                                          (ormap (λ (mtch) 
                                                   (define rhs-ans (rhs traced-metafunc (mtch-bindings mtch)))
                                                   (and rhs-ans (ormap values rhs-ans)))
                                                 mtchs)])
                                     (unless (ormap (λ (codom-compiled-pattern) (match-pattern codom-compiled-pattern ans))
                                                    codom-compiled-patterns)
                                       (redex-error name "codomain test failed for ~s, call was ~s" ans `(,name ,@exp)))
                                     (cond
                                       [ans 
                                        (cache-result exp #t id)
                                        (log-coverage id)
                                        #t]
                                       [else
                                        (continue)]))]
                                  [else
                                   (let ([anss (apply append
                                                      (filter values
                                                              (map (λ (mtch) (rhs traced-metafunc (mtch-bindings mtch)))
                                                                   mtchs)))]
                                         [ht (make-hash)])
                                     (for-each (λ (ans) (hash-set! ht ans #t)) anss)
                                     (cond
                                       [(null? anss)
                                        (continue)]
                                       [(not (= 1 (hash-count ht)))
                                        (redex-error name "~a matched ~s ~a returned different results" 
                                                     (if (< num 0)
                                                         "a clause from an extended metafunction"
                                                         (format "clause #~a (counting from 0)" num))
                                                     `(,name ,@exp)
                                                     (if (= 1 (length mtchs))
                                                         "but"
                                                         (format "~a different ways and "
                                                                 (length mtchs))))]
                                       [else
                                        (let ([ans (car anss)])
                                          (unless (ormap (λ (codom-compiled-pattern)
                                                           (match-pattern codom-compiled-pattern ans))
                                                         codom-compiled-patterns)
                                            (redex-error name
                                                         "codomain test failed for ~s, call was ~s"
                                                         ans 
                                                         `(,name ,@exp)))
                                          (cache-result exp ans id)
                                          (log-coverage id)
                                          ans)]))])))]))]
                      [else 
                       (log-coverage (cdr cache-ref))
                       (car cache-ref)])))]
               [ot (current-trace-print-args)]
               [otr (current-trace-print-results)]
               [traced-metafunc (lambda (exp)
                                  (if (or (eq? (current-traced-metafunctions) 'all)
                                          (memq name (current-traced-metafunctions)))
                                      (parameterize ([current-trace-print-args
                                                      (λ (name args kws kw-args level)
                                                        (if (or (not (caching-enabled?))
                                                                (eq? not-in-cache (hash-ref cache exp not-in-cache)))
                                                            (display " ")
                                                            (display "c"))
                                                        (ot name (car args) kws kw-args level))]
                                                     [current-trace-print-results
                                                      (λ (name results level)
                                                        (display " ")
                                                        (otr name results level))]
                                                     [print-as-expression #f])
                                        (trace-call name metafunc exp))
                                      (metafunc exp)))])
        traced-metafunc))
     (if dom-compiled-pattern
         (λ (exp) (and (match-pattern dom-compiled-pattern exp) #t))
         (λ (exp) (and (ormap (λ (lhs) (match-pattern lhs exp)) lhss-at-lang) 
                       #t))))))

(define-syntax (metafunction-form stx)
  (syntax-case stx ()
    [(_ id)
     (identifier? #'id)
     (let ([v (syntax-local-value #'id (lambda () #f))])
       (if (term-fn? v)
           (syntax-property
            #`(make-metafunction #,(term-fn-get-id v))
            'disappeared-use
            (list #'id))
           (raise-syntax-error
            #f
            "not bound as a metafunction"
            stx
            #'id)))]))

(define-syntax (::= stx)
  (raise-syntax-error #f "cannot be used outside a language definition" stx))

(define-for-syntax (parse-non-terminals nt-defs stx)
  (define (parse-non-terminal def)
    (define (delim? stx)
      (and (identifier? stx) (free-identifier=? stx #'::=)))
    (define-values (left delim right)
      (syntax-case def ()
        [(_ _ ...)
         (let split ([xs def])
           (syntax-case xs (::=)
             [() (values '() #f '())]
             [(x . prods)
              (delim? #'x)
              (values '() #'x (syntax->list #'prods))]
             [(x . xs)
              (let-values ([(l d r) (split #'xs)])
                (values (cons #'x l) d r))]))]
        [_ (raise-syntax-error #f "expected non-terminal definition" stx def)]))
    (define (check-each xs bad? msg)
      (define x (findf bad? xs))
      (when x (raise-syntax-error #f msg stx x)))
    (define-values (names prods)
      (if delim
          (begin
            (when (null? left)
              (raise-syntax-error #f "expected preceding non-terminal names" stx delim))
            (values left right))
          (values (syntax-case (car left) ()
                    [(x ...) (syntax->list #'(x ...))]
                    [x (list #'x)])
                  (cdr left))))
    
    (check-each names (λ (x) (not (identifier? x)))
                "expected non-terminal name")
    (check-each names (λ (x) (memq (syntax-e x) (cons 'name underscore-allowed)))
                "cannot use pattern language keyword as a non-terminal name")
    (check-each names (λ (x) (regexp-match? #rx"_" (symbol->string (syntax-e x))))
                "cannot use _ in a non-terminal name")
    
    (when (null? prods)
      (raise-syntax-error #f "expected at least one production to follow" 
                          stx (or delim (car left))))
    (check-each prods delim? "expected production")
    (cons names prods))
  (define parsed (map parse-non-terminal (syntax->list nt-defs)))
  (define defs (make-hash))
  (for ([p parsed])
    (define ns (car p))
    (for ([n ns])
      (define m (hash-ref defs (syntax-e n) #f))
      (if m
          (raise-syntax-error #f "same non-terminal defined twice"
                              stx n (list m))
          (hash-set! defs (syntax-e n) n))))
  parsed)

(define-syntax (define-language stx)
  (not-expression-context stx)
  (syntax-case stx ()
    [(form-name lang-name . nt-defs)
     (begin
       (unless (identifier? #'lang-name)
         (raise-syntax-error #f "expected an identifier" stx #'lang-name))
       (with-syntax ([(define-language-name) (generate-temporaries #'(lang-name))])
         (let ([non-terms (parse-non-terminals #'nt-defs stx)])
           (with-syntax ([((names prods ...) ...) non-terms]
                         [(all-names ...) (apply append (map car non-terms))])
             (quasisyntax/loc stx
               (begin
                 (define-syntax lang-name
                   (make-set!-transformer
                    (make-language-id
                     (λ (stx)
                       (syntax-case stx (set!)
                         [(set! x e) (raise-syntax-error (syntax-e #'form-name) "cannot set! identifier" stx #'e)]
                         [(x e (... ...))
                          #'(define-language-name e (... ...))]
                         [x 
                          (identifier? #'x)
                          #'define-language-name]))
                     '(all-names ...))))
                 (define define-language-name
                   #,(syntax/loc stx (language form-name lang-name (all-names ...) (names prods ...) ...)))))))))]))

(define-struct binds (source binds))
<<<<<<< HEAD

=======
>>>>>>> d8dc0874
  
(define-syntax (language stx)
  (syntax-case stx ()
    [(_ form-name lang-id (all-names ...) (name rhs ...) ...)
     (prune-syntax
      (let ()
        (let ([all-names (syntax->list #'(all-names ...))])
          (with-syntax ([(((r-rhs r-names r-names/ellipses) ...) ...) 
                         (map (lambda (rhss) 
                                (map (lambda (rhs)
                                       (rewrite-side-conditions/check-errs
                                        (map syntax-e all-names)
                                        (syntax-e #'form-name)
                                        #f
                                        rhs)) 
                                     (syntax->list rhss)))
                              (syntax->list (syntax ((rhs ...) ...))))]
                        [((rhs/lw ...) ...) 
                         (map (lambda (rhss) (map to-lw/proc (syntax->list rhss)))
                              (syntax->list (syntax ((rhs ...) ...))))]
                        [(refs ...)
                         (let loop ([stx (syntax ((rhs ...) ...))])
                           (cond
                             [(identifier? stx)
                              (if (ormap (λ (x) (bound-identifier=? x stx)) 
                                         all-names)
                                  (list stx)
                                  '())]
                             [(syntax? stx)
                              (loop (syntax-e stx))]
                             [(pair? stx)
                              (append (loop (car stx))
                                      (loop (cdr stx)))]
                             [else '()]))])
            (check-for-cycles stx #'(name ...) #'((r-rhs ...) ...))
            (with-syntax ([(the-stx ...) (cdr (syntax-e stx))]
                          [(all-names ...) all-names]
                          [((uniform-names ...) ...)
                           (map (λ (x) (if (identifier? x) (list x) x))
                                (syntax->list (syntax (name ...))))]
                          [(first-names ...)
                           (map (λ (x) (if (identifier? x) x (car (syntax->list x))))
                                (syntax->list (syntax (name ...))))]
                          [((new-name orig-name) ...)
                           (apply
                            append
                            (map (λ (name-stx)
                                   (if (identifier? name-stx)
                                       '()
                                       (let ([l (syntax->list name-stx)])
                                         (map (λ (x) (list x (car l)))
                                              (cdr l)))))
                                 (syntax->list #'(name ...))))])
              
              ;; note: when there are multiple names for a single non-terminal,
              ;; we build equivalent non-terminals by redirecting all except the
              ;; first non-terminal to the first one, and then make the first one
              ;; actually have all of the productions. This should produce better
              ;; caching behavior and should compile faster than duplicating the
              ;; right-hand sides.
              (syntax/loc stx
                (begin
                  (let ([all-names 1] ...)
                    (begin (void) refs ...))
                  (compile-language (list (list '(uniform-names ...) rhs/lw ...) ...)
                                    (list (make-nt 'first-names (list (make-rhs `r-rhs) ...)) ...
                                          (make-nt 'new-name (list (make-rhs '(nt orig-name)))) ...)
                                    '((uniform-names ...) ...)))))))))]))

(define-syntax (define-extended-language stx)
  (syntax-case stx ()
    [(_ name orig-lang . nt-defs)
     (begin
       (unless (identifier? (syntax name))
         (raise-syntax-error 'define-extended-language "expected an identifier" stx #'name))
       (unless (identifier? (syntax orig-lang))
         (raise-syntax-error 'define-extended-language "expected an identifier" stx #'orig-lang))
       (let ([old-names (language-id-nts #'orig-lang 'define-extended-language)]
             [non-terms (parse-non-terminals #'nt-defs stx)])
         (with-syntax ([((names prods ...) ...) non-terms]
                       [(all-names ...) (apply append old-names (map car non-terms))]
                       [(define-language-name) (generate-temporaries #'(name))])
           #'(begin
               (define define-language-name (extend-language orig-lang (all-names ...) (names prods ...) ...))
               (define-syntax name
                 (make-set!-transformer
                  (make-language-id
                   (λ (stx)
                     (syntax-case stx (set!)
                       [(set! x e) (raise-syntax-error 'define-extended-language "cannot set! identifier" stx #'e)]
                       [(x e (... ...)) #'(define-language-name e (... ...))]
                       [x 
                        (identifier? #'x)
                        #'define-language-name]))
                   '(all-names ...))))))))]))

(define-syntax (extend-language stx)
  (syntax-case stx ()
    [(_ lang (all-names ...) (name rhs ...) ...)
     (with-syntax ([(((r-rhs r-names r-names/ellipses) ...) ...)
                    (map (lambda (rhss) (map (λ (x) (rewrite-side-conditions/check-errs
                                                     (append (language-id-nts #'lang 'define-extended-language)
                                                             (map syntax-e
                                                                  (syntax->list #'(all-names ...))))
                                                     'define-extended-language
                                                     #f
                                                     x))
                                             (syntax->list rhss)))
                         (syntax->list (syntax ((rhs ...) ...))))]
                   [((rhs/lw ...) ...) (map (lambda (rhss) (map to-lw/proc (syntax->list rhss)))
                                            (syntax->list (syntax ((rhs ...) ...))))]
                   [((uniform-names ...) ...)
                    (map (λ (x) (if (identifier? x) (list x) x))
                         (syntax->list (syntax (name ...))))])
       (syntax/loc stx
         (do-extend-language lang 
                             (list (make-nt '(uniform-names ...) (list (make-rhs `r-rhs) ...)) ...)
                             (list (list '(uniform-names ...) rhs/lw ...) ...))))]))

(define extend-nt-ellipses '(....))

;; do-extend-language : compiled-lang (listof (listof nt)) ? -> compiled-lang
;; note: the nts that come here are an abuse of the `nt' struct; they have
;; lists of symbols in the nt-name field.
(define (do-extend-language old-lang new-nts new-pict-infos)
  (unless (compiled-lang? old-lang)
    (error 'define-extended-language "expected a language as first argument, got ~e" old-lang))
  
  (let ([old-nts (compiled-lang-lang old-lang)]
        [old-ht (make-hasheq)]
        [new-ht (make-hasheq)])
    
    
    (for-each (λ (nt) 
                (hash-set! old-ht (nt-name nt) nt)
                (hash-set! new-ht (nt-name nt) nt))
              old-nts)
    
    (for-each (λ (raw-nt)
                (let* ([names (nt-name raw-nt)]
                       [rhs (nt-rhs raw-nt)]
                       [primary-names (map (λ (name) (find-primary-nt name old-lang)) names)]
                       [main-primary (car primary-names)])
                  
                  ;; error checking
                  (when (and (ormap not primary-names)
                             (ormap symbol? primary-names))
                    (error 'define-extended-language "new language extends old non-terminal ~a and also adds new shortcut ~a"
                           (ormap (λ (x y) (and (symbol? x) y)) primary-names names)
                           (ormap (λ (x y) (and (not x) y)) primary-names names)))
                  
                  ;; error checking
                  (when (andmap symbol? primary-names)
                    (let ([main-orig (car names)])
                      (let loop ([primary-names (cdr primary-names)]
                                 [names (cdr names)])
                        (cond
                          [(null? primary-names) void]
                          [else 
                           (unless (eq? main-primary (car primary-names))
                             (error 'define-extended-language
                                    (string-append 
                                     "new language does not have the same non-terminal aliases as the old,"
                                     " non-terminal ~a was not in the same group as ~a in the old language")
                                    (car names)
                                    main-orig))
                           (loop (cdr primary-names) (cdr names))]))))
                                  
                  
                  ;; rebind original nt
                  (let ([nt (make-nt (or main-primary (car names)) rhs)])
                    (cond
                      [(ormap (λ (rhs) (member (rhs-pattern rhs) extend-nt-ellipses))
                              (nt-rhs nt))
                       (unless (hash-ref old-ht (nt-name nt) #f)
                         (error 'define-extended-language
                                "the language extends the ~s non-terminal, but that non-terminal is not in the old language"
                                (nt-name nt)))
                       (hash-set! new-ht 
                                  (nt-name nt)
                                  (make-nt
                                   (nt-name nt)
                                   (append (nt-rhs (hash-ref old-ht (nt-name nt)))
                                           (filter (λ (rhs) (not (member (rhs-pattern rhs) extend-nt-ellipses)))
                                                   (nt-rhs nt)))))]
                      [else
                       (hash-set! new-ht (nt-name nt) nt)]))
                  
                  ;; add new shortcuts (if necessary)
                  (unless main-primary
                    (for-each (λ (shortcut-name)
                                (hash-set! new-ht 
                                           shortcut-name 
                                           (make-nt shortcut-name (list (make-rhs `(nt ,(car names)))))))
                              (cdr names)))))
                  
              new-nts)
    
    (compile-language (vector (compiled-lang-pict-builder old-lang)
                              new-pict-infos)
                      (hash-map new-ht (λ (x y) y))
                      (compiled-lang-nt-map old-lang))))

(define-syntax (define-union-language stx)
  (syntax-case stx ()
    [(_ name orig-langs ...)
     (begin
       (unless (identifier? (syntax name))
         (raise-syntax-error 'define-extended-language "expected an identifier" stx #'name))
       (when (null? (syntax->list #'(orig-langs ...)))
         (raise-syntax-error 'define-union-language "expected at least one additional language" stx))
       ;; normalized-orig-langs : (listof (list string[prefix] id (listof symbol)[nts] stx[orig clause in union]))
       (define normalized-orig-langs
         (for/list ([orig-lang (in-list (syntax->list #'(orig-langs ...)))])
           (syntax-case orig-lang ()
             [x (identifier? #'x) (list "" #'x (language-id-nts #'x 'define-union-language) orig-lang)]
             [(prefix lang)
              (and (identifier? #'prefix)
                   (identifier? #'lang))
              (list (symbol->string (syntax-e #'prefix)) #'lang (language-id-nts #'lang 'define-union-language) orig-lang)]
             [else (raise-syntax-error 'define-union-language 
                                       "malformed additional language"
                                       stx orig-lang)])))
       
       ;; ht : sym -o> stx
       ;; maps each non-terminal (with its prefix) to the 
       ;; syntax object that it comes from in the original
       ;; define-union-language declaration
       (define names-table (make-hash))
       
       (for ([normalized-orig-lang (in-list normalized-orig-langs)])
         (define prefix (list-ref normalized-orig-lang 0))
         (for ([no-prefix-nt (in-list (list-ref normalized-orig-lang 2))])
           (define nt (string->symbol (string-append prefix (symbol->string no-prefix-nt))))
           (let ([prev (hash-ref names-table nt #f)])
             (when prev
               (raise-syntax-error 'define-union-language 
                                   (format "two sublanguages both contribute the non-terminal: ~a" nt)
                                   #f
                                   #f
                                   (list prev
                                         (list-ref normalized-orig-lang 3))))
             (hash-set! names-table nt (list-ref normalized-orig-lang 3)))))
       
       (with-syntax ([(all-names ...) (sort (hash-map names-table (λ (x y) x)) string<=? #:key symbol->string)]
                     [((prefix old-lang _1 _2) ...) normalized-orig-langs]
                     [(define-language-name) (generate-temporaries #'(name))])
         #'(begin
             (define define-language-name (union-language (list (list 'prefix old-lang) ...)))
             (define-syntax name
               (make-set!-transformer
                (make-language-id
                 (λ (stx)
                   (syntax-case stx (set!)
                     [(set! x e) (raise-syntax-error 'define-extended-language "cannot set! identifier" stx #'e)]
                     [(x e (... ...)) #'(define-language-name e (... ...))]
                     [x 
                      (identifier? #'x)
                      #'define-language-name]))
                 '(all-names ...)))))))]))

(define (union-language old-langs/prefixes)
  (define new-nt-map
    (apply
     append
     (for/list ([old-pr (in-list old-langs/prefixes)])
       (define prefix (list-ref old-pr 0))
       (define nt-map (compiled-lang-nt-map (list-ref old-pr 1)))
       (for/list ([lst (in-list nt-map)])
         (for/list ([sym (in-list lst)])
           (string->symbol (string-append prefix (symbol->string sym))))))))
  
  (define new-nts
    (apply
     append
     (for/list ([old-lang/prefix (in-list old-langs/prefixes)])
       (define prefix (list-ref old-lang/prefix 0))
       (define lang (compiled-lang-lang (list-ref old-lang/prefix 1)))
       (for/list ([nt (in-list lang)])
         (make-nt (string->symbol (string-append prefix (symbol->string (nt-name nt))))
                  (for/list ([rhs (in-list (nt-rhs nt))])
                    (make-rhs (prefix-nts prefix (rhs-pattern rhs)))))))))
  
  (compile-language #f
                    new-nts
                    new-nt-map))


;; find-primary-nt : symbol lang -> symbol or #f
;; returns the primary non-terminal for a given nt, or #f if `nt' isn't bound in the language.
(define (find-primary-nt nt lang)
  (let ([combined (find-combined-nts nt lang)])
    (and combined
         (car combined))))

;; find-combined-nts : symbol lang -> (listof symbol) or #f
;; returns the combined set of non-terminals for 'nt' from lang
(define (find-combined-nts nt lang)
  (ormap (λ (nt-line)
           (and (member nt nt-line)
                nt-line))
         (compiled-lang-nt-map lang)))

(define (apply-reduction-relation* reductions exp 
                                   #:cache-all? [cache-all? (current-cache-all?)]
                                   #:stop-when [stop-when (λ (x) #f)])
  (let-values ([(results cycle?) (traverse-reduction-graph reductions exp
                                                           #:cache-all? cache-all?
                                                           #:stop-when stop-when)])
    results))

(struct search-success ())
(struct search-failure (cutoff?))

;; traverse-reduction-graph : 
;;  reduction-relation term #:goal (-> any boolean?) #:steps number? #:visit (-> any/c void?) -> (or/c search-success? search-failure?)
;;  reduction-relation term #:goal #f                #:steps number? #:visit (-> any/c void?) -> (values (listof any/c) boolean?)
(define (traverse-reduction-graph reductions start #:goal [goal? #f] #:steps [steps +inf.0] #:visit [visit void] 
                                  #:cache-all? [cache-all? (current-cache-all?)]
                                  #:stop-when [stop-when (λ (x) #f)])
  (define visited (and cache-all? (make-hash)))
  (let/ec return
    (let ([answers (make-hash)]
          [cycle? #f]
          [cutoff? #f])
      (let loop ([term start]
                 ;; It would be better to record all visited terms, to avoid traversing
                 ;; any part of the graph multiple times. Results from 
                 ;;    collects/redex/trie-experiment
                 ;; in commit
                 ;;    152084d5ce6ef49df3ec25c18e40069950146041
                 ;; suggest that a hash works better than a trie.
                 [path (make-immutable-hash '())]
                 [more-steps steps])
        (if (and goal? (goal? term))
            (return (search-success))
            (cond
              [(hash-ref path term #f)
               (set! cycle? #t)]
              [else
               (visit term)
               (cond
                 [(stop-when term)
                  (unless goal? 
                    (hash-set! answers term #t))]
                 [else
                  (define nexts (apply-reduction-relation reductions term))
                  (cond
                    [(null? nexts) 
                     (unless goal? 
                       (hash-set! answers term #t))]
                    [else (if (zero? more-steps)
                              (set! cutoff? #t)
                              (for ([next (in-list (remove-duplicates nexts))])
                                (when (or (not visited)
                                          (not (hash-ref visited next #f)))
                                  (when visited (hash-set! visited next #t))
                                  (loop next 
                                        (hash-set path term #t) 
                                        (sub1 more-steps)))))])])])))
      (if goal?
          (search-failure cutoff?)
          (values (sort (hash-map answers (λ (x y) x))
                        string<=?
                        #:key (λ (x) (format "~s" x)))
                  cycle?)))))

(define current-cache-all? (make-parameter #f))

;; map/mt : (a -> b) (listof a) (listof b) -> (listof b)
;; map/mt is like map, except
;;  a) it uses the last argument instead of the empty list
;;  b) if `f' returns #f, that is not included in the result
(define (map/mt f l mt-l)
  (let loop ([l l])
    (cond
      [(null? l) mt-l]
      [else
       (let ([this-one (f (car l))])
         (if this-one
             (cons this-one (loop (cdr l)))
             (loop (cdr l))))])))

(define (reduction-relation->rule-names x) 
  (reverse (reduction-relation-rule-names x)))


;                                                                               
;                                                                               
;                                                                               
;      ;                     ;                         ;;     ;                 
;     ;;                    ;;                         ;;    ;;                 
;   ;;;;;   ;;;    ;;;;;  ;;;;;      ;;;;; ;;;; ;;;;       ;;;;;   ;;;    ;;;;; 
;  ;;;;;;  ;;;;;  ;;;;;; ;;;;;;     ;;;;;; ;;;; ;;;; ;;;; ;;;;;;  ;;;;;  ;;;;;; 
;   ;;;;  ;;;; ;; ;;;;    ;;;;      ;;;;   ;;;; ;;;; ;;;;  ;;;;  ;;;; ;; ;;;;   
;   ;;;;  ;;;;;;;  ;;;;   ;;;;       ;;;;  ;;;; ;;;; ;;;;  ;;;;  ;;;;;;;  ;;;;  
;   ;;;;; ;;;;;     ;;;;  ;;;;;       ;;;; ;;;; ;;;; ;;;;  ;;;;; ;;;;;     ;;;; 
;   ;;;;;  ;;;;;; ;;;;;;  ;;;;;     ;;;;;; ;;;;;;;;; ;;;;  ;;;;;  ;;;;;; ;;;;;; 
;    ;;;;   ;;;;  ;;;;;    ;;;;     ;;;;;   ;;; ;;;; ;;;;   ;;;;   ;;;;  ;;;;;  
;                                                                               
;                                                                               
;                                                                               

(define tests 0)
(define test-failures 0)
(define (inc-failures) (set! test-failures (+ test-failures 1)))
(define (inc-tests) (set! tests (+ tests 1)))

(define (test-results)
  (cond
    [(= tests 0)
     (printf "No tests run.\n")]
    [(= test-failures 0)
     (cond
       [(= tests 1)
        (printf "One test passed.\n")]
       [(= tests 2)
        (printf "Both tests passed.\n")]
       [else
        (printf "All ~a tests passed.\n" tests)])]
    [else
     (printf "~a test~a failed (out of ~a total).\n"
             test-failures
             (if (= test-failures 1) "" "s")
             tests)])
  (set! tests 0)
  (set! test-failures 0))

(define-for-syntax (get-srcloc stx)
  #`(list 
     '#,(and (path? (syntax-source stx))
             (path->relative-string/library (syntax-source stx)))
     '#,(syntax-line stx)
     '#,(syntax-column stx)
     '#,(syntax-position stx)))

(define-for-syntax test-equiv-ctc
  #'(-> any/c any/c any/c))
(define-for-syntax test-equiv-name
  "#:equiv argument")
(define-for-syntax test-equiv-default
  #'equal?)

(define-syntax (test-->> stx)
  (syntax-parse stx
    [(form red:expr
           (~or (~optional (~seq (~and #:cycles-ok (~bind [cycles-ok? #t])))
                           #:defaults ([cycles-ok? #f])
                           #:name "#:cycles-ok argument")
                (~optional (~seq #:equiv equiv?)
                           #:defaults ([equiv?.c test-equiv-default])
                           #:name test-equiv-name)
                (~optional (~seq #:pred pred)
                           #:defaults ([pred #f])
                           #:name "#:pred argument"))
           ...
           e1:expr
           e2:expr ...)
     #:declare equiv? (expr/c test-equiv-ctc #:name test-equiv-name)
     #`(test-->>/procs 'test-->> red e1 (list e2 ...) 
                       traverse-reduction-graph
                       #,(attribute cycles-ok?)
                       equiv?.c
                       #,(attribute pred)
                       #,(get-srcloc stx))]))

(define-syntax (test--> stx)
  (syntax-parse stx
    [(form red:expr
           (~optional (~seq #:equiv equiv?)
                      #:defaults ([equiv?.c test-equiv-default]))
           e1:expr
           e2:expr ...)
     #:declare equiv? (expr/c test-equiv-ctc #:name test-equiv-name)
     #`(test-->>/procs 'test--> red e1 (list e2 ...) apply-reduction-relation/dummy-second-value #t equiv?.c #f #,(get-srcloc stx))]))

(define (apply-reduction-relation/dummy-second-value red arg #:visit visit)
  (values (apply-reduction-relation red arg) #f))

(define (test-->>/procs name red arg expected apply-red cycles-ok? equiv? pred srcinfo)
  (unless (reduction-relation? red)
    (error name "expected a reduction relation as first argument, got ~e" red))
  (when pred
    (unless (and (procedure? pred)
                 (procedure-arity-includes? pred 1))
      (error 'test-->> "expected a procedure that accepted one argument for the #:pred, got ~e" pred)))
  (inc-tests)
  (define visit-already-failed? #f)
  (define (visit t)
    (when pred
      (unless visit-already-failed?
        (unless (pred t)
          (set! visit-already-failed? #t)
          (inc-failures)
          (print-failed srcinfo)
          (eprintf "found a term that failed #:pred: ~v\n" t)))))
  (let-values ([(got got-cycle?) (apply-red red arg #:visit visit)])
    
    (cond
      [(and got-cycle?
            (not cycles-ok?))
       (inc-failures)
       (print-failed srcinfo)
       (eprintf "found a cycle in the reduction graph\n")]
      [else
       (unless visit-already-failed?
         (let* ([⊆ (λ (s1 s2) (andmap (λ (x1) (memf (λ (x) (equiv? x1 x)) s2)) s1))]
                [set-equal? (λ (s1 s2) (and (⊆ s1 s2) (⊆ s2 s1)))])
           (unless (set-equal? expected got)
             (inc-failures)
             (print-failed srcinfo)
             (for-each
              (λ (v2) (eprintf "expected: ~v\n" v2))
              expected)
             (if (empty? got)
                 (eprintf "got nothing\n")
                 (for-each
                  (λ (v1) (eprintf "  actual: ~v\n" v1))
                  got)))))])))

(define-syntax (test-->>∃ stx)
  (syntax-parse stx
    [(form (~optional (~seq #:steps steps) #:defaults ([steps.c #'1000]))
           relation
           start:expr
           goal)
     #:declare relation (expr/c #'reduction-relation? 
                                #:name "reduction relation expression")
     #:declare goal (expr/c #'(or/c (-> any/c any/c) (not/c procedure?)) 
                            #:name "goal expression")
     #:declare steps (expr/c #'(or/c natural-number/c +inf.0) 
                             #:name "steps expression")
     #`(test-->>∃/proc relation.c start goal.c steps.c #,(get-srcloc stx))]))

(define (test-->>∃/proc relation start goal steps srcinfo)
  (let ([result (traverse-reduction-graph 
                 relation
                 start 
                 #:goal (if (procedure? goal) goal (λ (x) (equal? goal x)))
                 #:steps steps)])
    (inc-tests)
    (when (search-failure? result)
      (print-failed srcinfo)
      (inc-failures)
      (begin
        (if (procedure? goal)
            (eprintf "no term satisfying ~a reachable from ~a" goal start)
            (eprintf "term ~a not reachable from ~a" goal start))
        (when (search-failure-cutoff? result)
          (eprintf " (within ~a steps)" steps))
        (newline (current-error-port))))))

(define-syntax (test-predicate stx)
  (syntax-case stx ()
    [(_ p arg)
     #`(test-predicate/proc p arg #,(get-srcloc stx))]))

(define (test-predicate/proc pred arg srcinfo)
  (inc-tests)
  (unless (pred arg)
    (inc-failures)
    (print-failed srcinfo)
    (eprintf "  ~v does not hold for\n  ~v\n" 
             pred arg)))

(define-syntax (test-equal stx)
  (syntax-case stx ()
    [(_ e1 e2)
     #`(test-equal/proc e1 e2 #,(get-srcloc stx))]))

(define (test-equal/proc v1 v2 srcinfo)
  (inc-tests)
  (unless (equal? v1 v2)
    (inc-failures)
    (print-failed srcinfo)
    (eprintf "  actual: ~v\n" v1)
    (eprintf "expected: ~v\n" v2)))

(define (print-failed srcinfo)
  (let ([file (list-ref srcinfo 0)]
        [line (list-ref srcinfo 1)]
        [column (list-ref srcinfo 2)]
        [pos (list-ref srcinfo 3)])
    (eprintf "FAILED ~a~a\n"
             (cond
               [(string? file) file]
               [else ""])
             (cond
               [(and line column)
                (format ":~a.~a" line column)]
               [pos 
                (format "::~a" pos)]
               [else #f]))))

(provide (rename-out [-reduction-relation reduction-relation])
         ::=
         reduction-relation->rule-names
         extend-reduction-relation
         reduction-relation?
         union-reduction-relations
         
         compatible-closure
         context-closure
         
         define-language
         define-extended-language
         define-union-language
         
         define-metafunction
         define-metafunction/extension
         define-relation
         
         (rename-out [metafunction-form metafunction])
         metafunction? metafunction-proc
         in-domain?
         metafunc-proc-lang
         metafunc-proc-pict-info
         metafunc-proc-name
         metafunc-proc-multi-arg?
         metafunc-proc-in-dom?
         metafunc-proc-dom-pat
         metafunc-proc-cases
         metafunc-proc-relation?
         metafunc-proc?
         (struct-out metafunc-case)
         
         (struct-out binds))

(provide test-match
         test-match?
         term-match
         term-match/single
         redex-let 
         redex-let*
         make-bindings bindings-table bindings?
         match? match-bindings
         make-bind bind? bind-name bind-exp
         make-match
         
         test-equal
         test-->>
         test-->
         test-->>∃ (rename-out [test-->>∃ test-->>E])
         test-predicate
         test-results)


(provide language-nts
         apply-reduction-relation
         apply-reduction-relation/tag-with-names
         apply-reduction-relation/tagged
         apply-reduction-relation*
         current-cache-all?
         variable-not-in
         variables-not-in)

(provide relation-coverage
         covered-cases
         (rename-out [fresh-coverage make-coverage])
         coverage?)

;; the AND metafunction is defined here to be used
;; in define-relation so that ellipses work properly
;; across clauses in relations
(define-language and-L)
(define-metafunction and-L
  AND : any ... -> any
  [(AND any ...) 
   ,(andmap values (term (any ...)))])<|MERGE_RESOLUTION|>--- conflicted
+++ resolved
@@ -6,13 +6,9 @@
          "fresh.rkt"
          "loc-wrapper.rkt"
          "error.rkt"
-<<<<<<< HEAD
-         (for-syntax "cycle-check.rkt")
-=======
          "judgment-form.rkt"
          (for-syntax "cycle-check.rkt"
                      setup/path-to-relative)
->>>>>>> d8dc0874
          racket/trace
          racket/contract
          racket/list
@@ -1748,10 +1744,6 @@
                    #,(syntax/loc stx (language form-name lang-name (all-names ...) (names prods ...) ...)))))))))]))
 
 (define-struct binds (source binds))
-<<<<<<< HEAD
-
-=======
->>>>>>> d8dc0874
   
 (define-syntax (language stx)
   (syntax-case stx ()
