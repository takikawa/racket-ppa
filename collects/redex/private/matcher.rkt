--- conflicted
+++ resolved
@@ -2008,9 +2008,5 @@
          rewrite-ellipses
          build-compatible-context-language
          caching-enabled?
-<<<<<<< HEAD
-         check-redudancy)
-=======
          check-redudancy
-         prefix-nts)
->>>>>>> d8dc0874
+         prefix-nts)