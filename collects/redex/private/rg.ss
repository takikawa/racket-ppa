--- conflicted
+++ resolved
@@ -437,20 +437,12 @@
           (let-values ([(term state)
                         (generate/pred 
                          pat
-<<<<<<< HEAD
-                         (λ ()
-                           (generate-pat 
-                            rg-lang rg-sexp ((next-pref-prods-decision) (rg-lang-clang rg-lang))
-                            null size attempt new-state the-hole parsed))
-                         (λ (_ env) (mismatches-satisfied? env)))])
-=======
                          (λ (size attempt)
                            (generate-pat 
                             rg-lang rg-sexp ((next-pref-prods-decision) (rg-lang-clang rg-lang))
                             null size attempt new-state the-hole parsed))
                          (λ (_ env) (mismatches-satisfied? env))
                          size attempt)])
->>>>>>> aa24f732
             (values term (bindings (state-env state)))))))))
 
 ;; find-base-cases : compiled-language -> hash-table
@@ -705,23 +697,12 @@
   (unless (and (integer? x) (>= x 0))
     (raise-type-error name "natural number" x)))
 
-<<<<<<< HEAD
-(define-for-syntax (term-generator lang pat decisions@ what)
-  (with-syntax ([pattern 
-                 (rewrite-side-conditions/check-errs 
-                  (language-id-nts lang what)
-                  what #t pat)]
-                [lang lang]
-                [decisions@ decisions@])
-    (syntax ((generate lang decisions@) `pattern))))
-=======
 (define-for-syntax (term-generator lang pat decisions@ retries what)
   (with-syntax ([pattern 
                  (rewrite-side-conditions/check-errs 
                   (language-id-nts lang what)
                   what #t pat)])
     #`((generate #,lang #,decisions@ #,retries '#,what) `pattern)))
->>>>>>> aa24f732
 
 (define-syntax (generate-term stx)
   (syntax-case stx ()
@@ -753,49 +734,6 @@
                                          stx))])
        (with-syntax ([(name ...) names]
                      [(name/ellipses ...) names/ellipses]
-<<<<<<< HEAD
-                     [attempts (or attempts-stx #'default-check-attempts)])
-         (quasisyntax/loc stx
-           (let ([att attempts])
-             (assert-nat 'redex-check att)
-             (check-property 
-              (cons (list #,(term-generator #'lang #'pat #'random-decisions@ 'redex-check) #f)
-                    (let ([lang-gen (generate lang random-decisions@)])
-                      #,(if (not source-stx)
-                            #'null
-                            #`(let-values
-                                  ([(pats srcs src-lang)
-                                    #,(cond [(and (identifier? source-stx) (metafunc source-stx))
-                                             => 
-                                             (λ (m) #`(values (metafunc-proc-lhs-pats #,m)
-                                                              (metafunc-srcs #,m)
-                                                              (metafunc-proc-lang #,m)))]
-                                            [else
-                                             #`(let ([r #,source-stx])
-                                                 (unless (reduction-relation? r)
-                                                   (raise-type-error 'redex-check "reduction-relation" r))
-                                                 (values
-                                                  (map rewrite-proc-lhs (reduction-relation-make-procs r))
-                                                  (reduction-relation-srcs r)
-                                                  (reduction-relation-lang r)))])])
-                                (unless (eq? src-lang lang)
-                                  (error 'redex-check "language for secondary source must match primary pattern's language"))
-                                (zip (map lang-gen pats) srcs)))))
-              #,(and source-stx #'(test-match lang pat))
-              (λ (generated) (error 'redex-check "~s does not match ~s" generated 'pat))
-              (λ (_ bindings)
-                (term-let ([name/ellipses (lookup-binding bindings 'name)] ...)
-                          property))
-              att
-              (λ (term attempt source port)
-                (fprintf port "counterexample found~aafter ~a attempts:\n"
-                         (if source (format " (~a) " source) " ") attempt)
-                (pretty-print term port))
-              (check-randomness))
-             (void)))))]))
-
-(define (check-property gens-srcs match match-fail property attempts display [random random])
-=======
                      [attempts attempts-stx]
                      [retries retries-stx])
          (with-syntax ([property (syntax
@@ -838,7 +776,6 @@
                         #:source [source #f]
                         #:match [match #f]
                         #:match-fail [match-fail #f])
->>>>>>> aa24f732
   (let loop ([remaining attempts])
     (if (zero? remaining)
         #t
@@ -882,27 +819,16 @@
               [att attempts])
           (assert-nat 'check-metafunction-contract att)
           (check-property 
-<<<<<<< HEAD
-           (list (list ((generate lang decisions@) (if dom dom '(any (... ...)))) #f))
-           #f
-           #f
-=======
            ((generate lang decisions@ retries 'check-metafunction-contract)
             (if dom dom '(any (... ...))))
->>>>>>> aa24f732
            (λ (t _) 
              (with-handlers ([exn:fail:redex? (λ (_) #f)])
                (begin (term (name ,@t)) #t)))
            att)
           (void))))]))
 
-<<<<<<< HEAD
-(define (check-property-many lang pats srcs prop decisions@ attempts)
-  (let ([lang-gen (generate lang decisions@)])
-=======
 (define (check-property-many lang pats srcs prop decisions@ attempts retries what [match #f] [match-fail #f])
   (let ([lang-gen (generate lang decisions@ retries what)])
->>>>>>> aa24f732
     (for/and ([pat pats] [src srcs])
       (check-property
        (lang-gen pat)
@@ -949,27 +875,17 @@
 (define (check-reduction-relation 
          relation property 
          #:decisions [decisions@ random-decisions@]
-<<<<<<< HEAD
-         #:attempts [attempts default-check-attempts])
-=======
          #:attempts [attempts default-check-attempts]
          #:retries [retries default-retries])
->>>>>>> aa24f732
   (check-property-many
    (reduction-relation-lang relation)
    (map rewrite-proc-lhs (reduction-relation-make-procs relation))
    (reduction-relation-srcs relation)
-<<<<<<< HEAD
-   property
-   decisions@
-   attempts))
-=======
    (λ (term _) (property term))
    decisions@
    attempts
    retries
    'check-reduction-relation))
->>>>>>> aa24f732
 
 (define-signature decisions^
   (next-variable-decision
@@ -987,12 +903,9 @@
   (unit (import) (export decisions^)
         (define (next-variable-decision) pick-var)
         (define (next-number-decision) pick-number)
-<<<<<<< HEAD
-=======
         (define (next-natural-decision) pick-natural)
         (define (next-integer-decision) pick-integer)
         (define (next-real-decision) pick-real)
->>>>>>> aa24f732
         (define (next-non-terminal-decision) pick-nt)
         (define (next-sequence-decision) pick-sequence-length)
         (define (next-any-decision) pick-any)
@@ -1007,18 +920,12 @@
          class-reassignments reassign-classes unparse-pattern
          (struct-out ellipsis) (struct-out mismatch) (struct-out class)
          (struct-out binder) check-metafunction-contract prepare-lang
-<<<<<<< HEAD
-         pick-number parse-language check-reduction-relation 
-         preferred-production-threshold check-metafunction check-randomness
-         generation-decisions pick-preferred-productions)
-=======
          pick-number pick-natural pick-integer pick-real
          parse-language check-reduction-relation 
          preferred-production-threshold check-metafunction
          generation-decisions pick-preferred-productions
          default-retries proportion-at-size retry-threshold 
          proportion-before-threshold post-threshold-incr)
->>>>>>> aa24f732
 
 (provide/contract
  [find-base-cases (-> compiled-lang? hash?)])