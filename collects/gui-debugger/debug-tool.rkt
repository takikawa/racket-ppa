<<<<<<< HEAD
(module debug-tool mzscheme
  (require mzlib/etc
           mzlib/list
           mzlib/class
           mzlib/unit
           mzlib/contract
           mred
           mzlib/match
           drscheme/tool
           "marks.rkt"
           mrlib/switchable-button
           mrlib/bitmap-label
           "annotator.rkt"
           "load-sandbox.rkt"
           framework
           string-constants
           lang/debugger-language-interface
           images/compile-time
           (for-syntax images/icons/tool))
  
  (provide tool@)
  
  ; QUESTIONS/IDEAS
  ; what is the right way to deal with macros?
  ; how can the three tool classes communicate with each other safely
  
  (define-local-member-name debug-callback)
  
  (preferences:set-default 'plt:debug-tool:stack/variable-area
                           9/10 
                           (λ (x) (and (real? x) (<= 0 x 1))))
  
  (define tool@
    (unit 
      (import drscheme:tool^)
      (export drscheme:tool-exports^) 
=======
#lang racket
>>>>>>> d8dc0874

;; DrRacket's debugging tool

(require mzlib/etc
         mzlib/list
         mzlib/class
         mzlib/unit
         mzlib/contract
         mred
         mzlib/match
         drscheme/tool
         "marks.rkt"
         mrlib/switchable-button
         mrlib/bitmap-label
         mrlib/close-icon
         "annotator.rkt"
         "load-sandbox.rkt"
         framework
         string-constants
         lang/debugger-language-interface
         images/compile-time
         (for-syntax racket/class
                     racket/draw
                     images/icons/arrow
                     images/icons/control
                     images/icons/style
                     images/icons/symbol
                     images/icons/tool
                     slideshow/pict))

(provide tool@)

; QUESTIONS/IDEAS
; what is the right way to deal with macros?
; how can the three tool classes communicate with each other safely

(define-local-member-name debug-callback)

(preferences:set-default 'plt:debug-tool:stack/variable-area
                         9/10 
                         (λ (x) (and (real? x) (<= 0 x 1))))

(define tool@
  (unit 
    (import drscheme:tool^)
    (export drscheme:tool-exports^) 

    (define (phase1)
      (drscheme:module-language-tools:add-opt-out-toolbar-button
       (λ (frame parent)
         (new switchable-button%
              (label (string-constant debug-tool-button-name))
              (bitmap debug-bitmap)
              (alternate-bitmap small-debug-bitmap)
              (parent parent)
              (callback (λ (button) (send frame debug-callback)))))
       'macro-stepper)
      (drscheme:language:extend-language-interface
       debugger-language<%>
       (lambda (superclass)
         (class* superclass (debugger-language<%>)
                 (public debugger:supported?)
      	   (define (debugger:supported?) #t)
                 (super-instantiate ())))))
    (define phase2 void)
    
    (define (extract-language-level settings)
      (drscheme:language-configuration:language-settings-language settings))
    
    (define (debugger-does-not-work-for? lang)
      (not (send lang debugger:supported?)))
    
    (define (robust-syntax-source stx)
      (and (syntax? stx) (syntax-source stx)))
    
    (define (robust-vector-ref vec idx)
      (if (< idx (vector-length vec))
          (vector-ref vec idx)
          #f))
    
    (define (safe-vector-set! vec idx val)
      (when (< idx (vector-length vec))
        (vector-set! vec idx val))
      (void))
    
    (define (truncate str n)
      (cond [(< (string-length str) n) str]
            [(>= n 3) (string-append
                        (substring str 0 (- n 3))
                        "...")]
            [else (substring str 0 (min n (string-length str)))]))
    
    (define (clean-status s)
      (truncate (regexp-replace* #rx"\n" s " ") 200))
    
    (define (index-of chr str)
      (let loop ([i 0])
        (if (< i (string-length str))
            (if (char=? chr (string-ref str i))
                i
                (loop (add1 i)))
            #f)))
    
    (define (safe-min . args)
      (apply min (filter identity args)))
    
    ;; trim-expr-str: string -> string
    ;; examples:
    ;; short-id                   => short-id
    ;; really-long-identifier     => really-lon...
    ;; (<form>)                   => (<form>)
    ;; (<form> <arg1> ... <argn>) => (<form> ...)
    (define trim-expr-str
      (opt-lambda (str [len 10])
        (let* ([strlen (string-length str)]
               [starts-with-paren (and (> strlen 0)
                                       (char=? (string-ref str 0) #\())]
               [len2 (+ len 4)]
               [trunc-pos (safe-min (index-of #\space str)
                                    (index-of #\newline str)
                                    (and (> strlen len2) len)
                                    strlen)])
          (if (>= trunc-pos strlen)
              str
              (string-append
               (substring str 0 trunc-pos)
               (if starts-with-paren
                   " ...)"
                   " ..."))))))
    
    (define (average . values)
      (/ (apply + values) (length values)))
    
    (define (truncate-value v size depth)
      (cond
        [(zero? depth) '...]
        [(and (string? v)
              (> (string-length v) size))
         (string-append (substring v 0 size) "...")]
        [(list? v)
         (let* ([len (length v)]
                [res (build-list (min size len)
                                 (lambda (i) (truncate-value (list-ref v i) size (sub1 depth))))])
           (if (> len size) (append res (list '...)) res))]
        [(vector? v)
         (build-vector (min size (vector-length v))
                       (lambda (i)
                         (if (and (= i (sub1 size))
                                  (> size (vector-length v)))
                             '...
                             (truncate-value (vector-ref v i) size (sub1 depth)))))]
        [(bytes? v)
         (if (> (bytes-length v) size)
             (bytes-append (subbytes v 0 size) #"...")
             v)]
        [else v]))
    
    (define filename->defs
      (opt-lambda (source [default #f])
        (let/ec k
          (cond
            [(is-a? source editor<%>) source]
            [else
             (send (group:get-the-frame-group) for-each-frame
                   (lambda (frame)
                     (and (is-a? frame drscheme:unit:frame<%>)
                          (let* ([defss (map (lambda (t) (send t get-defs)) (send frame get-tabs))]
                                 [defs (findf (lambda (d) (send d port-name-matches? source)) defss)])
                            (and defs (k defs))))))
             default]))))
    
    (define (debug-definitions-text-mixin super%)
      (class super%
        
        (inherit dc-location-to-editor-location
                 editor-location-to-dc-location
                 invalidate-bitmap-cache
                 begin-edit-sequence
                 end-edit-sequence
                 get-canvas
                 get-top-level-window
                 get-filename
                 get-tab)
        
        (define mouse-over-pos #f)
        ;; pen and brush for drawing a breakpoint
        (define bp-pen (send the-pen-list find-or-create-pen "black" 1 'solid))
        (define bp-brush (send the-brush-list find-or-create-brush "red" 'solid))
        ;; pen and brush for marking a location that could have a breakpoint installed
        (define bp-mo-pen (send the-pen-list find-or-create-pen "darkgray" 1 'solid))
        (define bp-mo-brush (send the-brush-list find-or-create-brush "tomato"
                                  'solid))
        ;; pen and brush for marking a conditional breakpoint
        (define bp-tmp-pen (send the-pen-list find-or-create-pen "black" 1 'solid))
        (define bp-tmp-brush (send the-brush-list find-or-create-brush "yellow"
                                   'solid))
        ;; pen and brush for drawing the normal execution location
        (define pc-pen (send the-pen-list find-or-create-pen "black" 1 'solid))
        (define pc-brush (send the-brush-list find-or-create-brush "forestgreen" 'solid))
        ;; pen and brush for marking the expression when not at the top of the stack
        (define pc-up-stack-pen (send the-pen-list find-or-create-pen "black" 1 'solid))
        (define pc-up-stack-brush (send the-brush-list find-or-create-brush "lightgreen" 'solid))
        ;; pen and brush for marking the location when there's an an error
        (define pc-err-pen (send the-pen-list find-or-create-pen "black" 1 'solid))
        (define pc-err-brush (send the-brush-list find-or-create-brush "red" 'solid))
        ;; pen and brush for marking the location following a break
        (define pc-brk-pen (send the-pen-list find-or-create-pen "black" 1 'solid))
        (define pc-brk-brush (send the-brush-list find-or-create-brush "gray" 'solid))
        
        (super-instantiate ())
        
        (define/augment (on-delete start len)
          (begin-edit-sequence)
          (let ([breakpoints (send (get-tab) get-breakpoints)]
                [shifts empty])
            (hash-for-each
             breakpoints
             (lambda (pos status)
               (cond
                 ; deletion after breakpoint: no effect
                 [(<= pos start)]
                 ; deletion of breakpoint: remove from table
                 [(and (< start pos)
                       (<= pos (+ start len)))
                  (hash-remove! breakpoints pos)]
                 ; deletion before breakpoint: shift breakpoint
                 [(> pos (+ start len))
                  (hash-remove! breakpoints pos)
                  (set! shifts (cons (cons (- pos len) status) shifts))])))
            (for-each (lambda (p) (hash-set! breakpoints (car p) (cdr p)))
                      shifts))
          (inner (void) on-delete start len))
        
        (define/augment (after-delete start len)
          (inner (void) after-delete start len)
          (when (send (get-tab) debug?)
            (send (get-tab) hide-debug))
          (end-edit-sequence))
        
        (define/augment (on-insert start len)
          (begin-edit-sequence)
          (let ([breakpoints (send (get-tab) get-breakpoints)]
                [shifts empty])
            (hash-for-each
             breakpoints
             (lambda (pos status)
               (when (< start pos)
                 ;; text inserted before this breakpoint, so shift
                 ;; the breakpoint forward by <len> positions
                 (hash-remove! breakpoints pos)
                 (set! shifts (cons (cons (+ pos len) status) shifts)))))
            ;; update the breakpoint locations
            (for-each (lambda (p) (hash-set! breakpoints (car p) (cdr p)))
                      shifts))
          (inner (void) on-insert start len))
        
        (define/augment (after-insert start len)
          (inner (void) after-insert start len)
          (when (send (get-tab) debug?)
            (send (get-tab) hide-debug))
          (end-edit-sequence))
        
        ;; lookup id in the given set of stack frames;
        ;; if that fails, try the top-level environment
        ;; invokes sk on success, fk on failure
        (define (lookup-var id frames sk fk)
          (cond
            [(and id frames (lookup-first-binding
                             (lambda (id2) (free-identifier=? id id2))
                             frames (lambda () #f)))
             => (lambda (binding)
                  (sk (mark-binding-value binding)
                      (lambda (v) (mark-binding-set! binding v))))]
            [(and id (send (get-tab) lookup-top-level-var
                           id (lambda () #f)))
             => (lambda (tlb)
                  (sk (tlb) tlb))]
            [else (fk)]))
        
        ;; mouse-event -> (or (values #f #f) (values pos editor))
        (define/private (get-pos/text event)
          (let ([event-x (send event get-x)]
                [event-y (send event get-y)]
                [on-it? (box #f)])
            (let loop ([editor this])
              (let-values ([(x y) (send editor dc-location-to-editor-location
                                        event-x event-y)])
                (cond
                  [(is-a? editor text%)
                   (let ([pos (send editor find-position x y #f on-it?)])
                     (cond
                       [(not (unbox on-it?)) (values #f #f)]
                       [else
                        (let ([snip (send editor find-snip pos 'after-or-none)])
                          (if (and snip
                                   (is-a? snip editor-snip%))
                              (loop (send snip get-editor))
                              (values pos editor)))]))]
                  [(is-a? editor pasteboard%)
                   (let ([snip (send editor find-snip x y)])
                     (if (and snip
                              (is-a? snip editor-snip%))
                         (loop (send snip get-editor))
                         (values #f #f)))]
                  [else (values #f #f)])))))
        
        ;; text% start -> (values left top right bottom)
        ;; (four numbers that indicate the locations in pixels of the
        ;;  box bounding the text between start and end
        (define/private (find-char-box text pos)
          (define start-pos (max 0 (- pos 1)))
          (define end-pos (+ start-pos 1))
          (let ([xlb (box 0)]
                [ylb (box 0)]
                [xrb (box 0)]
                [yrb (box 0)])
            (send text position-location start-pos xlb ylb #t)
            (send text position-location end-pos xrb yrb #f)
            (let*-values ([(xl-off yl-off) (send text editor-location-to-dc-location
                                                 (unbox xlb) (unbox ylb))]
                          [(xl yl) (dc-location-to-editor-location xl-off yl-off)]
                          [(xr-off yr-off) (send text editor-location-to-dc-location
                                                 (unbox xrb) (unbox yrb))]
                          [(xr yr) (dc-location-to-editor-location xr-off yr-off)])
              (cond
                [(= (send text position-line start-pos)
                    (send text position-line end-pos))
                 (values xl yl xr yr)]
                [else
                 ;; in this case, the open paren we want to draw on top of is on
                 ;; a different line from the operator following it, so we just 
                 ;; give ourselves a little space and draw something, instead of
                 ;; returning strange results (and possibly crashing)
                 (values xl yl (+ 10 xl) (+ yl 10))]))))
        
        (define/private (render v)
          (send (get-tab) render v))
        
        ;; mouse-event% integer -> ()
        ;; handles a right-click on a position that's not a breakable paren
        (define (debugger-handle-right-click-non-breakable event pos)
          (let* ([frames (send (get-tab) get-stack-frames)]
                 [pos-vec (send (get-tab) get-pos-vec)]
                 [id (robust-vector-ref pos-vec pos)])
            (unless (lookup-var
                     id frames
                     (lambda (val wr)
                       (let ([id-sym (syntax-e id)]
                             [menu (make-object popup-menu% #f)])
                         (make-object menu-item%
                           (clean-status (format "Print value of ~a to console" id-sym))
                           menu
                           (lambda (item evt)
                             (send (get-tab) print-to-console (format "~a = ~s" id-sym val))))
                         (make-object menu-item% (format "(set! ~a ...)" id-sym) menu
                           (lambda (item evt)
                             (let* ([tmp (get-text-from-user
                                          (format "New value for ~a" id-sym) #f #f
                                          (format "~a" val))])
                               (when tmp
                                 (let/ec k
                                   (wr (with-handlers
                                           ([exn:fail?
                                             (lambda (exn)
                                               (message-box
                                                "Debugger Error"
                                                (format "The following error occurred: ~a"
                                                        (exn-message exn)))
                                               (k))])
                                         (read (open-input-string tmp)))))))))
                         (send (get-canvas) popup-menu menu
                               (+ 1 (inexact->exact (floor (send event get-x))))
                               (+ 1 (inexact->exact (floor (send event get-y)))))
                         #t))
                     (lambda () #f))
              (super on-event event))))
        
        (define (debugger-handle-right-click-breakable event breakpoints pos break-status)
          (let ([menu (make-object popup-menu% #f)])
            (make-object menu-item%
              (if break-status
                  "Remove pause at this point"
                  "Pause at this point")
              menu
              (lambda (item evt)
                (hash-set! breakpoints pos (not break-status))
                (invalidate-bitmap-cache)))
            (let ([pc (send (get-tab) get-pc)])
              (if (and pc (= pos pc))
                  (let* ([stat (send (get-tab) get-break-status)]
                         [f (get-top-level-window)]
                         [rendered-value
                          (if (cons? stat)
                              (if (= 2 (length stat))
                                  (render (cadr stat))
                                  (format "~s" (cons 'values 
                                                     (map (lambda (v) (render v)) (rest stat)))))
                              "")])
                    (when (cons? stat)
                      (make-object menu-item%
                        "Print return value to console" menu
                        (lambda _ (send (get-tab) print-to-console
                                        (string-append "return val = " rendered-value)))))
                    (when (not (eq? stat 'break))
                      (make-object menu-item%
                        (if (cons? stat)
                            "Change return value..."
                            "Skip expression...")
                        menu
                        (lambda (item evt)
                          (let ([tmp (get-text-from-user "Return value" #f)])
                            (when tmp
                              (let/ec k
                                (send (get-tab) set-break-status
                                      (cons 'exit-break
                                            (call-with-values
                                             (lambda ()
                                               (with-handlers
                                                   ([exn:fail?
                                                     (lambda (exn)
                                                       (message-box
                                                        "Debugger Error"
                                                        (format "An error occurred: ~a" (exn-message exn))
                                                        #f '(ok))
                                                       (k))])
                                                 (read (open-input-string tmp))))
                                             list)))
                                (invalidate-bitmap-cache))))))))
                  (make-object menu-item%
                    "Continue to this point"
                    menu
                    (lambda (item evt)
                      (hash-set!
                       breakpoints pos
                       (lambda () (hash-set! breakpoints pos break-status) #t))
                      (invalidate-bitmap-cache)
                      (when (send (get-tab) get-stack-frames)
                        (send (get-tab) resume))))))
            (send (get-canvas) popup-menu menu
                  (+ 1 (inexact->exact (floor (send event get-x))))
                  (+ 1 (inexact->exact (floor (send event get-y)))))))
        
        (define (debugger-handle-right-click event breakpoints)
          (let-values ([(pos text) (get-pos/text event)])
            (if (and pos text)
                (let* ([pos (add1 pos)]
                       [break-status (hash-ref breakpoints pos (lambda () 'invalid))])
                  (match break-status
                    [(or #t #f (? procedure?))
                     (debugger-handle-right-click-breakable event breakpoints pos break-status)]
                    ['invalid
                     (debugger-handle-right-click-non-breakable event pos)]))
                (super on-event event))))
        
        (define (debugger-handle-event event)
          (let ([breakpoints (send (get-tab) get-breakpoints)])
            (cond
              [(send event leaving?)
               (when mouse-over-pos
                 (set! mouse-over-pos #f)
                 (invalidate-bitmap-cache))
               (super on-event event)]
              [(or (send event moving?)
                   (send event entering?))
               (let-values ([(pos text) (get-pos/text event)])
                 (when (and pos text)
                   (let ([pos (add1 pos)])
                     (cond
                       ;; mouse on breakable pos and hasn't moved significantly
                       [(eq? pos mouse-over-pos)]
                       ;; mouse on new breakable pos
                       [(not (eq? (hash-ref
                                   breakpoints pos (lambda () 'invalid)) 'invalid))
                        (set! mouse-over-pos pos)
                        (invalidate-bitmap-cache)]
                       ;; moved off breakable pos
                       [mouse-over-pos
                        (set! mouse-over-pos #f)
                        (invalidate-bitmap-cache)])
                     (let* ([frames (send (get-tab) get-stack-frames)]
                            [pos-vec (send (get-tab) get-pos-vec)]
                            [id (robust-vector-ref pos-vec pos)]
                            ;; Try to look up the identifier and render its value.  If either
                            ;; of these steps fails, just draw an empty string in the status bar.
                            [rendered
                             (lookup-var
                              id (list-tail frames (send (get-tab) get-frame-num))
                                          ;; id found
                                          (lambda (val _)
                                (cond
                                  [(render val) => (lambda (str)
                                                     (string-append
                                                      (symbol->string (syntax-e id)) " = " str))]
                                  [else ""]))
                                          ;; id not found
                              (lambda () ""))])
                       (send (get-tab) set-mouse-over-msg (clean-status rendered))))))
               (super on-event event)]
              [(send event button-down? 'right)
               (debugger-handle-right-click event breakpoints)]
              [else (super on-event event)])))
          
        (define/override (on-event event)
          (if (send (get-tab) debug?)
              (debugger-handle-event event)
              (super on-event event)))
        
        (define/override (on-paint before dc left top right bottom dx dy draw-caret)
          (super on-paint before dc left top right bottom dx dy draw-caret)
          (when (and (send (get-tab) debug?) (not before))
            ;; render breakpoints
            (let ([breakpoints (send (get-tab) get-breakpoints)])
              (hash-for-each
               breakpoints
               (lambda (pos enabled?)
                 (when (and (>= pos 0) (or enabled? (and mouse-over-pos (= mouse-over-pos pos))))
                   (let*-values ([(xl yl xr yr) (find-char-box this pos)]
                                 [(diameter) (- xr xl)]
                                 [(yoff) (/ (- yr yl diameter) 2)])
                     (let ([op (send dc get-pen)]
                           [ob (send dc get-brush)])
                       (case enabled?
                         [(#t) (send dc set-pen bp-pen)
                               (send dc set-brush bp-brush)]
                         [(#f) (send dc set-pen bp-mo-pen)
                               (send dc set-brush bp-mo-brush)]
                         [else (send dc set-pen bp-tmp-pen)
                               (send dc set-brush bp-tmp-brush)])
                       (send dc draw-ellipse (+ xl dx) (+ yl dy yoff) diameter diameter)
                       (send dc set-pen op)
                       (send dc set-brush ob)))))))
            ;; mark the boundaries of the current stack frame
            ;; unless we're at the end of the expression and looking at the top frame,
            ;; in which case just mark the current location
            (let* ([frame-defs (send (get-tab) defs-containing-current-frame)]
                   [pos (send (get-tab) get-current-frame-endpoints)]
                   [start (and pos (first pos))]
                   [end (and pos (second pos))]
                   [frame-num (send (get-tab) get-frame-num)]
                   [break-status (send (get-tab) get-break-status)])
              (when (and (eq? frame-defs this) start end)
                (let*-values ([(xl yl xr yr) (find-char-box this start)]
                              [(ym) (average yl yr)]
                              [(xa ya xb yb) (find-char-box this end)]
                              [(diameter) (- xb xa)]
                              [(yoff) (/ (- yb ya diameter) 2)]
                              [(ym2) (average ya yb)])
                  (let ([op (send dc get-pen)]
                        [ob (send dc get-brush)])
                    (cond
                      [(and (zero? frame-num)
                            (eq? break-status 'error))
                       (send dc set-pen pc-err-pen)
                       (send dc set-brush pc-err-brush)]
                      [(and (zero? frame-num)
                            (eq? break-status 'break))
                       (send dc set-pen pc-brk-pen)
                       (send dc set-brush pc-brk-brush)]
                      [(zero? frame-num)
                       (send dc set-pen pc-pen)
                       (send dc set-brush pc-brush)]
                      [else
                       (send dc set-pen pc-up-stack-pen)
                       (send dc set-brush pc-up-stack-brush)])
                    (unless (and (zero? frame-num) (cons? break-status))
                      ;; mark the beginning of the expression with a triangle
                      (send dc draw-polygon (list (make-object point% xl yl)
                                                  (make-object point% xl yr)
                                                  (make-object point% xr ym)) dx dy))
                    (if (and (zero? frame-num) (cons? break-status))
                        ;; top frame, end: mark the end of the expression with a triangle
                        (send dc draw-polygon (list (make-object point% xa ya)
                                                    (make-object point% xa yb)
                                                    (make-object point% xb ym2)) dx dy)
                        ;; otherwise: make the end of the expression with a circle
                        (send dc draw-ellipse (+ xa dx) (+ ya dy yoff) diameter diameter))
                    (send dc set-pen op)
                    (send dc set-brush ob)))))))
        
        (define/augment (after-set-next-settings s)
          (let ([tlw (get-top-level-window)])
            (when tlw
              (send tlw check-current-language-for-debugger)))
          (inner (void) after-set-next-settings s))))
    
    (define (debug-interactions-text-mixin super%)
      (class super%
        
        (inherit run-in-evaluation-thread
                 get-user-thread)
        
        (super-instantiate ())
        
        (define debugged-thread #f)
        (define tab #f)
        (define/public (get-tab) tab)
        (define/public (set-tab t) (set! tab t))
        
        ;; Returns whether the evaluation thread has been killed.
        (define/public (evaluation-thread-dead?)
          (cond
            [(get-user-thread) => thread-dead?]
            [else #t]))
        
        (define/override (kill-evaluation)
          (super kill-evaluation)
          (when (get-tab)
            ;; Remove any markings indicating that the program is suspended.
            (send (get-tab) resume-gui)))
        
        (define/private (stx-source->breakpoints src)
          (send (send (or (and src (filename->defs src)) this) get-tab) get-breakpoints))
        
        (define/private (stx-source->pos-vec src)
          (send (send (or (and src (filename->defs src)) this) get-tab) get-pos-vec))
        
        ;; make-debug-eval-handler : (sexp -> value) -> sexp -> value
        ;; adds debugging information to `sexp' and calls `oe'
        (define/private (make-debug-eval-handler oe break? break-before break-after)
          (lambda (orig-exp)
            (cond
              [(compiled-expression? (if (syntax? orig-exp)
                                         (syntax-e orig-exp)
                                         orig-exp))
               (oe orig-exp)]
              [else
               (define exp (if (syntax? orig-exp)
                               orig-exp
                               (namespace-syntax-introduce
                                (datum->syntax #f orig-exp))))
               (define top-e (expand-syntax-to-top-form exp))
               (define fn (and (syntax? orig-exp)
                               (let ([src (syntax-source orig-exp)])
                                 (and (path? src)
                                      src))))
               (cond
                 [(or (eq? (filename->defs (and (syntax? orig-exp)
                                                (syntax-source orig-exp)))
                           (send (get-tab) get-defs))
                      (annotate-this-module? fn))
                  (parameterize ([current-eval oe])
                   (eval/annotations
                    top-e
                    ; annotate-module?
                    (lambda (fn m) 
                      (annotate-this-module? fn))
                    ; annotator
                    (lambda (stx)
                      (define source (syntax-source stx))
                      (define breakpoints (stx-source->breakpoints source))
                      (define pos-vec (stx-source->pos-vec source))
                      (define-values (annotated break-posns)
                        (annotate-for-single-stepping
                         (expand-syntax stx)
                         break? break-before break-after
                         ; record-bound-identifier
                         (lambda (type bound binding)
                           (cond
                             [(filename->defs (robust-syntax-source bound))
                              =>
                              (lambda (defs)
                                (let ([pos-vec (send (send defs get-tab) get-pos-vec)])
                                  (let loop ([i 0])
                                    (when (< i (syntax-span bound))
                                      (safe-vector-set! pos-vec (+ i (syntax-position bound))
                                                        binding)
                                      (loop (add1 i))))))]
                             [else (void)]))
                         ; record-top-level-identifier
                         (lambda (mod var rd/wr)
                           ; filename->defs should succeed unless a slave tab gets closed
                           (cond
                             [(filename->defs (robust-syntax-source var))
                              =>
                              (lambda (defs)
                                (send (send defs get-tab)
                                      add-top-level-binding var rd/wr))]
                             [else (void)]))
                         source))
                      (hash-for-each
                       breakpoints
                       (lambda (pos status)
                         ; possible efficiency problem for large files with many breakpoints
                         (when (and (syntax-position stx)
                                    (>= pos (syntax-position stx))
                                    (< pos (+ (syntax-position stx) (syntax-span stx)))
                                    (not (memq pos break-posns)))
                           (hash-remove! breakpoints pos))))
                      (for ([posn (in-list break-posns)]) 
                        (hash-set!
                         breakpoints posn
                         (hash-ref breakpoints posn (lambda () #f))))
                      annotated)))]
                 [else (oe top-e)])])))
        
        (define/private (annotate-this-module? fn)
          (cond
            [(filename->defs fn)
             =>
             ; fn is loaded into defs
             (lambda (defs)
               (let ([extern-tab (send defs get-tab)]
                     [this-tab (get-tab)])
                 (case (if (or (not (send extern-tab debug?))
                               (eq? this-tab (send extern-tab get-master)))
                           (message-box
                            "Debugging Multi-File Program"
                            (format "Debug ~a?" fn)
                            #f
                            '(yes-no))
                           (message-box
                            "Debugging Multi-File Program"
                            (format "~a is already involved in a debugging session." fn)
                            #f
                            '(ok)))
                   [(yes)
                    ; set tab up with shared data from the master tab
                    (send extern-tab prepare-execution #t)
                    (send this-tab add-slave extern-tab)
                    (call-with-values
                     (lambda () (send this-tab get-shared-data))
                     (lambda vals (send extern-tab set-shared-data . vals)))
                    #t]
                   [(no ok)
                    (send extern-tab prepare-execution #f)
                    #f])))]
            ; fn is not open, so don't try to debug it
            [else #f]))
        
        (define/override (reset-console)
          (super reset-console)
          (let ([tab (get-tab)])
            (when (and tab (send tab debug?))
              (let ([breakpoints (send tab get-breakpoints)])
                (run-in-evaluation-thread
                 (lambda ()
                   ;(print-struct #t)
                   (let ([self (current-thread)]
                         [oeh (uncaught-exception-handler)]
                         [err-hndlr (error-display-handler)])
                     (set! debugged-thread self)
                     (error-display-handler
                      (lambda (msg exn)
                        (err-hndlr msg exn)
                        (when (and (eq? self (current-thread)) (exn:fail? exn))
                              (send (get-tab) suspend oeh
                                    (continuation-mark-set->list (exn-continuation-marks exn) debug-key)
                                    'error)))) ; this breaks the buttons because it looks like we can resume
                     (current-eval
                      (make-debug-eval-handler
                       (current-eval)
                       ; break? -- curried to avoid looking up defs from source each time
                       (lambda (src)
                         (let* ([defs (filename->defs src)]
                                [src-tab (if defs (send defs get-tab) (get-tab))]
                                [breakpoints (if src
                                                 (send src-tab get-breakpoints)
                                                 breakpoints)]
                                [single-step? (send tab get-single-step-box)]
                                [closed? (send src-tab get-closed-box)])
                           (lambda (pos)
                             (and (not (unbox closed?))
                                  (or (unbox single-step?)
                                      (let ([bp (hash-ref breakpoints pos #f)])
                                        (if (procedure? bp)
                                            (bp)
                                            bp)))))))
                       ; break-before
                       (lambda (top-mark ccm)
                         (let* ([debug-marks (continuation-mark-set->list ccm debug-key)])
                           (send (get-tab) suspend oeh (cons top-mark debug-marks) 'entry-break)))
                       ; break-after
                       (case-lambda
                         [(top-mark ccm val)
                          (let* ([debug-marks (continuation-mark-set->list ccm debug-key)])
                            (car (send (get-tab) suspend oeh (cons top-mark debug-marks)
                                       (list 'exit-break val))))]
                         [(top-mark ccm . vals) 
                          (let* ([debug-marks (continuation-mark-set->list ccm debug-key)])
                            (apply values
                                   (send (get-tab) suspend oeh (cons top-mark debug-marks)
                                         (cons 'exit-break vals))))])))
                     (uncaught-exception-handler
                      (lambda (exn)
                        (if (and (exn:break? exn) (send (get-tab) suspend-on-break?))
                            (let ([marks (exn-continuation-marks exn)]
                                  [cont (exn:break-continuation exn)])
                              (send (get-tab) suspend oeh (continuation-mark-set->list marks debug-key) 'break)
                              (cont))
                            (oeh exn)))))))))))))
    
    (define (debug-tab-mixin super%)
      (class super%
        
        (inherit get-defs
                 get-ints
                 get-frame
                 is-running?)
        
        (field [breakpoints (make-hash)]
               [suspend-sema (make-semaphore 1)]
               [resume-ch (make-channel)]
               [in-user-ch (make-channel)]
               [want-suspend-on-break? #f]
               [want-debug? #f]
               [master this]
               [slaves empty]
               [closed? (box #f)]
               [stack-frames (box #f)]
               [frame-num (box 0)]
               [break-status (box #f)]
               [current-language-settings #f]
               [pos-vec (vector #f)]
               [single-step? (box #t)]
               [top-level-bindings empty]
               [control-panel #f])
        
        (define/public (debug?) want-debug?)
        (define/public (get-master) master)
        (define/public (add-slave s)
          (set! slaves (cons s slaves)))
        (define/public (get-closed-box) closed?)
        (define/public suspend-on-break?
          (case-lambda
            [() want-suspend-on-break?]
            [(v) (set! want-suspend-on-break? v)]))
        (define/public (get-stack-frames)
          (unbox stack-frames))
        (define/public (get-pos-vec) pos-vec)
        (define/public (get-breakpoints) breakpoints)
        (define/public (get-break-status) (unbox break-status))
        (define/public (get-frame-num) (unbox frame-num))
        
        (define/public (set-shared-data bs sf sema res-ch usr-ch step? frame m)
          (set! break-status bs)
          (set! stack-frames sf)
          (set! suspend-sema sema)
          (set! resume-ch res-ch)
          (set! in-user-ch usr-ch)
          (set! single-step? step?)
          (set! frame-num frame)
          (set! master m))
        
        (define/public (get-shared-data)
          (values break-status stack-frames suspend-sema resume-ch in-user-ch single-step? frame-num master))
        
        (define/public (get-single-step-box) single-step?)
        (define/public (set-single-step?! v) (set-box! single-step? v))
        (define/public (set-break-status stat) (set-box! break-status stat))
        (define/public (add-top-level-binding var rd/wr)
          (set! top-level-bindings (cons (cons var rd/wr) top-level-bindings)))
        (define/public (lookup-top-level-var var failure-thunk)
          (let loop ([bindings top-level-bindings])
            (cond
              [(empty? bindings) (failure-thunk)]
              [(or (bound-identifier=? var (caar bindings))
                   (free-identifier=? var (caar bindings))) (cdar bindings)]
              [else (loop (rest bindings))])))
        
        (define/public (move-to-frame the-frame-num)
          (set-box! frame-num the-frame-num)
          (suspend-gui (get-stack-frames) (get-break-status) #t #t))
        
        (define/public (resume)
          (let ([v (get-break-status)])
            ;; We should be suspended here, so the user thread should be waiting for a value
            ;; on resume-ch.  However, we set a timeout to guard against cases where
            ;; the user thread gets interrupted or killed unexpectedly.
            (when (sync/timeout 1 (channel-put-evt resume-ch (and (pair? v) (cdr v))))
              (resume-gui))))
        
        (define/public (set-mouse-over-msg msg)
          (send (get-frame) set-mouse-over-msg msg))
        
        (define/public (defs-containing-pc)
          (let ([stack-frames (get-stack-frames)])
            (and (cons? stack-frames)
                 (let* ([src-stx (mark-source (first stack-frames))]
                        [source (syntax-source src-stx)])
                   (if source
                       (filename->defs source)
                       (get-defs))))))
        
        (define/public (defs-containing-current-frame)
          (let ([stack-frames (get-stack-frames)])
            (and (cons? stack-frames)
                 (let* ([src-stx (mark-source (list-ref stack-frames (get-frame-num)))]
                        [source (syntax-source src-stx)])
                   (if source
                       (filename->defs source)
                       (get-defs))))))

        (define/public (get-pc)
          (let ([stack-frames (get-stack-frames)])
            (and (cons? stack-frames)
                 (let* ([src-stx (mark-source (first stack-frames))]
                        [start (syntax-position src-stx)]
                        [end (and start (+ start (syntax-span src-stx) -1))])
                   (if (cons? (get-break-status))
                       end
                       start)))))
        
        (define/public (get-frame-endpoints frame-num)
          (let ([stack-frames (get-stack-frames)])
            (and (cons? stack-frames)
                 (let* ([src-stx (mark-source (list-ref stack-frames frame-num))]
                        [start (syntax-position src-stx)]
                        [end (and start (+ start (syntax-span src-stx) -1))])
                   (list start end)))))
        
        (define/public (get-current-frame-endpoints)
          (get-frame-endpoints (get-frame-num)))
        
        (define (do-in-user-thread thunk)
          (if (get-break-status)
              ;; The evaluation thread is suspended, so it should be waiting for thunks
              ;; to arrive on in-user-ch, evaluating them, and sending the results back
              ;; on result-ch.  However, the user (or some background thread) might break
              ;; or kill the evaluation thread at any time, in which case this protocol could
              ;; fail.  We could try to enumerate and handle all such failure modes explicitly,
              ;; but a simple timeout, inelegant as it may be, lets us recover from all of them.
              (sync/timeout 1 (channel-put-evt in-user-ch thunk))
              (send (get-ints) run-in-evaluation-thread thunk)))
        
        ;; Returns whether the user thread is free, which is the case when:
        ;; - it's not dead, AND either
        ;;   * it's been suspended by the debugger, OR
        ;;   * it's done running the user's program.
        (define/private (user-thread-free?)
          (and (not (send (get-ints) evaluation-thread-dead?))
               (or (get-break-status) (not (is-running?)))))
        
        (define/public (render v)
          ;; ==drscheme eventspace thread==
          ;; returns false if the user thread is unavailable to perform the rendering
          (and (user-thread-free?)
          (let ([result-ch (make-channel)]
                [v (truncate-value v 100 5)])
            (do-in-user-thread
             (lambda ()
               (let ([s (open-output-string)])
                 (send (drscheme:language-configuration:language-settings-language 
                        current-language-settings)
                       render-value
                       v
                       (drscheme:language-configuration:language-settings-settings
                        current-language-settings)
                       s)
                      ;; Set a timeout in the user thread, so we don't block forever if the
                      ;; drscheme thread gives up waiting for our response.
                      (sync/timeout 1 (channel-put-evt result-ch (get-output-string s))))))
                 ;; Set a timeout to guard against cases where the user thread
                 ;; gets interrupted or killed in the middle of evaluation.
                 (sync/timeout 1 result-ch))))
        
        (define/public (print-to-console v)
          ;; ==drscheme eventspace thread==
          ;; only when a user thread is suspended
          (do-in-user-thread (lambda () (eprintf " ### DEBUGGER: ~s\n" v))))
        
        (define (frame->end-breakpoint-status frame)
          (let/ec k
            (let* ([stx (mark-source frame)]
                   [src (syntax-source stx)]
                   [pos (if (not (syntax-position stx))
                            (k 'invalid)
                            (+ (syntax-position stx) (syntax-span stx) -1))]
                   [defs (filename->defs src)]
                   [tab (if defs (send defs get-tab) (k 'invalid))]
                   [bps (send tab get-breakpoints)])
              (hash-ref bps pos 'invalid))))
        
        (define (can-step-over? frames status)
          (and (or (not (zero? (get-frame-num))) (eq? status 'entry-break))
               frames
               (not (empty? frames))
               (not (eq? (frame->end-breakpoint-status (list-ref frames (get-frame-num))) 'invalid))))
        
        (define (can-step-out? frames status)
          (and frames
            (let ([frames (list-tail frames (get-frame-num))])
              (and (not (empty? frames))
                   (ormap (lambda (f) (not (eq? (frame->end-breakpoint-status f) 'invalid)))
                          (rest frames))))))

        (define/public suspend-gui
          (opt-lambda (frames status [switch-tabs? #f] [already-stopped? #f])
            (let ([top-of-stack? (zero? (get-frame-num))]
                  [status-message (send (get-frame) get-status-message)])
              (set! want-suspend-on-break? #f)
              (set-single-step?! #f)
              (set-box! stack-frames frames)
              (set-box! break-status status)
              (send (send (get-frame) get-pause-button) enable #f)
              (send (send (get-frame) get-step-button) enable top-of-stack?)
              (send (send (get-frame) get-step-over-button) enable (can-step-over? frames status))
              (send (send (get-frame) get-step-out-button) enable (can-step-out? frames status))
              (send (send (get-frame) get-resume-button) enable #t)
              (when (cons? frames)
                (send (get-frame) register-stack-frames frames already-stopped?)
                (send (get-frame) register-vars (list-ref frames (get-frame-num))))
              (send status-message set-label
                    (if (and (cons? status) top-of-stack?)
                        (let ([expr (mark-source (first frames))])
                          (cond
                            ; should succeed unless the user closes a slave tab during debugging
                            [(filename->defs (syntax-source expr))
                             => (lambda (defs)
                                  (clean-status
                                   (string-append
                                    (if (syntax-position expr)
                                        (trim-expr-str
                                         (send defs get-text
                                               (sub1 (syntax-position expr))
                                               (+ -1 (syntax-position expr) (syntax-span expr))))
                                        "??")
                                    " => "
                                    (if (= 2 (length status))
                                        (render (cadr status))
                                        (string-append
                                         "(values"
                                         (let loop ([vals (rest status)])
                                           (cond
                                             [(cons? vals) (string-append " " (render (first vals))
                                                                          (loop (rest vals)))]
                                             [else ")"])))))))]
                            [""]))
                        ""))
              (cond [(get-current-frame-endpoints)
                     => (lambda (start/end)
                          (cond [(and (first start/end) (defs-containing-current-frame))
                                 => (lambda (defs)
                                      (cond
                                        [(and switch-tabs? (send defs get-filename))
                                         => (lambda (fn) (handler:edit-file fn))])
                                      (send defs scroll-to-position (first start/end)))]))])
              (send (get-defs) invalidate-bitmap-cache))))
        
        (define/public (resume-gui)
          (set-box! stack-frames #f)
          (set-box! break-status #f)
          (set-box! frame-num 0)
          (send (send (get-frame) get-pause-button) enable #t)
          (send (send (get-frame) get-step-button) enable #f)
          (send (send (get-frame) get-step-over-button) enable #f)
          (send (send (get-frame) get-step-out-button) enable #f)
          (send (send (get-frame) get-resume-button) enable #f)
          (send (send (get-frame) get-status-message) set-label "")
          (send (get-frame) clear-stack-frames/vars)
          (send (get-defs) invalidate-bitmap-cache))
        
        (define/public suspend
          ;; ==called from user thread==
          (opt-lambda (break-handler frames [status #f])
            ;; suspend-sema ensures that we allow only one suspended thread
            ;;  at a time
            (cond
<<<<<<< HEAD
              [debug? (send (get-frame) show-debug)]
              [else (send (get-frame) hide-debug)
                    (set! master this)
                    (for-each (lambda (t) (send t prepare-execution #f)) slaves)
                    (set! slaves empty)])
            (set! current-language-settings (and debug? (send (get-defs) get-next-settings)))
            (set! single-step? (box #t))
            (set! pos-vec (make-vector (add1 (send (get-defs) last-position)) #f))
            (set! top-level-bindings empty)
            (set! resume-ch (make-channel))
            (set! suspend-sema (make-semaphore 1))
            (set! in-user-ch (make-channel))
            (set! break-status (box #f))
            (set! want-suspend-on-break? #f)
            (set! stack-frames (box #f))
            (send (get-ints) set-tab this))
          
          (define/augment (on-close)
            (inner (void) on-close)
            (set-box! closed? #t)
            (for-each (lambda (t) (send t prepare-execution #f)) slaves))
          
          (define/public (hide-debug)
            (send (get-frame) hide-debug))
          
          (super-new)))
      
      (define debug-bitmap (compiled-bitmap (debugger-icon)))
      (define small-debug-bitmap (compiled-bitmap (small-debugger-icon)))
      
      (define make-pause-label
        (bitmap-label-maker
         "Pause"
         (build-path (collection-path "gui-debugger" "icons") "pause.png")))
      (define make-resume-label 
        (bitmap-label-maker
         "Go"
         (build-path (collection-path "gui-debugger" "icons") "resume.png")))
      (define make-step-label
        (bitmap-label-maker
         "Step"
         (build-path (collection-path "gui-debugger" "icons") "step.png")))
      (define make-over-label
        (bitmap-label-maker
         "Over"
         (build-path (collection-path "gui-debugger" "icons") "step-over2.png")))
      (define make-out-label
        (bitmap-label-maker
         "Out"
         (build-path (collection-path "gui-debugger" "icons") "step-out2.png")))
      
      (define (debug-unit-frame-mixin super%)
        (class super%
          
          (inherit get-button-panel
                   get-definitions-text
                   get-interactions-text
                   get-menu-bar
                   get-current-tab
                   get-top-level-window
                   get-eventspace)
          
          (define current-language-settings #f)
          (define control-panel #f)
          (define debug? #f)
          (define/public (set-mouse-over-msg msg)
            (when (not (string=? msg (send mouse-over-message get-label)))
              (send mouse-over-message set-label msg)))
          
          (define/public (debug-callback)
            (let ([tab (get-current-tab)])
              (cond
                [(eq? tab (send tab get-master))
                 (set! debug? #t)
                 (execute-callback)
                 (set! debug? #f)]
                [else
                 (already-debugging tab)])))
          
          (define/override (execute-callback)
            (let ([tab (get-current-tab)])
              (cond
                [(eq? tab (send tab get-master))
                 (send (get-current-tab) prepare-execution debug?)
                 (super execute-callback)]
                [else
                 (already-debugging tab)])))
          
          (define/private (already-debugging tab)
            (message-box
             "Debugger"
             (format "This file is involved in a debugging session.  To run/debug this file, finish the session for ~a and close or re-run it."
                     (send (send (send tab get-master) get-defs) get-filename/untitled-name))
             this '(ok)))
          
          (define expr-positions empty)
          (define expr-lengths empty)
          
          (define/public (register-vars frame)
            (send variables-text begin-edit-sequence)
            (send variables-text lock #f)
            (send variables-text delete 0 (send variables-text last-position))
            (for-each
             (lambda (name/value)
               (let ([name (format "~a" (syntax-e (first name/value)))]
                     [value (format " => ~s\n" (truncate-value (second name/value) 100 5))])
                 (send variables-text insert name)
                 (send variables-text change-style bold-sd
                       (- (send variables-text last-position) (string-length name))
                       (send variables-text last-position))
                 (send variables-text insert value)
                 (send variables-text change-style normal-sd
                       (- (send variables-text last-position) (string-length value))
                       (send variables-text last-position))))
             (third (expose-mark frame)))
            (send variables-text lock #t)
            (send variables-text end-edit-sequence))
          
          (define/public (register-stack-frames frames already-stopped?)
            (let* ([trimmed-exprs
                    (map (lambda (frame)
                           (let ([expr (mark-source frame)])
                             (cond
                               ; should succeed unless the user closes a slave tab during debugging
                               [(and expr (filename->defs (syntax-source expr)))
                                => (lambda (defs)
                                     (trim-expr-str
                                      (if (syntax-position expr)
                                          (send defs get-text
                                                (sub1 (syntax-position expr))
                                                (+ -1 (syntax-position expr) (syntax-span expr)))
                                          "??")
                                      15))]
                               ["??"])))
                         frames)]
                   [trimmed-lengths (map add1 (map string-length trimmed-exprs))]
                   [positions (foldl + 0 trimmed-lengths)])
              (send stack-frames begin-edit-sequence)
              (send stack-frames lock #f)
              (unless already-stopped?
                (send stack-frames delete 0 (send stack-frames last-position))
                (for-each (lambda (trimmed-expr)
                            (send stack-frames insert (format "~a\n" trimmed-expr)))
                          trimmed-exprs))
              (send stack-frames change-style normal-sd 0 (send stack-frames last-position))
              (send stack-frames change-style bold-sd
                    (send stack-frames paragraph-start-position (send (get-current-tab) get-frame-num))
                    (send stack-frames paragraph-end-position (send (get-current-tab) get-frame-num)))
              (send stack-frames lock #t)
              (send stack-frames end-edit-sequence)))
          
          (define/public (clear-stack-frames/vars)
=======
              [(semaphore-try-wait? suspend-sema)
               (parameterize ([current-eventspace (send (get-frame) get-eventspace)])
                 (queue-callback (lambda () (suspend-gui frames status #t))))
               (with-handlers ([exn:break?
                                (lambda (exn)
                                  (let ([wait-sema (make-semaphore)])
                                    (parameterize ([current-eventspace (send (get-frame) get-eventspace)])
                                      (queue-callback (lambda () 
                                                        (resume-gui)
                                                        (semaphore-post wait-sema))))
                                    (semaphore-wait wait-sema))
                                  (semaphore-post suspend-sema)
                                  (break-handler exn))])
                 (begin0
                   (let loop ()
                     (sync/enable-break
                      resume-ch (handle-evt in-user-ch (lambda (thunk)
                                                         (thunk)
                                                         (loop)))))
                   (semaphore-post suspend-sema)))]
              [(pair? status) (cdr status)]
              [else #f])))
        
        (define/public (prepare-execution debug?)
          (set! want-debug? debug?)
          (cond
            [debug? (send (get-frame) show-debug)]
            [else (send (get-frame) hide-debug)
                  (set! master this)
                  (for-each (lambda (t) (send t prepare-execution #f)) slaves)
                  (set! slaves empty)])
          (set! current-language-settings (and debug? (send (get-defs) get-next-settings)))
          (set! single-step? (box #t))
          (set! pos-vec (make-vector (add1 (send (get-defs) last-position)) #f))
          (set! top-level-bindings empty)
          (set! resume-ch (make-channel))
          (set! suspend-sema (make-semaphore 1))
          (set! in-user-ch (make-channel))
          (set! break-status (box #f))
          (set! want-suspend-on-break? #f)
          (set! stack-frames (box #f))
          (send (get-ints) set-tab this))
        
        (define/augment (on-close)
          (inner (void) on-close)
          (set-box! closed? #t)
          (for-each (lambda (t) (send t prepare-execution #f)) slaves))
        
        (define/public (hide-debug)
          (send (get-frame) hide-debug))
        
        (super-new)))

    ;; define icons for the tool and debug panel
    (define debug-bitmap (compiled-bitmap (debugger-icon)))
    (define small-debug-bitmap (compiled-bitmap (small-debugger-icon)))
    (define over-bitmap
      (compiled-bitmap
        (pict->bitmap
          (cc-superimpose (bitmap (text-icon "()" #:color syntax-icon-color))
                          (bitmap (right-over-arrow-icon #:color run-icon-color))))))
    (define out-bitmap
      (compiled-bitmap
        (pict->bitmap
          (hc-append
            -8
            (bitmap (text-icon "()" #:color syntax-icon-color))
            (bitmap (right-arrow-icon #:color run-icon-color #:height 19))))))

    (define pause-bitmap (compiled-bitmap (pause-icon #:color run-icon-color)))
    (define resume-bitmap (compiled-bitmap (play-icon #:color run-icon-color)))
    (define step-bitmap (compiled-bitmap (step-icon #:color run-icon-color)))

    (define make-pause-label (bitmap-label-maker "Pause" pause-bitmap))
    (define make-resume-label (bitmap-label-maker "Go" resume-bitmap))
    (define make-step-label (bitmap-label-maker "Step" step-bitmap))
    (define make-over-label (bitmap-label-maker "Over" over-bitmap))
    (define make-out-label (bitmap-label-maker "Out" out-bitmap))
    
    (define (debug-unit-frame-mixin super%)
      (class super%
        
        (inherit get-button-panel
                 get-definitions-text
                 get-interactions-text
                 get-menu-bar
                 get-current-tab
                 get-top-level-window
                 get-eventspace)
        
        (define current-language-settings #f)
        (define control-panel #f)
        (define debug? #f)
        (define/public (set-mouse-over-msg msg)
          (when (not (string=? msg (send mouse-over-message get-label)))
            (send mouse-over-message set-label msg)))
        
        (define/public (debug-callback)
          (let ([tab (get-current-tab)])
            (cond
              [(eq? tab (send tab get-master))
               (set! debug? #t)
               (execute-callback)
               (set! debug? #f)]
              [else
               (already-debugging tab)])))
        
        (define/override (execute-callback)
          (let ([tab (get-current-tab)])
            (cond
              [(eq? tab (send tab get-master))
               (send (get-current-tab) prepare-execution debug?)
               (super execute-callback)]
              [else
               (already-debugging tab)])))
        
        (define/private (already-debugging tab)
          (message-box
           "Debugger"
           (format "This file is involved in a debugging session.  To run/debug this file, finish the session for ~a and close or re-run it."
                   (send (send (send tab get-master) get-defs) get-filename/untitled-name))
           this '(ok)))
        
        (define expr-positions empty)
        (define expr-lengths empty)
        
        (define/public (register-vars frame)
          (send variables-text begin-edit-sequence)
          (send variables-text lock #f)
          (send variables-text delete 0 (send variables-text last-position))
          (for-each
           (lambda (name/value)
             (let ([name (format "~a" (syntax-e (first name/value)))]
                   [value (format " => ~s\n" (truncate-value (second name/value) 100 5))])
               (send variables-text insert name)
               (send variables-text change-style bold-sd
                     (- (send variables-text last-position) (string-length name))
                     (send variables-text last-position))
               (send variables-text insert value)
               (send variables-text change-style normal-sd
                     (- (send variables-text last-position) (string-length value))
                     (send variables-text last-position))))
           (third (expose-mark frame)))
          (send variables-text lock #t)
          (send variables-text end-edit-sequence))
        
        (define/public (register-stack-frames frames already-stopped?)
          (let* ([trimmed-exprs
                  (map (lambda (frame)
                         (let ([expr (mark-source frame)])
                           (cond
                             ; should succeed unless the user closes a slave tab during debugging
                             [(and expr (filename->defs (syntax-source expr)))
                              => (lambda (defs)
                                   (trim-expr-str
                                    (if (syntax-position expr)
                                        (send defs get-text
                                              (sub1 (syntax-position expr))
                                              (+ -1 (syntax-position expr) (syntax-span expr)))
                                        "??")
                                    15))]
                             ["??"])))
                       frames)]
                 [trimmed-lengths (map add1 (map string-length trimmed-exprs))]
                 [positions (foldl + 0 trimmed-lengths)])
>>>>>>> d8dc0874
            (send stack-frames begin-edit-sequence)
            (send stack-frames lock #f)
            (unless already-stopped?
              (send stack-frames delete 0 (send stack-frames last-position))
              (for-each (lambda (trimmed-expr)
                          (send stack-frames insert (format "~a\n" trimmed-expr)))
                        trimmed-exprs))
            (send stack-frames change-style normal-sd 0 (send stack-frames last-position))
            (send stack-frames change-style bold-sd
                  (send stack-frames paragraph-start-position (send (get-current-tab) get-frame-num))
                  (send stack-frames paragraph-end-position (send (get-current-tab) get-frame-num)))
            (send stack-frames lock #t)
            (send stack-frames end-edit-sequence)))
        
        (define/public (clear-stack-frames/vars)
          (send stack-frames begin-edit-sequence)
          (send stack-frames lock #f)
          (send stack-frames delete 0 (send stack-frames last-position))
          (send stack-frames lock #t)
          (send stack-frames end-edit-sequence)
          (send variables-text begin-edit-sequence)
          (send variables-text lock #f)
          (send variables-text delete 0 (send variables-text last-position))
          (send variables-text lock #t)
          (send variables-text end-edit-sequence))
        
        (define debug-grandparent-panel 'uninitialized-debug-grandparent-panel)
        (define debug-parent-panel 'uninitialized-debug-parent-panel)
        (define debug-panel 'uninitialized-debug-panel)
        (define stack-view-panel 'uninitialized-stack-view-panel)
        (define stack-frames 'uninitialized-stack-frames)
        (define variables-text 'uninitialized-variables-text)
        (define highlight-color (make-object color% 207 255 207))
        (define bold-sd (make-object style-delta% 'change-weight 'bold))
        (define normal-sd (make-object style-delta% 'change-weight 'normal))
        (define mouse-over-frame #f)
        (define/override (get-definitions/interactions-panel-parent)
          (set! debug-grandparent-panel
                (new (class panel:horizontal-dragable%
                       (inherit get-percentages)
                       (define/augment (get-default-percentages i)
                         (cond
                           [(= i 2) 
                            (define p (preferences:get 'plt:debug-tool:stack/variable-area))
                            (list p (- 1 p))]
                           [else (build-list i (λ (x) (/ i)))]))
                       (define/augment (after-percentage-change)
                         (define ps (get-percentages))
                         (when (= (length ps) 2)
                           (preferences:set 'plt:debug-tool:stack/variable-area (car ps)))
                         (inner (void) after-percentage-change))
                       (super-new))
                     [parent (super get-definitions/interactions-panel-parent)]))
          (set! stack-view-panel
                (new panel:vertical-dragable%
                     [parent debug-grandparent-panel]
                     [min-width 160]
                     [stretchable-width #f]))
          (set! stack-frames
                (new (class text%
                       (super-new)
                       (inherit find-line line-start-position line-end-position
                                change-style begin-edit-sequence end-edit-sequence
                                lock last-position line-paragraph find-position
                                dc-location-to-editor-location)
                       (define highlight-defs #f)
                       (define highlight-start #f)
                       (define highlight-end #f)
                       (define mouse-over-frame #f)
                       (define/override (on-event evt)
                         (let*-values ([(x y) (dc-location-to-editor-location
                                               (send evt get-x) (send evt get-y))]
                                       [(line) (find-line y)]
                                       [(pos) (find-position x y)]
                                       [(paragraph) (line-paragraph line)]
                                       [(frames) (send (get-current-tab) get-stack-frames)]
                                       [(frame) (and frames
                                                     (> (length frames) paragraph)
                                                     (list-ref frames paragraph))]
                                       [(expr) (and frame (mark-source frame))])
                           (case (send evt get-event-type)
                             [(enter motion)
                              (when (and mouse-over-frame (not (= paragraph mouse-over-frame)))
                                ;; motion to different frame: unhighlight old
                                (send highlight-defs unhighlight-range
                                      highlight-start highlight-end highlight-color)
                                (set! mouse-over-frame #f))
                              (when (and expr (not (eq? mouse-over-frame paragraph)))
                                ;; motion to frame: highlight new
                                (cond
                                  [(filename->defs (syntax-source expr))
                                   => (lambda (defs)
                                        (set! mouse-over-frame paragraph)
                                        (set! highlight-defs defs)
                                        (set! highlight-start (sub1 (syntax-position expr)))
                                        (set! highlight-end (+ -1 (syntax-position expr)
                                                               (syntax-span expr)))
                                        (send defs highlight-range
                                              highlight-start highlight-end highlight-color)
                                        (cond
                                          [(send defs get-filename)
                                           => (lambda (fn) (handler:edit-file fn))])
                                        (send defs scroll-to-position (syntax-position expr)))]))]
                             [(leave)
                              (when mouse-over-frame
                                ;; motion to different frame: unhighlight old
                                (send highlight-defs unhighlight-range
                                      highlight-start highlight-end highlight-color)
                                (set! mouse-over-frame #f))
                              (cond
                                [(send (get-current-tab) get-frame-num)
                                 => (lambda (num) (send (get-current-tab) move-to-frame num))])]
                             [(left-down)
                              (when (and paragraph expr)
                                (send (get-current-tab) move-to-frame paragraph))]
                             [else (void)]))))))
          (set! variables-text (new text% [auto-wrap #t]))
          (let ([stack-frames-panel (make-object vertical-panel% stack-view-panel)])
            (new message% [parent stack-frames-panel] [label "Stack"])
            (new editor-canvas% [parent stack-frames-panel] [editor stack-frames] [style '(no-hscroll)]))
          (let ([variables-panel (make-object vertical-panel% stack-view-panel)])
            (new message% [parent variables-panel] [label "Variables"])
            (new editor-canvas% [parent variables-panel] [editor variables-text] [style '(no-hscroll)]))
          ;; parent of panel with debug buttons
          (set! debug-parent-panel
                (make-object vertical-panel% debug-grandparent-panel))
          ;; horizontal panel with debug buttons; not vertically stretchable
          (set! debug-panel (instantiate horizontal-panel% ()
                              (parent debug-parent-panel)
                              (stretchable-height #f)
                              (alignment '(center center))
                              (style '(border))))
          ;; add a close button to the debug panel
          (new close-icon%
               [parent debug-panel]
               [callback (λ () (send (get-current-tab) break-callback)
                               (hide-debug))])
          ;; hide the debug panel and stack view initially
          (send debug-parent-panel change-children (lambda (l) null))
          (send debug-grandparent-panel change-children (lambda (l) (remq stack-view-panel l)))
          (make-object vertical-panel% debug-parent-panel))
        
        (define/public (hide-debug)
          (when (member debug-panel (send debug-parent-panel get-children))
            (send debug-grandparent-panel change-children
                  (lambda (l) (remq stack-view-panel l)))
            (send debug-parent-panel change-children
                  (lambda (l) (remq debug-panel l)))))
        
        (define/public (show-debug)
          (unless (member debug-panel (send debug-parent-panel get-children))
            (send debug-grandparent-panel change-children
                  (lambda (l) (append l (list stack-view-panel))))
            (send debug-parent-panel change-children
                  (lambda (l) (cons debug-panel l)))))
        
        (super-new)
        
        (define status-message
          (instantiate message% ()
            [label " "]
            [parent debug-panel]
            [stretchable-width #t]))
        
        (define debug-button
          (new switchable-button%
               (label (string-constant debug-tool-button-name))
               (bitmap debug-bitmap)
               (alternate-bitmap small-debug-bitmap)
               (parent (new vertical-pane%
      		      [parent (get-button-panel)]
      		      [alignment '(center center)]))
               (callback (λ (button) (debug-callback)))))
        (inherit register-toolbar-button)
        (register-toolbar-button debug-button #:number 60)

        (define/augment (enable-evaluation)
          (send debug-button enable #t)
          (inner (void) enable-evaluation))

        (define/augment (disable-evaluation)
          (send debug-button enable #f)
          (inner (void) disable-evaluation))

        (define pause-button
          (instantiate button% ()
            [label (make-pause-label this)]
            [parent debug-panel]
            [callback (lambda (button evt)
                        (cond [(send (get-current-tab) get-stack-frames) (bell)]
                              [else (send (get-current-tab) suspend-on-break? #t)
                                    (send (get-current-tab) break-callback)
                                    (send (get-current-tab) reset-offer-kill)]))]
            [enabled #t]))
        
        (define resume-button
          (instantiate button% ()
            [label (make-resume-label this)]
            [parent debug-panel]
            [callback (lambda (button evt)
                        (if (send (get-current-tab) get-stack-frames)
                            (send (get-current-tab) resume)
                            (bell)))]
            [enabled #f]))
        
        (define step-button
          (instantiate button% ()
            [label (make-step-label this)]
            [parent debug-panel]
            [callback (lambda (btn evt)
                        (cond [(send (get-current-tab) get-stack-frames)
                               (send (get-current-tab) set-single-step?! #t)
                               (send (get-current-tab) resume)]
                              [else (bell)]))]
            [enabled #f]))
        
        (define (make-big-step-callback out?)
          (lambda (btn evt)
            ; go through stack frames until it's possible to set a breakpoint at the end
            (let* ([frames (list-tail (send (get-current-tab) get-stack-frames)
                                      (send (get-current-tab) get-frame-num))]
                   [frames (case (send (get-current-tab) get-break-status)
                             [(entry-break) (if out? (rest frames) frames)]
                             [else (if out? (rest frames) empty)])]
                   [frame (ormap (lambda (f depth)
                                   (let/ec k
                                     (let* ([stx (mark-source f)]
                                            [src (syntax-source stx)]
                                            [lpos (or (syntax-position stx) (k #f))]
                                            [pos (+ lpos (syntax-span stx) -1)]
                                            [defs (filename->defs src)]
                                            [tab (if defs (send defs get-tab) (k #f))]
                                            [bps (send tab get-breakpoints)]
                                            [cur-stat (hash-ref bps pos 'invalid)])
                                       (case cur-stat
                                         [(invalid) #f]
                                         [else
                                          (hash-set!
                                           bps pos
                                           (lambda ()
                                             (and (< (length (continuation-mark-set->list
                                                              (current-continuation-marks) debug-key)) depth)
                                                  (begin
                                                    (hash-set! bps pos cur-stat)
                                                    #t))))
                                          f]))))
                                 frames
                                 (let ([len (length frames)])
                                   (build-list len (lambda (i) (- len i)))))])
              (cond [frames (send (get-current-tab) set-single-step?! (not frame))
                            (send (get-current-tab) resume)]
                    [else (bell)]))))
        
        (define step-over-button
          (new button%
               [label (make-over-label this)]
               [parent debug-panel]
               [callback (make-big-step-callback #f)]
               [enabled #f]))
        
        (define step-out-button
          (new button%
               [label (make-out-label this)]
               [parent debug-panel]
               [callback (make-big-step-callback #t)]
               [enabled #f]))
        
        (define/public (get-debug-button) debug-button)
        (define/public (get-pause-button) pause-button)
        (define/public (get-resume-button) resume-button)
        (define/public (get-step-button) step-button)
        (define/public (get-step-over-button) step-over-button)
        (define/public (get-step-out-button) step-out-button)
        (define/public (get-status-message) status-message)
        
        (define mouse-over-message
          (instantiate message% ()
            [label " "] [parent debug-panel] [stretchable-width #t]))
        
        (define/augment (on-tab-change old new)
          (check-current-language-for-debugger)
          (if (send new debug?)
              (let ([status (send new get-break-status)])
                (if status
                    (send new suspend-gui (send new get-stack-frames) status #f #t)
                    (send new resume-gui))
                (show-debug))
              (hide-debug))
          (inner (void) on-tab-change old new))
        
        (define/public (check-current-language-for-debugger)
          (let* ([settings (send (get-definitions-text) get-next-settings)]
                 [lang (drscheme:language-configuration:language-settings-language settings)]
                 [visible? (and (send lang capability-value 'gui-debugger:debug-button)
                                (not (is-a? lang drscheme:module-language:module-language<%>)) ;; the opt-out button handles this language
                                (not (debugger-does-not-work-for?
                                      (extract-language-level settings))))])
            (if visible?
                (unless (send debug-button is-shown?)
                  (send (send debug-button get-parent) add-child debug-button))
                (when (send debug-button is-shown?)
                  (send (send debug-button get-parent) delete-child debug-button)))))
        
        (send (get-button-panel) change-children
              (lambda (_)
                (cons (send debug-button get-parent)
                      (remq (send debug-button get-parent) _))))
        
        ; hide debug button if it's not supported for the initial language:
        (check-current-language-for-debugger)))
    (drscheme:language:register-capability 'gui-debugger:debug-button (flat-contract boolean?) #t)
    (drscheme:get/extend:extend-definitions-text debug-definitions-text-mixin)
    (drscheme:get/extend:extend-interactions-text debug-interactions-text-mixin)
    (drscheme:get/extend:extend-unit-frame debug-unit-frame-mixin)
    (drscheme:get/extend:extend-tab debug-tab-mixin)))<|MERGE_RESOLUTION|>--- conflicted
+++ resolved
@@ -1,43 +1,4 @@
-<<<<<<< HEAD
-(module debug-tool mzscheme
-  (require mzlib/etc
-           mzlib/list
-           mzlib/class
-           mzlib/unit
-           mzlib/contract
-           mred
-           mzlib/match
-           drscheme/tool
-           "marks.rkt"
-           mrlib/switchable-button
-           mrlib/bitmap-label
-           "annotator.rkt"
-           "load-sandbox.rkt"
-           framework
-           string-constants
-           lang/debugger-language-interface
-           images/compile-time
-           (for-syntax images/icons/tool))
-  
-  (provide tool@)
-  
-  ; QUESTIONS/IDEAS
-  ; what is the right way to deal with macros?
-  ; how can the three tool classes communicate with each other safely
-  
-  (define-local-member-name debug-callback)
-  
-  (preferences:set-default 'plt:debug-tool:stack/variable-area
-                           9/10 
-                           (λ (x) (and (real? x) (<= 0 x 1))))
-  
-  (define tool@
-    (unit 
-      (import drscheme:tool^)
-      (export drscheme:tool-exports^) 
-=======
 #lang racket
->>>>>>> d8dc0874
 
 ;; DrRacket's debugging tool
 
@@ -1095,160 +1056,6 @@
             ;; suspend-sema ensures that we allow only one suspended thread
             ;;  at a time
             (cond
-<<<<<<< HEAD
-              [debug? (send (get-frame) show-debug)]
-              [else (send (get-frame) hide-debug)
-                    (set! master this)
-                    (for-each (lambda (t) (send t prepare-execution #f)) slaves)
-                    (set! slaves empty)])
-            (set! current-language-settings (and debug? (send (get-defs) get-next-settings)))
-            (set! single-step? (box #t))
-            (set! pos-vec (make-vector (add1 (send (get-defs) last-position)) #f))
-            (set! top-level-bindings empty)
-            (set! resume-ch (make-channel))
-            (set! suspend-sema (make-semaphore 1))
-            (set! in-user-ch (make-channel))
-            (set! break-status (box #f))
-            (set! want-suspend-on-break? #f)
-            (set! stack-frames (box #f))
-            (send (get-ints) set-tab this))
-          
-          (define/augment (on-close)
-            (inner (void) on-close)
-            (set-box! closed? #t)
-            (for-each (lambda (t) (send t prepare-execution #f)) slaves))
-          
-          (define/public (hide-debug)
-            (send (get-frame) hide-debug))
-          
-          (super-new)))
-      
-      (define debug-bitmap (compiled-bitmap (debugger-icon)))
-      (define small-debug-bitmap (compiled-bitmap (small-debugger-icon)))
-      
-      (define make-pause-label
-        (bitmap-label-maker
-         "Pause"
-         (build-path (collection-path "gui-debugger" "icons") "pause.png")))
-      (define make-resume-label 
-        (bitmap-label-maker
-         "Go"
-         (build-path (collection-path "gui-debugger" "icons") "resume.png")))
-      (define make-step-label
-        (bitmap-label-maker
-         "Step"
-         (build-path (collection-path "gui-debugger" "icons") "step.png")))
-      (define make-over-label
-        (bitmap-label-maker
-         "Over"
-         (build-path (collection-path "gui-debugger" "icons") "step-over2.png")))
-      (define make-out-label
-        (bitmap-label-maker
-         "Out"
-         (build-path (collection-path "gui-debugger" "icons") "step-out2.png")))
-      
-      (define (debug-unit-frame-mixin super%)
-        (class super%
-          
-          (inherit get-button-panel
-                   get-definitions-text
-                   get-interactions-text
-                   get-menu-bar
-                   get-current-tab
-                   get-top-level-window
-                   get-eventspace)
-          
-          (define current-language-settings #f)
-          (define control-panel #f)
-          (define debug? #f)
-          (define/public (set-mouse-over-msg msg)
-            (when (not (string=? msg (send mouse-over-message get-label)))
-              (send mouse-over-message set-label msg)))
-          
-          (define/public (debug-callback)
-            (let ([tab (get-current-tab)])
-              (cond
-                [(eq? tab (send tab get-master))
-                 (set! debug? #t)
-                 (execute-callback)
-                 (set! debug? #f)]
-                [else
-                 (already-debugging tab)])))
-          
-          (define/override (execute-callback)
-            (let ([tab (get-current-tab)])
-              (cond
-                [(eq? tab (send tab get-master))
-                 (send (get-current-tab) prepare-execution debug?)
-                 (super execute-callback)]
-                [else
-                 (already-debugging tab)])))
-          
-          (define/private (already-debugging tab)
-            (message-box
-             "Debugger"
-             (format "This file is involved in a debugging session.  To run/debug this file, finish the session for ~a and close or re-run it."
-                     (send (send (send tab get-master) get-defs) get-filename/untitled-name))
-             this '(ok)))
-          
-          (define expr-positions empty)
-          (define expr-lengths empty)
-          
-          (define/public (register-vars frame)
-            (send variables-text begin-edit-sequence)
-            (send variables-text lock #f)
-            (send variables-text delete 0 (send variables-text last-position))
-            (for-each
-             (lambda (name/value)
-               (let ([name (format "~a" (syntax-e (first name/value)))]
-                     [value (format " => ~s\n" (truncate-value (second name/value) 100 5))])
-                 (send variables-text insert name)
-                 (send variables-text change-style bold-sd
-                       (- (send variables-text last-position) (string-length name))
-                       (send variables-text last-position))
-                 (send variables-text insert value)
-                 (send variables-text change-style normal-sd
-                       (- (send variables-text last-position) (string-length value))
-                       (send variables-text last-position))))
-             (third (expose-mark frame)))
-            (send variables-text lock #t)
-            (send variables-text end-edit-sequence))
-          
-          (define/public (register-stack-frames frames already-stopped?)
-            (let* ([trimmed-exprs
-                    (map (lambda (frame)
-                           (let ([expr (mark-source frame)])
-                             (cond
-                               ; should succeed unless the user closes a slave tab during debugging
-                               [(and expr (filename->defs (syntax-source expr)))
-                                => (lambda (defs)
-                                     (trim-expr-str
-                                      (if (syntax-position expr)
-                                          (send defs get-text
-                                                (sub1 (syntax-position expr))
-                                                (+ -1 (syntax-position expr) (syntax-span expr)))
-                                          "??")
-                                      15))]
-                               ["??"])))
-                         frames)]
-                   [trimmed-lengths (map add1 (map string-length trimmed-exprs))]
-                   [positions (foldl + 0 trimmed-lengths)])
-              (send stack-frames begin-edit-sequence)
-              (send stack-frames lock #f)
-              (unless already-stopped?
-                (send stack-frames delete 0 (send stack-frames last-position))
-                (for-each (lambda (trimmed-expr)
-                            (send stack-frames insert (format "~a\n" trimmed-expr)))
-                          trimmed-exprs))
-              (send stack-frames change-style normal-sd 0 (send stack-frames last-position))
-              (send stack-frames change-style bold-sd
-                    (send stack-frames paragraph-start-position (send (get-current-tab) get-frame-num))
-                    (send stack-frames paragraph-end-position (send (get-current-tab) get-frame-num)))
-              (send stack-frames lock #t)
-              (send stack-frames end-edit-sequence)))
-          
-          (define/public (clear-stack-frames/vars)
-=======
               [(semaphore-try-wait? suspend-sema)
                (parameterize ([current-eventspace (send (get-frame) get-eventspace)])
                  (queue-callback (lambda () (suspend-gui frames status #t))))
@@ -1414,7 +1221,6 @@
                        frames)]
                  [trimmed-lengths (map add1 (map string-length trimmed-exprs))]
                  [positions (foldl + 0 trimmed-lengths)])
->>>>>>> d8dc0874
             (send stack-frames begin-edit-sequence)
             (send stack-frames lock #f)
             (unless already-stopped?
