#lang scheme/base

(require "sc.ss"
         "../util.ss"
         syntax/stx
         syntax/kerncase
         scheme/struct-info
         scheme/private/contract-helpers
         (for-syntax scheme/base
                     syntax/kerncase
                     "rep.ss"
                     (only-in "rep-data.ss" make-literalset))
         (for-template scheme/base
                       scheme/contract))

(provide identifier
         boolean
         str
         character
         keyword
         number
         integer
         exact-integer
         exact-nonnegative-integer
         exact-positive-integer

         id
         nat
         char

         expr
<<<<<<< HEAD
=======
         expr/c
>>>>>>> d1dc3faa
         static
         atom-in-list

         kernel-literals)

(define-syntax-rule (define-pred-stxclass name pred)
  (define-syntax-class name #:attributes ()
    (pattern x
             #:fail-unless (pred (syntax-e #'x)) #f)))

(define-pred-stxclass identifier symbol?)
(define-pred-stxclass boolean boolean?)
(define-pred-stxclass str string?)
(define-pred-stxclass character char?)
(define-pred-stxclass keyword keyword?)

(define-pred-stxclass number number?)
(define-pred-stxclass integer integer?)
(define-pred-stxclass exact-integer exact-integer?)
(define-pred-stxclass exact-nonnegative-integer exact-nonnegative-integer?)
(define-pred-stxclass exact-positive-integer exact-positive-integer?)

;; Aliases
(define-syntax id (make-rename-transformer #'identifier))
(define-syntax nat (make-rename-transformer #'exact-nonnegative-integer))
(define-syntax char (make-rename-transformer #'character))

(define notfound (box 'notfound))

(define-syntax-class (static pred name)
  #:attributes (value)
  #:description name
  (pattern x:id
           #:fail-unless (syntax-transforming?)
                         "not within the extent of a macro transformer"
           #:attr value (syntax-local-value #'x (lambda () notfound))
           #:fail-when (eq? (attribute value) notfound) #f
           #:fail-unless (pred (attribute value)) #f))

(define-syntax-class (atom-in-list atoms name)
  #:attributes ()
  #:description name
  (pattern x
           #:fail-unless (memv (syntax-e #'x) atoms) #f))

(define-syntax-class struct-name
  #:description "struct name"
  #:attributes (descriptor
                constructor
                predicate
                [accessor 1]
                super
                complete?)
  (pattern s
           #:declare s (static struct-info? "struct name")
           #:with info (extract-struct-info (attribute s.value))
           #:with descriptor (list-ref (attribute info) 0)
           #:with constructor (list-ref (attribute info) 1)
           #:with predicate (list-ref (attribute info) 2)
           #:with r-accessors (reverse (list-ref (attribute info) 3))
           #:with (accessor ...)
                  (datum->syntax #f (let ([r-accessors (attribute r-accessors)])
                                      (if (and (pair? r-accessors) (eq? #f (car r-accessors)))
                                          (cdr r-accessors)
                                          r-accessors)))
           #:with super (list-ref (attribute info) 5)
           #:attr complete? (or (null? (attribute r-accessors))
                                (and (pair? (attribute r-accessors))
                                     (not (eq? #f (car (attribute r-accessors))))))))

(define-syntax-class expr
  #:attributes ()
  (pattern x
           #:fail-when (keyword? (syntax-e #'x)) #f))

(define-syntax-class (expr/c ctc)
  #:attributes (c)
  (pattern x:expr
           #:with c #`(contract #,ctc
                                x
                                (quote #,(string->symbol (or (build-src-loc-string #'x) "")))
                                (quote #,(or '<this-macro>))
                                (quote-syntax #,(syntax/loc #'x (<there>))))))

;; Literal sets
  
(define-syntax kernel-literals
  (make-literalset
   (list* (quote-syntax module)
          (quote-syntax #%plain-module-begin)
          (quote-syntax #%require)
          (quote-syntax #%provide)
          (for/list ([id (kernel-form-identifier-list)])
            (list (syntax-e id) id)))))<|MERGE_RESOLUTION|>--- conflicted
+++ resolved
@@ -29,10 +29,7 @@
          char
 
          expr
-<<<<<<< HEAD
-=======
          expr/c
->>>>>>> d1dc3faa
          static
          atom-in-list
 
