#lang scheme/base
(require (for-template scheme/base)
         (for-template "runtime.ss")
         scheme/contract/base
         "minimatch.ss"
         scheme/dict
         syntax/id-table
         syntax/stx
         syntax/keyword
         unstable/syntax
         unstable/struct
         "rep-data.ss"
         "codegen-data.ss")

;; Error reporting
;; All entry points should have explicit, mandatory #:context arg
;; (mandatory from outside, at least)

(provide/contract
 [parse-rhs
  (-> syntax? (or/c false/c (listof sattr?)) boolean? #:context (or/c false/c syntax?)
      rhs?)]
 [parse-whole-pattern 
  (-> syntax? DeclEnv/c #:context (or/c false/c syntax?)
      pattern?)]
 [parse-pattern-directives
  (-> stx-list?
      #:allow-declare? boolean?
      #:decls (or/c false/c DeclEnv/c)
      #:context (or/c false/c syntax?)
      (values stx-list? DeclEnv/c (listof syntax?) (listof SideClause/c)))]
 [parse-directive-table any/c]
 [get-decls+defs
  (-> list? boolean? #:context (or/c false/c syntax?)
      (values DeclEnv/c (listof syntax?)))]
 #|
 [decls-create-defs
  (-> DeclEnv/c
      (values DeclEnv/c (listof syntax?)))]
 |#
 [create-aux-def
  (-> DeclEntry/c
      (values DeclEntry/c (listof syntax?)))]
 [check-literals-list
  (-> syntax? syntax?
      (listof (list/c identifier? identifier?)))]
 #|
 [check-literal-sets-list
  (-> syntax? syntax?
      (listof (listof (list/c identifier? identifier?))))]
 |#
 [check-conventions-rules
  (-> syntax? syntax?
      (listof (list/c regexp? any/c)))])

(define (atomic-datum? stx)
  (let ([datum (syntax-e stx)])
    (or (null? datum)
        (boolean? datum)
        (string? datum)
        (number? datum)
        (keyword? datum))))

(define (id-predicate kw)
  (lambda (stx)
    (and (identifier? stx)
         (free-identifier=? stx kw)
         (begin (disappeared! stx) #t))))

(define wildcard?  (id-predicate (quote-syntax _)))
(define epsilon?   (id-predicate (quote-syntax ||)))
(define dots?      (id-predicate (quote-syntax ...)))
(define plus-dots? (id-predicate (quote-syntax ...+)))

(define keywords
  (list (quote-syntax _)
        (quote-syntax ||)
        (quote-syntax ...)
        (quote-syntax ~var)
        (quote-syntax ~datum)
        (quote-syntax ~literal)
        (quote-syntax ~and)
        (quote-syntax ~or)
        (quote-syntax ~not)
        (quote-syntax ~seq)
        (quote-syntax ~rep)
        (quote-syntax ~once)
        (quote-syntax ~optional)
        (quote-syntax ~between)
        (quote-syntax ~rest)
        (quote-syntax ~describe)
        (quote-syntax ~!)
        (quote-syntax ~bind)
        (quote-syntax ~fail)
        (quote-syntax ~parse)
        (quote-syntax ...+)))

(define (reserved? stx)
  (and (identifier? stx)
       (for/or ([kw keywords])
         (free-identifier=? stx kw))))

(define (safe-name? stx)
  (and (identifier? stx)
       (not (regexp-match? #rx"^~" (symbol->string (syntax-e stx))))))

;; ---

(define (disappeared! x)
  (cond [(identifier? x)
         (record-disappeared-uses (list x))]
        [(and (stx-pair? x) (identifier? (stx-car x)))
         (record-disappeared-uses (list (stx-car x)))]
        [else
         (raise-type-error 'disappeared!
                           "identifier or syntax with leading identifier"
                           x)]))

;; ---

;; parse-rhs : stx boolean (or #f (listof SAttr)) stx -> RHS
;; If expected-attrs is true, then referenced stxclasses must be defined and
;; literals must be bound. Set to #f for pass1 (attr collection);
;; parser requires stxclasses to be bound.
(define (parse-rhs stx expected-attrs splicing? #:context ctx)
  (parameterize ((current-syntax-context ctx))
    (define-values (rest description transp? attributes auto-nested?
                    decls defs commit?)
      (parse-rhs/part1 stx splicing? (and expected-attrs #t)))
    (define patterns
      (parameterize ((stxclass-lookup-config
                      (cond [expected-attrs 'yes]
                            [auto-nested? 'try]
                            [else 'no])))
        (parse-variants rest decls splicing? expected-attrs)))
    (when (null? patterns)
      (wrong-syntax #f "expected at least one variant"))
    (let ([sattrs
           (or attributes
               (intersect-sattrss (map variant-attrs patterns)))])
      (make rhs stx sattrs transp? description patterns defs commit?))))

(define (parse-rhs/part1 stx splicing? strict?)
  (define-values (chunks rest)
    (parse-keyword-options stx rhs-directive-table
                           #:context (current-syntax-context)
                           #:incompatible '((#:attributes #:auto-nested-attributes))
                           #:no-duplicates? #t))
  (define description (options-select-value chunks '#:description #:default #f))
  (define opaque? (and (assq '#:opaque chunks) #t))
  (define transparent? (not opaque?))
  (define auto-nested? (and (assq '#:auto-nested-attributes chunks) #t))
  (define commit? ;; FIXME: default value should be (not splicing?) once this works
    (options-select-value chunks '#:commit? #:default #t))
  (define attributes (options-select-value chunks '#:attributes #:default #f))
  (define-values (decls defs) (get-decls+defs chunks strict?))
  (values rest description transparent? attributes auto-nested? decls defs commit?))

(define (parse-variants rest decls splicing? expected-attrs)
  (define (gather-patterns stx)
    (syntax-case stx (pattern)
      [((pattern . _) . rest)
       (begin (disappeared! (stx-car stx))
              (cons (parse-variant (stx-car stx) splicing? decls expected-attrs)
                    (gather-patterns #'rest)))]
      [(bad-variant . rest)
       (wrong-syntax #'bad-variant "expected syntax-class variant")]
      [()
       null]))
  (gather-patterns rest))

;; get-decls+defs : chunks boolean -> (values DeclEnv (listof syntax))
(define (get-decls+defs chunks strict?
                        #:context [ctx (current-syntax-context)])
  (parameterize ((current-syntax-context ctx))
    (let*-values ([(decls defs1) (get-decls chunks strict?)]
                  [(decls defs2) (decls-create-defs decls)])
      (values decls (append defs1 defs2)))))

;; get-decls : chunks -> (values DeclEnv (listof syntax))
(define (get-decls chunks strict?)
  (define lits (options-select-value chunks '#:literals #:default null))
  (define litsets (options-select-value chunks '#:literal-sets #:default null))
  (define convs (options-select-value chunks '#:conventions #:default null))
  (define localconvs (options-select-value chunks '#:local-conventions #:default null))
  (define literals
    (append-lits+litsets (check-literals-bound lits strict?)
                         litsets))
  (define-values (convs-rules convs-defs)
    (for/fold ([convs-rules null] [convs-defs null])
        ([conv-entry convs])
      (let* ([c (car conv-entry)]
             [args (cdr conv-entry)]
             [get-parser-id (conventions-get-procedures c)]
             [rules ((conventions-get-rules c))])
        (values (append rules convs-rules)
                (cons (make-conventions-def (map cadr rules) get-parser-id args)
                      convs-defs)))))
  (define convention-rules (append localconvs convs-rules))
  (values (new-declenv literals #:conventions convention-rules)
          (reverse convs-defs)))

;; make-conventions-def : (listof den:delay) id (listof syntax) -> syntax
(define (make-conventions-def dens get-procedures-id args)
  (with-syntax ([(parser ...) (map den:delayed-parser dens)]
                [get-procedures get-procedures-id]
                [(arg ...) args])
    #'(define-values (parser ...)
        (let-values ([(parsers descriptions) (get-procedures arg ...)])
          (apply values parsers)))))

(define (check-literals-bound lits strict?)
  (define phase (syntax-local-phase-level))
  (when strict?
    (for ([p lits])
      ;; FIXME: hack...
      (unless (or (identifier-binding (cadr p) phase)
                  (identifier-binding (cadr p) (add1 phase))
                  (identifier-binding (cadr p) (sub1 phase))
                  (identifier-binding (cadr p) #f))
        (wrong-syntax (cadr p) "unbound identifier not allowed as literal"))))
  lits)

;; decls-create-defs : DeclEnv -> (values DeclEnv (listof stx))
(define (decls-create-defs decls0)
  (define (updater key value defs)
    (let-values ([(value newdefs) (create-aux-def value)])
      (values value (append newdefs defs))))
  (declenv-update/fold decls0 updater null))

;; create-aux-def : DeclEntry -> (values DeclEntry (listof stx))
(define (create-aux-def entry)
  (match entry
    [(struct den:lit (_i _e))
     (values entry null)]
    [(struct den:class (name class args))
     (cond [(identifier? name)
            (let ([sc (get-stxclass/check-arg-count class (length args))])
              (with-syntax ([sc-parser (stxclass-parser-name sc)]
                            [sc-description (stxclass-description sc)])
                (with-syntax ([parser (generate-temporary class)]
                              [description (generate-temporary class)])
                  (values (make den:parser #'parser #'description
                                (stxclass-attrs sc) (stxclass/h? sc)
                                (stxclass-commit? sc))
                          (list #`(define-values (parser description)
                                    (curried-stxclass-procedures
                                     #,class #,args)))))))]
           [(regexp? name)
            ;; Conventions rule; delay class lookup until module/intdefs pass2
            ;; to allow forward references
            (with-syntax ([parser (generate-temporary class)]
                          [description (generate-temporary class)])
              (values (make den:delayed #'parser #'description class)
                      (list #`(define-values (parser description)
                                (curried-stxclass-procedures
                                 #,class #,args)))))])]
    [(struct den:parser (_p _d _a _sp _c))
     (values entry null)]
    [(struct den:delayed (_p _d _c))
     (values entry null)]))

(define (append-lits+litsets lits litsets)
  (define seen (make-bound-id-table lits))
  (for ([litset litsets])
    (for ([lit litset])
      (when (bound-id-table-ref seen (car lit) #f)
        (wrong-syntax (car lit) "duplicate literal declaration"))
      (bound-id-table-set! seen (car lit) #t)))
  (apply append lits litsets))

;; parse-variant : stx boolean DeclEnv #f/(listof Sattr) -> RHS
(define (parse-variant stx splicing? decls0 expected-attrs)
  (syntax-case stx (pattern)
    [(pattern p . rest)
     (let-values ([(rest decls defs clauses)
                   (parse-pattern-directives #'rest
                                             #:allow-declare? #t
                                             #:decls decls0)])
       (disappeared! stx)
       (unless (stx-null? rest)
         (wrong-syntax (if (pair? rest) (car rest) rest)
                       "unexpected terms after pattern directives"))
       (let* ([pattern
               (parse-whole-pattern #'p decls splicing?)]
              [attrs
               (append-iattrs
                (cons (pattern-attrs pattern)
                      (side-clauses-attrss clauses)))]
              [sattrs (iattrs->sattrs attrs)])
         (when expected-attrs
           (parameterize ((current-syntax-context stx))
             ;; Called just for error-reporting
             (reorder-iattrs expected-attrs attrs)))
         (make variant stx sattrs pattern clauses defs)))]))

(define (side-clauses-attrss clauses)
  (for/list ([c clauses]
             #:when (or (clause:with? c) (clause:attr? c)))
    (if (clause:with? c)
        (pattern-attrs (clause:with-pattern c))
        (list (clause:attr-attr c)))))

;; parse-whole-pattern : stx DeclEnv boolean -> Pattern
(define (parse-whole-pattern stx decls [splicing? #f]
                             #:context [ctx (current-syntax-context)])
  (parameterize ((current-syntax-context ctx))
    (define pattern
      (if splicing?
          (parse-head-pattern stx decls)
          (parse-single-pattern stx decls)))
    (define pvars (map attr-name (pattern-attrs pattern)))
    (define excess-domain (declenv-domain-difference decls pvars))
    (when (pair? excess-domain)
      (wrong-syntax #f "declared pattern variables do not appear in pattern"
                    #:extra excess-domain))
    pattern))

;; ----

;; parse-single-pattern : stx DeclEnv -> SinglePattern
(define (parse-single-pattern stx decls)
  ;; FIXME: allow ghosts, convert to single-term pattern???
  (let ([p (parse-*-pattern stx decls #f #f)])
    p))

;; parse-head-pattern : stx DeclEnv -> HeadPattern
(define (parse-head-pattern stx decls)
  (parse-*-pattern stx decls #t #f))

;; parse-*-pattern : stx DeclEnv boolean boolean -> Pattern
(define (parse-*-pattern stx decls allow-head? allow-ghost?)
  (define (check-head! x)
    (unless allow-head?
      (wrong-syntax stx "head pattern not allowed here"))
    x)
  (define (check-ghost! x)
    ;; Coerce to S-pattern IF only S-patterns allowed
    (cond [allow-ghost? x]
          [(not allow-head?) (ghost-pattern->single-pattern x)]
          [else
           (wrong-syntax stx "action pattern not allowed here")]))
  (syntax-case stx (~var ~literal ~datum ~and ~or ~not ~rest ~describe
                    ~seq ~optional ~! ~bind ~fail ~parse)
    [wildcard
     (wildcard? #'wildcard)
     (begin (disappeared! stx)
            (create-pat:any))]
    [~!
     (disappeared! stx)
     (check-ghost!
      (create-ghost:cut))]
    [reserved
     (reserved? #'reserved)
     (wrong-syntax stx "pattern keyword not allowed here")]
    [id
     (identifier? #'id)
     (parse-pat:id stx decls allow-head?)]
    [datum
     (atomic-datum? #'datum)
     (create-pat:datum (syntax->datum #'datum))]
    [(~var . rest)
     (disappeared! stx)
     (parse-pat:var stx decls allow-head?)]
    [(~datum . rest)
     (disappeared! stx)
     (syntax-case stx (~datum)
       [(~datum d)
        (create-pat:datum (syntax->datum #'d))]
       [_ (wrong-syntax stx "bad ~~datum form")])]
    [(~literal . rest)
     (disappeared! stx)
     (parse-pat:literal stx decls)]
    [(~and . rest)
     (disappeared! stx)
     (parse-pat:and stx decls allow-head? allow-ghost?)]
    [(~or . rest)
     (disappeared! stx)
     (parse-pat:or stx decls allow-head?)]
    [(~not . rest)
     (disappeared! stx)
     (parse-pat:not stx decls)]
    [(~rest . rest)
     (disappeared! stx)
     (parse-pat:rest stx decls)]
    [(~describe . rest)
     (disappeared! stx)
     (parse-pat:describe stx decls allow-head?)]
    [(~seq . rest)
     (disappeared! stx)
     (check-head!
      (parse-hpat:seq stx #'rest decls))]
    [(~optional . rest)
     (disappeared! stx)
     (check-head!
      (parse-hpat:optional stx decls))]
    [(~bind . rest)
     (disappeared! stx)
     (check-ghost!
      (parse-pat:bind stx decls))]
    [(~fail . rest)
     (disappeared! stx)
     (check-ghost!
      (parse-pat:fail stx decls))]
    [(~parse . rest)
     (disappeared! stx)
     (check-ghost!
      (parse-pat:parse stx decls))]
    [(head dots . tail)
     (dots? #'dots)
     (begin (disappeared! #'dots)
            (parse-pat:dots stx #'head #'tail decls))]
    [(head plus-dots . tail)
     (plus-dots? #'plus-dots)
     (begin (disappeared! #'plus-dots)
            (parse-pat:plus-dots stx #'head #'tail decls))]
    [(head . tail)
     (let ([headp (parse-*-pattern #'head decls #t #t)]
           [tailp (parse-single-pattern #'tail decls)])
       ;; Only make pat:head if head is complicated;
       ;; otherwise simple compound/pair
       ;; FIXME: Could also inline ~seq patterns from head...?
       (cond [(ghost-pattern? headp)
              (create-pat:ghost headp tailp)]
             [(head-pattern? headp)
              (create-pat:head headp tailp)]
             [else
              (create-pat:compound '#:pair (list headp tailp))]))]
    [#(a ...)
     (let ([lp (parse-single-pattern (syntax/loc stx (a ...)) decls)])
       (create-pat:compound '#:vector (list lp)))]
    [b
     (box? (syntax-e #'b))
     (let ([bp (parse-single-pattern (unbox (syntax-e #'b)) decls)])
       (create-pat:compound '#:box (list bp)))]
    [s
     (and (struct? (syntax-e #'s)) (prefab-struct-key (syntax-e #'s)))
     (let* ([s (syntax-e #'s)]
            [key (prefab-struct-key s)]
            [contents (struct->list s)])
       (let ([lp (parse-single-pattern (datum->syntax #f contents #'s) decls)])
         (create-pat:compound `(#:pstruct ,key) (list lp))))]))

;; parse-ellipsis-head-pattern : stx DeclEnv number -> (listof EllipsisHeadPattern)
(define (parse-ellipsis-head-pattern stx decls)
  (syntax-case stx (~or ~between ~optional ~once)
    [(~or . _)
     (begin
       (unless (stx-list? stx)
         (wrong-syntax stx "expected sequence of patterns"))
       (apply append
              (for/list ([sub (cdr (stx->list stx))])
                (parse-ellipsis-head-pattern sub decls))))]
    [(~optional . _)
     (disappeared! stx)
     (list (parse-ehpat/optional stx decls))]
    [(~once . _)
     (disappeared! stx)
     (list (parse-ehpat/once stx decls))]
    [(~between . _)
     (disappeared! stx)
     (list (parse-ehpat/bounds stx decls))]
    [_
     (let ([head (parse-head-pattern stx decls)])
       (list (make ehpat (map increase-depth (pattern-attrs head))
                   head
                   #f)))]))

;; ----

(define (parse-pat:id id decls allow-head?)
  (define entry (declenv-lookup decls id))
  (match entry
    [(struct den:lit (internal literal))
     (create-pat:literal literal)]
    [(struct den:class (_n _c _a))
     (error 'parse-pat:id
            "(internal error) decls had leftover stxclass entry: ~s"
            entry)]
    [(struct den:parser (parser desc attrs splicing? commit?))
     ;; FIXME: why no allow-head? check???
     (if splicing?
         (begin
           (unless allow-head?
             (wrong-syntax id "splicing syntax class not allowed here"))
           (parse-pat:id/h id parser null attrs commit?))
         (parse-pat:id/s id parser null attrs commit?))]
    [(struct den:delayed (parser desc class))
     (let ([sc (get-stxclass class)])
       (cond [(stxclass/s? sc)
              (parse-pat:id/s id
                              parser
                              null
                              (stxclass-attrs sc)
                              (stxclass-commit? sc))]
             [(stxclass/h? sc)
              (unless allow-head?
                (wrong-syntax id "splicing syntax class not allowed here"))
              (parse-pat:id/h id
                              parser
                              null
                              (stxclass-attrs sc)
                              (stxclass-commit? sc))]))]
    ['#f
     (when #t ;; FIXME: right place???
       (unless (safe-name? id)
         (wrong-syntax id "expected identifier not starting with ~~ character")))
     (let-values ([(name sc) (split-id/get-stxclass id decls)])
       (if sc
           (parse-pat:var* id allow-head? name sc null)
           (create-pat:var name #f null null #t)))]))

(define (parse-pat:var stx decls allow-head?)
  (define name0
    (syntax-case stx (~var)
      [(~var name . _)
       (unless (identifier? #'name)
         (wrong-syntax #'name "expected identifier"))
       #'name]
      [_
       (wrong-syntax stx "bad ~~var form")]))
  (define-values (scname args)
    (syntax-case stx (~var)
      [(~var _name)
       (values #f null)]
      [(~var _name sc)
       (identifier? #'sc)
       (values #'sc null)]
      [(~var _name (sc arg ...))
       (identifier? #'sc)
       (values #'sc (syntax->list #'(arg ...)))]
      [_
       (wrong-syntax stx "bad ~~var form")]))
  (cond [(and (epsilon? name0) (not scname))
         (wrong-syntax name0 "illegal pattern variable name")]
        [(and (wildcard? name0) (not scname))
         (create-pat:any)]
        [scname
         (let ([sc (get-stxclass/check-arg-count scname (length args))])
           (parse-pat:var* stx allow-head? name0 sc args))]
        [else ;; Just proper name
         (create-pat:var name0 #f null null #t)]))

(define (parse-pat:var* stx allow-head? name sc args)
  (cond [(stxclass/s? sc)
         (parse-pat:id/s name
                         (stxclass-parser-name sc)
                         args
                         (stxclass-attrs sc)
                         (stxclass-commit? sc))]
        [(stxclass/h? sc)
         (unless allow-head?
           (wrong-syntax stx "splicing syntax class not allowed here"))
         (parse-pat:id/h name
                         (stxclass-parser-name sc)
                         args
                         (stxclass-attrs sc)
                         (stxclass-commit? sc))]))

(define (parse-pat:id/s name parser args attrs commit?)
  (define prefix (name->prefix name))
  (define bind (name->bind name))
  (create-pat:var bind parser args (id-pattern-attrs attrs prefix) commit?))

(define (parse-pat:id/h name parser args attrs commit?)
  (define prefix (name->prefix name))
  (define bind (name->bind name))
  (create-hpat:var bind parser args (id-pattern-attrs attrs prefix) commit?))

(define (name->prefix id)
  (cond [(wildcard? id) #f]
        [(epsilon? id) id]
        [else (format-id id "~a." (syntax-e id))]))

(define (name->bind id)
  (cond [(wildcard? id) #f]
        [(epsilon? id) #f]
        [else id]))

;; id-pattern-attrs : (listof SAttr)IdPrefix -> (listof IAttr)
(define (id-pattern-attrs sattrs prefix)
  (if prefix
      (for/list ([a sattrs])
        (prefix-attr a prefix))
      null))

;; prefix-attr : SAttr identifier -> IAttr
(define (prefix-attr a prefix)
  (make attr (prefix-attr-name prefix (attr-name a))
        (attr-depth a)
        (attr-syntax? a)))

;; prefix-attr-name : id symbol -> id
(define (prefix-attr-name prefix name)
  (format-id prefix "~a~a" (syntax-e prefix) name))

;; ----

(define (parse-pat:literal stx decls)
  (syntax-case stx (~literal)
    [(~literal lit)
     (unless (identifier? #'lit)
       (wrong-syntax #'lit "expected identifier"))
     (create-pat:literal #'lit)]
    [_
     (wrong-syntax stx "bad ~~literal pattern")]))

(define (parse-pat:describe stx decls allow-head?)
  (syntax-case stx ()
    [(_ . rest)
     (let-values ([(chunks rest)
                   (parse-keyword-options #'rest describe-option-table
                                          #:no-duplicates? #t
                                          #:context stx)])
       (define transparent? (and (assq '#:transparent chunks) #t))
       (syntax-case rest ()
         [(description pattern)
          (let ([p (parse-*-pattern #'pattern decls allow-head? #f)])
            (if (head-pattern? p)
                (create-hpat:describe #'description transparent? p)
                (create-pat:describe #'description transparent? p)))]))]))

(define (split-prefix xs pred)
  (let loop ([xs xs] [rprefix null])
    (cond [(and (pair? xs) (pred (car xs)))
           (loop (cdr xs) (cons (car xs) rprefix))]
          [else
           (values (reverse rprefix) xs)])))

(define (parse-pat:and stx decls allow-head? allow-ghost?)
  ;; allow-ghost? = allowed to *return* pure ghost pattern;
  ;; all ~and patterns are allowed to *contain* ghost patterns
  (define patterns0 (parse-cdr-patterns stx decls allow-head? #t))
  (define-values (ghosts patterns) (split-prefix patterns0 ghost-pattern?))
  (cond [(null? patterns)
         (cond [allow-ghost?
                (create-ghost:and ghosts)]
               [allow-head?
                (wrong-syntax stx "expected at least one head pattern")]
               [else
                (wrong-syntax stx "expected at least one single-term pattern")])]
        [else
         (let ([p (parse-pat:and* stx patterns)])
           (if (head-pattern? p)
               (for/fold ([p p]) ([ghost (reverse ghosts)])
                 (create-hpat:ghost ghost p))
               (for/fold ([p p]) ([ghost (reverse ghosts)])
                 (create-pat:ghost ghost p))))]))

(define (parse-pat:and* stx patterns)
  ;; patterns is non-empty (empty case handled above)
  (cond [(null? (cdr patterns))
         (car patterns)]
        [(ormap head-pattern? patterns)
         ;; Check to make sure *all* are head patterns
         (for ([pattern patterns]
               [pattern-stx (stx->list (stx-cdr stx))])
           (unless (or (ghost-pattern? pattern) (head-pattern? pattern))
             (wrong-syntax
              pattern-stx
              "single-term pattern not allowed after head pattern")))
         (let ([p0 (car patterns)]
               [lps (map ghost/head-pattern->list-pattern (cdr patterns))])
           (create-hpat:and p0 (create-pat:and lps)))]
        [else
         (create-pat:and
          (for/list ([p patterns])
            (if (ghost-pattern? p)
                (ghost-pattern->single-pattern p)
                p)))]))

(define (parse-pat:or stx decls allow-head?)
  (define patterns (parse-cdr-patterns stx decls allow-head? #f))
  (cond [(null? (cdr patterns))
         (car patterns)]
        [else
         (cond [(ormap head-pattern? patterns)
                (create-hpat:or patterns)]
               [else
                (create-pat:or patterns)])]))

(define (parse-pat:not stx decls)
  (syntax-case stx (~not)
    [(~not pattern)
     (let ([p (parse-single-pattern #'pattern decls)])
       (create-pat:not p))]
    [_
     (wrong-syntax stx "expected a single subpattern")]))

(define (parse-hpat:seq stx list-stx decls)
  (define pattern (parse-single-pattern list-stx decls))
  (check-list-pattern pattern stx)
  (create-hpat:seq pattern))

(define (parse-cdr-patterns stx decls allow-head? allow-ghost?)
  (unless (stx-list? stx)
    (wrong-syntax stx "expected sequence of patterns"))
  (let ([result
         (for/list ([sub (cdr (stx->list stx))])
           (parse-*-pattern sub decls allow-head? allow-ghost?))])
    (when (null? result)
      (wrong-syntax stx "expected at least one pattern"))
    result))

(define (parse-pat:dots stx head tail decls)
  (define headps (parse-ellipsis-head-pattern head decls))
  (define tailp (parse-single-pattern tail decls))
  (unless (pair? headps)
    (wrong-syntax head "expected at least one pattern"))
  (create-pat:dots headps tailp))

(define (parse-pat:plus-dots stx head tail decls)
  (define headp (parse-head-pattern head decls))
  (define tailp (parse-single-pattern tail decls))
  (define head/rep
    (make-ehpat (map increase-depth (pattern-attrs headp))
                headp
                (make-rep:bounds 1 +inf.0 #f #f #f)))
  (create-pat:dots (list head/rep) tailp))

(define (parse-pat:bind stx decls)
  (syntax-case stx ()
    [(_ clause ...)
     (let ([clauses (check-bind-clause-list #'(clause ...) stx)])
       (make ghost:bind
         (append-iattrs (side-clauses-attrss clauses))
         clauses))]))

(define (parse-pat:fail stx decls)
  (syntax-case stx ()
    [(_ . rest)
     (let-values ([(chunks rest)
                   (parse-keyword-options #'rest fail-directive-table
                                          #:context stx
                                          #:incompatible '((#:when #:unless))
                                          #:no-duplicates? #t)])
       (let ([condition
              (if (null? chunks)
                  #'#t
                  (let ([chunk (car chunks)])
                    (if (eq? (car chunk) '#:when)
                        (caddr chunk)
                        #`(not #,(caddr chunk)))))])
         (syntax-case rest ()
           [(message)
            (create-ghost:fail condition #'message)]
           [()
            (wrong-syntax stx "missing message expression")]
           [_
            (wrong-syntax stx "bad ~~fail pattern")])))]))

(define (parse-pat:parse stx decls)
  (syntax-case stx (~parse)
    [(~parse pattern expr)
     (let ([p (parse-single-pattern #'pattern decls)])
       (create-ghost:parse p #'expr))]
    [_
     (wrong-syntax stx "bad ~~parse pattern")]))


(define (parse-pat:rest stx decls)
  (syntax-case stx ()
    [(_ pattern)
     (parse-single-pattern #'pattern decls)]))

(define (check-list-pattern pattern stx)
  (match pattern
    [(make pat:datum _base '())
     #t]
    [(make pat:head _base _head tail)
     (check-list-pattern tail stx)]
    [(make pat:dots _base _head tail)
     (check-list-pattern tail stx)]
    [(make pat:compound _base '#:pair (list _head tail))
     (check-list-pattern tail stx)]
    [_
     (wrong-syntax stx "expected proper list pattern")]))

(define (parse-hpat:optional stx decls)
  (define-values (head all-iattrs _name _tmm defaults)
    (parse-optional-pattern stx decls h-optional-directive-table))
  (make hpat:optional all-iattrs head defaults))

(define (parse-ehpat/optional stx decls)
  (define-values (head all-iattrs name too-many-msg defaults)
    (parse-optional-pattern stx decls eh-optional-directive-table))
  (make ehpat all-iattrs head
        (make rep:optional name too-many-msg defaults)))

(define (parse-optional-pattern stx decls optional-directive-table)
  (syntax-case stx (~optional)
    [(~optional p . options)
     (let ([head (parse-head-pattern #'p decls)])
       (define chunks
         (parse-keyword-options/eol #'options optional-directive-table
                                    #:no-duplicates? #t
                                    #:context stx))
       (let ([too-many-msg
              (options-select-value chunks '#:too-many #:default #'#f)]
             [name
              (options-select-value chunks '#:name #:default #'#f)]
             [defaults
              (options-select-value chunks '#:defaults #:default '())])
         (define pattern-iattrs (pattern-attrs head))
         (define defaults-iattrs
           (append-iattrs (side-clauses-attrss defaults)))
         (define all-iattrs
           (union-iattrs (list pattern-iattrs defaults-iattrs)))
         (check-iattrs-subset defaults-iattrs pattern-iattrs stx)
         (values head all-iattrs name too-many-msg defaults)))]))

(define (parse-ehpat/once stx decls)
  (syntax-case stx (~once)
    [(~once p . options)
     (let ([head (parse-head-pattern #'p decls)])
       (define chunks
         (parse-keyword-options/eol #'options
                                    (list (list '#:too-few check-expression)
                                          (list '#:too-many check-expression)
                                          (list '#:name check-expression))
                                    #:context stx))
       (let ([too-few-msg
              (options-select-value chunks '#:too-few #:default #'#f)]
             [too-many-msg
              (options-select-value chunks '#:too-many #:default #'#f)]
             [name
              (options-select-value chunks '#:name #:default #'#f)])
         (make ehpat (pattern-attrs head)
               head
               (make rep:once name too-few-msg too-many-msg))))]))

(define (parse-ehpat/bounds stx decls)
  (syntax-case stx (~between)
    [(~between p min max . options)
     (let ([head (parse-head-pattern #'p decls)])
       (define minN (syntax-e #'min))
       (define maxN (syntax-e #'max))
       (unless (exact-nonnegative-integer? minN)
         (wrong-syntax #'min
                       "expected exact nonnegative integer"))
       (unless (or (exact-nonnegative-integer? maxN) (equal? maxN +inf.0))
         (wrong-syntax #'max
                       "expected exact nonnegative integer or +inf.0"))
       (when (> minN maxN)
         (wrong-syntax stx "minimum larger than maximum repetition constraint"))
       (let ([chunks (parse-keyword-options #'options
                                            (list (list '#:too-few check-expression)
                                                  (list '#:too-many check-expression)
                                                  (list '#:name check-expression))
                                            #:context stx)])
         (let ([too-few-msg
                (options-select-value chunks '#:too-few #:default #'#f)]
               [too-many-msg
                (options-select-value chunks '#:too-many #:default #'#f)]
               [name
                (options-select-value chunks '#:name #:default #'#f)])
           (make ehpat (map increase-depth (pattern-attrs head))
                 head
                 (make rep:bounds #'min #'max
                       name too-few-msg too-many-msg)))))]))

;; -----

;; parse-pattern-directives : stxs(PatternDirective) <kw-args>
;;                         -> stx DeclEnv (listof stx) (listof SideClause)
(define (parse-pattern-directives stx
                                  #:allow-declare? allow-declare?
                                  #:decls decls
                                  #:context [ctx (current-syntax-context)])
  (parameterize ((current-syntax-context ctx))
    (define-values (chunks rest)
      (parse-keyword-options stx pattern-directive-table #:context ctx))
    (define-values (decls2 chunks2)
      (if allow-declare?
          (grab-decls chunks decls)
          (values decls chunks)))
    (define sides
      ;; NOTE: use *original* decls
      ;; because decls2 has #:declares for *above* pattern
      (parse-pattern-sides chunks2 decls))
    (define-values (decls3 defs)
      (decls-create-defs decls2))
    (values rest decls3 defs (parse-pattern-sides chunks2 decls))))

;; parse-pattern-sides : (listof chunk) DeclEnv
;;                    -> (listof SideClause/c)
;; Invariant: decls contains only literals bindings
(define (parse-pattern-sides chunks decls)
  (match chunks
    [(cons (list '#:declare declare-stx _ _) rest)
     (wrong-syntax declare-stx
                   "#:declare can only follow pattern or #:with clause")]
    [(cons (list '#:fail-when fw-stx when-condition expr) rest)
     (cons (make clause:fail when-condition expr)
           (parse-pattern-sides rest decls))]
    [(cons (list '#:fail-unless fu-stx unless-condition expr) rest)
     (cons (make clause:fail #`(not #,unless-condition) expr)
           (parse-pattern-sides rest decls))]
    [(cons (list '#:when w-stx unless-condition) rest)
     ;; Bleh: when is basically fail-unless without the msg argument
     (cons (make clause:fail #`(not #,unless-condition) #'#f)
           (parse-pattern-sides rest decls))]
    [(cons (list '#:with with-stx pattern expr) rest)
     (let-values ([(decls2 rest) (grab-decls rest decls)])
       (let-values ([(decls2a defs) (decls-create-defs decls2)])
         (cons (make clause:with (parse-whole-pattern pattern decls2a) expr defs)
               (parse-pattern-sides rest decls))))]
    [(cons (list '#:attr attr-stx a expr) rest)
     (cons (make clause:attr a expr)
           (parse-pattern-sides rest decls))]
    ['()
     '()]))

;; grab-decls : (listof chunk) DeclEnv
;;           -> (values DeclEnv (listof chunk))
(define (grab-decls chunks decls0)
  (define (add-decl stx decls)
    (syntax-case stx ()
      [(#:declare name sc)
       (identifier? #'sc)
       (add-decl* decls #'name #'sc null)]
      [(#:declare name (sc expr ...))
       (identifier? #'sc)
       (add-decl* decls #'name #'sc (syntax->list #'(expr ...)))]
      [(#:declare name bad-sc)
       (wrong-syntax #'bad-sc
                     "expected syntax class name (possibly with parameters)")]))
  (define (add-decl* decls id sc-name args)
    (declenv-put-stxclass decls id sc-name args))
  (define (loop chunks decls)
    (match chunks
      [(cons (cons '#:declare decl-stx) rest)
       (loop rest (add-decl decl-stx decls))]
      [_ (values decls chunks)]))
  (loop chunks decls0))

;; Keyword Options & Checkers

;; ----

;; Keyword Options & Checkers

;; check-attr-arity-list : stx stx -> (listof SAttr)
(define (check-attr-arity-list stx ctx)
  (unless (stx-list? stx)
    (raise-syntax-error #f "expected list of attribute declarations" ctx stx))
  (let ([iattrs (for/list ([x (stx->list stx)]) (check-attr-arity x ctx))])
    (iattrs->sattrs (append-iattrs (map list iattrs)))))

;; check-attr-arity : stx stx -> IAttr
(define (check-attr-arity stx ctx)
  (syntax-case stx ()
    [attr
     (identifier? #'attr)
     (make-attr #'attr 0 #f)]
    [(attr depth)
     (begin (unless (identifier? #'attr)
              (raise-syntax-error #f "expected attribute name" ctx #'attr))
            (unless (exact-nonnegative-integer? (syntax-e #'depth))
              (raise-syntax-error #f "expected depth (nonnegative integer)" ctx #'depth))
            (make-attr #'attr (syntax-e #'depth) #f))]
    [_
     (raise-syntax-error #f "expected attribute name with optional depth declaration" ctx stx)]))

;; check-literals-list : stx stx -> (listof (list id id))
(define (check-literals-list stx ctx)
  (unless (stx-list? stx)
    (raise-syntax-error #f "expected literals list" ctx stx))
  (let ([lits (for/list ([x (stx->list stx)]) (check-literal-entry x ctx))])
    (let ([dup (check-duplicate-identifier (map car lits))])
      (when dup (raise-syntax-error #f "duplicate literal identifier" ctx dup)))
    lits))

;; check-literal-entry : stx stx -> (list id id)
(define (check-literal-entry stx ctx)
  (syntax-case stx ()
    [(internal external)
     (and (identifier? #'internal) (identifier? #'external))
     (list #'internal #'external)]
    [id
     (identifier? #'id)
     (list #'id #'id)]
    [_
     (raise-syntax-error #f "expected literal (identifier or pair of identifiers)"
                         ctx stx)]))

(define (check-literal-sets-list stx ctx)
  (unless (stx-list? stx)
    (raise-syntax-error #f "expected literal-set list" ctx stx))
  (for/list ([x (stx->list stx)])
    (check-literal-set-entry x ctx)))

(define (check-literal-set-entry stx ctx)
  (define (elaborate litset-id lctx)
    (let ([litset (syntax-local-value/catch litset-id literalset?)])
      (unless litset
        (raise-syntax-error #f "expected identifier defined as a literal-set"
                            ctx litset-id))
      (elaborate-litset litset lctx stx)))
  (syntax-case stx ()
    [(litset #:at lctx)
     (and (identifier? #'litset) (identifier? #'lctx))
     (elaborate #'litset #'lctx)]
    [litset
     (identifier? #'litset)
     (elaborate #'litset #'litset)]
    [_
     (raise-syntax-error #f "expected literal-set entry" ctx stx)]))

(define (elaborate-litset litset lctx srcctx)
  (for/list ([entry (literalset-literals litset)])
    (list (datum->syntax lctx (car entry) srcctx)
          (cadr entry))))

;; returns (listof (cons Conventions (listof syntax)))
(define (check-conventions-list stx ctx)
  (unless (stx-list? stx)
    (raise-syntax-error #f "expected conventions list" ctx stx))
  (for/list ([x (stx->list stx)])
    (check-conventions x ctx)))

;; returns (cons Conventions (listof syntax))
(define (check-conventions stx ctx)
  (define (elaborate conventions-id args)
    (let ([cs (syntax-local-value/catch conventions-id conventions?)])
      (unless cs
        (raise-syntax-error #f "expected identifier defined as a conventions"
                            ctx conventions-id))
      (cons cs args)))
  (syntax-case stx ()
    [(conventions arg ...)
     (identifier? #'conventions)
     (elaborate #'conventions (syntax->list #'(arg ...)))]
    [conventions
     (identifier? #'conventions)
     (elaborate #'conventions null)]
    [_
     (raise-syntax-error "expected conventions entry" ctx stx)]))

;; returns (listof (list regexp DeclEntry))
(define (check-conventions-rules stx ctx)
  (unless (stx-list? stx)
    (raise-syntax-error #f "expected convention rule list" ctx stx))
  (for/list ([x (stx->list stx)])
    (check-conventions-rule x ctx)))

;; returns (list regexp DeclEntry)
(define (check-conventions-rule stx ctx)
  (define (check-conventions-pattern x blame)
    (cond [(symbol? x)
           (regexp (string-append "^" (regexp-quote (symbol->string x)) "$"))]
          [(regexp? x) x]
          [else
           (raise-syntax-error #f "expected identifier convention pattern"
                               ctx blame)]))
  (define (check-sc-expr x rx)
    (syntax-case x ()
<<<<<<< HEAD
      [sc (identifier? #'sc) (list #'sc null)]
      [(sc arg ...) (identifier? #'sc) (list #'sc (syntax->list #'(arg ...)))]
=======
      [sc
       (identifier? #'sc)
       (make den:class rx #'sc null)]
      [(sc arg ...)
       (identifier? #'sc)
       (make den:class rx #'sc (syntax->list #'(arg ...)))]
>>>>>>> a91c5a63
      [_ (raise-syntax-error #f "expected syntax class use" ctx x)]))
  (syntax-case stx ()
    [(rx sc)
     (let ([name-pattern (check-conventions-pattern (syntax-e #'rx) #'rx)])
       (list name-pattern
             (check-sc-expr #'sc name-pattern)))]))

;; bind clauses
(define (check-bind-clause-list stx ctx)
  (unless (stx-list? stx)
    (raise-syntax-error #f "expected sequence of bind clauses" ctx stx))
  (for/list ([clause (stx->list stx)])
    (check-bind-clause clause ctx)))

(define (check-bind-clause clause ctx)
  (syntax-case clause ()
    [(attr-decl expr)
     (make clause:attr (check-attr-arity #'attr-decl ctx) #'expr)]
    [_ (raise-syntax-error #f "expected bind clause" ctx clause)]))


;; Directive tables

;; common-parse-directive-table
(define common-parse-directive-table
  (list (list '#:literals check-literals-list)
        (list '#:literal-sets check-literal-sets-list)
        (list '#:conventions check-conventions-list)
        (list '#:local-conventions check-conventions-rules)))

;; parse-directive-table
(define parse-directive-table
  (list* (list '#:context check-expression)
         common-parse-directive-table))

;; rhs-directive-table
(define rhs-directive-table
  (list* (list '#:description check-expression)
         (list '#:transparent)
         (list '#:opaque)
         (list '#:attributes check-attr-arity-list)
         (list '#:auto-nested-attributes)
         (list '#:commit? check-stx-boolean)
         common-parse-directive-table))

;; pattern-directive-table
(define pattern-directive-table
  (list (list '#:declare check-identifier check-expression)
        (list '#:fail-when check-expression check-expression)
        (list '#:fail-unless check-expression check-expression)
        (list '#:when check-expression)
        (list '#:with check-expression check-expression)
        (list '#:attr check-attr-arity check-expression)))

;; fail-directive-table
(define fail-directive-table
  (list (list '#:when check-expression)
        (list '#:unless check-expression)))

;; describe-option-table
(define describe-option-table
  (list (list '#:transparent)))

;; eh-optional-directive-table
(define eh-optional-directive-table
  (list (list '#:too-many check-expression)
        (list '#:name check-expression)
        (list '#:defaults check-bind-clause-list)))

;; h-optional-directive-table
(define h-optional-directive-table
  (list (list '#:defaults check-bind-clause-list)))<|MERGE_RESOLUTION|>--- conflicted
+++ resolved
@@ -1055,17 +1055,12 @@
                                ctx blame)]))
   (define (check-sc-expr x rx)
     (syntax-case x ()
-<<<<<<< HEAD
-      [sc (identifier? #'sc) (list #'sc null)]
-      [(sc arg ...) (identifier? #'sc) (list #'sc (syntax->list #'(arg ...)))]
-=======
       [sc
        (identifier? #'sc)
        (make den:class rx #'sc null)]
       [(sc arg ...)
        (identifier? #'sc)
        (make den:class rx #'sc (syntax->list #'(arg ...)))]
->>>>>>> a91c5a63
       [_ (raise-syntax-error #f "expected syntax class use" ctx x)]))
   (syntax-case stx ()
     [(rx sc)
