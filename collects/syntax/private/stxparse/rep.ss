#lang scheme/base
(require (for-template scheme/base)
         (for-template "runtime.ss")
         scheme/contract
         scheme/match
         scheme/dict
         syntax/id-table
         syntax/stx
         syntax/keyword
         "../util.ss"
         "rep-data.ss"
         "codegen-data.ss")

;; Error reporting
;; All entry points should have explicit, mandatory #:context arg
;; (mandatory from outside, at least)

(provide/contract
 [parse-rhs
  (-> syntax? boolean? boolean? #:context (or/c false/c syntax?)
      rhs?)]
 [parse-whole-pattern 
  (-> syntax? DeclEnv/c #:context (or/c false/c syntax?)
      pattern?)]
 [parse-pattern-directives
  (-> stx-list?
      #:allow-declare? boolean?
      #:decls (or/c false/c DeclEnv/c)
      #:context (or/c false/c syntax?)
      (values stx-list? DeclEnv/c (listof syntax?) (listof SideClause/c)))]
 [parse-directive-table any/c]
 [get-decls+defs
<<<<<<< HEAD
  (->* [list?] [boolean?]
       (values DeclEnv/c (listof syntax?)))]
=======
  (-> list? boolean? #:context (or/c false/c syntax?)
      (values DeclEnv/c (listof syntax?)))]
 #|
>>>>>>> d1dc3faa
 [decls-create-defs
  (-> DeclEnv/c
      (values DeclEnv/c (listof syntax?)))]
 |#
 [create-aux-def
  (-> list? ;; DeclEntry
      (values identifier? identifier? (listof sattr?) (listof syntax?)))]
 [check-literals-list
  (-> syntax? syntax?
      (listof (list/c identifier? identifier?)))]
 #|
 [check-literal-sets-list
  (-> syntax? syntax?
      (listof (listof (list/c identifier? identifier?))))]
 |#
 [check-conventions-rules
  (-> syntax? syntax?
      (listof (list/c regexp? any/c)))])

(define (atomic-datum? stx)
  (let ([datum (syntax-e stx)])
    (or (null? datum)
        (boolean? datum)
        (string? datum)
        (number? datum)
        (keyword? datum))))

(define (id-predicate kw)
  (lambda (stx)
    (and (identifier? stx)
         (free-identifier=? stx kw))))

(define wildcard? (id-predicate (quote-syntax _)))
(define epsilon?  (id-predicate (quote-syntax ||)))
(define dots?     (id-predicate (quote-syntax ...)))

(define keywords
  (list (quote-syntax _)
        (quote-syntax ||)
        (quote-syntax ...)
        (quote-syntax ~and)
        (quote-syntax ~or)
        (quote-syntax ~seq)
        (quote-syntax ~rep)
        (quote-syntax ~once)
        (quote-syntax ~optional)
        (quote-syntax ~bounds)
        (quote-syntax ~rest)
        (quote-syntax ~struct)
        (quote-syntax ~!)
        (quote-syntax ~describe)
        (quote-syntax ~bind)
        (quote-syntax ~fail)))

(define (reserved? stx)
  (and (identifier? stx)
       (for/or ([kw keywords])
         (free-identifier=? stx kw))))

;; ---

;; parse-rhs : stx boolean boolean stx -> RHS
<<<<<<< HEAD
;; If strict? is true, then referenced stxclasses must be defined, literals must be bound.
;; Set to #f for pass1 (attr collection); parser requires stxclasses to be bound.
(define (parse-rhs stx strict? splicing? ctx)
  (define-values (rest description transparent? attributes auto-nested? decls defs)
    (parse-rhs/part1 stx strict? ctx))
  (define patterns
    (parameterize ((stxclass-lookup-config
                    (cond [strict? 'yes]
                          [auto-nested? 'try]
                          [else 'no])))
      (parse-variants rest decls splicing? ctx)))
  (when (null? patterns)
    (wrong-syntax ctx "expected at least one variant"))
  (let ([sattrs
         (or attributes
             (intersect-sattrss (map variant-attrs patterns)))])
    (make rhs stx sattrs transparent? description patterns defs)))

(define (parse-rhs/part1 stx strict? ctx)
  (define-values (chunks rest)
    (chunk-kw-seq/no-dups stx rhs-directive-table #:context ctx))
  (define desc0 (assq '#:description chunks))
  (define trans0 (assq '#:transparent chunks))
  (define attrs0 (assq '#:attributes chunks))
  (define auto-nested0 (assq '#:auto-nested-attributes chunks))
  (define description (and desc0 (caddr desc0)))
  (define transparent? (and trans0 #t))
  (define attributes
    (cond [(and attrs0 auto-nested0)
           (raise-syntax-error #f "cannot use both #:attributes and #:auto-nested-attributes"
                               ctx (cadr auto-nested0))]
          [attrs0 (caddr attrs0)]
          [else #f]))
  (define-values (decls defs) (get-decls+defs chunks strict?))
  (values rest description transparent? attributes (and auto-nested0 #t) decls defs))

(define (parse-variants rest decls splicing? ctx)
=======
;; If strict? is true, then referenced stxclasses must be defined and
;; literals must be bound. Set to #f for pass1 (attr collection);
;; parser requires stxclasses to be bound.
(define (parse-rhs stx strict? splicing? #:context ctx)
  (parameterize ((current-syntax-context ctx))
    (define-values (rest description transp? attributes auto-nested? decls defs)
      (parse-rhs/part1 stx strict?))
    (define patterns
      (parameterize ((stxclass-lookup-config
                      (cond [strict? 'yes]
                            [auto-nested? 'try]
                            [else 'no])))
        (parse-variants rest decls splicing?)))
    (when (null? patterns)
      (wrong-syntax #f "expected at least one variant"))
    (let ([sattrs
           (or attributes
               (intersect-sattrss (map variant-attrs patterns)))])
      (make rhs stx sattrs transp? description patterns defs))))

(define (parse-rhs/part1 stx strict?)
  (define-values (chunks rest)
    (parse-keyword-options stx rhs-directive-table
                           #:context (current-syntax-context)
                           #:incompatible '((#:attributes #:auto-nested-attributes))
                           #:no-duplicates? #t))
  (define description (options-select-value chunks '#:description #:default #f))
  (define opaque? (and (assq '#:opaque chunks) #t))
  (define transparent? (not opaque?))
  (define auto-nested? (and (assq '#:auto-nested-attributes chunks) #t))
  (define attributes (options-select-value chunks '#:attributes #:default #f))
  (define-values (decls defs) (get-decls+defs chunks strict?))
  (values rest description transparent? attributes auto-nested? decls defs))

(define (parse-variants rest decls splicing?)
>>>>>>> d1dc3faa
  (define (gather-patterns stx)
    (syntax-case stx (pattern)
      [((pattern . _) . rest)
       (cons (parse-variant (stx-car stx) splicing? decls)
             (gather-patterns #'rest))]
      [(bad-variant . rest)
       (wrong-syntax #'bad-variant "expected syntax-class variant")]
      [()
       null]))
  (gather-patterns rest))

;; get-decls+defs : chunks boolean -> (values DeclEnv (listof syntax))
<<<<<<< HEAD
(define (get-decls+defs chunks [strict? #t])
  (decls-create-defs (get-decls chunks strict?)))

;; get-decls : chunks -> DeclEnv
(define (get-decls chunks strict? #:context [ctx #f])
  (define lits0 (assq '#:literals chunks))
  (define litsets0 (assq '#:literal-sets chunks))
  (define convs0 (assq '#:conventions chunks))
  (define literals
    (append-lits+litsets
     (check-literals-bound (if lits0 (caddr lits0) null) strict?)
     (if litsets0 (caddr litsets0) null)
     ctx))
  (define convention-rules (if convs0 (apply append (caddr convs0)) null))
=======
(define (get-decls+defs chunks strict?
                        #:context [ctx (current-syntax-context)])
  (parameterize ((current-syntax-context ctx))
    (decls-create-defs (get-decls chunks strict?))))

;; get-decls : chunks -> DeclEnv
(define (get-decls chunks strict?)
  (define lits (options-select-value chunks '#:literals #:default null))
  (define litsets (options-select-value chunks '#:literal-sets #:default null))
  (define convs (options-select-value chunks '#:conventions #:default null))
  (define literals
    (append-lits+litsets (check-literals-bound lits strict?)
                         litsets))
  (define convention-rules (apply append convs))
>>>>>>> d1dc3faa
  (new-declenv literals #:conventions convention-rules))

(define (check-literals-bound lits strict?)
  (when strict?
    (for ([p lits])
<<<<<<< HEAD
      (unless (identifier-binding (cadr p))
        (wrong-syntax (cadr p) "unbound literal not allowed"))))
=======
      ;; FIXME: hack...
      (unless (or (identifier-binding (cadr p) 0)
                  (identifier-binding (cadr p) 1)
                  (identifier-binding (cadr p) #f)
                  (identifier-binding (cadr p) (syntax-local-phase-level)))
        (wrong-syntax (cadr p) "unbound identifier not allowed as literal"))))
>>>>>>> d1dc3faa
  lits)

;; decls-create-defs : DeclEnv -> (values DeclEnv (listof stx))
(define (decls-create-defs decls0)
  (for/fold ([decls decls0] [defs null])
      ([(k v) (in-dict (declenv-table decls0))]
       #:when (memq (car v) '(stxclass splicing-stxclass)))
    (let-values ([(parser description attrs new-defs) (create-aux-def v)])
      (values (declenv-put-parser decls k parser description attrs
                                  (eq? (car v) 'splicing-stxclass))
              (append new-defs defs)))))

;; create-aux-def : DeclEntry -> (values id id (listof SAttr) (listof stx))
(define (create-aux-def entry)
  (let ([sc-name (caddr entry)]
        [args (cadddr entry)])
    (let ([sc (get-stxclass/check-arg-count sc-name (length args))])
      (with-syntax ([sc-parser (stxclass-parser-name sc)]
                    [sc-description (stxclass-description sc)])
        (if (pair? args)
            (with-syntax ([x (generate-temporary 'x)]
                          [parser (generate-temporary sc-name)]
                          [description (generate-temporary sc-name)]
                          [(arg ...) args])
              (values #'parser #'description (stxclass-attrs sc)
                      (list #'(define (parser x) (sc-parser x arg ...))
                            #'(define (description) (description arg ...)))))
            (values #'sc-parser #'sc-description (stxclass-attrs sc)
                    null))))))

(define (append-lits+litsets lits litsets)
  (define seen (make-bound-id-table lits))
  (for ([litset litsets])
    (for ([lit litset])
      (when (bound-id-table-ref seen (car lit) #f)
        (wrong-syntax (car lit) "duplicate literal declaration"))
      (bound-id-table-set! seen (car lit) #t)))
  (apply append lits litsets))

;; parse-variant : stx boolean DeclEnv -> RHS
(define (parse-variant stx splicing? decls0)
  (syntax-case stx (pattern)
    [(pattern p . rest)
<<<<<<< HEAD
     (let-values ([(rest decls1 clauses)
                   (parse-pattern-directives #'rest
                                             #:decls decls0)])
       (define-values (decls defs) (decls-create-defs decls1))
       (unless (stx-null? rest)
         (wrong-syntax (if (pair? rest) (car rest) rest)
                       "unexpected terms after pattern directives"))
       (let* ([pattern (parse-whole-pattern #'p decls splicing?)]
=======
     (let-values ([(rest decls defs clauses)
                   (parse-pattern-directives #'rest
                                             #:allow-declare? #t
                                             #:decls decls0)])
       (unless (stx-null? rest)
         (wrong-syntax (if (pair? rest) (car rest) rest)
                       "unexpected terms after pattern directives"))
       (let* ([pattern
               (parse-whole-pattern #'p decls splicing?)]
>>>>>>> d1dc3faa
              [attrs
               (append-iattrs
                (cons (pattern-attrs pattern)
                      (side-clauses-attrss clauses)))]
              [sattrs (iattrs->sattrs attrs)])
         (make variant stx sattrs pattern clauses defs)))]))

(define (side-clauses-attrss clauses)
  (for/list ([c clauses]
             #:when (or (clause:with? c) (clause:attr? c)))
    (if (clause:with? c)
        (pattern-attrs (clause:with-pattern c))
        (list (clause:attr-attr c)))))

;; parse-whole-pattern : stx DeclEnv boolean -> Pattern
(define (parse-whole-pattern stx decls [splicing? #f]
                             #:context [ctx (current-syntax-context)])
  (parameterize ((current-syntax-context ctx))
    (define pattern
      (if splicing?
          (parse-head-pattern stx decls)
          (parse-single-pattern stx decls)))
    (define pvars (map attr-name (pattern-attrs pattern)))
    (define excess-domain (declenv-domain-difference decls pvars))
    (when (pair? excess-domain)
      (wrong-syntax #f "declared pattern variables do not appear in pattern"
                    #:extra excess-domain))
    pattern))

;; ----

;; parse-single-pattern : stx DeclEnv -> SinglePattern
(define (parse-single-pattern stx decls)
  (syntax-case stx (~and ~or ~rest ~struct ~! ~describe ~bind ~fail)
    [wildcard
     (wildcard? #'wildcard)
     (make pat:any null)]
    [reserved
     (reserved? #'reserved)
     (wrong-syntax stx "not allowed here")]
    [id
     (identifier? #'id)
     (parse-pat:id stx decls #f)]
    [datum
     (atomic-datum? #'datum)
     (make pat:datum null (syntax->datum #'datum))]
    [(~and . rest)
     (parse-pat:and stx decls)]
    [(~or . rest)
     (parse-pat:or stx decls #f)]
    [(head dots . tail)
     (dots? #'dots)
     (parse-pat:dots stx #'head #'tail decls)]
    [(~struct key . contents)
     (let ([lp (parse-single-pattern (syntax/loc stx contents) decls)]
           [key (syntax->datum #'key)])
       (make pat:compound (pattern-attrs lp) `(#:pstruct ,key) (list lp)))]
    [(~! . rest)
     (let ([inner (parse-single-pattern (syntax/loc stx rest) decls)])
       (make pat:cut (pattern-attrs inner) inner))]
    [(~describe . rest)
     (parse-pat:describe stx decls #f)]
    [(~bind . rest)
     (parse-pat:bind stx decls)]
    [(~fail . rest)
     (parse-pat:fail stx decls)]
    [(~rest . rest)
     (parse-pat:rest stx decls)]
    [(head . tail)
     (parse-pat:pair stx #'head #'tail decls)]
    [#(a ...)
     (let ([lp (parse-single-pattern (syntax/loc stx (a ...)) decls)])
       (make pat:compound (pattern-attrs lp) '#:vector (list lp)))]
    [b
     (box? (syntax-e #'b))
     (let ([bp (parse-single-pattern (unbox (syntax-e #'b)) decls)])
       (make pat:compound (pattern-attrs bp) '#:box (list bp)))]
    [s
     (and (struct? (syntax-e #'s)) (prefab-struct-key (syntax-e #'s)))
     (let* ([s (syntax-e #'s)]
            [key (prefab-struct-key s)]
            [contents (cdr (vector->list (struct->vector s)))])
       (let ([lp (parse-single-pattern (datum->syntax #f contents #'s) decls)])
         (make pat:compound (pattern-attrs lp) `(#:pstruct ,key) (list lp))))]))

;; parse-head-pattern : stx DeclEnv -> HeadPattern
(define (parse-head-pattern stx decls)
  (syntax-case stx (~or ~seq ~describe ~optional)
    [id
     (and (identifier? #'id) (not (reserved? #'id)))
     (parse-pat:id stx decls #t)]
    [(~or . rest)
     (parse-pat:or stx decls #t)]
    [(~seq . rest)
     (parse-hpat:seq stx #'rest decls)]
    [(~describe . rest)
     (parse-pat:describe stx decls #t)]
    [(~optional . rest)
     (parse-hpat:optional stx decls)]
    [_
     (parse-single-pattern stx decls)]))

;; parse-ellipsis-head-pattern : stx DeclEnv number -> EllipsisHeadPattern
(define (parse-ellipsis-head-pattern stx decls)
  (syntax-case stx (~bounds ~optional ~once)
    [(~optional . _)
     (parse-ehpat/optional stx decls)]
    [(~once . _)
     (parse-ehpat/once stx decls)]
    [(~bounds . _)
     (parse-ehpat/bounds stx decls)]
    [_
     (let ([head (parse-head-pattern stx decls)])
       (make ehpat (map increase-depth (pattern-attrs head))
             head
             #f))]))

;; ----

(define (parse-pat:id id decls allow-head?)
  (define entry (declenv-lookup decls id))
  (match entry
    [(list 'literal internal-id literal-id)
     (make pat:literal null literal-id)]
    [(list 'stxclass _ _ _)
     (error 'parse-pat:id
            "(internal error) decls had leftover 'stxclass entry: ~s"
            entry)]
    [(list 'splicing-stxclass _ _ _)
     (error 'parse-pat:id
            "(internal error) decls had leftover 'splicing-stxclass entry: ~s"
            entry)]
    [(list 'parser parser description attrs)
     (parse-pat:id/s id id parser description attrs)]
    [(list 'splicing-parser parser description attrs)
     (parse-pat:id/h id id parser description attrs)]
    [#f
     (let-values ([(name sc) (split-id/get-stxclass id decls)])
       (cond [(stxclass/s? sc)
              (parse-pat:id/s id name
                              (stxclass-parser-name sc)
                              (stxclass-description sc)
                              (stxclass-attrs sc))]
             [(stxclass/h? sc)
              (unless allow-head?
                (wrong-syntax id "splicing syntax class not allowed here"))
              (parse-pat:id/h id name
                              (stxclass-parser-name sc)
                              (stxclass-description sc)
                              (stxclass-attrs sc))]
             [else
              (wrap/name name (make pat:any null))]))]))

(define (parse-pat:id/s stx name parser description attrs)
  (define prefix (name->prefix name))
  (define bind (name->bind name))
  (make pat:sc (id-pattern-attrs attrs bind prefix)
        parser description (and bind #t) (and prefix #t)))

(define (parse-pat:id/h stx name parser description attrs)
  (define prefix (name->prefix name))
  (define bind (name->bind name))
  (make hpat:ssc (id-pattern-attrs attrs bind prefix)
        parser description (and bind #t) (and prefix #t)))

(define (name->prefix id)
  (cond [(wildcard? id) #f]
        [(epsilon? id) id]
        [else (datum->syntax id (format-symbol "~a." (syntax-e id)))]))

(define (name->bind id)
  (cond [(wildcard? id) #f]
        [(epsilon? id) #f]
        [else id]))

(define (wrap/name id pattern)
  (cond [(wildcard? id) pattern]
        [(epsilon? id) pattern]
        [else
         (let ([a (make attr id 0 #t)])
           (make pat:name (cons a (pattern-attrs pattern)) pattern (list id)))]))

;; id-pattern-attrs : (listof SAttr) id/#f IdPrefix -> (listof IAttr)
(define (id-pattern-attrs sattrs bind prefix)
  (let ([rest
         (if prefix
             (for/list ([a sattrs])
               (prefix-attr a prefix))
             null)])
    (if bind
        (cons (make attr bind 0 #t) rest)
        rest)))

;; prefix-attr : SAttr identifier -> IAttr
(define (prefix-attr a prefix)
  (make attr (prefix-attr-name prefix (attr-name a))
        (attr-depth a)
        (attr-syntax? a)))

;; prefix-attr-name : id symbol -> id
(define (prefix-attr-name prefix name)
  (datum->syntax prefix (format-symbol "~a~a" (syntax-e prefix) name)))

;; ----

(define (parse-pat:describe stx decls allow-head?)
  (syntax-case stx ()
    [(_ . rest)
     (let-values ([(chunks rest)
                   (parse-keyword-options #'rest describe-option-table
                                          #:no-duplicates? #t
                                          #:context stx)])
       (define transparent? (and (assq '#:transparent chunks) #t))
       (syntax-case rest ()
         [(description pattern)
          (let ([p (parse-some-pattern #'pattern decls allow-head?)])
            (if (head-pattern? p)
                (make hpat:describe (pattern-attrs p)
                      #'description transparent? p)
                (make pat:describe (pattern-attrs p)
                      #'description transparent? p)))]))]))

(define (parse-pat:or stx decls allow-head?)
  (define patterns (parse-cdr-patterns stx decls allow-head? #f))
  (cond [(null? (cdr patterns))
         (car patterns)]
        [else
         (let ()
           (define attrs (union-iattrs (map pattern-attrs patterns)))
           (cond [(ormap head-pattern? patterns)
                  (make-hpat:or attrs patterns)]
                 [else
                  (make-pat:or attrs patterns)]))]))

(define (parse-pat:and stx decls)
  (define patterns (parse-cdr-patterns stx decls #f #t))
  (make pat:and (append-iattrs (map pattern-attrs patterns)) patterns))

(define (parse-hpat:seq stx list-stx decls)
  (define pattern (parse-single-pattern list-stx decls))
  (check-list-pattern pattern stx)
  (make hpat:seq (pattern-attrs pattern) pattern))

(define (parse-cdr-patterns stx decls allow-head? allow-cut?)
  (unless (stx-list? stx)
    (wrong-syntax stx "expected sequence of patterns"))
  (let ([result
         (for/list ([sub (cdr (stx->list stx))])
           (if allow-cut?
               (or (parse-cut-in-and sub)
                   (parse-some-pattern sub decls allow-head?))
               (parse-some-pattern sub decls allow-head?)))])
    (when (null? result)
      (wrong-syntax stx "expected at least one pattern"))
    result))

(define (parse-cut-in-and stx)
  (syntax-case stx (~!)
    [~! (make pat:cut null (make pat:any null))]
    [_ #f]))

(define (parse-some-pattern stx decl allow-head?)
  (define p (parse-head-pattern stx decl))
  (when (head-pattern? p)
    (unless allow-head?
      (wrong-syntax stx "head pattern not allowed here")))
  p)

(define (parse-pat:dots stx head tail decls)
  (define headps
    (syntax-case head (~or)
      [(~or . _)
       (begin
         (unless (stx-list? head)
           (wrong-syntax head "expected sequence of patterns"))
         (unless (stx-pair? (stx-cdr head))
           (wrong-syntax head "expected at least one pattern"))
         (for/list ([sub (cdr (stx->list head))])
           (parse-ellipsis-head-pattern sub decls)))]
      [_
       (list (parse-ellipsis-head-pattern head decls))]))
  (define tailp (parse-single-pattern tail decls))
  (define attrs
    (append-iattrs (cons (pattern-attrs tailp)
                         (map pattern-attrs headps))))
  (make pat:dots attrs headps tailp))

(define (parse-pat:bind stx decls)
  (syntax-case stx ()
    [(_ clause ...)
     (let ([clauses (check-bind-clause-list #'(clause ...) stx)])
       (make pat:bind
         (append-iattrs (side-clauses-attrss clauses))
         clauses))]))

(define (parse-pat:fail stx decls)
  (syntax-case stx ()
    [(_ . rest)
     (let-values ([(chunks rest)
                   (parse-keyword-options #'rest fail-directive-table
                                          #:context stx
                                          #:incompatible '((#:when #:unless))
                                          #:no-duplicates? #t)])
       (let ([condition
              (if (null? chunks)
                  #'#t
                  (let ([chunk (car chunks)])
                    (if (eq? (car chunk) '#:when)
                        (caddr chunk)
                        #`(not #,(caddr chunk)))))])
         (syntax-case rest ()
           [(message)
            (make pat:fail null condition #'message)]
           [()
            (wrong-syntax stx "missing message expression")]
           [_
            (wrong-syntax stx "bad fail pattern")])))]))

(define (parse-pat:rest stx decls)
  (syntax-case stx ()
    [(_ pattern)
     (parse-single-pattern #'pattern decls)]))

(define (parse-pat:pair stx head tail decls)
  (define headp (parse-head-pattern head decls))
  (define tailp (parse-single-pattern tail decls))
  (define attrs
    (append-iattrs
     (list (pattern-attrs headp) (pattern-attrs tailp))))
  ;; Only make pat:head if head is complicated; otherwise simple compound/pair
  ;; FIXME: Could also inline ~seq patterns from head...?
  (if (head-pattern? headp)
      (make pat:head attrs headp tailp)
      (make pat:compound attrs '#:pair (list headp tailp))))

(define (check-list-pattern pattern stx)
  (match pattern
    [(struct pat:datum (_base '()))
     #t]
    [(struct pat:head (_base _head tail))
     (check-list-pattern tail stx)]
    [(struct pat:dots (_base _head tail))
     (check-list-pattern tail stx)]
    [(struct pat:compound (_base '#:pair (list _head tail)))
     (check-list-pattern tail stx)]
    [(struct pat:name (_ pattern _))
     (check-list-pattern pattern stx)]
    [else
     (wrong-syntax stx "expected proper list pattern")]))

(define (parse-hpat:optional stx decls)
  (define-values (head all-iattrs _name _tmm defaults)
    (parse-optional-pattern stx decls h-optional-directive-table))
  (make hpat:optional all-iattrs head defaults))

(define (parse-ehpat/optional stx decls)
  (define-values (head all-iattrs name too-many-msg defaults)
    (parse-optional-pattern stx decls eh-optional-directive-table))
  (make ehpat all-iattrs head
        (make rep:optional name too-many-msg defaults)))

(define (parse-optional-pattern stx decls optional-directive-table)
  (syntax-case stx (~optional)
    [(~optional p . options)
     (let ([head (parse-head-pattern #'p decls)])
       (define chunks
         (parse-keyword-options/eol #'options optional-directive-table
                                    #:no-duplicates? #t
                                    #:context stx))
       (let ([too-many-msg
              (options-select-value chunks '#:too-many #:default #'#f)]
             [name
              (options-select-value chunks '#:name #:default #'#f)]
             [defaults
              (options-select-value chunks '#:defaults #:default '())])
         (define pattern-iattrs (pattern-attrs head))
         (define defaults-iattrs
           (append-iattrs (side-clauses-attrss defaults)))
         (define all-iattrs
           (union-iattrs (list pattern-iattrs defaults-iattrs)))
         (check-iattrs-subset defaults-iattrs pattern-iattrs stx)
         (values head all-iattrs name too-many-msg defaults)))]))

(define (parse-ehpat/once stx decls)
  (syntax-case stx (~once)
    [(~once p . options)
     (let ([head (parse-head-pattern #'p decls)])
       (define chunks
         (parse-keyword-options/eol #'options
                                    (list (list '#:too-few check-expression)
                                          (list '#:too-many check-expression)
                                          (list '#:name check-expression))
                                    #:context stx))
       (let ([too-few-msg
              (options-select-value chunks '#:too-few #:default #'#f)]
             [too-many-msg
              (options-select-value chunks '#:too-many #:default #'#f)]
             [name
              (options-select-value chunks '#:name #:default #'#f)])
         (make ehpat (pattern-attrs head)
               head
               (make rep:once name too-few-msg too-many-msg))))]))

(define (parse-ehpat/bounds stx decls)
  (syntax-case stx (~bounds)
    [(~bounds p min max . options)
     (let ([head (parse-head-pattern #'p decls)])
       (define minN (syntax-e #'min))
       (define maxN (syntax-e #'max))
       (unless (exact-nonnegative-integer? minN)
         (wrong-syntax #'min
                       "expected exact nonnegative integer"))
       (unless (or (exact-nonnegative-integer? maxN) (equal? maxN +inf.0))
         (wrong-syntax #'max
                       "expected exact nonnegative integer or +inf.0"))
       (when (> minN maxN)
         (wrong-syntax stx "minimum larger than maximum repetition constraint"))
       (let ([chunks (parse-keyword-options #'options
                                            (list (list '#:too-few check-expression)
                                                  (list '#:too-many check-expression)
                                                  (list '#:name check-expression))
                                            #:context stx)])
         (let ([too-few-msg
                (options-select-value chunks '#:too-few #:default #'#f)]
               [too-many-msg
                (options-select-value chunks '#:too-many #:default #'#f)]
               [name
                (options-select-value chunks '#:name #:default #'#f)])
           (make ehpat (map increase-depth (pattern-attrs head))
                 head
                 (make rep:bounds #'min #'max
                       name too-few-msg too-many-msg)))))]))

;; -----

;; parse-pattern-directives : stxs(PatternDirective) <kw-args>
;;                         -> stx DeclEnv (listof stx) (listof SideClause)
(define (parse-pattern-directives stx
                                  #:allow-declare? allow-declare?
                                  #:decls decls
                                  #:context [ctx (current-syntax-context)])
  (parameterize ((current-syntax-context ctx))
    (define-values (chunks rest)
      (parse-keyword-options stx pattern-directive-table #:context ctx))
    (define-values (decls2 chunks2)
      (if allow-declare?
          (grab-decls chunks decls)
          (values decls chunks)))
    (define sides
      ;; NOTE: use *original* decls
      ;; because decls2 has #:declares for *above* pattern
      (parse-pattern-sides chunks2 decls))
    (define-values (decls3 defs)
      (decls-create-defs decls2))
    (values rest decls3 defs (parse-pattern-sides chunks2 decls))))

;; parse-pattern-sides : (listof chunk) DeclEnv
;;                    -> (listof SideClause/c)
;; Invariant: decls contains only literals bindings
(define (parse-pattern-sides chunks decls)
  (match chunks
    [(cons (list '#:declare declare-stx _ _) rest)
     (wrong-syntax declare-stx
                   "#:declare can only follow pattern or #:with clause")]
    [(cons (list '#:fail-when fw-stx when-condition expr) rest)
     (cons (make clause:fail when-condition expr)
           (parse-pattern-sides rest decls))]
    [(cons (list '#:fail-unless fu-stx unless-condition expr) rest)
     (cons (make clause:fail #`(not #,unless-condition) expr)
           (parse-pattern-sides rest decls))]
    [(cons (list '#:when w-stx unless-condition) rest)
     ;; Bleh: when is basically fail-unless without the msg argument
     (cons (make clause:fail #`(not #,unless-condition) #'#f)
           (parse-pattern-sides rest decls))]
    [(cons (list '#:with with-stx pattern expr) rest)
     (let-values ([(decls2 rest) (grab-decls rest decls)])
       (let-values ([(decls2a defs) (decls-create-defs decls2)])
         (cons (make clause:with (parse-whole-pattern pattern decls2a) expr defs)
               (parse-pattern-sides rest decls))))]
    [(cons (list '#:attr attr-stx a expr) rest)
     (cons (make clause:attr a expr)
           (parse-pattern-sides rest decls))]
    ['()
     '()]))

;; grab-decls : (listof chunk) DeclEnv
;;           -> (values DeclEnv (listof chunk))
(define (grab-decls chunks decls)
  (define (add-decl stx decls)
    (syntax-case stx ()
      [(#:declare name sc)
       (identifier? #'sc)
       (add-decl* #'name #'sc null)]
      [(#:declare name (sc expr ...))
       (identifier? #'sc)
       (add-decl* #'name #'sc (syntax->list #'(expr ...)))]
      [(#:declare name bad-sc)
       (wrong-syntax #'bad-sc
                     "expected syntax class name (possibly with parameters)")]))
  (define (add-decl* id sc-name args)
    (declenv-put-stxclass decls id sc-name args))
  (define (loop chunks decls)
    (match chunks
      [(cons (cons '#:declare decl-stx) rest)
       (loop rest (add-decl decl-stx decls))]
      [else (values decls chunks)]))
  (loop chunks decls))

;; Keyword Options & Checkers

;; ----

;; Keyword Options & Checkers

;; check-attr-arity-list : stx stx -> (listof SAttr)
(define (check-attr-arity-list stx ctx)
  (unless (stx-list? stx)
    (raise-syntax-error #f "expected list of attribute declarations" ctx stx))
  (let ([iattrs (for/list ([x (stx->list stx)]) (check-attr-arity x ctx))])
    (iattrs->sattrs (append-iattrs (map list iattrs)))))

;; check-attr-arity : stx stx -> IAttr
(define (check-attr-arity stx ctx)
  (syntax-case stx ()
    [attr
     (identifier? #'attr)
     (make-attr #'attr 0 #f)]
    [(attr depth)
     (begin (unless (identifier? #'attr)
              (raise-syntax-error #f "expected attribute name" ctx #'attr))
            (unless (exact-nonnegative-integer? (syntax-e #'depth))
              (raise-syntax-error #f "expected depth (nonnegative integer)" ctx #'depth))
            (make-attr #'attr (syntax-e #'depth) #f))]
    [_
     (raise-syntax-error #f "expected attribute name with optional depth declaration" ctx stx)]))

<<<<<<< HEAD
;; check-literals-list : syntax -> (listof (list id id))
(define (check-literals-list stx)
=======
;; check-literals-list : stx stx -> (listof (list id id))
(define (check-literals-list stx ctx)
>>>>>>> d1dc3faa
  (unless (stx-list? stx)
    (raise-syntax-error #f "expected literals list" ctx stx))
  (let ([lits (for/list ([x (stx->list stx)]) (check-literal-entry x ctx))])
    (let ([dup (check-duplicate-identifier (map car lits))])
      (when dup (raise-syntax-error #f "duplicate literal identifier" ctx dup)))
    lits))

<<<<<<< HEAD
;; check-literal-entry : syntax -> (list id id)
(define (check-literal-entry stx)
=======
;; check-literal-entry : stx stx -> (list id id)
(define (check-literal-entry stx ctx)
>>>>>>> d1dc3faa
  (syntax-case stx ()
    [(internal external)
     (and (identifier? #'internal) (identifier? #'external))
     (list #'internal #'external)]
    [id
     (identifier? #'id)
     (list #'id #'id)]
    [_
     (raise-syntax-error #f "expected literal (identifier or pair of identifiers)" ctx stx)]))

(define (check-literal-sets-list stx ctx)
  (unless (stx-list? stx)
    (raise-syntax-error #f "expected literal-set list" ctx stx))
  (for/list ([x (stx->list stx)])
    (check-literal-set-entry x ctx)))

(define (check-literal-set-entry stx ctx)
  (define (elaborate litset-id lctx)
    (let ([litset (syntax-local-value litset-id (lambda () #f))])
      (unless (literalset? litset)
        (raise-syntax-error #f "expected identifier defined as a literal-set" ctx litset-id))
      (elaborate-litset litset lctx stx)))
  (syntax-case stx ()
    [(litset #:at lctx)
     (and (identifier? #'litset) (identifier? #'lctx))
     (elaborate #'litset #'lctx)]
    [litset
     (identifier? #'litset)
     (elaborate #'litset #'litset)]
    [_
     (raise-syntax-error #f "expected literal-set entry" ctx stx)]))

(define (elaborate-litset litset lctx srcctx)
  (for/list ([entry (literalset-literals litset)])
    (list (datum->syntax lctx (car entry) srcctx)
          (cadr entry))))

(define (check-conventions-list stx ctx)
  (unless (stx-list? stx)
    (raise-syntax-error #f "expected conventions list" ctx stx))
  (for/list ([x (stx->list stx)])
    (check-conventions x ctx)))

(define (check-conventions stx ctx)
  (define (elaborate conventions-id)
    (let ([cs (syntax-local-value conventions-id (lambda () #f))])
      (unless (conventions? cs)
        (raise-syntax-error #f "expected identifier defined as a conventions" ctx conventions-id))
      (conventions-rules cs)))
  (syntax-case stx ()
    [conventions
     (identifier? #'conventions)
     (elaborate #'conventions)]
    [_
     (raise-syntax-error "expected conventions entry" ctx stx)]))

(define (check-conventions-rules stx ctx)
  (unless (stx-list? stx)
    (raise-syntax-error #f "expected convention rule list" ctx stx))
  (for/list ([x (stx->list stx)])
    (check-conventions-rule x ctx)))

(define (check-conventions-rule stx ctx)
  (define (check-conventions-pattern x blame)
    (cond [(symbol? x) (regexp (string-append "^" (regexp-quote (symbol->string x)) "$"))]
          [(regexp? x) x]
          [else (raise-syntax-error #f  "expected identifier convention pattern" ctx blame)]))
  (define (check-sc-expr x)
    (syntax-case x ()
      [sc (identifier? #'sc) (list #'sc null)]
      [(sc arg ...) (identifier? #'sc) (list #'sc #'(arg ...))]
      [_ (raise-syntax-error #f "expected syntax class use" ctx x)]))
  (syntax-case stx ()
    [(rx sc)
     (list (check-conventions-pattern (syntax-e #'rx) #'rx)
           (check-sc-expr #'sc))]))

;; bind clauses
(define (check-bind-clause-list stx ctx)
  (unless (stx-list? stx)
    (raise-syntax-error #f "expected sequence of bind clauses" ctx stx))
  (for/list ([clause (stx->list stx)])
    (check-bind-clause clause ctx)))

(define (check-bind-clause clause ctx)
  (syntax-case clause ()
    [(attr-decl expr)
     (make clause:attr (check-attr-arity #'attr-decl ctx) #'expr)]
    [_ (raise-syntax-error #f "expected bind clause" ctx clause)]))

;; common-parse-directive-table
(define common-parse-directive-table
  (list (list '#:literals check-literals-list)
        (list '#:literal-sets check-literal-sets-list)
        (list '#:conventions check-conventions-list)))

;; parse-directive-table
(define parse-directive-table
  (list* (list '#:context check-expression)
         common-parse-directive-table))

;; rhs-directive-table
(define rhs-directive-table
  (list* (list '#:description check-expression)
         (list '#:transparent)
         (list '#:opaque)
         (list '#:attributes check-attr-arity-list)
         (list '#:auto-nested-attributes)
<<<<<<< HEAD
         parse-directive-table))
=======
         common-parse-directive-table))
>>>>>>> d1dc3faa

;; pattern-directive-table
(define pattern-directive-table
  (list (list '#:declare check-identifier check-expression)
        (list '#:fail-when check-expression check-expression)
        (list '#:fail-unless check-expression check-expression)
        (list '#:when check-expression)
        (list '#:with check-expression check-expression)
        (list '#:attr check-attr-arity check-expression)))

;; fail-directive-table
(define fail-directive-table
  (list (list '#:when check-expression)
        (list '#:unless check-expression)))

;; describe-option-table
(define describe-option-table
  (list (list '#:transparent)))

;; eh-optional-directive-table
(define eh-optional-directive-table
  (list (list '#:too-many check-expression)
        (list '#:name check-expression)
        (list '#:defaults check-bind-clause-list)))

;; h-optional-directive-table
(define h-optional-directive-table
  (list (list '#:defaults check-bind-clause-list)))<|MERGE_RESOLUTION|>--- conflicted
+++ resolved
@@ -30,14 +30,9 @@
       (values stx-list? DeclEnv/c (listof syntax?) (listof SideClause/c)))]
  [parse-directive-table any/c]
  [get-decls+defs
-<<<<<<< HEAD
-  (->* [list?] [boolean?]
-       (values DeclEnv/c (listof syntax?)))]
-=======
   (-> list? boolean? #:context (or/c false/c syntax?)
       (values DeclEnv/c (listof syntax?)))]
  #|
->>>>>>> d1dc3faa
  [decls-create-defs
   (-> DeclEnv/c
       (values DeclEnv/c (listof syntax?)))]
@@ -100,45 +95,6 @@
 ;; ---
 
 ;; parse-rhs : stx boolean boolean stx -> RHS
-<<<<<<< HEAD
-;; If strict? is true, then referenced stxclasses must be defined, literals must be bound.
-;; Set to #f for pass1 (attr collection); parser requires stxclasses to be bound.
-(define (parse-rhs stx strict? splicing? ctx)
-  (define-values (rest description transparent? attributes auto-nested? decls defs)
-    (parse-rhs/part1 stx strict? ctx))
-  (define patterns
-    (parameterize ((stxclass-lookup-config
-                    (cond [strict? 'yes]
-                          [auto-nested? 'try]
-                          [else 'no])))
-      (parse-variants rest decls splicing? ctx)))
-  (when (null? patterns)
-    (wrong-syntax ctx "expected at least one variant"))
-  (let ([sattrs
-         (or attributes
-             (intersect-sattrss (map variant-attrs patterns)))])
-    (make rhs stx sattrs transparent? description patterns defs)))
-
-(define (parse-rhs/part1 stx strict? ctx)
-  (define-values (chunks rest)
-    (chunk-kw-seq/no-dups stx rhs-directive-table #:context ctx))
-  (define desc0 (assq '#:description chunks))
-  (define trans0 (assq '#:transparent chunks))
-  (define attrs0 (assq '#:attributes chunks))
-  (define auto-nested0 (assq '#:auto-nested-attributes chunks))
-  (define description (and desc0 (caddr desc0)))
-  (define transparent? (and trans0 #t))
-  (define attributes
-    (cond [(and attrs0 auto-nested0)
-           (raise-syntax-error #f "cannot use both #:attributes and #:auto-nested-attributes"
-                               ctx (cadr auto-nested0))]
-          [attrs0 (caddr attrs0)]
-          [else #f]))
-  (define-values (decls defs) (get-decls+defs chunks strict?))
-  (values rest description transparent? attributes (and auto-nested0 #t) decls defs))
-
-(define (parse-variants rest decls splicing? ctx)
-=======
 ;; If strict? is true, then referenced stxclasses must be defined and
 ;; literals must be bound. Set to #f for pass1 (attr collection);
 ;; parser requires stxclasses to be bound.
@@ -174,7 +130,6 @@
   (values rest description transparent? attributes auto-nested? decls defs))
 
 (define (parse-variants rest decls splicing?)
->>>>>>> d1dc3faa
   (define (gather-patterns stx)
     (syntax-case stx (pattern)
       [((pattern . _) . rest)
@@ -187,22 +142,6 @@
   (gather-patterns rest))
 
 ;; get-decls+defs : chunks boolean -> (values DeclEnv (listof syntax))
-<<<<<<< HEAD
-(define (get-decls+defs chunks [strict? #t])
-  (decls-create-defs (get-decls chunks strict?)))
-
-;; get-decls : chunks -> DeclEnv
-(define (get-decls chunks strict? #:context [ctx #f])
-  (define lits0 (assq '#:literals chunks))
-  (define litsets0 (assq '#:literal-sets chunks))
-  (define convs0 (assq '#:conventions chunks))
-  (define literals
-    (append-lits+litsets
-     (check-literals-bound (if lits0 (caddr lits0) null) strict?)
-     (if litsets0 (caddr litsets0) null)
-     ctx))
-  (define convention-rules (if convs0 (apply append (caddr convs0)) null))
-=======
 (define (get-decls+defs chunks strict?
                         #:context [ctx (current-syntax-context)])
   (parameterize ((current-syntax-context ctx))
@@ -217,23 +156,17 @@
     (append-lits+litsets (check-literals-bound lits strict?)
                          litsets))
   (define convention-rules (apply append convs))
->>>>>>> d1dc3faa
   (new-declenv literals #:conventions convention-rules))
 
 (define (check-literals-bound lits strict?)
   (when strict?
     (for ([p lits])
-<<<<<<< HEAD
-      (unless (identifier-binding (cadr p))
-        (wrong-syntax (cadr p) "unbound literal not allowed"))))
-=======
       ;; FIXME: hack...
       (unless (or (identifier-binding (cadr p) 0)
                   (identifier-binding (cadr p) 1)
                   (identifier-binding (cadr p) #f)
                   (identifier-binding (cadr p) (syntax-local-phase-level)))
         (wrong-syntax (cadr p) "unbound identifier not allowed as literal"))))
->>>>>>> d1dc3faa
   lits)
 
 ;; decls-create-defs : DeclEnv -> (values DeclEnv (listof stx))
@@ -277,16 +210,6 @@
 (define (parse-variant stx splicing? decls0)
   (syntax-case stx (pattern)
     [(pattern p . rest)
-<<<<<<< HEAD
-     (let-values ([(rest decls1 clauses)
-                   (parse-pattern-directives #'rest
-                                             #:decls decls0)])
-       (define-values (decls defs) (decls-create-defs decls1))
-       (unless (stx-null? rest)
-         (wrong-syntax (if (pair? rest) (car rest) rest)
-                       "unexpected terms after pattern directives"))
-       (let* ([pattern (parse-whole-pattern #'p decls splicing?)]
-=======
      (let-values ([(rest decls defs clauses)
                    (parse-pattern-directives #'rest
                                              #:allow-declare? #t
@@ -296,7 +219,6 @@
                        "unexpected terms after pattern directives"))
        (let* ([pattern
                (parse-whole-pattern #'p decls splicing?)]
->>>>>>> d1dc3faa
               [attrs
                (append-iattrs
                 (cons (pattern-attrs pattern)
@@ -833,13 +755,8 @@
     [_
      (raise-syntax-error #f "expected attribute name with optional depth declaration" ctx stx)]))
 
-<<<<<<< HEAD
-;; check-literals-list : syntax -> (listof (list id id))
-(define (check-literals-list stx)
-=======
 ;; check-literals-list : stx stx -> (listof (list id id))
 (define (check-literals-list stx ctx)
->>>>>>> d1dc3faa
   (unless (stx-list? stx)
     (raise-syntax-error #f "expected literals list" ctx stx))
   (let ([lits (for/list ([x (stx->list stx)]) (check-literal-entry x ctx))])
@@ -847,13 +764,8 @@
       (when dup (raise-syntax-error #f "duplicate literal identifier" ctx dup)))
     lits))
 
-<<<<<<< HEAD
-;; check-literal-entry : syntax -> (list id id)
-(define (check-literal-entry stx)
-=======
 ;; check-literal-entry : stx stx -> (list id id)
 (define (check-literal-entry stx ctx)
->>>>>>> d1dc3faa
   (syntax-case stx ()
     [(internal external)
      (and (identifier? #'internal) (identifier? #'external))
@@ -962,11 +874,7 @@
          (list '#:opaque)
          (list '#:attributes check-attr-arity-list)
          (list '#:auto-nested-attributes)
-<<<<<<< HEAD
-         parse-directive-table))
-=======
          common-parse-directive-table))
->>>>>>> d1dc3faa
 
 ;; pattern-directive-table
 (define pattern-directive-table
