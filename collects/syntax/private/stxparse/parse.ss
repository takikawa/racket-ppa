--- conflicted
+++ resolved
@@ -149,14 +149,6 @@
        (define (for-clause clause)
          (syntax-case clause ()
            [[p . rest]
-<<<<<<< HEAD
-            (let-values ([(rest decls sides)
-                          (parse-pattern-directives #'rest #:decls decls0)])
-              (define-values (decls2 defs2) (decls-create-defs decls))
-              (with-syntax ([rest rest]
-                            [fc (empty-frontier #'x)]
-                            [pattern (parse-whole-pattern #'p decls2)]
-=======
             (let-values ([(rest decls2 defs2 sides)
                           (parse-pattern-directives #'rest
                                                     #:allow-declare? #t
@@ -166,7 +158,6 @@
                             [fc (empty-frontier #'x)]
                             [pattern
                              (parse-whole-pattern #'p decls2 #:context #'ctx)]
->>>>>>> d1dc3faa
                             [(local-def ...) defs2])
                 #`(let ()
                     local-def ...
