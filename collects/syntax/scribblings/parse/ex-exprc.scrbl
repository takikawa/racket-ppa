#lang scribble/doc
@(require scribble/manual
          scribble/struct
          scribble/decode
          scribble/eval
          "parse-common.rkt"
          (for-label racket/class))

<<<<<<< HEAD
@title[#:tag "exprc"]{Contracts on macro sub-expressions}
=======
@title[#:tag "exprc"]{Contracts on Macro Sub-expressions}
>>>>>>> e42bfe36

Just as procedures often expect certain kinds of values as arguments,
macros often have expectations about the expressions they are
given. And just as procedures express those expectations via
contracts, so can macros, using the @racket[expr/c] syntax class.

For example, here is a macro @racket[myparameterize] that behaves like
@racket[parameterize] but enforces the @racket[parameter?] contract on
the parameter expressions.

@myinteraction[
(define-syntax (myparameterize stx)
  (syntax-parse stx
    [(_ ((p v:expr) ...) body:expr)
     #:declare p (expr/c #'parameter?
                         #:name "parameter argument")
     #'(parameterize ([p.c v] ...) body)]))
(myparameterize ([current-input-port
                  (open-input-string "(1 2 3)")])
  (read))
(myparameterize (['whoops 'something])
  'whatever)
]

@bold{Important:} Make sure when using @racket[expr/c] to use the
@racket[c] attribute. If the macro above had used @racket[p] in the
template, the expansion would have used the raw, unchecked
expressions. The @racket[expr/c] syntax class does not change how
pattern variables are bound; it only computes an attribute that
represents the checked expression.<|MERGE_RESOLUTION|>--- conflicted
+++ resolved
@@ -6,11 +6,7 @@
           "parse-common.rkt"
           (for-label racket/class))
 
-<<<<<<< HEAD
-@title[#:tag "exprc"]{Contracts on macro sub-expressions}
-=======
 @title[#:tag "exprc"]{Contracts on Macro Sub-expressions}
->>>>>>> e42bfe36
 
 Just as procedures often expect certain kinds of values as arguments,
 macros often have expectations about the expressions they are
