#lang scheme/base

;; To include a test, add an appropriate entry in `tests' below.
;; Notes:
;; - Each test is run in its own namespace, but there is very little
;;   additional sandboxing.  (There is a timeout of 10 minutes.)
;; - Specifically, the I/O ports are not diverted -- so please keep
;;   output to a minimum, preferrably nothing if there are no errors.
;; - Tests are only running in mzscheme (*not* mred), but note that
;;   they will run with both the default 3m and the CGC executable,
;;   and with the JIT enabled and disabled.
;; - They will also run on all build platforms, some can be slow (eg,
;;   the Solaris build, or if we get an ARM build).  Many of the build
;;   machines are used by people, be polite!
;; - The tests are usually run from some temporary directory, you can
;;   create files in it, but DO NOT use any other paths: don't write
;;   into the PLT tree, don't write into the home directory (or rely
;;   on things in it), assume a fresh planet cache.
;; - To signal failures, either raise an error, or `exit' with a
;;   positive code.  Obviously, make sure that failures print some
;;   indicative text for you.
;; - A semi-related note: the PLT tree compilation should not rely on
;;   planet packages, so if you use them, make sure you add a
;;   `compile-omit-paths' in your test's info file.

;; Tests to run:
;;   Each should be a list with a mode symbol (`load' or `require'),
;;   the path to the test file (relative to this script) and module
;;   specifications for things to require into the initial namespace
;;   for the test before the test is loaded.  ('no-handler is a
;;   special flag that means that errors raised by the test suite are
;;   ignored, and should only be used by the mzscheme tests.)
(define tests
  '([no-handler load "mzscheme/quiet.ss" (lib "scheme/init")]
    ;; [require "planet/lang.ss"]
    ;; [require "typed-scheme/run.ss"]
    [require "match/plt-match-tests.ss"]
    ;; [require "stepper/automatic-tests.ss" (lib "scheme/base")]
    [require "lazy/main.ss"]
    [require "scribble/main.ss"]
    [require "net/main.ss"]
    [require "file/main.ss"]
<<<<<<< HEAD
=======
    [require "profile/main.ss"]
>>>>>>> a120be71
    ))

(require scheme/runtime-path)

(define-runtime-path here ".")

(define exit-code 0)

(for ([t tests])
  (define no-handler? (and (eq? 'no-handler (car t)) (set! t (cdr t))))
  (define name (cadr t))
  (define stderr (current-error-port))
  (define (echo fmt . args)
    (flush-output (current-output-port))
    (flush-output (current-error-port))
    (fprintf stderr ">>> ~a: ~a\n" name (apply format fmt args)))
  (newline stderr)
  (echo "running...")
  (let/ec break
    (define (abort n fmt . xs)
      (when (positive? n)
        (apply echo fmt xs)
        (set! exit-code (max exit-code n))
        (echo "BOOM!") ; used to find errors in nightly builds
        (break)))
    (define timeout-thread
      (thread (let ([th (current-thread)])
                (lambda () (sleep 1200) (echo "Timeout!") (break-thread th)))))
    (parameterize* ([exit-handler
                     (lambda (n) (abort n "exit with error code ~a" n))]
                    [current-namespace (make-base-empty-namespace)])
      (for-each namespace-require (cddr t))
      (let ([thunk (lambda ()
                     ((case (car t) [(load) load] [(require) namespace-require])
                      (build-path here name)))])
        (if no-handler?
          (thunk)
          (with-handlers ([void (lambda (exn)
                                  (abort 1 "error: ~a" (exn-message exn)))])
            (thunk))))
      (kill-thread timeout-thread)
      (echo "all tests passed."))))

(exit exit-code)<|MERGE_RESOLUTION|>--- conflicted
+++ resolved
@@ -40,10 +40,7 @@
     [require "scribble/main.ss"]
     [require "net/main.ss"]
     [require "file/main.ss"]
-<<<<<<< HEAD
-=======
     [require "profile/main.ss"]
->>>>>>> a120be71
     ))
 
 (require scheme/runtime-path)
