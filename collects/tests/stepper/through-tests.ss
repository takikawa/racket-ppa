--- conflicted
+++ resolved
@@ -45,11 +45,7 @@
     (fprintf (current-error-port) "~a: ~a\n" who (apply format fmt args)))
 
   (define (test-sequence-core namespace-spec teachpack-specs render-settings
-<<<<<<< HEAD
-                              show-lambdas-as-lambdas? in-port expected-steps)
-=======
                               show-lambdas-as-lambdas? enable-testing? in-port expected-steps)
->>>>>>> 4785e869
     (let* ([current-error-display-handler (error-display-handler)]
            [all-steps
             (append expected-steps '((finished-stepping)))]
@@ -60,24 +56,12 @@
                       "ran out of expected steps. Given result: ~v" result)
                 (begin
                   (if (compare-steps result (car all-steps))
-<<<<<<< HEAD
-                      (begin
-                        ;; uncomment to see successful steps, too:
-                        #;(printf "test-sequence: steps match for expected result: ~v\n"
-                                (car all-steps))
-                        (void))
-                      (warn 'test-sequence
-                          "steps do not match\n   given: ~v\nexpected: ~v"
-                          result (car all-steps)))
-
-=======
                       (when (and (show-all-steps) (not (display-only-errors)))
                         (printf "test-sequence: steps match for expected result: ~v\n"
                                 (car all-steps)))
                       (warn 'test-sequence
                           "steps do not match\n   given: ~v\nexpected: ~v"
                           (show-result result) (car all-steps)))
->>>>>>> 4785e869
                   (set! all-steps (cdr all-steps)))))]
            [program-expander
             (let ([module-id (gensym "stepper-module-name-")])
@@ -96,11 +80,7 @@
       (error-display-handler current-error-display-handler)))
 
   (define (test-sequence namespace-spec teachpack-specs render-settings
-<<<<<<< HEAD
-                         show-lambdas-as-lambdas? exp-str expected-steps)
-=======
                          show-lambdas-as-lambdas? enable-testing? exp-str expected-steps)
->>>>>>> 4785e869
     (let ([filename (build-path test-directory "stepper-test")])
       (call-with-output-file filename
         (lambda (port) (fprintf port "~a" exp-str))
@@ -110,43 +90,17 @@
         (printf "testing string: ~v\n" exp-str))
       (letrec ([port (open-input-file filename)])
         (test-sequence-core namespace-spec teachpack-specs render-settings
-<<<<<<< HEAD
-                            show-lambdas-as-lambdas? port expected-steps))))
-
-  (define (lang-level-test-sequence namespace-spec rs show-lambdas-as-lambdas?)
-    (lambda args
-      (apply test-sequence namespace-spec `() rs show-lambdas-as-lambdas? args)))
-=======
                             show-lambdas-as-lambdas? enable-testing? port expected-steps))))
 
   (define (lang-level-test-sequence namespace-spec rs show-lambdas-as-lambdas? enable-testing?)
     (lambda args
       (apply test-sequence namespace-spec `() rs show-lambdas-as-lambdas? enable-testing? args)))
->>>>>>> 4785e869
 
   (define (make-multi-level-test-sequence level-fns)
     (lambda args
       (for-each (lambda (fn) (apply fn args)) level-fns)))
 
   (define test-mz-sequence
-<<<<<<< HEAD
-    (lang-level-test-sequence 'mzscheme fake-mz-render-settings #t))
-  (define test-beginner-sequence
-    (lang-level-test-sequence `(lib "htdp-beginner.ss" "lang")
-                              fake-beginner-render-settings #f))
-  (define test-beginner-wla-sequence
-    (lang-level-test-sequence `(lib "htdp-beginner-abbr.ss" "lang")
-                              fake-beginner-wla-render-settings #f))
-  (define test-intermediate-sequence
-    (lang-level-test-sequence `(lib "htdp-intermediate.ss" "lang")
-                              fake-intermediate-render-settings #f))
-  (define test-intermediate/lambda-sequence
-    (lang-level-test-sequence `(lib "htdp-intermediate-lambda.ss" "lang")
-                              fake-intermediate/lambda-render-settings #t))
-  (define test-advanced-sequence
-    (lang-level-test-sequence `(lib "htdp-advanced.ss" "lang")
-                              fake-advanced-render-settings #t))
-=======
     (lang-level-test-sequence 'mzscheme fake-mz-render-settings #t #f))
   (define test-beginner-sequence
     (lang-level-test-sequence `(lib "htdp-beginner.ss" "lang")
@@ -163,7 +117,6 @@
   (define test-advanced-sequence
     (lang-level-test-sequence `(lib "htdp-advanced.ss" "lang")
                               fake-advanced-render-settings #t #t))
->>>>>>> 4785e869
 
   (define test-upto-int/lam
     (make-multi-level-test-sequence
@@ -1396,53 +1349,12 @@
                                     ;(let ([new-custodian (make-custodian)])
                                      ; (parameterize ([current-custodian new-custodian])
                                       ;  (parameterize ([current-eventspace (make-eventspace)])
-<<<<<<< HEAD
-                                          (test-sequence `(lib "htdp-beginner.ss" "lang") teachpack-specs fake-beginner-render-settings #f expr-string expected-results)
-=======
                                           (test-sequence `(lib "htdp-beginner.ss" "lang") teachpack-specs fake-beginner-render-settings #f #f expr-string expected-results)
->>>>>>> 4785e869
                                     ;))
                                      ; (custodian-shutdown-all new-custodian))
       ))
   
   (t1 check-expect
-<<<<<<< HEAD
-      (test-teachpack-sequence
-       `((lib "testing.ss" "htdp"))
-       "(check-expect (+ 3 4) (+ 8 9)) (+ 4 5)"
-       `((before-after ((check-expect (+ 3 4) (hilite (+ 8 9))))
-                       ((check-expect (+ 3 4) (hilite 17))))
-         (before-after ((check-expect (hilite (+ 3 4)) 17))
-                       ((check-expect (hilite 7) 17)))
-         (before-after ((finished-test-case) (hilite (+ 4 5)))
-                       ((finished-test-case) (hilite 9))))))
-  
-  (t1 check-within
-      (test-teachpack-sequence
-       `((lib "testing.ss" "htdp"))
-       "(check-within (+ 3 4) (+ 8 10) (+ 10 90)) (+ 4 5)"
-       `((before-after ((check-within (+ 3 4) (hilite (+ 8 10)) (+ 10 90)))
-                       ((check-within (+ 3 4) (hilite 18) (+ 10 90))))
-         (before-after ((check-within (+ 3 4) 18 (hilite (+ 10 90))))
-                       ((check-within (+ 3 4) 18 (hilite 100))))
-         (before-after ((check-within (hilite (+ 3 4)) 18 100))
-                       ((check-within (hilite 7) 18 100)))
-         (before-after ((finished-test-case) (hilite (+ 4 5)))
-                       ((finished-test-case) (hilite 9))))))
-
-  (t1 check-error
-      (test-teachpack-sequence
-       `((lib "testing.ss" "htdp"))
-       "(check-error (+ (+ 3 4) (rest empty)) (string-append \"b\" \"ogus\")) (+ 4 5)"
-       `((before-after ((check-error (+ (+ 3 4) (rest empty)) (hilite (string-append "b" "ogus"))))
-                       ((check-error (+ (+ 3 4) (rest empty)) (hilite "bogus"))))
-         (before-after ((check-error (+ (hilite (+ 3 4)) (rest empty)) "bogus"))
-                       ((check-error (+ (hilite 7) (rest empty)) "bogus")))
-         #;(before-after ((check-error (+ 7 (hilite (rest empty))) "bogus"))
-                       ((check-error-string "crunch!" "bogus")))
-         (before-after ((finished-test-case) (hilite (+ 4 5)))
-                       ((finished-test-case) (hilite 9))))))
-=======
       (test-bwla-to-int/lam
        "(check-expect (+ 3 4) (+ 8 9)) (check-expect (+ 1 1) 2) (check-expect (+ 2 2) 4)(+ 4 5)"
        `((before-after ((hilite (+ 4 5)))
@@ -1522,7 +1434,6 @@
                        (9 (check-error (+ (hilite 7) (rest empty)) "bogus")))
          (before-after (9 (list 'check-error-failed "rest: expected argument of type <non-empty list>; given ()" "bogus") (check-expect (hilite (+ 3 1)) 4))
                        (9 (list 'check-error-failed "rest: expected argument of type <non-empty list>; given ()" "bogus") (check-expect (hilite 4) 4))))))
->>>>>>> 4785e869
 
   ; uses set-render-settings!
   ;(reconstruct:set-render-settings! fake-beginner-render-settings)
@@ -1790,15 +1701,6 @@
       "(define (f2c x) x) (convert-gui f2c)" `() ; placeholder
       ))
 
-<<<<<<< HEAD
-  ;; make sure to leave these off when saving, or the nightly tests will run these too...
-  #;(run-all-tests)
-  #;(parameterize ([store-steps? #t])
-    (run-tests '(check-error)))
-  #;(parameterize ([display-only-errors #t])
-    (run-all-tests-except '(prims qq-splice time set! local-set! lazy1 lazy2 lazy3)))
-  
-=======
   ;; run whatever tests are enabled (intended for interactive use):
   (define (ggg)
     (parameterize (#;[disable-stepper-error-handling #t]
@@ -1807,6 +1709,5 @@
                    #;[show-all-steps #t])
       #;(run-tests '(check-expect check-within check-within-bad check-error) #;'(#;check-expect #;check-expect-2 check-within check-within-bad check-error))
       (run-all-tests)))
->>>>>>> 4785e869
-  
-
+  
+
