#lang scheme/base

(require schemeunit
         syntax/parse
         (for-syntax scheme/base syntax/parse))

;; Testing stuff

(define-namespace-anchor anchor)
(define tns (namespace-anchor->namespace anchor))
(define (teval expr) (eval expr tns))

(define-syntax-rule (stx-like? expr template)
  (equal? (stx->datum expr) 'template))

(define (stx->datum expr)
  (syntax->datum (datum->syntax #f expr)))

;; Syntax classes

(define-syntax-class one
  (pattern a))

(define-syntax-class two
  (pattern (a b)))

(define-syntax-class three
  (pattern (a b c)))

(define-syntax-class two-or-three/flat
  (pattern (a b))
  (pattern (a b c)))

(define-syntax-class two-or-three/tag
  #:attributes (a a.a a.b)
  (pattern a:two)
  (pattern a:three))

(define-syntax-class two-to-four/untagged
  #:attributes (a b)
  (pattern :two)
  (pattern :three)
  (pattern (a b c d)))

(define-syntax-class xs
  (pattern (x ...)))

(define-syntax-class pairs
  (pattern ((x y) ...)))

(define-syntax-class id-num
  (pattern (x n)
           #:declare x id
           #:declare n number))

(define-syntax-class id-string
  (pattern (x:id label:str)))

;; Test macros

(define-syntax-rule (test-sc-attrs name ([attr depth] ...))
  (test-case (format "~s" 'name)
    (let* ([r-attrs (syntax-class-attributes name)]
           [r-names (map car r-attrs)]
           [expected '((attr depth) ...)])
      (for ([ra r-names])
           (check-memq ra '(attr ...) "Unexpected attr returned"))
      (for ([a '(attr ...)])
           (check-memq a r-names "Expected attr not returned"))
      (for ([rec r-attrs])
           (let ([ex (assq (car rec) expected)])
             (check-equal? (cadr rec) (cadr ex) "Wrong depth returned"))))))

(define-simple-check (check-memq item items)
  (memq item items))

(define-syntax-rule (test-parse-sc sc stx ([attr depth form] ...))
  (test-case (format "~s" 'sc)
    (let* ([r (syntax-class-parse sc stx)]
           [r-attrs (for/list ([record r]) (vector-ref record 0))]
           [expected '([attr depth form] ...)])
      (for ([ra r-attrs])
        (check-memq ra '(attr ...) "Unexpected attr returned"))
      (for ([a '(attr ...)])
        (check-memq a r-attrs "Expected attr not returned"))
      (for ([rec r])
        (let ([ex (assq (vector-ref rec 0) expected)])
          (check-equal? (vector-ref rec 1) (cadr ex))
          (check-equal? (stx->datum (vector-ref rec 2)) (caddr ex)))))))

(define-syntax-rule (test-patterns pattern stx . body)
  (test-case (format "~s" 'pattern)
             (syntax-parse stx [pattern . body])))

;; Tests

(begin ;; define tests
  (begin ;; test-suite "Syntax grammars"
    (begin ;; test-suite "sc attrs"
      (test-sc-attrs one ([a 0]))
      (test-sc-attrs two ([a 0] [b 0]))
      (test-sc-attrs three ([a 0] [b 0] [c 0]))
      (test-sc-attrs two-or-three/tag ([a 0] [a.a 0] [a.b 0]))
      (test-sc-attrs id-num ([x 0] [n 0])))
    (begin ;; test-suite "parse-sc"
      (test-parse-sc one #'1 ([a 0 1]))
      (test-parse-sc two #'(1 2) ([a 0 1] [b 0 2]))
      (test-parse-sc three #'(1 2 3) ([a 0 1] [b 0 2] [c 0 3]))
      (test-parse-sc two-or-three/tag #'(1 2 3)
                     ([a 0 (1 2 3)] [a.a 0 1] [a.b 0 2]))
      (test-parse-sc id-num #'(this 12)
                     ([x 0 this] [n 0 12]))
      (test-parse-sc id-string #'(that "here")
                     ([x 0 that] [label 0 "here"])))
    (begin ;; test-suite "with-patterns"
      (test-patterns (t:two-to-four/untagged ...) #'((1 2 3) (4 5) (6 7 8))
        (check-equal? (syntax->datum #'(t.a ...)) '(1 4 6)))
      (test-patterns (t:two-to-four/untagged ...) #'((1 2 3) (4 5) (6 7 8))
        (check-equal? (syntax->datum #'(t.b ...)) '(2 5 7)))
      (test-patterns ({~or {~seq x:id v:nat} s:str} ...) #'(x 1 y 2 "whee" x 3)
        (check-equal? (stx->datum #'((x v) ...)) '((x 1) (y 2) (x 3)))
        (check-equal? (stx->datum #'(s ...)) '("whee")))
      (test-patterns ({~or {~seq x:id v:nat} s:str} ...) #'(x 1 y 2 "whee" x 3)
        (check-equal? (stx->datum #'((x v) ...)) '((x 1) (y 2) (x 3)))
        (check-equal? (stx->datum #'(s ...)) '("whee")))
      (test-patterns ({~or (~once 1)
                           (~once 2)
                           (~once 3)} ...)
                     #'(1 2 3)
        'ok)
      (test-patterns ({~or a:id b:nat c:str} ...) #'("one" 2 three)
        (check-equal? (stx->datum #'(a ...)) '(three))
        (check-equal? (stx->datum #'(b ...)) '(2))
        (check-equal? (stx->datum #'(c ...)) '("one")))
      (test-patterns ({~or (~once 1)
                           (~once 2)
                           (~once 3)
                           (~once x)
                           (~once y)
                           (~once w)} ...)
                     #'(1 2 3 x y z)
        (for ([s (syntax->list #'(x y w))]) (check-pred identifier? s))
        (check-equal? (sort 
                       (map symbol->string (stx->datum #'(x y w)))
                       string<?)
                      '("x" "y" "z")))
      (test-patterns ({~or x
                           (~once 1)
                           (~once 2)
                           (~once 3)} ...)
                     #'(1 2 3 x y z)
        (check-equal? (stx->datum #'(x ...)) '(x y z)))
      )))

(define-syntax-class bindings
  (pattern ((var:id e) ...)
           #:with vars #'(var ...)))

(define-syntax-class sorted
  (pattern (n:nat ...)
           #:fail-unless (sorted? (syntax->datum #'(n ...))) "not sorted"))

(define (sorted? ns)
  (define (loop ns min)
    (cond [(pair? ns)
           (and (<= min (car ns))
                (loop (cdr ns) (car ns)))]
          [(null? ns) #t]))
  (loop ns -inf.0))

(define-syntax-class Opaque
  (pattern (a:id n:nat)))
(define-syntax-class Transparent
  #:transparent
  (pattern (a:id n:nat)))

(with-handlers ([exn? exn-message])
  (syntax-parse #'(0 1) [_:Opaque 'ok]))
(with-handlers ([exn? exn-message])
  (syntax-parse #'(0 1) [_:Transparent 'ok]))

(syntax-parse #'(+) #:literals ([plus +])
  [(plus) (void)])

(define-syntax-class (Nat> n)
  #:description (format "Nat > ~s" n)
  (pattern x:nat #:fail-unless (> (syntax-e #'x) n) #f))
(syntax-parse #'(1 2 3)
  [(a:nat b0:nat c0:nat)
   #:with b #'b0
   #:declare b (Nat> (syntax-e #'a))
   #:with c #'c0
   #:declare c (Nat> (syntax-e #'b0))
   (void)])

(define-syntax-class (nat> bound)
  #:opaque
  #:description (format "natural number greater than ~s" bound)
  (pattern n:nat
           #:when (> (syntax-e #'n) bound)))

(define-conventions nat-convs
  [N (nat> 0)])

(syntax-parse #'(5 4) #:conventions (nat-convs)
  [(N ...) (void)])

(let/ec escape
  (with-handlers ([exn? (compose escape void)])
    (syntax-parse #'(4 -1) #:conventions (nat-convs)
      [(N ...) (void)]))
<<<<<<< HEAD
  (error 'test-conv1 "didn't work"))
=======
  (error 'test-conv1 "didn't work"))

;; Local conventions

(define-syntax-class (nats> bound)
  #:local-conventions ([N (nat> bound)])
  (pattern (N ...)))

(define (p1 bound x)
  (syntax-parse x
    #:local-conventions ([ns (nats> bound)])
    [ns 'yes]
    [_ 'no]))

(eq? (p1 0 #'(1 2 3)) 'yes)
(eq? (p1 2 #'(1 2 3)) 'no)

;; Regression (2/2/2010)

(define-splicing-syntax-class twoseq
  (pattern (~seq a b)))

(syntax-parse #'(1 2 3 4)
  [(x:twoseq ...) 'ok])
>>>>>>> a91c5a63
<|MERGE_RESOLUTION|>--- conflicted
+++ resolved
@@ -209,9 +209,6 @@
   (with-handlers ([exn? (compose escape void)])
     (syntax-parse #'(4 -1) #:conventions (nat-convs)
       [(N ...) (void)]))
-<<<<<<< HEAD
-  (error 'test-conv1 "didn't work"))
-=======
   (error 'test-conv1 "didn't work"))
 
 ;; Local conventions
@@ -235,5 +232,4 @@
   (pattern (~seq a b)))
 
 (syntax-parse #'(1 2 3 4)
-  [(x:twoseq ...) 'ok])
->>>>>>> a91c5a63
+  [(x:twoseq ...) 'ok])