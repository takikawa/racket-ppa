
(load-relative "loadtest.rktl")

(Section 'optimization)

(require racket/flonum
         racket/fixnum
         racket/unsafe/ops
         compiler/zo-parse)

;; ;;;;;;;;;;;;;;;;;;;;;;;;;;;;;;;;;;;;;;

;; Check JIT inlining of primitives:
(parameterize ([current-namespace (make-base-namespace)]
	       [eval-jit-enabled #t])
  (namespace-require 'racket/flonum)
  (namespace-require 'racket/fixnum)
  (eval '(define-values (prop:thing thing? thing-ref) 
           (make-struct-type-property 'thing)))
  (eval '(struct rock (x) #:property prop:thing 'yes))
  (let* ([struct:rock (eval 'struct:rock)]
         [a-rock (eval '(rock 0))]
         [chap-rock (eval '(chaperone-struct (rock 0) rock-x (lambda (r v) (add1 v))))]
         [check-error-message (lambda (name proc [fixnum? #f])
				(unless (memq name '(eq? eqv? equal? 
                                                         not null? pair? list?
							 real? number? boolean? 
							 procedure? symbol?
							 string? bytes?
							 vector? box?
							 eof-object?
                                                         exact-integer?
                                                         exact-nonnegative-integer?
                                                         exact-positive-integer?
                                                         thing?
                                                         continuation-mark-set-first))
				  (let ([s (with-handlers ([exn? exn-message])
					     (proc (if fixnum? 10 'bad)))]
					[name (symbol->string name)])
				    (test name
					  (lambda (v)
					    (and (string? v)
						 (let ([v (regexp-match 
							   (format "^~a"
								   (regexp-replace* #rx"[*?+]" name "\\\\\\0"))
							   v)])
						   (and v (car v)))))
					  s))))]
	 [un0 (lambda (v op arg)
		;; (printf "Trying ~a ~a\n" op arg)
		(let ([name `(,op ,arg)])
		  (test v name ((eval `(lambda (x) (,op x))) arg))
		  (when (boolean? v)
		    (test (if v 'yes 'no)
			  name 
			  ((eval `(lambda (x) (if (,op x) 'yes 'no))) arg)))))]
	 [un-exact (lambda (v op arg [check-fixnum-as-bad? #f])
		     (check-error-message op (eval `(lambda (x) (,op x))))
                     (when check-fixnum-as-bad?
                       (check-error-message op (eval `(lambda (x) (,op x))) #t))
		     (un0 v op arg))]
	       
	 [un (lambda (v op arg [check-fixnum-as-bad? #f])
	       (un-exact v op arg check-fixnum-as-bad?)
	       (when (number? arg)
		 (let ([iv (if (number? v)
			       (exact->inexact v)
			       v)])
		   (un0 iv op (exact->inexact arg)))))]
	 [bin0 (lambda (v op arg1 arg2)
		 ;; (printf "Trying ~a ~a ~a\n" op arg1 arg2);
		 (let ([name `(,op ,arg1 ,arg2)])
		   (test v name ((eval `(lambda (x) (,op x ',arg2))) arg1))
		   (test v name ((eval `(lambda (x) (,op ',arg1 x))) arg2))
		   (test v name ((eval `(lambda (x y) (,op x y))) arg1 arg2))
		   (test v name ((eval `(lambda (x y) 
                                          (let ([z 'not-a-legitimate-argument])
                                            (,op (begin (set! z y) x) z))))
                                 arg1 arg2))
		   (when (boolean? v)
		     ;; (printf " for branch...\n")
		     (test (if v 'yes 'no) name ((eval `(lambda (x) (if (,op x ',arg2) 'yes 'no))) arg1))
		     (test (if v 'yes 'no) name ((eval `(lambda (x) (if (,op ',arg1 x) 'yes 'no))) arg2)))))]
	 [bin-exact (lambda (v op arg1 arg2 [check-fixnum-as-bad? #f])
		      (check-error-message op (eval `(lambda (x) (,op x ',arg2))))
		      (check-error-message op (eval `(lambda (x) (,op ',arg1 x))))
                      (when check-fixnum-as-bad?
                        (check-error-message op (eval `(lambda (x) (,op x ',arg2))) #t)
                        (check-error-message op (eval `(lambda (x) (,op x 10))) #t)
                        (unless (fixnum? arg2)
                          (check-error-message op (eval `(lambda (x) (,op ',arg1 x))) #t)))
		      (bin0 v op arg1 arg2))]
	 [bin-int (lambda (v op arg1 arg2 [check-fixnum-as-bad? #f])
                    (bin-exact v op arg1 arg2 check-fixnum-as-bad?)
                    (let* ([iv (if (number? v)
                                   (exact->inexact v)
                                   v)]
                           [iv0 (if (and (memq op '(* /)) (zero? iv))
                                    0
                                    iv)])
                      (bin0 iv op (exact->inexact arg1) arg2)
                      (bin0 iv0 op arg1 (exact->inexact arg2))
                      (bin0 iv op (exact->inexact arg1) (exact->inexact arg2))))]
	 [bin (lambda (v op arg1 arg2 [check-fixnum-as-bad? #f])
		(bin-int v op arg1 arg2 check-fixnum-as-bad?)
                (let ([iv (if (number? v)
                              (if (eq? op '*)
                                  (/ v (* 33333 33333))
                                  (if (eq? op '/)
                                      v
                                      (/ v 33333)))
			      v)])
		  (bin0 iv op (/ arg1 33333) (/ arg2 33333)))
                (unless (eq? op 'make-rectangular)
                  (let ([iv (if (number? v) +nan.0 #f)])
                    (bin0 iv op (exact->inexact arg1) +nan.0)
                    (bin0 iv op +nan.0 (exact->inexact arg2))
                    (unless (eq? op 'eq?)
                      (bin0 iv op +nan.0 +nan.0)))))]
	 [tri0 (lambda (v op get-arg1 arg2 arg3 check-effect #:wrap [wrap values])
		 ;; (printf "Trying ~a ~a ~a\n" op (get-arg1) arg2 arg3);
		 (let ([name `(,op ,get-arg1 ,arg2, arg3)]
                       [get-arg2 (lambda () arg2)]
                       [get-arg3 (lambda () arg3)])
		   (test v name ((eval `(lambda (x) ,(wrap `(,op x ,arg2 ,arg3)))) (get-arg1)))
		   (check-effect)
		   (test v name ((eval `(lambda (x) ,(wrap `(,op (,get-arg1) x ,arg3)))) arg2))
		   (check-effect)
		   (test v name ((eval `(lambda (x) ,(wrap `(,op x (,get-arg2) ,arg3)))) (get-arg1)))
		   (check-effect)
		   (test v name ((eval `(lambda (x) ,(wrap `(,op (,get-arg1) (,get-arg2) x)))) arg3))
		   (check-effect)
		   (test v name ((eval `(lambda () ,(wrap `(,op (,get-arg1) (,get-arg2) (,get-arg3)))))))
		   (check-effect)
		   (test v name ((eval `(lambda (x) ,(wrap `(,op (,get-arg1) ,arg2 x)))) arg3))
		   (check-effect)
		   (test v name ((eval `(lambda (x y) ,(wrap `(,op (,get-arg1) x y)))) arg2 arg3))
		   (check-effect)
		   (eval `(define _arg2 ,arg2))
		   (test v name ((eval `(lambda (y) ,(wrap `(,op (,get-arg1) _arg2 y)))) arg3))
                   (check-effect)
		   (test v name ((eval `(lambda (x y z) ,(wrap `(,op x y z)))) (get-arg1) arg2 arg3))
		   (check-effect)))]
         [tri (lambda (v op get-arg1 arg2 arg3 check-effect #:wrap [wrap values])
                (define (e->i n) (if (number? n) (exact->inexact n) n))
                (tri0 v op get-arg1 arg2 arg3 check-effect #:wrap wrap)
                (tri0 (e->i v) op (lambda () (exact->inexact (get-arg1))) (exact->inexact arg2) (exact->inexact arg3) check-effect
                       #:wrap wrap)
                (tri0 (e->i v) op get-arg1 (exact->inexact arg2) arg3 check-effect
                       #:wrap wrap))]
         [tri-if (lambda (v op get-arg1 arg2 arg3 check-effect)
                   (tri v op get-arg1 arg2 arg3 check-effect)
                   (tri (if v 'true 'false) op get-arg1 arg2 arg3 check-effect
                        #:wrap (lambda (e) `(if ,e 'true 'false))))]
	 [tri-exact (lambda (v op get-arg1 arg2 arg3 check-effect 3rd-all-ok?)
                      (check-error-message op (eval `(lambda (x) (,op x ,arg2 ,arg3))))
                      (check-error-message op (eval `(lambda (x) (,op (,get-arg1) x ,arg3))))
                      (unless 3rd-all-ok?
                        (check-error-message op (eval `(lambda (x) (,op (,get-arg1) ,arg2 x)))))
		      (tri0 v op get-arg1 arg2 arg3 check-effect))])

    (un #f 'null? 0)
    (un-exact #t 'null? '())
    (un #f 'pair? 0)
    (un-exact #t 'pair? '(1 2))
    (un #f 'list? 0)
    (un #f 'list? '(1 2 . 3))
    (un-exact #t 'list? '(1 2 3))
    (un-exact 3 'length '(1 2 3))
    (un #f 'boolean? 0)
    (un #t 'boolean? #t)
    (un #t 'boolean? #f)
    (un #f 'eof-object? #f)
    (un #t 'eof-object? eof)
    (un #f 'procedure? #f)
    (un #t 'procedure? procedure?)
    (un #t 'procedure? (lambda (x) 10))
    (un #t 'symbol? 'ok)
    (un #f 'symbol? #f)
    (un #t 'vector? (vector 1 2 3))
    (un #f 'vector? #f)
    (un #t 'box? (box 10))
    (un #f 'box? #f)
    (un #t 'string? "apple")
    (un #f 'string? #"apple")
    (un #f 'bytes? "apple")
    (un #t 'bytes? #"apple")
    (un #f 'thing? 10)
    (un #t 'thing? a-rock)
    (un #t 'thing? chap-rock)
    (un #t 'thing? struct:rock)

    (bin #f 'eq? 0 10)
    (bin-exact #t 'eq? 10 10)

    (bin-exact #f 'eqv? 0 10)
    (bin-exact #f 'eqv? "apple" "banana")
    (bin-exact #t 'eqv? 10 10)
    (bin-exact #t 'eqv? #\a #\a)
    (bin-exact #f 'eqv? #\a #\b)
    (bin-exact #t 'eqv? #\u3bb #\u3bb)
    (bin-exact #f 'eqv? #\u3bb #\u3bc)
    (bin-exact #t 'eqv? 1.0 1.0)
    (bin-exact #f 'eqv? 1.0 2.0)
    (bin-exact #t 'eqv? +nan.0 +nan.0)
    (bin-exact #t 'eqv? 1/2 1/2)
    (bin-exact #f 'eqv? 1/2 1/3)
    (bin-exact #t 'eqv? 1+2i 1+2i)
    (bin-exact #f 'eqv? 1+2i 1+3i)

    (bin-exact #f 'equal? 0 10)
    (bin-exact #t 'equal? "apple" "apple")

    (un #t 'zero? 0)
    (un #f 'zero? 1)
    (un #f 'zero? -1)

    (un #f 'positive? 0)
    (un #t 'positive? 1)
    (un #f 'positive? -1)

    (un #f 'negative? 0)
    (un #f 'negative? 1)
    (un #t 'negative? -1)

    (un #t 'even? 10)
    (un #f 'even? 11)
    (un #t 'even? -10)

    (un #f 'odd? 10)
    (un #t 'odd? 11)
    (un #f 'odd? -10)

    (un #t 'real? 1)
    (un #t 'real? (expt 2 100))
    (un #t 'real? 1.0)
    (un #f 'real? 1+2i)
    (un #f 'real? 'apple)

    (un #t 'number? 1)
    (un #t 'number? (expt 2 100))
    (un #t 'number? 1.0)
    (un #t 'number? 1+2i)
    (un #f 'number? 'apple)

    (un-exact #t 'exact-integer? 0)
    (un-exact #t 'exact-integer? 10)
    (un-exact #t 'exact-integer? -10)
    (un-exact #t 'exact-integer? (expt 2 100))
    (un-exact #t 'exact-integer? (- (expt 2 100)))
    (un-exact #f 'exact-integer? 10.0)
    (un-exact #f 'exact-integer? 1/2)

    (un-exact #t 'exact-nonnegative-integer? 0)
    (un-exact #t 'exact-nonnegative-integer? 10)
    (un-exact #f 'exact-nonnegative-integer? -10)
    (un-exact #t 'exact-nonnegative-integer? (expt 2 100))
    (un-exact #f 'exact-nonnegative-integer? (- (expt 2 100)))
    (un-exact #f 'exact-nonnegative-integer? 10.0)
    (un-exact #f 'exact-nonnegative-integer? 1/2)

    (un-exact #f 'exact-positive-integer? 0)
    (un-exact #t 'exact-positive-integer? 10)
    (un-exact #f 'exact-positive-integer? -10)
    (un-exact #t 'exact-positive-integer? (expt 2 100))
    (un-exact #f 'exact-positive-integer? (- (expt 2 100)))
    (un-exact #f 'exact-positive-integer? 10.0)
    (un-exact #f 'exact-positive-integer? 1/2)

    (un #t 'not #f)
    (un #f 'not #t)
    (un #f 'not 10)

    (bin #t '< 100 200)
    (bin #f '< 200 100)
    (bin #f '< 100 100)
    (bin #t '< -200 100)
    (bin #f '< 100 -200)
    (bin #t '< 1 (expt 2 30))
    (tri-if #t '< (lambda () 1) 2 3 void)
    (tri-if #f '< (lambda () 1) 3 3 void)
    (tri-if #f '< (lambda () 1) -1 3 void)
    (bin-exact #t 'fx< 100 200)
    (bin-exact #f 'fx< 200 100)
    (bin-exact #f 'fx< 200 200)
    (bin-exact #t 'fl< 100.0 200.0 #t)
    (bin-exact #f 'fl< 200.0 100.0)
    (bin-exact #f 'fl< 200.0 200.0)

    (bin #t '<= 100 200)
    (bin #f '<= 200 100)
    (bin #t '<= 100 100)
    (bin #t '<= -200 100)
    (bin #f '<= 100 -200)
    (tri-if #t '<= (lambda () 1) 2 3 void)
    (tri-if #t '<= (lambda () 1) 3 3 void)
    (tri-if #f '<= (lambda () 1) -1 3 void)
    (bin-exact #t 'fx<= 100 200)
    (bin-exact #f 'fx<= 200 100)
    (bin-exact #t 'fx<= 200 200)
    (bin-exact #t 'fl<= 100.0 200.0 #t)
    (bin-exact #f 'fl<= 200.0 100.0)
    (bin-exact #t 'fl<= 200.0 200.0)

    (bin #f '> 100 200)
    (bin #t '> 200 100)
    (bin #f '> 100 100)
    (bin #f '> -200 100)
    (bin #t '> 100 -200)
    (bin #f '> 1 (expt 2 30))
    (tri-if #t '> (lambda () 3) 2 1 void)
    (tri-if #f '> (lambda () 3) 3 1 void)
    (tri-if #f '> (lambda () 3) -1 1 void)
    (bin-exact #f 'fx> 100 200)
    (bin-exact #t 'fx> 200 100)
    (bin-exact #f 'fx> 200 200)
    (bin-exact #f 'fl> 100.0 200.0 #t)
    (bin-exact #t 'fl> 200.0 100.0)
    (bin-exact #f 'fl> 200.0 200.0)

    (bin #f '>= 100 200)
    (bin #t '>= 200 100)
    (bin #t '>= 100 100)
    (bin #f '>= -200 100)
    (bin #t '>= 100 -200)
    (tri-if #t '>= (lambda () 3) 2 1 void)
    (tri-if #t '>= (lambda () 3) 3 1 void)
    (tri-if #f '>= (lambda () 3) -1 1 void)
    (bin-exact #f 'fx>= 100 200)
    (bin-exact #t 'fx>= 200 100)
    (bin-exact #t 'fx>= 200 200)
    (bin-exact #f 'fl>= 100.0 200.0 #t)
    (bin-exact #t 'fl>= 200.0 100.0)
    (bin-exact #t 'fl>= 200.0 200.0)

    (bin #f '= 100 200)
    (bin #f '= 200 100)
    (bin #t '= 100 100)
    (bin #f '= -200 100)
    (bin #f '= +nan.0 +nan.0)
    (tri-if #t '= (lambda () 3) 3 3 void)
    (tri-if #f '= (lambda () 3) 3 1 void)
    (tri-if #f '= (lambda () 3) 1 3 void)
    (tri-if #f '= (lambda () 1) 3 3 void)
    (bin-exact #f 'fx= 100 200)
    (bin-exact #t 'fx= 200 200)
    (bin-exact #f 'fl= 100.0 200.0 #t)
    (bin-exact #t 'fl= 200.0 200.0)

    (un 3 'add1 2)
    (un -3 'add1 -4)
    (un (expt 2 30) 'add1 (sub1 (expt 2 30)))

    (un 1 'sub1 2)
    (un -5 'sub1 -4)
    (un (- (expt 2 30)) 'sub1 (- 1 (expt 2 30)))

    (un -1 '- 1)
    (un 1 '- -1)
    (un (- (expt 2 30)) '- (expt 2 30))
    (un (expt 2 30) '- (- (expt 2 30)))
    (un -0.0 '- 0.0)
    (un 0.0 '- -0.0)

    (un 0 'abs 0)
    (un 1 'abs 1)
    (un 1 'abs -1)
    (un (sub1 (expt 2 30)) 'abs (sub1 (expt 2 30)))
    (un (expt 2 30) 'abs (- (expt 2 30)))
    (un (sub1 (expt 2 62)) 'abs (sub1 (expt 2 62)))
    (un (expt 2 62) 'abs (- (expt 2 62)))
    (un-exact 3.0 'flabs -3.0 #t)

    (un-exact 3.0 'flsqrt 9.0 #t)
    (un-exact +nan.0 'flsqrt -9.0)

    (let ([test-trig
           (lambda (trig fltrig)
             (un (trig 1.0) fltrig 1.0 #t)
             (un +nan.0 fltrig +nan.0))])
      (test-trig sin 'flsin)
      (test-trig cos 'flcos)
      (test-trig tan 'fltan)
      (test-trig asin 'flasin)
      (test-trig acos 'flacos)
      (test-trig atan 'flatan)
      (test-trig log 'fllog)
      (test-trig exp 'flexp))
    
    (un 1.0 'exact->inexact 1)
    (un 1073741823.0 'exact->inexact (sub1 (expt 2 30)))
    (un -1073741824.0 'exact->inexact (- (expt 2 30)))
    (un 4611686018427387903.0 'exact->inexact (sub1 (expt 2 62)))
    (un -4611686018427387904.0 'exact->inexact (- (expt 2 62)))

    (un-exact 10.0 '->fl 10)
    (un-exact 10.0 'fx->fl 10)

    (un-exact 11 'fl->exact-integer 11.0 #t)
    (un-exact -1 'fl->exact-integer -1.0)
    (un-exact (inexact->exact 5e200) 'fl->exact-integer 5e200)
    (un-exact 11 'fl->fx 11.0 #t)
    (un-exact -11 'fl->fx -11.0)

    (bin 11 '+ 4 7)
    (bin -3 '+ 4 -7)
    (bin (expt 2 30) '+ (expt 2 29) (expt 2 29))
    (bin (- (expt 2 31) 2) '+ (sub1 (expt 2 30)) (sub1 (expt 2 30)))
    (tri 6 '+ (lambda () 1) 2 3 void)
    (tri 13/2 '+ (lambda () 1) 5/2 3 void)
    (bin-exact 25 'fx+ 10 15)
    (bin-exact 3.4 'fl+ 1.1 2.3 #t)

    (bin 3 '- 7 4)
    (bin 11 '- 7 -4)
    (bin 0 '- (expt 2 29) (expt 2 29))
    (bin (expt 2 30) '- (expt 2 29) (- (expt 2 29)))
    (bin (- (expt 2 30)) '- (- (expt 2 29)) (expt 2 29))
    (bin (- 2 (expt 2 31)) '- (- 1 (expt 2 30)) (sub1 (expt 2 30)))
    (tri 6 '- (lambda () 10) 3 1 void)
    (tri 13/2 '- (lambda () 10) 3 1/2 void)
    (bin-exact 13 'fx- 5 -8)
    (bin-exact -0.75 'fl- 1.5 2.25 #t)

    (bin 4 '* 1 4)
    (bin 0 '* 0 4)
    (bin 12 '* 3 4)
    (bin -12 '* -3 4)
    (bin -12 '* 3 -4)
    (bin 12 '* -3 -4)
    (bin (expt 2 70) '* 2 (expt 2 69))
    (bin (expt 2 30) '* 2 (expt 2 29))
    (bin (expt 2 31) '* 2 (expt 2 30))
    (bin (- (expt 2 30)) '* 2 (- (expt 2 29)))
    (tri 30 '* (lambda () 2) 3 5 void)
    (tri 5 '* (lambda () 2) 3 5/6 void)
    (bin-exact 253 'fx* 11 23)
    (bin-exact 2.53 'fl* 1.1 2.3 #t)

    (bin 0 '/ 0 4)
    (bin 1/4 '/ 1 4)
    (bin 4 '/ 4 1)
    (bin 4 '/ 16 4)
    (bin -4 '/ -16 4)
    (bin -4 '/ 16 -4)
    (bin 4 '/ -16 -4)
    (tri 3 '/ (lambda () 30) 5 2 void)
    (tri 12 '/ (lambda () 30) 5 1/2 void)
    (bin-exact (/ 1.1 2.3) 'fl/ 1.1 2.3 #t)

    (bin-int 3 'quotient 10 3)
    (bin-int -3 'quotient 10 -3)
    (bin-int 3 'quotient -10 -3)
    (bin-int -3 'quotient -10 3)
    (bin-exact 7 'quotient (* 7 (expt 2 100)) (expt 2 100))
    (bin-exact 3 'fxquotient 10 3)
    (bin-exact -3 'fxquotient 10 -3)
    (bin-exact (expt 2 30) 'quotient (- (expt 2 30)) -1)

    (bin-int 1 'remainder 10 3)
    (bin-int 1 'remainder 10 -3)
    (bin-int -1 'remainder -10 -3)
    (bin-int -1 'remainder -10 3)
    (bin-exact 7 'remainder (+ 7 (expt 2 100)) (expt 2 100))
    (bin-exact 1 'fxremainder 10 3)
    (bin-exact 1 'fxremainder 10 -3)
    (bin-exact -1 'fxremainder -10 3)
    (bin-exact -1 'fxremainder -10 -3)

    (bin-int 1 'modulo 10 3)
    (bin-int -2 'modulo 10 -3)
    (bin-int -1 'modulo -10 -3)
    (bin-int 2 'modulo -10 3)
    (bin-exact 7 'modulo (+ 7 (expt 2 100)) (expt 2 100))
    (bin-exact 1 'fxmodulo 10 3)
    (bin-exact -2 'fxmodulo 10 -3)
    (bin-exact -1 'fxmodulo -10 -3)
    (bin-exact 2 'fxmodulo -10 3)

    (bin 3 'min 3 300)
    (bin -300 'min 3 -300)
    (bin -400 'min -400 -300)
    (tri 5 'min (lambda () 10) 5 20 void)
    (tri 5 'min (lambda () 5) 10 20 void)
    (tri 5 'min (lambda () 20) 10 5 void)
    (bin-exact 3.0 'flmin 3.0 4.5 #t)
    (bin-exact 2.5 'flmin 3.0 2.5)
    (bin0 3.5 '(lambda (x y) (fl+ 1.0 (flmin x y))) 3.0 2.5)
    (bin0 4.0 '(lambda (x y) (fl+ 1.0 (flmin x y))) 3.0 4.5)
    (bin-exact 30 'fxmin 30 45)
    (bin-exact 25 'fxmin 30 25)

    (bin 300 'max 3 300)
    (bin 3 'max 3 -300)
    (bin -3 'max -3 -300)
    (tri 50 'max (lambda () 10) 50 20 void)
    (tri 50 'max (lambda () 50) 10 20 void)
    (tri 50 'max (lambda () 20) 10 50 void)
    (bin-exact 4.5 'flmax 3.0 4.5 #t)
    (bin-exact 3.0 'flmax 3.0 2.5)
    (bin0 5.5 '(lambda (x y) (fl+ 1.0 (flmax x y))) 3.0 4.5)
    (bin0 4.0 '(lambda (x y) (fl+ 1.0 (flmax x y))) 3.0 2.5)
    (bin-exact 45 'fxmax 30 45)
    (bin-exact 30 'fxmax 30 25)

    (bin-exact 11 'bitwise-and 11 43)
    (bin-exact 0 'bitwise-and 11 32)
    (bin-exact 0 'bitwise-and 11 (expt 2 50))
    (bin-exact 0 'bitwise-and 0 -32)
    (bin-exact 11 'bitwise-and 11 -1)
    (bin-exact -11 'bitwise-and -11 -1)
    (bin-exact (expt 2 50) 'bitwise-and (expt 2 50) (expt 2 50))
    (tri-exact #x10101 'bitwise-and (lambda () #x11111) #x10111 #x110101 void #f)
    (bin-exact 11 'fxand 11 43)

    (bin-exact 11 'bitwise-ior 8 3)
    (bin-exact 11 'bitwise-ior 11 3)
    (bin-exact -1 'bitwise-ior 11 -1)
    (bin-exact (sub1 (expt 2 51)) 'bitwise-ior (sub1 (expt 2 50)) (expt 2 50))
    (bin-exact (add1 (expt 2 50)) 'bitwise-ior 1 (expt 2 50))
    (tri-exact #x10101 'bitwise-ior (lambda () #x1) #x100 #x10000 void #f)
    (bin-exact 11 'fxior 8 3)

    (bin-exact 11 'bitwise-xor 8 3)
    (bin-exact 8 'bitwise-xor 11 3)
    (bin-exact -2 'bitwise-xor 1 -1)
    (bin-exact (sub1 (expt 2 51)) 'bitwise-xor (sub1 (expt 2 50)) (expt 2 50))
    (bin-exact (add1 (expt 2 50)) 'bitwise-xor 1 (expt 2 50))
    (tri-exact #x10101 'bitwise-xor (lambda () #x1) #x110 #x10010 void #f)
    (bin-exact 11 'fxxor 8 3)

    (bin-exact 4 'arithmetic-shift 2 1)
    (bin-exact 1 'arithmetic-shift 2 -1)
    (bin-exact (expt 2 30) 'arithmetic-shift 2 29)
    (bin-exact (expt 2 31) 'arithmetic-shift 2 30)
    (bin-exact (expt 2 32) 'arithmetic-shift 2 31)
    (bin-exact (expt 2 33) 'arithmetic-shift 2 32)
    (bin-exact -2 'arithmetic-shift -1 1)
    (bin-exact -1 'arithmetic-shift -1 -1)
    (bin-exact 2 'arithmetic-shift (expt 2 33) -32)
    (bin-exact 8 'arithmetic-shift (expt 2 33) -30)
    (bin-exact 4 'fxlshift 2 1)
    (bin-exact 1 'fxrshift 2 1)

    (un-exact -1 'bitwise-not 0)
    (un-exact 0 'bitwise-not -1)
    (un-exact (- -1 (expt 2 30)) 'bitwise-not (expt 2 30))
    (un-exact (- (expt 2 30)) 'bitwise-not (sub1 (expt 2 30)))
    (un-exact (- -1 (expt 2 32)) 'bitwise-not (expt 2 32))
    (un-exact -1 'fxnot 0)
    (un-exact 0 'fxnot -1)

    (bin-exact #t 'bitwise-bit-set? 1 0)
    (bin-exact #f 'bitwise-bit-set? 1 1)
    (bin-exact #t 'bitwise-bit-set? 2 1)
    (bin-exact #t 'bitwise-bit-set? 200 7)
    (bin-exact #f 'bitwise-bit-set? 127 7)
    (bin-exact #f 'bitwise-bit-set? 383 7)
    (bin-exact #f 'bitwise-bit-set? 10 128)
    (bin-exact #t 'bitwise-bit-set? -10 128)
    (bin-exact #t 'bitwise-bit-set? (expt 2 30) 30)
    (bin-exact #t 'bitwise-bit-set? (expt 2 40) 40)
    (bin-exact #f 'bitwise-bit-set? (expt 2 40) 41)
    (bin-exact #t 'bitwise-bit-set? (- (expt 2 40)) 41)

    (un 1 'real-part 1+2i)
    (un 105 'real-part 105)
    (un-exact 10.0 'flreal-part 10.0+7.0i #t)
    (un 2 'imag-part 1+2i)
    (un-exact 0 'imag-part 106)
    (un-exact 0 'imag-part 106.0)
    (un-exact 7.0 'flimag-part 10.0+7.0i #t)

    (bin 1+2i 'make-rectangular 1 2)
    (bin-exact 1.0+2.0i 'make-rectangular 1 2.0)
    (bin-exact 1.0+2.0i 'make-rectangular 1.0 2)
    (bin-exact 1.0+0.5i 'make-rectangular 1.0 1/2)
    (bin-exact 0.75+2.0i 'make-rectangular 3/4 2.0)
    (bin-exact 1 'make-rectangular 1 0)
    (bin-exact 1.0 'make-rectangular 1.0 0)

    (bin-exact #t 'char=? #\a #\a)
    (bin-exact #t 'char=? #\u1034 #\u1034)
    (bin-exact #f 'char=? #\a #\b)
    (bin-exact #f 'char=? #\u1034 #\a)

    (bin-exact 'a 'vector-ref #(a b c) 0 #t)
    (bin-exact 'b 'vector-ref #(a b c) 1)
    (bin-exact 'c 'vector-ref #(a b c) 2)

    (un-exact 'a 'unbox (box 'a) #t)
    (un-exact 3 'vector-length (vector 'a 'b 'c) #t)

    (bin-exact 1.1 'flvector-ref (flvector 1.1 2.2 3.3) 0 #t)
    (bin-exact 3.3 'flvector-ref (flvector 1.1 2.2 3.3) 2)
    (un-exact 3 'flvector-length (flvector 1.1 2.2 3.3) #t)

    (bin-exact 11 'fxvector-ref (fxvector 11 21 31) 0 #t)
    (bin-exact 31 'fxvector-ref (fxvector 11 21 31) 2)
    (un-exact 3 'fxvector-length (fxvector 11 21 31) #t)

    (bin-exact #\a 'string-ref "abc\u2001" 0 #t)
    (bin-exact #\b 'string-ref "abc\u2001" 1)
    (bin-exact #\c 'string-ref "abc\u2001" 2)
    (bin-exact #\u2001 'string-ref "abc\u2001" 3)

    (bin-exact 65 'bytes-ref #"Abc\xF7" 0 #t)
    (bin-exact 99 'bytes-ref #"Abc\xF7" 2)
    (bin-exact #xF7 'bytes-ref #"Abc\xF7" 3)

    (un0 #(1) 'vector 1)
    (un0 #(1) 'vector-immutable 1)
    (bin0 #(1 2) 'vector 1 2)
    (bin0 #(1 2) 'vector-immutable 1 2)
    (tri0 #(1 2 3) 'vector (lambda () 1) 2 3 void)
    (tri0 #(1 2 3) 'vector-immutable (lambda () 1) 2 3 void)
    (un0 '(1) 'list 1)
    (bin0 '(1 2) 'list 1 2)
    (tri0 '(1 2 3) 'list (lambda () 1) 2 3 void)
    (un0 '1 'list* 1)
    (bin0 '(1 . 2) 'list* 1 2)
    (tri0 '(1 2 . 3) 'list* (lambda () 1) 2 3 void)
    (un0 '#&1 'box 1)

    (let ([test-setter
	   (lambda (make-X def-val set-val set-name set ref 3rd-all-ok?)
	     (let ([v (make-X 3 def-val)])
	       (check-error-message set-name (eval `(lambda (x) (,set-name ,v -1 ,set-val))))
	       (check-error-message set-name (eval `(lambda (x) (,set-name ,v 3 ,set-val))))
               (unless (integer? set-val)
                 (check-error-message set-name (eval `(lambda (x) (,set-name ,v 0 12)))))
	       (for-each (lambda (i)
			   (tri-exact (void) set-name (lambda () v) i set-val
				      (lambda ()
					(test set-val ref v i)
					(test def-val ref v (modulo (+ i 1) 3))
					(test def-val ref v (modulo (+ i 2) 3))
					(set v i def-val))
				      3rd-all-ok?))
			 '(0 1 2))))])
      (test-setter make-vector #f 7 'vector-set! vector-set! vector-ref #t)
      (test-setter make-bytes 0 7 'bytes-set! bytes-set! bytes-ref #f)
      (test-setter make-string #\a #\7 'string-set! string-set! string-ref #f)
      (test-setter make-flvector 1.0 7.0 'flvector-set! flvector-set! flvector-ref #f)
      (test-setter make-fxvector 1 7 'fxvector-set! fxvector-set! fxvector-ref #f)
      
      (let ([chap-vec (lambda (vec)
                        (chaperone-vector vec (lambda (vec i val) val) (lambda (vec i val) val)))])
        (test-setter (lambda (n v) (chap-vec (make-vector n v)))
                     #f 7 'vector-set! vector-set! vector-ref #t)
        (test-setter (lambda (n v) (chap-vec (chap-vec (make-vector n v))))
                     #f 7 'vector-set! vector-set! vector-ref #t)))

    (err/rt-test (apply (list-ref (list (lambda (v) (vector-set! v 0 #t))) (random 1)) 
                        (list (vector-immutable 1 2 3))))
    (err/rt-test (apply (list-ref (list (lambda (s) (string-set! s 0 #\a))) (random 1)) 
                        (list "123")))
    (err/rt-test (apply (list-ref (list (lambda (s) (bytes-set! s 0 0))) (random 1)) 
                        (list #"123")))
    (err/rt-test (apply (list-ref (list (lambda (b) (set-box! b #t))) (random 1)) 
                        (list (box-immutable 1))))
    
    (let ([v (box 1)])
      (check-error-message 'set-box! (eval `(lambda (x) (set-box! x 10))))
      (tri0 (void) '(lambda (b i v) (set-box! b v))
            (lambda () v) 0 "other"
            (lambda () (test "other" unbox v))))

    (bin-exact #t 'procedure-arity-includes? cons 2)
    (bin-exact #f 'procedure-arity-includes? cons 1)
    (bin-exact #f 'procedure-arity-includes? cons 3)
    (bin-exact #t 'procedure-arity-includes? car 1)
    (bin-exact #t 'procedure-arity-includes? car 1)
    (bin-exact #t 'procedure-arity-includes? (lambda (x) x) 1)
    (bin-exact #f 'procedure-arity-includes? (lambda (x) x) 2)
    (bin-exact #t 'procedure-arity-includes? (lambda x x) 2)

    (bin-exact #f 'continuation-mark-set-first #f 'key)
    (with-continuation-mark
        'key 'the-value
      (bin-exact 'the-value 'continuation-mark-set-first #f 'key))

    (un0 'yes 'thing-ref a-rock)
    (bin0 'yes 'thing-ref a-rock 99)
    (bin0 99 'thing-ref 10 99)

    ))

(define (comp=? c1 c2)
  (let ([s1 (open-output-bytes)]
	[s2 (open-output-bytes)])
    (write c1 s1)
    (write c2 s2)
    (let ([t1 (get-output-bytes s1)]
	  [t2 (get-output-bytes s2)])
      (or (bytes=? t1 t2)
	  (begin
	    (printf "~s\n~s\n" 
                    (zo-parse (open-input-bytes t1))
                    (zo-parse (open-input-bytes t2)))
	    #f
	    )))))

(define test-comp
  (case-lambda
   [(expr1 expr2) (test-comp expr1 expr2 #t)]
   [(expr1 expr2 same?)
    (test same? `(compile ,same? ,expr2) (comp=? (compile expr1) (compile expr2)))]))

(let ([x (compile '(lambda (x) x))])
  (test #t 'fixpt (eq? x (compile x))))

(test-comp 5 '(if #t 5 (cons 1 2)))
(test-comp 5 '(if #f (cons 1 2) 5))

(test-comp 5 '(begin0 5 'hi "apple" 1.5))
(test-comp 5 '(begin0 5 (begin0 'hi "apple" 1.5)))
(test-comp 5 '(begin0 5 (begin0 'hi "apple") 1.5))
(test-comp 5 '(begin0 5 (begin 'hi "apple" 1.5)))
(test-comp 5 '(begin0 5 (begin 'hi "apple") 1.5))
(test-comp 5 '(begin0 (begin0 5 'hi "apple" 1.5)))
(test-comp 5 '(begin0 (begin0 5 'hi "apple") 1.5))

; Can't drop `begin0' if the first expresson is not valueable:
(test-comp '(begin0 (begin0 (+ 1 2) 0) 0) '(begin0 (begin0 (+ 1 2) 'hi "apple") 1.5))

(test-comp 5 '(begin 'hi "apple" 1.5 5))
(test-comp 5 '(begin (begin 'hi "apple" 1.5) 5))
(test-comp 5 '(begin (begin 'hi "apple") 1.5 5))
(test-comp 5 '(begin (begin0 'hi "apple" 1.5) 5))
(test-comp 5 '(begin (begin0 'hi "apple") 1.5 5))
(test-comp 5 '(begin (begin 'hi "apple" 1.5 5)))
(test-comp 5 '(begin 'hi (begin "apple" 1.5 5)))

(test-comp '(let ([x 8][y 9]) (lambda () x))
	   '(let ([x 8][y 9]) (lambda () (if #f y x))))
(test-comp '(let ([x 8][y 9]) (lambda () (+ x y)))
	   '(let ([x 8][y 9]) (lambda () (if #f y (+ x y)))))

(test-comp '(let ([x 5]) (set! x 2)) '(let ([x 5]) (set! x x) (set! x 2)))

(test-comp '(let* () (f 5))
	   '(f 5))
(test-comp '(letrec () (f 5))
	   '(f 5))
(test-comp '(with-handlers () (f 5))
	   '(f 5))
(test-comp '(parameterize () (f 5))
	   '(f 5))

(test-comp '(let ([i (cons 0 1)]) (let ([j i]) j))
	   '(let ([i (cons 0 1)]) i))

(define (normalize-depth s)
  `(let ([a ,s]
	 [b (let-values ([(a b c d e f) (values 1 2 3 4 5 6)])
	      (list a b c d e f))])
     10))

;; We use nonsense `display' and `write' where we used to use `cons' and
;; `list', because the old ones now get optimized away:
(test-comp (normalize-depth '(let* ([i (display 0 1)][j i]) j))
	   (normalize-depth '(let* ([i (display 0 1)]) i)))

(test-comp (normalize-depth '(let* ([i (display 0 1)][j (write 2)][k (write 3)][g i]) g))
	   (normalize-depth '(let* ([i (display 0 1)][j (write 2)][k (write 3)]) i)))

(test-comp (normalize-depth '(let* ([i (display 0 1)][j (write 2)][k (write 3)][g i][h g]) h))
	   (normalize-depth '(let* ([i (display 0 1)][j (write 2)][k (write 3)]) i)))

(test-comp (normalize-depth '(let* ([i (display 0 1)][g i][h (car g)][m h]) m))
	   (normalize-depth '(let* ([i (display 0 1)][h (car i)]) h)))

; (require #%kernel) ; 

(test-comp (void) '(void))
(test-comp 3 '(+ 1 2))
(test-comp 65 '(char->integer #\A))
(test-comp (expt 5 30)
	   '(expt 5 (* 5 6)))
(test-comp 88
	   '(if (pair? null) 89 88))
(test-comp 89
	   '(if (list? null) 89 88))
(test-comp '(if _x_ 2 1)
	   '(if (not _x_) 1 2))
(test-comp '(if _x_ 2 1)
	   '(if (not (not (not _x_))) 1 2))

(test-comp '(let ([x 3]) x)
	   '((lambda (x) x) 3))
(test-comp '(let ([x 3][y 4]) (+ x y))
	   '((lambda (x y) (+ x y)) 3 4))
(test-comp '5
	   '((lambda ignored 5) 3 4))
(test-comp '5
	   '(let ([f (lambda ignored 5)])
              (f 3 4)))
(test-comp '5
	   '(let ([f (lambda (a . ignored) a)])
              (f 5 3 4)))
(test-comp '(let ([x (list 3 4)]) x)
	   '(let ([f (lambda (a . b) b)])
              (f 5 3 4)))
(test-comp '(lambda (g)
              ((let ([r (read)])
                 (lambda () (+ r r)))))
           '(lambda (g)
              (let ([r (read)])
                (+ r r))))
(test-comp '(lambda (g)
              ((let ([r (read)])
                 (lambda (x) (+ r r)))
               g))
           '(lambda (g)
              (let ([r (read)])
                (+ r r))))

(test-comp '(lambda (w z)
              (let ([x (cons w z)])
                (car x)))
           '(lambda (w z) w))
(test-comp '(lambda (w z)
              (let ([x (cons w z)])
                (cdr x)))
           '(lambda (w z) z))
(test-comp '(lambda (w z)
              (let ([x (list w z)])
                (car x)))
           '(lambda (w z) w))
(test-comp '(lambda (w z)
              (let ([x (list* w z)])
                (car x)))
           '(lambda (w z) w))
(test-comp '(lambda (w z)
              (let ([x (list w z)])
                (cadr x)))
           '(lambda (w z) z))
(test-comp '(lambda (w z)
              (let ([x (list (cons 1 (cons w z)))])
                (car (cdr (car x)))))
           '(lambda (w z) w))

(test-comp '(lambda (w z)
              (let ([x (list* w z)]
                    [y (list* z w)])
                (error "bad")
                (equal? x y)))
           '(lambda (w z)
              (error "bad")
              (equal? (list* w z) (list* z w))))

;; Ok to move `box' past a side effect:
(test-comp '(let ([h (box 0.0)])
              (list (printf "hi\n") h))
           '(list (printf "hi\n") (box 0.0)))

;; Don't move `box' past a `lambda':
(test-comp '(let ([h (box 0.0)])
              (lambda () h))
           '(lambda () (box 0.0))
           #f)

;; Make sure that a mutable top-level isn't copy-propagated
;; across another effect:
(test-comp '(module m racket/base
              (define x 10)
              (define (f y)
                (let ([old x])
                  (set! x y)
                  (set! x old))))
           '(module m racket/base
              (define x 10)
              (define (f y)
                (let ([old x])
                   (set! x y)
                   (set! x x))))
            #f)

;; Do copy-propagate a reference to a mutable top-level 
;; across non-effects:
(test-comp '(module m racket/base
              (define x 10)
              (define (f y)
                (let ([old x])
                  (list (cons y y)
                        (set! x old)))))
           '(module m racket/base
              (define x 10)
              (define (f y)
                (list (cons y y)
                      (set! x x)))))

;; Treat access to a mutable top-level as an effect:
(test-comp '(module m racket/base
              (define x 10)
              (define (f y)
                (let ([old x])
                  (list (cons y x)
                        (set! x old)))))
           '(module m racket/base
              (define x 10)
              (define (f y)
                (list (cons y x)
                      (set! x x))))
            #f)

(test-comp '(let ([x 1][y 2]) x)
	   '1)
(test-comp '(let ([x 1][y 2]) (+ y x))
	   '3)
(test-comp '(let ([x 1][y 2]) (cons x y))
	   '(cons 1 2))
(test-comp '(let* ([x (cons 1 1)][y x]) (cons x y))
	   '(let* ([x (cons 1 1)]) (cons x x)))
(test-comp '(let* ([x 1][y (add1 x)]) (+ y x))
	   '3)
(test-comp '(letrec ([x (cons 1 1)][y x]) (cons x y))
	   '(letrec ([x (cons 1 1)][y x]) (cons x x)))

(test-comp '(let ([f (lambda (x) x)]) f)
	   (syntax-property (datum->syntax #f '(lambda (x) x)) 'inferred-name 'f))

(test-comp '(letrec ([f (lambda (x) x)])
	      (f 10)
	      f)
	   '(letrec ([f (lambda (x) x)])
	      f))
(test-comp '(let ([f (lambda (x) x)])
	      (f 10))
	   10)
(test-comp '(let ([f (lambda (x) (add1 x))]
		  [y 10])
	      (f y))
	   '11)

(test-comp '(module m mzscheme
              (define (f x) (+ x 1))
              (f 8))
	   '(module m mzscheme
              (define (f x) (+ x 1))
              9))

(test-comp '(let ([f (lambda (x) 10)])
              3)
           '3)

(test-comp '(let ([x (#%expression
                      (begin (quote-syntax foo) 3))])
              x)
           '3)

(test-comp '(if (lambda () 10)
                'ok
                (quote-syntax no!))
           ''ok)

(test-comp '(lambda (x) (if x x #f))
           '(lambda (x) x))
(test-comp '(lambda (x) (if (cons 1 x) 78 78))
           '(lambda (x) 78))

(test-comp '(lambda (x) (if (let ([r (something)])
                              (if r r (something-else)))
                            (a1)
                            (a2)))
           '(lambda (x)  (if (if (something) #t (something-else))
                             (a1)
                             (a2))))

(test-comp '(values 10)
           10)
(test-comp '(let ([x (values 10)])
              (values x))
           10)
(test-comp '(let ([x (random)])
              (values x))
           '(let ([x (random)])
              x))
(test-comp '(let ([x (+ (cons 1 2) 0)])
              (values x))
           '(let ([x (+ (cons 1 2) 0)])
              x))

(test-comp '(let ([x (+ (cons 1 2) 0)])
              (- x 8))
           '(- (+ (cons 1 2) 0) 8))

(test-comp '(let ([x (peek-char)])
              (cons x 10))
           '(cons (peek-char) 10))

(test-comp '(let ([x (peek-char)])
              (let ([y x])
                (cons y 10)))
           '(cons (peek-char) 10))

(test-comp '(lambda (x)
              (let ([y x])
                (cons y 10)))
           '(lambda (x) (cons x 10)))

(test-comp '(lambda (x)
              (let ([y x])
                (cons y y)))
           '(lambda (x) (cons x x)))

(test-comp '(let ([f (lambda (x)
                       (let ([y x])
                         (cons y y)))])
              (f (peek-char)))
           '(let ([y (peek-char)])
              (cons y y)))

(test-comp '(let ([g (lambda (f)
                       ;; Try to get uses of `z' replaced by `x',
                       ;; but before `x' and `y' are split apart.
                       ;; Single-use tracking of `x' can go wrong.
                       (let-values ([(x y) (f (cons 1 2)
                                              (cons 3 4))])
                         (let ([z x])
                           (list z z y))))])
              (g values))
           '(let ([x (cons 1 2)]
                  [y (cons 3 4)])
              (list x x y)))

(test-comp '(let ([g (lambda (f)
                       (letrec-values ([(x y) (f (cons 1 2)
                                                 (cons 3 4))])
                         (let ([z x])
                           (list z z y))))])
              (g values))
           '(let ([g (lambda (f)
                       (letrec-values ([(x y) (f (cons 1 2)
                                                 (cons 3 4))])
                         (list x x y)))])
              (g values)))

(test-comp '(let-values ([(x y) (values 1 2)])
              (+ x y))
           3)

(test-comp '(let-values ([() (values)])
              5)
           5)

(test-comp '(let-values ([() (values)])
              (lambda () x))
           '(lambda () x))

(test-comp '(letrec-values ([() (values)])
              5)
           5)

(test-comp '(let-values ([() (values)]
                         [(x) 10])
              x)
           10)

(test-comp '(letrec-values ([() (values)]
                            [(x) 10])
              x)
           10)

(test-comp '(letrec-values ([(x) 10]
                            [() (values)])
              x)
           10)

(test-comp '(let-values ([(x) 10]
                         [() (values)])
              x)
           10)

(test-comp '(letrec ([x 3]
                     [f (lambda (y) x)])
              f)
           '(letrec ([f (lambda (y) 3)])
              f))

(test-comp '(letrec ([x 3]
                     [f (lambda (y) x)])
              (f 10))
           3)

(test-comp '(letrec ([f (lambda (y) (f y))])
              3)
           3)

(test-comp '(letrec ([len (lambda (l)
                            (if (null? l)
                                0
                                (len (cdr l))))])
              (len null))
           0)

(test-comp '(letrec ([foo (lambda ()
                            (set! foo 10))])
              0)
           0)

(test-comp '(letrec ([foo (lambda () 12)]
                     [goo (lambda () foo)])
              goo)
           '(let* ([foo (lambda () 12)]
                   [goo (lambda () foo)])
              goo))

(test-comp '(let* ([foo (lambda () 12)]
                   [goo (lambda () foo)])
              11)
           11)

(test-comp '(letrec ([foo (lambda () 12)]
                     [goo (lambda () foo)])
              11)
           11)

(test-comp '(letrec ([goo (lambda () foo)]
                     [foo (lambda () goo)])
              15)
           15)

(parameterize ([compile-context-preservation-enabled 
                ;; Avoid different amounts of unrolling
                #t])
  (test-comp '(letrec ((even
                        (let ([unused 6])
                          (let ([even (lambda (x) (if (zero? x) #t (even (sub1 x))))])
                            (values even)))))
                (even 10000))
             '(letrec ((even (lambda (x) (if (zero? x) #t (even (sub1 x))))))
                (even 10000))))

(test-comp '(lambda (a)
              (define (x) (x))
              (displayln a)
              (define (y) (y))
              (list (x) (y)))
           '(lambda (a)
              (letrec ([x (lambda () (x))])
                (displayln a)
                (letrec ([y (lambda () (y))])
                  (list (x) (y))))))

(test-comp '(lambda (a)
              (define (x) (x))
              (define (y) (y))
              (list x y))
           '(lambda (a)
              (letrec ([x (lambda () (x))])
                (letrec ([y (lambda () (y))])
                  (list x y)))))

(test-comp '(lambda (a)
              (define (x) (x))
              (displayln x)
              (define (y) (y))
              (list x y))
           '(lambda (a)
              (letrec ([x (lambda () (x))])
                (displayln x)
                (letrec ([y (lambda () (y))])
                  (list x y)))))

(parameterize ([compile-context-preservation-enabled 
                ;; Avoid different amounts of unrolling
                #t])
  (test-comp '(lambda (a)
                (define (x) (y))
                (define h (+ a a))
                (define (y) (x))
                (list (x) (y) h))
             '(lambda (a)
                (define h (+ a a))
                (letrec ([x (lambda () (y))]
                         [y (lambda () (x))])
                  (list (x) (y) h)))))

(test-comp '(lambda (f a)
              (define x (f y))
              (define y (m))
              (define-syntax-rule (m) 10)
              (f "hi!\n")
              (define z (f (lambda () (+ x y a))))
              (define q (p))
              (define p (q))
              (list x y z))
           '(lambda (f a)
              (letrec ([x (f y)]
                       [y 10])
                (f "hi!\n")
                (let ([z (f (lambda () (+ x y a)))])
                  (letrec ([q (p)]
                           [p (q)])
                    (list x y z))))))

(test-comp '(lambda (f a)
              (#%stratified-body
               (define x (f y))
               (define y (m))
               (define-syntax-rule (m) 10)
               (define z (f (lambda () (+ x y a))))
               (define q (p))
               (define p (q))
               (list x y z)))
           '(lambda (f a)
              (letrec-values ([(x) (f y)]
                              [(y) 10]
                              [(z) (f (lambda () (+ x y a)))]
                              [(q) (p)]
                              [(p) (q)])
                (list x y z))))

(test-comp '(procedure? add1)
           #t)
(test-comp '(procedure? (lambda (x) x))
           #t)
(test-comp '(let ([f (lambda (x) x)])
              (if (procedure? f)
                  (list f)
                  88))
           '(let ([f (lambda (x) x)])
              (list f)))

(test-comp '(letrec ([f (case-lambda 
                         [(x) x]
                         [(x y) (f (+ x y))])])
	      (f 10))
	   '10)

(test-comp '(procedure-arity-includes? integer? 1)
           #t)

(test-comp '(module m mzscheme
              (define foo integer?)
              (display (procedure-arity-includes? foo 1)))
           '(module m mzscheme
              (define foo integer?)
              (display #t)))

(test-comp '(module m mzscheme
              (void 10))
           '(module m mzscheme))

(test-comp '(module m mzscheme
              (void (quote-syntax unused!)))
           '(module m mzscheme))

(test-comp '(module m mzscheme
              (values 1 2))
           '(module m mzscheme))

(test-comp '(module m mzscheme
              (printf "pre\n")
              (void 10))
           '(module m mzscheme
              (printf "pre\n")))

(let ([try-equiv
       (lambda (extras)
         (lambda (a b)
           (test-comp `(module m racket
                         (define (f x)
                           (apply x ,@extras ,a)))
                      `(module m racket
                         (define (f x)
                           (x ,@extras ,@b))))))])
  (map (lambda (try-equiv)
         (try-equiv '(list) '())
         (try-equiv '(quote ()) '())
         (try-equiv '(list 1) '(1))
         (try-equiv '(quote (1)) '(1))
         (try-equiv '(list 1 2) '(1 2))
         (try-equiv '(quote (1 2)) '(1 2))
         (try-equiv '(list 1 2 3) '(1 2 3))
         (try-equiv '(quote (1 2 3)) '(1 2 3))
         (try-equiv '(list 1 2 3 4 5 6) '(1 2 3 4 5 6))
         (try-equiv '(quote (1 2 3 4 5 6)) '(1 2 3 4 5 6)))
       (list
        (try-equiv null)
        (try-equiv '(0))
        (try-equiv '(0 1)))))
         
(test-comp '(module m mzscheme
              (define (q x)
                ;; Single-use bindings should be inlined always:
                (let* ([a (lambda (x) (+ x 10))]
                       [b (lambda (x) (+ 1 (a x)))]
                       [c (lambda (x) (+ 1 (b x)))]
                       [d (lambda (x) (+ 1 (c x)))]
                       [e (lambda (x) (+ 1 (d x)))]
                       [f (lambda (x) (+ 1 (e x)))]
                       [g (lambda (x) (+ 1 (f x)))]
                       [h (lambda (x) (+ 1 (g x)))]
                       [i (lambda (x) (+ 1 (h x)))]
                       [j (lambda (x) (+ 1 (i x)))]
                       [k (lambda (x) (+ 1 (j x)))])
                  (k x))))
           '(module m mzscheme
              (define (q x)
                (+ 1 (+ 1 (+ 1 (+ 1 (+ 1 (+ 1 (+ 1 (+ 1 (+ 1 (+ 1 (+ x 10))))))))))))))

(let ([check (lambda (proc arities non-arities)
               (test-comp `(module m racket/base
                             (define f ,proc)
                             (print (procedure? f)))
                          `(module m racket/base
                             (define f ,proc)
                             (print #t)))
               (for-each
                (lambda (a)
                  (test-comp `(module m racket/base
                                (define f ,proc)
                                (print (procedure-arity-includes? f ,a)))
                             `(module m racket/base
                                (define f ,proc)
                                (print #t))))
                arities)
               (for-each
                (lambda (a)
                  (test-comp `(module m racket/base
                                (define f ,proc)
                                (print (procedure-arity-includes? f ,a)))
                             `(module m racket/base
                                (define f ,proc)
                                (print #f))))
                non-arities))])
  (check '(lambda (x) x) '(1) '(0 2))
  (check '(lambda (x . y) x) '(1 2 3) '(0))
  (check '(case-lambda [() 1] [(x y) x]) '(0 2) '(1 3))
  (check '(lambda (x [y #f]) y) '(1 2) '(0 3)))

(let ([test-dropped
       (lambda (cons-name . args)
         (test-comp `(let ([x 5])
                       (let ([y (,cons-name ,@args)])
                         x))
                    5))])
  (test-dropped 'cons 1 2)
  (test-dropped 'mcons 1 2)
  (test-dropped 'box 1)
  (let ([test-multi
         (lambda (cons-name)
           (test-dropped cons-name 1 2)
           (test-dropped cons-name 1 2 3)
           (test-dropped cons-name 1)
           (test-dropped cons-name))])
    (test-multi 'list)
    (test-multi 'list*)
    (test-multi 'vector)
    (test-multi 'vector-immutable)))

;; + fold to fixnum overflow, fx+ doesn't
(test-comp `(module m racket/base
              (+ (sub1 (expt 2 30)) (sub1 (expt 2 30))))
           `(module m racket/base
              (- (expt 2 31) 2)))
(test-comp `(module m racket/base
              (require racket/fixnum)
              (fx+ (sub1 (expt 2 30)) (sub1 (expt 2 30))))
           `(module m racket/base
              (require racket/fixnum)
              (- (expt 2 31) 2))
           #f)

;; don't duplicate an operation by moving it into a lambda':
(test-comp '(lambda (x)
              (let ([y (unsafe-flvector-length x)])
                (let ([f (lambda () y)])
                  (+ (f) (f)))))
           '(lambda (x)
              (+ (unsafe-flvector-length x) (unsafe-flvector-length x)))
           #f)

;; don't delay an unsafe car, because it might be space-unsafe
(test-comp '(lambda (f x)
              (let ([y (unsafe-car x)])
                (f)
                y))
           '(lambda (f x)
              (f)
              (unsafe-car x))
           #f)

;; it's ok to delay `list', because there's no space-safety issue
(test-comp '(lambda (f x)
              (let ([y (list x)])
                (f)
                y))
           '(lambda (f x)
              (f)
              (list x)))

;; don't duplicate formerly once-used variable due to inlining
(test-comp '(lambda (y)
              (let ([q (unsafe-fl* y y)]) ; => q is known flonum
                (let ([x (unsafe-fl* q q)]) ; can delay (but don't duplicate)
                  (define (f z) (unsafe-fl+ z x))
                  (if y
                      (f 10)
                      f))))
           '(lambda (y)
              (let ([q (unsafe-fl* y y)])
                (let ([x (unsafe-fl* q q)])
                  (define (f z) (unsafe-fl+ z x))
                  (if y
                      (unsafe-fl+ 10 x)
                      f)))))
;; double-check that previous test doesn't succeed due to copying
(test-comp '(lambda (y)
              (let ([q (unsafe-fl* y y)])
                (let ([x (unsafe-fl* q q)])
                  (define (f z) (unsafe-fl+ z x))
                  (if y
                      (unsafe-fl+ 10 x)
                      f))))
           '(lambda (y)
              (let ([q (unsafe-fl* y y)])
                (define (f z) (unsafe-fl+ z (unsafe-fl* q q)))
                (if y
                    (unsafe-fl+ 10 (unsafe-fl* q q))
                    f)))
           #f)

;; simple cross-module inlining
(test-comp `(module m racket/base 
              (require racket/bool)
              (list true))
           `(module m racket/base 
              (require racket/bool)
              (list #t)))

<<<<<<< HEAD
=======
(test-comp `(module m racket/base 
              (require racket/list)
              empty?
              (empty? 10))
           `(module m racket/base 
              (require racket/list)
              empty? ; so that it counts as imported
              (null? 10)))

(module check-inline-request racket/base
  (require racket/performance-hint)
  (provide loop)
  (begin-encourage-inline
   (define loop
     ;; large enough that the compiler wouldn't infer inlining:
     (lambda (f n)
       (let loop ([i n])
         (if (zero? i)
             10
             (cons (f i) (loop (sub1 n)))))))))

(test-comp `(module m racket/base 
              (require 'check-inline-request)
              loop
              (loop list 1)) ; 1 is small enough to fully unroll
           `(module m racket/base 
              (require 'check-inline-request)
              loop ; so that it counts as imported
              (let ([f list]
                    [n 1])
                (let loop ([i n])
                  (if (zero? i)
                      10
                      (cons (f i) (loop (sub1 n))))))))

>>>>>>> b5e6a1e3
;; check omit & reorder possibilities for unsafe
;; operations on mutable values:
(let ()
  (define (check-omit-ok expr [yes? #t])
    ;; can omit:
    (test-comp `(module m racket/base
                  (require racket/unsafe/ops)
                  (define (f x)
                    (f x)))
               `(module m racket/base
                  (require racket/unsafe/ops)
                  (define (f x)
                    ,expr
                    (f x)))
               yes?)
    ;; cannot reorder:
    (test-comp `(module m racket/base
                  (require racket/unsafe/ops)
                  (define (f x)
                    (let ([y ,expr])
                      (vector-ref x x)
                      (f x y))))
               `(module m racket/base
                  (require racket/unsafe/ops)
                  (define (f x)
                    (vector-ref x x)
                    (f x ,expr)))
               #f))
  (map check-omit-ok
       '((unsafe-vector-ref x x)
         (unsafe-vector*-ref x x)
         (unsafe-struct-ref x x)
         (unsafe-struct*-ref x x)
         (unsafe-mcar x)
         (unsafe-mcdr x)
         (unsafe-unbox x)
         (unsafe-unbox* x)
         (unsafe-bytes-ref x x)
         (unsafe-string-ref x x)
         (unsafe-flvector-ref x x)
         (unsafe-fxvector-ref x x)
         (unsafe-f64vector-ref x x)
         (unsafe-s16vector-ref x x)
         (unsafe-u16vector-ref x x)))
  (map (lambda (x) (check-omit-ok x #f))
       '((unsafe-vector-set! x x x)
         (unsafe-vector*-set! x x x)
         (unsafe-struct-set! x x x)
         (unsafe-struct*-set! x x x)
         (unsafe-set-mcar! x x)
         (unsafe-set-mcdr! x x)
         (unsafe-set-box! x x)
         (unsafe-set-box*! x x)
         (unsafe-bytes-set! x x x)
         (unsafe-string-set! x x x)
         (unsafe-flvector-set! x x x)
         (unsafe-fxvector-set! x x x)
         (unsafe-f64vector-set! x x x)
         (unsafe-s16vector-set! x x x)
         (unsafe-u16vector-set! x x x))))

;; ;;;;;;;;;;;;;;;;;;;;;;;;;;;;;;;;;;;;;;;;
;; Check bytecode verification of lifted functions

(let ([check
       (lambda (expr)
         (let-values ([(r w) (make-pipe)])
           (write (compile expr) w)
           (parameterize ([read-accept-compiled #t])
             (read r))))])
  (check '(module m mzscheme
            (provide f)
            (define (f x)
              (let loop ([n 0])
                (set! x (+ n 1)) ; close over mutated variable
                (loop n #f)
                (loop n)))))
  (check '(module m mzscheme
            (provide f)
            (define s (make-string 10))
            (define (f x)
              (let loop ([n 0])
                (set! x (+ n 1)) ; close over mutated variable
                (loop n s) ; and refer to global
                (loop n))))))

;; ;;;;;;;;;;;;;;;;;;;;;;;;;;;;;;;;;;;;;;;;

;; Make sure "mutated?" flag isn't confused with "ready" flag:
(module bad-order mzscheme  
  (define (f) (printf "~a\n" i))
  (f)
  (define i 9)
  (set! i 10))
(err/rt-test (dynamic-require ''bad-order #f))

;; ;;;;;;;;;;;;;;;;;;;;;;;;;;;;;;;;;;;;;;;;

;; Check lifting of a function with only an unused rest arg:

(test 1 'continue
      (let/ec foo
        (let ([continue (lambda extras
                          (foo 1))])
          (+ 1 (continue)))))

;; ;;;;;;;;;;;;;;;;;;;;;;;;;;;;;;;;;;;;;;;;
;; call-with-values optimization

;; should get converted to let:
(module cwv-1 mzscheme
  (define (cwv-1-f x)
    (call-with-values (lambda () (+ x 3))
      (lambda (y) (+ y 2))))
  (provide cwv-1-f))
(require 'cwv-1)
(test 15 cwv-1-f 10)

;; known function doesn't expect 1 argument
(module cwv-2 mzscheme
  (define (cwv-2-f x)
    (call-with-values (lambda () (+ x 3))
      (lambda (y z) (+ y 2))))
  (provide cwv-2-f))
(require 'cwv-2)
(err/rt-test (cwv-2-f 10) exn:fail:contract:arity?)

;; known function, unknown number of results:
(module cwv-3 mzscheme
  (define (cwv-3-f g)
    (call-with-values (lambda () (g))
      (lambda (y) (+ y 2))))
  (provide cwv-3-f))
(require 'cwv-3)
(test 12 cwv-3-f (lambda () 10))
(err/rt-test (cwv-3-f (lambda () (values 1 2))) exn:fail:contract:arity?)

;; ditto, need 2 results:
(module cwv-4 mzscheme
  (define (cwv-4-f g)
    (call-with-values (lambda () (g))
      (lambda (y z) (+ y z 2))))
  (provide cwv-4-f))
(require 'cwv-4)
(test 12 cwv-4-f (lambda () (values 4 6)))
(err/rt-test (cwv-4-f (lambda () 10)) exn:fail:contract:arity?)
(err/rt-test (cwv-4-f (lambda () (values 1 2 10))) exn:fail:contract:arity?)

;; unknown first function:
(module cwv-5 mzscheme
  (define (cwv-5-f g)
    (call-with-values g
      (lambda (y) (+ y 2))))
  (provide cwv-5-f))
(require 'cwv-5)
(test 12 cwv-5-f (lambda () 10))
(err/rt-test (cwv-5-f (lambda () (values 1 2))) exn:fail:contract:arity?)

;; ditto, need 2 results:
(module cwv-6 mzscheme
  (define (cwv-6-f g)
    (call-with-values g
      (lambda (y z) (+ y z 2))))
  (provide cwv-6-f))
(require 'cwv-6)
(test 12 cwv-6-f (lambda () (values 4 6)))
(err/rt-test (cwv-6-f (lambda () 10)) exn:fail:contract:arity?)
(err/rt-test (cwv-6-f (lambda () (values 1 2 10))) exn:fail:contract:arity?)

;; unknown second function:
(module cwv-2-1 mzscheme
  (define (cwv-2-1-f x h)
    (call-with-values (lambda () (+ x 3))
      h))
  (provide cwv-2-1-f))
(require 'cwv-2-1)
(test 15 cwv-2-1-f 10 (lambda (y) (+ y 2)))

;; unknown function doesn't expect 1 argument
(module cwv-2-2 mzscheme
  (define (cwv-2-2-f x h)
    (call-with-values (lambda () (+ x 3))
      h))
  (provide cwv-2-2-f))
(require 'cwv-2-2)
(err/rt-test (cwv-2-2-f 10 (lambda (y z) (+ y 2))) exn:fail:contract:arity?)

;; known function, unknown number of results:
(module cwv-2-3 mzscheme
  (define (cwv-2-3-f g h)
    (call-with-values (lambda () (g))
      h))
  (provide cwv-2-3-f))
(require 'cwv-2-3)
(test 12 cwv-2-3-f (lambda () 10) (lambda (y) (+ y 2)))
(test 23 cwv-2-3-f (lambda () (values 10 11)) (lambda (y z) (+ y z 2)))
(err/rt-test (cwv-2-3-f (lambda () (values 1 2)) (lambda (y) (+ y 2))) exn:fail:contract:arity?)
(err/rt-test (cwv-2-3-f (lambda () 10) (lambda (y z) (+ y 2))) exn:fail:contract:arity?)
(err/rt-test (cwv-2-3-f (lambda () (values 1 2 3)) (lambda (y z) (+ y 2))) exn:fail:contract:arity?)

;; unknown first function:
(module cwv-2-5 mzscheme
  (define (cwv-2-5-f g h)
    (call-with-values g h))
  (provide cwv-2-5-f))
(require 'cwv-2-5)
(test 12 cwv-2-5-f (lambda () 10) (lambda (y) (+ y 2)))
(err/rt-test (cwv-2-5-f (lambda () (values 1 2)) (lambda (y) (+ y 2))) exn:fail:contract:arity?)
(err/rt-test (cwv-2-5-f (lambda () 1) (lambda (y z) (+ y 2))) exn:fail:contract:arity?)
(err/rt-test (cwv-2-5-f (lambda () (values 1 2 3)) (lambda (y z) (+ y 2))) exn:fail:contract:arity?)

;; ;;;;;;;;;;;;;;;;;;;;;;;;;;;;;;;;;;;;;;
;; Inlining with higher-order functions:

(test 0 'ho1 (let ([x (random 1)])
               ((let ([fn (add1 (random 1))])
                  (lambda (c) c))
                x)))
(test 0 'ho2 (let ([x (random 1)]
                   [id (lambda (c) c)])
               ((let ([fn (add1 (random 1))])
                  id)
                x)))
(test 0 'ho3 (let ([proc (lambda (q)
                           (let ([fn (add1 (random 1))])
                             (lambda (c) c)))])
               (let ([x (random 1)])
                 ((proc 99) x))))
(test '(2 0) 'ho4 (let ([y (+ 2 (random 1))])
                    (let ([x (random 1)])
                      ((let ([fn (add1 (random 1))])
                         (lambda (c) (list y c)))
                       x))))
(test '(2 0) 'ho5 (let ([y (+ 2 (random 1))])
                    (let ([x (random 1)]
                          [id (lambda (c) (list y c))])
                      ((let ([fn (add1 (random 1))])
                         id)
                       x))))
(test '(2 0) 'ho6 (let ([y (+ 2 (random 1))])
                    (let ([proc (lambda (q)
                                  (let ([fn (add1 (random 1))])
                                    (lambda (c) (list y c))))])
                      (let ([x (random 1)])
                        ((proc 98)
                         x)))))

;; ;;;;;;;;;;;;;;;;;;;;;;;;;;;;;;;;;;;;;;
;; Check that an unboxable flonum argument 
;; is not incorrectly inferred:

(test '(done)
      'unboxing-inference-test
      (let ()
        (define (f x y)
          (if (zero? y)
              ;; prevents inlining:
              '(done)
              (if (zero? y)
                  ;; incorrectly triggered unboxing, 
                  ;; once upon a time:
                  (fl+ x 1.0) 
                  ;; not a float argument => no unboxing of x:
                  (f y (sub1 y)))))
        (f 1.0 100)))

;; ;;;;;;;;;;;;;;;;;;;;;;;;;;;;;;;;;;;;;;
;; Test against letrec-splitting bug:

(err/rt-test (eval `(begin
                      (define (T x) 'v)
                      (let ([A (lambda (x) 'v)]) 
                        (define (B x) (F))
                        (define (C x) (A)) ; turns into constant
                        (define (D x) (D))
                        (define (E x) (A) (T))
                        (define (F x) 'v)
                        (list (C) (E) (D)))))
             exn:fail:contract:arity?)

(err/rt-test (eval `(begin
                      (define (T x) 'v)
                      (let ()
                        (define (A x) 'v)
                        (define (B x) 'v)
                        (define (C x) 'v)
                        (define (D x) (B))
                        (define (E x) (H) (E))
                        (define (F x) (C))
                        (define (G x) (T))
                        (define (H x) (A) (T))
                        (define (I x) 'v)
                        (H)
                        (F))))
             exn:fail:contract:arity?)

;; ;;;;;;;;;;;;;;;;;;;;;;;;;;;;;;;;;;;;;;
;; Make sure the compiler doesn't reorder past a mutable variable:

(let ()
  (define (example-1 lst)
    (define x 0)
    (define (doit)
    (reverse (foldl (lambda (v store) (set! x (add1 x)) (cons v store))
                    '() lst)))
    (let ([results (doit)])
      (list x results)))
  (test '(3 (a b c)) example-1 '(a b c)))

;; ;;;;;;;;;;;;;;;;;;;;;;;;;;;;;;;;;;;;;;
;; Make sure JIT-implemented `apply-values' recognizes chaperones:

(test 99 (lambda ()
           (call-with-values 
               (lambda () (apply values (make-list (add1 (random 1)) '(99))))
             (chaperone-procedure car (lambda (v) v)))))

;; ;;;;;;;;;;;;;;;;;;;;;;;;;;;;;;;;;;;;;;;;
;; check `fl->fx' on unboxed argument:

(test 1 (lambda (x) (fl->fx (fl/ (fl- x 0.0) 1.0))) 1.0)
(test 1 (lambda (x) (inexact->exact (fl/ (fl- x 0.0) 1.0))) 1.0)
(err/rt-test (let ([f (lambda (x) (fl->fx (fl/ (fl- x 0.0) 1.0)))])
               (set! f f)
               (f 1e100))
             ;; make sure that exception reports actual bad argument, and
             ;; not some bad argument due to the fact that the original
             ;; was unboxed:
             (lambda (exn)
               (regexp-match #rx"1e[+]?100" (exn-message exn))))
(test (inexact->exact 1e100) (lambda (x) (inexact->exact (fl/ (fl- x 0.0) 1.0))) 1e100)

;; ;;;;;;;;;;;;;;;;;;;;;;;;;;;;;;;;;;;;;;;;;;
;; Check that compiler handles shifting `#%variable-reference'

(test #f
      'varref-shift
      (let ()
        (define (f #:x [x #f]) #f)
        (define (g #:y [y #f])
          (begin (f) #f))
        #f))

;; ;;;;;;;;;;;;;;;;;;;;;;;;;;;;;;;;;;;;;;;;;;
;; Make sure the compiler doesn't end up in an infinite inling loop:

(module unc-small-self-call racket/base
  (define unc1
    (let ([x 1])
      (lambda ()
        (unc1))))
  (unc1))

<<<<<<< HEAD
=======
;; ;;;;;;;;;;;;;;;;;;;;;;;;;;;;;;;;;;;;;;;;;;
;; Regression test related to the `let'-resolve pass:

(module check-against-problem-in-let-resolver racket/base
  (let-values (((fail2) 12))
    (let ([debugger-local-bindings
           (lambda ()
             (case-lambda ((v) (set! fail2 v))))])
      (let ([f3 (lambda ()
                  (let ([debugger-local-bindings
                         (lambda ()
                           (debugger-local-bindings))])
                    '3))])
        (let ([debugger-local-bindings
               (lambda ()
                 (case-lambda ((v) (set! f3 v))))])
          (f3))))))

>>>>>>> b5e6a1e3
;; ;;;;;;;;;;;;;;;;;;;;;;;;;;;;;;;;;;;;;;

(report-errs)<|MERGE_RESOLUTION|>--- conflicted
+++ resolved
@@ -1432,8 +1432,6 @@
               (require racket/bool)
               (list #t)))
 
-<<<<<<< HEAD
-=======
 (test-comp `(module m racket/base 
               (require racket/list)
               empty?
@@ -1469,7 +1467,6 @@
                       10
                       (cons (f i) (loop (sub1 n))))))))
 
->>>>>>> b5e6a1e3
 ;; check omit & reorder possibilities for unsafe
 ;; operations on mutable values:
 (let ()
@@ -1823,8 +1820,6 @@
         (unc1))))
   (unc1))
 
-<<<<<<< HEAD
-=======
 ;; ;;;;;;;;;;;;;;;;;;;;;;;;;;;;;;;;;;;;;;;;;;
 ;; Regression test related to the `let'-resolve pass:
 
@@ -1843,7 +1838,6 @@
                  (case-lambda ((v) (set! f3 v))))])
           (f3))))))
 
->>>>>>> b5e6a1e3
 ;; ;;;;;;;;;;;;;;;;;;;;;;;;;;;;;;;;;;;;;;
 
 (report-errs)