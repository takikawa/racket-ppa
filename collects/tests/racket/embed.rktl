
(load-relative "loadtest.rktl")

(Section 'embed)

(require compiler/embed
         mzlib/file
	 mzlib/process
         compiler/distribute)

(define (mk-dest-bin mred?)
  (case (system-type)
    [(windows) "e.exe"]
    [(unix) "e"]
    [(macosx) (if mred?
                  "e.app"
                  "e")]))

(define (mk-dest mred?)
  (build-path (find-system-path 'temp-dir) 
              (mk-dest-bin mred?)))

(define mz-dest (mk-dest #f))
(define mr-dest (mk-dest #t))

(define dist-dir (build-path (find-system-path 'temp-dir)
                             "e-dist"))
(define dist-mz-exe (build-path
                     (case (system-type)
                       [(windows) 'same]
                       [else "bin"])
                     (mk-dest-bin #f)))
(define dist-mred-exe (build-path
                       (case (system-type)
                         [(windows macosx) 'same]
                         [else "bin"])
                       (mk-dest-bin #t)))

(define (prepare exe src)
  (printf "Making ~a with ~a...\n" exe src)
  (when (file-exists? exe)
    (delete-file exe)))

(define (try-one-exe exe expect mred?)
  (printf "Running ~a\n" exe)
  (let ([plthome (getenv "PLTHOME")]
	[collects (getenv "PLTCOLLECTS")])
    ;; Try to hide usual collections:
    (when plthome
      (putenv "PLTHOME" (path->string (build-path (find-system-path 'temp-dir) "NOPE"))))
    (when collects
      (putenv "PLTCOLLECTS" (path->string (build-path (find-system-path 'temp-dir) "NOPE"))))
    ;; Execute:
    (parameterize ([current-directory (find-system-path 'temp-dir)])
      (when (file-exists? "stdout")
	(delete-file "stdout"))
      (test #t
            system* (if (and mred? (eq? 'macosx (system-type)))
                        (let-values ([(base name dir?) (split-path exe)])
                          (build-path exe "Contents" "MacOS"
                                      (path-replace-suffix name #"")))
                        exe)))
    (when plthome
      (putenv "PLTHOME" plthome))
    (when collects
      (putenv "PLTCOLLECTS" collects))
    (test expect with-input-from-file (build-path (find-system-path 'temp-dir) "stdout") 
	  (lambda () (read-string 5000)))))

(define try-exe 
  (case-lambda
   [(exe expect mred?)
    (try-exe exe expect mred? void)]
   [(exe expect mred? dist-hook . collects)
    (try-one-exe exe expect mred?)
    ;; Build a distirbution directory, and try that, too:
    (printf " ... from distribution ...\n")
    (when (directory-exists? dist-dir)
      (delete-directory/files dist-dir))
    (assemble-distribution dist-dir (list exe) #:copy-collects collects)
    (dist-hook)
    (try-one-exe (build-path dist-dir
                             (if mred?
                                 dist-mred-exe
                                 dist-mz-exe))
                 expect mred?)
    (delete-directory/files dist-dir)]))

(define (base-compile e)
  (parameterize ([current-namespace (make-base-namespace)])
    (compile e)))
(define (kernel-compile e)
  (parameterize ([current-namespace (make-base-empty-namespace)])
    (namespace-require ''#%kernel)
    (compile e)))

(define (mz-tests mred?)
  (define dest (if mred? mr-dest mz-dest))
  (define (flags s)
    (string-append "-" s))
  (define (one-mz-test filename expect literal?)
    ;; Try simple mode: one module, launched from cmd line:
    (prepare dest filename)
    (make-embedding-executable 
     dest mred? #f
     `((#t (lib ,filename "tests" "racket")))
     null
     #f
     `(,(flags "l") ,(string-append "tests/racket/" filename)))
    (try-exe dest expect mred?)

    ;; Try explicit prefix:
    (printf ">>>explicit prefix\n")
    (let ([w/prefix
	   (lambda (pfx)
	     (prepare dest filename)
	     (make-embedding-executable 
	      dest mred? #f
	      `((,pfx (lib ,filename "tests" "racket"))
                (#t (lib "scheme/init")))
	      null
	      #f
	      `(,(flags "lne") 
                "scheme/base"
                ,(format "(require '~a~a)" 
                         (or pfx "")
                         (regexp-replace #rx"[.].*$" filename ""))))
	     (try-exe dest expect mred?))])
      (w/prefix #f)
      (w/prefix 'before:))

    (when literal?
      ;; Try full path, and use literal S-exp to start
      (printf ">>>literal sexp\n")
      (prepare dest filename)
      (let ([path (build-path (collection-path "tests" "racket") filename)])
        (make-embedding-executable 
         dest mred? #f
         `((#t ,path))
         null
         (base-compile
          `(namespace-require '(file ,(path->string path))))
         `(,(flags ""))))
      (try-exe dest expect mred?)
      
      ;; Use `file' form:
      (printf ">>>file\n")
      (prepare dest filename)
      (let ([path (build-path (collection-path "tests" "racket") filename)])
        (make-embedding-executable 
         dest mred? #f
         `((#t (file ,(path->string path))))
         null
         (base-compile
          `(namespace-require '(file ,(path->string path))))
         `(,(flags ""))))
      (try-exe dest expect mred?)

      ;; Use relative path
      (printf ">>>relative path\n")
      (prepare dest filename)
      (parameterize ([current-directory (collection-path "tests" "racket")])
        (make-embedding-executable 
         dest mred? #f
         `((#f ,filename))
         null
         (base-compile
          `(namespace-require '',(string->symbol (regexp-replace #rx"[.].*$" filename ""))))
         `(,(flags ""))))
      (try-exe dest expect mred?)

      ;; Try multiple modules
      (printf ">>>multiple\n")
      (prepare dest filename)
      (make-embedding-executable 
       dest mred? #f
       `((#t (lib ,filename "tests" "racket"))
         (#t (lib "embed-me3.rkt" "tests" "racket")))
       null
       (base-compile
        `(begin
           (namespace-require '(lib "embed-me3.rkt" "tests" "racket"))
           (namespace-require '(lib ,filename "tests" "racket"))))
       `(,(flags "")))
      (try-exe dest (string-append "3 is here, too? #t\n" expect) mred?)

      ;; Try a literal file
      (printf ">>>literal\n")
      (prepare dest filename)
      (let ([tmp (make-temporary-file)])
        (with-output-to-file tmp 
          #:exists 'truncate
          (lambda ()
            (write (kernel-compile
                    '(namespace-require ''#%kernel)))))
        (make-embedding-executable 
         dest mred? #f
         `((#t (lib ,filename "tests" "racket")))
         (list 
          tmp
          (build-path (collection-path "tests" "racket") "embed-me4.rktl"))
         `(with-output-to-file "stdout"
            (lambda () (display "... and more!\n"))
            'append)
         `(,(flags "l") ,(string-append "tests/racket/" filename)))
        (delete-file tmp))
      (try-exe dest (string-append 
                     "This is the literal expression 4.\n" 
                     "... and more!\n"
                     expect)
               mred?)))

  (one-mz-test "embed-me1.rkt" "This is 1\n" #t)
  (one-mz-test "embed-me1b.rkt" "This is 1b\n" #f)
  (one-mz-test "embed-me1c.rkt" "This is 1c\n" #f)
  (one-mz-test "embed-me1d.rkt" "This is 1d\n" #f)
  (one-mz-test "embed-me1e.rkt" "This is 1e\n" #f)
  (one-mz-test "embed-me2.rkt" "This is 1\nThis is 2: #t\n" #t)

  ;; Try unicode expr and cmdline:
  (prepare dest "unicode")
  (make-embedding-executable 
   dest mred? #f
   '((#t scheme/base))
   null
   (base-compile
    '(begin 
       (require scheme/base)
       (eval '(define (out s)
                (with-output-to-file "stdout"
                  (lambda () (printf s))
                  #:exists 'append)))
       (out "\uA9, \u7238, and \U1D670\n")))
   `(,(flags "ne") "(out \"\u7237...\U1D671\n\")"))
  (try-exe dest "\uA9, \u7238, and \U1D670\n\u7237...\U1D671\n" mred?))

(define (try-basic)
  (mz-tests #f)
  (mz-tests #t)

<<<<<<< HEAD
(begin
  (prepare mr-dest "embed-me5.rkt")
  (make-embedding-executable 
   mr-dest #t #f
   `((#t (lib "embed-me5.rkt" "tests" "racket")))
   null
   #f
   `("-l" "tests/racket/embed-me5.rkt"))
  (try-exe mr-dest "This is 5: #<class:button%>\n" #t))
=======
  (begin
    (prepare mr-dest "embed-me5.rkt")
    (make-embedding-executable 
     mr-dest #t #f
     `((#t (lib "embed-me5.rkt" "tests" "racket")))
     null
     #f
     `("-l" "tests/racket/embed-me5.rkt"))
    (try-exe mr-dest "This is 5: #<class:button%>\n" #t)))
>>>>>>> 371b00af

;; Try the mzc interface:
(require setup/dirs
	 mzlib/file)
(define mzc (build-path (find-console-bin-dir) (if (eq? 'windows (system-type))
                                                   "mzc.exe"
                                                   "mzc")))

(define (mzc-tests mred?)
  (parameterize ([current-directory (find-system-path 'temp-dir)])

    (system* mzc 
	     (if mred? "--gui-exe" "--exe")
	     (path->string (mk-dest mred?))
	     (path->string (build-path (collection-path "tests" "racket") "embed-me1.rkt")))
    (try-exe (mk-dest mred?) "This is 1\n" mred?)

    ;; Check that etc.rkt isn't found if it's not included:
    (printf ">>not included\n")
    (system* mzc 
	     (if mred? "--gui-exe" "--exe")
	     (path->string (mk-dest mred?))
	     (path->string (build-path (collection-path "tests" "racket") "embed-me6.rkt")))
    (try-exe (mk-dest mred?) "This is 6\nno etc.ss\n" mred?)

    ;; And it is found if it is included:
    (printf ">>included\n")
    (system* mzc 
	     (if mred? "--gui-exe" "--exe")
	     (path->string (mk-dest mred?))
	     "++lib" "mzlib/etc.rkt"
	     (path->string (build-path (collection-path "tests" "racket") "embed-me6.rkt")))
    (try-exe (mk-dest mred?) "This is 6\n#t\n" mred?)

    ;; Or, it's found if we set the collection path:
    (printf ">>set coll path\n")
    (system* mzc 
	     (if mred? "--gui-exe" "--exe")
	     (path->string (mk-dest mred?))
	     "--collects-path"
	     (path->string (find-collects-dir))
	     (path->string (build-path (collection-path "tests" "racket") "embed-me6.rkt")))
    ;; Don't try a distribution for this one:
    (try-one-exe (mk-dest mred?) "This is 6\n#t\n" mred?)

    ;; Try --collects-dest mode
    (printf ">>--collects-dest\n")
    (system* mzc 
	     (if mred? "--gui-exe" "--exe")
	     (path->string (mk-dest mred?))
	     "++lib" "mzlib/etc.rkt"
	     "--collects-dest" "cts"
	     "--collects-path" "cts"
	     (path->string (build-path (collection-path "tests" "racket") "embed-me6.rkt")))
    (try-exe (mk-dest mred?) "This is 6\n#t\n" mred? void "cts") ; <- cts copied to distribution
    (delete-directory/files "cts")
    (test #f system* (mk-dest mred?))

    (void)))

(define (try-mzc)
  (mzc-tests #f)
  (mzc-tests #t))

(require dynext/file)
(define (extension-test mred?)
  (parameterize ([current-directory (find-system-path 'temp-dir)])
    
    (define obj-file
      (build-path (find-system-path 'temp-dir) (append-object-suffix "embed-me8")))

    (define ext-base-dir
      (build-path (find-system-path 'temp-dir)
                  "compiled"))

    (define ext-dir
      (build-path ext-base-dir
                  "native"
                  (system-library-subpath)))

    (define ext-file
      (build-path ext-dir (append-extension-suffix "embed-me8_rkt")))

    (define ss-file
      (build-path (find-system-path 'temp-dir) "embed-me9.rkt"))

    (make-directory* ext-dir)
    
    (system* mzc 
             "--cc"
             "-d" (path->string (path-only obj-file))
             (path->string (build-path (collection-path "tests" "racket") "embed-me8.c")))
    (system* mzc 
             "--ld"
             (path->string ext-file)
             (path->string obj-file))

    (when (file-exists? ss-file)
      (delete-file ss-file))
    (copy-file (build-path (collection-path "tests" "racket") "embed-me9.rkt")
               ss-file)

    (system* mzc 
             (if mred? "--gui-exe" "--exe")
             (path->string (mk-dest mred?))
             (path->string ss-file))

    (delete-file ss-file)

    (try-exe (mk-dest mred?) "Hello, world!\n" mred? (lambda ()
                                                       (delete-directory/files ext-base-dir)))

    ;; openssl, which needs extra binaries under Windows
    (system* mzc 
             (if mred? "--gui-exe" "--exe")
             (path->string (mk-dest mred?))
             (path->string (build-path (collection-path "tests" "racket") "embed-me10.rkt")))
    (try-exe (mk-dest mred?) "#t\n" mred?)))

<<<<<<< HEAD
(extension-test #f)
(extension-test #t)

;; A GRacket-specific test with mzc:
(parameterize ([current-directory (find-system-path 'temp-dir)])
  (system* mzc 
	   "--gui-exe"
	   (path->string (mk-dest #t))
	   (path->string (build-path (collection-path "tests" "racket") "embed-me5.rkt")))
  (try-exe (mk-dest #t) "This is 5: #<class:button%>\n" #t))

;; Another GRacket-specific: try embedding plot, which has extra DLLs and font files:
(parameterize ([current-directory (find-system-path 'temp-dir)])
  (define direct (build-path (find-system-path 'temp-dir) "direct.ps"))

  (test #t
        system* (build-path (find-console-bin-dir) "mred")
        "-qu"
        (path->string (build-path (collection-path "tests" "racket") "embed-me7.rkt"))
        (path->string direct))

  (system* mzc 
           "--gui-exe"
           (path->string (mk-dest #t))
           (path->string (build-path (collection-path "tests" "racket") "embed-me7.rkt")))
  (try-exe (mk-dest #t) "plotted\n" #t))
=======
(define (try-extension)
  (extension-test #f)
  (extension-test #t))

(define (try-gracket)
  ;; A GRacket-specific test with mzc:
  (parameterize ([current-directory (find-system-path 'temp-dir)])
    (system* mzc 
             "--gui-exe"
             (path->string (mk-dest #t))
             (path->string (build-path (collection-path "tests" "racket") "embed-me5.rkt")))
    (try-exe (mk-dest #t) "This is 5: #<class:button%>\n" #t))

  ;; Another GRacket-specific: try embedding plot, which has extra DLLs and font files:
  (parameterize ([current-directory (find-system-path 'temp-dir)])
    (define direct (build-path (find-system-path 'temp-dir) "direct.ps"))

    (test #t
          system* (build-path (find-console-bin-dir) "mred")
          "-qu"
          (path->string (build-path (collection-path "tests" "racket") "embed-me7.rkt"))
          (path->string direct))

    (system* mzc 
             "--gui-exe"
             (path->string (mk-dest #t))
             (path->string (build-path (collection-path "tests" "racket") "embed-me7.rkt")))
    (try-exe (mk-dest #t) "plotted\n" #t)))
>>>>>>> 371b00af

;; Try including source that needs a reader extension

(define (try-reader-test 12? mred? ss-file? ss-reader?)
  ;; actual "11" files use ".rkt", actual "12" files use ".ss"
  (define dest (mk-dest mred?))
<<<<<<< HEAD
  (define filename "embed-me11.rkt")
=======
  (define filename (format (if ss-file?
                               "embed-me~a.ss"
                               "embed-me~a.rkt")
                           (if 12? "12" "11")))
>>>>>>> 371b00af
  (define (flags s)
    (string-append "-" s))

  (printf "Trying ~s ~s ~s ~s...\n" (if 12? "12" "11") mred? ss-file? ss-reader?)

  (create-embedding-executable 
   dest
   #:modules `((#t (lib ,filename "tests" "racket")))
   #:cmdline `(,(flags "l") ,(string-append "tests/racket/" filename))
   #:src-filter (lambda (f)
                  (let-values ([(base name dir?) (split-path f)])
                    (equal? name (path-replace-suffix (string->path filename) 
                                                      (if 12? #".ss" #".rkt")))))
   #:get-extra-imports (lambda (f code)
                         (let-values ([(base name dir?) (split-path f)])
<<<<<<< HEAD
                           (if (equal? name (string->path filename))
                               '((lib "embed-me11-rd.rkt" "tests" "racket"))
=======
                           (if (equal? name (path-replace-suffix (string->path filename) 
                                                                 (if 12? #".ss" #".rkt")))
                               `((lib ,(format (if ss-reader?
                                                   "embed-me~a-rd.ss"
                                                   "embed-me~a-rd.rkt")
                                               (if 12? "12" "11"))
                                      "tests" 
                                      "racket"))
>>>>>>> 371b00af
                               null)))
   #:mred? mred?)

  (putenv "ELEVEN" "eleven")
  (try-exe dest "It goes to eleven!\n" mred?)
  (putenv "ELEVEN" "done"))

(define (try-reader)
  (for ([12? (in-list '(#f #t))])
    (try-reader-test 12? #f #f #f)
    (try-reader-test 12? #t #f #f)
    (try-reader-test 12? #f #t #f)
    (try-reader-test 12? #f #f #t)))

;; ----------------------------------------

(define planet (build-path (find-console-bin-dir) (if (eq? 'windows (system-type))
                                                      "planet.exe"
                                                      "planet")))

(define (try-planet)
  (system* planet "link" "racket-tester" "p1.plt" "1" "0"
           (path->string (collection-path "tests" "racket" "embed-planet-1")))
  (system* planet "link" "racket-tester" "p2.plt" "2" "2"
           (path->string (collection-path "tests" "racket" "embed-planet-2")))

  (let ([go (lambda (path expected)
              (printf "Trying planet ~s...\n" path)
              (let ([tmp (make-temporary-file)]
                    [dest (mk-dest #f)])
                (with-output-to-file tmp
                  #:exists 'truncate
                  (lambda ()
                    (printf "#lang racket/base (require ~s)\n" path)))
                (system* mzc "--exe" (path->string dest) (path->string tmp))
                (try-exe dest expected #f)

                (delete-directory/files dest)

                (delete-file tmp)))])
    (go '(planet racket-tester/p1) "one\n")
    (go '(planet "racket-tester/p1:1") "one\n")
    (go '(planet "racket-tester/p1:1:0") "one\n")
    (go '(planet "racket-tester/p1:1:0/main.ss") "one\n")
    (go '(planet racket-tester/p2) "two\n")

    (go '(planet racket-tester/p1/alt) "one\nalt\n")
    (go '(planet racket-tester/p1/other) "two\nother\n")
    (go '(planet "private/sub.rkt" ("racket-tester" "p2.plt" 2 0)) "two\nsub\n")
    (go '(planet "private/sub.ss" ("racket-tester" "p2.plt" 2 0)) "two\nsub\n")
    (go '(planet "main.ss" ("racket-tester" "p2.plt" 2 0)) "two\n")

    (void))
  
  (system* planet "unlink" "racket-tester" "p1.plt" "1" "0")
  (system* planet "unlink" "racket-tester" "p2.plt" "2" "2"))

;; ----------------------------------------

(try-basic)
(try-mzc)
(try-extension)
(try-gracket)
(try-reader)
(try-planet)

;; ----------------------------------------

(report-errs)<|MERGE_RESOLUTION|>--- conflicted
+++ resolved
@@ -238,17 +238,6 @@
   (mz-tests #f)
   (mz-tests #t)
 
-<<<<<<< HEAD
-(begin
-  (prepare mr-dest "embed-me5.rkt")
-  (make-embedding-executable 
-   mr-dest #t #f
-   `((#t (lib "embed-me5.rkt" "tests" "racket")))
-   null
-   #f
-   `("-l" "tests/racket/embed-me5.rkt"))
-  (try-exe mr-dest "This is 5: #<class:button%>\n" #t))
-=======
   (begin
     (prepare mr-dest "embed-me5.rkt")
     (make-embedding-executable 
@@ -258,7 +247,6 @@
      #f
      `("-l" "tests/racket/embed-me5.rkt"))
     (try-exe mr-dest "This is 5: #<class:button%>\n" #t)))
->>>>>>> 371b00af
 
 ;; Try the mzc interface:
 (require setup/dirs
@@ -378,34 +366,6 @@
              (path->string (build-path (collection-path "tests" "racket") "embed-me10.rkt")))
     (try-exe (mk-dest mred?) "#t\n" mred?)))
 
-<<<<<<< HEAD
-(extension-test #f)
-(extension-test #t)
-
-;; A GRacket-specific test with mzc:
-(parameterize ([current-directory (find-system-path 'temp-dir)])
-  (system* mzc 
-	   "--gui-exe"
-	   (path->string (mk-dest #t))
-	   (path->string (build-path (collection-path "tests" "racket") "embed-me5.rkt")))
-  (try-exe (mk-dest #t) "This is 5: #<class:button%>\n" #t))
-
-;; Another GRacket-specific: try embedding plot, which has extra DLLs and font files:
-(parameterize ([current-directory (find-system-path 'temp-dir)])
-  (define direct (build-path (find-system-path 'temp-dir) "direct.ps"))
-
-  (test #t
-        system* (build-path (find-console-bin-dir) "mred")
-        "-qu"
-        (path->string (build-path (collection-path "tests" "racket") "embed-me7.rkt"))
-        (path->string direct))
-
-  (system* mzc 
-           "--gui-exe"
-           (path->string (mk-dest #t))
-           (path->string (build-path (collection-path "tests" "racket") "embed-me7.rkt")))
-  (try-exe (mk-dest #t) "plotted\n" #t))
-=======
 (define (try-extension)
   (extension-test #f)
   (extension-test #t))
@@ -434,21 +394,16 @@
              (path->string (mk-dest #t))
              (path->string (build-path (collection-path "tests" "racket") "embed-me7.rkt")))
     (try-exe (mk-dest #t) "plotted\n" #t)))
->>>>>>> 371b00af
 
 ;; Try including source that needs a reader extension
 
 (define (try-reader-test 12? mred? ss-file? ss-reader?)
   ;; actual "11" files use ".rkt", actual "12" files use ".ss"
   (define dest (mk-dest mred?))
-<<<<<<< HEAD
-  (define filename "embed-me11.rkt")
-=======
   (define filename (format (if ss-file?
                                "embed-me~a.ss"
                                "embed-me~a.rkt")
                            (if 12? "12" "11")))
->>>>>>> 371b00af
   (define (flags s)
     (string-append "-" s))
 
@@ -464,10 +419,6 @@
                                                       (if 12? #".ss" #".rkt")))))
    #:get-extra-imports (lambda (f code)
                          (let-values ([(base name dir?) (split-path f)])
-<<<<<<< HEAD
-                           (if (equal? name (string->path filename))
-                               '((lib "embed-me11-rd.rkt" "tests" "racket"))
-=======
                            (if (equal? name (path-replace-suffix (string->path filename) 
                                                                  (if 12? #".ss" #".rkt")))
                                `((lib ,(format (if ss-reader?
@@ -476,7 +427,6 @@
                                                (if 12? "12" "11"))
                                       "tests" 
                                       "racket"))
->>>>>>> 371b00af
                                null)))
    #:mred? mred?)
 
