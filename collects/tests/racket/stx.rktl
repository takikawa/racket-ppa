
(load-relative "loadtest.rktl")

(Section 'stx)

(test #t syntax? (datum->syntax #f 'hello #f))

(test #f syntax-line (datum->syntax #f 10 '(aha #f #f 19 #f)))
(test #f syntax-column (datum->syntax #f 10 '(aha #f #f 19 #f)))
(test 19 syntax-position (datum->syntax #f 10 '(aha #f #f 19 #f)))
(test 'aha syntax-source (datum->syntax #f 10 '(aha #f #f 19 #f)))
(test #f syntax-span (datum->syntax #f 10 '(aha #f #f 19 #f)))
(test 88 syntax-span (datum->syntax #f 10 '(aha #f #f 19 88)))

(test 7 syntax-line (datum->syntax #f 10 '(aha 7 88 999 #f)))
(test 88 syntax-column (datum->syntax #f 10 '(aha 7 88 999 #f)))
(test 999 syntax-position (datum->syntax #f 10 '(aha 7 88 999 #f)))
(test 'aha syntax-source (datum->syntax #f 10 '(aha 7 88 999 #f)))
(test #f syntax-span (datum->syntax #f 10 '(aha 7 88 999 #f)))
(test 22 syntax-span (datum->syntax #f 10 '(aha 7 88 999 22)))
(test 0 syntax-span (datum->syntax #f 10 '(aha 1 1 1 0)))
(test 0 syntax-column (datum->syntax #f 10 '(aha 1 0 1 0)))

(err/rt-test (datum->syntax #f 10 10))
(err/rt-test (datum->syntax #f 10 '(10)))
(err/rt-test (datum->syntax #f 10 '(10 11)))
(err/rt-test (datum->syntax #f 10 '(10 11 12)))
(err/rt-test (datum->syntax #f 10 '(10 11 12 13)))
(err/rt-test (datum->syntax #f 10 '(10 11 12 13 14 15)))
(err/rt-test (datum->syntax #f 10 '(a 11.0 12 13 14)))
(err/rt-test (datum->syntax #f 10 '(a 11 12 -13 14)))
(err/rt-test (datum->syntax #f 10 '(a 11 12 -13 14)))
(err/rt-test (datum->syntax #f 10 '(a 11 12 13 -1)))
(err/rt-test (datum->syntax #f 10 '(a 0 12 13 0)))
(err/rt-test (datum->syntax #f 10 '(a 11 -1 13 0)))
(err/rt-test (datum->syntax #f 10 '(a 11 12 0 0)))

(syntax-test #'quote-syntax)
(syntax-test #'(quote-syntax))
(syntax-test #'(quote-syntax . 7))

;; ;;;;;;;;;;;;;;;;;;;;;;;;;;;;;;;;;;;;;;;;;;;;;;;;;;;;;;;;;;
;; some syntax-case patterns
;; ;;;;;;;;;;;;;;;;;;;;;;;;;;;;;;;;;;;;;;;;;;;;;;;;;;;;;;;;;;

(test 17 'syntax-case (syntax-case '(1 1 1) () [(1 ...) 17]))

(define-syntax sd (syntax-rules () [(_ v) (syntax->datum (syntax v))]))

(test '(3 1 2) 'syntax-case (syntax-case '(1 2 3) () [(a ... b) (sd (b a ...))]))
(test '(3 1 2) 'syntax-case (syntax-case '(1 2 3) () [(a ... b . c) (sd (b a ...))]))
(test '(3 1 2) 'syntax-case (syntax-case '(1 2 3) () [(a ... 3 . c) (sd (3 a ...))]))
(test 5 'syntax-case (syntax-case '(1 2 3 4) () [(a ... 3 . c) (sd (3 a ... c))][_else 5]))
(test '(3 1 2 4) 'syntax-case (syntax-case '(1 2 3 . 4) () [(a ... b . c) (sd (b a ... c))][_else 5]))
(test '(3 1 2 4) 'syntax-case (syntax-case '(1 2 (3 . 4)) () [(a ... (b . c)) (sd (b a ... c))][_else 5]))
(test '((3) 1 2 4) 'syntax-case (syntax-case '(1 2 (3 . 4)) () [(a ... (b ... . c)) (sd ((b ...) a ... c))][_else 5]))
(test '(3 1 2 4) 'syntax-case (syntax-case '(1 2 (3 . 4)) () [(a ... (b ... . c)) (sd (b ... a ... c))][_else 5]))
(test '((3) 1 2 4) 'syntax-case (syntax-case '(1 2 ((3) . 4)) () [(a ... ((b ...) ... . c)) (sd ((b ...) ... a ... c))][_else 5]))
(test '(3 1 2 4) 'syntax-case (syntax-case '(1 2 ((3) . 4)) () [(a ... ((b ...) ... . c)) (sd (b ... ... a ... c))][_else 5]))

(syntax-test (quote-syntax (syntax-case 0 () [(a ... b c ...) 1][_else 5])))
(syntax-test (quote-syntax (syntax-case 0 () [(a ... b . (c ...)) 1][_else 5])))
(syntax-test (quote-syntax (syntax-case 0 () [(a ... ...) 1][_else 5])))
(syntax-test (quote-syntax (syntax-case 0 () [(a ...) #'a][_else 5])))
(syntax-test (quote-syntax (syntax-case 0 () [(a ...) #'((a ...) ...)][_else 5])))
(syntax-test (quote-syntax (syntax-case 0 () [(a ...) #'(a ... ...)][_else 5])))
(syntax-test (quote-syntax (syntax-case 0 () [((a ...) ...) #'a][_else 5])))
(syntax-test (quote-syntax (syntax-case 0 () [((a ...) ...) #'(a ...)][_else 5])))
(syntax-test (quote-syntax (syntax-case 0 () [((a ...) ...) #'(a ... ... ...)][_else 5])))

(test 'no 'dot-literal (syntax-case #'(1 2) () [(_ . #t) 'yes] [_ 'no]))
(test 'yes 'dot-literal (syntax-case #'(1 . #t) () [(_ . #t) 'yes] [_ 'no]))

(test '(((x 3) (y 3) (z 3)) ;; each line should be x y z, not x x x...
        ((x 4) (y 4) (z 4))
        ((x 5) (y 5) (z 5)))
      'ellipses
      (syntax->datum (syntax-case '(_ 1 (x y z) ((3 3 3) (4 4 4) (5 5 5))) ()
                       [(_ x (a ...) ((b ...) ...)) #'(((a b) ...) ...)])))

(test '(((x y z 3) (x y z 3) (x y z 3))
        ((x y z 4) (x y z 4) (x y z 4))
        ((x y z 5) (x y z 5) (x y z 5)))
      'ellipses
      (syntax->datum (syntax-case '(_ 1 (x y z) ((3 3 3) (4 4 4) (5 5 5))) ()
                       [(_ x (a ...) ((b ...) ...)) #'(((a ... b) ...) ...)])))


(test '((1 z) (2 w) (x z) (y w))
      'ellipses
      (syntax->datum (syntax-case '(((1 2) (x y)) (z w)) ()
                       [(((a ...) ...) (b ...)) #'((a b) ... ...)])))

(test '(#(1) #(2 3))
      'ellipses+vector
      (syntax->datum
       (syntax-case '((1) (2 3)) ()
         [((a ...) ...) #'(#(a ...) ...)])))

(test '(1 2 3 6 8 9 0 1 2 3)
      syntax->datum
      (syntax-case '(((1) (2 3)) ((6)) ((8 9 0) (1 2 3))) ()
        [(((a ...) ...) ...) #'(a ... ... ...)]))
(test '((1 2 3) (6) (8 9 0 1 2 3))
      syntax->datum
      (syntax-case '(((1) (2 3)) ((6)) ((8 9 0) (1 2 3))) ()
        [(((a ...) ...) ...) #'((a ... ...) ...)]))
(test '((1) (2 3) (6) (8 9 0) (1 2 3))
      syntax->datum
      (syntax-case '(((1) (2 3)) ((6)) ((8 9 0) (1 2 3))) ()
        [(((a ...) ...) ...) #'((a ...) ... ...)]))

(test (syntax-case #'((([n 1] [m 2]) ([p 10] [q 20]))
                      (([nn -1] [mm -2]) ([pp -10] [qq -20]))) ()
        [((([x y] ...) ...) ...)
         (syntax->datum #'(ell ((ull (+ x ...)
                                     ((- x ... y ...) ...))
                                ...)
                               ...))])
      'fancy-ellipses
      '(ell ((ull (+ n m) ((- n m 1 2) (- p q 10 20)))
             (ull (+ p q) ((- nn mm -1 -2) (- pp qq -10 -20))))
            ((ull (+ nn mm) ((- n m 1 2) (- p q 10 20)))
             (ull (+ pp qq) ((- nn mm -1 -2) (- pp qq -10 -20))))))

(test (syntax-case #'((([n 1] [m 2]) ([p 10] [q 20]))
                      (([nn -1] [mm -2]) ([pp -10] [qq -20]))) ()
        [((([x y] ...) ...) ...)
         (syntax->datum #'(ell ((ull (+ x ...)
                                     ((- x ...) ...))
                                ...)
                               ...))])
      'fancy-ellipses
      '(ell ((ull (+ n m) ((- n m) (- p q)))
             (ull (+ p q) ((- nn mm) (- pp qq))))
            ((ull (+ nn mm) ((- n m) (- p q)))
             (ull (+ pp qq) ((- nn mm) (- pp qq))))))

;;;;;;;;;;;;;;;;;;;;;;;;;;;;;;;;;;;;;;;;;;;;;;;;;;;;;;;;;;;;
;; Test basic expansion and property propagation
;;;;;;;;;;;;;;;;;;;;;;;;;;;;;;;;;;;;;;;;;;;;;;;;;;;;;;;;;;;;

(define (tree-map f)
  (lambda (l)
    (if (pair? l)
        (cons ((tree-map f) (car l))
              ((tree-map f) (cdr l)))
        (if (null? l)
            null
            (f l)))))

(define-syntax mcr
  (lambda (stx)
    (syntax-case stx ()
      [(_ x) (syntax (begin x))])))

(define s (quote-syntax (mcr 5)))
(define se (expand-once s))

(syntax-case se ()
  [(bg five)
   (let ([bg (syntax bg)]
         [five (syntax five)])
     (test 'begin syntax-e bg)
     (test 5 syntax-e five)

     (test #t syntax-original? five)
     (test #f syntax-original? bg)

     'ok)])

(test #f syntax-property s 'testing)

;;;;;;;;;;;;;;;;;;;;;;;;;;;;;;;;;;;;;;;;
;; Plain s, se derived from part of s

(define s (syntax-property (quote-syntax (mcr 5)) 'testing 10))
(define se (expand-once s))

(test 10 syntax-property s 'testing)
(test 10 syntax-property se 'testing)
(test '(mcr) (tree-map syntax-e) (syntax-property se 'origin))

(test 10 syntax-property (datum->syntax #f 0 #f s) 'testing)

(test #t syntax-original? s)
(test #f syntax-original? se)

;;;;;;;;;;;;;;;;;;;;;;;;;;;;;;;;;;;;;;;;
;; Plain s, se is part of s

(define-syntax mcr2
  (lambda (stx)
    (syntax-case stx ()
      [(_ x) (syntax x)])))

(define s (syntax-property (quote-syntax (mcr2 5)) 'testing 10))
(define se (expand-once s))

(test (syntax-e (cadr (syntax-e s))) syntax-e se)

(test 10 syntax-property s 'testing)
(test 10 syntax-property se 'testing)
(test '(mcr2) (tree-map syntax-e) (syntax-property se 'origin))

(test #t syntax-original? s)
(test #t syntax-original? se)

;;;;;;;;;;;;;;;;;;;;;;;;;;;;;;;;;;;;;;;;
;; Constructed s, se is part of s, part of s tagged

(define s
  (syntax-property
   (with-syntax ([five (syntax-property (quote-syntax 5) 'testing 12)])
     (syntax (mcr2 five)))
   'testing 10))
(define se (expand-once s))

(test (syntax-e (cadr (syntax-e s))) syntax-e se)

(test 10 syntax-property s 'testing)
(test '(12 . 10) syntax-property se 'testing)
(test '(mcr2) (tree-map syntax-e) (syntax-property se 'origin))

(test #f syntax-original? s)
(test #t syntax-original? se)

;;;;;;;;;;;;;;;;;;;;;;;;;;;;;;;;;;;;;;;;
;; paren-shape:

(let ([s (with-syntax ([a (quote-syntax [x y])])
           #'[a 10])])
  (test #f syntax-property #'(x) 'paren-shape)
  (test #\[ syntax-property #'[x] 'paren-shape)
  (test #\[ syntax-property s 'paren-shape)
  (test #\[ syntax-property (syntax-case s () [(b _) #'b]) 'paren-shape))

(let ([s (with-syntax ([(a ...) '(1 2 3)])
           #'[a ...])])
  (test #\[ syntax-property s 'paren-shape))

;;;;;;;;;;;;;;;;;;;;;;;;;;;;;;;;;;;;;;;;
;; Two-step macro chain

(define-syntax mcr5
  (lambda (stx)
    (syntax-case stx ()
      [(_ x) (syntax x)])))

(define s (quote-syntax (mcr5 (mcr2 5))))
(define se (expand-once (expand-once s)))

(test (syntax-e (cadr (syntax-e (cadr (syntax-e s))))) syntax-e se)

(test '(mcr2 mcr5)
      (tree-map syntax-e)
      (syntax-property se 'origin))

(test #t syntax-original? s)
(test #t syntax-original? se)


;;;;;;;;;;;;;;;;;;;;;;;;;;;;;;;;;;;;;;;;
;; Two-step macro chain with expansion

(define-syntax mcr7
  (lambda (stx)
    (syntax-case stx ()
      [(_ x) (local-expand (syntax x) '(internal-define) (list (quote-syntax #%datum)))])))

(define s (quote-syntax (mcr7 (mcr2 5))))
(define se (expand-once s))

(test (syntax-e (cadr (syntax-e (cadr (syntax-e s))))) syntax-e se)

(test '((mcr2) mcr7)
      (tree-map syntax-e)
      (syntax-property se 'origin))

(test #t syntax-original? s)
(test #t syntax-original? se)


;;;;;;;;;;;;;;;;;;;;;;;;;;;;;;;;;;;;;;;;
;; Three-step macro chain, with one expansion

(define s (quote-syntax (mcr5 (mcr7 (mcr2 5)))))
(define se (expand-once (expand-once s)))

(test '((mcr2) mcr7 mcr5)
      (tree-map syntax-e)
      (syntax-property se 'origin))

;;;;;;;;;;;;;;;;;;;;;;;;;;;;;;;;;;;;;;;;
;; Three-step macro chain, with other expansion

(define s (quote-syntax (mcr7 (mcr5 (mcr2 5)))))
(define se (expand-once s))

(test '((mcr2 mcr5) mcr7)
      (tree-map syntax-e)
      (syntax-property se 'origin))

;;;;;;;;;;;;;;;;;;;;;;;;;;;;;;;;;;;;;;;;
;; #%app, etc.

(define s (syntax-property (quote-syntax (add1 5)) 'testing 10))
(test 10 syntax-property (expand s) 'testing)

(define s (syntax-property (quote-syntax 5) 'testing 10))
(test 10 syntax-property (expand s) 'testing)

;;;;;;;;;;;;;;;;;;;;;;;;;;;;;;;;;;;;;;;;
;; Check tracking of (formerly) primitive expanders

(test '(let) (tree-map syntax-e) (syntax-property (expand #'(let ([x 10]) x)) 'origin))
(test '(let*-values let*) (tree-map syntax-e) (syntax-property (expand #'(let* ([x 10]) x)) 'origin))
(test '(let) (tree-map syntax-e) (syntax-property (expand #'(let loop ([x 10]) x)) 'origin))
(test '(letrec) (tree-map syntax-e) (syntax-property (expand #'(letrec ([x 10]) x)) 'origin))
(test '(let*-values) (tree-map syntax-e) (syntax-property (expand #'(let*-values ([(x) 10]) x)) 'origin))

;;;;;;;;;;;;;;;;;;;;;;;;;;;;;;;;;;;;;;;;;;
;; Symbol Keys
(test null syntax-property-symbol-keys #'a)
(let ([ssort (lambda (l)
               (if (equal? l '(yep aha))
                   '(aha yep)
                   l))])
  (test '(aha) syntax-property-symbol-keys (syntax-property #'a 'aha 1))
  (test '(aha yep) ssort (syntax-property-symbol-keys (syntax-property (syntax-property #'a 'aha 1) 'yep 2)))
  (test '(aha yep) ssort (syntax-property-symbol-keys
                          (syntax-property
                           (syntax-property
                            (syntax-property #'a 'aha 1)
                            'yep 2)
                           'aha 3))))

;;;;;;;;;;;;;;;;;;;;;;;;;;;;;;;;;;;;;;;;;;;;;;;;;;;;;;;;;;;;;;;;;
;; Test free-identifier=? on different phases via syntax-case*
;;;;;;;;;;;;;;;;;;;;;;;;;;;;;;;;;;;;;;;;;;;;;;;;;;;;;;;;;;;;;;;;;

(module mta scheme/base
  (define mtax 10)
  (provide mtax))

(module mtb scheme/base
  (define mtby 10)
  (provide mtby))

(module mt1 scheme/base
  (require (prefix-in a: 'mta))
  (require (for-syntax (prefix-in b: 'mtb)
                       scheme/base))
  (require (prefix-in mz: scheme/base))

  (define-syntax ck
    (lambda (stx)
      (syntax-case stx ()
        [(_ id et?)
         (with-syntax ([cmp (if (syntax-e (syntax et?))
                                (syntax free-transformer-identifier=?)
                                (syntax free-identifier=?))])
           (syntax
            (lambda (x)
              (syntax-case* x (id) cmp
                [(_ id) #t]
                [else #f]))))])))

  (define has-lam? (ck case-lambda #f))
  (define has-mz:lam? (ck mz:case-lambda #f))
  (define has-mtax? (ck a:mtax #f))
  (define has-mtby? (ck b:mtby #f))

  (define has-et-lam? (ck case-lambda #t))
  (define has-et-mz:lam? (ck mz:case-lambda #t))
  (define has-et-mtax? (ck a:mtax #t))
  (define has-et-mtby? (ck b:mtby #t))

  (provide has-lam? has-mz:lam? has-mtax? has-mtby?
           has-et-lam? has-et-mz:lam? has-et-mtax? has-et-mtby?))

(require 'mt1)
(require (for-syntax 'mtb))

(test #t has-lam? #'(any case-lambda))
(test #f has-lam? #'(any case-lambada))

(test #t has-et-lam? #'(any case-lambda))
(test #f has-et-lam? #'(any case-lambada))

;; mz: prefix is there in normal environment:
(test #t has-mz:lam? #'(any case-lambda))
(test #f has-et-mz:lam? #'(any case-lambda))
(test #f has-mz:lam? #'(any mz:case-lambda))
(test #t has-et-mz:lam? #'(any mz:case-lambda))

;; No mtax anywhere:
(test #f has-mtax? #'(any mtax))
(test #f has-mtax? #'(any a:mtax))
(test #f has-et-mtax? #'(any mtax))
(test #t has-et-mtax? #'(any a:mtax))

;; mtby (without prefix) in trans env
(test #f has-mtby? #'(any mtby))
(test #t has-mtby? #'(any b:mtby))
(test #t has-et-mtby? #'(any mtby))
(test #f has-et-mtby? #'(any b:mtby))

(module mt2 '#%kernel
  (#%require (for-syntax '#%kernel))
  (#%require 'mt1)
  (#%require 'mta)

  ;; For #':
  (define-syntaxes (syntax)
    (lambda (stx)
      (datum->syntax
       stx
       (cons
        (quote-syntax quote-syntax)
        (cdr (syntax-e stx)))
       stx)))

  (define-values (run-mt2-test)
    (lambda (test)

      (test #t has-lam? #'(any case-lambda))
      (test #f has-lam? #'(any case-lambada))

      (test #t has-et-lam? #'(any case-lambda))
      (test #f has-et-lam? #'(any case-lambada))

      ;; mz: prefix is there in normal environment:
      (test #t has-mz:lam? #'(any case-lambda))
      (test #f has-et-mz:lam? #'(any case-lambda))
      (test #f has-mz:lam? #'(any mz:case-lambda))
      (test #t has-et-mz:lam? #'(any mz:case-lambda))

      ;; mtax in both places normal env:
      (test #t has-mtax? #'(any mtax))
      (test #f has-mtax? #'(any a:mtax))
      (test #f has-et-mtax? #'(any mtax))
      (test #t has-et-mtax? #'(any a:mtax))

      ;; no mtby here
      (test #f has-mtby? #'(any mtby))
      (test #t has-mtby? #'(any b:mtby))
      (test #f has-et-mtby? #'(any mtby))
      (test #f has-et-mtby? #'(any b:mtby))))

  (#%provide run-mt2-test))

(require 'mt2)
(run-mt2-test test)

;;;;;;;;;;;;;;;;;;;;;;;;;;;;;;;;;;;;;;;;

(test '(1 2 3) syntax->datum (syntax (1 2 3)))
(test '(1 ... 2 3) syntax->datum (syntax (... (1 ... 2 3))))

(syntax-test #'(syntax (a (... ...))))
(syntax-test #'(syntax (... ...)))

;;;;;;;;;;;;;;;;;;;;;;;;;;;;;;;;;;;;;;;;;;;;;;;;;;;;;;;;;;;;;;;;;
;; identifier-binding
;;;;;;;;;;;;;;;;;;;;;;;;;;;;;;;;;;;;;;;;;;;;;;;;;;;;;;;;;;;;;;;;;

(define (identifier-binding* s)
  (let ([b (identifier-binding s)])
    (if (list? b)
        (list* (let-values ([(name base) (module-path-index-split (car b))])
                 ;(fprintf (current-error-port) ">>>>base = ~s\n" base)
                 name)
               (cadr b)
               (let-values ([(name base) (module-path-index-split (caddr b))])
                 name)
               (cdddr b))
        b)))

(test '('#%kernel case-lambda (lib "racket/init") case-lambda 0 0 0)
      identifier-binding* #'case-lambda)
(test '("private/promise.rkt" delay* (lib "racket/init") delay 0 0 0)
      identifier-binding* #'delay)
(test '('#%kernel #%module-begin (lib "racket/init") #%plain-module-begin 0 0 0)
      identifier-binding* #'#%plain-module-begin)
(require (only-in scheme/base [#%plain-module-begin #%pmb]))
(test '('#%kernel #%module-begin scheme/base #%plain-module-begin 0 0 0)
      identifier-binding* #'#%pmb)

(let ([b (identifier-binding
          (syntax-case (expand #'(module m scheme/base
                                   (require (only-in (lib "lang/htdp-intermediate.rkt") [cons bcons]))
                                   bcons)) ()
            [(mod m mz (#%mod-beg req (app call-with-values (lambda () cons) print)))
             (let ([s (syntax cons)])
               (test 'bcons syntax-e s)
               s)]))])
  (let-values ([(real real-base) (module-path-index-split (car b))]
               [(nominal nominal-base) (module-path-index-split (caddr b))])
    (test '"teachprims.rkt" values real)
    (test 'beginner-cons cadr b)
    (test '(lib "lang/htdp-intermediate.rkt") values nominal)
    (test 'cons cadddr b)))

(let ([b (identifier-binding
          (syntax-case (expand #'(module m (lib "lang/htdp-intermediate.rkt")
                                   cons)) ()
            [(mod m beg (#%mod-beg (app call-w-vals (lam () cons) prnt)))
             (let ([s (syntax cons)])
               (test 'cons syntax-e s)
               s)]))])
  (let-values ([(real real-base) (module-path-index-split (car b))]
               [(nominal nominal-base) (module-path-index-split (caddr b))])
    (test '"teachprims.rkt" values real)
    (test 'beginner-cons cadr b)
    (test '(lib "lang/htdp-intermediate.rkt") values nominal)
    (test 'cons cadddr b)))

;;;;;;;;;;;;;;;;;;;;;;;;;;;;;;;;;;;;;;;;;;;;;;;;;;;;;;;;;;;;;;;;;
;; eval versus eval-syntax, etc.
;;;;;;;;;;;;;;;;;;;;;;;;;;;;;;;;;;;;;;;;;;;;;;;;;;;;;;;;;;;;;;;;;

(unless building-flat-tests?

  (test eval eval 'eval)
  (test eval eval eval)
  (test eval eval #'eval)
  (test eval eval (datum->syntax #f 'eval))

  (err/rt-test (eval-syntax 'eval))
  (err/rt-test (eval-syntax eval))
  (test eval eval-syntax #'eval)
  (test #t
        'eval-syntax
        (with-handlers ([exn:fail:syntax? (lambda (x) #t)])
          (eval-syntax (datum->syntax #f 'eval))))

  (test eval (current-eval) 'eval)
  (test eval (current-eval) eval)
  (test eval (current-eval) #'eval)
  (test #t
        'current-eval-syntax
        (with-handlers ([exn:fail:syntax? (lambda (x) #t)])
          ((current-eval) (datum->syntax #f 'eval))))

  (test eval 'compile (eval (compile 'eval)))
  (test eval 'compile (eval (compile eval)))
  (test eval 'compile (eval (compile #'eval)))
  (test eval 'compile (eval (compile (datum->syntax #f 'eval))))

  (err/rt-test (compile-syntax 'eval))
  (err/rt-test (compile-syntax eval))
  (test eval 'compile (eval (compile-syntax #'eval)))
  (test #t
        'compile-syntax
        (with-handlers ([exn:fail:syntax? (lambda (x) #t)])
          (compile-syntax (datum->syntax #f 'eval))))

  (test eval 'expand (eval (expand 'eval)))
  (test eval 'expand (eval (expand eval)))
  (test eval 'expand (eval (expand #'eval)))
  (test eval 'expand (eval (expand (datum->syntax #f 'eval))))

  (err/rt-test (expand-syntax 'eval))
  (err/rt-test (expand-syntax eval))
  (test eval 'expand (eval (expand-syntax #'eval)))
  (test #t
        'expand-syntax
        (with-handlers ([exn:fail:syntax? (lambda (x) #t)])
          (expand-syntax (datum->syntax #f 'eval))))

  (test eval 'expand-once (eval (expand-once 'eval)))
  (test eval 'expand-once (eval (expand-once eval)))
  (test eval 'expand-once (eval (expand-once #'eval)))
  (test eval 'expand-once (eval (expand-once (datum->syntax #f 'eval))))

  (err/rt-test (expand-syntax-once 'eval))
  (err/rt-test (expand-syntax-once eval))
  (test eval 'expand-once (eval (expand-syntax-once #'eval)))
  (test #t
        'expand-syntax-once
        (with-handlers ([exn:fail:syntax? (lambda (x) #t)])
          (expand-syntax-once (datum->syntax #f 'eval))))

  (test eval 'expand-to-top-form (eval (expand-to-top-form 'eval)))
  (test eval 'expand-to-top-form (eval (expand-to-top-form eval)))
  (test eval 'expand-to-top-form (eval (expand-to-top-form #'eval)))
  (test eval 'expand-to-top-form (eval (expand-to-top-form (datum->syntax #f 'eval))))

  (err/rt-test (expand-syntax-to-top-form 'eval))
  (err/rt-test (expand-syntax-to-top-form eval))
  (test eval 'expand-to-top-form (eval (expand-syntax-to-top-form #'eval)))
  (test #t syntax? (expand-syntax-to-top-form (datum->syntax #f 'eval))))

;;;;;;;;;;;;;;;;;;;;;;;;;;;;;;;;;;;;;;;;;;;;;;;;;;;;;;;;;;;;
;; origin tracking
;;;;;;;;;;;;;;;;;;;;;;;;;;;;;;;;;;;;;;;;;;;;;;;;;;;;;;;;;;;;

;; Checks whether stx includes an mapping for
;;  a `where' form (indicated by a symbol) going back to
;;  a `what' form (another symbol)
;; If `where' is #f, look for the annotation on a let...-values
;;  binding clause
(define (has-stx-property? stx where what prop)
  (define (has-p? stx)
    (let ([p (syntax-property stx prop)])
      (and p
           (let loop ([p p])
             (cond
              [(pair? p) (or (loop (car p))
                             (loop (cdr p)))]
              [else (and (identifier? p)
                         (eq? what (syntax-e p)))])))))

  (let loop ([stx stx])
    (or (and (has-p? stx)
             (or (eq? #t where)
                 (eq? (syntax-e stx) where)
                 (and (pair? (syntax-e stx))
                      (eq? (syntax-e (car (syntax-e stx)))
                           where))))
        (syntax-case stx (#%plain-lambda case-lambda begin begin0
                                         set! with-continuation-mark
                                         if #%plain-app module #%plain-module-begin
                                         define-values)
          [(#%plain-lambda formals expr ...)
           (ormap loop (syntax->list #'(expr ...)))]
          [(case-lambda [formals expr ...] ...)
           (ormap (lambda (l)
                    (ormap loop (syntax->list l)))
                  (syntax->list #'((expr ...) ...)))]
          [(let ([(id ...) rhs] ...) expr ...)
           (or (free-identifier=? #'let #'let-values)
               (free-identifier=? #'let #'letrec-values))
           (or (and (boolean? where)
                    (syntax-case stx ()
                      [(let [clause ...] expr)
                       (ormap has-p? (syntax->list #'(clause ...)))]))
               (ormap loop (syntax->list #'(expr ...)))
               (ormap loop (syntax->list #'(rhs ...))))]
          [(begin expr ...)
           (ormap loop (syntax->list #'(expr ...)))]
          [(begin0 expr ...)
           (ormap loop (syntax->list #'(expr ...)))]
          [(set! id expr)
           (loop #'expr)]
          [(with-continuation-mark key val expr)
           (or (loop #'key) (loop #'val) (loop #'expr))]
          [(if test then else)
           (or (loop #'test) (loop #'then) (loop #'else))]
          [(#%plain-app expr ...)
           (ormap loop (syntax->list #'(expr ...)))]
          [(module name init body)
           (loop #'body)]
          [(#%plain-module-begin expr ...)
           (ormap loop (syntax->list #'(expr ...)))]
          [(define-values (id ...) expr)
           (loop #'expr)]
          [_ #f]))))

(test #t has-stx-property? (expand #'(let ([x 1]) 2)) 'let-values 'let 'origin)

;; The define-struct macro expands to begin,
(test #t has-stx-property? (expand #'(define-struct x (a))) 'begin 'define-struct 'origin)
(test #t has-stx-property? (expand #'(module m scheme/base (define-struct x (a)))) 'define-values 'define-struct 'origin)
(test #t has-stx-property? (expand #'(module m scheme/base (define-struct x (a)))) 'define-syntaxes 'define-struct 'origin)

;; The s macro also expands to begin:
(test #t has-stx-property? (expand #'(module m scheme/base
                                       (require (for-syntax scheme/base))
                                       (define-syntax (s stx)
                                         #'(begin
                                             (+ 1 10)
                                             14))
                                       s))
      '#%app 's 'origin)
(test #t has-stx-property? (expand #'(module m scheme/base
                                       (require (for-syntax scheme/base))
                                       (define-syntax (s stx)
                                         #'(begin
                                             (+ 1 10)
                                             14))
                                       (let ()
                                         s)))
      '#%app 's 'origin)

;; Check per-clause origin from internal-defn conversion
(test #t has-stx-property? (expand #'(let () (define x 1) x)) #f 'define 'origin)
(test #t has-stx-property? (expand #'(let () (define-struct x (a)) 12)) #f 'define-struct 'origin)

;; Disappearing syntax decls:
(test #t has-stx-property? (expand #'(let () (define-syntax x 1) (define y 12) 10)) 'let-values 'x 'disappeared-binding)
(test #t has-stx-property? (expand #'(let () (define-syntax x 1) (define y y) 10)) 'letrec-values 'x 'disappeared-binding)
(test #t has-stx-property? (expand #'(let () (define-struct s (x)) 10)) 'let-values 's 'disappeared-binding)
(test #t has-stx-property? (expand #'(let () (define-syntax x 1) 10)) 'let-values 'x 'disappeared-binding)
(test #f has-stx-property? (expand #'(fluid-let-syntax ([x 1]) 10)) 'let-values 'x 'disappeared-binding)

;; Disappearing use:
(test #t has-stx-property? (expand #'(let () (define-struct a (x)) (define-struct (b a) (z)) 10))
      #f 'a 'disappeared-use)

;; Check that origin is bound by disappeared binding:
(test #t has-stx-property? (expand #'(let () (define-syntax (x stx) #'(quote y)) x)) 'quote 'x 'origin)
(let ([check-expr
       (lambda (expr)
         (let ([e (expand expr)])
           (syntax-case e ()
             [(lv (bind ...) beg)
              (let ([db (syntax-property #'beg 'disappeared-binding)])
                (let-values ([(bg e)
                              (syntax-case #'beg (#%plain-app list)
                                [(bg () (#%plain-app list e))
                                 (values #'bg #'e)]
                                [(bg () e)
                                 (values #'bg #'e)])])
                  (let ([o (syntax-property e 'origin)])
                    (test #t (lambda (db o)
                               (and (list? db)
                                    (list? o)
                                    (<= 1 (length db) 2)
                                    (= 1 (length o))
                                    (andmap identifier? db)
                                    (identifier? (car o))
                                    (ormap (lambda (db) (bound-identifier=? db (car o))) db)))
                          db o))))])))])
  (check-expr #'(let () (letrec-syntaxes+values ([(x) (lambda (stx) #'(quote y))]) () x)))
  (check-expr #'(let () (letrec-syntaxes+values ([(x) (lambda (stx) #'(quote y))]) () (list x))))
  (check-expr #'(let-values () (define-syntax (x stx) #'(quote y)) x))
  (check-expr #'(let-values () (define-syntax (x stx) #'(quote y)) (list x)))
  (check-expr #'(let-values ([(y) 2]) (define-syntax (x stx) #'(quote y)) x))
  (check-expr #'(let-values ([(y) 2]) (define-syntax (x stx) #'(quote y)) (list x)))
  (check-expr #'(let () (define-syntax (x stx) #'(quote y)) x))
  (check-expr #'(let () (define-syntax (x stx) #'(quote y)) (list x)))
  (check-expr #'(let ([z 45]) (define-syntax (x stx) #'(quote y)) x))
  (check-expr #'(let ([z 45]) (define-syntax (x stx) #'(quote y)) (list x))))

;; ;;;;;;;;;;;;;;;;;;;;;;;;;;;;;;;;;;;;;;;;;;;;;;;;;;;;;;;;;;
;; protected identifiers
;; ;;;;;;;;;;;;;;;;;;;;;;;;;;;;;;;;;;;;;;;;;;;;;;;;;;;;;;;;;;

(module ++p racket/base
  (require (for-syntax racket/base))
  (define ++c 12)
  (define-syntax (++goo stx) (syntax-protect #'++c))
  (provide ++goo))
(module ++q racket/base
  (require (for-syntax '++p
                       racket/base))
  (define ++d 11)
  (define-syntax (++o stx) (syntax-protect #'++d))
  (define-syntax (++s stx)
    (syntax-case stx ()
      [(_ id) (syntax-protect
               #'(define-syntax (id stx)
                   (datum->syntax #'here (++goo))))]))
  (define-syntax (++t stx) (syntax-case stx () [(_ id) (syntax-protect #'(define-values (id) ++d))]))
  (define-syntax (++t2 stx) (syntax-protect #'(begin ++d)))
  (define-syntax (++t3 stx) (syntax-protect (syntax-property #'(begin0 ++d) 'certify-mode 'transparent)))
  (define-syntax (++t4 stx) (syntax-case stx () [(_ id) (syntax-protect #'(define id ++d))]))
  (define-syntax (++v stx) (syntax-protect #'(begin0 ++d)))
  (define-syntax (++v2 stx) (syntax-protect #'(++d)))
  (define-syntax (++v3 stx) (syntax-protect (syntax-property #'(begin ++d) 'certify-mode 'opaque)))
  (define-syntax ++ds 17)
  (define-syntax (++check-val stx)
    (syntax-case stx ()
      [(_ id) (syntax-protect (datum->syntax #'here (add1 (syntax-local-value #'id))))]))
  (define-syntax (++o2 stx) (syntax-protect #'(++check-val ++ds)))
  (define-syntax (++apply-to-ds stx)
    (syntax-case stx ()
      [(_ id) (syntax-protect #'(id ++ds))]))
  (define-syntax (++apply-to-d stx)
    (syntax-case stx ()
      [(_ id) (syntax-protect #'(id ++d))]))
  (provide ++o ++o2 ++s ++t ++t2 ++t3 ++t4 ++v ++v2 ++v3
           ++apply-to-d ++apply-to-ds))

(require '++q)
(++s ++ack)
(test 12 values ++ack)
(test 11 values ++v)
(test 11 values ++o)
(test 18 values ++o2)
(test 13 values (let () (++t id) 13))

(let-syntax ([goo (lambda (stx)
                    (syntax-case stx ()
                      [(_ id) (datum->syntax #'here (sub1 (syntax-local-value #'id)))]))])
  (test 16 'goo (++apply-to-ds goo)))

(unless building-flat-tests?
  (test 11 eval-syntax (expand-syntax #'++o))

  (test 11 eval-syntax (syntax-case (expand-syntax #'++t2) ()
                         [(_ x) #'x]))
  (test 11 eval-syntax (syntax-case (expand #'(++t z)) ()
                         [(d-v (_) x) #'x]))
  (test 11 eval-syntax (syntax-case (expand-syntax #'++t3) ()
                         [(_ x) #'x]))
  (test 11 eval-syntax (syntax-case (expand #'(++t4 z)) ()
                         [(d-v (_) x) #'x]))

  (err/rt-test (teval (syntax-case (expand #'++v) ()
                        [(_ x) #'x]))
               exn:fail:syntax?)
  (err/rt-test (teval (syntax-case (expand #'++v2) ()
                        [(_ x) #'x]))
               exn:fail:syntax?)
  (err/rt-test (teval (syntax-case (expand #'++v3) ()
                        [(_ x) #'x]))
               exn:fail:syntax?))

(let ([expr (expand-syntax #'++v)]
      [disarm (lambda (stx)
                (syntax-disarm stx (current-code-inspector)))])
  (test expr syntax-protect expr)
  (let ([new (syntax-protect #'no-marks)])
    (test #t syntax? new)
    (test 'no-marks syntax-e new))
  (test #t (lambda (v) (and (syntax? v) (syntax-tainted? v)))
        (syntax-case expr ()
          [(beg id) #'beg]))
  (test #t (lambda (v) (and (syntax? v) (not (syntax-tainted? v))))
        (syntax-case (disarm expr) ()
          [(beg id) #'beg]))
  (test #t (lambda (v) (and (syntax? v) (syntax-tainted? v)))
        (syntax-case (disarm (datum->syntax expr (syntax-e expr))) ()
          [(beg id) #'beg]))
  (test #t (lambda (v) (and (syntax? v) (not (syntax-tainted? v))))
        (syntax-case (let ([expr (disarm expr)]) (datum->syntax expr (syntax-e expr))) ()
          [(beg id) #'beg])))

#;
(let ([expr (expand-syntax #'(++apply-to-d ack))])
  (test '(#%app (#%top . ack) ++d) syntax->datum expr)
  (let ([try (lambda (cvt? other)
               (syntax-recertify (datum->syntax
                                  expr
                                  (cons (car (syntax-e expr))
                                        ((if cvt?
                                             (lambda (x) (datum->syntax
                                                          (cdr (syntax-e expr))
                                                          x))
                                             values)
                                         (cons
                                          other
                                          (cdr (syntax-e (cdr (syntax-e expr))))))))
                                 expr
                                 (current-inspector)
                                 #f))])
    (test #t syntax? (try #f #'other!))
    (let ([new (try #t #'other!)])
      (test #t syntax? new)
      (test '(#%app other! ++d) syntax->datum new))
    ;; we'd prefer this to fail, but it's defined to succeed:
    (test #t syntax? (try #t (syntax-case expr ()
                               [(ap _ d) #'d])))))


;; ----------------------------------------

(module ++m scheme/base
  (require (for-syntax scheme/base))
  (define ++x 10)
  (define-syntax (++xm stx) (syntax-protect #'100))
  (provide (protect-out ++x ++xm)))
(module ++n scheme/base
  (require (for-syntax scheme/base)
           '++m)
  (define ++y ++x)
  (define-syntax (++y-macro stx) (syntax-protect #'++x))
  (define-syntax (++y-macro2 stx) (syntax-protect (datum->syntax stx '++x)))
  (define-syntax (++u-macro stx) (syntax-protect #'++u))
  (define-syntax ++u2 (make-rename-transformer (syntax-protect #'++u)))
  (define ++u 8) ; unexported
  (provide ++y ++y-macro ++y-macro2 ++u-macro ++u2))
(require '++n)

(test 10 values ++y)
(test 10 values ++y-macro)
(test 8 values ++u-macro)
(test 8 values ++u2)

(require '++m)

(test 10 values ++x)
(test 100 values ++xm)
(test 10 values ++y-macro2)

(let ()
  (define i (make-inspector))
  (define n (current-namespace))
  (define n2 (parameterize ([current-code-inspector i])
               (make-base-empty-namespace)))

  (parameterize ([current-namespace n2])
    (namespace-attach-module n ''++n))

  (parameterize ([current-code-inspector i]
                 [current-namespace n2])
    (namespace-require 'scheme/base)
    (teval '(require '++n))

    (test 10 teval '++y)
    (test 10 teval '++y-macro)
    (test 8 teval '++u-macro)
    (test 8 teval '++u2)

    (err/rt-test (teval '++y-macro2) exn:fail:contract:variable?)
    (err/rt-test (teval '++x) exn:fail:contract:variable?)
    (err/rt-test (teval '++xm) exn:fail:contract:variable?)

    (teval '(require '++m))
    (err/rt-test (teval '++x) exn:fail:syntax?)
    (err/rt-test (teval '++xm) exn:fail:syntax?)
    (err/rt-test (teval '++y-macro2) exn:fail:syntax?)

    (teval '(module zrt scheme/base
              (require '++n)
              (define (vy) ++y)
              (define (vy2) ++y-macro)
              (define (vu) ++u-macro)
              (define (vu2) ++u2)
              (provide vy vy2 vu vu2)))
    (teval '(module zct scheme/base
              (require (for-syntax scheme/base
                                   '++n))
              (define-syntax (wy stx) (datum->syntax #'here ++y))
              (let-syntax ([goo ++y-macro]) 10)
              (define-syntax (wy2 stx) (datum->syntax #'here ++y-macro))
              (define-syntax (wu stx) (datum->syntax #'here ++u-macro))
              (provide wy wy2 wu)))

    (teval '(require 'zct))

    (test 10 teval 'wy)
    (test 10 teval 'wy2)
    (test 8 teval 'wu)

    (teval '(require 'zrt))

    (test 10 teval '(vy))
    (test 10 teval '(vy2))
    (test 8 teval '(vu))
    (test 8 teval '(vu2)))

  (let ([old-insp (current-code-inspector)])
    (parameterize ([current-code-inspector i]
                   [current-namespace n2])
      (namespace-unprotect-module old-insp ''++m)))

  (parameterize ([current-code-inspector i]
                 [current-namespace n2])
    (test 10 teval '++y-macro)
    (test 10 teval '++y-macro2)))


(module ++/n scheme/base
  (require (for-syntax scheme/base))
  (provide ++/get-foo)
  (define-syntax foo #'10)
  (define-syntax (++/get-foo stx)
    (syntax-local-value #'foo)))
(require '++/n)
(test 10 values ++/get-foo)

(module ++//n scheme/base
  (require (for-syntax scheme/base))
  (provide ++//def)
  (define-syntax foo #'17)
  (define-syntax ++//def
    (syntax-rules ()
      [(_ get-foo)
       (define-syntax (get-foo stx)
         (syntax-local-value #'foo))])))
(require '++//n)
(++//def ++//get-foo)
(test 17 values ++//get-foo)

;; ;;;;;;;;;;;;;;;;;;;;;;;;;;;;;;;;;;;;;;;;;;;;;;;;;;;;;;;;;;
;; lifting expressions
;; ;;;;;;;;;;;;;;;;;;;;;;;;;;;;;;;;;;;;;;;;;;;;;;;;;;;;;;;;;;

(define-syntax (@@foo stx)
  (syntax-case stx ()
    [(_ n)
     (if (zero? (syntax-e #'n))
         #'(list #f 0)
         (with-syntax ([m (sub1 (syntax-e #'n))])
           #`(list '#,(syntax-local-lift-context)
                   #,(syntax-local-lift-expression #'(add1 (cadr (@@foo m)))))))]))

(define lifted-output #f)

(define-syntax (@@goo stx)
  (syntax-case stx ()
    [(_)
     (with-syntax ([id (syntax-local-lift-expression #'(set! lifted-output "lifted!"))])
       #'(list lifted-output id))]))

(test (list #f 2) '@@foo (@@foo 2))
(test (list #f 2) eval-syntax #'(@@foo 2))
(test (list #f 2) eval (expand-once #'(@@foo 2)))
(test (list #f 2) eval (expand-syntax-once #'(@@foo 2)))
(test (list #f 2) eval (expand #'(@@foo 2)))
(test (list #f 2) eval (expand-syntax #'(@@foo 2)))
(test (list #f 2) eval (expand-to-top-form #'(@@foo 2)))
(test (list #f 2) eval (expand-syntax-to-top-form #'(@@foo 2)))
(test (list "lifted!" (void)) '@@goo (@@goo))
(set! lifted-output #f)
(test (list "lifted!" (void)) eval (expand-once #'(@@goo)))
(test (list "lifted!" (void)) eval (expand #'(@@goo)))
(test (list "lifted!" (void)) eval (expand-to-top-form #'(@@goo)))

(module @@n scheme/base
  (require (for-syntax scheme/base))
  (define-syntax (@@foo stx)
    (syntax-case stx ()
      [(_ n)
       (if (zero? (syntax-e #'n))
           #'0
           (with-syntax ([m (sub1 (syntax-e #'n))])
             (syntax-local-lift-expression #'(add1 (@@foo m)))))]))
  (define-syntax (@@foox stx)
    (syntax-case stx ()
      [(_ n)
       (syntax-local-lift-expression #'n)]))
  (provide @@foo @@foox))

(require (for-syntax '@@n))

(test (void) eval (expand #'(define-syntax (@@x stx) #`(list #,(@@foo 1) #,(@@foo 2) #,(@@foo 3)))))
(test (list 1 2 3) '@@x @@x)
(test (void) eval (expand #'(define-syntax (@@x stx) #`(list #,(@@foox 1) #,(@@foox 2) #,(@@foox 3)))))
(test (list 1 2 3) '@@x @@x)
(define-syntax (@@x stx) #`(list #,(@@foox 1) #,(@@foox 2) #,(@@foox 3)))
(test (list 1 2 3) '@@x @@x)
(define-syntax (@@x stx) #`(list #,(@@foo 1) #,(@@foo 2) #,(@@foo 3)))
(test (list 1 2 3) '@@x @@x)
(define-syntax (@@x stx) #`#,(@@foo 2))
(test 2 '@@x @@x)

(test 3
      'ls-foo
      (let-syntax ([z (lambda (stx) #`#,(@@foo 3))])
        z))

(test (void) eval (expand #'(begin-for-syntax (define @@zoo (@@foo 2)))))
(define-syntax (@@x stx) #`#, @@zoo)
(test 2 '@@x/@@zoo @@x)
(begin-for-syntax (define @@zoo2 (@@foo 2)))
(define-syntax (@@x stx) #`#, @@zoo2)
(test 2 '@@x/@@zoo @@x)

(begin-for-syntax (@@foo 1))
(test (void) eval (expand #'(begin-for-syntax (@@foo 1))))

(module @@p scheme/base
  (require (for-syntax scheme/base
                       '@@n))
  (provide @@goo)
  (define-syntax (@@goo stx) #`#,(@@foo 10)))

(require '@@p)
(test 10 '@@goo (@@goo))

(module @@m scheme/base
  (require (for-syntax scheme/base))
  (define-for-syntax prev-ctx #f)
  (define-syntax (@@foo stx)
    (syntax-case stx ()
      [(_ n)
       (if (zero? (syntax-e #'n))
           #'(list #f 0)
           (with-syntax ([m (sub1 (syntax-e #'n))])
             (let ([prev prev-ctx])
               (if prev
                   (unless (eq? prev (syntax-local-lift-context))
                     (error 'context
                            "mismatch: ~s vs.: ~s"
                            prev
                            (syntax-local-lift-context)))
                   (set! prev-ctx (syntax-local-lift-context))))
             #`(list '#,(syntax-local-lift-context)
                     #,(syntax-local-lift-expression #'(add1 (cadr (@@foo m)))))))]))
  (define @@local #f)
  (define (set-local v)
    (set! @@local v))
  (set-local (@@foo 2))
  (provide @@local))

(require '@@m)
(test 2 '@@local (cadr @@local))
(test #t '@@local (symbol? (car @@local)))

(define-syntaxes (@@local-top @@local-top2 @@local-top3)
  (let ([mk
         (lambda (stops)
           (lambda (stx)
             (syntax-case stx ()
               [(_ expr)
                (let ([v (local-expand/capture-lifts #'expr
                                                     (list (gensym))
                                                     stops
                                                     #f
                                                     'the-key)])
                  ;; make sure that it's a `begin' form:
                  (syntax-case v (begin)
                    [(begin e ... e0) v]))])))])
    (values
     (mk (list #'begin #'#%top))
     (mk null)
     (mk #f))))

(test '(#f 1) 'let-foo (let ([x 5]) (@@foo 1)))
(test '(#f 1) eval (expand #'(let ([x 5]) (@@foo 1))))
(test '(the-key 1) 'local-foo (let ([x 5]) (@@local-top (@@foo 1))))
(test '(the-key 1) eval (expand #'(let ([x 5]) (@@local-top (@@foo 1)))))
(test '(the-key 1) eval (expand #'(@@local-top (@@foo 1))))
(test '(the-key 1) eval (expand #'(@@local-top2 (@@foo 1))))
(test '(the-key 1) eval (expand #'(@@local-top3 (@@foo 1))))

;; ;;;;;;;;;;;;;;;;;;;;;;;;;;;;;;;;;;;;;;;;
;; Check interaction of macro-introduced/lifted names and
;;  module->namespace

(let ([go-once
       (lambda (eval)
         (parameterize ([current-namespace (make-base-namespace)])
           (eval '(module mm scheme/base
                    (require (for-syntax scheme/base))
                    (define-syntax (define$ stx)
                      (syntax-case stx ()
                        [(_ id val)
                         (with-syntax ([x (datum->syntax #f 'x)])
                           #'(begin
                               (define x val)
                               (define-syntax (id stx) #'x)))]))
                    (define$ a 1)
                    (define$ b 2)
                    (printf "~a ~a\n" a b)))
           (eval '(require 'mm))
           (eval '(current-namespace (module->namespace ''mm)))

           (eval '(define$ c 7))
           (test '(1 2 7) eval '(list a b c))
           (eval '(define$ d 8))
           (test '(1 2 7 8) eval '(list a b c d)))

         (parameterize ([current-namespace (make-base-namespace)])
           (eval '(module mm scheme/base
                    (require (for-syntax scheme/base))
                    (define-syntax (define$ stx)
                      (syntax-case stx ()
                        [(_ id val)
                         (with-syntax ([x (syntax-local-lift-expression #'val)])
                           #'(define-syntax (id stx) #'x))]))
                    (define$ a 1)
                    (define$ b 2)
                    (printf "~a ~a\n" a b)))
           (eval '(require 'mm))
           (eval '(current-namespace (module->namespace ''mm)))

           (eval '(define$ c 7))
           (test '(1 2 7) eval '(list a b c))
           (eval '(define$ d 8))
           (test '(1 2 7 8) eval '(list a b c d))))])
  (go-once eval)
  (go-once (lambda (e) (eval (expand e)))))

;; ;;;;;;;;;;;;;;;;;;;;;;;;;;;;;;;;;;;;;;;;
;; layers of lexical binding

(test '(1 2) 'macro-nested-lexical
      (let ()
        (define-syntax (m stx)
          (with-syntax ([x1 (let ([x 0]) #'x)]
                        [x2 (let ([x 0]) #'x)])
            #'(begin
                (define x1 1)
                (define x2 2)
                (list x1 x2))))
        (m)))

(module @!$m scheme/base
  (require (for-syntax scheme/base))
  (define-syntax (d stx)
    (syntax-case stx ()
      [(_ id)
       (with-syntax ([x1 (let ([x 0]) #'x)]
                     [x2 (let ([x 0]) #'x)])
         #'(begin
             (define x1 10)
             (define x2 20)
             (define id (list x1 x2
                              (list? (identifier-binding (quote-syntax x1)))))))]))
  (d @!$get)
  (provide @!$get))
(require '@!$m)
(test '(10 20 #t) '@!$get @!$get)

(unless building-flat-tests?
  (test '(12)
        eval
        (expand
         #'(let ([b 12])
             (let-syntax ([goo (lambda (stx)
                                 #`(let ()
                                     (define #,(syntax-local-introduce #'b) 1)
                                     (define z (list b))
                                     z))])
               (goo))))))

;; ;;;;;;;;;;;;;;;;;;;;;;;;;;;;;;;;;;;;;;;;;;;;;;;;;;;;;;;;;;;;;;;
;; Test lazy unmarshaling of renamings and module-name resolution

(let ([load-ok? #t]
      [old (current-module-name-resolver)])
  (parameterize ([current-namespace (make-base-namespace)]
                 [current-module-name-resolver
                  (case-lambda
                   [(name)
                    (if (equal? name "a")
                        (void)
                        (old name))]
                   [(name _ __) (make-resolved-module-path 'huh?)]
                   [(name base stx load?)
                    (if (equal? name "a")
                        (begin
                          (unless load-ok?
                            (test #f 'load-ok load?))
                          (make-resolved-module-path 'a))
                        (old name base stx load?))])])
    (let ([a-code '(module a scheme/base
                     (provide x y)
                     (define x 1)
                     (define y #'x))])
      (eval a-code)
      (let ([b-code (let ([p (open-output-bytes)])
                      (write (compile
                              '(module b scheme/base
                                 (require "a")
                                 (provide f)
                                 (define (f) #'x)))
                             p)
                      (lambda ()
                        (parameterize ([read-accept-compiled #t])
                          (read (open-input-bytes (get-output-bytes p))))))]
            [x-id (parameterize ([current-namespace (make-base-namespace)])
                    (printf "here\n")
                    (eval a-code)
                    (eval '(require 'a))
                    (eval '#'x))])
        (eval (b-code))
        (eval '(require 'b))
        (set! load-ok? #f)
        (test #f eval '(free-identifier=? (f) #'x))
        (test #t eval `(free-identifier=? (f) (quote-syntax ,x-id)))
        (eval '(require 'a))
        (test #t eval '(free-identifier=? (f) #'x))
        (test #t eval `(free-identifier=? (f) (quote-syntax ,x-id)))
        (parameterize ([current-namespace (make-base-namespace)])
          (eval '(module a scheme/base
                   (provide y)
                   (define y 3)))
          (set! load-ok? #t)
          (eval (b-code))
          (eval '(require 'b))
          (set! load-ok? #f)
          (test #t eval '(free-identifier=? (f) #'x))
          (test #f eval `(free-identifier=? (f) (quote-syntax ,x-id))))))))

(test #t free-identifier=? #'lambda #'lambda 0 1)
(test #f free-identifier=? #'lambda #'lambda 0 4)
(require (for-meta 4 racket/base))
(test #t free-identifier=? #'lambda #'lambda 0 4)

;; ;;;;;;;;;;;;;;;;;;;;;;;;;;;;;;;;;;;;;;;;
;;  certification example from the manual

(module @-m scheme/base
  (require (for-syntax scheme/base))
  (provide def-go)
  (define (unchecked-go n x)
    (+ n 17))
  (define-syntax (def-go stx)
   (syntax-case stx ()
     [(_ go)
      #'(define-syntax (go stx)
          (syntax-case stx ()
           [(_ x)
            #'(unchecked-go 8 x)]))])))

(module @-n scheme/base
  (require '@-m)
  (def-go go)
  (go 10)) ; access to unchecked-go is allowed

(require '@-n)

;; ;;;;;;;;;;;;;;;;;;;;;;;;;;;;;;;;;;;;;;;;
;; Propagating inactive certificates through a transparent macro-expansion
;; result:

(module @!m scheme/base
  (require (for-syntax scheme/base))
  (provide define-x)

  (define-syntax (define-x stx)
    (syntax-case stx ()
      [(_ x)
       #'(define-syntax (x stx)
           #'(begin
               (define-y y 10)))]))

  (define-syntax define-y
    (syntax-rules ()
      [(_ id v)
       (define id v)])))

(module @!n scheme/base
  (require '@!m)
  (define-x def-y)
  (def-y))

;; If we get here, then macro expansion didn't fail.

;; ;;;;;;;;;;;;;;;;;;;;;;;;;;;;;;;;;;;;;;;;
;; Check that the free-identifier=? cache doesn't kick in too eagerly.

(module @w@ scheme/base
  (define add '+)

  (provide (rename-out [add plus])))

(module @q@ scheme/base
  (require (for-syntax scheme/base))
  (provide result)

  (define-for-syntax a #'plus)
  (define-for-syntax b #'plus)

  (define-for-syntax accum null)

  (begin-for-syntax
   (set! accum (cons (free-identifier=? a #'plus)
                     accum)))

  (require '@w@)

  (begin-for-syntax
   (set! accum (list*
                (free-identifier=? a #'plus)
                (free-identifier=? b #'plus)
                accum)))

  (define-syntax (accumulated stx)
    (datum->syntax stx `',accum))

  (define result (accumulated)))

(require '@q@)
(test '(#t #t #t) values result)

;; ;;;;;;;;;;;;;;;;;;;;;;;;;;;;;;;;;;;;;;;;
;;  Test namespace-attach with phase-levels -2 and 2


(module tn scheme/base
  (require scheme/file)
  (define tmp10 (make-temporary-file))
  (provide tmp10)
)

(module @!a scheme/base
  (require 'tn)
  (provide x)
  (with-output-to-file tmp10
    #:exists 'append
    (lambda ()
      (printf "a\n")))
  (define x 5))

(module @!b scheme/base
  (provide get-x)
  (require (for-meta -2 '@!a))
  (define (get-x) #'x))

(module @!c scheme/base
  (require 'tn)
  (require (for-meta 2 '@!b)
           (for-syntax scheme/base
                       (for-syntax scheme/base)))
  (define-syntax (foo stx)
    (let-syntax ([ref-x (lambda (stx)
                          #`(quote-syntax #,(get-x)))])
      (ref-x)))

  (with-output-to-file tmp10
    #:exists 'append
    (lambda ()
      (printf "~s\n" (foo)))))

(require 'tn)

(define (check-tmp10 s)
  (test s with-input-from-file tmp10 (lambda () (read-string 1000))))

(require '@!c)
(check-tmp10 "a\n5\n")

(let ()
  (define n (make-base-namespace))
  (namespace-attach-module (current-namespace) ''@!c n)
  (test 5
        'use-a
        (parameterize ([current-namespace n])
          ;; Shouldn't instantiate new:
          (namespace-require ''@!a)
          ;; Should see `x' from @!a:
          (eval 'x)))
  (check-tmp10 "a\n5\n"))

(when (file-exists? tmp10)
  (delete-file tmp10))

;; ;;;;;;;;;;;;;;;;;;;;;;;;;;;;;;;;;;;;;;;;
;; Make sure post-ex renames aren't simplied away too soon:

(module @simp@ scheme/base

  (require (for-syntax scheme/base))

  (define-syntax-rule (foo)
    (begin
      (define-for-syntax goo #'intro)
      (define intro 5)
      (define-syntax (extract stx)
        #`(quote #,(identifier-binding goo)))
      (define @simp@tst (extract))
      (provide @simp@tst)))

  (foo))
(require '@simp@)

(test #t list? @simp@tst)

;; ;;;;;;;;;;;;;;;;;;;;;;;;;;;;;;;;;;;;;;;;
;; Check marshaling of compiled code to disallow
;;  unreadable values in a hash-table literal

;; cyclic hash table as a bad "constant":
(err/rt-test (let ([s (open-output-bytes)])
               (write (compile `(quote ,(let ([ht (make-hasheq)])
                                          (hash-set! ht #'bad ht)
                                          ht)))
                      s)
               (get-output-bytes s))
             exn:fail?)
;; non-cyclic variant:
(err/rt-test (let ([s (open-output-bytes)])
               (write (compile `(quote ,(let ([ht (make-hasheq)])
                                          (hash-set! ht #'bad 10)
                                          ht)))
                      s)
               (get-output-bytes s))
             exn:fail?)

;; ;;;;;;;;;;;;;;;;;;;;;;;;;;;;;;;;;;;;;;;;
;; define-syntax-rule

(define-syntax-rule (a-rule-pattern x [y z])
  (list 'x 'y 'z))

(test '(1 2 3) 'a-rule (a-rule-pattern 1 [2 3]))
(test '(1 2 3) 'a-rule (a-rule-pattern 1 . ([2 3])))
(test '(1 2 3) 'a-rule (a-rule-pattern 1 [2 . (3)]))
(syntax-test #'a-rule-pattern)
(syntax-test #'(a-rule-pattern 1 2 3))
(syntax-test #'(a-rule-pattern 1 . 2))
(syntax-test #'(a-rule-pattern . 1))
(syntax-test #'(a-rule-pattern 1 [2 3] 4))

(let ([no-match? (lambda (exn) 
                   (regexp-match? #"does not match pattern" (exn-message exn)))])
  (error-test #'a-rule-pattern no-match?)
  (error-test #'(a-rule-pattern) no-match?)
  (error-test #'(a-rule-pattern 1) no-match?))

;; ;;;;;;;;;;;;;;;;;;;;;;;;;;;;;;;;;;;;;;;;
;; Extra taint tests

(define (syntax-touch s) (datum->syntax s (syntax-e s)))

(test #f syntax-tainted? #'x)
(test #f syntax-tainted? (syntax-touch #'x))
(test #f syntax-tainted? (syntax-arm #'x))
(test #t syntax-tainted? (syntax-touch (syntax-arm #'x)))
(test #t syntax-tainted? (car (syntax-e (syntax-arm #'(x y)))))

(test #f syntax-tainted? (car (syntax-e (syntax-arm (syntax-property #'(x y) 
                                                                     'taint-mode
                                                                     'transparent)
                                                    #f #t))))
(test #f syntax-tainted? (car (syntax-e (syntax-arm (syntax-property #'(x y) 
                                                                     'certify-mode
                                                                     'transparent)
                                                    #f #t))))
(test #f ormap syntax-tainted? (syntax-e (syntax-arm #'(begin x) #f #t)))
(test #t andmap syntax-tainted? (syntax-e (syntax-arm (syntax-property #'(begin x)
                                                                       'taint-mode
                                                                       'opaque)
                                                      #f #t)))

(test #f andmap syntax-tainted? (syntax-e (cadr (syntax-e (syntax-arm #'(define-values (x y z) (values 1 2 3))
                                                                      #f #t)))))
(test #f andmap syntax-tainted? (syntax-e 
                                 (cadr 
                                  (syntax-e 
                                   (cadr 
                                    (syntax-e 
                                     (syntax-arm #'(begin (define-values (x y z) (values 1 2 3)))
                                                 #f #t)))))))

(let ([round-trip
       (lambda (stx)
         (parameterize ([current-namespace (make-base-namespace)])
           (let ([s (open-output-bytes)])
             (write (compile `(quote-syntax ,stx)) s)
             (parameterize ([read-accept-compiled #t])
               (eval (read (open-input-bytes (get-output-bytes s))))))))])
  (test #f syntax-tainted? (round-trip (syntax-arm (quote-syntax foo))))
  (test #t syntax-tainted? (syntax-touch (round-trip (syntax-arm (quote-syntax foo)))))
  (test #t syntax-tainted? (round-trip (syntax-touch (syntax-arm (quote-syntax foo))))))

;; ;;;;;;;;;;;;;;;;;;;;;;;;;;;;;;;;;;;;;;;;
;; Check that attacks are thwarted via `syntax-local-get-shadower'
;; or `make-syntax-delta-introducer':

(module secret-value-42 racket
   (define secret 42)
   (define-syntax-rule (m) (even? secret))
   (provide m))
(require 'secret-value-42)

(define-syntax (evil-via-shadower stx)
  (syntax-case stx ()
    [(_ e)
     (let* ([ee (local-expand #'e 'expression null)]
            [id (with-syntax ([(app f x) ee]) #'f)]
            [okid (syntax-local-get-shadower id)])
       #`(let ([#,okid values])
           #,ee))]))

(define-syntax (evil-via-delta-introducer stx)
  (syntax-case stx ()
    [(_ e)
     (let* ([ee (local-expand #'e 'expression null)]
            [id (with-syntax ([(app f x) ee]) #'f)]
            [okid ((make-syntax-delta-introducer id #'e) #'even?)])
       #`(let ([#,okid values])
           #,ee))]))

(syntax-test #'(evil-via-shadower (m)))
(syntax-test #'(evil-via-delta-introducer (m)))

;; ;;;;;;;;;;;;;;;;;;;;;;;;;;;;;;;;;;;;;;;;
<<<<<<< HEAD
=======
;; Check that a for-syntax reference can precede a
;;  for-syntax definition

(module pre-definition-reference racket/base
  (require (for-syntax racket/base))
  (provide (for-syntax f g))
  (define-for-syntax (f x) (g (+ x 1)))
  (define-for-syntax (g y) (+ y 2)))

(require 'pre-definition-reference)
(test 3 'use (let-syntax ([m (lambda (stx) (datum->syntax stx (f 0)))])
               m))

(syntax-test #'(module unbound-reference racket/base
                 (require (for-syntax racket/base))
                 (define-for-syntax (f x) nonesuch)))
(syntax-test #'(module unbound-reference racket/base
                 (require (for-syntax racket/base))
                 (#%expression
                  (let-syntax ([g (lambda (stx) nonesuch)])
                    10))))

;; ;;;;;;;;;;;;;;;;;;;;;;;;;;;;;;;;;;;;;;;;
;; `syntax-transforming?' and `syntax-transforming-module-expression?'

(test #f syntax-transforming?)
(test #f syntax-transforming-module-expression?)
(test #t 'trans (let-syntax ([m (lambda (stx)
                                  (datum->syntax stx (syntax-transforming?)))])
                  (m)))
(test #f 'trans-mod (let-syntax ([m (lambda (stx)
                                      (datum->syntax stx (syntax-transforming-module-expression?)))])
                      (m)))
(let ([o (open-output-string)])
  (parameterize ([current-output-port o])
    (eval `(module m racket/base
             (require (for-syntax racket/base))
             (define-syntax (m stx)
               (displayln (syntax-transforming-module-expression?))
               #'1)
             (m)))
    (eval `(module m racket/base
             (require (for-syntax racket/base))
             (begin-for-syntax
              (displayln (syntax-transforming-module-expression?))))))
  (test "#t\n#f\n" get-output-string o))

;; ;;;;;;;;;;;;;;;;;;;;;;;;;;;;;;;;;;;;;;;;
;; Check that a common wraps encoding that is detected only
;; after simplification and encoding is shared propery. If
;; it's not shared properly in this example, a gensym for
;; the internal-definition context gets duplicated.

(parameterize ([current-namespace (make-base-namespace)])
  (define e
    (compile '(module producer racket/base
                (#%module-begin

                 (require (for-syntax racket/base))

                 (define-syntax (compare stx)
                   (syntax-case stx ()
                    [(_ formal body)
                     (let ()

                       (define (internal-definition-context-apply ctx s)
                         (syntax-case (local-expand #`(quote-syntax #,s)
                                                    'expression 
                                                    (list #'quote-syntax)
                                                    ctx) ()
                           [(qs e) #'e]))

                       (define ctx (syntax-local-make-definition-context))
                       (syntax-local-bind-syntaxes (list #'formal) #f ctx)
                       (internal-definition-context-seal ctx)

                       (with-syntax ([one
                                      (internal-definition-context-apply ctx #'formal)]
                                     [two
                                      (syntax-local-introduce
                                       (internal-definition-context-apply 
                                        ctx
                                        (syntax-local-introduce
                                         (internal-definition-context-apply ctx #'body))))])

                         (unless (free-identifier=? #'one #'two)
                           (error 'before
                                  "identifiers were never the same"))
                         
                         #'(begin-for-syntax
                            (unless (free-identifier=? #'one #'two)
                              (error 'after
                                     "identifiers used to be the same, but now are not")))))]))

                 (compare z z)))))
  (let ([o (open-output-bytes)])
    (write e o)
    (parameterize ([read-accept-compiled #t])
      (eval (read (open-input-bytes (get-output-bytes o))))))
  (namespace-require ''producer)
  (eval 10))

;; ;;;;;;;;;;;;;;;;;;;;;;;;;;;;;;;;;;;;;;;;
>>>>>>> e42bfe36

(report-errs)<|MERGE_RESOLUTION|>--- conflicted
+++ resolved
@@ -1564,8 +1564,6 @@
 (syntax-test #'(evil-via-delta-introducer (m)))
 
 ;; ;;;;;;;;;;;;;;;;;;;;;;;;;;;;;;;;;;;;;;;;
-<<<<<<< HEAD
-=======
 ;; Check that a for-syntax reference can precede a
 ;;  for-syntax definition
 
@@ -1669,6 +1667,5 @@
   (eval 10))
 
 ;; ;;;;;;;;;;;;;;;;;;;;;;;;;;;;;;;;;;;;;;;;
->>>>>>> e42bfe36
 
 (report-errs)