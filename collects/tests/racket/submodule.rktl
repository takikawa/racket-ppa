--- conflicted
+++ resolved
@@ -760,8 +760,6 @@
             (eval 'x (variable-reference->namespace (#%variable-reference))))
           (provide v)))))
   (test 130 dynamic-require `(submod ,path main) 'v))
-<<<<<<< HEAD
-=======
 
 ;; ;;;;;;;;;;;;;;;;;;;;;;;;;;;;;;;;;;;;;;;;
 
@@ -784,7 +782,6 @@
 ;; check that the macro-introduced `module*' works right:
 (module local-expand-lang-test 'local-expand-lang
   (module m 'local-expand-lang2))
->>>>>>> 2f4c6774
 
 ;; ;;;;;;;;;;;;;;;;;;;;;;;;;;;;;;;;;;;;;;;;
 
