--- conflicted
+++ resolved
@@ -471,8 +471,6 @@
 (test #t module-path? '(planet "foo%2e.rkt" ("robby%2e" "redex%2e.plt") "sub%2e" "%2edeeper"))
 
 ;; ;;;;;;;;;;;;;;;;;;;;;;;;;;;;;;;;;;;;;;
-<<<<<<< HEAD
-=======
 ;; check `relative-in'
 
 (let ([check
@@ -494,7 +492,6 @@
   (check '(relative-in racket (relative-in "private/reqprov.rkt" "../string.rkt"))))
 
 ;; ;;;;;;;;;;;;;;;;;;;;;;;;;;;;;;;;;;;;;;
->>>>>>> d8dc0874
 ;; check collection-path details
 
 (test-values '(not there) (lambda ()
