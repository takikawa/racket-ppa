
(load-relative "loadtest.rktl")

(Section 'module)

;; ;;;;;;;;;;;;;;;;;;;;;;;;;;;;;;;;;;;;;;;;

(module n mzscheme 
  (define n 'n) 
  (define-struct s (field1 field2))
  (provide n
	   (struct s (field1 field2))
	   (rename n m)))

(require 'n)
(test 'n 'required-n n)
(test 'n 'required-n m)

(test 's-field1 object-name s-field1)
(test 's-field2 object-name s-field2)
(test 'set-s-field1! object-name set-s-field1!)
(test 'set-s-field2! object-name set-s-field2!)
(test 's? object-name s?)
(test 7 s-field1 (make-s 7 8))
(test 8 s-field2 (make-s 7 8))
(define an-s (make-s 7 8))
(test (void) set-s-field1! an-s 12)
(test (void) set-s-field2! an-s 13)
(test 12 s-field1 an-s)
(test 13 s-field2 an-s)

(syntax-test #'(set! n 10))
(syntax-test #'(set! m 10))
(syntax-test #'(set! make-s 10))

(syntax-test #'(module))
(syntax-test #'(module m))
(syntax-test #'(module 5 mzscheme))

(syntax-test #'(module m 5))

(syntax-test #'(module m mzscheme . 1))

(syntax-test #'(#%module-begin))
(syntax-test #'(+ (#%module-begin) 2))

(syntax-test #'(module n+ mzscheme (#%module-begin (#%module-begin (define n+ 'n+) (provide n+)))))
(syntax-test #'(module n+ mzscheme (define n+ 'n+) (#%module-begin (provide n+))))
(syntax-test #'(module n+ mzscheme (define n+ 'n+) (#%module-begin) (provide n+)))
(syntax-test #'(module n+ mzscheme (#%module-begin) (define n+ 'n+) (provide n+)))
(module n+ mzscheme (#%module-begin (define n+ 'n+) (provide n+)))

(syntax-test #'(provide))
(syntax-test #'(provide . x))
(syntax-test #'(provide y . x))
(syntax-test #'(module m mzscheme (define x 10) (provide . x)))
(syntax-test #'(module m mzscheme (define x 10) (define y 11) (provide y . x)))
(syntax-test #'(module m mzscheme (define x 10) (provide 1)))
(syntax-test #'(module m mzscheme (define x 10) (provide "bad")))
(syntax-test #'(module m mzscheme (define x 10) (provide not-here)))
(syntax-test #'(module m mzscheme (define x 10) (define y 11) (provide x (rename y x))))
(syntax-test #'(module m mzscheme (define x 10) (define y 11) (provide x z)))
(syntax-test #'(module m mzscheme (define x 10) (define y 11) (provide x y (rename x y))))
(syntax-test #'(module m mzscheme (define x 10) (define y 11) (provide (rename))))
(syntax-test #'(module m mzscheme (define x 10) (define y 11) (provide (rename x))))
(syntax-test #'(module m mzscheme (define x 10) (define y 11) (provide (rename x y z))))
(syntax-test #'(module m mzscheme (define x 10) (define y 11) (provide (rename not-here x))))
(syntax-test #'(module m mzscheme (define x 10) (define y 11) (provide (rename x 1))))
(syntax-test #'(module m mzscheme (define x 10) (define y 11) (provide (rename 1 x))))
(syntax-test #'(module m mzscheme (define-struct x (y)) (provide (struct))))
(syntax-test #'(module m mzscheme (define-struct x (y)) (provide (struct . x))))
(syntax-test #'(module m mzscheme (define-struct x (y)) (provide (struct x))))
(syntax-test #'(module m mzscheme (define-struct x (y)) (provide (struct x (y) z))))
(syntax-test #'(module m mzscheme (define-struct x (y)) (provide (struct x (y) . z))))
(syntax-test #'(module m mzscheme (define-struct x (y)) (provide (struct 1 ()))))
(syntax-test #'(module m mzscheme (define-struct x (y)) (provide (struct x (1)))))
(syntax-test #'(module m mzscheme (define-struct x (y)) (provide (struct x (y . 1)))))
;; (syntax-test #'(module m mzscheme (define-struct x (y)) (provide (struct x (y y)))))
(syntax-test #'(module m mzscheme (define x 10) (define y 11) (provide (all-from))))
(syntax-test #'(module m mzscheme (define x 10) (define y 11) (provide (all-from . mzscheme))))
(syntax-test #'(module m mzscheme (define x 10) (define y 11) (provide (all-from 1))))
(syntax-test #'(module m mzscheme (define x 10) (define y 11) (provide (all-from xxxx))))
(syntax-test #'(module m mzscheme (define x 10) (define y 11) (provide (all-from mzscheme x))))
(syntax-test #'(module m mzscheme (define x 10) (define y 11) (provide (all-from-except))))
(syntax-test #'(module m mzscheme (define x 10) (define y 11) (provide (all-from-except . mzscheme))))
(syntax-test #'(module m mzscheme (define x 10) (define y 11) (provide (all-from-except 1))))
(syntax-test #'(module m mzscheme (define x 10) (define y 11) (provide (all-from-except mzscheme + . -))))
(syntax-test #'(module m mzscheme (define x 10) (define y 11) (provide (all-from-except mzscheme 1))))
(syntax-test #'(module m mzscheme (define x 10) (define y 11) (provide (all-from-except xxxx +))))
(syntax-test #'(module m mzscheme (define x 10) (define y 11) (provide (all-from-except mzscheme no))))
(syntax-test #'(module m mzscheme (define x 10) (define y 11) (provide (all-from-except mzscheme + no))))
(syntax-test #'(module m mzscheme (define x 10) (define y 11) (provide (all-defined x))))
(syntax-test #'(module m mzscheme (define x 10) (define y 11) (provide (all-defined . x))))
(syntax-test #'(module m mzscheme (define x 10) (define y 11) (provide (all-defined 1))))
(syntax-test #'(module m mzscheme (define x 10) (define y 11) (provide (all-defined-except . x))))
(syntax-test #'(module m mzscheme (define x 10) (define y 11) (provide (all-defined-except 1))))
(syntax-test #'(module m mzscheme (define x 10) (define y 11) (provide (all-defined-except x 1))))
(syntax-test #'(module m mzscheme (define x 10) (define y 11) (provide (all-defined-except no))))

(syntax-test #'(require . x))
(syntax-test #'(require m . x))
(syntax-test #'(module m mzscheme (require n . x)))
(syntax-test #'(module m mzscheme (require (prefix))))
(syntax-test #'(module m mzscheme (require (prefix n))))
(syntax-test #'(module m mzscheme (require (prefix . pre:))))
(syntax-test #'(module m mzscheme (require (prefix pre: . n))))
(syntax-test #'(module m mzscheme (require (prefix 1 n))))
(syntax-test #'(module m mzscheme (require (prefix pre: n more))))
(syntax-test #'(module m mzscheme (require (prefix pre: n . more))))
(syntax-test #'(module m mzscheme (require (all-except))))
(syntax-test #'(module m mzscheme (require (all-except . n))))
(syntax-test #'(module m mzscheme (require (all-except n 1))))
(syntax-test #'(module m mzscheme (require (all-except n . n))))
(syntax-test #'(module m mzscheme (require (rename))))
(syntax-test #'(module m mzscheme (require (rename . n))))
(syntax-test #'(module m mzscheme (require (rename n))))
(syntax-test #'(module m mzscheme (require (rename n . n))))
(syntax-test #'(module m mzscheme (require (rename n n))))
(syntax-test #'(module m mzscheme (require (rename n n . m))))
(syntax-test #'(module m mzscheme (require (rename n 1 m))))
(syntax-test #'(module m mzscheme (require (rename n n 1))))
(syntax-test #'(module m mzscheme (require (rename n n not-there))))
(syntax-test #'(module m mzscheme (require (rename n n m extra))))

(syntax-test #'(module m mzscheme (require mzscheme) (define car 5)))
(syntax-test #'(module m mzscheme (define x 6) (define x 5)))
(syntax-test #'(module m mzscheme (define x 10) (define-syntax x 10)))
(syntax-test #'(module m mzscheme (define-syntax x 10) (define x 10)))

;; Cyclic re-def of n:
(syntax-test #'(module n n 10))

;; It's now ok to shadow the initial import:
(module _shadow_ mzscheme
  (define car 5)
  (provide car))

(test 5 dynamic-require ''_shadow_ 'car)

;; ;;;;;;;;;;;;;;;;;;;;;;;;;;;;;;;;;;;;;;
;; Check namespace-attach-module:

(let* ([n (make-empty-namespace)]
       [l null]
       [here (lambda (v)
	       (set! l (cons v l)))])
  (namespace-attach-module (current-namespace) 'scheme/base n)
  (namespace-attach-module (current-namespace) 'mzscheme n)
  (parameterize ([current-namespace n])
    (namespace-require 'mzscheme)
    (eval `(module a mzscheme
	     (define a 1)
	     (,here 'a)
	     (provide a)))
    (test null values l)
    (eval `(module b mzscheme
	     (require-for-template 'a)
	     (define b 1)
	     (,here 'b)
	     (provide b)))
    (test null values l)
    (eval `(module c mzscheme
	     (require-for-template 'b)
	     (define c 1)
	     (,here 'c)
	     (provide c)))
    (test null values l)
    (eval `(module d mzscheme
	     (require-for-syntax 'c)
	     (define d 1)
	     (,here 'd)
	     (provide d)))
    (test '(c) values l)
    (eval `(module e mzscheme
	     (require-for-syntax 'd)
	     (define e 1)
	     (,here 'e)
	     (provide e)))
    (test '(d b c) values l)
    (eval `(module f mzscheme
	     (,here 'f)
	     (require 'b 'e)))
    (test '(d b d b c) values l)
    (eval `(require 'f))
    (let ([finished '(f b e  a d b  d b d b c)])
      (test finished values l)
      (namespace-attach-module n ''f)
      (test finished values l)
      (parameterize ([current-namespace (make-empty-namespace)])
	(namespace-attach-module n ''f)
	(test finished values l)
        (namespace-require 'scheme/base)
	(eval `(require 'a))
	(eval `(require 'f))
	(test (list* 'd 'b finished) values l)))))

(let* ([n (make-base-namespace)]
       [l null]
       [here (lambda (v)
	       (set! l (cons v l)))])
  (parameterize ([current-namespace n])
    (eval `(module a racket/base
             (require (for-syntax racket/base)
                      (for-meta 2 racket/base))
	     (define a 1)
             (define-syntax (a-macro stx) #'-1)
             (begin-for-syntax
              (,here 'pma))
             (begin-for-syntax
              (,here 'ma)
              (define a-meta 10)
              (define-syntax (a-meta-macro stx) #'-1)
              (begin-for-syntax
               (define a-meta-meta 100)
               (,here 'mma)))
	     (,here 'a)
	     (provide a a-macro (for-syntax a-meta-macro))))
    (test '(ma mma pma) values l)
    (set! l null)
    (dynamic-require ''a #f)
    (test '(a) values l)
    (eval `10)
    (test '(a) values l)
    (dynamic-require ''a 0) ; => 'a is available...
    (eval `10)
    (test '(ma pma a) values l)
    (eval '(begin-for-syntax)) ; triggers phase-1 visit => phase-2 instantiate
    (test '(mma ma pma a) values l)
    (void)))

;; ;;;;;;;;;;;;;;;;;;;;;;;;;;;;;;;;;;;;;;
;; Check redundant import and re-provide

(module m_cr mzscheme
  (provide x_cr y_cr z_cr w_cr)
  (define x_cr 12)
  (define y_cr 14)
  (define z_cr 16)
  (define w_cr 18))

(syntax-test #'(module n_cr mzscheme
		 (require 'm_cr)
		 (provide (all-from-except 'm_cr no-such-var))))
(syntax-test #'(module n_cr mzscheme
		 (require 'm_cr)
		 (provide (all-from-except 'm_cr cons))))

(module n_cr mzscheme
  (require 'm_cr)
  (provide (all-from-except 'm_cr x_cr)))

(module p_cr mzscheme
  (require 'n_cr 'm_cr)
  (provide (all-from 'm_cr)))

(require 'p_cr)
(test 14 values y_cr)

(module p2_cr mzscheme
  (require 'm_cr 'n_cr)
  (provide (all-from 'm_cr)))

(require 'p2_cr)
(test 16 values z_cr)

(module p3_cr mzscheme
  (require 'm_cr 'n_cr)
  (provide (all-from 'n_cr)))

(require 'p3_cr)
(test 18 values w_cr)

;; ;;;;;;;;;;;;;;;;;;;;;;;;;;;;;;;;;;;;;;
;; Test `require' scoping


(module fake-prefix-in scheme
  (require scheme/require-syntax)
  (define-require-syntax (pseudo-+ stx)
    (syntax-case stx ()
      [(_ id)
       #'(only-in scheme [+ id])]))
  (provide pseudo-+))

(require 'fake-prefix-in
         (pseudo-+ ++))
(test 12 values (++ 7 5))


;; ;;;;;;;;;;;;;;;;;;;;;;;;;;;;;;;;;;;;;;
;; Test proper bindings for `#%module-begin'

(define expand-test-use-toplevel? #t)

(test (void) eval
      '(begin
	 (module mod_beg2 mzscheme
		 (provide (all-from-except mzscheme #%module-begin))
		 (provide (rename mb #%module-begin))
		 (define-syntax (mb stx)
		   (syntax-case stx ()
		     [(_ . forms)
		      #`(#%plain-module-begin 
			 #,(datum->syntax-object stx '(require-for-syntax mzscheme))
			 . forms)])))
	 (module m 'mod_beg2
		 3)))


(test (void) eval
      '(begin
	 (module mod_beg2 mzscheme
		 (provide (all-from-except mzscheme #%module-begin))
		 (provide (rename mb #%module-begin))
		 (define-syntax (mb stx)
		   (syntax-case stx ()
		     [(_ . forms)
		      #`(#%plain-module-begin 
			 #,(datum->syntax-object stx '(require-for-syntax mzscheme))
			 . forms)])))
	 (module m 'mod_beg2
		 3 4)))

(test (void) eval
      '(begin
	 (module mod_beg2 mzscheme
		 (provide (all-from-except mzscheme #%module-begin))
		 (provide (rename mb #%module-begin))
		 (define-syntax (mb stx)
		   (syntax-case stx ()
		     [(mb . forms)
		      #`(#%plain-module-begin 
			 #,(datum->syntax-object #'mb '(require-for-syntax mzscheme))
			 . forms)])))
	 (module m 'mod_beg2
		 3)))

(define expand-test-use-toplevel? #f)

;; ;;;;;;;;;;;;;;;;;;;;;;;;;;;;;;;;;;;;;;

(let ([f1 (make-temporary-file)]
      [f2 (make-temporary-file)]
      [exn:fail-cycle? (lambda (exn)
                         (and (exn:fail? exn)
                              (regexp-match? #rx"cycle" (exn-message exn))))])
  (let-values ([(b1 tmp1 mbd1?) (split-path f1)]
               [(b2 tmp2 mbd2?) (split-path f2)])
              
  (with-output-to-file f1
    #:exists 'truncate/replace
    (lambda ()
      (write `(module ,(string->symbol (path->string tmp1)) mzscheme (require (file ,(path->string f2)))))))
  (with-output-to-file f2
    #:exists 'truncate/replace
    (lambda ()
      (write `(module ,(string->symbol (path->string tmp2)) mzscheme (require (file ,(path->string f1)))))))
  (err/rt-test (dynamic-require f1 #f) exn:fail-cycle?)
  (err/rt-test (dynamic-require f2 #f) exn:fail-cycle?)
  (delete-file f1)
  (delete-file f2)))

;; ;;;;;;;;;;;;;;;;;;;;;;;;;;;;;;;;;;;;;;

(test #t module-path? "hello")
(test #t module-path? "hello.rkt")
(test #f module-path? "hello*ss")
(test #t module-path? "hello%2ess")
(test #t module-path? "hello%00ss")
(test #f module-path? "hello%2Ess")
(test #f module-path? "hello%41ss")
(test #f module-path? "hello%4")
(test #f module-path? "hello%")
(test #f module-path? "hello%q0")
(test #f module-path? "hello%0q")
(test #f module-path? "foo.rkt/hello")
(test #f module-path? "foo/")
(test #f module-path? "a/foo/")
(test #f module-path? "/foo.rkt")
(test #f module-path? "/a/foo.rkt")
(test #f module-path? "a/foo.rkt/b")
(test #t module-path? "a/foo%2ess/b")
(test #t module-path? "a/_/b")
(test #t module-path? "a/0123456789+-_/b.---")
(test #t module-path? "a/0123456789+-_/b.-%2e")
(test #t module-path? "../foo.rkt")
(test #t module-path? "x/../foo.rkt")
(test #t module-path? "x/./foo.rkt")
(test #t module-path? "x/.")
(test #t module-path? "x/..")

(test #t module-path? 'hello)
(test #f module-path? 'hello/)
(test #f module-path? 'hello.rkt)
(test #t module-path? 'hello%2ess)
(test #f module-path? 'hello%2Ess)
(test #f module-path? 'hello/a.rkt)
(test #f module-path? '/hello/a.rkt)
(test #f module-path? '/hello)
(test #f module-path? '/a/hello)
(test #f module-path? 'a//hello)
(test #f module-path? '../hello)
(test #f module-path? './hello)
(test #f module-path? 'a/../hello)
(test #f module-path? 'b/./hello)
(test #f module-path? 'b/*/hello)

(test #t module-path? '(lib "hello"))
(test #f module-path? '(lib "hello/"))
(test #f module-path? '(lib "hello/../b"))
(test #t module-path? '(lib "hello/a"))
(test #t module-path? '(lib "hello/a.rkt"))
(test #f module-path? '(lib "hello.bb/a.rkt"))
(test #f module-path? '(lib "/hello/a.rkt"))
(test #t module-path? '(lib "hello/a.rkt" "ack"))
(test #t module-path? '(lib "hello/a.rkt" "ack" "bar"))
(test #t module-path? '(lib "hello/a.rkt" "ack/bar"))
(test #f module-path? '(lib "hello/a.rkt" "ack/"))
(test #f module-path? '(lib "hello/a.rkt" "ack" "/bar"))
(test #f module-path? '(lib "hello/a.rkt" "ack" ".."))
(test #f module-path? '(lib "hello/a.rkt" "ack" bar))
(test #f module-path? '(lib "hello/a.rkt"  . bar))
(test #f module-path? '(lib . "hello/a.rkt"))
(test #f module-path? '(lib))

(test #f module-path? '(planet))
(test #f module-path? '(planet robby))
(test #t module-path? '(planet robby/redex))
(test #t module-path? '(planet robby%2e/%2eredex))
(test #f module-path? '(planet robby%2/redex))
(test #f module-path? '(planet robby/redex%2))
(test #f module-path? '(planet robby/redex/))
(test #f module-path? '(planet robby/redex/foo/))
(test #f module-path? '(planet /robby/redex/foo))
(test #f module-path? '(planet robby/redex.plt/foo))
(test #f module-path? '(planet robby/redex/foo.rkt))
(test #f module-path? '(planet robby/redex/foo.rkt/bar))
(test #f module-path? '(planet robby/../foo))
(test #t module-path? '(planet robby/redex/foo))
(test #t module-path? '(planet robby/redex/foo/bar))
(test #t module-path? '(planet robby/redex:7/foo))
(test #t module-path? '(planet robby/redex:7))
(test #t module-path? '(planet robby/redex:7:8/foo))
(test #t module-path? '(planet robby/redex:7:<=8/foo))
(test #t module-path? '(planet robby/redex:7:>=8/foo))
(test #t module-path? '(planet robby/redex:7:8-9/foo))
(test #t module-path? '(planet robby/redex:7:8-9))
(test #t module-path? '(planet robby/redex:700:800-00900/foo))
(test #t module-path? '(planet robby/redex:700:800-00900/foo%2e))
(test #f module-path? '(planet robby/redex:=7/foo))
(test #f module-path? '(planet robby/redex::8/foo))
(test #f module-path? '(planet robby/redex:7:/foo))
(test #f module-path? '(planet robby/redex.plt:7:8/foo))
(test #f module-path? '(planet robby/redex:a/foo))
(test #f module-path? '(planet robby/redex:7:a/foo))
(test #f module-path? '(planet robby/redex:7:a-10/foo))
(test #f module-path? '(planet robby/redex:7:10-a/foo))

(test #f module-path? '(planet "foo.rkt"))
(test #t module-path? '(planet "foo.rkt" ("robby" "redex.plt")))
(test #f module-path? '(planet "../foo.rkt" ("robby" "redex.plt")))
(test #t module-path? '(planet "foo.rkt" ("robby" "redex.plt" 7 (7 8))))
(test #t module-path? '(planet "foo.rkt" ("robby" "redex.plt" 7 8)))
(test #t module-path? '(planet "foo.rkt" ("robby" "redex.plt" 7 (= 8))))
(test #t module-path? '(planet "foo.rkt" ("robby" "redex.plt") "sub" "deeper"))
(test #t module-path? '(planet "foo%2e.rkt" ("robby%2e" "redex%2e.plt") "sub%2e" "%2edeeper"))

;; ;;;;;;;;;;;;;;;;;;;;;;;;;;;;;;;;;;;;;;
;; Check 'module-language, `module-compiled-language-info', and `module->language-info'

(let ([mk (lambda (val)
            (compile (syntax-property #'(module m scheme/base)
                                      'module-language
                                      val)))])
  (test #f 'info (module-compiled-language-info (mk 10)))
  (test '#(scheme x "whatever") 'info (module-compiled-language-info (mk '#(scheme x "whatever"))))
  (let ([ns (make-base-namespace)])
    (parameterize ([current-namespace ns])
      (eval mk ns)
      (eval (mk '#(scheme x "whatever")))
      (test '#(scheme x "whatever") module->language-info ''m)
      (let ([path (build-path (collection-path "tests" "racket")
                              "langm.rkt")])
        (parameterize ([read-accept-reader #t]
                       [current-module-declare-name (module-path-index-resolve
                                                     (module-path-index-join path #f))])
          (eval
           (read-syntax path
                        (open-input-string "#lang tests/racket (provide x) (define x 1)"
                                           path)))
          ((current-module-name-resolver) (current-module-declare-name))))
      (test '#(tests/racket/lang/getinfo get-info closure-data)
            module->language-info 'tests/racket/langm))))

;; ;;;;;;;;;;;;;;;;;;;;;;;;;;;;;;;;;;;;;;
;; Check shadowing of initial imports:

(let ([m-code '(module m scheme/base (define-syntax-rule (lambda . _) 5) (provide lambda))]
      [n-code '(module n scheme/base 
                 (require 'm) 
                 (define five (lambda (x) x)) 
                 (define five-stx #'lambda)
                 (provide five five-stx))]
      [p-code '(module p scheme/base
                 (require 'n)
                 (define same? (free-identifier=? #'lambda five-stx))
                 (provide same?))])
  (let ([ns (make-base-namespace)])
    (eval m-code ns)
    (eval '(require 'm) ns)
    (test 5 eval '(lambda (x) x) ns)
    (let ([m-ns (eval '(module->namespace ''m) ns)])
      (test 5 eval '(lambda (x) x) m-ns))
    (eval n-code ns)
    (eval '(require 'n) ns)
    (test 5 eval 'five ns)
    (eval p-code ns)
    (eval '(require 'p) ns)
    (test #f eval 'same? ns)
    (let ([n-ns (eval '(module->namespace ''n) ns)])
      (test 5 eval '(lambda (x) x) n-ns)))
  (let ([ns (make-base-namespace)])
    (eval m-code ns)
    (let ([n-zo (let ([s (open-output-bytes)])
                  (parameterize ([current-namespace ns])
                    (write (compile n-code) s))
                  (parameterize ([read-accept-compiled #t])
                    (read (open-input-bytes (get-output-bytes s)))))])
      (eval n-zo ns)
      (eval '(require 'n) ns)
      (test 5 eval 'five ns)
      (eval p-code ns)
      (eval '(require 'p) ns)
      (test #f eval 'same? ns)
      (let ([n-ns (eval '(module->namespace ''n) ns)])
        (test 5 eval '(lambda (x) x) n-ns)))))

;; ;;;;;;;;;;;;;;;;;;;;;;;;;;;;;;;;;;;;;;
;; Check printing of resolved module paths

(let ([s (open-output-string)])
  (print (make-resolved-module-path (build-path (current-directory) "a.rkt")) s)
  (test #t regexp-match? #rx"<resolved-module-path:\"" (get-output-string s)))
(let ([s (open-output-string)])
  (print (make-resolved-module-path 'other) s)
  (test #t regexp-match? #rx"<resolved-module-path:'" (get-output-string s)))

(let ([s (open-output-string)])
  (print (module->namespace 'scheme/base) s)
  (test #t regexp-match? #rx"<namespace:\"" (get-output-string s)))
(let ([s (open-output-string)])
  (print (module->namespace ''n) s)
  (test #t regexp-match? #rx"<namespace:'" (get-output-string s)))

;; ;;;;;;;;;;;;;;;;;;;;;;;;;;;;;;;;;;;;;;
;; Check "source" name of built-in module:

(parameterize ([current-namespace (module->namespace ''#%network)])
  (test '#%network 
        variable-reference->module-source
        (eval (datum->syntax #'here '(#%variable-reference)))))

;; ;;;;;;;;;;;;;;;;;;;;;;;;;;;;;;;;;;;;;;
<<<<<<< HEAD
=======
;; Check handling of unbound names in local-expand:

(err/rt-test (expand '(module m racket
                        (require racket/require)
                        (require (filtered-in (lambda (n) foo) scheme))))
             exn:fail:contract:variable?)

;; ;;;;;;;;;;;;;;;;;;;;;;;;;;;;;;;;;;;;;;
;; Check that `quote' can be renamed for use in
;; require specs

(parameterize ([current-namespace (make-base-namespace)])
  (map 
   eval
   '((module service racket
       (#%module-begin))
     
     (module good-client racket
       (#%module-begin
        (require (quote service))))
     
     (module another-good-client racket
       (#%module-begin
        (require
         (rename-in racket/base
                    [quote dynamic-in]))
        (require
         (dynamic-in service))))
     
     (module also-good-client racket
       (#%module-begin
        (require
         (rename-in racket/base
                    [quote dynamic-in]))
        (require
         (rename-in (dynamic-in service))))))))

;; ;;;;;;;;;;;;;;;;;;;;;;;;;;;;;;;;;;;;;;
;; Check phase-1 syntax used via for-template
;; and other indirections

(module there-and-back-x racket/base
  (require (for-syntax racket/base))
  (begin-for-syntax
   (provide s s?)
   (struct s (x y))))

(module there-and-back-y racket/base
  (require (for-template 'there-and-back-x))
  (s 1 2)
  (provide s s?))

(module there-and-back-z racket/base
  (require 'there-and-back-y)
  (provide f)
  (define (f) (s 1 2)))

;; ;;;;;;;;;;;;;;;;;;;;;;;;;;;;;;;;;;;;;;
>>>>>>> e42bfe36

(report-errs)<|MERGE_RESOLUTION|>--- conflicted
+++ resolved
@@ -561,8 +561,6 @@
         (eval (datum->syntax #'here '(#%variable-reference)))))
 
 ;; ;;;;;;;;;;;;;;;;;;;;;;;;;;;;;;;;;;;;;;
-<<<<<<< HEAD
-=======
 ;; Check handling of unbound names in local-expand:
 
 (err/rt-test (expand '(module m racket
@@ -621,6 +619,5 @@
   (define (f) (s 1 2)))
 
 ;; ;;;;;;;;;;;;;;;;;;;;;;;;;;;;;;;;;;;;;;
->>>>>>> e42bfe36
 
 (report-errs)