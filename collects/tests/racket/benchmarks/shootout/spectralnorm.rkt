--- conflicted
+++ resolved
@@ -1,66 +1,4 @@
 #lang racket/base
-<<<<<<< HEAD
-
-;; The Great Computer Language Shootout
-;; http://shootout.alioth.debian.org/
-
-;; Translated directly from the C# version, which was:
-;;   contributed by Isaac Gouy
-
-(require racket/cmdline
-         racket/flonum)
-
-(define (Approximate n)
-  (let ([u (make-flvector n 1.0)]
-        [v (make-flvector n 0.0)])
-    ;; 20 steps of the power method
-    (for ([i (in-range 10)])
-      (MultiplyAtAv n u v)
-      (MultiplyAtAv n v u))
-    
-    ;; B=AtA         A multiplied by A transposed
-    ;; v.Bv /(v.v)   eigenvalue of v
-    (let loop ([i 0][vBv 0.0][vv 0.0])
-      (if (= i n)
-          (flsqrt (fl/ vBv vv))
-          (let ([vi (flvector-ref v i)])
-            (loop (add1 i)
-                  (fl+ vBv (fl* (flvector-ref u i) vi))
-                  (fl+ vv (fl* vi vi))))))))
-
-;; return element i,j of infinite matrix A
-(define (A i j)
-  (fl/ 1.0 (fl+ (fl* (->fl (+ i j))
-                     (fl/ (->fl (+ i (+ j 1))) 2.0)) 
-                (->fl (+ i 1)))))
-
-;; multiply vector v by matrix A
-(define (MultiplyAv n v Av)
-  (for ([i (in-range n)])
-    (flvector-set! Av i 
-                   (for/fold ([r 0.0])
-                       ([j (in-range n)])
-                     (fl+ r (fl* (A i j) (flvector-ref v j)))))))
-
-;; multiply vector v by matrix A transposed
-(define (MultiplyAtv n v Atv)
-  (for ([i (in-range n)])
-    (flvector-set! Atv i
-                   (for/fold ([r 0.0])
-                       ([j (in-range n)])
-                     (fl+ r (fl* (A j i) (flvector-ref v j)))))))
-
-;; multiply vector v by matrix A and then by matrix A transposed 
-(define (MultiplyAtAv n v AtAv)
-  (let ([u (make-flvector n 0.0)])
-    (MultiplyAv n v u)
-    (MultiplyAtv n u AtAv)))
-
-(printf "~a\n"
-        (real->decimal-string
-         (Approximate (command-line #:args (n) (string->number n)))
-         9))
-=======
 ;; The Computer Language Benchmarks Game
 ;; http://shootout.alioth.debian.org/
 ;; Translated from Mike Pall's Lua version.
@@ -108,5 +46,4 @@
                        (L (unsafe-fl+ vBv (unsafe-fl* ui vi))
                           (unsafe-fl+ vv (unsafe-fl* vi vi))
                           (unsafe-fx+ i 1))))))
-              9)))
->>>>>>> 371b00af
+              9)))