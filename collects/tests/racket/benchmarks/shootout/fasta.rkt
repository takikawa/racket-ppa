--- conflicted
+++ resolved
@@ -1,117 +1,10 @@
 #lang racket/base
 
-<<<<<<< HEAD
-;; The Great Computer Language Shootout
-=======
 ;; The Computer Language Benchmarks Game
->>>>>>> 371b00af
 ;; http://shootout.alioth.debian.org/
 ;;
 ;; fasta - benchmark
 ;;
-<<<<<<< HEAD
-;; Derived from the Chicken variant, which was
-;; Contributed by Anthony Borla
-
-(require racket/cmdline)
-
-(define +alu+
-  (bytes-append
-   #"GGCCGGGCGCGGTGGCTCACGCCTGTAATCCCAGCACTTTGG"
-   #"GAGGCCGAGGCGGGCGGATCACCTGAGGTCAGGAGTTCGAGA"
-   #"CCAGCCTGGCCAACATGGTGAAACCCCGTCTCTACTAAAAAT"
-   #"ACAAAAATTAGCCGGGCGTGGTGGCGCGCGCCTGTAATCCCA"
-   #"GCTACTCGGGAGGCTGAGGCAGGAGAATCGCTTGAACCCGGG"
-   #"AGGCGGAGGTTGCAGTGAGCCGAGATCGCGCCACTGCACTCC"
-   #"AGCCTGGGCGACAGAGCGAGACTCCGTCTCAAAAA"))
-
-(define +iub+
-  (list
-   '(#\a . 0.27) '(#\c . 0.12) '(#\g . 0.12) '(#\t . 0.27) '(#\B . 0.02)
-   '(#\D . 0.02) '(#\H . 0.02) '(#\K . 0.02) '(#\M . 0.02) '(#\N . 0.02)
-   '(#\R . 0.02) '(#\S . 0.02) '(#\V . 0.02) '(#\W . 0.02) '(#\Y . 0.02)))
-
-(define +homosapien+
-  (list
-   '(#\a . 0.3029549426680) '(#\c . 0.1979883004921)
-   '(#\g . 0.1975473066391) '(#\t . 0.3015094502008)))
-
-;; -------------
-
-(define +line-size+ 60)
-
-;; -------------------------------
-
-(define (make-random seed)
-  (let* ((ia 3877) (ic 29573) (im 139968) (last seed))
-    (lambda (max)
-      (set! last (modulo (+ ic (* last ia)) im))
-      (/ (* max last) im))))
-
-;; -------------------------------
-
-(define (make-cumulative-table frequency-table)
-  (let ([cumulative 0.0])
-    (for/list ([x frequency-table])
-      (set! cumulative (+ cumulative (cdr x))) 
-      (cons (char->integer (car x)) cumulative))))
-
-;; -------------
-
-(define random-next (make-random 42))
-(define +segmarker+ ">")
-
-;; -------------
-
-(define (select-random cumulative-table)
-  (let ((rvalue (random-next 1.0)))
-    (let select-over-threshold ([table cumulative-table])
-      (if (<= rvalue (cdar table))
-          (caar table)
-          (select-over-threshold (cdr table))))))
-
-;; -------------
-
-(define (repeat-fasta id desc n_ sequence line-length)
-  (let ((seqlen (bytes-length sequence))
-        (out (current-output-port)))
-    (display (string-append +segmarker+ id " " desc "\n") out)
-    (let loop-o ((n n_) (k 0))
-      (unless (<= n 0) 
-        (let ((m (min n line-length)))
-          (let loop-i ((i 0) (k k))
-            (if (>= i m) 
-                (begin
-                  (newline out)
-                  (loop-o (- n line-length) k))
-                (let ([k (if (= k seqlen) 0 k)])
-                  (write-byte (bytes-ref sequence k) out)
-                  (loop-i (add1 i) (add1 k))))))))))
-
-;; -------------
-
-(define (random-fasta id desc n_ cumulative-table line-length)
-  (let ((out (current-output-port)))
-    (display (string-append +segmarker+ id " " desc "\n") out)
-    (let loop-o ((n n_))
-      (unless (<= n 0)
-        (for ([i (in-range (min n line-length))])
-          (write-byte (select-random cumulative-table) out))
-        (newline out)
-        (loop-o (- n line-length))))))
-
-;; -------------------------------
-  
-(let ((n (command-line #:args (n) (string->number n))))
-    
-  (repeat-fasta "ONE" "Homo sapiens alu" (* n 2) +alu+ +line-size+)
-  
-  (random-fasta "TWO" "IUB ambiguity codes" (* n 3)
-                (make-cumulative-table +iub+) +line-size+)
-  
-  (random-fasta "THREE" "Homo sapiens frequency" (* n 5)
-                (make-cumulative-table +homosapien+) +line-size+))
-=======
 ;; Very loosely based on the Chicken variant by Anthony Borla, some
 ;; optimizations taken from the GCC version by Petr Prokhorenkov, and
 ;; additional heavy optimizations by Eli Barzilay (not really related to
@@ -235,5 +128,4 @@
   (repeat-fasta ">ONE Homo sapiens alu\n" (* n 2) +alu+)
   (random-fasta ">THREE Homo sapiens frequency\n" (* n 5) HOMOSAPIEN
                 (random-fasta ">TWO IUB ambiguity codes\n" (* n 3) IUB 42))
-  (void))
->>>>>>> 371b00af
+  (void))