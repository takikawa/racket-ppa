#lang racket/base
<<<<<<< HEAD

;; The Great Computer Language Shootout
;; http://shootout.alioth.debian.org/

;; Translated directly from the C# version, which was:
;;   contributed by Isaac Gouy

(require racket/cmdline)

(define (Approximate n)
  (let ([u (make-vector n 1.0)]
        [v (make-vector n 0.0)])
    ;; 20 steps of the power method
    (for ([i (in-range 10)])
      (MultiplyAtAv n u v)
      (MultiplyAtAv n v u))
    
    ;; B=AtA         A multiplied by A transposed
    ;; v.Bv /(v.v)   eigenvalue of v
    (let loop ([i 0][vBv 0][vv 0])
      (if (= i n)
          (sqrt (/ vBv vv))
          (let ([vi (vector-ref v i)])
            (loop (add1 i)
                  (+ vBv (* (vector-ref u i) vi))
                  (+ vv (* vi vi))))))))

;; return element i,j of infinite matrix A
(define (A i j)
  (/ 1.0 (+ (* (+ i j) (/ (+ i (+ j 1)) 2.0)) (+ i 1))))

;; multiply vector v by matrix A
(define (MultiplyAv n v Av)
  (for ([i (in-range n)])
    (vector-set! Av i 
                 (for/fold ([r 0])
                     ([j (in-range n)])
                   (+ r (* (A i j) (vector-ref v j)))))))

;; multiply vector v by matrix A transposed
(define (MultiplyAtv n v Atv)
  (for ([i (in-range n)])
    (vector-set! Atv i
                 (for/fold ([r 0])
                     ([j (in-range n)])
                   (+ r (* (A j i) (vector-ref v j)))))))

;; multiply vector v by matrix A and then by matrix A transposed 
(define (MultiplyAtAv n v AtAv)
  (let ([u (make-vector n 0.0)])
    (MultiplyAv n v u)
    (MultiplyAtv n u AtAv)))

(printf "~a\n"
        (real->decimal-string
         (Approximate (command-line #:args (n) (string->number n)))
         9))
=======
;; The Computer Language Benchmarks Game
;; http://shootout.alioth.debian.org/
;; Translated from Mike Pall's Lua version.

(require racket/cmdline racket/trace racket/contract)

(let* ([A (lambda (i j)
            (let ([ij (+ i j)])
              (/ 1.0 (+ (* (* ij (+ ij 1))
                           0.5)
                        (+ i 1)))))]
       [Av 
        (lambda (x y N)
          (for ([i (in-range N)])
               (vector-set!
                y i
                (let L ([a 0.0] [j 0])
                  (if (= j N) a
                      (L (+ a (* (vector-ref x j) (A i j)))
                         (+ j 1)))))))]
       [Atv
        (lambda (x y N)
          (for ([i (in-range N)])
               (vector-set!
                y i
                (let L ([a 0.0] [j 0])
                  (if (= j N) a
                      (L (+ a (* (vector-ref x j) (A j i)))
                         (+ j 1)))))))]
       [AtAv (lambda (x y t N) (Av x t N) (Atv t y N))]
       [N (command-line #:args (n) (string->number n))]
       [u (make-vector N 1.0)]
       [v (make-vector N)]
       [t (make-vector N)])
  (for ([i (in-range 10)])
    (AtAv u v t N)
    (AtAv v u t N))
  (displayln (real->decimal-string 
              (sqrt 
               (let L ([vBv 0.0] [vv 0.0] [i 0])
                 (if (= i N) (/ vBv vv)
                     (let ([ui (vector-ref u i)] [vi (vector-ref v i)])
                       (L (+ vBv (* ui vi))
                          (+ vv (* vi vi))
                          (+ i 1))))))
              9)))
>>>>>>> 371b00af
<|MERGE_RESOLUTION|>--- conflicted
+++ resolved
@@ -1,63 +1,4 @@
 #lang racket/base
-<<<<<<< HEAD
-
-;; The Great Computer Language Shootout
-;; http://shootout.alioth.debian.org/
-
-;; Translated directly from the C# version, which was:
-;;   contributed by Isaac Gouy
-
-(require racket/cmdline)
-
-(define (Approximate n)
-  (let ([u (make-vector n 1.0)]
-        [v (make-vector n 0.0)])
-    ;; 20 steps of the power method
-    (for ([i (in-range 10)])
-      (MultiplyAtAv n u v)
-      (MultiplyAtAv n v u))
-    
-    ;; B=AtA         A multiplied by A transposed
-    ;; v.Bv /(v.v)   eigenvalue of v
-    (let loop ([i 0][vBv 0][vv 0])
-      (if (= i n)
-          (sqrt (/ vBv vv))
-          (let ([vi (vector-ref v i)])
-            (loop (add1 i)
-                  (+ vBv (* (vector-ref u i) vi))
-                  (+ vv (* vi vi))))))))
-
-;; return element i,j of infinite matrix A
-(define (A i j)
-  (/ 1.0 (+ (* (+ i j) (/ (+ i (+ j 1)) 2.0)) (+ i 1))))
-
-;; multiply vector v by matrix A
-(define (MultiplyAv n v Av)
-  (for ([i (in-range n)])
-    (vector-set! Av i 
-                 (for/fold ([r 0])
-                     ([j (in-range n)])
-                   (+ r (* (A i j) (vector-ref v j)))))))
-
-;; multiply vector v by matrix A transposed
-(define (MultiplyAtv n v Atv)
-  (for ([i (in-range n)])
-    (vector-set! Atv i
-                 (for/fold ([r 0])
-                     ([j (in-range n)])
-                   (+ r (* (A j i) (vector-ref v j)))))))
-
-;; multiply vector v by matrix A and then by matrix A transposed 
-(define (MultiplyAtAv n v AtAv)
-  (let ([u (make-vector n 0.0)])
-    (MultiplyAv n v u)
-    (MultiplyAtv n u AtAv)))
-
-(printf "~a\n"
-        (real->decimal-string
-         (Approximate (command-line #:args (n) (string->number n)))
-         9))
-=======
 ;; The Computer Language Benchmarks Game
 ;; http://shootout.alioth.debian.org/
 ;; Translated from Mike Pall's Lua version.
@@ -103,5 +44,4 @@
                        (L (+ vBv (* ui vi))
                           (+ vv (* vi vi))
                           (+ i 1))))))
-              9)))
->>>>>>> 371b00af
+              9)))