#lang racket/base

<<<<<<< HEAD
;; The Great Computer Language Shootout
=======
;; The Computer Language Benchmarks Game
>>>>>>> 371b00af
;; http://shootout.alioth.debian.org/
;;
;; Uses Racket threads

(require racket/cmdline)

;; Each thread runs this loop:
(define (run id next)
  (let ([v (thread-receive)])
    (cond
     [(zero? v) ;; Done
      (printf "~a\n" id)
      (exit)]
     [else ;; Keep going
      (thread-send next (sub1 v))
      (run id next)])))
                       

(let ([n (command-line #:args (n) (string->number n))])
  ;; The original thread is #503. Create the rest:
  (let ([t1 (for/fold ([next (current-thread)])
                      ([id (in-range 502 0 -1)])
              (thread (lambda () (run id next))))])
    ;; Start:
    (thread-send t1 n)
    (run 503 t1)))<|MERGE_RESOLUTION|>--- conflicted
+++ resolved
@@ -1,10 +1,6 @@
 #lang racket/base
 
-<<<<<<< HEAD
-;; The Great Computer Language Shootout
-=======
 ;; The Computer Language Benchmarks Game
->>>>>>> 371b00af
 ;; http://shootout.alioth.debian.org/
 ;;
 ;; Uses Racket threads
