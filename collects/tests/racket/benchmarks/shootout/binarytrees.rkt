--- conflicted
+++ resolved
@@ -1,28 +1,5 @@
 #lang racket/base
 
-<<<<<<< HEAD
-;;; The Great Computer Language Shootout
-;;; http://shootout.alioth.debian.org/
-;;; Derived from the Chicken variant by Sven Hartrumpf
-
-(require racket/cmdline)
-
-(struct node (left val right))
-
-;; Instead of (define-struct leaf (val)):
-(define (leaf val) (node #f val #f))
-(define (leaf? l) (not (node-left l)))
-(define (leaf-val l) (node-val l))
-
-(define (make item d)
-  (if (= d 0)
-      (leaf item)
-      (let ((item2 (* item 2))
-            (d2 (- d 1)))
-        (node (make (- item2 1) d2) 
-              item 
-              (make item2 d2)))))
-=======
 ;;; The Computer Language Benchmarks Game
 ;;; http://shootout.alioth.debian.org/
 ;;; Derived from the Chicken variant by Sven Hartrumpf
@@ -47,7 +24,6 @@
     (leaf item)
     (let ([item2 (fx* item 2)] [d2 (fx- d 1)])
       (node item (make (fx- item2 1) d2) (make item2 d2)))))
->>>>>>> 371b00af
 
 (define (check t)
   (let loop ([t t] [acc 0])
