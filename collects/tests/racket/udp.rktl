--- conflicted
+++ resolved
@@ -188,10 +188,6 @@
     s)
   
   (define s (q))
-<<<<<<< HEAD
-  (err/rt-test (q) exn:fail:network?)
-=======
   (err/rt-test (q) exn:fail:network:errno?)
->>>>>>> aa5f2e78
   (udp-close s))
 
