
(load-relative "loadtest.rktl")

(Section 'basic)

(require scheme/flonum
         racket/private/norm-arity)

;; ;;;;;;;;;;;;;;;;;;;;;;;;;;;;;;;;;;;;;;

(test '() 'null null)
(test '() 'null '())

(let ([f (lambda () #&7)])
  (test #t eq? (f) (f)))

;; test that all symbol characters are supported.
'(+ - ... !.. $.+ %.- &.! *.: /:. :+. <-. =. >. ?. ~. _. ^.)

(define disjoint-type-functions
  (list boolean? char? null? number? pair? procedure? string? symbol? vector?))
(define type-examples
  (list
   #t #f #\a '() 9739 '(test) record-error "test" "" 'test '#() '#(a b c) ))
(define i 1)
(for-each (lambda (x) (display (make-string i #\ ))
		  (set! i (+ 3 i))
		  (write x)
		  (newline))
	  disjoint-type-functions)
(define type-matrix
  (map (lambda (x)
	 (let ((t (map (lambda (f) (f x)) disjoint-type-functions)))
	   (write t)
	   (write x)
	   (newline)
	   t))
       type-examples))

(test #f not #t)
(test #f not 3)
(test #f not (list 3))
(test #t not #f)
(test #f not '())
(test #f not (list))
(test #f not 'nil)
(arity-test not 1 1)

(test #t boolean? #f)
(test #t boolean? #t)
(test #f boolean? 0)
(test #f boolean? '())
(arity-test boolean? 1 1)

(test #t eqv? 'a 'a)
(test #f eqv? 'a 'b)
(test #t eqv? 2 2)
(test #f eqv? 2 2.0)
(test #t eqv? '() '())
(test #t eqv? '10000 '10000)
(test #t eqv? 10000000000000000000 10000000000000000000)
(test #f eqv? 10000000000000000000 10000000000000000001)
(test #f eqv? 10000000000000000000 20000000000000000000)
(test #f eqv? (cons 1 2) (cons 1 2))
(test #f eqv? (lambda () 1) (lambda () 2))
(test #f eqv? #f 'nil)
(let ((p (lambda (x) x)))
  (test #t eqv? p p))
(define gen-counter
 (lambda ()
   (let ((n 0))
      (lambda () (set! n (+ n 1)) n))))
(let ((g (gen-counter))) (test #t eqv? g g))
(test #f eqv? (gen-counter) (gen-counter))
(letrec ((f (lambda () (if (eqv? f g) 'f 'both)))
	 (g (lambda () (if (eqv? f g) 'g 'both))))
  (test #f eqv? f g))

(test #t eq? 'a 'a)
(test #f eq? (list 'a) (list 'a))
(test #t eq? '() '())
(test #t eq? car car)
(let ((x '(a))) (test #t eq? x x))
(let ((x '#())) (test #t eq? x x))
(let ((x (lambda (x) x))) (test #t eq? x x))

(test #t equal? 'a 'a)
(test #t equal? '("a") '("a"))
(test #t equal? '(a) '(a))
(test #t equal? '(a (b) c) '(a (b) c))
(test #t equal? '("a" ("b") "c") '("a" ("b") "c"))
(test #t equal? "abc" "abc")
(test #t equal? 2 2)
(test #t equal? (make-vector 5 'a) (make-vector 5 'a))
(test #t equal? (box "a") (box "a"))
(test #f equal? "" (string #\null))

(test #f equal? 'a "a")
(test #f equal? 'a 'b)
(test #f equal? '(a) '(b))
(test #f equal? '(a (b) d) '(a (b) c))
(test #f equal? '(a (b) c) '(d (b) c))
(test #f equal? '(a (b) c) '(a (d) c))
(test #f equal? "abc" "abcd")
(test #f equal? "abcd" "abc")
(test #f equal? 2 3)
(test #f equal? 2.0 2)
(test #f equal? (make-vector 5 'b) (make-vector 5 'a))
(test #f equal? (box "a") (box "b"))

(test #t equal? #\a #\a)
(test #t equal? (integer->char 1024) (integer->char 1024))
(test #f equal? (integer->char 1024) (integer->char 1025))

(arity-test eq? 2 2)
(arity-test eqv? 2 2)
(arity-test equal? 2 2)

(err/rt-test (set-mcdr! (list 1 2) 4))

(test '(a b c d e) 'dot '(a . (b . (c . (d . (e . ()))))))
(define x (mcons 'a (mcons 'b (mcons 'c null))))
(define y x)
(set-mcdr! x 4)
(test (mcons 'a 4) 'set-mcdr! x)
(set-mcar! x 'z)
(test (mcons 'z 4) 'set-mcar! x)
(test #t eqv? x y)
(test '(a b c . d) 'dot '(a . (b . (c . d))))
(test #f list? y)
(test #f list? (cons 'a 4))
(arity-test list? 1 1)

(test #t pair? '(a . b))
(test #t pair? '(a . 1))
(test #t pair? '(a b c))
(test #f pair? '())
(test #f pair? '#(a b))
(arity-test pair? 1 1)

(test '(a) cons 'a '())
(test '((a) b c d) cons '(a) '(b c d))
(test '("a" b c) cons "a" '(b c))
(test '(a . 3) cons 'a 3)
(test '((a b) . c) cons '(a b) 'c)
(arity-test cons 2 2) 

(test 'a car '(a b c))
(test '(a) car '((a) b c d))
(test 1 car '(1 . 2))
(arity-test car 1 1)
(err/rt-test (car 1))

(test '(b c d) cdr '((a) b c d))
(test 2 cdr '(1 . 2))
(arity-test cdr 1 1)
(err/rt-test (cdr 1))

(test '(a 7 c) list 'a (+ 3 4) 'c)
(test '() list)

(test 3 length '(a b c))
(test 3 length '(a (b) (c d e)))
(test 0 length '())
(arity-test length 1 1)
(err/rt-test (length 1))
(err/rt-test (length '(1 . 2)))
(err/rt-test (length "a"))
; (err/rt-test (length (quote #0=(1 . #0#))))
(err/rt-test (let ([p (cons 1 (make-placeholder #f))]) 
               (placeholder-set! (cdr p) p)
               (length (make-reader-graph p))))
(define x (cons 4 0))
(err/rt-test (length x))

(arity-test set-mcar! 2 2)
(arity-test set-mcdr! 2 2)
(err/rt-test (set-mcar! 4 4))
(err/rt-test (set-mcdr! 4 4))
(err/rt-test (set-mcar! (cons 1 4) 4))
(err/rt-test (set-mcdr! (cons 1 4) 4))

(define (box-tests box unbox box? set-box! set-box!-name unbox-name 2nd-arg?)
  (define b (box 5))
  (test 5 unbox b)
  (when set-box!
    (set-box! b 6)
    (test 6 unbox b))
  (test #t box? b)
  (test #f box? 5)
  (arity-test box 1 1)
  (arity-test unbox 1 (if 2nd-arg? 2 1))
  (arity-test box? 1 1)
  (when set-box!
    (arity-test set-box! 2 2))
  (err/rt-test (unbox 8))
  (when set-box!
    (err/rt-test (set-box! 8 8))))
(box-tests box unbox box? set-box! 'set-box! 'unbox #f)
(box-tests make-weak-box weak-box-value weak-box? #f #f 'weak-box-value #t)

;; test clearing weak boxes
(when (eq? '3m (system-type 'gc))
  (let* ([s (gensym)]
         [b (make-weak-box s)])
    (test s weak-box-value b)
    (test s weak-box-value b 123)
    (set! s 'something-else)
    (collect-garbage)
    (test #f weak-box-value b)
    (test 123 weak-box-value b 123)))

(test '(x y) append '(x) '(y))
(test '(a b c d) append '(a) '(b c d))
(test '(a (b) (c)) append '(a (b)) '((c)))
(test '() append)
(test '(a b c . d) append '(a b) '(c . d))
(test 'a append '() 'a)
(test 1 append 1)
(test '(1 . 2) append '(1) 2)
(test '(1 . 2) append '(1) 2)
(err/rt-test (append '(1 2 . 3) 1))
(err/rt-test (append '(1 2 3) 1 '(4 5 6)))

(define l '(1 2))
(define l2 '(3 4 . 7))
(define l3 (append l l2))
(test '(1 2 3 4 . 7) 'append l3)

(test '(c b a) reverse '(a b c))
(test '((e (f)) d (b c) a) reverse '(a (b c) d (e (f))))
(arity-test reverse 1 1)
(err/rt-test (reverse 1))
(err/rt-test (reverse '(1 . 1)))

(test 'c list-ref '(a b c d) 2)
(test 'c list-ref '(a b c . d) 2)
(arity-test list-ref 2 2)
(err/rt-test (list-ref 1 1) exn:application:mismatch?)
(err/rt-test (list-ref '(a b . c) 2) exn:application:mismatch?)
(err/rt-test (list-ref '(1 2 3) 2.0))
(err/rt-test (list-ref '(1) '(1)))
(err/rt-test (list-ref '(1) 1) exn:application:mismatch?)
(err/rt-test (list-ref '() 0) exn:application:mismatch?)
(err/rt-test (list-ref '() 0) exn:application:mismatch?)
(err/rt-test (list-ref '(1) -1))
(err/rt-test (list-ref '(1) 2000000000000) exn:application:mismatch?)

(test '(c d) list-tail '(a b c d) 2)
(test '(a b c d) list-tail '(a b c d) 0)
(test '(b c . d) list-tail '(a b c . d) 1)
(test 1 list-tail 1 0)
(arity-test list-tail 2 2)
(err/rt-test (list-tail 1 1) exn:application:mismatch?)
(err/rt-test (list-tail '(1 2 3) 2.0))
(err/rt-test (list-tail '(1) '(1)))
(err/rt-test (list-tail '(1) -1))
(err/rt-test (list-tail '(1) 2) exn:application:mismatch?)
(err/rt-test (list-tail '(1 2 . 3) 3) exn:application:mismatch?)

(define (test-mem memq memq-name)
  (test '(a b c) memq 'a '(a b c))
  (test '(b c) memq 'b '(a b c))
  (test '(b . c) memq 'b '(a b . c))
  (test '#f memq 'a '(b c d))

  (arity-test memq 2 2)
  (err/rt-test (memq 'a 1) exn:application:mismatch?)
  (err/rt-test (memq 'a '(1 . 2)) exn:application:mismatch?))

(test-mem memq 'memq)
(test-mem memv 'memv)
(test-mem member 'member)

(test #f memq "apple" '("apple"))
(test #f memv "apple" '("apple"))
(test '("apple") member "apple" '("apple"))

; (test #f memq 1/2 '(1/2)) ; rationals are immutable and we may want to optimize
(test '(1/2) memv 1/2 '(1/2))
(test '(1/2) member 1/2 '(1/2))

(test '((1 2)) member '(1 2) '(1 2 (1 2)))

(define (test-ass assq assq-name)
  (define e '((a 1) (b 2) (c 3)))
  (test '(a 1) assq 'a e)
  (test '(b 2) assq 'b e)
  (test #f assq 'd e)
  (test '(a 1) assq 'a '((x 0) (a 1) b 2))
  (test '(a 1) assq 'a '((x 0) (a 1) . 0))
  (arity-test assq 2 (if (eq? assq-name 'assoc) 3 2))

  (err/rt-test (assq 1 1) exn:application:mismatch?)
  (err/rt-test (assq 1 '(1 2))  exn:application:mismatch?)
  (err/rt-test (assq 1 '((0) . 2)) exn:application:mismatch?))

(test-ass assq 'assq)
(test-ass assv 'assv)
(test-ass assoc 'assoc)

(test #f assq '(a) '(((a)) ((b)) ((c))))
(test #f assv '(a) '(((a)) ((b)) ((c))))
(test '((b) 1) assoc '(b) '(((a)) ((b) 1) ((c))))

; (test #f assq '1/2 '(((a)) (1/2) ((c)))) ; rationals are immutable and we may want to optimize
(test '(1/2) assv '1/2 '(((a)) (1/2) ((c))))
(test '(1/2) assoc '1/2 '(((a)) (1/2) ((c))))

(test #f immutable? (cons 1 null))
(test #f immutable? (list 1))
(test #f immutable? (list 1 2))
(test #f immutable? (list* 1 null))
(test #f immutable? (list* 1 2 null))
(test #f immutable? 1)
(test #t immutable? #(1 2 3))
(test #f immutable? (vector 1 2 3))
(test #f immutable? (vector))
(test #t immutable? #())
(test #f immutable? (string-copy "hi"))

(test #t immutable? "hi")
(test #t immutable? (string->immutable-string "hi"))
(test #t immutable? (string->immutable-string (string-copy "hi")))

(test #t immutable? (make-immutable-hasheq))
(test #t immutable? (make-immutable-hasheq null))
(test #t immutable? (make-immutable-hasheq '((a . b))))
(test #t immutable? (make-immutable-hash '((a . b))))
(test #f immutable? (make-hasheq))
(test #f immutable? (make-hasheqv))
(test #f immutable? (make-hash))
(test #f immutable? (make-weak-hasheq))
(test #f immutable? (make-weak-hash))

(test #t symbol? 'foo)
(test #t symbol? (car '(a b)))
(test #f symbol? "bar")
(test #t symbol? 'nil)
(test #f symbol? '())
(test #f symbol? #f)
;;; But first, what case are symbols in?  Determine the standard case:
#ci(parameterize ([read-case-sensitive #f])
     (define char-standard-case char-upcase)
     (if (string=? (symbol->string 'A) "a")
	 (set! char-standard-case char-downcase)
         (void))
     (test #t 'standard-case
	   (string=? (symbol->string 'a) (symbol->string 'A)))
     (test #t 'standard-case
	   (or (string=? (symbol->string 'a) "A")
	       (string=? (symbol->string 'A) "a")))
     (let ()
       (define (str-copy s)
	 (let ((v (make-string (string-length s))))
	   (do ((i (- (string-length v) 1) (- i 1)))
	       ((< i 0) v)
	     (string-set! v i (string-ref s i)))))
       (define (string-standard-case s)
	 (set! s (str-copy s))
	 (do ((i 0 (+ 1 i))
	      (sl (string-length s)))
	     ((>= i sl) s)
	   (string-set! s i (char-standard-case (string-ref s i)))))
       (test (string-standard-case "flying-fish") symbol->string 'flying-fish)
       (test (string-standard-case "martin") symbol->string 'Martin)
       (test "Malvina" symbol->string (string->symbol "Malvina"))
       (test #t 'standard-case (eq? 'a 'A))))

(define x (string #\a #\b))
(define y (string->symbol x))
(string-set! x 0 #\c)
(test "cb" 'string-set! x)
(test "ab" symbol->string y)
(test y string->symbol "ab")

#ci(test #t eq? 'mISSISSIppi 'mississippi)
#ci(test #f 'string->symbol (eq? 'bitBlt (string->symbol "bitBlt")))
#cs(test #t 'string->symbol (eq? 'bitBlt (string->symbol "bitBlt")))
(test 'JollyWog string->symbol (symbol->string 'JollyWog))
#ci(test 'JollyWog string->symbol (symbol->string 'JollyWog))

(arity-test symbol? 1 1)

(test #t keyword? '#:a)
(test #f keyword? 'a)
(test '#:apple string->keyword "apple")
(test "apple" keyword->string '#:apple)
(test #t keyword<? '#:a '#:b)
(test #f keyword<? '#:b '#:b)
(test #t keyword<? '#:b '#:bb)
(test #f keyword<? '#:b '#:)
(test #t keyword<? (string->keyword "a") (string->keyword "\uA0"))
(test #t keyword<? (string->keyword "a") (string->keyword "\uFF"))
(test #f keyword<? (string->keyword "\uA0") (string->keyword "a"))
(test #f keyword<? (string->keyword "\uFF") (string->keyword "a"))
(test #t keyword<? (string->keyword "\uA0") (string->keyword "\uFF"))
(test #f keyword<? (string->keyword "\uFF") (string->keyword "\uA0"))
(test #f keyword<? (string->keyword "\uA0") (string->keyword "\uA0"))

(arity-test keyword? 1 1)
(arity-test keyword<? 2 -1)

(define (char-tests)
  (test #t eqv? '#\  #\Space)
  (test #t eqv? #\space '#\Space)
  (test #t char? #\a)
  (test #t char? #\()
  (test #t char? #\ )
  (test #t char? '#\newline)
  (arity-test char? 1 1)

  (test #f char=? #\A #\B)
  (test #f char=? #\A #\A #\B)
  (test #f char=? #\A #\B #\A)
  (test #f char=? #\a #\b)
  (test #f char=? #\9 #\0)
  (test #t char=? #\A #\A)
  (test #t char=? #\A #\A #\A)
  (test #t char=? #\370 #\370)
  (test #f char=? #\371 #\370)
  (test #f char=? #\370 #\371)
  (arity-test char=? 2 -1)
  (err/rt-test (char=? #\a 1)) 
  (err/rt-test (char=? #\a #\b 1)) 
  (err/rt-test (char=? 1 #\a))

  (test #t char<? #\A #\B)
  (test #t char<? #\A #\B #\C)
  (test #f char<? #\A #\B #\A)
  (test #f char<? #\A #\A #\C)
  (test #t char<? #\a #\b)
  (test #f char<? #\9 #\0)
  (test #f char<? #\A #\A)
  (test #f char<? #\370 #\370)
  (test #f char<? #\371 #\370)
  (test #t char<? #\370 #\371)
  (arity-test char<? 2 -1)
  (err/rt-test (char<? #\a 1)) 
  (err/rt-test (char<? #\a #\a 1)) 
  (err/rt-test (char<? 1 #\a))

  (test #f char>? #\A #\B)
  (test #t char>? #\B #\A)
  (test #f char>? #\A #\B #\C)
  (test #f char>? #\B #\A #\C)
  (test #t char>? #\C #\B #\A)
  (test #f char>? #\a #\b)
  (test #t char>? #\9 #\0)
  (test #f char>? #\A #\A)
  (test #f char>? #\370 #\370)
  (test #t char>? #\371 #\370)
  (test #f char>? #\370 #\371)
  (arity-test char>? 2 -1)
  (err/rt-test (char>? #\a 1)) 
  (err/rt-test (char>? #\a #\a 1)) 
  (err/rt-test (char>? 1 #\a))

  (test #t char<=? #\A #\B)
  (test #t char<=? #\A #\B #\C)
  (test #t char<=? #\A #\A #\C)
  (test #f char<=? #\A #\B #\A)
  (test #f char<=? #\B #\A #\C)
  (test #t char<=? #\a #\b)
  (test #f char<=? #\9 #\0)
  (test #t char<=? #\A #\A)
  (test #t char<=? #\370 #\370)
  (test #f char<=? #\371 #\370)
  (test #t char<=? #\370 #\371)
  (arity-test char<=? 2 -1)
  (err/rt-test (char<=? #\a 1)) 
  (err/rt-test (char<=? #\b #\a 1)) 
  (err/rt-test (char<=? 1 #\a))

  (test #f char>=? #\A #\B)
  (test #f char>=? #\a #\b)
  (test #t char>=? #\9 #\0)
  (test #t char>=? #\A #\A)
  (test #t char>=? #\370 #\370)
  (test #t char>=? #\371 #\370)
  (test #f char>=? #\370 #\371)
  (arity-test char>=? 2 -1)
  (err/rt-test (char>=? #\a 1)) 
  (err/rt-test (char>=? #\a #\b 1)) 
  (err/rt-test (char>=? 1 #\a))

  (test #f char-ci=? #\A #\B)
  (test #f char-ci=? #\A #\A #\B)
  (test #f char-ci=? #\a #\B)
  (test #f char-ci=? #\A #\b)
  (test #f char-ci=? #\a #\b)
  (test #f char-ci=? #\9 #\0)
  (test #t char-ci=? #\A #\A)
  (test #t char-ci=? #\A #\a)
  (test #t char-ci=? #\A #\a #\A)
  (test #t char-ci=? #\370 #\370)
  (test #f char-ci=? #\371 #\370)
  (test #f char-ci=? #\370 #\371)
  (arity-test char-ci=? 2 -1)
  (err/rt-test (char-ci=? #\a 1)) 
  (err/rt-test (char-ci=? #\a #\b 1)) 
  (err/rt-test (char-ci=? 1 #\a))

  (test #t char-ci<? #\A #\B)
  (test #t char-ci<? #\A #\B #\C)
  (test #t char-ci<? #\a #\B)
  (test #t char-ci<? #\A #\b)
  (test #t char-ci<? #\A #\b #\C)
  (test #t char-ci<? #\a #\b)
  (test #f char-ci<? #\9 #\0)
  (test #f char-ci<? #\A #\A)
  (test #f char-ci<? #\A #\a)
  (test #f char-ci<? #\A #\b #\B)
  (test #f char-ci<? #\370 #\370)
  (test #f char-ci<? #\371 #\370)
  (test #t char-ci<? #\370 #\371)
  (arity-test char-ci<? 2 -1)
  (err/rt-test (char-ci<? #\a 1)) 
  (err/rt-test (char-ci<? #\b #\a 1)) 
  (err/rt-test (char-ci<? 1 #\a))

  (test #f char-ci>? #\A #\B)
  (test #f char-ci>? #\B #\A #\C)
  (test #t char-ci>? #\C #\B #\A)
  (test #f char-ci>? #\a #\B)
  (test #f char-ci>? #\A #\b)
  (test #f char-ci>? #\a #\b)
  (test #t char-ci>? #\C #\b #\A)
  (test #t char-ci>? #\9 #\0)
  (test #f char-ci>? #\A #\A)
  (test #f char-ci>? #\A #\a)
  (test #f char-ci>? #\370 #\370)
  (test #t char-ci>? #\371 #\370)
  (test #f char-ci>? #\370 #\371)
  (arity-test char-ci>? 2 -1)
  (err/rt-test (char-ci>? #\a 1)) 
  (err/rt-test (char-ci>? #\a #\b 1)) 
  (err/rt-test (char-ci>? 1 #\a))

  (test #t char-ci<=? #\A #\B)
  (test #t char-ci<=? #\a #\B)
  (test #t char-ci<=? #\a #\B #\C)
  (test #f char-ci<=? #\a #\b #\A)
  (test #t char-ci<=? #\A #\b)
  (test #t char-ci<=? #\a #\b)
  (test #f char-ci<=? #\9 #\0)
  (test #t char-ci<=? #\A #\A)
  (test #t char-ci<=? #\A #\a)
  (test #t char-ci<=? #\370 #\370)
  (test #f char-ci<=? #\371 #\370)
  (test #t char-ci<=? #\370 #\371)
  (arity-test char-ci<=? 2 -1)
  (err/rt-test (char-ci<=? #\a 1)) 
  (err/rt-test (char-ci<=? #\b #\a 1)) 
  (err/rt-test (char-ci<=? 1 #\a))

  (test #f char-ci>=? #\A #\B)
  (test #f char-ci>=? #\B #\A #\C)
  (test #t char-ci>=? #\B #\B #\A)
  (test #f char-ci>=? #\a #\B)
  (test #f char-ci>=? #\A #\b)
  (test #f char-ci>=? #\a #\b)
  (test #t char-ci>=? #\9 #\0)
  (test #t char-ci>=? #\A #\A)
  (test #t char-ci>=? #\A #\a)
  (test #t char-ci>=? #\370 #\370)
  (test #t char-ci>=? #\371 #\370)
  (test #f char-ci>=? #\370 #\371)
  (arity-test char-ci>=? 2 -1)
  (err/rt-test (char-ci>=? #\a 1)) 
  (err/rt-test (char-ci>=? #\a #\b 1)) 
  (err/rt-test (char-ci>=? 1 #\a)))

(char-tests)      

(define (ascii-range start end)
  (let ([s (or (and (number? start) start) (char->integer start))]
	[e (or (and (number? end) end) (char->integer end))])
    (let loop ([n e][l (list (integer->char e))])
      (if (= n s)
	  l
	  (let ([n (sub1 n)])
	    (loop n (cons (integer->char n) l)))))))

(define uppers (ascii-range #\A #\Z))
(define lowers (ascii-range #\a #\z))


(define alphas (append uppers lowers))
(define digits (ascii-range #\0 #\9))
(define whites (list #\newline #\return #\space #\page #\tab #\vtab))

(define (test-all is-a? name members)
  (let loop ([n 0])
    (unless (= n 128)
      (let ([c (integer->char n)])
	(test (and (memq c members) #t) `(,is-a? (integer->char ,n)) (is-a? c))
	(loop (add1 n)))))
  (arity-test is-a? 1 1)
  (err/rt-test (is-a? 1)))

(test-all char-alphabetic? 'char-alphabetic? alphas) 
(test-all char-numeric? 'char-numeric? digits) 
(test-all char-whitespace? 'char-whitespace? whites) 
(test-all char-upper-case? 'char-upper-case? uppers) 
(test-all char-lower-case? 'char-lower-case? lowers) 

(let loop ([n 0])
  (unless (= n 512)
     (test n 'integer->char (char->integer (integer->char n)))
     (loop (add1 n))))

(test 0 char->integer #\nul)
(test 10 char->integer #\newline)
(test 13 char->integer #\return)
(test 9 char->integer #\tab)
(test 8 char->integer #\backspace)
(test 12 char->integer #\page)
(test 32 char->integer #\space)
(test 127 char->integer #\rubout)
(test #\null 'null #\nul)
(test #\newline 'linefeed #\linefeed)

(test #\. integer->char (char->integer #\.))
(test #\A integer->char (char->integer #\A))
(test #\a integer->char (char->integer #\a))
(test #\371 integer->char (char->integer #\371))
(test #\U12345 integer->char (char->integer #\U12345))
(arity-test integer->char 1 1)
(arity-test char->integer 1 1)
(err/rt-test (integer->char 5.0))
(err/rt-test (integer->char 'a))
(err/rt-test (integer->char -1))
(err/rt-test (integer->char (expt 2 32)))
(err/rt-test (integer->char 10000000000000000))
(err/rt-test (char->integer 5))

(define (test-up/down case case-name members memassoc)
  (let loop ([n 0])
    (unless (= n 128)
      (let ([c (integer->char n)])
	(if (memq c members)
	    (test (cdr (assq c memassoc)) case c)
	    (test c case c)))
      (loop (add1 n))))
  (arity-test case 1 1)
  (err/rt-test (case 2)))

(test-up/down char-upcase 'char-upcase lowers (map cons lowers uppers))
(test-up/down char-downcase 'char-downcase uppers (map cons uppers lowers))

(test #t string? "The word \"recursion\\\" has many meanings.")
(test #t string? "")
(arity-test string? 1 1)
(test 3 'make-string (string-length (make-string 3)))
(test "" make-string 0)
(arity-test make-string 1 2)
(err/rt-test (make-string "hello"))
(err/rt-test (make-string 5 "hello"))
(err/rt-test (make-string 5.0 #\b))
(err/rt-test (make-string 5.2 #\a))
(err/rt-test (make-string -5 #\f))
(define 64-bit-machine? (eq? (expt 2 40) (eq-hash-code (expt 2 40))))
(unless 64-bit-machine?
  (err/rt-test (make-string 500000000000000 #\f) exn:fail:out-of-memory?)) ;; bignum on 32-bit machines
(err/rt-test (make-string 50000000000000000000 #\f) exn:fail:out-of-memory?)  ;; bignum on 64-bit machines

(unless 64-bit-machine?
  (err/rt-test (make-vector 1234567890 #\f) exn:fail:out-of-memory?)
  (err/rt-test (read (open-input-string "#1234567890(0)")) exn:fail:out-of-memory?))
(test #t vector? (make-vector 0))

(define f (make-string 3 #\*))
(test "?**" 'string-set! (begin (string-set! f 0 #\?) f))
(arity-test string-set! 3 3)
(test #t immutable? "hello")
(err/rt-test (string-set! "hello" 0 #\a)) ; immutable string constant
(define hello-string (string-copy "hello"))
(err/rt-test (string-set! hello-string 'a #\a))
(err/rt-test (string-set! 'hello 4 #\a))
(err/rt-test (string-set! hello-string 4 'a))
(err/rt-test (string-set! hello-string 4.0 'a))
(err/rt-test (string-set! hello-string 5 #\a) exn:application:mismatch?)
(err/rt-test (string-set! hello-string -1 #\a))
(err/rt-test (string-set! hello-string (expt 2 100) #\a) exn:application:mismatch?)
(test "abc" string #\a #\b #\c)
(test "" string)
(err/rt-test (string #\a 1))
(err/rt-test (string 1 #\a))
(err/rt-test (string 1))
(test 3 string-length "abc")
(test 0 string-length "")
(arity-test string-length 1 1)
(err/rt-test (string-length 'apple))
(test #\a string-ref "abc" 0)
(test #\c string-ref "abc" 2)
(arity-test string-ref 2 2)
(err/rt-test (string-ref 'apple 4))
(err/rt-test (string-ref "apple" 4.0))
(err/rt-test (string-ref "apple" '(4)))
(err/rt-test (string-ref "apple" 5) exn:application:mismatch?)
(err/rt-test (string-ref "" 0) exn:application:mismatch?)
(err/rt-test (string-ref "" (expt 2 100)) exn:application:mismatch?)
(err/rt-test (string-ref "apple" -1))
(test "" substring "ab" 0 0)
(test "" substring "ab" 1 1)
(test "" substring "ab" 2 2)
(test "a" substring "ab" 0 1)
(test "b" substring "ab" 1 2)
(test "ab" substring "ab" 0 2)
(test "ab" substring "ab" 0)
(test "b" substring "ab" 1)
(test "" substring "ab" 2)
(test (string #\a #\nul #\b) substring (string #\- #\a #\nul #\b #\*) 1 4)
(arity-test substring 2 3)
(err/rt-test (substring 'hello 2 3))
(err/rt-test (substring "hello" "2" 3))
(err/rt-test (substring "hello" 2.0 3))
(err/rt-test (substring "hello" 2 3.0))
(err/rt-test (substring "hello" 2 "3"))
(err/rt-test (substring "hello" 2 7) exn:application:mismatch?)
(err/rt-test (substring "hello" -2 3))
(err/rt-test (substring "hello" 4 3) exn:application:mismatch?)
(err/rt-test (substring "hello" (expt 2 100) 3) exn:application:mismatch?)
(err/rt-test (substring "hello" (expt 2 100) 5) exn:application:mismatch?)
(err/rt-test (substring "hello" 3 (expt 2 100)) exn:application:mismatch?)
(test "foobar" string-append "foo" "bar")
(test "foo" string-append "foo")
(test "foo" string-append "foo" "")
(test "foogoo" string-append "foo" "" "goo")
(test "foo" string-append "" "foo")
(test "" string-append)
(test (string #\a #\nul #\b #\c #\nul #\d) 
      string-append (string #\a #\nul #\b) (string #\c #\nul #\d))
(err/rt-test (string-append 1))
(err/rt-test (string-append "hello" 1))
(err/rt-test (string-append "hello" 1 "done"))
(test "" make-string 0)
(define s (string-copy "hello"))
(define s2 (string-copy s))
(test "hello" 'string-copy s2)
(string-set! s 2 #\x)
(test "hello" 'string-copy s2)
(test (string #\a #\nul #\b) string-copy (string #\a #\nul #\b))
(string-fill! s #\x)
(test "xxxxx" 'string-fill! s)
(arity-test string-copy 1 1)
(arity-test string-fill! 2 2)
(err/rt-test (string-copy 'blah))
(err/rt-test (string-fill! 'sym #\1))
(err/rt-test (string-fill! "static" #\1))
(err/rt-test (string-fill! (string-copy "oops") 5))

(let ([s (make-string 10 #\x)])
  (test (void) string-copy! s 0 "hello")
  (test "helloxxxxx" values s)
  (test (void) string-copy! s 3 "hello")
  (test "helhelloxx" values s)
  (err/rt-test (string-copy! s 6 "hello") exn:application:mismatch?)
  (test (void) string-copy! s 5 "hello" 3)
  (test "helhelooxx" values s)
  (test (void) string-copy! s 5 "hello" 3)
  (test "helhelooxx" values s)
  (test (void) string-copy! s 0 "hello" 3 4)
  (test "lelhelooxx" values s)
  (test (void) string-copy! s 1 "hello" 3 5)
  (test "llohelooxx" values s)
  (err/rt-test (string-copy! s 1 "hello" 3 6) exn:application:mismatch?))

(arity-test string-copy! 3 5)
(let ([s (string-copy x)])
  (err/rt-test (string-copy! "x" 0 "x"))
  (err/rt-test (string-copy! s "x" "x"))
  (err/rt-test (string-copy! 0 0 "x"))
  (err/rt-test (string-copy! s 0 "x" -1))
  (err/rt-test (string-copy! s 0 "x" 1 0) exn:application:mismatch?)
  (err/rt-test (string-copy! s 2 "x" 0 1) exn:application:mismatch?))

(test "Hello, and how are you?" string->immutable-string "Hello, and how are you?")
(arity-test string->immutable-string 1 1)
(err/rt-test (string->immutable-string 'hello))

(define ax (string #\a #\nul #\370 #\x))
(define abigx (string #\a #\nul #\370 #\X))
(define ax2 (string #\a #\nul #\370 #\x))
(define ay (string #\a #\nul #\371 #\x))

(define (string-tests)
  (test #t string=? "" "")
  (test #f string<? "" "")
  (test #f string>? "" "")
  (test #t string<=? "" "")
  (test #t string>=? "" "")
  (test #t string-ci=? "" "")
  (test #f string-ci<? "" "")
  (test #f string-ci>? "" "")
  (test #t string-ci<=? "" "")
  (test #t string-ci>=? "" "")

  (test #f string=? "A" "B")
  (test #f string=? "a" "b")
  (test #f string=? "9" "0")
  (test #t string=? "A" "A")
  (test #f string=? "A" "AB")
  (test #t string=? ax ax2)
  (test #f string=? ax abigx)
  (test #f string=? ax ay)
  (test #f string=? ay ax)

  (test #t string<? "A" "B")
  (test #t string<? "a" "b")
  (test #f string<? "9" "0")
  (test #f string<? "A" "A")
  (test #t string<? "A" "AB")
  (test #f string<? "AB" "A")
  (test #f string<? ax ax2)
  (test #t string<? ax ay)
  (test #f string<? ay ax)

  (test #f string>? "A" "B")
  (test #f string>? "a" "b")
  (test #t string>? "9" "0")
  (test #f string>? "A" "A")
  (test #f string>? "A" "AB")
  (test #t string>? "AB" "A")
  (test #f string>? ax ax2)
  (test #f string>? ax ay)
  (test #t string>? ay ax)

  (test #t string<=? "A" "B")
  (test #t string<=? "a" "b")
  (test #f string<=? "9" "0")
  (test #t string<=? "A" "A")
  (test #t string<=? "A" "AB")
  (test #f string<=? "AB" "A")
  (test #t string<=? ax ax2)
  (test #t string<=? ax ay)
  (test #f string<=? ay ax)

  (test #f string>=? "A" "B")
  (test #f string>=? "a" "b")
  (test #t string>=? "9" "0")
  (test #t string>=? "A" "A")
  (test #f string>=? "A" "AB")
  (test #t string>=? "AB" "A")
  (test #t string>=? ax ax2)
  (test #f string>=? ax ay)
  (test #t string>=? ay ax)

  (test #f string-ci=? "A" "B")
  (test #f string-ci=? "a" "B")
  (test #f string-ci=? "A" "b")
  (test #f string-ci=? "a" "b")
  (test #f string-ci=? "9" "0")
  (test #t string-ci=? "A" "A")
  (test #t string-ci=? "A" "a")
  (test #f string-ci=? "A" "AB")
  (test #t string-ci=? ax ax2)
  (test #t string-ci=? ax abigx)
  (test #f string-ci=? ax ay)
  (test #f string-ci=? ay ax)
  (test #f string-ci=? abigx ay)
  (test #f string-ci=? ay abigx)

  (test #t string-ci<? "A" "B")
  (test #t string-ci<? "a" "B")
  (test #t string-ci<? "A" "b")
  (test #t string-ci<? "a" "b")
  (test #f string-ci<? "9" "0")
  (test #f string-ci<? "A" "A")
  (test #f string-ci<? "A" "a")
  (test #t string-ci<? "A" "AB")
  (test #f string-ci<? "AB" "A")
  (test #f string-ci<? ax ax2)
  (test #f string-ci<? ax abigx)
  (test #t string-ci<? ax ay)
  (test #f string-ci<? ay ax)
  (test #t string-ci<? abigx ay)
  (test #f string-ci<? ay abigx)

  (test #f string-ci>? "A" "B")
  (test #f string-ci>? "a" "B")
  (test #f string-ci>? "A" "b")
  (test #f string-ci>? "a" "b")
  (test #t string-ci>? "9" "0")
  (test #f string-ci>? "A" "A")
  (test #f string-ci>? "A" "a")
  (test #f string-ci>? "A" "AB")
  (test #t string-ci>? "AB" "A")
  (test #f string-ci>? ax ax2)
  (test #f string-ci>? ax abigx)
  (test #f string-ci>? ax ay)
  (test #t string-ci>? ay ax)
  (test #f string-ci>? abigx ay)
  (test #t string-ci>? ay abigx)

  (test #t string-ci<=? "A" "B")
  (test #t string-ci<=? "a" "B")
  (test #t string-ci<=? "A" "b")
  (test #t string-ci<=? "a" "b")
  (test #f string-ci<=? "9" "0")
  (test #t string-ci<=? "A" "A")
  (test #t string-ci<=? "A" "a")
  (test #t string-ci<=? "A" "AB")
  (test #f string-ci<=? "AB" "A")
  (test #t string-ci<=? ax ax2)
  (test #t string-ci<=? ax abigx)
  (test #t string-ci<=? ax ay)
  (test #f string-ci<=? ay ax)
  (test #t string-ci<=? abigx ay)
  (test #f string-ci<=? ay abigx)

  (test #f string-ci>=? "A" "B")
  (test #f string-ci>=? "a" "B")
  (test #f string-ci>=? "A" "b")
  (test #f string-ci>=? "a" "b")
  (test #t string-ci>=? "9" "0")
  (test #t string-ci>=? "A" "A")
  (test #t string-ci>=? "A" "a")
  (test #f string-ci>=? "A" "AB")
  (test #t string-ci>=? "AB" "A")
  (test #t string-ci>=? ax ax2)
  (test #t string-ci>=? ax abigx)
  (test #f string-ci>=? ax ay)
  (test #t string-ci>=? ay ax)
  (test #f string-ci>=? abigx ay)
  (test #t string-ci>=? ay abigx))

(string-tests)

(map (lambda (pred)
       (arity-test pred 2 -1)
       (err/rt-test (pred "a" 1))
       (err/rt-test (pred "a" "b" 5))
       (err/rt-test (pred 1 "a")))
     (list string=? 
	   string>? 
	   string<? 
	   string>=? 
	   string<=? 
	   string-ci=? 
	   string-ci>? 
	   string-ci<? 
	   string-ci>=? 
	   string-ci<=?
	   string-locale=? 
	   string-locale>? 
	   string-locale<? 
	   string-locale-ci=? 
	   string-locale-ci>? 
	   string-locale-ci<?))


(test #t byte? 10)
(test #t byte? 0)
(test #t byte? 255)
(test #f byte? 256)
(test #f byte? -1)
(test #f byte? (expt 2 40))
(test #f byte? (expt 2 100))
(test #f byte? #\newline)

(test #t bytes? #"The word \"recursion\\\" has many meanings.")
(test #t bytes? #"")
(arity-test bytes? 1 1)
(test 3 'make-bytes (bytes-length (make-bytes 3)))
(test #"" make-bytes 0)
(arity-test make-bytes 1 2)
(err/rt-test (make-bytes #"hello"))
(err/rt-test (make-bytes 5 #"hello"))
(err/rt-test (make-bytes 5.0 98))
(err/rt-test (make-bytes 5.2 97))
(err/rt-test (make-bytes -5 98))
(err/rt-test (make-bytes 50000000000000000000 #\f))
(unless 64-bit-machine?
  (err/rt-test (make-bytes 500000000000000 45) exn:fail:out-of-memory?)) ;; bignum on 32-bit machines
(err/rt-test (make-bytes 50000000000000000000 45) exn:fail:out-of-memory?)  ;; bignum on 64-bit machines


(define f (make-bytes 3 (char->integer #\*)))
(test #"?**" 'bytes-set! (begin (bytes-set! f 0 (char->integer #\?)) f))
(arity-test bytes-set! 3 3)
(err/rt-test (bytes-set! #"hello" 0 #\a)) ; immutable bytes constant
(define hello-bytes (bytes-copy #"hello"))
(err/rt-test (bytes-set! hello-bytes 'a 97))
(err/rt-test (bytes-set! 'hello 4 97))
(err/rt-test (bytes-set! hello-bytes 4 'a))
(err/rt-test (bytes-set! hello-bytes 4.0 'a))
(err/rt-test (bytes-set! hello-bytes 5 97) exn:application:mismatch?)
(err/rt-test (bytes-set! hello-bytes -1 97))
(err/rt-test (bytes-set! hello-bytes (expt 2 100) 97) exn:application:mismatch?)
(test #"abc" bytes 97 98 99)
(test #"" bytes)
(err/rt-test (bytes #\a 1))
(err/rt-test (bytes 1 #\a))
(err/rt-test (bytes #\1))
(test 3 bytes-length #"abc")
(test 0 bytes-length #"")
(arity-test bytes-length 1 1)
(err/rt-test (bytes-length 'apple))
(test 97 bytes-ref #"abc" 0)
(test 99 bytes-ref #"abc" 2)
(arity-test bytes-ref 2 2)
(err/rt-test (bytes-ref 'apple 4))
(err/rt-test (bytes-ref #"apple" 4.0))
(err/rt-test (bytes-ref #"apple" '(4)))
(err/rt-test (bytes-ref #"apple" 5) exn:application:mismatch?)
(err/rt-test (bytes-ref #"" 0) exn:application:mismatch?)
(err/rt-test (bytes-ref #"" (expt 2 100)) exn:application:mismatch?)
(err/rt-test (bytes-ref #"apple" -1))
(test #"" subbytes #"ab" 0 0)
(test #"" subbytes #"ab" 1 1)
(test #"" subbytes #"ab" 2 2)
(test #"a" subbytes #"ab" 0 1)
(test #"b" subbytes #"ab" 1 2)
(test #"ab" subbytes #"ab" 0 2)
(test #"ab" subbytes #"ab" 0)
(test #"b" subbytes #"ab" 1)
(test #"" subbytes #"ab" 2)
(test (bytes 97 0 98) subbytes (bytes 32 97 0 98 45) 1 4)
(arity-test subbytes 2 3)
(err/rt-test (subbytes 'hello 2 3))
(err/rt-test (subbytes #"hello" #"2" 3))
(err/rt-test (subbytes #"hello" 2.0 3))
(err/rt-test (subbytes #"hello" 2 3.0))
(err/rt-test (subbytes #"hello" 2 #"3"))
(err/rt-test (subbytes #"hello" 2 7) exn:application:mismatch?)
(err/rt-test (subbytes #"hello" -2 3))
(err/rt-test (subbytes #"hello" 4 3) exn:application:mismatch?)
(err/rt-test (subbytes #"hello" (expt 2 100) 3) exn:application:mismatch?)
(err/rt-test (subbytes #"hello" (expt 2 100) 5) exn:application:mismatch?)
(err/rt-test (subbytes #"hello" 3 (expt 2 100)) exn:application:mismatch?)
(test #"foobar" bytes-append #"foo" #"bar")
(test #"foo" bytes-append #"foo")
(test #"foo" bytes-append #"foo" #"")
(test #"foogoo" bytes-append #"foo" #"" #"goo")
(test #"foo" bytes-append #"" #"foo")
(test #"" bytes-append)
(test (bytes 97 0 98 99 0 100) 
      bytes-append (bytes 97 0 98) (bytes 99 0 100))
(err/rt-test (bytes-append 1))
(err/rt-test (bytes-append #"hello" 1))
(err/rt-test (bytes-append #"hello" 1 #"done"))
(test #"" make-bytes 0)
(define s (bytes-copy #"hello"))
(define s2 (bytes-copy s))
(test #"hello" 'bytes-copy s2)
(bytes-set! s 2 (char->integer #\x))
(test #"hello" 'bytes-copy s2)
(test (bytes 97 0 98) bytes-copy (bytes 97 0 98))
(bytes-fill! s (char->integer #\x))
(test #"xxxxx" 'bytes-fill! s)
(arity-test bytes-copy 1 1)
(arity-test bytes-fill! 2 2)
(err/rt-test (bytes-copy 'blah))
(err/rt-test (bytes-fill! 'sym 1))
(err/rt-test (bytes-fill! #"static" 1))
(err/rt-test (bytes-fill! (bytes-copy #"oops") #\5))

(define r (regexp "(-[0-9]*)+"))
(test '("-12--345" "-345") regexp-match r "a-12--345b")
(test '((1 . 9) (5 . 9)) regexp-match-positions r "a-12--345b")
(test '("--345" "-345") regexp-match r "a-12--345b" 2)
(test '("--34" "-34") regexp-match r "a-12--345b" 2 8)
(test '((4 . 9) (5 . 9)) regexp-match-positions r "a-12--345b" 2)
(test '((4 . 8) (5 . 8)) regexp-match-positions r "a-12--345b" 2 8)
(test '("a-b") regexp-match "a[-c]b" "a-b")
(test '("a-b") regexp-match "a[c-]b" "a-b")
(test #f regexp-match "x+" "12345")
(test "su casa" regexp-replace "mi" "mi casa" "su")
(define r2 (regexp "([Mm])i ([a-zA-Z]*)"))
(define insert "\\1y \\2")
(test "My Casa" regexp-replace r2 "Mi Casa" insert)
(test "my cerveza Mi Mi Mi" regexp-replace r2 "mi cerveza Mi Mi Mi" insert)
(test "my cerveza My Mi Mi" regexp-replace* r2 "mi cerveza Mi Mi Mi" insert)
(test "bbb" regexp-replace* "a" "aaa" "b")
(test '(#"") regexp-match "" (open-input-string "123") 3)
(test '(#"") regexp-match "$" (open-input-string "123") 3)
(test '(#"") regexp-match-peek "" (open-input-string "123") 3)

(test "b1b2b3b" regexp-replace* "" "123" "b")
(test "1b23" regexp-replace* "(?=2)" "123" "b")
(test "xax\u03BBx" regexp-replace* "" "a\u03BB" "x")
(test "xax\u03BBxbx" regexp-replace* "" "a\u03BBb" "x")
(test #"xax\316x\273xbx" regexp-replace* #"" "a\u03BBb" #"x")
(test "==1=2===3==" regexp-replace* "2*" "123" (lambda (s) (string-append "=" s "=")))
(test "==1=2===3==4==" regexp-replace* "2*" "1234" (lambda (s) (string-append "=" s "=")))

(test "x&b\\ab=cy&w\\aw=z" regexp-replace* #rx"a(.)" "xabcyawz" "\\&\\1\\\\&\\99=")
(test "x&cy&z" regexp-replace* #rx"a(.)" "xabcyawz" "\\&")
(test "x\\cy\\z" regexp-replace* #rx"a(.)" "xabcyawz" "\\\\")

;; Test sub-matches with procedure replace (second example by synx)
(test "myCERVEZA myMI Mi"
      regexp-replace* "([Mm])i ([a-zA-Z]*)" "mi cerveza Mi Mi Mi"
      (lambda (all one two)
        (string-append (string-downcase one) "y"
                       (string-upcase two))))
(test #"fox in socks, blue seal. trout in socks, blue fish!"
      regexp-replace*                                     
      #rx#"([a-z]+) ([a-z]+)"
      #"red fox, blue seal. red trout, blue trout!"
      (lambda (total color what)
        (cond
         ((equal? color #"red") (bytes-append what #" in socks"))
         ((equal? what #"trout") (bytes-append color #" fish"))
         (else (bytes-append color #" " what)))))

(test "foofoo" regexp-replace* #px"(.)?" "a" (lambda args "foo"))

;; Test weird port offsets:
(define (test-weird-offset regexp-match regexp-match-positions)
  (test #f regexp-match "e" (open-input-string ""))
  (test #f regexp-match "e" (open-input-string "") (expt 2 100))
  (test #f regexp-match "e" (open-input-string "") (expt 2 100) (expt 2 101))
  (test #f regexp-match "e" (open-input-string "") (expt 2 100) (expt 2 101))
  (test '((3 . 4)) regexp-match-positions "e" (open-input-string "eaae") 2 (expt 2 101))
  (test #f regexp-match "" (open-input-string "123") 4)
  (test #f regexp-match-positions "" (open-input-string "123") 4)
  (test #f regexp-match "" (open-input-string "123") 999)
  (test #f regexp-match-positions "" (open-input-string "123") 999)
  (test #f regexp-match "" (open-input-string "123") (expt 2 101)))
(test-weird-offset regexp-match regexp-match-positions)
(test-weird-offset regexp-match-peek regexp-match-peek-positions)

;; Check greedy and non-greedy operators:
(define (do-the-tests prefix suffix start end)
  (define input (format "~a~a~a" prefix "<tag1 b=5> <tag2 bb=7>" suffix))
  (define (check-greedy-stuff mk-input regexp-match regexp-match-positions)
    (define (testre s-answer p-answer pattern)
      (let ([p-answer (if (and p-answer start)
			  (list (cons (+ start (caar p-answer))
				      (+ start (cdar p-answer))))
			  p-answer)])
	(cond
	 [end
	  (test s-answer regexp-match pattern (mk-input) start (+ end (string-length input)))
	  (test p-answer regexp-match-positions pattern (mk-input) start (+ end (string-length input)))]
	 [start
	  (test s-answer regexp-match pattern (mk-input) start)
	  (test p-answer regexp-match-positions pattern (mk-input) start)]
	 [else
	  (test s-answer regexp-match pattern (mk-input))
	  (test p-answer regexp-match-positions pattern (mk-input))])))
    (define strs
      (if (string? (mk-input))
	  list
	  (lambda l (map string->bytes/utf-8 l))))
    
    (testre (strs "<tag1 b=5> <tag2 bb=7>") '((0 . 22)) "<.*>")
    (testre (strs "<tag1 b=5>") '((0 . 10)) "<.*?>")
    (testre (strs "<tag1 b=5> <tag2 bb=7>") '((0 . 22)) "<.*?>$")
    (testre (strs "") '((0 . 0)) "b*")
    (testre (strs "<tag") '((0 . 4)) "^<[tag]*")
    (testre (strs "<tag") '((0 . 4)) "<[tag]*")
    (testre (strs "<tag1") '((0 . 5)) "<[tag]*1")
    (testre (strs "") '((0 . 0)) "b*?")
    (testre (strs "<") '((0 . 1)) "<[tag]*?")
    (testre (strs "<tag1") '((0 . 5)) "<[tag]*?1")
    (testre (strs "b") '((6 . 7)) "b+?")
    (testre #f #f "^b+?")
    (testre (strs "<t") '((0 . 2)) "<[tag]+?")
    (testre (strs "<tag1") '((0 . 5)) "<[tag]+?1")
    (testre (strs "") '((0 . 0)) "b??")
    (testre (strs "") '((0 . 0)) "[tag]??")
    (testre (strs "g1") '((3 . 5)) "[tag]??1")
    (testre (strs "ag") '((2 . 4)) "[a-m]+"))
  
  (check-greedy-stuff (lambda () input) regexp-match regexp-match-positions)
  (check-greedy-stuff (lambda () (open-input-string input)) regexp-match regexp-match-positions)
  (let ([p (open-input-string input)])
    (check-greedy-stuff (lambda () p) regexp-match-peek regexp-match-peek-positions))
  (let ([mk (lambda ()
	      (let-values ([(r w) (make-pipe)])
		(thread (lambda ()
			  (let loop ([s 0])
			    (let ([e (min (+ s 1)
					  (string-length input))])
			      (display (substring input s e) w)
			      (sleep)
			      (unless (= e s)
				(loop e))))
			  (close-output-port w)))
		r))])
    (check-greedy-stuff mk regexp-match regexp-match-positions)
    (let ([p (mk)])
      (check-greedy-stuff (lambda () p) regexp-match-peek regexp-match-peek-positions))))

(do-the-tests "" "" #f #f)
(do-the-tests "" "" 0 #f)
(do-the-tests "" "" 0 0)
(do-the-tests "ack" "" 3 #f)
(do-the-tests "ack" "" 3 0)
(do-the-tests "ack" "hmm" 3 -3)

(test '((10002 . 10003)) regexp-match-positions "a" (open-input-string (format "~abbac" (make-string 10000 #\x))))

;; Test regexp with null chars:
(let* ([s (string #\a #\b #\nul #\c)]
       [3s (string-append s s s)])
  (test #f regexp-match (string #\nul) "no nulls")
  (test (list s) regexp-match s s)
  (test (list 3s s) regexp-match (format "(~a)*" s) 3s)
  (test (list (string #\b #\nul #\c)) regexp-match (string #\[ #\nul #\b #\] #\* #\c) s)
  (test (list (string #\a #\b #\nul)) regexp-match (string #\a #\[ #\b #\nul #\] #\+) s)
  (test "hihihi" regexp-replace* (string #\nul) (string #\nul #\nul #\nul) "hi"))
(test (string #\- #\nul #\+ #\- #\nul #\+ #\- #\nul #\+)
      regexp-replace* "a" "aaa" (string #\- #\nul #\+))

(test "xpple" regexp-replace #rx"a" "apple" "x")
(test #"xpple" regexp-replace #rx#"a" "apple" "x")
(test #"xpple" regexp-replace #rx"a" #"apple" "x")
(test #"xpple" regexp-replace #rx#"a" #"apple" "x")
(err/rt-test (regexp-replace #rx"a" "apple" #"x"))

(test "pAPple" regexp-replace #rx"a(.)" "apple" (lambda (a b) (string-append b (string-upcase a))))
(test #"p.ap.ple" regexp-replace #rx#"a(.)" "apple" (lambda (a b) (bytes-append b #"." a #".")))
(test #"p.ap.ple" regexp-replace #rx"a(.)" #"apple" (lambda (a b) (bytes-append b #"." a #".")))
(test #"p.ap.ple" regexp-replace #rx#"a(.)" #"apple" (lambda (a b) (bytes-append b #"." a #".")))
(err/rt-test (regexp-replace #rx#"a(.)" #"apple" (lambda (a b) "string")))
(err/rt-test (regexp-replace #rx#"a(.)" "apple" (lambda (a b) "string")))
(err/rt-test (regexp-replace #rx"a(.)" #"apple" (lambda (a b) "string")))
(err/rt-test (regexp-replace #rx"a(.)" "apple" (lambda (a b) #"bytes")))

;; Check extremely many subexpressions:
(for-each
 (lambda (mx)
   (let* ([v (make-vector mx null)]
	  [open (make-vector mx #t)])
     (let loop ([n 0][m 0][s null])
       (cond
	[(and (= n mx) (zero? m))
	 (let* ([s (list->string (reverse s))]
		[plain (regexp-replace* "[()]" s "")])
	   (test (cons plain (map list->string (map reverse (vector->list v)))) regexp-match s plain))]
	[(or (= n mx) (< (random 10) 3))
	 (if (and (positive? m)
		  (< (random 10) 7))
	     (begin
	       (let loop ([p 0][m (sub1 m)])
		 (if (vector-ref open p)
		     (if (zero? m)
			 (vector-set! open p #f)
			 (loop (add1 p) (sub1 m)))
		     (loop (add1 p) m)))
	       (loop n (sub1 m) (cons #\) s)))

	     (let ([c (integer->char (+ (char->integer #\a) (random 26)))])
	       (let loop ([p 0])
		 (unless (= p n)
		   (when (vector-ref open p)
		     (vector-set! v p (cons c (vector-ref v p))))
		   (loop (add1 p))))
	       (loop n m (cons c s))))]
	[else
	 (loop (add1 n) (add1 m) (cons #\( s))]))))
 '(1 10 100 500))

(define (test-bad-re-args who)
  (err/rt-test (who 'e "hello"))
  (err/rt-test (who "e" 'hello))
  (err/rt-test (who "e" "hello" -1 5))
  (err/rt-test (who "e" "hello" (- (expt 2 100)) 5))
  (err/rt-test (who "e" (open-input-string "") (- (expt 2 100)) 5))
  (err/rt-test (who "e" "hello" 1 (- (expt 2 100))))
  (err/rt-test (who "e" (open-input-string "") 1 (- (expt 2 100))))
  (err/rt-test (who "e" "hello" 1 +inf.0))
  (err/rt-test (who "e" "" 0 1) exn:application:mismatch?)
  (err/rt-test (who "e" "hello" 3 2) exn:application:mismatch?)
  (err/rt-test (who "e" "hello" 3 12) exn:application:mismatch?)
  (err/rt-test (who "e" "hello" (expt 2 100) 5)  exn:application:mismatch?)
  (err/rt-test (who "e" (open-input-string "") (expt 2 100) 5)  exn:application:mismatch?)
  (err/rt-test (who "e" (open-input-string "") (expt 2 100) (sub1 (expt 2 100))) exn:application:mismatch?))
(test-bad-re-args regexp-match)
(test-bad-re-args regexp-match-positions)

;; Test non-capturing parens
(test '("1aaa2" "a") regexp-match #rx"1(a)*2" "01aaa23")
(test '("1aaa2") regexp-match #rx"1(?:a)*2" "01aaa23")
(test '("1akakak2" "ak") regexp-match #rx"1(ak)*2" "01akakak23")
(test '("1akakak2") regexp-match #rx"1(?:ak)*2" "01akakak23")
(test '("1akakkakkkk2" "akkkk") regexp-match #rx"1(ak*)*2" "01akakkakkkk23")
(test '("1akakkakkkk2") regexp-match #rx"1(?:ak*)*2" "01akakkakkkk23")
(test '("01akakkakkkk23" "1akakkakkkk2" "1" "a" "k" "2") 
      regexp-match #rx"(?:0)(((?:1))(?:(a)(?:(k))*)*((?:2)))(?:3)" "_01akakkakkkk23_")

(test '((1 . 10) (7 . 9)) regexp-match-positions #rx"1(ak*)*2" "01akakkak23")
(test '((1 . 10)) regexp-match-positions #rx"1(?:ak*)*2" "01akakkak23")

;; Regexps that shouldn't work:
(err/rt-test (regexp "[a--b]") exn:fail?)
(err/rt-test (regexp "[a-b-c]") exn:fail?)

;; A good test of unicode-friendly ".":
(test '("load-extension: couldn't open \\\" (%s)\"") 
      regexp-match 
      (regexp "^(?:[^\\\"]|\\\\.)*\"") "load-extension: couldn't open \\\" (%s)\"")

;; Test bounded byte consumption on failure:
(let ([is (open-input-string "barfoo")]) 
  (test '(#f #\f) list (regexp-match "^foo" is 0 3) (read-char is)))
(let ([is (open-input-string "barfoo")]) 
  (test '(#f #\f) list (regexp-match "foo" is 0 3) (read-char is)))

(arity-test regexp 1 1)
(arity-test regexp? 1 1)
(arity-test regexp-match 2 6)
(arity-test regexp-match-positions 2 6)
(arity-test regexp-match-peek 2 6)
(arity-test regexp-match-peek-positions 2 6)
(arity-test regexp-replace 3 4)
(arity-test regexp-replace* 3 4)

(test #t procedure? car)
(test #f procedure? 'car)
(test #t procedure? (lambda (x) (* x x)))
(test #f procedure? '(lambda (x) (* x x)))
(test #t call-with-current-continuation procedure?)
(test #t call-with-escape-continuation procedure?)
(test #t procedure? (case-lambda ((x) x) ((x y) (+ x y))))
(arity-test procedure? 1 1)

(test 7 apply + (list 3 4))
(test 7 apply (lambda (a b) (+ a b)) (list 3 4))
(test 17 apply + 10 (list 3 4))
(test '() apply list '())
(define compose (lambda (f g) (lambda args (f (apply g args)))))
(test 30 (compose sqrt *) 12 75)
(err/rt-test (apply) exn:application:arity?)
(err/rt-test (apply (lambda x x)) exn:application:arity?)
(err/rt-test (apply (lambda x x) 1))
(err/rt-test (apply (lambda x x) 1 2))
(err/rt-test (apply (lambda x x) 1 '(2 . 3)))

(test '(b e h) map cadr '((a b) (d e) (g h)))
(test '(5 7 9) map + '(1 2 3) '(4 5 6))
(test '#(0 1 4 9 16) 'for-each
	(let ((v (make-vector 5)))
		(for-each (lambda (i) (vector-set! v i (* i i)))
			'(0 1 2 3 4))
		v))


(define (map-tests map)
  (let ([size? exn:application:mismatch?]
	[non-list? type?])
    (err/rt-test (map (lambda (x y) (+ x y)) '(1 2) '1))
    (err/rt-test (map (lambda (x y) (+ x y)) '2 '(1 2)))
    (err/rt-test (map (lambda (x y) (+ x y)) '(1 2) '(1 2 3)) size?)
    (err/rt-test (map (lambda (x y) (+ x y)) '(1 2 3) '(1 2)) size?)
    (err/rt-test (map (lambda (x) (+ x)) '(1 2 . 3)) non-list?)
    (err/rt-test (map (lambda (x y) (+ x y)) '(1 2 . 3) '(1 2)) non-list?)
    (err/rt-test (map (lambda (x y) (+ x y)) '(1 2 . 3) '(1 2 3)) non-list?)
    (err/rt-test (map (lambda (x y) (+ x y)) '(1 2) '(1 2 . 3)) non-list?)
    (err/rt-test (map (lambda (x y) (+ x y)) '(1 2 3) '(1 2 . 3)) non-list?)
    (err/rt-test (map) exn:application:arity?)
    (err/rt-test (map (lambda (x y) (+ x y))) exn:application:arity?)
    (err/rt-test (map (lambda () 10) null) exn:application:mismatch?)
    (err/rt-test (map (case-lambda [() 9] [(x y) 10]) '(1 2 3)) exn:application:mismatch?)
    (err/rt-test (map (lambda (x) 10) '(1 2) '(3 4)) exn:application:mismatch?)))
(map-tests map)
(map-tests for-each)
(map-tests andmap)
(map-tests ormap)

(test-values (list (void)) (lambda () (for-each (lambda (x) (values 1 2)) '(1 2))))
(err/rt-test (map (lambda (x) (values 1 2)) '(1 2)) arity?)

;; Make sure `values' isn't JIT-inlined in a single-value position:
(err/rt-test ((if (zero? (random 1)) (lambda () (+ (values) 3)) #f)) arity?)
(err/rt-test ((if (zero? (random 1)) (lambda () (+ (values 1 2) 3)) #f)) arity?)
(err/rt-test ((if (zero? (random 1)) (lambda () (+ (values 1 2 4) 3)) #f)) arity?)

(test #t andmap add1 null)
(test #t andmap < null null)
(test #f ormap add1 null)
(test #f ormap < null null)
(test #f andmap positive? '(1 -2 3))
(test #t ormap positive? '(1 -2 3))
(test #f andmap < '(1 -2 3) '(2 2 3))
(test #t ormap < '(1 -2 3) '(0 2 4))
(test #f andmap negative? '(1 -2 3))
(test #t ormap negative? '(1 -2 3))
(test #t andmap < '(1 -2 3) '(2 2 4))
(test #f ormap < '(1 -2 3) '(0 -2 3))
(test 4 andmap add1 '(1 2 3))
(test 2 ormap add1 '(1 2 3))
(test #t andmap < '(1 -2 3) '(2 2 4) '(5 6 7))
(test #t ormap < '(1 -2 3) '(0 -2 4) '(0 0 8))

(err/rt-test (ormap (lambda (x) (values 1 2)) '(1 2)) arity?)
(err/rt-test (andmap (lambda (x) (values 1 2)) '(1 2)) arity?)

(test-values '(1 2) (lambda () (ormap (lambda (x) (values 1 2)) '(1))))
(test-values '(1 2) (lambda () (andmap (lambda (x) (values 1 2)) '(1))))

(test -3 call-with-current-continuation
		(lambda (exit)
                  (for-each (lambda (x) (if (negative? x) (exit x) (void)))
		 	'(54 0 37 -3 245 19))
		#t))
(define list-length
 (lambda (obj)
  (call-with-current-continuation
   (lambda (return)
    (letrec ((r (lambda (obj) (cond ((null? obj) 0)
				((pair? obj) (+ (r (cdr obj)) 1))
				(else (return #f))))))
	(r obj))))))
(test 4 list-length '(1 2 3 4))
(test #f list-length '(a b . c))
(test '() map cadr '())

;; ;;;;;;;;;;;;;;;;;;;;;;;;;;;;;;;;;;;;;;
;; exceptions

(test 10 'exns
      (with-handlers ([integer? (lambda (x) 10)])
        (raise 12)))
(test '(apple) 'exns
      (with-handlers ([void (lambda (x) (list x))])
        (with-handlers ([integer? (lambda (x) 10)])
          (raise 'apple))))
(test '((10)) 'exns
      (with-handlers ([void (lambda (x) (list x))])
        (with-handlers ([integer? (lambda (x) (raise (list x)))])
          (raise 10))))
(test '((10)) 'exns
      (let/ec esc
        (parameterize ([uncaught-exception-handler (lambda (x) (esc (list x)))])
          (with-handlers ([integer? (lambda (x) (raise (list x)))])
            (raise 10)))))
(test '#((10)) 'exns
      (let/ec esc
        (with-handlers ([void (lambda (x) (vector x))])
          (parameterize ([uncaught-exception-handler (lambda (x) (esc (list x)))])
            (with-handlers ([integer? (lambda (x) (raise (list x)))])
              (raise 10))))))

(test '(except) 'escape
      (let/ec k
        (call-with-exception-handler
         (lambda (exn)
           (k (list exn)))
         (lambda () (raise 'except)))))
(test '#&except 'escape
      (let/ec k
        (call-with-exception-handler
         (lambda (exn)
           (k (list exn)))
         (lambda ()
           (call-with-exception-handler
            (lambda (exn)
              (k (box exn)))
            (lambda ()
              (raise 'except)))))))
(test '#(except) 'escape
      (with-handlers ([void (lambda (x) x)])
        (values
         (call-with-exception-handler
          (lambda (exn)
            (vector exn))
          (lambda ()
            (raise 'except))))))
(test '#((except)) 'escape
      (with-handlers ([void (lambda (x) x)])
        (values
         (call-with-exception-handler
          (lambda (exn)
            (vector exn))
          (lambda ()
            ;; (Used to replace enclosing, but not any more)
            (call-with-exception-handler
             (lambda (exn)
               (list exn))
             (lambda ()
               (raise 'except))))))))
(test '#((except)) 'escape
      (with-handlers ([void (lambda (x) x)])
        (values
         (call-with-exception-handler
          (lambda (exn)
            (vector exn))
          (lambda ()
            (values
             (call-with-exception-handler
              (lambda (exn)
                (list exn))
              (lambda ()
                (raise 'except)))))))))

;; ;;;;;;;;;;;;;;;;;;;;;;;;;;;;;;;;;;;;;;

;;; This tests full conformance of call-with-current-continuation.  It
;;; is a separate test because some schemes do not support call/cc
;;; other than escape procedures.  I am indebted to
;;; raja@copper.ucs.indiana.edu (Raja Sooriamurthi) for fixing this
;;; code.  The function leaf-eq? compares the leaves of 2 arbitrary
;;; trees constructed of conses.  
(define (next-leaf-generator obj eot)
  (letrec ((return #f)
	   (cont (lambda (x)
		   (recurx obj)
		   (set! cont (lambda (x) (return eot)))
		   (cont #f)))
	   (recurx (lambda (obj)
		      (if (pair? obj)
			  (for-each recurx obj)
			  (call-with-current-continuation
			   (lambda (c)
			     (set! cont c)
			     (return obj)))))))
    (lambda () (call-with-current-continuation
		(lambda (ret) (set! return ret) (cont #f))))))
(define (leaf-eq? x y)
  (let* ((eot (list 'eot))
	 (xf (next-leaf-generator x eot))
	 (yf (next-leaf-generator y eot)))
    (letrec ((loop (lambda (x y)
		     (cond ((not (eq? x y)) #f)
			   ((eq? eot x) #t)
			   (else (loop (xf) (yf)))))))
      (loop (xf) (yf)))))
(define (test-cont)
  (newline)
  (display ";testing continuations; ")
  (test #t leaf-eq? '(a (b (c))) '((a) b c))
  (test #f leaf-eq? '(a (b (c))) '((a) b c d))
  '(report-errs))

(define (test-cc-values test-call/cc)
  (test '(a b c)
	call-with-values
	(lambda ()
	  (test-call/cc
	   (lambda (k)
	     (dynamic-wind
	      void
	      (lambda ()
		(k 'a 'b 'c))
	      (lambda ()
		(values 1 2))))))
	list)

  (test 1 dynamic-wind
	(lambda () (test-call/cc void))
	(lambda () 1)
	(lambda () (test-call/cc void)))

  ; Try devious jumping with pre- and post-thunks:
  (test 2 test-call/cc
	(lambda (exit)
	  (dynamic-wind
	   (lambda () (exit 2))
	   void
	   void)))
  (test 3 test-call/cc
	(lambda (exit)
	  (dynamic-wind
	   void
	   void
	   (lambda () (exit 3)))))

  (let ([rv
	 (lambda (get-v)
	   (let ([x 0])
	     (test-call/cc
	      (lambda (exit)
		(dynamic-wind
		 void
		 (lambda () (exit))
		 (lambda () (set! x (get-v))))))
	     x))]
	[r56
	 (lambda ()
	   (let ([x 0]
		 [y 1]
		 [c1 #f])
	     (dynamic-wind
	      (lambda () (set! x (add1 x)))
	      (lambda () 
		(let/cc k (set! c1 k))
		(if (>= x 5)
		    (set! c1 #f)
                    (void)))
	      (lambda () (set! y (add1 y))))
	     (when c1 (c1))
	     (list x y)))]
	[rx.y
	 (lambda (get-x get-y)
	   (let ([c1 #f]
		 [x 0]
		 [y 0])
	     (let ([v
		    (dynamic-wind
		     (lambda () (set! y x))
		     (lambda () (let/cc k (set! c1 k)))
		     (lambda () 
		       (set! x (get-x))
		       (when c1
			 ((begin0
			   c1
			   (set! c1 #f))
			  (get-y)))))])
	       (cons y v))))]
	[rv2
	 (lambda (get-v)
	   (let ([c1 #f]
		 [give-up #f])
	     (test-call/cc
	      (lambda (exit)
		(dynamic-wind
		 (lambda () (when give-up (give-up (get-v))))
		 (lambda () (let/cc k (set! c1 k)))
		 (lambda () (set! give-up exit) (c1)))))))]
	[r10-11-12
	 (lambda ()
	   (let ([c2 #f]
		 [x 10]
		 [y 11])
	     (let ([v (dynamic-wind
		       (lambda () (set! y (add1 y)))
		       (lambda () (begin0 x (set! x (add1 x))))
		       (lambda () (let/cc k (set! c2 k))))])
	       (when c2 ((begin0
			  c2
			  (set! c2 #f))))
	       (list v x y))))]
	[r13.14
	 (lambda ()
	   (let ([c0 #f]
		 [x 11]
		 [y 12])
	     (dynamic-wind
	      (lambda () (let/cc k (set! c0 k)))
	      (lambda () (set! x (add1 x)))
	      (lambda () 
		(set! y (add1 y))
		(when c0 ((begin0
			   c0
			   (set! c0 #f))))))
	     (cons x y)))]
	[ra-b-a-b
	 (lambda (get-a get-b)
	   (let ([l null])
	     (let ((k-in (test-call/cc (lambda (k1)
					 (dynamic-wind
					  (lambda () (set! l (append l (list (get-a)))))
					  (lambda ()
					    (call/cc (lambda (k2) (k1 k2))))
					  (lambda ()  (set! l (append l (list (get-b))))))))))
	       (k-in (lambda (v) l)))))])

  (test 4 rv (lambda () 4))
  (test '(5 6) r56)

  (test '(7 . 8) rx.y (lambda () 7) (lambda () 8))

  (test 9 rv2 (lambda () 9))

  (test '(10 11 12) r10-11-12)

  (test '(13 . 14) r13.14)

  ; !!! fixed in 50:
  (test '(enter exit enter exit)
	ra-b-a-b (lambda () 'enter) (lambda () 'exit))

  (test '((13 . 14) (10 11 12) (13 . 14) (10 11 12))
	ra-b-a-b r13.14 r10-11-12)
  (test '((10 11 12) (13 . 14) (10 11 12) (13 . 14))
	ra-b-a-b r10-11-12 r13.14)

  (test 10 call/cc (lambda (k) (k 10)))
  
  (test '((enter exit enter exit)
	  (exit enter exit enter)
	  (enter exit enter exit)
	  (exit enter exit enter))
	ra-b-a-b 
        (lambda () (ra-b-a-b (lambda () 'enter) (lambda () 'exit)))
	(lambda () (ra-b-a-b (lambda () 'exit) (lambda () 'enter))))

  (test '(enter exit enter exit)
	rv (lambda () (ra-b-a-b (lambda () 'enter) (lambda () 'exit))))
  (test '(enter exit enter exit)
	rv2 (lambda () (ra-b-a-b (lambda () 'enter) (lambda () 'exit))))

  (test '(10 11 12) rv r10-11-12)
  (test '(10 11 12) rv2 r10-11-12)

  (test '(13 . 14) rv r13.14)
  (test '(13 . 14) rv2 r13.14)

  (test 12 'dw/ec (test-call/cc
		   (lambda (k0)
		     (test-call/cc
		      (lambda (k1)
			(test-call/cc
			 (lambda (k2)
			   (dynamic-wind
			    void
			    (lambda () (k1 6))
			    (lambda () (k2 12))))))))))

  ;; !!! fixed in 53 (for call/ec)
  (test 13 'dw/ec (test-call/cc
		   (lambda (k0)
		     (test-call/cc
		      (lambda (k1)
			(test-call/cc
			 (lambda (k2)
			   (dynamic-wind
			    void
			    (lambda () (k1 6))
			    (lambda () (k2 12)))))
			(k0 13))))))


  ;; Interaction with exceptions:
  (test 42 test-call/cc (lambda (k)
                          (call-with-exception-handler k (lambda () (add1 (raise 42))))))

  (let ([x 0])
    ;; Make sure inner `k2' doesn't escape using outer `k':
    (let/cc k (+ 1 (dynamic-wind 
                       (lambda () (set! x (add1 x)))
                       (lambda () (let/cc k (k 2))) 
                       void)))
    (test 1 values x))

  ))
	      

(test-cc-values call/cc)
(test-cc-values call/ec)



(test 'ok
      'ec-cc-exn-combo
      (with-handlers ([void (lambda (x) 'ok)])
	(define f
	  (let ([k #f])
	    (lambda (n)
	      (case n
		[(0) (let/ec r (r (set! k (let/cc k k))))]
		[(1) (k)]))))
	(f 0)
	(f 1)))

(test '(1 2 3 4 1 2 3 4) 'dyn-wind-pre/post-order
      (let ([x null]
	    [go-back #f])
	(dynamic-wind
	 (lambda () (set! x (cons 4 x)))
	 (lambda () (dynamic-wind
		     (lambda () (set! x (cons 3 x)))
		     (lambda () (set! go-back (let/cc k k)))
		     (lambda () (set! x (cons 2 x)))))
	 (lambda () (set! x (cons 1 x))))
	(if (procedure? go-back)
	    (go-back 1)
	    x)))

(test '(5 . 5) 'suspended-cont-escape
      (let ([retry #f])
	(let ([v (let/ec exit
		   (dynamic-wind
		    void
		    (lambda () (exit 5))
		    (lambda ()
		      (let/ec inner-escape
			(set! retry (let/cc k k))
			(inner-escape 12)
			10))))])
	  (if (procedure? retry)
	      (retry 10)
	      (cons v v)))))

(test '(here) 'escape-interrupt-full-jump-up
      (let ([b #f]
	    [v null])
	(define (f g)
	  (dynamic-wind
	   void
	   g
	   (lambda () 
	     (set! v (cons 'here v))
	     (b 10))))
	
	(let/ec big
	  (set! b big)
	  (let/cc ok
	    (f (lambda ()
		 (ok #f)))))
	
	v))

;; Check interaction of map and call/cc
(let ()
  (define (try n m)
    (let ([retries (make-vector n)]
	  [copy #f]
	  [special -1]
	  [in (let loop ([i n])
		(if (= i 0)
		    null
		    (cons (- n i) (loop (sub1 i)))))])
      (let ([v (apply
		map 
		(lambda (a . rest)
		  (+ (let/cc k (vector-set! retries a k) 1)
		     a))
		(let loop ([m m])
		  (if (zero? m)
		      null
		      (cons in (loop (sub1 m))))))])
	(test (map (lambda (i)
		     (if (= i special)
			 (+ i 2)
			 (add1 i)))
		   in)
	      `(map/cc ,n ,m)
	      v))
      (if copy
	  (when (pair? copy)
	    (set! special (add1 special))
	    ((begin0 (car copy) (set! copy (cdr copy)))
	     2))
	  (begin
	    (set! copy (vector->list retries))
	    ((vector-ref retries (random n)) 1)))))
  (try 3 1)
  (try 10 1)
  (try 3 2)
  (try 10 2)
  (try 5 3)
  (try 3 5)
  (try 10 5))

;; Make sure let doesn't allocate a mutatble cell too early:
(test 2 'let+call/cc
      (let ([count 0])
        (let ([first-time? #t]
              [k (call/cc values)])
          (if first-time?
              (begin
                (set! first-time? #f)
                (set! count (+ count 1))
                (k values))
              (void)))
        count))

;; Letrec must allocate early, though:
(test #f 'letrec+call/cc
      (letrec ((x (call-with-current-continuation list)))
        (if (pair? x)
            ((car x) (lambda () x))
            (pair? (x)))))

;; Check shared escape continuation of nested call/cc:
(let ([ch (make-channel)])
 (thread
  (lambda ()
    (channel-put 
     ch
     (call/cc
      (lambda (escape)
        (call/cc
         (lambda (escape1)
           (escape1 3))))))))
 (sync ch))

(arity-test call/cc 1 2)
(arity-test call/ec 1 1)
(err/rt-test (call/cc 4))
(err/rt-test (call/cc (lambda () 0)))
(err/rt-test (call/ec 4))
(err/rt-test (call/ec (lambda () 0)))

(test #t primitive? car)
(test #f primitive? leaf-eq?)
(arity-test primitive? 1 1)

(test 1 procedure-arity procedure-arity)
(test 2 procedure-arity cons)
(test (make-arity-at-least 2) procedure-arity >)
(test (list 0 1) procedure-arity current-output-port)
(test (list 1 3 (make-arity-at-least 5))
      procedure-arity (case-lambda [(x) 0] [(x y z) 1] [(x y z w u . rest) 2]))
(test (make-arity-at-least 0) procedure-arity (lambda x 1))
(test (make-arity-at-least 0) procedure-arity (case-lambda [() 10] [x 1]))
(test (make-arity-at-least 0) procedure-arity (lambda x x))
(arity-test procedure-arity 1 1)

(test '() normalize-arity '())
(test 1 normalize-arity 1)
(test 1 normalize-arity '(1))
(test '(1 2) normalize-arity '(1 2))
(test '(1 2) normalize-arity '(2 1))
(test (make-arity-at-least 2) normalize-arity (list (make-arity-at-least 2) 3))
(test (list 1 (make-arity-at-least 2))
      normalize-arity (list (make-arity-at-least 2) 1))
(test (list 1 (make-arity-at-least 2)) 
      normalize-arity (list (make-arity-at-least 2) 1 3))
(test (list 0 1 (make-arity-at-least 2))
      normalize-arity (list (make-arity-at-least 2) 1 0 3))
(test (list 0 1 (make-arity-at-least 2))
      normalize-arity (list (make-arity-at-least 2)
                            (make-arity-at-least 4) 1 0 3))
(test (list 0 1 (make-arity-at-least 2))
      normalize-arity (list (make-arity-at-least 4)
                            (make-arity-at-least 2) 1 0 3))
(test (list 1 2) normalize-arity (list 1 1 2 2))
(test 1 normalize-arity (list 1 1 1))
(test (list 1 (make-arity-at-least 2))
      normalize-arity (list (make-arity-at-least 2) 1 1))
(test (list 1 (make-arity-at-least 2))
      normalize-arity 
      (list (make-arity-at-least 2)
            (make-arity-at-least 2) 1 1))

(let ()
  ;;;;;;;;;;;;;;;;;;;;;;;;;;;;;;;;;;;;;;;;;;;;;;;;;;;;;;;;;;;;
  ;;
  ;; randomized testing
  ;; predicate: normalize-arity produces a normalized arity
  ;;
  
  (define (normalized-arity? a)
    (or (null? a)
        (arity? a)
        (and (list? a)
             ((length a) . >= . 2)
             (andmap arity? a)
             (if (arity-at-least? (last a))
                 (non-empty-non-singleton-sorted-list-ending-with-arity? a)
                 (non-singleton-non-empty-sorted-list? a)))))
  
  (define (arity? a)
    (or (nat? a)
        (and (arity-at-least? a)
             (nat? (arity-at-least-value a)))))
  
  (define (nat? a)
    (and (number? a)
         (integer? a)
         (a . >= . 0)))
  
  ;; non-empty-non-singleton-sorted-list-ending-with-arity? : xx -> boolean
  ;; know that 'a' is a list of at least 2 elements
  (define (non-empty-non-singleton-sorted-list-ending-with-arity? a)
    (let loop ([bound (car a)]
               [lst (cdr a)])
      (cond
        [(null? (cdr lst))
         (and (arity-at-least? (car lst))
              (> (arity-at-least-value (car lst)) bound))]
        [else
         (and (nat? (car lst))
              ((car lst) . > . bound)
              (loop (car lst)
                    (cdr lst)))])))
  
  (define (non-empty-sorted-list? a)
    (and (pair? a)
         (sorted-list? a)))
  
  (define (non-singleton-non-empty-sorted-list? a)
    (and (pair? a)
         (pair? (cdr a))
         (sorted-list? a)))
  
  (define (sorted-list? a)
    (or (null? a)
        (sorted/bounded-list? (cdr a) (car a))))
  
  (define (sorted/bounded-list? a bound)
    (or (null? a)
        (and (number? (car a))
             (< bound (car a))
             (sorted/bounded-list? (cdr a) (car a)))))
  
  (for ((i (in-range 1 2000)))
    (let* ([rand-bound (ceiling (/ i 10))]
           [l (build-list (random rand-bound)
                          (λ (i) (if (zero? (random 5))
                                     (make-arity-at-least (random rand-bound))
                                     (random rand-bound))))]
           [res (normalize-arity l)])
      (unless (normalized-arity? res)
        (error 'normalize-arity-failed "input ~s; output ~s" l res)))))

(test #t procedure-arity-includes? cons 2)
(test #f procedure-arity-includes? cons 0)
(test #f procedure-arity-includes? cons 3)
(test #t procedure-arity-includes? list 3)
(test #t procedure-arity-includes? list 3000)
(test #t procedure-arity-includes? (lambda () 0) 0)
(test #f procedure-arity-includes? (lambda () 0) 1)
(test #f procedure-arity-includes? cons 10000000000000000000000000000)
(test #t procedure-arity-includes? list 10000000000000000000000000000)
(test #t procedure-arity-includes? (lambda x x) 10000000000000000000000000000)

(err/rt-test (procedure-arity-includes? cons -1))
(err/rt-test (procedure-arity-includes? cons 1.0))
(err/rt-test (procedure-arity-includes? 'cons 1))

(arity-test procedure-arity-includes? 2 3)

(newline)
(display ";testing scheme 4 functions; ")
(test '(#\P #\space #\l) string->list "P l")
(test '() string->list "")
(test "1\\\"" list->string '(#\1 #\\ #\"))
(test "" list->string '())
(arity-test list->string 1 1)
(arity-test string->list 1 1)
(err/rt-test (string->list 'hello))
(err/rt-test (list->string 'hello))
(err/rt-test (list->string '(#\h . #\e)))
(err/rt-test (list->string '(#\h 1 #\e)))

(test '(dah dah didah) vector->list '#(dah dah didah))
(test '() vector->list '#())
(test '#(dididit dah) list->vector '(dididit dah))
(test '#() list->vector '())
(arity-test list->vector 1 1)
(arity-test vector->list 1 1)
(err/rt-test (vector->list 'hello))
(err/rt-test (list->vector 'hello))
(err/rt-test (list->vector '(#\h . #\e)))


(test-cont)

;;;;;;;;;;;;;;;;;;;;;;;;;;;;;;;;;;;;;;;;
;; hash tables

(arity-test make-hash 0 1)
(arity-test make-hasheq 0 1)
(arity-test make-hasheqv 0 1)
(arity-test make-weak-hash 0 1)
(arity-test make-weak-hasheq 0 1)
(arity-test make-weak-hasheqv 0 1)

(define (hash-tests make-hash make-hasheq make-hasheqv
                    make-weak-hash make-weak-hasheq make-weak-hasheqv
                    hash-ref hash-set! hash-ref! hash-update! hash-has-key?
                    hash-remove! hash-count
                    hash-map hash-for-each
                    hash-iterate-first hash-iterate-next
                    hash-iterate-value hash-iterate-key
                    hash-copy)
  (define-struct ax (b c)) ; opaque
  (define-struct a (b c) #:inspector (make-inspector))

  (define save
    (let ([x null]) (case-lambda [() x] [(a) (set! x (cons a x)) a])))
  (define an-ax (make-ax 1 2))

  (define (check-hash-tables weak? reorder?)
    (let ([h1 (if weak? (make-weak-hasheq) (make-hasheq))]
          [l (list 1 2 3)])
      (test #t eq? (eq-hash-code l) (eq-hash-code l))
      (test #t eq? (eqv-hash-code l) (eqv-hash-code l))
      (test #t eq? (equal-hash-code l) (equal-hash-code l))
      (test #t eq? (equal-hash-code l) (equal-hash-code (list 1 2 3)))
      (hash-set! h1 l 'ok)
      (test 'ok hash-ref h1 l)
      (test #t hash-has-key? h1 l)
      (test #f hash-has-key? h1 (cdr l))
      (when hash-ref!
        (test 'ok hash-ref! h1 l 'blah)
        (test 'blah hash-ref! h1 (cdr l) 'blah)
        (test #t hash-has-key? h1 (cdr l))
        (test 'blah hash-ref h1 (cdr l))
        (hash-remove! h1 (cdr l)))
      (hash-update! h1 l (curry cons 'more))
      (test '(more . ok) hash-ref h1 l)
      (hash-update! h1 l cdr)
      (test 'nope hash-ref h1 (list 1 2 3) (lambda () 'nope))
      (test '(((1 2 3) . ok)) hash-map h1 (lambda (k v) (cons k v)))
      (hash-remove! h1 l)
      (test 'nope hash-ref h1 l (lambda () 'nope))
      (err/rt-test (hash-update! h1 l add1))
      (hash-update! h1 l add1 0)
      (test 1 hash-ref h1 l)
      (hash-remove! h1 l))

    (let ([h1 (if weak? (make-weak-hasheqv) (make-hasheqv))]
          [n (expt 2 500)]
          [q (/ 1 2)]
          [s (make-string 2 #\q)])
      (hash-set! h1 n 'power)
      (hash-set! h1 q 'half)
      (hash-set! h1 s 'string)
      (test 'power hash-ref h1 (expt (read (open-input-string "2")) 500))
      (test 'half hash-ref h1 (/ 1 (read (open-input-string "2"))))
      (test #f hash-ref h1 (make-string (read (open-input-string "2")) #\q) #f))

    (let ([h1 (if weak? (make-weak-hash) (make-hash))]
          [l (list 1 2 3)]
          [v (vector 5 6 7)]
          [a (make-a 1 (make-a 2 3))]
          [b (box (list 1 2 3))]
          [fl (flvector 1.0 +nan.0 0.0)])

      (test 0 hash-count h1)

      ;; Fill in table. Use `puts1' and `puts2' so we can
      ;; vary the order of additions.
      (let ([puts1 (lambda ()
                     (hash-set! h1 (save l) 'list)
                     (hash-set! h1 (save "Hello World!") 'string)
                     (hash-set! h1 (save 123456789123456789123456789) 'bignum)
                     (hash-set! h1 (save 3.45) 'flonum)
                     (hash-set! h1 (save 3/45) 'rational)
                     (hash-set! h1 (save 3+45i) 'complex)
                     (hash-set! h1 (save (integer->char 955)) 'char)
                     (hash-set! h1 (save fl) 'flvector))]
            [puts2 (lambda ()
                     (hash-set! h1 (save (list 5 7)) 'another-list)
                     (hash-set! h1 (save 3+0.0i) 'izi-complex)
                     (hash-set! h1 (save v) 'vector)
                     (hash-set! h1 (save a) 'struct)
                     (hash-set! h1 (save an-ax) 'structx)
                     (hash-set! h1 (save b) 'box))])
        (if reorder?
          (begin
            (puts2)
            (test 6 hash-count h1)
            (puts1))
          (begin
            (puts1)
            (test 8 hash-count h1)
            (puts2))))

      (when reorder?
        ;; Add 1000 things and take them back out in an effort to
        ;; trigger GCs that somehow affect hashing:
        (let loop ([i 0.0])
          (unless (= i 1000.0)
            (hash-set! h1 i #t)
            (loop (add1 i))
            (hash-remove! h1 i))))

      (test 14 hash-count h1)
      (test 'list hash-ref h1 l)
      (test 'list hash-ref h1 (list 1 2 3))
      (test 'another-list hash-ref h1 (list 5 7))
      (test 'string hash-ref h1 "Hello World!")
      (test 'bignum hash-ref h1 123456789123456789123456789)
      (test 'flonum hash-ref h1 3.45)
      (test 'rational hash-ref h1 3/45)
      (test 'complex hash-ref h1 3+45i)
      (test 'izi-complex hash-ref h1 3+0.0i)
      (test 'vector hash-ref h1 v)
      (test 'vector hash-ref h1 #(5 6 7))
      (test 'struct hash-ref h1 a)
      (test 'struct hash-ref h1 (make-a 1 (make-a 2 3)))
      (test 'structx hash-ref h1 an-ax)
      (test #f hash-ref h1 (make-ax 1 2) (lambda () #f))
      (test 'box hash-ref h1 b)
      (test 'box hash-ref h1 #&(1 2 3))
      (test 'char hash-ref h1 (integer->char 955))
      (test 'flvector hash-ref h1 (flvector 1.0 +nan.0 0.0))
      (test #t
            andmap
            (lambda (i)
              (and (member i (hash-map h1 (lambda (k v) (cons k v))))
                   #t))
            `(((1 2 3) . list)
              ((5 7) . another-list)
              ("Hello World!" . string)
              (123456789123456789123456789 . bignum)
              (3.45 . flonum)
              (3/45 . rational)
              (3+45i . complex)
              (3+0.0i . izi-complex)
              (#(5 6 7) . vector)
              (,(make-a 1 (make-a 2 3)) . struct)
              (,an-ax . structx)
              (#\u3BB . char)
              (#&(1 2 3) . box)
              (,(flvector 1.0 +nan.0 0.0) . flvector)))
      (hash-remove! h1 (list 1 2 3))
      (test 13 hash-count h1)
      (test 'not-there hash-ref h1 l (lambda () 'not-there))
      (let ([c 0])
        (hash-for-each h1 (lambda (k v) (set! c (add1 c))))
        (test 13 'count c))
      ;; return the hash table:
      h1))

  (define (check-tables-equal mode t1 t2 weak?)
    (test #t equal? t1 t2)
    (test (equal-hash-code t1) equal-hash-code t2)
    (test #t equal? t1 (hash-copy t1))
    (let ([again (if weak? (make-weak-hash) (make-hash))])
      (let loop ([i (hash-iterate-first t1)])
        (when i
          (hash-set! again
                     (hash-iterate-key t1 i)
                     (hash-iterate-value t1 i))
          (loop (hash-iterate-next t1 i))))
      (test #t equal? t1 again))
    (let ([meta-ht (make-hash)])
      (hash-set! meta-ht t1 mode)
      (test mode hash-ref meta-ht t2 (lambda () #f)))
    (test (hash-count t1) hash-count t2))

  (check-tables-equal 'the-norm-table
                      (check-hash-tables #f #f)
                      (check-hash-tables #f #t)
                      #f)
  (when make-weak-hash
    (check-tables-equal 'the-weak-table
                        (check-hash-tables #t #f)
                        (check-hash-tables #t #t)
                        #t))

  (save)) ; prevents gcing of the ht-registered values

(hash-tests make-hash make-hasheq make-hasheqv
            make-weak-hash make-weak-hasheq make-weak-hasheqv
            hash-ref hash-set! hash-ref! hash-update! hash-has-key?
            hash-remove! hash-count
            hash-map hash-for-each
            hash-iterate-first hash-iterate-next
            hash-iterate-value hash-iterate-key
            hash-copy)
(let ([ub-wrap (lambda (proc)
                 (lambda (ht . args)
                   (apply proc (unbox ht) args)))])
  (hash-tests (lambda () (box #hash()))
              (lambda () (box #hasheq()))
              (lambda () (box #hasheqv()))
              #f #f #f
              (ub-wrap hash-ref)
              (lambda (ht k v) (set-box! ht (hash-set (unbox ht) k v)))
              #f
              (case-lambda
               [(ht k u) (set-box! ht (hash-update (unbox ht) k u))]
               [(ht k u def) (set-box! ht (hash-update (unbox ht) k u def))])
              (ub-wrap hash-has-key?)
              (lambda (ht k) (set-box! ht (hash-remove (unbox ht) k)))
              (ub-wrap hash-count)
              (ub-wrap hash-map)
              (ub-wrap hash-for-each)
              (ub-wrap hash-iterate-first)
              (ub-wrap hash-iterate-next)
              (ub-wrap hash-iterate-value)
              (ub-wrap hash-iterate-key)
              (lambda (ht) (box (unbox ht)))))

(test #f hash? 5)
(test #t hash? (make-hasheq))
(test #t hash? (make-hasheqv))
(test #t hash-eq? (make-hasheq))
(test #f hash-eq? (make-hash))
(test #f hash-eq? (make-hasheqv))
(test #t hash-eq? (make-weak-hasheq))
(test #f hash-eq? (make-weak-hash))
(test #f hash-eq? (make-weak-hasheqv))
(test #f hash-eqv? (make-hasheq))
(test #f hash-eqv? (make-hash))
(test #t hash-eqv? (make-hasheqv))
(test #f hash-eqv? (make-weak-hasheq))
(test #f hash-eqv? (make-weak-hash))
(test #t hash-eqv? (make-weak-hasheqv))
(test #f hash-weak? (make-hasheq))
(test #f hash-weak? (make-hash))
(test #f hash-weak? (make-hasheqv))
(test #t hash-weak? (make-weak-hasheq))
(test #t hash-weak? (make-weak-hash))
(test #t hash-weak? (make-weak-hasheqv))

(let ([ht (make-hasheqv)]
      [l (list #x03B1 #x03B2 #x03B3)]
      [l2 '(1 2 3)])
  (for-each (lambda (a b)
              (hash-set! ht (integer->char a) b))
            l l2)
  (test '(3 2 1) 
        map
        (lambda (a)
          (hash-ref ht (integer->char a) #f))
        (reverse l)))

(err/rt-test (hash-eq? 5))
(err/rt-test (hash-eqv? 5))
(err/rt-test (hash-weak? 5))

(let ([a (expt 2 500)]
      [b (expt (read (open-input-string "2")) 500)])
  (test #t equal? (eqv-hash-code a) (eqv-hash-code b))
  (test #t equal? (equal-hash-code a) (equal-hash-code b)))

;; Check for proper clearing of weak hash tables
;; (internally, value should get cleared along with key):
(let ([ht (make-weak-hasheq)])
  (let loop ([n 10])
    (unless (zero? n)
      (hash-set! ht (make-string 10) #f)
      (loop (sub1 n))))
  (collect-garbage)
  (map (lambda (i) (format "~a" i)) (hash-map ht cons)))

;; Double check that table are equal after deletions
(let ([test-del-eq
       (lambda (mk)
	 (let ([ht1 (mk)]
	       [ht2 (mk)])
	   (test #t equal? ht1 ht2)
	   (hash-set! ht1 'apple 1)
	   (hash-set! ht2 'apple 1)
	   (test #t equal? ht1 ht2)
	   (hash-set! ht2 'banana 2)
	   (test #f equal? ht1 ht2)
	   (hash-remove! ht2 'banana)
	   (test #t equal? ht1 ht2)))])
  (test-del-eq make-hasheq)
  (test-del-eq make-hash)
  (test-del-eq make-weak-hasheq)
  (test-del-eq make-weak-hash))

(err/rt-test (hash-count 0))
(err/rt-test (hash-set! 1 2 3))
(err/rt-test (hash-ref 1 2))
(err/rt-test (hash-remove! 1 2))
(err/rt-test (hash-ref (make-hasheq) 2) exn:application:mismatch?)

(let ([mk (lambda (mk)
            (let ([ht (mk)])
              (hash-set! ht make-hash 2)
              ht))])
  (test #t equal? (mk make-hash) (mk make-hash))
  (test #t equal? (mk make-hasheq) (mk make-hasheq))
  (test #t equal? (mk make-hasheqv) (mk make-hasheqv))
  (test #f equal? (mk make-hash) (mk make-hasheq))
  (test #f equal? (mk make-hash) (mk make-hasheqv))
  (test #f equal? (mk make-hasheq) (mk make-hasheqv))
  (test #f equal? (mk make-hash) (mk make-weak-hash))
  (test #f equal? (mk make-hasheq) (mk make-weak-hasheq))
  (test #f equal? (mk make-hasheqv) (mk make-weak-hasheqv)))
(let ([mk (lambda (mk)
            (mk `((1 . 2))))])
  (test #t equal? (mk make-immutable-hash) (mk make-immutable-hash))
  (test #t equal? (mk make-immutable-hasheq) (mk make-immutable-hasheq))
  (test #t equal? (mk make-immutable-hasheqv) (mk make-immutable-hasheqv))
  (test #f equal? (mk make-immutable-hash) (mk make-immutable-hasheq))
  (test #f equal? (mk make-immutable-hash) (mk make-immutable-hasheqv))
  (test #f equal? (mk make-immutable-hasheq) (mk make-immutable-hasheqv)))

(define im-t (make-immutable-hasheq null))
(test #t hash? im-t)
(test #t hash-eq? im-t)
(test null hash-map im-t cons)
(err/rt-test (hash-set! im-t 1 2))
(test #f hash-ref im-t 5 (lambda () #f))
(define im-t (make-immutable-hasheq '((1 . 2))))
(test '((1 . 2)) hash-map im-t cons)
(test 2 hash-ref im-t 1)
(define im-t (make-immutable-hasheq '(("hello" . 2))))
(test 'none hash-ref im-t "hello" (lambda () 'none))
(define im-t (make-immutable-hash '(("hello" . 2))))
(test 2 hash-ref im-t "hello" (lambda () 'none))
(test #f hash-eq? im-t)

(test #f equal? #hash((x . 0)) #hash((y . 0)))
(test #t equal? #hash((y . 0)) #hash((y . 0)))

(err/rt-test (hash-set! im-t 1 2))
(err/rt-test (hash-remove! im-t 1))
(err/rt-test (make-immutable-hasheq '(1)))
(err/rt-test (make-immutable-hasheq '((1 . 2) . 2)))
(err/rt-test (make-immutable-hasheq '((1 . 2) 3)))
(define cyclic-alist (read (open-input-string "#0=((1 . 2) . #0#)")))
(err/rt-test (make-immutable-hasheq cyclic-alist))
(err/rt-test (make-immutable-hasheq '((1 . 2)) 'weak))

(test 2 hash-ref (hash-copy #hasheq((1 . 2))) 1)
(test (void) hash-set! (hash-copy #hasheq((1 . 2))) 3 4)

(test #f hash-iterate-first (make-hasheq))
(test #f hash-iterate-first (make-weak-hasheq))
(err/rt-test (hash-iterate-next (make-hasheq) 0))
(err/rt-test (hash-iterate-next (make-weak-hasheq) 0))

(let ([check-all-bad
       (lambda (op)
         (err/rt-test (op #f 0))
         (err/rt-test (op (make-hasheq) -1))
         (err/rt-test (op (make-hasheq) (- (expt 2 100))))
         (err/rt-test (op (make-hasheq) 1.0)))])
  (check-all-bad hash-iterate-next)
  (check-all-bad hash-iterate-key)
  (check-all-bad hash-iterate-value))

(test (list 1 2 3) sort (hash-keys #hasheq((1 . a) (2 . b) (3 . c))) <)
(test (list 'a 'b 'c) 
      sort (hash-values #hasheq((1 . a) (2 . b) (3 . c))) string<? #:key symbol->string)
(test (list (cons 1 'a) (cons 2 'b) (cons 3 'c)) 
      sort (hash->list #hasheq((1 . a) (2 . b) (3 . c))) < #:key car)

(err/rt-test (hash-set*! im-t 1 2) exn:fail?)
(err/rt-test (hash-set* (make-hasheq null) 1 2) exn:fail?)
(err/rt-test (hash-set* im-t 1 2 3) exn:fail?)
(err/rt-test (hash-set*! (make-hasheq null) 1 2 3) exn:fail?)

(test #t equal? (hash-set* (hasheq 1 'a 3 'b)) (hasheq 1 'a 3 'b))
(test #t equal? (hasheq 1 2 3 4) 
      (hash-set* (hasheq 1 'a 3 'b)
                 1 (gensym)
                 1 2
                 3 (gensym)
                 3 4))
(test #t equal? (make-hasheq (list (cons 1 'a) (cons 3 'b))) 
      (let ([ht (make-hasheq (list (cons 1 'a) (cons 3 'b)))])
        (hash-set*! ht)
        ht))
(test #t equal? (make-hasheq (list (cons 1 2) (cons 3 'b))) 
      (let ([ht (make-hasheq (list (cons 1 'a) (cons 3 'b)))])
        (hash-set*! ht
                    1 2)
        ht))
(test #t equal? (make-hasheq (list (cons 1 2) (cons 3 4))) 
      (let ([ht (make-hasheq (list (cons 1 'a) (cons 3 'b)))])
        (hash-set*! ht
                    1 (gensym)
                    1 2
                    3 (gensym)
                    3 4)
        ht))

(arity-test make-immutable-hash 0 1)
(arity-test make-immutable-hasheq 0 1)
(arity-test make-immutable-hasheqv 0 1)
(arity-test hash-keys 1 1)
(arity-test hash-values 1 1)
(arity-test hash-count 1 1)
(arity-test hash-ref 2 3)
(arity-test hash-set! 3 3)
(arity-test hash-set 3 3)
(arity-test hash-remove! 2 2)
(arity-test hash-remove 2 2)
(arity-test hash-map 2 2)
(arity-test hash-for-each 2 2)
(arity-test hash? 1 1)
(arity-test hash-eq? 1 1)
(arity-test hash-weak? 1 1)

;; Ensure that hash-table hashing is not sensitive to the
;; order of key+value additions
(let ()
  (define ht (make-hash))
  (define ht2 (make-hash))
  (define wht (make-weak-hash))
  (define wht2 (make-weak-hash))
  (define keys (make-hash))

  (struct a (x) #:transparent)
  
  (define (shuffle c l)
    (if (zero? c)
        l
        (shuffle
         (sub1 c)
         (let ([n (quotient (length l) 2)])
           (let loop ([a (take l n)][b (drop l n)])
             (cond
              [(null? a) b]
              [(null? b) a]
              [(zero? (random 2))
               (cons (car a) (loop (cdr a) b))]
              [else
               (cons (car b) (loop a (cdr b)))]))))))
  
  (define l (for/list ([i (in-range 1000)]) 
              i))
  
  (define l2 (shuffle 7 l))

  (define (reg v)
    (hash-set! keys v #t)
    v)
  
  (for ([i (in-list l)])
    (hash-set! ht (a i) (a (a i))))
  (for ([i (in-list l2)])
    (hash-set! ht2 (a i) (a (a i))))
  
  (for ([i (in-list l)])
    (hash-set! wht (reg (a i)) (a (a i))))
  (for ([i (in-list l2)])
    (hash-set! wht2 (reg (a i)) (a (a i))))
  
  (test (equal-hash-code ht) values (equal-hash-code ht2))
  (test (equal-hash-code wht) values (equal-hash-code wht2))
  (test (equal-secondary-hash-code ht) values (equal-secondary-hash-code ht2))

  (let ([ht (for/hash ([i (in-list l)])
              (values (a i) (a (a i))))]
        [ht2 (for/hash ([i (in-list l2)])
               (values (a i) (a (a i))))])
    (test (equal-hash-code ht) values (equal-hash-code ht2))
    (test (equal-secondary-hash-code ht) values (equal-secondary-hash-code ht2))))

;; Check that immutable hash trees aren't confused by an
;; "is a list" bit set in a key:
(let ()
  (define p (list 1 2 3 4))
  (define ht (hasheq p 1 'a 7 'b 10 'c 13))
  (test 1 hash-ref ht p #f)
  (list? p)
  (list? p)
  (list? (list* 1 2 p))
  (list? (list* 1 2 p))
  (list? (list* 1 2 p))
  (test 1 hash-ref ht p #f))

<<<<<<< HEAD
=======
;; Check that hash-table cycles don't lead to an
;;  explosion in the time to compute a hash code.
(let ()
  (define ht (make-hash))
  (hash-set! ht 'a ht)
  (hash-set! ht 'b ht)
  (eq-hash-code ht)
  (equal-hash-code ht)
  (equal-secondary-hash-code ht))

>>>>>>> e42bfe36
;; ;;;;;;;;;;;;;;;;;;;;;;;;;;;;;;;;;;;;;;
;; Misc

(test #t string? (version))
(test #t string? (banner))
(test #t symbol? (system-type))
(test (system-type) system-type 'os)
(test #t string? (system-type 'machine))
(test #t symbol? (system-type 'link))
(test #t relative-path? (system-library-subpath))

(test #t 'cmdline (let ([v (current-command-line-arguments)])
		    (and (vector? v)
			 (andmap string? (vector->list v)))))
(err/rt-test (current-command-line-arguments '("a")))
(err/rt-test (current-command-line-arguments #("a" 1)))

(arity-test version 0 0)
(arity-test banner 0 0)
(arity-test system-type 0 1)
(arity-test system-library-subpath 0 1)
(arity-test current-command-line-arguments 0 1)

;; ;;;;;;;;;;;;;;;;;;;;;;;;;;;;;;;;;;;;;;
;; procedure-closure-contents-eq?

(for-each
 (lambda (jit?)
   (parameterize ([eval-jit-enabled jit?])
     (let ([f #f])
       (set! f (eval '(lambda (x) (lambda () x))))
       ((f 'c)) ; forced JIT compilation
       (test #t procedure-closure-contents-eq? (f 'a) (f 'a))
       (test #f procedure-closure-contents-eq? (f 'a) (f 'b))
       (set! f (eval '(case-lambda
		       [(x) (lambda () 12)]
		       [(x y) (lambda () (list x y))])))
       ((f 'c)) ; forces JIT compilation
       ((f 'c 'd)) ; forces JIT compilation
       (test #t procedure-closure-contents-eq? (f 'a) (f 'a))
       (test #t procedure-closure-contents-eq? (f 'a 'b) (f 'a 'b))
       (test #f procedure-closure-contents-eq? (f 'a 'b) (f 'c 'b)))))
 '(#t #f))
(test #t procedure-closure-contents-eq? add1 add1)

;; ;;;;;;;;;;;;;;;;;;;;;;;;;;;;;;;;;;;;;;

;; procedure-reduce-arity
(let ([check-ok
       (lambda (proc ar inc not-inc)
         (for-each
          (lambda (proc)
            (let ([a (procedure-reduce-arity proc ar)])
              (test #t procedure? a)
              (test (normalize-arity ar) procedure-arity a)
              (map (lambda (i)
                     (test #t procedure-arity-includes? a i)
                     (when (i . < . 100)
                       (test i apply a (let loop ([i i])
                                         (if (zero? i) 
                                             null
                                             (cons 1 (loop (sub1 i))))))))
                   inc)
              (map (lambda (i)
                     (test #f procedure-arity-includes? a i)
                     (err/rt-test (procedure-reduce-arity a i))
                     (err/rt-test (procedure-reduce-arity a (make-arity-at-least i)))
                     (err/rt-test (procedure-reduce-arity a (list 0 i)))
                     (err/rt-test (procedure-reduce-arity a (list 0 (make-arity-at-least i))))
                     (err/rt-test (procedure-reduce-arity a (make-arity-at-least 0)))
                     (when (i . < . 100)
                       (err/rt-test (apply a (let loop ([i i])
                                               (if (zero? i) 
                                                   null
                                                   (cons 1 (loop (sub1 i))))))
                                    exn:fail:contract?)))
                   not-inc)))
          (list proc (procedure-reduce-arity proc ar))))])
  (let ([check-all-but-one
         (lambda (+)
           (check-ok + 0 '(0) '(1))
           (check-ok + 2 '(2) '(0 1 3 4))
           (check-ok + 10 '(10) (list 0 11 (expt 2 70)))
           (check-ok + (expt 2 70) (list (expt 2 70)) (list 0 10  (add1 (expt 2 70))))
           (check-ok + (make-arity-at-least 2) (list 2 5 (expt 2 70)) (list 0 1))
           (check-ok + (list 2 4) '(2 4) '(0 3))
           (check-ok + (list 2 4) '(4 2) '(0 3))
           (check-ok + (list 0 (make-arity-at-least 2)) (list 0 2 5 (expt 2 70)) (list 1))
           (check-ok + (list 4 (make-arity-at-least 2)) '(2 3 4 10) '(0 1))
           (check-ok + (list 2 (make-arity-at-least 4)) '(2 4 10) '(0 1 3)))])
    (check-all-but-one +)
    (check-all-but-one (procedure-rename + 'plus))
    (check-all-but-one (lambda args (apply + args)))
    (check-all-but-one (procedure-rename (lambda args (apply + args)) 'PLUS))
    (check-all-but-one (case-lambda
                        [() 0]
                        [(a b . args) (apply + a b args)]))
    (check-all-but-one (case-lambda
                        [(b . args) (apply + b args)]
                        [() 0]))
    (check-all-but-one (case-lambda
                        [(a b c) (+ a b c)]
                        [(a b) (+ a b)]
                        [(a b c d) (+ a b c d)]
                        [() 0]
                        [(a b c d . e) (apply + a b c d e)]))
    (check-all-but-one (case-lambda
                        [(a b) (+ a b)]
                        [(a b c d) (+ a b c d)]
                        [(a b c) (+ a b c)]
                        [() 0]
                        [(a b c d . e) (apply + a b c d e)]))))

(test '+ object-name (procedure-reduce-arity + 3))
(test 'plus object-name (procedure-rename + 'plus))
(test 'again object-name (procedure-rename (procedure-rename + 'plus) 'again))
(test 'again object-name (procedure-rename (procedure-reduce-arity + 3) 'again))
(test 3 procedure-arity (procedure-rename (procedure-reduce-arity + 3) 'again))

;; ;;;;;;;;;;;;;;;;;;;;;;;;;;;;;;;;;;;;;;

(report-errs)

"last item in file"<|MERGE_RESOLUTION|>--- conflicted
+++ resolved
@@ -2521,8 +2521,6 @@
   (list? (list* 1 2 p))
   (test 1 hash-ref ht p #f))
 
-<<<<<<< HEAD
-=======
 ;; Check that hash-table cycles don't lead to an
 ;;  explosion in the time to compute a hash code.
 (let ()
@@ -2533,7 +2531,6 @@
   (equal-hash-code ht)
   (equal-secondary-hash-code ht))
 
->>>>>>> e42bfe36
 ;; ;;;;;;;;;;;;;;;;;;;;;;;;;;;;;;;;;;;;;;
 ;; Misc
 
