
(load-relative "loadtest.rktl")
(Section 'contract)

(parameterize ([error-print-width 200])
(let ()
  
  (define contract-namespace 
    (let ([n (make-base-namespace)])
      (parameterize ([current-namespace n])
        (namespace-require '(for-syntax scheme/base))
        (namespace-require '(for-template scheme/base))
        (namespace-require 'scheme/contract)
        (namespace-require 'scheme/set)
        (namespace-require '(only racket/contract/private/arrow procedure-accepts-and-more?))
        (namespace-require 'scheme/class)
        (namespace-require 'scheme/promise)
        (namespace-require 'scheme/match))
      n))
  
  (define (contract-eval x)
    (parameterize ([current-namespace contract-namespace])
      (eval x)))
  
  (define (contract-compile x)
    (parameterize ([current-namespace contract-namespace])
      (compile x)))
  
  (define (contract-expand-once x)
    (parameterize ([current-namespace contract-namespace])
      (expand-once x)))

  (define exn:fail:contract:blame-object (contract-eval 'exn:fail:contract:blame-object))
  (define exn:fail:contract:blame? (contract-eval 'exn:fail:contract:blame?))
  
  (define-syntax (ctest stx)
    (syntax-case stx ()
      [(_ a ...)
       (syntax (contract-eval `(,test a ...)))]))

  (define (contract-error-test name exp exn-ok?)
    (test #t 
          name
          (contract-eval `(with-handlers ((exn? (λ (x) (and (,exn-ok? x) #t)))) ,exp))))

  (define (contract-syntax-error-test name exp [reg #rx""])
    (test #t
	  name
	  (contract-eval `(with-handlers ((exn:fail:syntax? 
					   (lambda (x) (and (regexp-match ,reg (exn-message x)) #t))))
					 (eval ',exp)))))
  
  ;; test/spec-passed : symbol sexp -> void
  ;; tests a passing specification
  (define (test/spec-passed name expression)
    (printf "testing: ~s\n" name)
    (parameterize ([compile-enforce-module-constants #f])
      (contract-eval
       `(,test 
         (void)
         (let ([for-each-eval (lambda (l) (for-each eval l))]) for-each-eval)
         (list ',expression '(void))))
      (let ([new-expression (rewrite-out expression)])
        (unless (equal? new-expression expression)
          (contract-eval
           `(,test 
             (void)
             (let ([for-each-eval (lambda (l) (for-each eval l))]) for-each-eval)
             (list ',new-expression '(void)))))))
    (let/ec k
      (contract-eval
       `(,test (void)
          (let ([for-each-eval (lambda (l) (for-each (λ (x) (eval x)) l))])
            for-each-eval)
          (list ',(rewrite expression k) '(void))))))
  
  (define (test/spec-passed/result name expression result)
    (printf "testing: ~s\n" name)
    (contract-eval `(,test ',result eval ',expression))
    (let/ec k
      (contract-eval
       `(,test
          ',result
          eval
          ',(rewrite expression k)))))
  
  ;; rewrites `provide/contract' to use `contract-out'
  (define (rewrite-out exp)
    (let loop ([exp exp])
      (cond
        [(null? exp) null]
        [(list? exp)
         (case (car exp)
           [(provide/contract) `(provide (contract-out . ,(cdr exp)))]
           [else (map loop exp)])]
        [(pair? exp) (cons (loop (car exp))
                           (loop (cdr exp)))]
        [else exp])))

  ;; rewrites `contract' to use opt/c. If there is a module definition in there, we skip that test.
  (define (rewrite exp k)
    (let loop ([exp exp])
      (cond
        [(null? exp) null]
        [(list? exp)
         (case (car exp)
           [(contract) `(contract (opt/c ,(loop (cadr exp))) ,@(map loop (cddr exp)))]
           [(module) (k #f)]
           [else (map loop exp)])]
        [(pair? exp) (cons (loop (car exp))
                           (loop (cdr exp)))]
        [else exp])))
  
  ;; blame : (or/c 'pos 'neg string?)
  ;;   if blame is a string, expect to find the string (format "blaming: ~a" blame) in the exn message
  (define (test/spec-failed name expression blame)
    (let ()
      (define (has-proper-blame? msg)
        (define reg
          (cond
            [(eq? blame 'pos) #rx"self-contract violation[:,].*blaming: pos"]
            [(eq? blame 'neg) #rx"blaming: neg"]
            [(string? blame) (string-append "blaming: " (regexp-quote blame))]
            [else #f]))
        (and reg (regexp-match? reg msg)))
      (printf "testing: ~s\n" name)
      (contract-eval
       `(,thunk-error-test 
          (lambda () ,expression)
          (datum->syntax #'here ',expression)
          (lambda (exn)
            (and (exn:fail:contract:blame? exn)
                 (,has-proper-blame? (exn-message exn))))))
      (let/ec k
        (let ([rewritten (rewrite expression k)])
          (contract-eval
           `(,thunk-error-test 
             (lambda () ,rewritten)
             (datum->syntax #'here ',rewritten)
             (lambda (exn)
               (and (exn:fail:contract:blame? exn)
                    (,has-proper-blame? (exn-message exn))))))))))
  
  (define (test/pos-blame name expression) (test/spec-failed name expression 'pos))
  (define (test/neg-blame name expression) (test/spec-failed name expression 'neg))
  
  (define (test/well-formed stx)
    (contract-eval
     `(,test (void) 
            (let ([expand/ret-void (lambda (x) (expand x) (void))]) expand/ret-void)
            ,stx)))
  
  (define (test/no-error sexp)
    (contract-eval
    `(,test (void)
       eval
       '(begin ,sexp (void)))))
  
  (define (test-flat-contract contract pass fail)
    (define (run-three-tests contract)
      (let ([name (if (pair? contract)
                      (car contract)
                      contract)])
        (contract-eval `(,test #t flat-contract? ,contract))
        (test/spec-failed (format "~a fail" name)
                          `(contract ,contract ',fail 'pos 'neg)
                          'pos)
        (test/spec-passed/result
         (format "~a pass" name)
         `(contract ,contract ',pass 'pos 'neg)
         pass)))
    (run-three-tests contract)
    (let/ec k (run-three-tests (rewrite contract k))))

  (define-syntax (test-name stx)
    (syntax-case stx ()
      [(_ name contract)
       #'(do-name-test 'name 'contract)]))
  
  (define (do-name-test name contract-exp)
    (printf "~s\n" (list 'do-name-test name contract-exp))
    (contract-eval `(,test ,name contract-name ,contract-exp))
    (contract-eval `(,test ,name contract-name (opt/c ,contract-exp))))
  
 
  (define (test-obligations quoted-expr expected-props)
    
    (define (cleanup key obj stx)
      (case key 
        [(racket/contract:contract) 
         (let ([cleanup-ent
                (λ (x)
                  (sort (map syntax->datum (vector-ref obj x)) string<=? #:key (λ (x) (format "~s" x))))])
         (list key (cleanup-ent 1) (cleanup-ent 2)))]
        [(racket/contract:positive-position racket/contract:negative-position)
         (list key (syntax->datum stx))]
        [(racket/contract:contract-on-boundary) `(racket/contract:contract-on-boundary ,(syntax->datum stx))]
        [(racket/contract:internal-contract) `(racket/contract:internal-contract ,(syntax->datum stx))]
        [else
         (error 'test-obligations "unknown property ~s" key)]))
    
    (let ([props '()])
      (let ([stx (contract-expand-once quoted-expr)])
        (let loop ([stx stx])
          (cond
            [(syntax? stx) 
             (for ([key (in-list (syntax-property-symbol-keys stx))])
               (when (regexp-match #rx"^racket/contract:" (symbol->string key))
                 (set! props (cons (cleanup key (syntax-property stx key) stx)
                                   props))))
             (loop (syntax-e stx))]
            [(pair? stx)
             (loop (car stx))
             (loop (cdr stx))])))
      (test expected-props
            `(obligations-for ,quoted-expr)
            (sort props string<=? #:key (λ (x) (format "~s" x))))))
  
    
;                                                                                                    
;                                                                                                    
;                                                                                                    
;                                        ;                                ;    ;;                    
;                                       ;;                               ;;    ;;                    
;    ;;;;;   ;;;;   ;;;; ;;;   ;;;;;  ;;;;; ;;; ;;; ;;;; ;;;;   ;;;;;  ;;;;;        ;;;;   ;;;; ;;;  
;   ;;;;;;  ;;;;;;  ;;;;;;;;; ;;;;;; ;;;;;; ;;;;;;; ;;;; ;;;;  ;;;;;; ;;;;;; ;;;;  ;;;;;;  ;;;;;;;;; 
;  ;;;;;;; ;;;;;;;; ;;;; ;;;; ;;;;    ;;;;  ;;;; ;; ;;;; ;;;; ;;;;;;;  ;;;;  ;;;; ;;;;;;;; ;;;; ;;;; 
;  ;;;;    ;;;; ;;; ;;;; ;;;;  ;;;;   ;;;;  ;;;;    ;;;; ;;;; ;;;;     ;;;;  ;;;; ;;;; ;;; ;;;; ;;;; 
;  ;;;;;;; ;;;;;;;; ;;;; ;;;;   ;;;;  ;;;;; ;;;;    ;;;; ;;;; ;;;;;;;  ;;;;; ;;;; ;;;;;;;; ;;;; ;;;; 
;   ;;;;;;  ;;;;;;  ;;;; ;;;; ;;;;;;  ;;;;; ;;;;    ;;;;;;;;;  ;;;;;;  ;;;;; ;;;;  ;;;;;;  ;;;; ;;;; 
;    ;;;;;   ;;;;   ;;;; ;;;; ;;;;;    ;;;; ;;;;     ;;; ;;;;   ;;;;;   ;;;; ;;;;   ;;;;   ;;;; ;;;; 
;                                                                                                    
;                                                                                                    
;                                                                                                    

  (test/no-error '(-> integer? integer?))
  (test/no-error '(-> (flat-contract integer?) (flat-contract integer?)))
  (test/no-error '(-> integer? any))
  (test/no-error '(-> (flat-contract integer?) any))
  
  (test/no-error '(->* (integer?) () (values integer?)))
  (test/no-error '(->* (integer?) () #:rest integer? integer?))
  (test/no-error '(->* (integer?) () #:rest integer? any))
  (test/no-error '(->* ((flat-contract integer?)) () (flat-contract integer?)))
  (test/no-error '(->* ((flat-contract integer?)) () #:rest (flat-contract integer?) (flat-contract integer?)))
  (test/no-error '(->* ((flat-contract integer?)) () #:rest (flat-contract integer?) 
                       (values (flat-contract integer?) (flat-contract boolean?))))
  (test/no-error '(->* ((flat-contract integer?)) () #:rest (flat-contract integer?) any))
  (test/no-error '(->* ((flat-contract integer?)) () #:pre #t (flat-contract integer?) #:post #t))
  
  (test/no-error '(->d ([x integer?]) ([y integer?]) any))
  (test/no-error '(->d ([x integer?]) ([y integer?]) (values [a number?] [b boolean?])))
  (test/no-error '(->d ([x integer?] #:z [z integer?]) ([y integer?] #:w [w integer?]) (range boolean?)))
  (test/no-error '(->d ([x integer?] #:z [z integer?]) ([y integer?] #:w [w integer?]) #:rest rest any/c (range boolean?)))
  (test/no-error '(->d ([x integer?] #:z [z integer?]) #:rest rest any/c (range boolean?)))

  (test/no-error '(->i ([x integer?]) ([y integer?]) any))
  (test/no-error '(->i ([x integer?]) ([y integer?]) (values [a number?] [b boolean?])))
  (test/no-error '(->i ([x integer?] #:z [z integer?]) ([y integer?] #:w [w integer?]) (range boolean?)))
  (test/no-error '(->i ([x integer?] #:z [z integer?]) ([y integer?] #:w [w integer?]) #:rest [rest any/c] (range boolean?)))
  (test/no-error '(->i ([x integer?] #:z [z integer?]) #:rest [rest any/c] (range boolean?)))

  (test/no-error '(unconstrained-domain-> number?))
  (test/no-error '(unconstrained-domain-> (flat-contract number?)))
  
  (test/no-error '(listof any/c))
  (test/no-error '(listof (lambda (x) #t)))
  (test/no-error '(((lambda (x) x) listof) #t))
  (test/no-error '(non-empty-listof any/c))
  (test/no-error '(non-empty-listof (lambda (x) #t)))

  
  (test/no-error '(list/c 'x "x" #t #f #\c #rx"a" #rx#"b"))

  

;                                                                                      
;                                                                                      
;                                                                                      
;                                     ;;;;                                             
;                                    ;;;;;;                                            
;  ;;;;;;;  ;;;; ;;;  ;;;  ;;;       ;;; ;;       ;;;; ;;;    ;;;;   ;;;; ;;;    ;;;   
;  ;;;;;;;; ;;;;;;;;; ;;; ;;;;       ;;;;;        ;;;;;;;;;  ;;;;;;  ;;;;;;;;;  ;;;;;  
;      ;;;; ;;;; ;;;;  ;;;;;;         ;;; ;;;     ;;;; ;;;; ;;;;;;;; ;;;; ;;;; ;;;; ;; 
;   ;;;;;;; ;;;; ;;;;  ;;;;;;        ;;;;;;;      ;;;; ;;;; ;;;; ;;; ;;;; ;;;; ;;;;;;; 
;  ;;  ;;;; ;;;; ;;;;   ;;;;;       ;;; ;;;;      ;;;; ;;;; ;;;;;;;; ;;;; ;;;; ;;;;;   
;  ;;;;;;;; ;;;; ;;;;   ;;;;        ;;;;;;;;;     ;;;; ;;;;  ;;;;;;  ;;;; ;;;;  ;;;;;; 
;   ;; ;;;; ;;;; ;;;;   ;;;;         ;;;;  ;;;    ;;;; ;;;;   ;;;;   ;;;; ;;;;   ;;;;  
;                      ;;;;                                                            
;                      ;;;;                                                            
;                                                                                      

  
  (test/spec-passed/result 'any/c '(contract any/c 1 'pos 'neg) 1)
  (test/pos-blame 'none/c '(contract none/c 1 'pos 'neg))
  
  
;                        
;                        
;                        
;                  ;;;   
;        ;       ; ;;; ; 
;        ;;;    ;;;;;;;;;
;         ;;;;   ;;;;;;; 
;           ;;;  ;;;;;;; 
;  ;;;;;    ;;; ;;;;;;;;;
;  ;;;;;  ;;;;   ; ;;; ; 
;        ;;;       ;;;   
;        ;               
;                        
;                        
;                        

  
  (test/spec-passed
   'contract-arrow-star0a
   '(contract (->* (integer?) () integer?)
              (lambda (x) x)
              'pos
              'neg))
  
  (test/neg-blame
   'contract-arrow-star0b
   '((contract (->* (integer?) () integer?)
               (lambda (x) x)
               'pos
               'neg)
     #f))
  
  (test/pos-blame
   'contract-arrow-star0c
   '((contract (->* (integer?) () integer?)
               (lambda (x) #f)
               'pos
               'neg)
     1))
  
  (test/spec-passed
   'contract-arrow-star1
   '(let-values ([(a b) ((contract (->* (integer?) () (values integer? integer?))
                                   (lambda (x) (values x x))
                                   'pos
                                   'neg)
                         2)])
      1))
  
  (test/neg-blame
   'contract-arrow-star2
   '((contract (->* (integer?) () (values integer? integer?))
               (lambda (x) (values x x))
               'pos
               'neg)
     #f))
  
  (test/pos-blame
   'contract-arrow-star3
   '((contract (->* (integer?) () (values integer? integer?))
               (lambda (x) (values 1 #t))
               'pos
               'neg)
     1))
  
  (test/pos-blame
   'contract-arrow-star4
   '((contract (->* (integer?) () (values integer? integer?))
               (lambda (x) (values #t 1))
               'pos
               'neg)
     1))
  
  
  (test/spec-passed
   'contract-arrow-star5
   '(let-values ([(a b) ((contract (->* (integer?) () 
                                        #:rest (listof integer?)
                                        (values integer? integer?))
                                   (lambda (x . y) (values x x))
                                   'pos
                                   'neg)
                         2)])
      1))
  
  (test/neg-blame
   'contract-arrow-star6
   '((contract (->* (integer?) () #:rest (listof integer?) (values integer? integer?))
               (lambda (x . y) (values x x))
               'pos
               'neg)
     #f))
  
  (test/pos-blame
   'contract-arrow-star7
   '((contract (->* (integer?) () #:rest (listof integer?) (values integer? integer?))
               (lambda (x . y) (values 1 #t))
               'pos
               'neg)
     1))
  
  (test/pos-blame
   'contract-arrow-star8
   '((contract (->* (integer?) () #:rest (listof integer?) (values integer? integer?))
               (lambda (x) (values #t 1))
               'pos
               'neg)
     1))
  
  (test/spec-passed
   'contract-arrow-star9
   '((contract (->* (integer?) () #:rest (listof integer?) integer?)
               (lambda (x . y) 1)
               'pos
               'neg)
     1 2))
  
  (test/neg-blame
   'contract-arrow-star10
   '((contract (->* (integer?) () #:rest (listof integer?) integer?)
               (lambda (x . y) 1)
               'pos
               'neg)
     1 2 'bad))
  
  (test/spec-passed
   'contract-arrow-star11
   '(let-values ([(a b) ((contract (->* (integer?) () 
                                        #:rest (listof integer?)
					any)
                                   (lambda (x . y) (values x x))
                                   'pos
                                   'neg)
                         2)])
      1))
  
  (test/pos-blame
   'contract-arrow-star11b
   '(let-values ([(a b) ((contract (->* (integer?) () 
                                        #:rest (listof integer?)
					any)
                                   (lambda (x) (values x x))
                                   'pos
                                   'neg)
                         2)])
      1))
  
  (test/neg-blame
   'contract-arrow-star12
   '((contract (->* (integer?) () #:rest (listof integer?) any)
               (lambda (x . y) (values x x))
               'pos
               'neg)
     #f))
  
  (test/spec-passed
   'contract-arrow-star13
   '((contract (->* (integer?) () #:rest (listof integer?) any)
               (lambda (x . y) 1)
               'pos
               'neg)
     1 2))
  
  (test/neg-blame
   'contract-arrow-star14
   '((contract (->* (integer?) () #:rest (listof integer?) any)
               (lambda (x . y) 1)
               'pos
               'neg)
     1 2 'bad))
  
  (test/spec-passed
   'contract-arrow-star15
   '(let-values ([(a b) ((contract (->* (integer?) () any)
                                   (lambda (x) (values x x))
                                   'pos
                                   'neg)
                         2)])
      1))
  
  (test/spec-passed
   'contract-arrow-star16
   '((contract (->* (integer?) () any)
               (lambda (x) x)
               'pos
               'neg)
     2))
  
  (test/neg-blame
   'contract-arrow-star17
   '((contract (->* (integer?) () any)
               (lambda (x) (values x x))
               'pos
               'neg)
     #f))

  (test/pos-blame
   'contract-arrow-star-arity-check1
   '(contract (->* (integer?) () #:rest (listof integer?) (values integer? integer?))
              (lambda (x) (values 1 #t))
              'pos
              'neg))
  
  (test/pos-blame
   'contract-arrow-star-arity-check2
   '(contract (->* (integer?) () #:rest (listof integer?) (values integer? integer?))
              (lambda (x y) (values 1 #t))
              'pos
              'neg))
  
  (test/pos-blame
   'contract-arrow-star-arity-check3
   '(contract (->* (integer?) () #:rest (listof integer?) (values integer? integer?))
              (case-lambda [(x y) #f] [(x y . z) #t])
              'pos
              'neg))
  
  (test/spec-passed
   'contract-arrow-star-arity-check4
   '(contract (->* (integer?) () #:rest (listof integer?) (values integer? integer?))
              (case-lambda [(x y) #f] [(x y . z) #t] [(x) #f])
              'pos
              'neg))
  
  (test/pos-blame
   'contract-arrow-star-keyword1
   '(contract (->* (integer?) () #:rest (listof integer?) (values integer?))
              (λ (x #:y y . args) x)
              'pos
              'neg))
  
  (test/pos-blame
   'contract-arrow-star-keyword2
   '(contract (->* (integer?) () #:rest (listof integer?) any)
              (λ (x #:y y . args) x)
              'pos
              'neg))
  
  (test/spec-passed
   'contract-arrow-star-keyword3
   '(contract (->* (integer? #:y integer?) () #:rest (listof integer?) (values integer? integer?))
              (λ (x #:y y . args) x)
              'pos
              'neg))
  
  (test/spec-passed
   'contract-arrow-star-keyword4
   '(contract (->* (integer? #:y integer?) () #:rest (listof integer?) any)
              (λ (x #:y y . args) x)
              'pos
              'neg))
  
  (test/neg-blame
   'contract-arrow-star-keyword5
   '((contract (->* (integer? #:y integer?) () #:rest (listof integer?) (values integer? integer?))
               (λ (x #:y y . args) x)
               'pos
               'neg)
     1 #:y #t))
  
  (test/neg-blame
   'contract-arrow-star-keyword6
   '((contract (->* (integer? #:y integer?) () #:rest (listof integer?) any)
               (λ (x #:y y . args) x)
               'pos
               'neg)
     1 #:y #t))
  
  (test/neg-blame
   'contract-arrow-star-keyword7
   '((contract (->* (integer? #:y integer?) () #:rest (listof integer?) (values integer? integer?))
               (λ (x #:y y . args) x)
               'pos
               'neg)
     #t #:y 1))
  
  (test/neg-blame
   'contract-arrow-star-keyword8
   '((contract (->* (integer? #:y integer?) () #:rest (listof integer?) any)
               (λ (x #:y y . args) x)
               'pos
               'neg)
     #t #:y 1))
  
  (test/spec-passed
   'contract-arrow-star-keyword9
   '((contract (->* (integer? #:y integer?) () #:rest (listof integer?) (values integer? integer?))
               (λ (x #:y y . args) (values x x))
               'pos
               'neg)
     2 #:y 1))
  
  (test/spec-passed
   'contract-arrow-star-keyword10
   '((contract (->* (integer? #:y integer?) () #:rest (listof integer?) any)
               (λ (x #:y y . args) (values x x))
               'pos
               'neg)
     2 #:y 1))

  (test/spec-passed
   'contract-arrow-star-optional1
   '(contract (->* (#:x boolean?) (#:y string? #:z char? integer?) any)
              (λ (#:x x #:y [s "s"] #:z [c #\c] [i 5])
                (list x s c i))
              'pos 'neg))
  
  (test/pos-blame
   'contract-arrow-star-optional2
   '(contract (->* (#:x boolean?) (#:y string? #:z char? integer?) any)
              (λ (#:x x #:z [c #\c] [i 5])
                (list x s c i))
              'pos 'neg))
  
  (test/spec-passed
   'contract-arrow-star-optional3
   '(contract (->* (#:x boolean?) (#:z char? integer?) any)
              (λ (#:x x #:y [s "s"] #:z [c #\c] [i 5])
                (list x s c i))
              'pos 'neg))
  
  (test/pos-blame
   'contract-arrow-star-optional4
   '(contract (->* (#:x boolean?) (#:y string? #:z char? integer?) any)
              (λ (#:x x #:y [s "s"] #:z [c #\c])
                (list x s c i))
              'pos 'neg))
  
  (test/spec-passed/result
   'contract-arrow-star-optional5
   '((contract (->* (#:x boolean?) (#:y string? #:z char? integer?) any)
               (λ (#:x x #:y [s "s"] #:z [c #\c] [i 5])
                 (list x s c i))
               'pos 'neg)
     #:x #t #:y "" #:z #\d 6)
   '(#t "" #\d 6))
  
  (test/spec-passed/result
   'contract-arrow-star-optional6
   '((contract (->* (#:x boolean?) (#:y string? #:z char? integer?) any)
               (λ (#:x x #:y [s "s"] #:z [c #\c] [i 5])
                 (list x s c i))
               'pos 'neg)
     #:x #t)
   '(#t "s" #\c 5))
  
  (test/neg-blame
   'contract-arrow-star-optional7
   '((contract (->* (#:x boolean?) (#:y string? #:z char? integer?) any)
               (λ (#:x x #:y [s "s"] #:z [c #\c] [i 5])
                 (list x s c i))
               'pos 'neg)
     #:x #t #:y 'x #:z #\d 6))
  
  (test/neg-blame
   'contract-arrow-star-optional8
   '((contract (->* (#:x boolean?) (#:y string? #:z char? integer?) any)
               (λ (#:x x #:y [s "s"] #:z [c #\c] [i 5])
                 (list x s c i))
               'pos 'neg)
     #:x #t #:y "" #:z 'x 6))
  
  (test/neg-blame
   'contract-arrow-star-optional9
   '((contract (->* (#:x boolean?) (#:y string? #:z char? integer?) any)
               (λ (#:x x #:y [s "s"] #:z [c #\c] [i 5])
                 (list x s c i))
               'pos 'neg)
     #:x #t #:y "" #:z #\d 'x))
  
  (test/pos-blame
   'contract-arrow-star-optional10
   '(contract (->* (#:x boolean?) (#:y string?) any)
              (λ (#:x [x #f] #:y s)
                (list x s c i))
              'pos 'neg))

  (test/spec-passed
   'contract-arrow-star-optional11
   '(contract (->* (#:x boolean?) (#:y string? #:z char? integer?) (list/c boolean? string? char? integer?))
              (λ (#:x x #:y [s "s"] #:z [c #\c] [i 5])
                (list x s c i))
              'pos 'neg))
  
  (test/pos-blame
   'contract-arrow-star-optional12
   '(contract (->* (#:x boolean?) (#:y string? #:z char? integer?) (list/c boolean? string? char? integer?))
              (λ (#:x x #:z [c #\c] [i 5])
                (list x s c i))
              'pos 'neg))
  
  (test/spec-passed
   'contract-arrow-star-optional13
   '(contract (->* (#:x boolean?) (#:z char? integer?) (list/c boolean? string? char? integer?))
              (λ (#:x x #:y [s "s"] #:z [c #\c] [i 5])
                (list x s c i))
              'pos 'neg))
  
  (test/pos-blame
   'contract-arrow-star-optional14
   '(contract (->* (#:x boolean?) (#:y string? #:z char? integer?) (list/c boolean? string? char? integer?))
              (λ (#:x x #:y [s "s"] #:z [c #\c])
                (list x s c i))
              'pos 'neg))
  
  (test/spec-passed/result
   'contract-arrow-star-optional15
   '((contract (->* (#:x boolean?) (#:y string? #:z char? integer?) (list/c boolean? string? char? integer?))
               (λ (#:x x #:y [s "s"] #:z [c #\c] [i 5])
                 (list x s c i))
               'pos 'neg)
     #:x #t #:y "" #:z #\d 6)
   '(#t "" #\d 6))
  
  (test/spec-passed/result
   'contract-arrow-star-optional16
   '((contract (->* (#:x boolean?) (#:y string? #:z char? integer?) (list/c boolean? string? char? integer?))
               (λ (#:x x #:y [s "s"] #:z [c #\c] [i 5])
                 (list x s c i))
               'pos 'neg)
     #:x #t)
   '(#t "s" #\c 5))
  
  (test/neg-blame
   'contract-arrow-star-optional17
   '((contract (->* (#:x boolean?) (#:y string? #:z char? integer?) (list/c boolean? string? char? integer?))
               (λ (#:x x #:y [s "s"] #:z [c #\c] [i 5])
                 (list x s c i))
               'pos 'neg)
     #:x #t #:y 'x #:z #\d 6))
  
  (test/neg-blame
   'contract-arrow-star-optional18
   '((contract (->* (#:x boolean?) (#:y string? #:z char? integer?) (list/c boolean? string? char? integer?))
               (λ (#:x x #:y [s "s"] #:z [c #\c] [i 5])
                 (list x s c i))
               'pos 'neg)
     #:x #t #:y "" #:z 'x 6))
  
  (test/neg-blame
   'contract-arrow-star-optional19
   '((contract (->* (#:x boolean?) (#:y string? #:z char? integer?) (list/c boolean? string? char? integer?))
               (λ (#:x x #:y [s "s"] #:z [c #\c] [i 5])
                 (list x s c i))
               'pos 'neg)
     #:x #t #:y "" #:z #\d 'x))
  
  (test/pos-blame
   'contract-arrow-star-optional20
   '(contract (->* (#:x boolean?) (#:y string?) (list/c boolean? string? char? integer?))
              (λ (#:x [x #f] #:y s)
                (list x s c i))
              'pos 'neg))
  
  (test/spec-passed
   'contract-arrow-star-optional21
   '((contract (->* () () (values))
               (λ () (values))
               'pos 'neg)))
  
  (test/spec-passed
   'contract-arrow-star-optional22
   '((contract (->* () () (values integer? char?))
               (λ () (values 1 #\c))
               'pos 'neg)))
  
  (test/pos-blame
   'contract-arrow-star-optional23
   '((contract (->* () () (values integer? char?))
               (λ () (values 1 2))
               'pos 'neg)))
  
  (test/spec-passed
   'contract-arrow-star-optional24
   '(let ()
      (define (statement? s)
        (and (string? s)
             (> (string-length s) 3)))
      (define statement/c (flat-contract statement?))
      
      (define new-statement
        (make-keyword-procedure
         (λ (kws kw-args . statement)
           (format "kws=~s  kw-args=~s  statement=~s" kws kw-args statement))))
      
      (contract (->* (statement/c) (#:s string?) statement/c)
                new-statement
                'pos 'neg)))
  
  (test/spec-passed
   'contract-arrow-star-keyword-ordering
   '((contract (->* (integer? #:x boolean?) (string? #:y char?) any)
               (λ (x #:x b [s ""] #:y [c #\c])
                 (list x b s c))
               'pos
               'neg)
     1 "zz" #:x #f #:y #\d))


  (test/spec-passed
   '->*-pre/post-1
   '((contract (->* () () integer? #:post #t)
			  (λ () 1)
			  'pos
			  'neg)))

  (test/pos-blame
   '->*-pre/post-2
   '((contract (->* () () integer? #:post #t)
			   (λ () 'not-an-int)
			   'pos
			   'neg)))

  (test/spec-passed
   '->*-pre/post-3
   '((contract (->* () () (values integer? boolean?) #:post #t)
			   (λ () (values 1 #t))
			   'pos
			   'neg)))

  (test/pos-blame
   '->*-pre/post-4
   '((contract (->* () () (values integer? boolean?) #:post #t)
			   (λ () (values 1 'not-a-boolean))
			   'pos
			   'neg)))

  (test/neg-blame
   '->*-pre/post-5
   '((contract (->* () () #:pre #f integer? #:post #t)
			   (λ () 1)
			   'pos
			   'neg)))

  (test/pos-blame
   '->*-pre/post-6
   '((contract (->* () () #:pre #t integer? #:post #f)
			   (λ () 1)
			   'pos
			   'neg)))

  (test/neg-blame
   '->*-pre/post-7
   '((contract (->* () () #:pre #f integer? #:post #f)
			   (λ () 1)
			   'pos
			   'neg)))

   (test/spec-passed
   '->*-opt-optional1
   '((contract (->* () integer?) (lambda () 1) 'pos 'neg)))

   (test/spec-passed
   '->*-opt-optional2
   '((contract (->* () (values boolean? integer?)) (lambda () (values #t 1)) 'pos 'neg)))

   (test/spec-passed
   '->*-opt-optional3
   '((contract (->* () #:rest any/c integer?) (lambda x 1) 'pos 'neg)))

   (test/spec-passed
   '->*-opt-optional4
   '((contract (->* () #:pre #t integer?) (lambda x 1) 'pos 'neg)))

   (test/spec-passed
   '->*-opt-optional5
   '((contract (->* () integer? #:post #t) (lambda x 1) 'pos 'neg)))
  
;               
;               
;               
;               
;        ;      
;        ;;;    
;         ;;;;  
;           ;;; 
;  ;;;;;    ;;; 
;  ;;;;;  ;;;;  
;        ;;;    
;        ;      
;               
;               
;               

  
  (test/spec-passed
   'contract-arrow-values1
   '(let-values ([(a b) ((contract (-> integer? (values integer? integer?))
                                   (lambda (x) (values x x))
                                   'pos
                                   'neg)
                         2)])
      1))
  
  (test/neg-blame
   'contract-arrow-values2
   '((contract (-> integer? (values integer? integer?))
               (lambda (x) (values x x))
               'pos
               'neg)
     #f))
  
  (test/pos-blame
   'contract-arrow-values3
   '((contract (-> integer? (values integer? integer?))
               (lambda (x) (values 1 #t))
               'pos
               'neg)
     1))
  
  (test/pos-blame
   'contract-arrow-values4
   '((contract (-> integer? (values integer? integer?))
               (lambda (x) (values #t 1))
               'pos
               'neg)
     1))

  (test/pos-blame
   'contract-arrow-values5
   '((contract (-> integer? (values integer? integer?))
               (lambda (x) x)
               'pos
               'neg)
     1))

  
  (test/pos-blame
   'contract-arrow-keyword1
   '(contract (-> integer? any)
              (λ (x #:y y) x)
              'pos
              'neg))
  
  (test/pos-blame
   'contract-arrow-keyword1b
   '(contract (-> integer? #:y integer? any)
              (λ (x) x)
              'pos
              'neg))
  
  (test/spec-passed
   'contract-arrow-keyword2
   '(contract (-> integer? #:y boolean? any)
              (λ (x #:y y) x)
              'pos
              'neg))
  
  (test/spec-passed
   'contract-arrow-keyword2b
   '(contract (-> #:x boolean? #:y boolean? any)
              (λ (#:x x #:y y) x)
              'pos
              'neg))
  
  (test/spec-passed
   'contract-arrow-keyword2c
   '(contract (-> #:y boolean? #:x boolean? any)
              (λ (#:x x #:y y) x)
              'pos
              'neg))
  
  (test/spec-passed
   'contract-arrow-keyword2d
   '(contract (-> #:y boolean? #:x boolean? any)
              (λ (#:y y #:x x) x)
              'pos
              'neg))
  
  (test/spec-passed
   'contract-arrow-keyword2e
   '(contract (-> #:x boolean? #:y boolean?  any)
              (λ (#:y y #:x x) x)
              'pos
              'neg))
  
  (test/neg-blame
   'contract-arrow-keyword3
   '((contract (-> integer? #:y boolean? any)
               (λ (x #:y y) x)
               'pos
               'neg)
     1 #:y 1))
  
  (test/neg-blame
   'contract-arrow-keyword4
   '((contract (-> integer? #:y boolean? any)
               (λ (x #:y y) x)
               'pos
               'neg)
     #t #:y #t))
  
  (test/spec-passed
   'contract-arrow-keyword5
   '((contract (-> integer? #:y boolean? any)
               (λ (x #:y y) x)
               'pos
               'neg)
     1 #:y #t))
  
  (test/pos-blame
   'contract-arrow-keyword6
   '(contract (-> integer? integer?)
              (λ (x #:y y) x)
              'pos
              'neg))
  
  (test/spec-passed
   'contract-arrow-keyword7
   '(contract (-> integer? #:y boolean? integer?)
              (λ (x #:y y) x)
              'pos
              'neg))
  
  (test/neg-blame
   'contract-arrow-keyword8
   '((contract (-> integer? #:y boolean? integer?)
               (λ (x #:y y) x)
               'pos
               'neg)
     1 #:y 1))
  
  (test/neg-blame
   'contract-arrow-keyword9
   '((contract (-> integer? #:y boolean? integer?)
               (λ (x #:y y) x)
               'pos
               'neg)
     #t #:y #t))
  
  (test/spec-passed
   'contract-arrow-keyword10
   '((contract (-> integer? #:y boolean? integer?)
               (λ (x #:y y) x)
               'pos
               'neg)
     1 #:y #t))
  
  (test/pos-blame
   'contract-arrow-keyword11
   '(contract (-> integer? (values integer? integer?))
              (λ (x #:y y) x)
              'pos
              'neg))
  
  (test/spec-passed
   'contract-arrow-keyword12
   '(contract (-> integer? #:y boolean? (values integer? integer?))
              (λ (x #:y y) x)
              'pos
              'neg))
  
  (test/neg-blame
   'contract-arrow-keyword13
   '((contract (-> integer? #:y boolean? (values integer? integer?))
               (λ (x #:y y) x)
               'pos
               'neg)
     1 #:y 1))
  
  (test/neg-blame
   'contract-arrow-keyword14
   '((contract (-> integer? #:y boolean? (values integer? integer?))
               (λ (x #:y y) x)
               'pos
               'neg)
     #t #:y #t))
  
  (test/spec-passed
   'contract-arrow-keyword15
   '((contract (-> integer? #:y boolean? (values integer? integer?))
               (λ (x #:y y) (values x x))
               'pos
               'neg)
     1 #:y #t))

  (test/spec-passed
   'contract-arrow1
   '(contract (integer? . -> . integer?) (lambda (x) x) 'pos 'neg))
  
  ;; make sure we skip the optimizations
  (test/spec-passed
   'contract-arrow1b
   '(contract (integer? integer? integer? integer? integer? integer? integer? integer? integer? integer? . -> . integer?) 
              (lambda (x1 x2 x3 x4 x5 x6 x7 x8 x9 x10) x1) 'pos 'neg))
  
  (test/pos-blame
   'contract-arrow2
   '(contract (integer? . -> . integer?) (lambda (x y) x) 'pos 'neg))
  
  (test/neg-blame
   'contract-arrow3
   '((contract (integer? . -> . integer?) (lambda (x) #f) 'pos 'neg) #t))
  
  (test/pos-blame
   'contract-arrow4
   '((contract (integer? . -> . integer?) (lambda (x) #f) 'pos 'neg) 1))


  (test/spec-passed
   'contract-arrow-any1
   '(contract (integer? . -> . any) (lambda (x) x) 'pos 'neg))
  
  (test/pos-blame
   'contract-arrow-any2
   '(contract (integer? . -> . any) (lambda (x y) x) 'pos 'neg))
  
  (test/neg-blame
   'contract-arrow-any3
   '((contract (integer? . -> . any) (lambda (x) #f) 'pos 'neg) #t))

  (test/spec-passed
   'contract-arrow-all-kwds
   '(contract (-> #:a string? string?) 
              (make-keyword-procedure void)
              'pos 'neg))
  
  (test/spec-passed
   'contract-arrow-all-kwds2
   '((contract (-> #:a string? void?) 
               (make-keyword-procedure void)
               'pos 'neg)
     #:a "abcdef"))
  
  (contract-error-test
   'contract-arrow-kwd-name-in-message
   #'((contract 
       (-> #:a any/c #:the-missing-keyword-arg-b any/c any)
       (λ (#:a [a 0] #:the-missing-keyword-arg-b [b 0]) b)
       'pos
       'neg)
      #:a 0)
   (λ (x)
     (and (exn:fail:contract:blame? x)
          (regexp-match #rx"expected keyword argument #:the-missing-keyword-arg-b"
                        (exn-message x)))))
  
  ;;;;;;;;;;;;;;;;;;;;;;;;;;;;;;;;;;;;;;;;;;;;;;;;;;;;;;;;;;;;
  ;;
  ;; procedure accepts-and-more
  ;;
  
  (ctest #t procedure-accepts-and-more? (lambda (x . y) 1) 3)
  (ctest #t procedure-accepts-and-more? (lambda (x . y) 1) 2)
  (ctest #t procedure-accepts-and-more? (lambda (x . y) 1) 1)
  (ctest #f procedure-accepts-and-more? (lambda (x . y) 1) 0)
  
  (ctest #t procedure-accepts-and-more? (case-lambda [(x . y) 1] [(y) 1]) 3)
  (ctest #t procedure-accepts-and-more? (case-lambda [(x . y) 1] [(y) 1]) 2)
  (ctest #t procedure-accepts-and-more? (case-lambda [(x . y) 1] [(y) 1]) 1)
  (ctest #f procedure-accepts-and-more? (case-lambda [(x . y) 1] [(y) 1]) 0)
       
  (ctest #t procedure-accepts-and-more? (case-lambda [(x y . z) 1] [(x) 1]) 2)
  (ctest #t procedure-accepts-and-more? (case-lambda [(x y . z) 1] [(x) 1]) 1)
  (ctest #f procedure-accepts-and-more? (case-lambda [(x y . z) 1] [(x) 1]) 0)
  

;                         
;                         
;                         
;                    ;;;; 
;        ;           ;;;; 
;        ;;;      ;;;;;;; 
;         ;;;;   ;;;;;;;; 
;           ;;; ;;;;;;;;; 
;  ;;;;;    ;;; ;;;; ;;;; 
;  ;;;;;  ;;;;  ;;;;;;;;; 
;        ;;;     ;;;;;;;; 
;        ;        ;;;;;;; 
;                         
;                         
;                         

  (test/spec-passed
   '->d1
   '((contract (->d () () [x number?]) (lambda () 1) 'pos 'neg)))
  
  (test/spec-passed
   '->d2
   '((contract (->d ([x number?]) () (values [r number?])) (lambda (x) (+ x 1)) 'pos 'neg) 1))

  (test/pos-blame
   '->d3
   '((contract (->d () () [r number?]) 1 'pos 'neg)))
  
  (test/pos-blame
   '->d4
   '((contract (->d () () [r number?]) (lambda (x) x) 'pos 'neg)))
  
  (test/neg-blame
   '->d5
   '((contract (->d ([x number?]) () any) (lambda (x) (+ x 1)) 'pos 'neg) #f))
  
  (test/pos-blame
   '->d6
   '((contract (->d ([x number?]) () [r (<=/c x)]) (lambda (x) (+ x 1)) 'pos 'neg) 1))
  
  (test/spec-passed
   '->d7
   '((contract (->d ([x number?] [y (<=/c x)]) () [r (<=/c x)]) (lambda (x y) (- x 1)) 'pos 'neg) 1 0))
  
  (test/neg-blame
   '->d8
   '((contract (->d ([x number?] [y (<=/c x)]) () [r (<=/c x)]) (lambda (x y) (+ x 1)) 'pos 'neg) 1 2))
  
  (test/spec-passed
   '->d9
   '((contract (->d ([y (<=/c x)] [x number?]) () [r (<=/c x)]) (lambda (y x) (- x 1)) 'pos 'neg) 1 2))
  
  (test/neg-blame
   '->d10
   '((contract (->d ([y (<=/c x)] [x number?]) () [r (<=/c x)]) (lambda (y x) (+ x 1)) 'pos 'neg) 1 0))

  (test/spec-passed
   '->d11
   '((contract (->d () () #:rest rest any/c [r number?]) (lambda x 1) 'pos 'neg)))
  
  (test/spec-passed
   '->d12
   '((contract (->d ([x number?]) () #:rest rest any/c [r number?]) (lambda (x . y) (+ x 1)) 'pos 'neg) 1))

  (test/pos-blame
   '->d13
   '((contract (->d () () #:rest rest any/c [r number?]) 1 'pos 'neg)))
  
  (test/pos-blame
   '->d14
   '((contract (->d () () #:rest rest any/c [r number?]) (lambda (x) x) 'pos 'neg)))
  
  (test/neg-blame
   '->d15
   '((contract (->d ([x number?]) () #:rest rest any/c any) (lambda (x . y) (+ x 1)) 'pos 'neg) #f))
  
  (test/pos-blame
   '->d16
   '((contract (->d ([x number?]) () #:rest rest any/c [r (<=/c x)]) (lambda (x . y) (+ x 1)) 'pos 'neg) 1))
  
  (test/spec-passed
   '->d17
   '((contract (->d ([x number?] [y (<=/c x)]) () #:rest rest any/c [r (<=/c x)]) (lambda (x y . z) (- x 1)) 'pos 'neg) 1 0))
  
  (test/neg-blame
   '->d18
   '((contract (->d ([x number?] [y (<=/c x)]) () #:rest rest any/c [r (<=/c x)]) (lambda (x y . z) (+ x 1)) 'pos 'neg) 1 2))
  
  (test/spec-passed
   '->d19
   '((contract (->d ([y (<=/c x)] [x number?]) () #:rest rest any/c [r (<=/c x)]) (lambda (y x . z) (- x 1)) 'pos 'neg) 1 2))
  
  (test/neg-blame
   '->d20
   '((contract (->d ([y (<=/c x)] [x number?]) () #:rest rest any/c [r (<=/c x)]) (lambda (y x . z) (+ x 1)) 'pos 'neg) 1 0))

  (test/spec-passed
   '->d21
   '((contract (->d () () #:rest rst (listof number?) [r any/c]) (lambda w 1) 'pos 'neg) 1))
  
  (test/neg-blame
   '->d22
   '((contract (->d () () #:rest rst (listof number?) [r any/c]) (lambda w 1) 'pos 'neg) #f))
  
  (test/spec-passed
   '->d-any1
   '((contract (->d () () any) (lambda () 1) 'pos 'neg)))
  
  (test/spec-passed
   '->d-any2
   '((contract (->d ([x number?]) () any) (lambda (x) (+ x 1)) 'pos 'neg) 1))

  (test/pos-blame
   '->d-any3
   '((contract (->d () () any) 1 'pos 'neg)))
  
  (test/pos-blame
   '->d-any4
   '((contract (->d () () any) (lambda (x) x) 'pos 'neg)))
  
  (test/neg-blame
   '->d-any5
   '((contract (->d ([x number?]) () any) (lambda (x) (+ x 1)) 'pos 'neg) #f))
  
  (test/spec-passed
   '->d-any6
   '((contract (->d ([x number?] [y (<=/c x)]) () any) (lambda (x y) (- x 1)) 'pos 'neg) 1 0))
  
  (test/neg-blame
   '->d-any7
   '((contract (->d ([x number?] [y (<=/c x)]) () any) (lambda (x y) (+ x 1)) 'pos 'neg) 1 2))
  
  (test/spec-passed
   '->d-any8
   '((contract (->d ([y (<=/c x)] [x number?]) () any) (lambda (y x) (- x 1)) 'pos 'neg) 1 2))
  
  (test/neg-blame
   '->d-any9
   '((contract (->d ([y (<=/c x)] [x number?]) () any) (lambda (y x) (+ x 1)) 'pos 'neg) 1 0))
  
  (test/spec-passed
   '->d-any10
   '((contract (->d () () #:rest rest any/c any) (lambda x 1) 'pos 'neg)))
  
  (test/spec-passed
   '->d-any11
   '((contract (->d ([x number?]) () #:rest rest any/c any) (lambda (x . y) (+ x 1)) 'pos 'neg) 1))

  (test/pos-blame
   '->d-any12
   '((contract (->d () () #:rest rest any/c any) 1 'pos 'neg)))
  
  (test/pos-blame
   '->d-any13
   '((contract (->d () () #:rest rest any/c any) (lambda (x) x) 'pos 'neg)))
  
  (test/neg-blame
   '->d-any14
   '((contract (->d ([x number?]) () #:rest rest any/c any) (lambda (x . y) (+ x 1)) 'pos 'neg) #f))
  
  (test/spec-passed
   '->d-any15
   '((contract (->d ([x number?] [y (<=/c x)]) () #:rest rest any/c any) (lambda (x y . z) (- x 1)) 'pos 'neg) 1 0))
  
  (test/neg-blame
   '->d-any16
   '((contract (->d ([x number?] [y (<=/c x)]) () #:rest rest any/c any) (lambda (x y . z) (+ x 1)) 'pos 'neg) 1 2))
  
  (test/spec-passed
   '->d-any17
   '((contract (->d ([y (<=/c x)] [x number?]) () #:rest rest any/c any) (lambda (y x . z) (- x 1)) 'pos 'neg) 1 2))
  
  (test/neg-blame
   '->d-any18
   '((contract (->d ([y (<=/c x)] [x number?]) () #:rest rest any/c any) (lambda (y x . z) (+ x 1)) 'pos 'neg) 1 0))

  (test/spec-passed
   '->d-any19
   '((contract (->d () () #:rest rst (listof number?) any) (lambda w 1) 'pos 'neg) 1))
  
  (test/neg-blame
   '->d-any20
   '((contract (->d () () #:rest rst (listof number?) any) (lambda w 1) 'pos 'neg) #f))

  (test/spec-passed
   '->d-values1
   '((contract (->d () () (values [x boolean?] [y number?])) (lambda () (values #t 1)) 'pos 'neg)))
  
  (test/spec-passed
   '->d-values2
   '((contract (->d ([x number?]) () (values [z boolean?] [y number?])) (lambda (x) (values #t (+ x 1))) 'pos 'neg) 1))

  (test/pos-blame
   '->d-values3
   '((contract (->d () () (values [x boolean?] [y number?])) 1 'pos 'neg)))
  
  (test/pos-blame
   '->d-values4
   '((contract (->d () () (values [x boolean?] [y number?])) (lambda (x) x) 'pos 'neg)))
  
  (test/neg-blame
   '->d-values5
   '((contract (->d ([x number?]) () (values [y boolean?] [z (<=/c x)])) (lambda (x) (+ x 1)) 'pos 'neg) #f))
  
  (test/pos-blame
   '->d-values6
   '((contract (->d ([x number?]) () (values [y boolean?] [z (<=/c x)])) (lambda (x) (values #t (+ x 1))) 'pos 'neg) 1))
  
  (test/spec-passed
   '->d-values7
   '((contract (->d ([x number?] [y (<=/c x)]) () (values [z boolean?] [w (<=/c x)])) 
               (lambda (x y) (values #t (- x 1)))
               'pos
               'neg) 
     1
     0))
  
  (test/neg-blame
   '->d-values8
   '((contract (->d ([x number?] [y (<=/c x)]) () (values [z boolean?] [w (<=/c x)])) 
               (lambda (x y) (values #f (+ x 1)))
               'pos
               'neg)
     1
     2))
  
  (test/spec-passed
   '->d-values9
   '((contract (->d ([y (<=/c x)] [x number?]) () (values [z boolean?] [w (<=/c x)]))
               (lambda (y x) (values #f (- x 1)))
               'pos 
               'neg)
     1
     2))
  
  (test/neg-blame
   '->d-values10
   '((contract (->d ([y (<=/c x)] [x number?]) () (values [z boolean?] [w (<=/c x)]))
               (lambda (y x) (values #f (+ x 1))) 'pos 'neg)
     1 0))
  
  (test/spec-passed
   '->d-values11
   '((contract (->d () () #:rest rest any/c (values [z boolean?] [w number?])) (lambda x (values #f 1)) 'pos 'neg)))
  
  (test/spec-passed
   '->d-values12
   '((contract (->d ([x number?]) () #:rest rest any/c (values [z boolean?] [w number?]))
               (lambda (x . y) (values #f (+ x 1)))
               'pos 
               'neg)
     1))

  (test/pos-blame
   '->d-values13
   '((contract (->d () () #:rest rest any/c (values [z boolean?] [w number?])) 1 'pos 'neg)))
  
  (test/pos-blame
   '->d-values14
   '((contract (->d () () #:rest rest any/c (values [z boolean?] [w number?])) (lambda (x) x) 'pos 'neg)))
  
  (test/neg-blame
   '->d-values15
   '((contract (->d ([x number?]) () #:rest rest any/c  (values [z boolean?] [w (<=/c x)]))
               (lambda (x . y) (+ x 1)) 'pos 'neg)
     #f))
  
  (test/pos-blame
   '->d-values16
   '((contract (->d ([x number?]) () #:rest rest any/c (values [z boolean?] [w (<=/c x)]))
               (lambda (x . y) (values #f (+ x 1))) 'pos 'neg) 
     1))
  
  (test/spec-passed
   '->d-values17
   '((contract (->d ([x number?] [y (<=/c x)]) () #:rest rest any/c (values [z boolean?] [w (<=/c x)]))
               (lambda (x y . z) (values #f (- x 1))) 'pos 'neg) 
     1 0))
  
  (test/neg-blame
   '->d-values18
   '((contract (->d ([x number?] [y (<=/c x)]) () #:rest rest any/c (values [z boolean?] [w (<=/c x)]))
               (lambda (x y . z) (values #f (+ x 1))) 'pos 'neg) 
     1 2))
  
  (test/spec-passed
   '->d-values19
   '((contract (->d ([y (<=/c x)] [x number?]) () #:rest rest any/c  (values [z boolean?] [w (<=/c x)]))
               (lambda (y x . z) (values #f (- x 1))) 'pos 'neg)
     1 2))
  
  (test/neg-blame
   '->d-values20
   '((contract (->d ([y (<=/c x)] [x number?]) () #:rest rest any/c  (values [z boolean?] [w (<=/c x)]))
               (lambda (y x . z) (values #f (+ x 1))) 'pos 'neg) 
     1 0))

  (test/spec-passed
   '->d-values21
   '((contract (->d () () #:rest rst (listof number?) (values [z boolean?] [w any/c])) (lambda w (values #f 1)) 'pos 'neg) 1))
  
  (test/neg-blame
   '->d-values22
   '((contract (->d () () #:rest rst (listof number?) (values [z boolean?] [w any/c])) (lambda w (values #f 1)) 'pos 'neg) #f))

  (test/spec-passed
   '->d-values23
   '((contract (->d () () (values [x number?] [y (>=/c x)])) (lambda () (values 1 2)) 'pos 'neg)))
  
  (test/pos-blame
   '->d-values24
   '((contract (->d () () (values [x number?] [y (>=/c x)])) (lambda () (values 2 1)) 'pos 'neg)))

  (test/spec-passed
   '->d-values25
   '((contract (->d ([x number?]) () (values [z number?] [y (>=/c x)])) (lambda (x) (values 1 2)) 'pos 'neg) 1))
  
  (test/pos-blame
   '->d-values26
   '((contract (->d ([x number?]) () (values [z number?] [y (>=/c x)])) (lambda (x) (values 2 1)) 'pos 'neg) 4))

  (test/spec-passed/result
   '->d23
   '((contract (->d ((i number?) (j (and/c number? (>=/c i)))) () [r number?])
               (λ (i j) 1)
               'pos
               'neg)
     1
     2)
   1)

  (test/spec-passed/result
   '->d24
   '((contract (->d ((i number?) (j (and/c number? (>=/c i)))) () any)
               (λ (i j) 1)
               'pos
               'neg)
     1
     2)
   1)

  (test/spec-passed/result
   '->d25
   '(call-with-values
    (λ ()
      ((contract (->d ((i number?) (j (and/c number? (>=/c i)))) () (values [x number?] [y number?]))
                 (λ (i j) (values 1 2))
                 'pos
                 'neg)
       1
       2))
    list)
   '(1 2))

  (test/spec-passed/result
   '->d26
   '((contract (->d ((i number?) (j (and/c number? (>=/c i)))) () #:rest rest-args any/c [r number?])
               (λ (i j . z) 1)
               'pos
               'neg)
     1
     2)
   1)

  (test/spec-passed/result
   '->d27
   '((contract (->d ((i number?) (j (and/c number? (>=/c i)))) () #:rest rest-args any/c any)
               (λ (i j . z) 1)
               'pos
               'neg)
     1
     2)
   1)

  (test/spec-passed/result
   '->d28
   '(call-with-values
     (λ ()
       ((contract (->d ((i number?) (j (and/c number? (>=/c i)))) () #:rest rest-args any/c (values [x number?] [y number?]))
                  (λ (i j . z) (values 1 2))
                  'pos
                  'neg)
        1
        2))
     list)
   '(1 2))
  
  (test/neg-blame
   '->d30
   '((contract (->d ([x number?]) () #:rest rst number? any)
               (λ (x . rst) (values 4 5))
               'pos
               'neg)
     #f))
  
  (test/pos-blame
   '->d-arity1
   '(contract (->d ([x number?]) () any) (λ () 1) 'pos 'neg))
  
  (test/pos-blame
   '->d-arity2
   '(contract (->d ([x number?]) () any) (λ (x #:y y) 1) 'pos 'neg))
  
  (test/spec-passed
   '->d-arity3
   '(contract (->d ([x number?] #:y [y integer?]) () any) (λ (x #:y y) 1) 'pos 'neg))
  
  (test/pos-blame
   '->d-arity4
   '(contract (->d () ([x integer?]) any) (λ (x) 1) 'pos 'neg))
  
  (test/pos-blame
   '->d-arity5
   '(contract (->d () ([x integer?]) any) (λ () 1) 'pos 'neg))
  
  (test/spec-passed
   '->d-arity6
   '(contract (->d () ([x integer?]) any) (λ ([x 1]) 1) 'pos 'neg))
  
  (test/pos-blame
   '->d-arity7
   '(contract (->d () (#:x [x integer?]) any) (λ ([x 1]) 1) 'pos 'neg))
  
  (test/pos-blame
   '->d-arity8
   '(contract (->d () (#:x [x integer?]) any) (λ () 1) 'pos 'neg))
  
  (test/pos-blame
   '->d-arity8
   '(contract (->d () (#:x [x integer?]) any) (λ (#:x x) 1) 'pos 'neg))
  
  (test/spec-passed
   '->d-arity10
   '(contract (->d () (#:x [x integer?]) any) (λ (#:x [x 1]) 1) 'pos 'neg))
    
  (test/spec-passed
   '->d-pp0
   '((contract (->d ([x number?]) () #:pre (= x 1) [result number?] #:post (= x 1))
               (λ (x) x)
               'pos
               'neg)
     1))
  
  (test/pos-blame
   '->d-pp1
   '((contract (->d ([x number?]) () #:pre-cond (= x 1) [result number?] #:post-cond (= x 2))
               (λ (x) x)
               'pos
               'neg)
     1))
  
  (test/neg-blame
   '->d-pp2
   '((contract (->d ([x number?]) () #:pre-cond (= x 1) [result number?] #:post-cond (= x 2))
               (λ (x) x)
               'pos
               'neg)
     2))
  
  (test/pos-blame
   '->d-pp3
   '((contract (->d ([x number?]) () #:pre-cond (= x 1) [result number?] #:post-cond (= result 2))
               (λ (x) x)
               'pos
               'neg)
     1))
  
  (test/spec-passed
   '->d-pp3.5
   '((contract (->d ([x number?]) () #:pre-cond (= x 1) [result number?] #:post-cond (= result 2))
               (λ (x) 2)
               'pos
               'neg)
     1))
  
  (test/neg-blame
   '->d-pp4
   '((contract (->d ([x number?]) () #:pre-cond (= x 1) any)
               (λ (x) x)
               'pos
               'neg)
     2))
  
  (test/neg-blame
   '->d-pp5
   '((contract (->d ([x number?]) () #:pre-cond (= x 1) (values [z number?] [y number?]) #:post-cond (= x y z 3))
               (λ (x) (values 4 5))
               'pos
               'neg)
     2))
  
  (test/pos-blame
   '->d-pp6
   '((contract (->d ([x number?]) () #:pre-cond (= x 1) (values [z number?] [y number?]) #:post-cond (= z y 3))
               (λ (x) (values 4 5))
               'pos
               'neg)
     1))

  (test/pos-blame
   '->d-pp-r1
   '((contract (->d ([x number?]) () #:rest rst any/c #:pre-cond (= x 1) [result number?] #:post-cond (= x 2))
               (λ (x . rst) x)
               'pos
               'neg)
     1))
  
  (test/neg-blame
   '->d-pp-r2
   '((contract (->d ([x number?]) () #:rest rst any/c #:pre-cond (= x 1)  [result number?] #:post-cond (= x 2))
               (λ (x . rst) x)
               'pos
               'neg)
     2))
  
  (test/pos-blame
   '->d-pp-r3
   '((contract (->d ([x number?]) () #:rest rst any/c #:pre-cond (= x 1) [result number?] #:post-cond (= result 2))
               (λ (x . rst) x)
               'pos
               'neg)
     1))
  
  (test/spec-passed
   '->d-pp-r3.5
   '((contract (->d ([x number?]) () #:rest rst any/c #:pre-cond (= x 1) [result number?] #:post-cond (= result 2))
               (λ (x . rst) 2)
               'pos
               'neg)
     1))
  
  (test/neg-blame
   '->d-pp-r4
   '((contract (->d ([x number?]) () #:rest rst any/c #:pre-cond (= x 1) any)
               (λ (x . rst) x)
               'pos
               'neg)
     2))
  
  (test/neg-blame
   '->d-pp-r5
   '((contract (->d ([x number?]) () #:rest rst any/c #:pre-cond (= x 1) (values [z number?] [y number?]) #:post-cond (= x y z 3))
               (λ (x . rst) (values 4 5))
               'pos
               'neg)
     2))
  
  (test/pos-blame
   '->d-pp-r6
   '((contract (->d ([x number?]) () #:rest rst any/c #:pre-cond (= x 1) (values [z number?] [y number?]) #:post-cond (= z x y 3))
               (λ (x . rst) (values 4 5))
               'pos
               'neg)
     1))

  (test/neg-blame
   '->d-protect-shared-state
   '(let ([x 1])
      ((contract (let ([save #f]) 
                   (-> (->d () () #:pre-cond (set! save x) [range any/c] #:post-cond (= save x))
                       any))
                 (λ (t) (t))
                 'pos
                 'neg)
       (lambda () (set! x 2)))))
  

  (test/spec-passed
   '->d-optopt1
   '((contract (->d ([x number?]) any)
               (λ (x) x)
               'pos 'neg)
     1))
  
  (test/spec-passed
   '->d-optopt2
   '((contract (->d ([x number?]) #:rest rst any/c any)
               (λ (x . y) x)
               'pos 'neg)
     1))

  (test/spec-passed
   '->d-optopt3
   '((contract (->d ([x number?]) #:pre-cond #t any)
               (λ (x) x)
               'pos 'neg)
     1))
  
  (test/spec-passed
   '->d-optopt4
   '((contract (->d ([x number?]) #:rest rst any/c #:pre-cond #t any)
               (λ (x . y) x)
               'pos 'neg)
     1))
  
  (test/spec-passed
   '->d-optopt5
   '((contract (->d ([x number?]) #:rest rst any/c #:pre-cond #t [res any/c] #:post-cond #t)
               (λ (x . y) x)
               'pos 'neg)
     1))
  
  (test/spec-passed
   '->d-optopt6
   '((contract (->d ([x number?]) #:rest rst any/c [res any/c] #:post-cond #t)
               (λ (x . y) x)
               'pos 'neg)
     1))
  
  (test/spec-passed
   '->d-optopt7
   '((contract (->d ([x number?]) #:pre-cond #t [res any/c] #:post-cond #t)
               (λ (x . y) x)
               'pos 'neg)
     1))
  
  (test/spec-passed
   '->d-optopt8
   '((contract (->d ([x number?]) [res any/c] #:post-cond #t)
               (λ (x . y) x)
               'pos 'neg)
     1))

  
  ;;;;;;;;;;;;;;;;;;;;;;;;;;;;;;;;;;;;;;;;;;;;;;;;;;;;;;;;;;;;
  ;;
  ;;  make sure the variables are all bound properly
  ;;
  
  (test/spec-passed
   '->d-binding1
   '((contract (->d ([x number?]) () #:rest rest any/c [range any/c] #:post-cond (equal? rest '(2 3 4)))
               (λ (x . y) y)
               'pos
               'neg)
     1 2 3 4))
  
  (test/spec-passed
   '->d-binding2
   '((contract (->d ([x number?]) () #:rest rest any/c [range any/c] #:post-cond (equal? x 1))
               (λ (x . y) y)
               'pos
               'neg)
     1 2 3 4))
  
  (test/spec-passed
   '->d-binding3
   '(let ([p 'p]
          [q 'q]
          [r 'r])
      ((contract (->d ([x number?] [y number?] #:z [z number?] #:w [w number?]) 
                      ([a number?] [b number?] #:c [c number?] #:d [d number?])
                      #:rest rest any/c 
                      #:pre-cond (equal? (list x y z w a b c d rest p q r)
                                         (list 1 2 3 4 5 6 7 8 '(z) 'p 'q 'r))
                      (values [p number?] [q number?] [r number?]))
                 (λ (x y #:z z #:w w [a 101] [b 102] #:c [c 103] #:d [d 104] . rest)
                   (values 11 12 13))
                 'pos
                 'neg)
       1 2 #:z 3 #:w 4 5 6 #:c 7 #:d 8 'z)))
  
  (test/spec-passed
   '->d-binding4
   '((contract (->d ([x number?] [y number?] #:z [z number?] #:w [w number?]) 
                    ([a number?] [b number?] #:c [c number?] #:d [d number?])
                    #:rest rest any/c 
                    (values [p number?] [q number?] [r number?])
                    #:post-cond (equal? (list x y z w a b c d rest p q r)
                                        (list 1 2 3 4 5 6 7 8 '(z) 11 12 13)))
               (λ (x y #:z z #:w w [a 101] [b 102] #:c [c 103] #:d [d 104] . rest)
                 (values 11 12 13))
               'pos
               'neg)
     1 2 #:z 3 #:w 4 5 6 #:c 7 #:d 8 'z))
  
  (test/spec-passed
   '->d-binding5
   '(let ([p 'p]
          [q 'q]
          [r 'r])
      ((contract (->d ([x number?] [y number?] #:z [z number?] #:w [w number?]) 
                      ([a number?] [b number?] #:c [c number?] #:d [d number?])
                      #:rest rest any/c 
                      #:pre-cond (equal? (list x y z w a b c d rest p q r)
                                         (list 1 2 3 4 
                                               the-unsupplied-arg the-unsupplied-arg the-unsupplied-arg the-unsupplied-arg
                                               '() 'p 'q 'r))
                      (values [p number?] [q number?] [r number?]))
                 (λ (x y #:z z #:w w [a 101] [b 102] #:c [c 103] #:d [d 104] . rest)
                   (values 11 12 13))
                 'pos
                 'neg)
       1 2 #:z 3 #:w 4)))
  
  (test/spec-passed
   '->d-binding6
   '((contract (->d ([x number?] [y number?] #:z [z number?] #:w [w number?]) 
                    ([a number?] [b number?] #:c [c number?] #:d [d number?])
                    #:rest rest any/c 
                    (values [p number?] [q number?] [r number?])
                    #:post-cond (equal? (list x y z w a b c d rest p q r)
                                        (list 1 2 3 4
                                              the-unsupplied-arg the-unsupplied-arg the-unsupplied-arg the-unsupplied-arg
                                              '() 11 12 13)))
               (λ (x y #:z z #:w w [a 101] [b 102] #:c [c 103] #:d [d 104] . rest)
                 (values 11 12 13))
               'pos
               'neg)
     1 2 #:z 3 #:w 4))
  
  ;; test that the rest parameter is right when there aren't enough arguments to even make it to the rest parameter
  (test/spec-passed
   '->d-binding7
   '((contract (->d () 
                    ([a number?])
                    #:rest rest any/c 
                    [_ any/c]
                    #:post-cond (equal? (list a rest) (list the-unsupplied-arg '())))
               (λ ([a 1] . rest) 1)
               'pos
               'neg)))
  
  (test/pos-blame
   '->d-underscore1
   '((contract (->d ([b (box/c integer?)])
                    ()
                    [_ (let ([old (unbox b)])
                         (and/c
                          void?
                          (λ (new)
                            (= old (unbox b)))))])
               (λ (b)
                 (set-box! b (+ (unbox b) 1)))
               'pos
               'neg)
     (box 1)))
  
  (test/spec-passed/result
   '->d-underscore2
   '(let ([x '()])
      ((contract (->d () () [_ (begin (set! x (cons 'ctc x)) any/c)])
                 (λ () (set! x (cons 'body x)))
                 'pos
                 'neg))
      x)
   '(body ctc))
  
  (test/spec-passed/result
   '->d-underscore3
   '(let ([x '()])
      ((contract (->d () () [res (begin (set! x (cons 'ctc x)) any/c)])
                 (λ () (set! x (cons 'body x)))
                 'pos
                 'neg))
      x)
   '(ctc body))
  
  (test/spec-passed/result
   '->d-underscore4
   '((contract (->d ([str any/c]) () #:rest rest (listof any/c) [_ any/c])
               (λ (x . y) (cons x y))
               'pos 'neg)
     1 2 3)
   '(1 2 3))
  
  (test/spec-passed/result
   '->d-underscore5
   '((contract (->d ([str any/c]) () #:rest rest (listof any/c) [_ any/c])
               (λ (x . y) (cons x y))
               'pos 'neg)
     1 2 3 4 5)
   '(1 2 3 4 5))
  
  
;                  
;                  
;                  
;                  
;               ;; 
;       ;       ;; 
;        ;         
;         ;;    ;; 
;  ;;;;     ;;  ;; 
;          ;;;  ;; 
;        ;;;    ;; 
;       ;;      ;; 
;       ;       ;; 
;                  
;                  
;                  


  
  (test/spec-passed
   '->i-stx-1
   '(->i ([x (y) number?]
	  [y number?])
	 any))

  (test/spec-passed
   '->i-stx-2
   (->i ()
	(values [x (y) number?]
		[y number?])))

  (test/spec-passed
   '->i-stx-3
   (->i ()
	#:rest [x number?]
	[y (x) number?]))

  (contract-syntax-error-test
   '->i-stx4
   '(->i (#:kwd1 [x number?]
		 #:kwd2 [x number?])
	 (values [y number?]
		 [z number?])))

  (contract-syntax-error-test
   '->i-stx5
   #'(->i (#:kwd1 [w number?]
		  #:kwd1 [x number?])
	  (values [y number?]
		  [z number?])))

  (contract-syntax-error-test
   '->i-stx6
   #'(->i (#:kwd1 [w number?]
		  #:kwd2 [x number?])
	  (values [y number?]
		  [w number?])))

  (contract-syntax-error-test
   '->i-stx7
   #'(->i (#:kwd1 [w number?]
		  #:kwd2 [x number?])
	  (values [y number?]
		  [y number?])))

  (contract-syntax-error-test
   '->i-stx8
   #'(->i (#:kwd1 [w number?]
		  #:kwd2 [x number?])
	  (values [y number?]
		  [w number?])))

  (contract-syntax-error-test
   '->i-stx10
   #'(->i (#:kwd1 [x number?]
		  #:kwd2 [y number?])
	  [x number?]))

  (contract-syntax-error-test
   '->i-stx11
   #'(->i (#:kwd1 [x number?]
		  #:kwd2 [y number?])
	  #:rest [x any/c]
	  any))

  (contract-syntax-error-test
   '->i-stx12
   #'(let ([c integer?])
       (->i ((arg any/c)) () (values (_ (arg) c) (x (arg) c) (_ (arg) c)))))

  (contract-syntax-error-test
   '->i-stx13
   #'(->i ([x (y) number?])
	  any))

  (contract-syntax-error-test
   '->i-stx14
   #'(->i ([x number?]) #:pre (y) #t any))

  (contract-syntax-error-test
   '->i-stx15
   #'(->i ([x number?]) #:pre (x) #t [res any/c] #:post (y) #t))

  (contract-syntax-error-test
   '->i-stx16
   #'(->i ([x (y) number?])
	  [y number?]))

  (contract-syntax-error-test
   '->i-stx17
   #'(->i ()
	  #:rest [x (y) number?]
	  [y number?]))

  (contract-syntax-error-test
   '->i-stx18
   #'(->i ([x number?]) #:pre (res) #t [res any/c] #:post (x) #t))

  (contract-syntax-error-test
   '->i-stx19
   #'(->i ([x (x) number?])
	  any))

  (contract-syntax-error-test
   '->i-stx20
   #'(->i ([x (y) number?]
	   [y (x) number?])
	  any))

  (contract-syntax-error-test
   '->i-stx21
   #'(->i ([in number?])
	  (values [x (y) number?]
		  [y (z) number?]
		  [z (x) number?])))

  (contract-syntax-error-test
   '->i-stx22
   #'(->i ()
	  #:rest [x (x) number?]
	  any))

  (test/spec-passed
   '->i1
   '((contract (->i () () [x number?]) (lambda () 1) 'pos 'neg)))
  
  (test/spec-passed
   '->i2
   '((contract (->i ([x number?]) () (values [r number?])) (lambda (x) (+ x 1)) 'pos 'neg) 1))

  (test/pos-blame
   '->i3
   '((contract (->i () () [r number?]) 1 'pos 'neg)))
  
  (test/pos-blame
   '->i4
   '((contract (->i () () [r number?]) (lambda (x) x) 'pos 'neg)))
  
  (test/neg-blame
   '->i5
   '((contract (->i ([x number?]) () any) (lambda (x) (+ x 1)) 'pos 'neg) #f))
  
  (test/pos-blame
   '->i6
   '((contract (->i ([x number?]) () [r (x) (<=/c x)]) (lambda (x) (+ x 1)) 'pos 'neg) 1))
  
  (test/spec-passed
   '->i7
   '((contract (->i ([x number?] [y (x) (<=/c x)]) () [r (x) (<=/c x)]) (lambda (x y) (- x 1)) 'pos 'neg) 1 0))
  
  (test/neg-blame
   '->i8
   '((contract (->i ([x number?] [y (x) (<=/c x)]) () [r (x) (<=/c x)]) (lambda (x y) (+ x 1)) 'pos 'neg) 1 2))
  
  (test/spec-passed
   '->i9
   '((contract (->i ([y (x) (<=/c x)] [x number?]) () [r (x) (<=/c x)]) (lambda (y x) (- x 1)) 'pos 'neg) 1 2))
  
  (test/neg-blame
   '->i10
   '((contract (->i ([y (x) (<=/c x)] [x number?]) () [r (x) (<=/c x)]) (lambda (y x) (+ x 1)) 'pos 'neg) 1 0))

  (test/spec-passed
   '->i11
   '((contract (->i () () #:rest [rest any/c] [r number?]) (lambda x 1) 'pos 'neg)))
  
  (test/spec-passed
   '->i12
   '((contract (->i ([x number?]) () #:rest [rest any/c] [r number?]) (lambda (x . y) (+ x 1)) 'pos 'neg) 1))

  (test/pos-blame
   '->i13
   '((contract (->i () () #:rest [rest any/c] [r number?]) 1 'pos 'neg)))
  
  (test/pos-blame
   '->i14
   '((contract (->i () () #:rest [rest any/c] [r number?]) (lambda (x) x) 'pos 'neg)))
  
  (test/neg-blame
   '->i15
   '((contract (->i ([x number?]) () #:rest [rest any/c] any) (lambda (x . y) (+ x 1)) 'pos 'neg) #f))
  
  (test/pos-blame
   '->i16
   '((contract (->i ([x number?]) () #:rest [rest any/c] [r (x) (<=/c x)]) (lambda (x . y) (+ x 1)) 'pos 'neg) 1))
  
  (test/spec-passed
   '->i17
   '((contract (->i ([x number?] [y (x) (<=/c x)]) () #:rest [rest any/c] [r (x) (<=/c x)]) (lambda (x y . z) (- x 1)) 'pos 'neg) 1 0))
  
  (test/neg-blame
   '->i18
   '((contract (->i ([x number?] [y (x) (<=/c x)]) () #:rest [rest any/c] [r (x) (<=/c x)]) (lambda (x y . z) (+ x 1)) 'pos 'neg) 1 2))
  
  (test/spec-passed
   '->i19
   '((contract (->i ([y (x) (<=/c x)] [x number?]) () #:rest [rest any/c] [r (x) (<=/c x)]) (lambda (y x . z) (- x 1)) 'pos 'neg) 1 2))
  
  (test/neg-blame
   '->i20
   '((contract (->i ([y (x) (<=/c x)] [x number?]) () #:rest [rest any/c] [r (x) (<=/c x)]) (lambda (y x . z) (+ x 1)) 'pos 'neg) 1 0))

  (test/spec-passed
   '->i21
   '((contract (->i () () #:rest [rst (listof number?)] [r any/c]) (lambda w 1) 'pos 'neg) 1))
  
  (test/neg-blame
   '->i22
   '((contract (->i () () #:rest [rst (listof number?)] [r any/c]) (lambda w 1) 'pos 'neg) #f))
  
  (test/spec-passed/result
   '->i22
   '(send (contract (object-contract
                     [m (->i ([x any/c] #:y [y any/c]) ([z any/c]) any)])
                    (new (class object%
                           (define/public (m x #:y y [z 1]) x)
                           (super-new)))
                    'pos
                    'neg)
          m 1 #:y 2)
   1)

  (test/spec-passed/result
   '->i23
   '((contract (->i ([x any/c] #:y [y any/c]) ([z any/c]) any)
               (let ()
                 (define (m x #:y y [z 1]) x)
                 m)
               'pos
               'neg)
     1 #:y 2)
   1)
  
  (test/spec-passed/result
   '->i24
   '((contract (->i ([x any/c]) ([y any/c]) any)
               (let ()
                 (define (m x [y 1]) x)
                 m)
               'pos
               'neg)
     1)
   1)
  
  (test/spec-passed/result
   '->i25
   '(send (contract (object-contract
                     [m (->i ([x any/c]) ([y any/c]) any)])
                    (new (class object%
                           (define/public (m x [y 1]) x)
                           (super-new)))
                    'pos
                    'neg)
          m 1)
   1)
  
  (test/spec-passed/result
   '->i26
   '(send (contract (object-contract
                     [m (->i ([x any/c]) #:rest [rest any/c] any)])
                    (new (class object%
                           (define/public (m x . y) x)
                           (super-new)))
                    'pos
                    'neg)
          m 1)
   1)
  
  (test/spec-passed/result
   '->i27
   '(send (contract (object-contract
                     [m (->i ([x any/c]) any)])
                    (new (class object%
                           (define/public (m x) x)
                           (super-new)))
                    'pos
                    'neg)
          m 1)
   1)

   (test/spec-passed/result
    '->i28
    '((contract (->i ([x real?])
		     #:rest [rest (x) (listof (>=/c x))]
		     any)
		(λ (x . rest)
		   (cons x rest))
		'pos
		'neg)
      1
      2
      3)
    '(1 2 3))

   (test/neg-blame
    '->i29
    '((contract (->i ([x real?])
		     #:rest [rest (x) (listof (>=/c x))]
		     any)
		(λ (x . rest)
		   (cons x rest))
		'pos
		'neg)
      1
      -2
      -3))
  
  (test/spec-passed
   '->i-any1
   '((contract (->i () () any) (lambda () 1) 'pos 'neg)))
  
  (test/spec-passed
   '->i-any2
   '((contract (->i ([x number?]) () any) (lambda (x) (+ x 1)) 'pos 'neg) 1))

  (test/pos-blame
   '->i-any3
   '((contract (->i () () any) 1 'pos 'neg)))
  
  (test/pos-blame
   '->i-any4
   '((contract (->i () () any) (lambda (x) x) 'pos 'neg)))
  
  (test/neg-blame
   '->i-any5
   '((contract (->i ([x number?]) () any) (lambda (x) (+ x 1)) 'pos 'neg) #f))
  
  (test/spec-passed
   '->i-any6
   '((contract (->i ([x number?] [y (x) (<=/c x)]) () any) (lambda (x y) (- x 1)) 'pos 'neg) 1 0))
  
  (test/neg-blame
   '->i-any7
   '((contract (->i ([x number?] [y (x) (<=/c x)]) () any) (lambda (x y) (+ x 1)) 'pos 'neg) 1 2))
  
  (test/spec-passed
   '->i-any8
   '((contract (->i ([y (x) (<=/c x)] [x number?]) () any) (lambda (y x) (- x 1)) 'pos 'neg) 1 2))
  
  (test/neg-blame
   '->i-any9
   '((contract (->i ([y (x) (<=/c x)] [x number?]) () any) (lambda (y x) (+ x 1)) 'pos 'neg) 1 0))
  
  (test/spec-passed
   '->i-any10
   '((contract (->i () () #:rest [rest any/c] any) (lambda x 1) 'pos 'neg)))
  
  (test/spec-passed
   '->i-any11
   '((contract (->i ([x number?]) () #:rest [rest any/c] any) (lambda (x . y) (+ x 1)) 'pos 'neg) 1))

  (test/pos-blame
   '->i-any12
   '((contract (->i () () #:rest [rest any/c] any) 1 'pos 'neg)))
  
  (test/pos-blame
   '->i-any13
   '((contract (->i () () #:rest [rest any/c] any) (lambda (x) x) 'pos 'neg)))
  
  (test/neg-blame
   '->i-any14
   '((contract (->i ([x number?]) () #:rest [rest any/c] any) (lambda (x . y) (+ x 1)) 'pos 'neg) #f))
  
  (test/spec-passed
   '->i-any15
   '((contract (->i ([x number?] [y (x) (<=/c x)]) () #:rest [rest any/c] any) (lambda (x y . z) (- x 1)) 'pos 'neg) 1 0))
  
  (test/neg-blame
   '->i-any16
   '((contract (->i ([x number?] [y (x) (<=/c x)]) () #:rest [rest any/c] any) (lambda (x y . z) (+ x 1)) 'pos 'neg) 1 2))
  
  (test/spec-passed
   '->i-any17
   '((contract (->i ([y (x) (<=/c x)] [x number?]) () #:rest [rest any/c] any) (lambda (y x . z) (- x 1)) 'pos 'neg) 1 2))
  
  (test/neg-blame
   '->i-any18
   '((contract (->i ([y (x) (<=/c x)] [x number?]) () #:rest [rest any/c] any) (lambda (y x . z) (+ x 1)) 'pos 'neg) 1 0))

  (test/spec-passed
   '->i-any19
   '((contract (->i () () #:rest [rst (listof number?)] any) (lambda w 1) 'pos 'neg) 1))
  
  (test/neg-blame
   '->i-any20
   '((contract (->i () () #:rest [rst (listof number?)] any) (lambda w 1) 'pos 'neg) #f))

  (test/spec-passed
   '->i-values1
   '((contract (->i () () (values [x boolean?] [y number?])) (lambda () (values #t 1)) 'pos 'neg)))
  
  (test/spec-passed
   '->i-values2
   '((contract (->i ([x number?]) () (values [z boolean?] [y number?])) (lambda (x) (values #t (+ x 1))) 'pos 'neg) 1))

  (test/pos-blame
   '->i-values3
   '((contract (->i () () (values [x boolean?] [y number?])) 1 'pos 'neg)))
  
  (test/pos-blame
   '->i-values4
   '((contract (->i () () (values [x boolean?] [y number?])) (lambda (x) x) 'pos 'neg)))
  
  (test/neg-blame
   '->i-values5
   '((contract (->i ([x number?]) () (values [y boolean?] [z (x) (<=/c x)])) (lambda (x) (+ x 1)) 'pos 'neg) #f))
  
  (test/pos-blame
   '->i-values6
   '((contract (->i ([x number?]) () (values [y boolean?] [z (x) (<=/c x)])) (lambda (x) (values #t (+ x 1))) 'pos 'neg) 1))
  
  (test/spec-passed
   '->i-values7
   '((contract (->i ([x number?] [y (x) (<=/c x)]) () (values [z boolean?] [w (x) (<=/c x)])) 
               (lambda (x y) (values #t (- x 1)))
               'pos
               'neg) 
     1
     0))
  
  (test/neg-blame
   '->i-values8
   '((contract (->i ([x number?] [y (x) (<=/c x)]) () (values [z boolean?] [w (x) (<=/c x)])) 
               (lambda (x y) (values #f (+ x 1)))
               'pos
               'neg)
     1
     2))
  
  (test/spec-passed
   '->i-values9
   '((contract (->i ([y (x) (<=/c x)] [x number?]) () (values [z boolean?] [w (x) (<=/c x)]))
               (lambda (y x) (values #f (- x 1)))
               'pos 
               'neg)
     1
     2))
  
  (test/neg-blame
   '->i-values10
   '((contract (->i ([y (x) (<=/c x)] [x number?]) () (values [z boolean?] [w (x) (<=/c x)]))
               (lambda (y x) (values #f (+ x 1))) 'pos 'neg)
     1 0))
  
  (test/spec-passed
   '->i-values11
   '((contract (->i () () #:rest [rest any/c] (values [z boolean?] [w number?])) (lambda x (values #f 1)) 'pos 'neg)))
  
  (test/spec-passed
   '->i-values12
   '((contract (->i ([x number?]) () #:rest [rest any/c] (values [z boolean?] [w number?]))
               (lambda (x . y) (values #f (+ x 1)))
               'pos 
               'neg)
     1))

  (test/pos-blame
   '->i-values13
   '((contract (->i () () #:rest [rest any/c] (values [z boolean?] [w number?])) 1 'pos 'neg)))
  
  (test/pos-blame
   '->i-values14
   '((contract (->i () () #:rest [rest any/c] (values [z boolean?] [w number?])) (lambda (x) x) 'pos 'neg)))
  
  (test/neg-blame
   '->i-values15
   '((contract (->i ([x number?]) () #:rest [rest any/c]  (values [z boolean?] [w (x) (<=/c x)]))
               (lambda (x . y) (+ x 1)) 'pos 'neg)
     #f))
  
  (test/pos-blame
   '->i-values16
   '((contract (->i ([x number?]) () #:rest [rest any/c] (values [z boolean?] [w (x) (<=/c x)]))
               (lambda (x . y) (values #f (+ x 1))) 'pos 'neg) 
     1))
  
  (test/spec-passed
   '->i-values17
   '((contract (->i ([x number?] [y (x) (<=/c x)]) () #:rest [rest any/c] (values [z boolean?] [w (x) (<=/c x)]))
               (lambda (x y . z) (values #f (- x 1))) 'pos 'neg) 
     1 0))
  
  (test/neg-blame
   '->i-values18
   '((contract (->i ([x number?] [y (x) (<=/c x)]) () #:rest [rest any/c] (values [z boolean?] [w (x) (<=/c x)]))
               (lambda (x y . z) (values #f (+ x 1))) 'pos 'neg) 
     1 2))
  
  (test/spec-passed
   '->i-values19
   '((contract (->i ([y (x) (<=/c x)] [x number?]) () #:rest [rest any/c]  (values [z boolean?] [w (x) (<=/c x)]))
               (lambda (y x . z) (values #f (- x 1))) 'pos 'neg)
     1 2))
  
  (test/neg-blame
   '->i-values20
   '((contract (->i ([y (x) (<=/c x)] [x number?]) () #:rest [rest any/c]  (values [z boolean?] [w (x) (<=/c x)]))
               (lambda (y x . z) (values #f (+ x 1))) 'pos 'neg) 
     1 0))

  (test/spec-passed
   '->i-values21
   '((contract (->i () () #:rest [rst (listof number?)] (values [z boolean?] [w any/c])) (lambda w (values #f 1)) 'pos 'neg) 1))
  
  (test/neg-blame
   '->i-values22
   '((contract (->i () () #:rest [rst (listof number?)] (values [z boolean?] [w any/c])) (lambda w (values #f 1)) 'pos 'neg) #f))

  (test/spec-passed
   '->i-values23
   '((contract (->i () () (values [x number?] [y (x) (>=/c x)])) (lambda () (values 1 2)) 'pos 'neg)))
  
  (test/pos-blame
   '->i-values24
   '((contract (->i () () (values [x number?] [y (x) (>=/c x)])) (lambda () (values 2 1)) 'pos 'neg)))

  (test/spec-passed
   '->i-values25
   '((contract (->i ([x number?]) () (values [z number?] [y (x) (>=/c x)])) (lambda (x) (values 1 2)) 'pos 'neg) 1))
  
  (test/pos-blame
   '->i-values26
   '((contract (->i ([x number?]) () (values [z number?] [y (x) (>=/c x)])) (lambda (x) (values 2 1)) 'pos 'neg) 4))

  (test/spec-passed/result
   '->i23
   '((contract (->i ((i number?) (j (i) (and/c number? (>=/c i)))) () [r number?])
               (λ (i j) 1)
               'pos
               'neg)
     1
     2)
   1)

  (test/spec-passed/result
   '->i24
   '((contract (->i ([i number?] [j (i) (and/c number? (>=/c i))]) () any)
               (λ (i j) 1)
               'pos
               'neg)
     1
     2)
   1)

  (test/spec-passed/result
   '->i25
   '(call-with-values
    (λ ()
      ((contract (->i ((i number?) (j (i) (and/c number? (>=/c i)))) () (values [x number?] [y number?]))
                 (λ (i j) (values 1 2))
                 'pos
                 'neg)
       1
       2))
    list)
   '(1 2))

  (test/spec-passed/result
   '->i26
   '((contract (->i ((i number?) (j (i) (and/c number? (>=/c i)))) () #:rest [rest-args any/c] [r number?])
               (λ (i j . z) 1)
               'pos
               'neg)
     1
     2)
   1)

  (test/spec-passed/result
   '->i27
   '((contract (->i ((i number?) (j (i) (and/c number? (>=/c i)))) () #:rest [rest-args any/c] any)
               (λ (i j . z) 1)
               'pos
               'neg)
     1
     2)
   1)

  (test/spec-passed/result
   '->i28
   '(call-with-values
     (λ ()
       ((contract (->i ((i number?) (j (i) (and/c number? (>=/c i)))) () #:rest [rest-args any/c] (values [x number?] [y number?]))
                  (λ (i j . z) (values 1 2))
                  'pos
                  'neg)
        1
        2))
     list)
   '(1 2))
  
  (test/neg-blame
   '->i30
   '((contract (->i ([x number?]) () #:rest [rst number?] any)
               (λ (x . rst) (values 4 5))
               'pos
               'neg)
     #f))
  
  (test/spec-passed/result
   '->i34
   '((contract (->i ([x number?]
		     [y (x z) (between/c x z)]
		     [z number?])
		    any)
	       (λ (x y z) (+ x y z))
	       'pos 'neg)
     1 2 3)
   6)

  (test/neg-blame
   '->i35
   '((contract (->i ([x number?]) #:pre () (= 1 2) any)
	       (λ (x) 1)
	       'pos 'neg) 2))
  
  (test/neg-blame
   '->i35-b
   '((contract (->i ([x number?]) #:pre () #t #:pre () (= 1 2) any)
	       (λ (x) 1)
	       'pos 'neg) 2))
  
  (test/neg-blame
   '->i35-c
   '((contract (->i ([x number?]) #:pre (x) (even? x) #:pre (x) (positive? x) any)
	       (λ (x) 1)
	       'pos 'neg) 3))
  
  (test/neg-blame
   '->i35-d
   '((contract (->i ([x number?]) #:pre (x) (even? x) #:pre (x) (positive? x) any)
	       (λ (x) 1)
	       'pos 'neg) -2))
  
  (test/neg-blame
   '->i35-e
   '((contract (->i ([x any/c]) #:pre (x) (pair? x) #:pre (x) (car x) any)
	       (λ (x) 1)
	       'pos 'neg)
     (cons #f 1)))
  
  (test/neg-blame
   '->i35-f
   '((contract (->i ([x any/c]) #:pre/name (x) "pair" (pair? x) #:pre/name (x) "car" (car x) any)
	       (λ (x) 1)
	       'pos 'neg) 
     (cons #f 1)))

  (test/spec-passed/result
   '->i36
   '((contract (->i ([f (-> number? number?)]) [res number?])
	       (λ (f) (f 1))
	       'pos 'neg) 
     (λ (n) (+ n 1)))
   2)

  (test/pos-blame
   '->i37
   '((contract (->i ([f (-> number? number?)]) [res number?])
	       (λ (f) #f)
	       'pos 'neg) 
     (λ (n) (+ n 1))))
  
  (test/spec-passed/result
   '->i38
   '((contract (->i ([x integer?]) () #:rest [rst (listof number?)] [r any/c]) (lambda w w) 'pos 'neg) 
     1 2)
   '(1 2))

  (test/spec-passed/result
   '->i39
   '((contract (->i (#:x [x integer?]) () #:rest [rst (listof number?)] [r any/c]) (lambda (#:x x . w) (cons x w)) 'pos 'neg) #:x 1 2)
   '(1 2))

  (test/spec-passed/result
   '->i40
   '((contract (->i () ([x integer?]) #:rest [rst (listof number?)] [r any/c]) (lambda w w) 'pos 'neg) 1 2)
   '(1 2))

  (test/spec-passed/result
   '->i41
   '((contract (->i () (#:x [x integer?]) #:rest [rst (listof number?)] [r any/c]) (lambda (#:x [x 1] . w) (cons x w)) 'pos 'neg) #:x 2 3)
   '(2 3))

  (test/spec-passed/result
   '->i42
   '((contract (->i () (#:x [x integer?]) #:rest [rst (listof number?)] [r any/c]) (lambda (#:x [x 1] . w) (cons x w)) 'pos 'neg)  2 3)
   '(1 2 3))

  (test/spec-passed/result
   '->i43
   '(let ([b (box '())])
      ((contract (->i ([i (box/c (listof integer?))])
		      (values [_ (i)
				 (begin 
				   (set-box! i (cons 1 (unbox i)))
				   (λ (x) 
				      (set-box! i (cons 4 (unbox i)))
				      #t))]
			      [_ (i)
				 (begin 
				   (set-box! i (cons 2 (unbox i)))
				   (λ (x) 
				      (set-box! i (cons 5 (unbox i)))
				      #t))]))
		 (λ (i) 
		    (set-box! i (cons 3 (unbox i)))
		    (values 2 2))
		 (quote pos)
		 (quote neg))
       b)
      (unbox b))
   '(5 4 3 2 1))

  (test/spec-passed/result
   '->i44
   '((contract (->i ([x () any/c])
                    [y any/c]
                    #:post (x) x)
               (lambda (x) x)
               'pos
               'neg)
     #t)
   '#t)
  
  (test/pos-blame
   '->i45
   '((contract (->i ([x () any/c])
                    [y any/c]
                    #:post (x) x)
               (lambda (x) x)
               'pos
               'neg)
     #f))

  (test/spec-passed/result
   '->i46
   '((contract (->i ([x any/c])
                    [y () any/c]
                    #:post (y) y)
               (lambda (x) x)
               'pos
               'neg)
     #t)
   '#t)
  
  (test/pos-blame
   '->i47
   '((contract (->i ([x any/c])
                    [y () any/c]
                    #:post (y) y)
               (lambda (x) x)
               'pos
               'neg)
     #f))
  
  (test/pos-blame
   '->i47-b
   '((contract (->i ([x any/c])
                    [y () any/c]
                    #:post (y) (even? y)
                    #:post (y) (positive? y))
               (lambda (x) x)
               'pos
               'neg)
     -2))
  
  (test/pos-blame
   '->i47-c
   '((contract (->i ([x any/c])
                    [y () any/c]
                    #:post (y) (even? y)
                    #:post (y) (positive? y))
               (lambda (x) x)
               'pos
               'neg)
     3))
  
  (test/pos-blame
   '->i47-d
   '((contract (->i ([x any/c])
                    [y () any/c]
                    #:post (y) (pair? y)
                    #:post (y) (car y))
               (lambda (x) x)
               'pos
               'neg)
     (cons #f 1)))
  
  (test/pos-blame
   '->i47-e
   '((contract (->i ([x any/c])
                    [y () any/c]
                    #:post/name (y) "pair" (pair? y)
                    #:post/name (y) "car" (car y))
               (lambda (x) x)
               'pos
               'neg)
     (cons #f 1)))

  (test/spec-passed/result
   '->i48
   '(let ([x '()])
      ((contract (->i ([arg (begin (set! x (cons 'arg-eval x)) integer?)])
                      [res () (begin
                                (set! x (cons 'res-eval x))
				(λ (res)
				   (set! x (cons 'res-check x))))])
		 (λ (arg) 
		    (set! x (cons 'body x)))
		 'pos
		 'neg)
       1)
      x)
   '(res-check res-eval body arg-eval))

  (test/spec-passed/result
   '->i49
   '(let ([x '()])
     ((contract (->i ([arg (begin (set! x (cons 'arg-eval x)) integer?)])
		     [_ () (begin
			     (set! x (cons 'res-eval x))
			     (λ (res)
				(set! x (cons 'res-check x))))])
		(λ (arg) 
		   (set! x (cons 'body x)))
		'pos
		'neg)
      1)
     x)
   '(res-check body res-eval arg-eval))

  (test/spec-passed/result
   '->i50
   '(let ([x '()])
     ((contract (->i ([arg (begin (set! x (cons 'arg-eval x)) integer?)])
		     [res (begin
			    (set! x (cons 'res-eval x))
			    (λ (res)
			       (set! x (cons 'res-check x))))])
		(λ (arg) 
		   (set! x (cons 'body x)))
		'pos
		'neg)
      1)
     x)
   '(res-check body res-eval arg-eval))

  (test/spec-passed/result
   '->i51
   '(let ([x '()])
     ((contract (->i ([arg (begin (set! x (cons 'arg-eval x)) integer?)])
		     [_ (begin
			  (set! x (cons 'res-eval x))
			  (λ (res)
			     (set! x (cons 'res-check x))))])
		(λ (arg) 
		   (set! x (cons 'body x)))
		'pos
		'neg)
      1)
     x)
   '(res-check body res-eval arg-eval))
  
  (test/spec-passed/result
   '->i52
   '((contract (->i ()
                    ([x integer?])
                    any)
               (λ ([x 'qq]) x)
               'pos
               'neg))
   'qq)

  (test/pos-blame
   '->i-arity1
   '(contract (->i ([x number?]) () any) (λ () 1) 'pos 'neg))
  
  (test/pos-blame
   '->i-arity2
   '(contract (->i ([x number?]) () any) (λ (x #:y y) 1) 'pos 'neg))
  
  (test/spec-passed
   '->i-arity3
   '(contract (->i ([x number?] #:y [y integer?]) () any) (λ (x #:y y) 1) 'pos 'neg))
  
  (test/pos-blame
   '->i-arity4
   '(contract (->i () ([x integer?]) any) (λ (x) 1) 'pos 'neg))
  
  (test/pos-blame
   '->i-arity5
   '(contract (->i () ([x integer?]) any) (λ () 1) 'pos 'neg))
  
  (test/spec-passed
   '->i-arity6
   '(contract (->i () ([x integer?]) any) (λ ([x 1]) 1) 'pos 'neg))
  
  (test/pos-blame
   '->i-arity7
   '(contract (->i () (#:x [x integer?]) any) (λ ([x 1]) 1) 'pos 'neg))
  
  (test/pos-blame
   '->i-arity8
   '(contract (->i () (#:x [x integer?]) any) (λ () 1) 'pos 'neg))
  
  (test/pos-blame
   '->i-arity8
   '(contract (->i () (#:x [x integer?]) any) (λ (#:x x) 1) 'pos 'neg))
  
  (test/spec-passed
   '->i-arity10
   '(contract (->i () (#:x [x integer?]) any) (λ (#:x [x 1]) 1) 'pos 'neg))
    
  (test/pos-blame
   '->i-pp1
   '((contract (->i ([x number?]) () #:pre (x) (= x 1) [result number?] #:post (x) (= x 2))
               (λ (x) x)
               'pos
               'neg)
     1))
  
  (test/neg-blame
   '->i-pp2
   '((contract (->i ([x number?]) () #:pre (x) (= x 1) [result number?] #:post (x) (= x 2))
               (λ (x) x)
               'pos
               'neg)
     2))
  
  (test/pos-blame
   '->i-pp3
   '((contract (->i ([x number?]) () #:pre (x) (= x 1) [result number?] #:post (result) (= result 2))
               (λ (x) x)
               'pos
               'neg)
     1))
  
  (test/spec-passed
   '->i-pp3.5
   '((contract (->i ([x number?]) () #:pre (x) (= x 1) [result number?] #:post (result) (= result 2))
               (λ (x) 2)
               'pos
               'neg)
     1))
  
  (test/neg-blame
   '->i-pp4
   '((contract (->i ([x number?]) () #:pre (x) (= x 1) any)
               (λ (x) x)
               'pos
               'neg)
     2))
  
  (test/neg-blame
   '->i-pp5
   '((contract (->i ([x number?]) () #:pre (x) (= x 1) (values [z number?] [y number?]) #:post (x y z) (= x y z 3))
               (λ (x) (values 4 5))
               'pos
               'neg)
     2))
  
  (test/pos-blame
   '->i-pp6
   '((contract (->i ([x number?]) () #:pre (x) (= x 1) (values [z number?] [y number?]) #:post (z y) (= z y 3))
               (λ (x) (values 4 5))
               'pos
               'neg)
     1))

  (test/pos-blame
   '->i-pp-r1
   '((contract (->i ([x number?]) () #:rest [rst any/c] #:pre (x) (= x 1) [result number?] #:post (x) (= x 2))
               (λ (x . rst) x)
               'pos
               'neg)
     1))
  
  (test/neg-blame
   '->i-pp-r2
   '((contract (->i ([x number?]) () #:rest [rst any/c] #:pre (x) (= x 1)  [result number?] #:post (x) (= x 2))
               (λ (x . rst) x)
               'pos
               'neg)
     2))
  
  (test/pos-blame
   '->i-pp-r3
   '((contract (->i ([x number?]) () #:rest [rst any/c] #:pre (x) (= x 1) [result number?] #:post (result) (= result 2))
               (λ (x . rst) x)
               'pos
               'neg)
     1))
  
  (test/spec-passed
   '->i-pp-r3.5
   '((contract (->i ([x number?]) () #:rest [rst any/c] #:pre (x) (= x 1) [result number?] #:post (result) (= result 2))
               (λ (x . rst) 2)
               'pos
               'neg)
     1))
  
  (test/neg-blame
   '->i-pp-r4
   '((contract (->i ([x number?]) () #:rest [rst any/c] #:pre (x) (= x 1) any)
               (λ (x . rst) x)
               'pos
               'neg)
     2))
  
  (test/neg-blame
   '->i-pp-r5
   '((contract (->i ([x number?]) () #:rest [rst any/c] #:pre (x) (= x 1) (values [z number?] [y number?]) #:post (x y z) (= x y z 3))
               (λ (x . rst) (values 4 5))
               'pos
               'neg)
     2))
  
  (test/pos-blame
   '->i-pp-r6
   '((contract (->i ([x number?]) () #:rest [rst any/c] #:pre (x) (= x 1) (values [z number?] [y number?]) #:post (x y z) (= z x y 3))
               (λ (x . rst) (values 4 5))
               'pos
               'neg)
     1))

  
  ;; test to make sure the values are in the error messages
  (contract-error-test
   'contract-error-test1
   #'((contract (->i ([x number?]) #:pre (x) #f any)
                (λ (x) x)
                'pos
                'neg)
      123456789)
   (λ (x) 
     (and (exn:fail:contract:blame? x)
          (regexp-match #rx"x: 123456789" (exn-message x)))))
  (contract-error-test
   'contract-error-test2
   #'((contract (->i ([|x y| number?]) #:pre (|x y|) #f any)
                (λ (x) x)
                'pos
                'neg)
      123456789)
   (λ (x) 
     (and (exn:fail:contract:blame? x)
          (regexp-match (regexp-quote "|x y|: 123456789") (exn-message x)))))

  ;; test to make sure the collects directories are appropriately prefixed
  (contract-error-test
<<<<<<< HEAD
    #'(contract symbol? "not a symbol" 'pos 'neg 'not-a-symbol #'here)
    (lambda (x)
      (and (exn? x)
=======
   'contract-error-test3
    #'(contract symbol? "not a symbol" 'pos 'neg 'not-a-symbol #'here)
    (lambda (x)
      (and (exn:fail:contract:blame? x)
>>>>>>> e42bfe36
        (regexp-match? #px"<collects>"
          (exn-message x)))))
   
  (test/neg-blame
   '->i-protect-shared-state
   '(let ([x 1])
      ((contract (let ([save #f]) 
                   (-> (->i () () #:pre () (set! save x) [range any/c] #:post () (= save x))
                       any))
                 (λ (t) (t))
                 'pos
                 'neg)
       (lambda () (set! x 2)))))
  

  (test/spec-passed
   '->i-optopt1
   '((contract (->i ([x number?]) any)
               (λ (x) x)
               'pos 'neg)
     1))
  
  (test/spec-passed
   '->i-optopt2
   '((contract (->i ([x number?]) #:rest [rst any/c] any)
               (λ (x . y) x)
               'pos 'neg)
     1))

  (test/spec-passed
   '->i-optopt3
   '((contract (->i ([x number?]) #:pre () #t any)
               (λ (x) x)
               'pos 'neg)
     1))
  
  (test/spec-passed
   '->i-optopt4
   '((contract (->i ([x number?]) #:rest [rst any/c] #:pre () #t any)
               (λ (x . y) x)
               'pos 'neg)
     1))
  
  (test/spec-passed
   '->i-optopt5
   '((contract (->i ([x number?]) #:rest [rst any/c] #:pre () #t [res any/c] #:post () #t)
               (λ (x . y) x)
               'pos 'neg)
     1))
  
  (test/spec-passed
   '->i-optopt6
   '((contract (->i ([x number?]) #:rest [rst any/c] [res any/c] #:post () #t)
               (λ (x . y) x)
               'pos 'neg)
     1))
  
  (test/spec-passed
   '->i-optopt7
   '((contract (->i ([x number?]) #:pre () #t [res any/c] #:post () #t)
               (λ (x . y) x)
               'pos 'neg)
     1))
  
  (test/spec-passed
   '->i-optopt8
   '((contract (->i ([x number?]) [res any/c] #:post () #t)
               (λ (x . y) x)
               'pos 'neg)
     1))

  
  ;;;;;;;;;;;;;;;;;;;;;;;;;;;;;;;;;;;;;;;;;;;;;;;;;;;;;;;;;;;;
  ;;
  ;;  make sure the variables are all bound properly
  ;;
  
  (test/spec-passed
   '->i-binding1
   '((contract (->i ([x number?]) () #:rest [rest any/c] [range any/c] #:post (rest) (equal? rest '(2 3 4)))
               (λ (x . y) y)
               'pos
               'neg)
     1 2 3 4))
  
  (test/spec-passed
   '->i-binding2
   '((contract (->i ([x number?]) () #:rest [rest any/c] [range any/c] #:post (x) (equal? x 1))
               (λ (x . y) y)
               'pos
               'neg)
     1 2 3 4))
  
  (test/spec-passed
   '->i-binding3
   '(let ([p 'p]
          [q 'q]
          [r 'r])
      ((contract (->i ([x number?] [y number?] #:z [z number?] #:w [w number?]) 
                      ([a number?] [b number?] #:c [c number?] #:d [d number?])
                      #:rest [rest any/c] 
                      #:pre (x y z w a b c d rest)
                      (equal? (list x y z w a b c d rest p q r)
                              (list 1 2 3 4 5 6 7 8 '(z) 'p 'q 'r))
                      (values [p number?] [q number?] [r number?]))
                 (λ (x y #:z z #:w w [a 101] [b 102] #:c [c 103] #:d [d 104] . rest)
                   (values 11 12 13))
                 'pos
                 'neg)
       1 2 #:z 3 #:w 4 5 6 #:c 7 #:d 8 'z)))
  
  (test/spec-passed
   '->i-binding4
   '((contract (->i ([x number?] [y number?] #:z [z number?] #:w [w number?]) 
                    ([a number?] [b number?] #:c [c number?] #:d [d number?])
                    #:rest [rest any/c] 
                    (values [p number?] [q number?] [r number?])
                    #:post (x y z w a b c d rest p q r)
                    (equal? (list x y z w a b c d rest p q r)
                            (list 1 2 3 4 5 6 7 8 '(z) 11 12 13)))
               (λ (x y #:z z #:w w [a 101] [b 102] #:c [c 103] #:d [d 104] . rest)
                 (values 11 12 13))
               'pos
               'neg)
     1 2 #:z 3 #:w 4 5 6 #:c 7 #:d 8 'z))
  
  (test/spec-passed
   '->i-binding5
   '(let ([p 'p]
          [q 'q]
          [r 'r])
      ((contract (->i ([x number?] [y number?] #:z [z number?] #:w [w number?]) 
                      ([a number?] [b number?] #:c [c number?] #:d [d number?])
                      #:rest [rest any/c] 
                      #:pre (x y z w a b c d rest)
                      (equal? (list x y z w a b c d rest p q r)
                              (list 1 2 3 4 
                                    the-unsupplied-arg the-unsupplied-arg the-unsupplied-arg the-unsupplied-arg
                                    '() 'p 'q 'r))
                      (values [p number?] [q number?] [r number?]))
                 (λ (x y #:z z #:w w [a 101] [b 102] #:c [c 103] #:d [d 104] . rest)
                   (values 11 12 13))
                 'pos
                 'neg)
       1 2 #:z 3 #:w 4)))
  
  (test/spec-passed
   '->i-binding6
   '((contract (->i ([x number?] [y number?] #:z [z number?] #:w [w number?]) 
                    ([a number?] [b number?] #:c [c number?] #:d [d number?])
                    #:rest [rest any/c] 
                    (values [p number?] [q number?] [r number?])
                    #:post (x y z w a b c d rest p q r)
                    (equal? (list x y z w a b c d rest p q r)
                            (list 1 2 3 4
                                  the-unsupplied-arg the-unsupplied-arg the-unsupplied-arg the-unsupplied-arg
                                  '() 11 12 13)))
               (λ (x y #:z z #:w w [a 101] [b 102] #:c [c 103] #:d [d 104] . rest)
                 (values 11 12 13))
               'pos
               'neg)
     1 2 #:z 3 #:w 4))
  
  ;; test that the rest parameter is right when there aren't enough arguments to even make it to the rest parameter
  (test/spec-passed
   '->i-binding7
   '((contract (->i () 
                    ([a number?])
                    #:rest [rest any/c] 
                    [_ any/c]
                    #:post (a rest) (equal? (list a rest) (list the-unsupplied-arg '())))
               (λ ([a 1] . rest) 1)
               'pos
               'neg)))
  
  (test/pos-blame
   '->i-underscore1
   '((contract (->i ([b (box/c integer?)])
                    ()
                    [_ (b)
                       (let ([old (unbox b)])
                         (and/c
                          void?
                          (λ (new)
                            (= old (unbox b)))))])
               (λ (b)
                 (set-box! b (+ (unbox b) 1)))
               'pos
               'neg)
     (box 1)))
  
  (test/spec-passed/result
   '->i-underscore2
   '(let ([x '()])
      ((contract (->i () () [_ (begin (set! x (cons 'ctc x)) any/c)])
                 (λ () (set! x (cons 'body x)))
                 'pos
                 'neg))
      x)
   '(body ctc))
  
  (test/spec-passed/result
   '->i-underscore3
   '(let ([x '()])
      ((contract (->i () () [res (begin (set! x (cons 'ctc x)) any/c)])
                 (λ () (set! x (cons 'body x)))
                 'pos
                 'neg))
      x)
   '(body ctc))
  
  (test/spec-passed/result
   '->i-underscore4
   '((contract (->i ([str any/c]) () #:rest [rest (listof any/c)] [_ any/c])
               (λ (x . y) (cons x y))
               'pos 'neg)
     1 2 3)
   '(1 2 3))
  
  (test/spec-passed/result
   '->i-underscore5
   '((contract (->i ([str any/c]) () #:rest [rest (listof any/c)] [_ any/c])
               (λ (x . y) (cons x y))
               'pos 'neg)
     1 2 3 4 5)
   '(1 2 3 4 5))
  
  (test/spec-passed/result
   '->i-underscore6
   '(let ([x '()])
      ((contract (->i ([a integer?]) () [_ (a) (begin (set! x (cons 'ctc x)) any/c)])
                 (λ (a) (set! x (cons 'body x)))
                 'pos
                 'neg)
       11)
      x)
   '(body ctc))
  
;                                               
;                                               
;                                               
;                                               
;                                        ;      
;    ;;;;; ;;;;;;;   ;;;;;   ;;;         ;;;    
;   ;;;;;; ;;;;;;;; ;;;;;;  ;;;;;         ;;;;  
;  ;;;;;;;     ;;;; ;;;;   ;;;; ;;          ;;; 
;  ;;;;     ;;;;;;;  ;;;;  ;;;;;;; ;;;;;    ;;; 
;  ;;;;;;; ;;  ;;;;   ;;;; ;;;;;   ;;;;;  ;;;;  
;   ;;;;;; ;;;;;;;; ;;;;;;  ;;;;;;       ;;;    
;    ;;;;;  ;; ;;;; ;;;;;    ;;;;        ;      
;                                               
;                                               
;                                               


  (test/spec-passed
   'contract-case->0a
   '(contract (case->)
              (lambda (x) x)
              'pos
              'neg))
  
  (test/spec-passed
   'contract-case->0b
   '(contract (case->)
              (lambda () 1)
              'pos
              'neg))
  
  (test/pos-blame
   'contract-case->0c
   '(contract (case->)
              1
              'pos
              'neg))
  
  (test/spec-passed
   'contract-case->0d
   '(contract (case->)
              (case-lambda)
              'pos
              'neg))
  
  
  (test/pos-blame
   'contract-case->1
   '(contract (case-> (integer? integer? . -> . integer?) (integer? . -> . integer?))
              (lambda (x) x)
              'pos
              'neg))
  
  (test/pos-blame
   'contract-case->2
   '((contract (case-> (integer? integer? . -> . integer?) (integer? . -> . integer?))
               (case-lambda 
                 [(x y) 'case1]
                 [(x) 'case2])
               'pos
               'neg)
     1 2))
  
  (test/pos-blame
   'contract-case->3
   '((contract (case-> (integer? integer? . -> . integer?) (integer? . -> . integer?))
               (case-lambda 
                 [(x y) 'case1]
                 [(x) 'case2])
               'pos
               'neg)
     1))
  
  (test/neg-blame
   'contract-case->4
   '((contract (case-> (integer? integer? . -> . integer?) (integer? . -> . integer?))
               (case-lambda 
                 [(x y) 'case1]
                 [(x) 'case2])
               'pos
               'neg)
     'a 2))
  
  (test/neg-blame
   'contract-case->5
   '((contract (case-> (integer? integer? . -> . integer?) (integer? . -> . integer?))
               (case-lambda 
                 [(x y) 'case1]
                 [(x) 'case2])
               'pos
               'neg)
     2 'a))
  
  (test/neg-blame
   'contract-case->6
   '((contract (case-> (integer? integer? . -> . integer?) (integer? . -> . integer?))
               (case-lambda 
                 [(x y) 'case1]
                 [(x) 'case2])
               'pos
               'neg)
     #t))

  (test/pos-blame
   'contract-case->7
   '((contract (case-> (integer? integer? . -> . integer?) (-> integer? #:rest any/c boolean?))
               (lambda x #\a)
               'pos
               'neg)
     1 2))

  
  (test/pos-blame
   'contract-case->8
   '((contract (case-> (integer? integer? . -> . integer?) (-> integer? #:rest any/c boolean?))
               (lambda x #t)
               'pos
               'neg)
     1 2))
 
  (test/spec-passed
   'contract-case->8
   '((contract (case-> (integer? integer? . -> . integer?) (-> integer? #:rest any/c boolean?))
               (lambda x 1)
               'pos
               'neg)
     1 2))
  
  (test/spec-passed/result
   'contract-case->9
   '((contract (case-> (-> integer? any))
               (lambda (x) 1)
               'pos
               'neg)
     1)
   1)
  
  (test/neg-blame
   'contract-case->10
   '((contract (case-> (-> integer? any))
               (lambda (x) 1)
               'pos
               'neg)
     #f))
  
  (test/pos-blame
   'contract-case->11
   '(contract (case-> (-> integer? any) (->  integer? integer? any))
              (lambda (x) 1)
              'pos
              'neg))
  
  (test/neg-blame
   'contract-case->12
   '((contract (case-> (-> integer? any) (-> integer? integer? any))
               (case-lambda [(x) 1] [(x y) 1])
               'pos
               'neg)
     #f))
  
  (test/spec-passed/result
   'contract-case->13
   '((contract (case-> (-> integer? any) (-> integer? integer? any))
               (case-lambda [(x) 1] [(x y) 1])
               'pos
               'neg)
     1)
   1)
  
  (test/spec-passed/result
   'contract-case->14
   '(let ([f 
           (contract (case-> (-> char?) (-> integer? boolean?) (-> symbol? input-port? string?))
                     (case-lambda
                       [() #\a]
                       [(x) (= x 0)]
                       [(sym port) 
                        (string-append
                         (symbol->string sym)
                         (read port))])
                     'pos
                     'neg)])
      (list (f)
            (f 1)
            (f 'x (open-input-string (format "~s" "string")))))
   (list #\a #f "xstring"))
    
  ;;;;;;;;;;;;;;;;;;;;;;;;;;;;;;;;;;;;;;;;;;;;;;;;;;;;;;;;;;;;
  ;;                                                        ;;
  ;;   case-> arity checking tests                          ;;
  ;;                                                        ;;
  ;;;;;;;;;;;;;;;;;;;;;;;;;;;;;;;;;;;;;;;;;;;;;;;;;;;;;;;;;;;;
  
  (test/well-formed '(case-> (-> integer? integer?)))
  (test/well-formed '(case-> (-> integer? integer?) (-> integer? integer? integer?)))
  (test/well-formed '(case-> (-> integer? integer?) (-> integer? integer? any)))
  (test/well-formed '(case-> (-> integer? any) (-> integer? integer? any)))
    
;                                                                                                                 
;                                                                                                                 
;                                                                                                                 
;                                                            ;                     ;;                        ;;;; 
;                                                           ;;                     ;;                        ;;;; 
;  ;;;; ;;;; ;;;; ;;;    ;;;;;   ;;;;   ;;;; ;;;   ;;;;;  ;;;;; ;;; ;;; ;;;;;;;       ;;;; ;;;    ;;;     ;;;;;;; 
;  ;;;; ;;;; ;;;;;;;;;  ;;;;;;  ;;;;;;  ;;;;;;;;; ;;;;;; ;;;;;; ;;;;;;; ;;;;;;;; ;;;; ;;;;;;;;;  ;;;;;   ;;;;;;;; 
;  ;;;; ;;;; ;;;; ;;;; ;;;;;;; ;;;;;;;; ;;;; ;;;; ;;;;    ;;;;  ;;;; ;;     ;;;; ;;;; ;;;; ;;;; ;;;; ;; ;;;;;;;;; 
;  ;;;; ;;;; ;;;; ;;;; ;;;;    ;;;; ;;; ;;;; ;;;;  ;;;;   ;;;;  ;;;;     ;;;;;;; ;;;; ;;;; ;;;; ;;;;;;; ;;;; ;;;; 
;  ;;;; ;;;; ;;;; ;;;; ;;;;;;; ;;;;;;;; ;;;; ;;;;   ;;;;  ;;;;; ;;;;    ;;  ;;;; ;;;; ;;;; ;;;; ;;;;;   ;;;;;;;;; 
;  ;;;;;;;;; ;;;; ;;;;  ;;;;;;  ;;;;;;  ;;;; ;;;; ;;;;;;  ;;;;; ;;;;    ;;;;;;;; ;;;; ;;;; ;;;;  ;;;;;;  ;;;;;;;; 
;   ;;; ;;;; ;;;; ;;;;   ;;;;;   ;;;;   ;;;; ;;;; ;;;;;    ;;;; ;;;;     ;; ;;;; ;;;; ;;;; ;;;;   ;;;;    ;;;;;;; 
;                                                                                                                 
;                                                                                                                 
;                                                                                                                 
;                                                                        
;                                                                        
;                                                                        
;       ;;;;                                   ;;                        
;       ;;;;                                   ;;                 ;      
;    ;;;;;;;   ;;;;   ;;;;;;; ;;;;  ;;;;;;;       ;;;; ;;;        ;;;    
;   ;;;;;;;;  ;;;;;;  ;;;;;;;;;;;;; ;;;;;;;; ;;;; ;;;;;;;;;        ;;;;  
;  ;;;;;;;;; ;;;;;;;; ;;;; ;;; ;;;;     ;;;; ;;;; ;;;; ;;;;          ;;; 
;  ;;;; ;;;; ;;;; ;;; ;;;; ;;; ;;;;  ;;;;;;; ;;;; ;;;; ;;;; ;;;;;    ;;; 
;  ;;;;;;;;; ;;;;;;;; ;;;; ;;; ;;;; ;;  ;;;; ;;;; ;;;; ;;;; ;;;;;  ;;;;  
;   ;;;;;;;;  ;;;;;;  ;;;; ;;; ;;;; ;;;;;;;; ;;;; ;;;; ;;;;       ;;;    
;    ;;;;;;;   ;;;;   ;;;; ;;; ;;;;  ;; ;;;; ;;;; ;;;; ;;;;       ;      
;                                                                        
;                                                                        
;                                                                        

  
  (test/spec-passed
   'unconstrained-domain->1
   '(contract (unconstrained-domain-> number?) (λ (x) x) 'pos 'neg))
  (test/pos-blame
   'unconstrained-domain->2
   '(contract (unconstrained-domain-> number?) 1 'pos 'neg))
  (test/spec-passed
   'unconstrained-domain->3
   '((contract (unconstrained-domain-> number?) (λ (x) x) 'pos 'neg) 1))
  (test/pos-blame
   'unconstrained-domain->4
   '((contract (unconstrained-domain-> number?) (λ (x) x) 'pos 'neg) #f))
  
  (test/spec-passed/result
   'unconstrained-domain->5
   '((contract (->d ([size natural-number/c]
                     [proc (and/c (unconstrained-domain-> number?)
                                  (λ (p) (procedure-arity-includes? p size)))])
                    ()
                    [range number?])
               (λ (i f) (apply f (build-list i add1)))
               'pos
               'neg)
     10 +)
   55)
  
  (test/spec-passed/result
   'unconstrained-domain->6
   ((contract (unconstrained-domain-> any/c)
              (λ (#:key k) k)
              'pos
              'neg)
    #:key 1)
   1)
  
  (test/pos-blame
   'unconstrained-domain->7
   '((contract (unconstrained-domain-> number?) (λ (#:x x) x) 'pos 'neg) #:x #f))
  
;                              
;                              
;                              
;                    ;;        
;                    ;;        
;    ;;;;   ;;; ;;;  ;;  ;;;;; 
;   ;;;;;;  ;;;;;;;  ;; ;;;;;; 
;  ;;;;;;;; ;;;; ;;  ;;;;;;;;; 
;  ;;;; ;;; ;;;;    ;; ;;;;    
;  ;;;;;;;; ;;;;    ;; ;;;;;;; 
;   ;;;;;;  ;;;;    ;;  ;;;;;; 
;    ;;;;   ;;;;    ;;   ;;;;; 
;                   ;;         
;                              
;                              

  
  (test/pos-blame
   'or/c1
   '(contract (or/c false/c) #t 'pos 'neg))

  (test/spec-passed
   'or/c2
   '(contract (or/c false/c) #f 'pos 'neg))

  (test/spec-passed
   'or/c3
   '((contract (or/c (-> integer? integer?)) (lambda (x) x) 'pos 'neg) 1))
  
  (test/neg-blame
   'or/c4
   '((contract (or/c (-> integer? integer?)) (lambda (x) x) 'pos 'neg) #f))
  
  (test/pos-blame
   'or/c5
   '((contract (or/c (-> integer? integer?)) (lambda (x) #f) 'pos 'neg) 1))
  
  (test/spec-passed
   'or/c6
   '(contract (or/c false/c (-> integer? integer?)) #f 'pos 'neg))
  
  (test/spec-passed
   'or/c7
   '((contract (or/c false/c (-> integer? integer?)) (lambda (x) x) 'pos 'neg) 1))
  
  (test/spec-passed/result
   'or/c8
   '((contract ((or/c false/c (-> string?))  . -> . any)
               (λ (y) y)
               'pos
               'neg)
     #f)
   #f)

  (test/spec-passed/result
   'or/c9
   '((contract (or/c (-> string?) (-> integer? integer?))
               (λ () "x")
               'pos
               'neg))
   "x")
  
  (test/spec-passed/result
   'or/c10
   '((contract (or/c (-> string?) (-> integer? integer?))
               (λ (x) x)
               'pos
               'neg) 
     1)
   1)
  
  (test/pos-blame
   'or/c11
   '(contract (or/c (-> string?) (-> integer? integer?))
              1
              'pos
              'neg))
  
  (test/pos-blame
   'or/c12
   '((contract (or/c (-> string?) (-> integer? integer?))
               1
               'pos
               'neg)
     'x))
  
  (test/pos-blame
   'or/c13
   '(contract (or/c not) #t 'pos 'neg))
  
  (test/spec-passed
   'or/c14
   '(contract (or/c not) #f 'pos 'neg))
  
  (test/spec-passed/result
   'or/c-not-error-early 
   '(begin (or/c (-> integer? integer?) (-> boolean? boolean?))
           1)
   1)
  
  (contract-error-test
   'contract-error-test4
   #'(contract (or/c (-> integer? integer?) (-> boolean? boolean?))
               (λ (x) x)
               'pos
               'neg)
   exn:fail?)
  
  (test/spec-passed/result
   'or/c-ordering
   '(let ([x '()])
      (contract (or/c (lambda (y) (set! x (cons 2 x)) #f) (lambda (y) (set! x (cons 1 x)) #t))
                'anything
                'pos
                'neg)
      x)
   '(1 2))
  
  (test/spec-passed/result
   'or/c-ordering2
   '(let ([x '()])
      (contract (or/c (lambda (y) (set! x (cons 2 x)) #t) (lambda (y) (set! x (cons 1 x)) #t))
                'anything
                'pos
                'neg)
      x)
   '(2))

  (test/spec-passed
   'or/c-hmm
   (let ([funny/c (or/c (and/c procedure? (-> any)) (listof (-> number?)))])
     (contract (-> funny/c any) void 'pos 'neg)))

  
  
;                                          
;                                          
;                                          
;                          ;;;;  ;;        
;                          ;;;;  ;;        
;  ;;;;;;;  ;;;; ;;;    ;;;;;;;  ;;  ;;;;; 
;  ;;;;;;;; ;;;;;;;;;  ;;;;;;;;  ;; ;;;;;; 
;      ;;;; ;;;; ;;;; ;;;;;;;;;  ;;;;;;;;; 
;   ;;;;;;; ;;;; ;;;; ;;;; ;;;; ;; ;;;;    
;  ;;  ;;;; ;;;; ;;;; ;;;;;;;;; ;; ;;;;;;; 
;  ;;;;;;;; ;;;; ;;;;  ;;;;;;;; ;;  ;;;;;; 
;   ;; ;;;; ;;;; ;;;;   ;;;;;;; ;;   ;;;;; 
;                               ;;         
;                                          
;                                          

  (test/spec-passed
   'and/c1
   '((contract (and/c (-> (<=/c 100) (<=/c 100))
                      (-> (>=/c -100) (>=/c -100)))
               (λ (x) x)
               'pos
               'neg)
     1))
  
  (test/neg-blame
   'and/c2
   '((contract (and/c (-> (<=/c 100) (<=/c 100))
                      (-> (>=/c -100) (>=/c -100)))
               (λ (x) x)
               'pos
               'neg)
     200))
  
  (test/pos-blame
   'and/c3
   '((contract (and/c (-> (<=/c 100) (<=/c 100))
                      (-> (>=/c -100) (>=/c -100)))
               (λ (x) 200)
               'pos
               'neg)
     1))
  
  
  
  
  (test/spec-passed/result
   'and/c-ordering
   '(let ([x '()])
      (contract (and/c (lambda (y) (set! x (cons 2 x)) #t) (lambda (y) (set! x (cons 1 x)) #t))
                'anything
                'pos
                'neg)
      x)
   '(1 2))
  
  (test/spec-passed/result
   'ho-and/c-ordering
   '(let ([x '()])
      ((contract (and/c (-> (lambda (y) (set! x (cons 1 x)) #t)
                            (lambda (y) (set! x (cons 2 x)) #t))
                        (-> (lambda (y) (set! x (cons 3 x)) #t)
                            (lambda (y) (set! x (cons 4 x)) #t)))
                 (λ (x) x)
                 'pos
                 'neg)
       1)
      (reverse x))
   '(3 1 2 4))
  
  (test/spec-passed/result
   'and/c-isnt
   '(and (regexp-match #rx"isn't even?"
                       (with-handlers ((exn:fail? exn-message))
                         (contract (and/c integer? even? positive?)
                                   -3
                                   'pos
                                   'neg)
                         "not the error!"))
         #t)
   #t)
  
  (test/spec-passed
   'contract-flat1 
   '(contract not #f 'pos 'neg))
  
  (test/pos-blame
   'contract-flat2 
   '(contract not #t 'pos 'neg))
  
  
  
;                                                                                              
;                                                                                              
;                                                                                              
;                                                                ;                   ;;        
;                                                               ;;                   ;;        
;  ;;;;;;;   ;;;;;;;  ;;; ;;; ;;;;;;;  ;;;;;;; ;;;;    ;;;    ;;;;;   ;;;   ;;; ;;;  ;;  ;;;;; 
;  ;;;;;;;;  ;;;;;;;; ;;;;;;; ;;;;;;;; ;;;;;;;;;;;;;  ;;;;;  ;;;;;;  ;;;;;  ;;;;;;;  ;; ;;;;;; 
;  ;;;;;;;;;     ;;;; ;;;; ;;     ;;;; ;;;; ;;; ;;;; ;;;; ;;  ;;;;  ;;;; ;; ;;;; ;;  ;;;;;;;;; 
;  ;;;; ;;;;  ;;;;;;; ;;;;     ;;;;;;; ;;;; ;;; ;;;; ;;;;;;;  ;;;;  ;;;;;;; ;;;;    ;; ;;;;    
;  ;;;;;;;;; ;;  ;;;; ;;;;    ;;  ;;;; ;;;; ;;; ;;;; ;;;;;    ;;;;; ;;;;;   ;;;;    ;; ;;;;;;; 
;  ;;;;;;;;  ;;;;;;;; ;;;;    ;;;;;;;; ;;;; ;;; ;;;;  ;;;;;;  ;;;;;  ;;;;;; ;;;;    ;;  ;;;;;; 
;  ;;;;;;;    ;; ;;;; ;;;;     ;; ;;;; ;;;; ;;; ;;;;   ;;;;    ;;;;   ;;;;  ;;;;    ;;   ;;;;; 
;  ;;;;                                                                             ;;         
;  ;;;;                                                                                        
;                                                                                              

  
  (test/neg-blame
   'parameter/c1
   '((contract (parameter/c integer?)
               (make-parameter 1)
               'pos 'neg)
     #f))
  
  (test/pos-blame
   'parameter/c1
   '((contract (parameter/c integer?)
               (make-parameter 'not-an-int)
               'pos 'neg)))

  
;                                            
;                                            
;                                            
;                                            
;                                            
;                                            
;   ;;                     ;;       ;        
;   ;;                     ;;       ;        
;   ;;;;;;   ;;;;   ;;;;;  ;;;;;;  ;;  ;;;;  
;   ;;;;;;  ;;  ;;  ;; ;;  ;;;;;;  ;  ;;;;;; 
;   ;;  ;;    ;;;;  ;;;;;  ;;  ;;  ; ;;;     
;   ;;  ;;  ;;; ;;    ;;;; ;;  ;;  ; ;;;     
;   ;;  ;; ;;;  ;;  ;; ;;; ;;  ;; ;;  ;;;;;; 
;   ;;  ;;  ;;;;;;  ;;;;;  ;;  ;; ;    ;;;;  
;                                            
;                                            
;                                            

  (test/spec-passed
   'hash/c1
   '(contract (hash/c symbol? boolean?)
              (make-hash)
              'pos
              'neg))
  
  (test/spec-passed
   'hash/c1b
   '(contract (hash/c symbol? boolean? #:flat? #t)
              (make-hash)
              'pos
              'neg))
  
  (test/spec-passed
   'hash/c1c
   '(let ([h (contract (hash/c symbol? boolean?)
                       (make-hash)
                       'pos
                       'neg)])
      (hash-set! h 'x #t)
      (hash-ref h 'x)))
  
  (test/neg-blame
   'hash/c1d
   '(let ([h (contract (hash/c symbol? boolean?)
                       (make-hash)
                       'pos
                       'neg)])
      (hash-set! h 3 #t)))
  
  (test/neg-blame
   'hash/c1e
   '(let ([h (contract (hash/c symbol? boolean?)
                       (make-hash)
                       'pos
                       'neg)])
      (hash-set! h 'x 3)))
  
  (test/neg-blame
   'hash/c1f
   '(let ([h (contract (hash/c symbol? boolean?)
                       (make-hash)
                       'pos
                       'neg)])
      (hash-ref h 3)))
  
  (test/spec-passed
   'hash/c2
   '(contract (hash/c symbol? boolean?)
              (let ([h (make-hash)])
                (hash-set! h 'x #t)
                h)
              'pos
              'neg))
  
  (test/pos-blame
   'hash/c3
   '(contract (hash/c symbol? boolean?)
              (let ([h (make-hash)])
                (hash-set! h 'x 'x)
                h)
              'pos
              'neg))
  
  (test/pos-blame
   'hash/c4
   '(contract (hash/c symbol? boolean?)
              (let ([h (make-hash)])
                (hash-set! h #t #f)
                h)
              'pos
              'neg))
  
  (test/pos-blame
   'hash/c5
   '(contract (hash/c symbol? boolean? #:immutable #t)
              (let ([h (make-hash)])
                (hash-set! h 'x #f)
                h)
              'pos
              'neg))
  
  (test/spec-passed
   'hash/c6
   '(contract (hash/c symbol? boolean? #:immutable #t)
              (make-immutable-hash '((x . #f)))
              'pos
              'neg))
  
  (test/spec-passed
   'hash/c7
   '(contract (hash/c symbol? boolean? #:immutable #f)
              (let ([h (make-hash)])
                (hash-set! h 'x #f)
                h)
              'pos
              'neg))
  
  (test/pos-blame
   'hash/c8
   '(contract (hash/c symbol? boolean? #:immutable #f)
              (make-immutable-hash '((x . #f)))
              'pos
              'neg))
  
  (test/spec-passed
   'hash/c9
   '(contract (hash/c symbol? boolean? #:immutable 'dont-care)
              (make-immutable-hash '((x . #f)))
              'pos
              'neg))
  
  (test/spec-passed
   'hash/c10
   '(contract (hash/c symbol? boolean? #:immutable 'dont-care)
              (let ([h (make-hash)])
                (hash-set! h 'x #f)
                h)
              'pos
              'neg))
  
  (test/spec-passed/result
   'hash/c11
   '(hash-ref (contract (hash/c symbol? number? #:immutable #t)
                        (make-immutable-hash '((x . 1)))
                        'pos
                        'neg)
              'x)
   1)
  
  (test/spec-passed/result
   'hash/c12
   '(hash-ref (contract (hash/c symbol? number?)
                        (let ([ht (make-hash)])
                          (hash-set! ht 'x 1)
                          ht)
                        'pos
                        'neg)
              'x)
   1)
  
  (test/pos-blame
   'hash/c13a
   '(contract (hash/c (hash/c number? number?) number?)
              (make-hasheq)
              'pos
              'neg))

  (test/pos-blame
   'hash/c13b
   '(contract (hash/c (hash/c number? number?) number?)
              (make-hasheq)
              'pos
              'neg))
  
  (test/neg-blame
   'hash/c13c
   '(let ([h (contract (hash/c (hash/c number? number?) number?)
                       (make-hash)
                       'pos
                       'neg)])
      (hash-set! h (make-hash '((2 . 3))) 2)
      (hash-set! h (make-hash '((3 . #t))) 3)
      (for ([(k v) (in-hash h)])
        (hash-ref k v))))

  ;;;;;;;;;;;;;;;;;;;;;;;;;;;;;;;;;;;;;;;;;;;;;;;;;;;;;;;;;;;;;;;;;;;;;;
  ;;
  ;;  make-contract
  ;;
  ;;;;;;;;;;;;;;;;;;;;;;;;;;;;;;;;;;;;;;;;;;;;;;;;;;;;;;;;;;;;;;;;;;;;;;

  (contract-eval
   '(define proj:add1->sub1
      (make-contract
       #:name 'proj:add1->sub1
       #:projection
       (lambda (blame)
         (lambda (f)
           (unless (and (procedure? f) (procedure-arity-includes? f 1))
             (raise-blame-error blame f "expected a unary function, got: ~e" f))
           (lambda (x)
             (unless (and (integer? x) (exact? x))
               (raise-blame-error (blame-swap blame) x
                                  "expected an integer, got: ~e" x))
             (let* ([y (f (add1 x))])
               (unless (and (integer? y) (exact? y))
                 (raise-blame-error blame y "expected an integer, got: ~e" y))
               (sub1 y)))))
       #:first-order
       (lambda (f)
         (and (procedure? f) (procedure-arity-includes? f 1))))))

  (test/spec-passed/result
   'make-contract-1
   '((contract proj:add1->sub1 sqrt 'pos 'neg) 15)
   3)

  (test/pos-blame
   'make-contract-2
   '(contract proj:add1->sub1 'dummy 'pos 'neg))

  (test/pos-blame
   'make-contract-3
   '((contract proj:add1->sub1 (lambda (x) 'dummy) 'pos 'neg) 2))

  (test/neg-blame
   'make-contract-4
   '((contract proj:add1->sub1 sqrt 'pos 'neg) 'dummy))
  
  (ctest #t contract? proj:add1->sub1)
  (ctest #f flat-contract? proj:add1->sub1)
  (ctest #f chaperone-contract? proj:add1->sub1)
  (ctest #t impersonator-contract? proj:add1->sub1)

  ;;;;;;;;;;;;;;;;;;;;;;;;;;;;;;;;;;;;;;;;;;;;;;;;;;;;;;;;;;;;;;;;;;;;;;
  ;;
  ;;  make-chaperone-contract
  ;;
  ;;;;;;;;;;;;;;;;;;;;;;;;;;;;;;;;;;;;;;;;;;;;;;;;;;;;;;;;;;;;;;;;;;;;;;
  
  (contract-eval
   '(define proj:prime-box-list/c
      (let* ([prime? (λ (n)
                       (for/and ([m (in-range 2 (add1 (floor (sqrt n))))])
                         (not (= (remainder n m) 0))))]
             [wrap-box (λ (blame b)
                         (chaperone-box
                          b
                          (λ (b v)
                            (unless (prime? v)
                              (raise-blame-error blame v
                                                 "expected prime, got ~v" v))
                            v)
                          (λ (b v)
                            (unless (prime? v)
                              (raise-blame-error (blame-swap blame) v
                                                 "expected prime, got ~v" v))
                            v)))])
        (make-chaperone-contract
         #:name 'prime-box-list/c
         #:first-order (λ (v) (and (list? v) (andmap box? v)))
         #:projection (λ (blame)
                        (λ (v)
                          (unless (and (list? v) (andmap box? v))
                            (raise-blame-error blame v
                                               "expected list of boxes, got ~v" v))
                          (map (λ (b) (wrap-box blame b)) v)))))))
  
  (test/spec-passed/result
   'make-chaperone-contract-1
   '(contract proj:prime-box-list/c
              (list (box 2) (box 3) (box 5) (box 7))
              'pos 'neg)
   (list (box 2) (box 3) (box 5) (box 7)))
  
  (test/pos-blame
   'make-chaperone-contract-2
   '(let ([boxes (contract proj:prime-box-list/c
                           (list (box 2) (box 3) (box 4) (box 5))
                           'pos 'neg)])
      (unbox (caddr boxes))))
  
  (test/neg-blame
   'make-chaperone-contract-3
   '(let ([boxes (contract proj:prime-box-list/c
                           (list (box 2) (box 3) (box 4) (box 5))
                           'pos 'neg)])
      (set-box! (caddr boxes) 6)))
  
  (ctest #t contract? proj:prime-box-list/c)
  (ctest #f flat-contract? proj:prime-box-list/c)
  (ctest #t chaperone-contract? proj:prime-box-list/c)
  (ctest #f impersonator-contract? proj:prime-box-list/c)
  
  (contract-eval
   '(define proj:bad-prime-box-list/c
      (let* ([prime? (λ (n)
                       (for/and ([m (in-range 2 (add1 (floor (sqrt n))))])
                         (not (= (remainder n m) 0))))]
             [wrap-box (λ (blame b) (box (unbox b)))])
        (make-chaperone-contract
         #:name 'bad-prime-box-list/c
         #:first-order (λ (v) (and (list? v) (andmap box? v)))
         #:projection (λ (blame)
                        (λ (v)
                          (unless (and (list? v) (andmap box? v))
                            (raise-blame-error blame v
                                               "expected list of boxes, got ~v" v))
                          (map (λ (b) (wrap-box blame b)) v)))))))
  
  (ctest #t contract? proj:bad-prime-box-list/c)
  (ctest #f flat-contract? proj:bad-prime-box-list/c)
  (ctest #t chaperone-contract? proj:bad-prime-box-list/c)
  (ctest #f impersonator-contract? proj:bad-prime-box-list/c)
  
  (contract-error-test
   'contract-error-test5
   '(contract proj:bad-prime-box-list/c (list (box 2) (box 3)) 'pos 'neg)
   exn:fail?)
  
  ;;;;;;;;;;;;;;;;;;;;;;;;;;;;;;;;;;;;;;;;;;;;;;;;;;;;;;;;;;;;;;;;;;;;;;
  ;;
  ;;  make-flat-contract
  ;;
  ;;;;;;;;;;;;;;;;;;;;;;;;;;;;;;;;;;;;;;;;;;;;;;;;;;;;;;;;;;;;;;;;;;;;;;
  
  (contract-eval
   '(define proj:prime/c
      (let ([prime? (λ (n)
                      (for/and ([m (in-range 2 (add1 (floor (sqrt n))))])
                        (not (= (remainder n m) 0))))])
        (make-flat-contract
         #:name 'prime/c
         #:first-order prime?))))
  
  (test/spec-passed/result
   'make-flat-contract-1
   '(contract proj:prime/c 2 'pos 'neg)
   2)
  
  (test/pos-blame
   'make-flat-contract-2
   '(contract proj:prime/c 4 'pos 'neg))

  (ctest #t contract? proj:prime/c)
  (ctest #t flat-contract? proj:prime/c)
  
  (test/spec-passed/result
   'make-flat-contract-5
   '(chaperone-contract? proj:prime/c)
   #t)
  
  ;; Check to make sure that flat contracts always return the original value,
  ;; even if the projection is written badly.
  (contract-eval
   '(define proj:prime-list/c
      (let ([prime? (λ (n)
                      (for/and ([m (in-range 2 (add1 (floor (sqrt n))))])
                        (not (= (remainder n m) 0))))])
        (make-flat-contract
         #:name 'prime-list/c
         #:first-order (λ (v) (and (list? v) (andmap prime? v)))
         #:projection (λ (b)
                        (λ (v)
                          (unless (and (list? v) (andmap prime? v))
                            (raise-blame-error b v "expected prime list, got ~v" v))
                          (map values v)))))))
  
  (test/spec-passed/result
   'make-flat-contract-bad-1
   '(contract proj:prime-list/c (list 2 3 5 7) 'pos 'neg)
   (list 2 3 5 7))
  
  (test/pos-blame
   'make-flat-contract-bad-2
   '(contract proj:prime-list/c (list 2 3 4 5) 'pos 'neg))
  
  (test/spec-passed/result
   'make-flat-contract-bad-3
   '(let ([l (list 2 3 5 7)])
      (eq? l (contract proj:prime-list/c l 'pos 'neg)))
   #t)

  (ctest #t contract? proj:prime-list/c)
  (ctest #t flat-contract? proj:prime-list/c)
  
  (test/spec-passed/result
   'make-flat-contract-bad-6
   '(chaperone-contract? proj:prime-list/c)
   #t)
  
  
;                                                                                           
;                                                                                           
;                                                                                           
;        ;          ;;;;                  ;                                                 
;       ;;         ;   ;                  ;                                                 
;        ;         ;                     ;                        ;                      ;  
;        ;         ;                     ;                        ;                      ;  
;     ;; ;   ;;;  ;;;; ;  ; ;;    ;;;    ;   ;;;     ;;    ; ;;  ;;;; ; ;;  ;;;    ;;;  ;;;;
;    ;  ;;  ;   ;  ;  ;; ;;;  ;  ;   ;  ;   ;   ;   ;  ;  ;;;  ;  ;  ;;;   ;   ;  ;   ;  ;  
;   ;    ;  ;;;;;  ;   ;  ;   ;  ;;;;;  ;   ;      ;    ;  ;   ;  ;   ;       ;;  ;      ;  
;   ;    ;  ;      ;   ;  ;   ;  ;      ;   ;      ;    ;  ;   ;  ;   ;     ;; ;  ;      ;  
;   ;    ;  ;      ;   ;  ;   ;  ;      ;   ;      ;    ;  ;   ;  ;   ;    ;   ;  ;      ;  
;    ;  ;;; ;   ;  ;   ;  ;   ;  ;   ; ;    ;   ;   ;  ;   ;   ;  ; ; ;    ;  ;;  ;   ;  ; ;
;     ;; ;   ;;;  ;;;;;;;;;; ;;;  ;;;  ;     ;;;     ;;   ;;; ;;; ;; ;;;    ;; ;;  ;;;   ;; 
;                                                                                           
;                                                                                           
;                                                                                           

  (test/spec-passed
   'define/contract1
   '(let ()
      (define/contract i integer? 1)
      i))
  
  (test/spec-failed
   'define/contract2
   '(let ()
      (define/contract i integer? #t)
      i)
   "(definition i)")
  
  (test/spec-failed
   'define/contract3
   '(let ()
      (define/contract i (-> integer? integer?) (lambda (x) #t))
      (i 1))
   "(definition i)")
  
  (test/spec-failed
   'define/contract4
   '(let ()
      (define/contract i (-> integer? integer?) (lambda (x) 1))
      (i #f))
   "top-level")
  
  (test/spec-failed
   'define/contract5
   '(let ()
      (define/contract (i x) (-> integer? integer?) 1)
      (i #f))
   "top-level")
  
  (test/spec-passed
   'define/contract6
   '(let ()
      (define/contract (i x) (-> integer? integer?)
        (cond
          [(not (integer? x)) 1]
          [else (i #f)]))
      (i 1)))
  
  (test/spec-passed
   'define/contract7
   '(let ()
      (define/contract (contracted-func label t)
                       (string?  string? . -> . string?)
                       t)
      (contracted-func
       "I'm a string constant with side effects"
       "ans")))

  (test/spec-passed
   'define/contract8
   '(let ()
      (eval '(module contract-test-suite-define1 scheme/base
               (require scheme/contract)
               (define/contract x string? "a")
               x))
      (eval '(require 'contract-test-suite-define1))))
  
  (test/spec-failed
   'define/contract9
   '(let ()
      (define/contract (a n)
        (-> number? number?)
        (define/contract (b m)
          (-> number? number?)
          (+ m 1))
        (b (zero? n)))
      (a 5))
   "(function a)")
  
  (test/spec-failed
   'define/contract10
   '(let ()
      (define/contract (a n)
        (-> number? number?)
        (define/contract (b m)
          (-> number? number?)
          #t)
        (b (add1 n)))
      (a 5))
   "(function b)")
  
  (test/spec-passed
   'define/contract11
   '(let ()
      (define/contract (f n)
        (-> number? number?)
        (+ n 1))
      (define/contract (g b m)
        (-> boolean? number? number?)
        (if b (f m) (f #t)))
      (g #t 3)))
  
  ;; For some of the following tests, it may not be clear
  ;; why the blame is what it is.  The contract(s) entered
  ;; into via with-contract are between the contracting
  ;; region and its context.  If the context allows the
  ;; value to flow into other regions without contracts
  ;; that protect it from misuses in those regions, it's
  ;; the context's fault.
  (test/spec-failed
   'define/contract12
   '(let ()
      (define/contract (f n)
        (-> number? number?)
        (+ n 1))
      (define/contract (g b m)
        (-> boolean? number? number?)
        (if b (f m) (f #t)))
      (g #f 3))
   "top-level")

  (test/spec-failed
   'define/contract13
   '(begin
      (eval '(module foo-dc13 scheme/base
	       (require scheme/contract)
	       (define/contract (foo-dc13 n)
		 (-> number? number?)
		 (+ n 1))
	       (foo-dc13 #t)))
      (eval '(require 'foo-dc13)))
   "foo-dc13")
  
  (test/spec-failed
   'define/contract14
   '(begin
      (eval '(module foo-dc14 scheme/base
	       (require scheme/contract)
	       (provide foo-dc14)
	       (define/contract (foo-dc14 n)
		 (-> number? number?)
		 (+ n 1))))
      (eval '(module bar-dc14 scheme/base
	       (require 'foo-dc14)
	       (foo-dc14 #t)))
      (eval '(require 'bar-dc14)))
   "foo-dc14")

  (test/spec-failed
   'define/contract15
   '(begin
      (eval '(module foo-dc15 scheme/base
	       (require scheme/contract)
	       (provide foo-dc15)
	       (define/contract (foo-dc15 n)
		 (-> number? number?)
		 (+ n 1))))
      (eval '(require 'foo-dc15))
      (eval '(foo-dc15 #t)))
   "foo-dc15")
  
  ;; Let's see how units + define/contract interact
  
  (test/spec-failed
   'define/contract16
   '(begin
      (eval '(module foo-dc16 scheme/base
               (require scheme/contract)
               (require scheme/unit)
               (let ()
                 (define/contract (foo n)
                   (-> number? number?)
                   (define-signature U^
                     ((contracted [x (-> number? number?)])))
                   (define-unit U@
                     (import)
                     (export U^)
                     (define (x n) #t))
                   (define-values/invoke-unit U@
                     (import)
                     (export U^))
                   (x n))
                 (foo 3))))
      (eval '(require 'foo-dc16)))
   "(unit U@)")
  
  (test/spec-failed
   'define/contract16a
   '(begin
      (eval '(module foo-dc16a scheme/base
               (require scheme/contract)
               (require scheme/unit)
               (let ()
                 (define/contract (foo n)
                   (-> number? number?)
                   (define-signature U^
                     (x))
                   (define-unit/contract U@
                     (import)
                     (export (U^ [x (-> number? number?)]))
                     (define (x n) #t))
                   (define-values/invoke-unit U@
                     (import)
                     (export U^))
                   (x n))
                 (foo 3))))
      (eval '(require 'foo-dc16a)))
   "(unit U@)")
  
  (test/spec-failed
   'define/contract17
   '(begin
      (eval '(module foo-dc17 scheme/base
               (require scheme/contract)
               (require scheme/unit)
               (let ()
                 (define/contract (foo n)
                   (-> number? number?)
                   (define-signature U^
                     ((contracted [x (-> number? number?)])))
                   (define-unit U@
                     (import)
                     (export U^)
                     (define (x n) 3))
                   (define-values/invoke-unit U@
                     (import)
                     (export U^))
                   (x (zero? n)))
                 (foo 3))))
      (eval '(require 'foo-dc17)))
   "(function foo)")
  
  (test/spec-failed
   'define/contract18
   '(begin
      (eval '(module foo-dc18 scheme/base
               (require scheme/contract)
               (require scheme/unit)
               (let ()
                 (define-signature U^
                   ((contracted [x (-> number? number?)])))
                 (define-unit U@
                   (import)
                   (export U^)
                   ;; Can't define/contract x directly because
                   ;; x ends up bound to a transformer and thus
                   ;; is syntax.
                   (define/contract (y n)
                     (-> number? boolean?) #t)
                   (define x y))
                 (define-values/invoke-unit U@
                   (import)
                   (export U^))
                 (x 3))))
      (eval '(require 'foo-dc18)))
   "(unit U@)")
  
  (test/spec-failed
   'define/contract19
   '(let ()
      (define y 3)
      (define/contract (f n)
        (-> number? number?)
        #:freevar y (-> number? boolean?)
        3)
      1)
   "top-level")
  
  (test/spec-passed
   'define/contract20
   '(let ()
      (define y (lambda (n) 4))
      (define/contract (f n)
        (-> number? number?)
        #:freevar y (-> number? boolean?)
        3)
      1))
  
  (test/spec-passed
   'define/contract21
   '(let ()
      (define y (lambda (n) 4))
      (define/contract (f n)
        (-> number? number?)
        #:freevar y (-> number? boolean?)
        (if (y n) 3 1))
      1))
  
  (test/spec-failed
   'define/contract22
   '(let ()
      (define y 4)
      (define/contract (f n)
        (-> number? number?)
        #:freevar y (-> number? boolean?)
        3)
      1)
   "top-level")

  (test/spec-failed
   'define/contract23
   '(let ()
      (define y (lambda (n) #t))
      (define/contract (f n)
        (-> number? number?)
        #:freevar y (-> number? number?)
        (y n))
      (f 5))
   "top-level")
  
  (test/spec-failed
   'define/contract24
   '(let ()
      (define y (lambda (n) 4))
      (define/contract (f n)
        (-> number? number?)
        #:freevar y (-> number? boolean?)
        (if (y #t) 3 1))
      (f 5))
   "(function f)")
  
  (test/spec-failed
   'define/contract25
   '(let ()
      (define y #t)
      (define z 3)
      (define/contract f
        number?
        #:freevars ([y number?] [z number?])
        (+ y z))
      1)
   "top-level")
  


;                                                                                                                                  
;                                                                                                                                  
;                                                                                                                                  
;        ;          ;;;;                                                         ;                                                 
;       ;;         ;   ;                                                         ;                                                 
;        ;         ;                                ;                      ;    ;                        ;                      ;  
;        ;         ;                                ;                      ;    ;                        ;                      ;  
;     ;; ;   ;;;  ;;;; ;  ; ;;    ;;;          ;;; ;;;; ; ;;;;  ;;   ;;;  ;;;;  ;   ;;;     ;;    ; ;;  ;;;; ; ;;  ;;;    ;;;  ;;;;
;    ;  ;;  ;   ;  ;  ;; ;;;  ;  ;   ;        ;  ;  ;  ;;;   ;   ;  ;   ;  ;   ;   ;   ;   ;  ;  ;;;  ;  ;  ;;;   ;   ;  ;   ;  ;  
;   ;    ;  ;;;;;  ;   ;  ;   ;  ;;;;;        ;     ;   ;    ;   ;  ;      ;   ;   ;      ;    ;  ;   ;  ;   ;       ;;  ;      ;  
;   ;    ;  ;      ;   ;  ;   ;  ;      ;;;;   ;;   ;   ;    ;   ;  ;      ;   ;   ;      ;    ;  ;   ;  ;   ;     ;; ;  ;      ;  
;   ;    ;  ;      ;   ;  ;   ;  ;               ;  ;   ;    ;   ;  ;      ;   ;   ;      ;    ;  ;   ;  ;   ;    ;   ;  ;      ;  
;    ;  ;;; ;   ;  ;   ;  ;   ;  ;   ;        ;  ;  ; ; ;    ;  ;;; ;   ;  ; ;;    ;   ;   ;  ;   ;   ;  ; ; ;    ;  ;;  ;   ;  ; ;
;     ;; ;   ;;;  ;;;;;;;;;; ;;;  ;;;         ;;;   ;; ;;;    ;; ;   ;;;   ;; ;     ;;;     ;;   ;;; ;;; ;; ;;;    ;; ;;  ;;;   ;; 
;                                                                                                                                  
;                                                                                                                                  
;                                                                                                                                  

  (test/spec-passed
   'define-struct/contract1
   '(let ()
      (define-struct/contract foo ([x number?] [y number?]))
      1))

  (test/spec-passed
   'define-struct/contract2
   '(let ()
      (define-struct/contract foo ([x number?] [y number?]))
      (make-foo 1 2)))
  
  (test/spec-failed
   'define-struct/contract3
   '(let ()
      (define-struct/contract foo ([x number?] [y number?]))
      (make-foo 1 #t))
   "top-level")
  
  (test/spec-passed
   'define-struct/contract4
   '(let ()
      (define-struct/contract foo ([x number?] [y number?]))
      (foo-y (make-foo 2 3))))
  
  (test/spec-failed
   'define-struct/contract5
   '(let ()
      (define-struct/contract foo ([x number?] [y number?]))
      (foo-y 1))
   "top-level")
  
  (test/spec-passed
   'define-struct/contract6
   '(let ()
      (define-struct/contract foo ([x number?] [y number?]) #:mutable)
      (set-foo-y! (make-foo 1 2) 3)
      (set-foo-x! (make-foo 1 2) 3)))
  
  (test/spec-failed
   'define-struct/contract7
   '(let ()
      (define-struct/contract foo ([x number?] [y number?]) #:mutable)
      (set-foo-y! (make-foo 1 2) #f))
   "top-level")
  
  (test/spec-passed
   'define-struct/contract8
   '(let ()
      (define-struct/contract foo ([(x #:mutable) number?] [y number?]))
      (set-foo-x! (make-foo 1 2) 4)))
  
  (test/spec-failed
   'define-struct/contract9
   '(let ()
      (define-struct/contract foo ([(x #:mutable) number?] [y number?]))
      (set-foo-x! (make-foo 1 2) #f))
   "top-level")
  
  (test/spec-failed
   'define-struct/contract10
   '(let ()
      (define-struct/contract foo ([x number?] [(y #:auto) number?]))
      (make-foo 1))
   "(struct foo)")
  
  (test/spec-passed
   'define-struct/contract11
   '(let ()
      (define-struct/contract foo ([x number?] [(y #:auto) number?]) #:auto-value 3)
      (make-foo 1)))
  
  (test/spec-passed
   'define-struct/contract12
   '(let ()
      (define-struct/contract foo ([x number?] [(y #:auto #:mutable) number?]) #:auto-value 3)
      (set-foo-y! (make-foo 1) 3)))
  
  (test/spec-failed
   'define-struct/contract13
   '(let ()
      (define-struct/contract foo ([x number?] [(y #:auto #:mutable) number?]) #:auto-value 3)
      (set-foo-y! (make-foo 1) #t))
   "top-level")
  
  (test/spec-passed
   'define-struct/contract14
   '(let ()
      (define-struct/contract foo ([x number?] [y number?]) #:transparent)
      1))

  (test/spec-passed
    'define-struct/contract15
    '(let ()
       (define-struct foo (x))
       (define-struct/contract (bar foo) ([z string?]))
       (make-bar 2 "x")))

  (test/spec-failed
    'define-struct/contract16
    '(let ()
       (define-struct foo (x))
       (define-struct/contract (bar foo) ([z string?]))
       (make-bar 2 #f))
    "top-level")

  (test/spec-passed
    'define-struct/contract17
    '(let ()
       (define-struct foo (x))
       (define-struct/contract (bar foo) ([z string?]) #:mutable)
       (set-bar-z! (make-bar 2 "x") "y")))

  (test/spec-failed
    'define-struct/contract18
    '(let ()
       (define-struct foo (x))
       (define-struct/contract (bar foo) ([z string?]) #:mutable)
       (set-bar-z! (make-bar 2 "x") #f))
    "top-level")

  (test/spec-passed
    'define-struct/contract19
    '(let ()
       (define-struct foo (x))
       (define-struct/contract (bar foo) ([z string?]))
       (define-struct/contract (baz bar) ([x number?]))
       (make-baz 2 "x" 5)))

  (test/spec-failed
    'define-struct/contract20
    '(let ()
       (define-struct foo (x))
       (define-struct/contract (bar foo) ([z string?]))
       (define-struct/contract (baz bar) ([x number?]))
       (make-baz 2 "x" #f))
    "top-level")

  (test/spec-failed
    'define-struct/contract21
    '(let ()
       (define-struct foo (x))
       (define-struct/contract (bar foo) ([z string?]))
       (define-struct/contract (baz bar) ([x number?]))
       (make-baz 2 #f 3))
    "top-level")

  (test/spec-passed
    'define-struct/contract21
    '(let ()
       (define-struct foo (x) #:mutable)
       (define-struct/contract (bar foo) ([z string?]))
       (set-foo-x! (make-bar 2 "x") #f)))

  (test/spec-passed
   'define-struct/contract22
   '(define-struct/contract foo ([x number?] [y number?]) #:mutable #:transparent))

  (test/spec-passed
   'define-struct/contract23
   '(define-struct/contract foo ([x number?] [y number?])
                            #:mutable #:transparent
                            #:property prop:custom-write
                            (lambda (a b c) (void))))
  
  (test/spec-passed/result
   'define-struct/contract24
   '(let ()
      (define-struct/contract point
        ([x number?] [y number?])
        #:transparent)
      (define-struct/contract (color-point point)
        ([c symbol?])
        #:transparent)
      
      (match (make-color-point 1 2 'red)
        [(struct color-point [dx dy color])
         (list dx dy color)]
        [(struct point [dx dy]) (list dx dy)]
        [v (box v)]))
   (list 1 2 'red))
  
  (test/spec-passed
   'define-struct/contract25
   '(let ()
      (define-struct/contract point
        ([x number?] [y number?])
        #:transparent)
      (point 1 2)))
  
  (test/spec-failed
   'define-struct/contract26
   '(let ()
      (define-struct/contract point
        ([x number?] [y number?])
        #:transparent)
      (point 1 #t))
   "top-level")
;                                                                                  
;                                                                                  
;                                                                                  
;              ;      ;                                                            
;                    ;;                                                            
;                 ;   ;                                  ;                      ;  
;                 ;   ;                                  ;                      ;  
;  ;;; ;;; ;;; ; ;;;; ; ;;          ;;;     ;;    ; ;;  ;;;; ; ;;  ;;;    ;;;  ;;;;
;   ;   ;   ; ;;  ;   ;;  ;        ;   ;   ;  ;  ;;;  ;  ;  ;;;   ;   ;  ;   ;  ;  
;   ;   ;   ;  ;  ;   ;   ;        ;      ;    ;  ;   ;  ;   ;       ;;  ;      ;  
;    ; ; ; ;   ;  ;   ;   ;  ;;;;  ;      ;    ;  ;   ;  ;   ;     ;; ;  ;      ;  
;    ; ; ; ;   ;  ;   ;   ;        ;      ;    ;  ;   ;  ;   ;    ;   ;  ;      ;  
;    ;;  ;;    ;  ; ; ;   ;        ;   ;   ;  ;   ;   ;  ; ; ;    ;  ;;  ;   ;  ; ;
;     ;   ;   ;;; ;; ;;; ;;;        ;;;     ;;   ;;; ;;; ;; ;;;    ;; ;;  ;;;   ;; 
;                                                                                  
;                                                                                  
;                                                                                  

  (test/spec-passed
   'with-contract-def-1
   '(let ()
      (with-contract odd-even
        ([oddp (-> number? boolean?)]
         [evenp (-> number? boolean?)])
        (define (oddp n)
          (if (zero? n) #f (evenp (sub1 n))))
        (define (evenp n)
          (if (zero? n) #t (oddp (sub1 n)))))
      (oddp 5)))
  
  (test/spec-failed
   'with-contract-def-2
   '(let ()
      (with-contract odd-even
        ([oddp (-> number? boolean?)]
         [evenp (-> number? boolean?)])
        (define (oddp n)
          (if (zero? n) #f (evenp (sub1 n))))
        (define (evenp n)
          (if (zero? n) #t (oddp (sub1 n)))))
      (oddp #t))
   "top-level")
  
  (test/spec-failed
   'with-contract-def-3
   '(let ()
      (with-contract odd-even
        ([oddp (-> number? boolean?)]
         [evenp (-> number? boolean?)])
        (define (oddp n)
          (if (zero? n) n (evenp (sub1 n))))
        (define (evenp n)
          (if (zero? n) #t (oddp (sub1 n)))))
      (oddp 4))
   "(region odd-even)")
  
  ;; Functions within the same with-contract region can call
  ;; each other however they want, so here we have even?
  ;; call odd? with a boolean, even though its contract in
  ;; the odd-even contract says it only takes numbers.
  (test/spec-passed
   'with-contract-def-4
   '(let ()
      (with-contract odd-even
        ([oddp (-> number? boolean?)]
         [evenp (-> number? boolean?)])
        (define (oddp n)
          (cond
            [(not (number? n)) #f]
            [(zero? n) #f]
            [else (evenp (sub1 n))]))
        (define (evenp n)
          (if (zero? n) #t (oddp (zero? n)))))
      (oddp 5)))
  
  (test/spec-passed
   'with-contract-def-5
   '(let ()
      (with-contract region1
        ([x (-> number? number?)])
        (with-contract region2
          ([y (-> number? boolean?)])
          (define (y n) #t))
        (define (x n) (if (y n) 0 3)))
      (x 4)))
  
  (test/spec-failed
   'with-contract-def-6
   '(let ()
      (with-contract region1
        ([x (-> number? number?)])
        (with-contract region2
          ([y (-> number? boolean?)])
          (define (y n) #t))
        (define (x n) (y n)))
      (x 4))
   "(region region1)")
  
  (test/spec-failed
   'with-contract-def-7
   '(let ()
      (with-contract region1
        ([x (-> number? number?)])
        (with-contract region2
          ([y (-> number? boolean?)])
          (define (y n) #t))
        (define (x n) (if (y #t) 4 0)))
      (x 4))
   "(region region1)")
  
  (test/spec-failed
   'with-contract-def-8
   '(let ()
      (with-contract region1
        ([x (-> number? number?)])
        (with-contract region2
          ([y (-> number? boolean?)])
          (define (y n) 3))
        (define (x n) (if (y n) 4 0)))
      (x 4))
   "(region region2)")
  
  ;; make sure uncontracted exports make it out
  (test/spec-passed
   'with-contract-def-9
   '(let ()
      (with-contract region1 ()
        (define f 3))
      f))
  
  (test/spec-failed
   'with-contract-def-10
   '(let ()
      (with-contract r
        ([x number?])
        (define x 3)
        (define-values () 
          (begin (set! x #f) (values))))
      x)
   "(region r)")
  
  (test/spec-failed
   'with-contract-def-11
   '(let ()
      (with-contract r
        ([x number?])
        (define x 3))
      (set! x #f)
      x)
   "top-level")
  
  (test/spec-passed
   'with-contract-exp-1
   '(with-contract r
      #:result number?
      3))
  
  (test/spec-failed
   'with-contract-exp-2
   '(with-contract r
      #:result number?
      "foo")
   "(region r)")
  
  (test/spec-passed
   'with-contract-exp-3
   '((with-contract r
      #:result (-> number? number?)
      (λ (x) 5))
     3))
  
  (test/spec-failed
   'with-contract-exp-4
   '((with-contract r
      #:result (-> number? number?)
      (λ (x) (zero? x)))
     3)
   "(region r)")
  
  (test/spec-failed
   'with-contract-exp-5
   '((with-contract r
      #:result (-> number? number?)
      (λ (x) 5))
     #t)
   "top-level")

  (test/spec-passed
   'with-contract-exp-values-1
   '(let-values ([() (with-contract r #:results () (values))])
      1))
  
  (test/spec-passed
   'with-contract-exp-values-1
   '(let-values ([(x y) (with-contract r
                          #:results (number? string?)
                          (values 3 "foo"))])
      1))

  (test/spec-failed
   'with-contract-exp-values-2
   '(let-values ([(x y) (with-contract r
                          #:results (number? string?)
                          (values "bar" "foo"))])
      1)
   "(region r)")

  (test/spec-passed
   'with-contract-exp-values-3
   '(let-values ([(x y) (with-contract r
                          #:results (number? string?)
                          (define (f) (values 3 "foo"))
                          (f))])
      1))
  
  (test/spec-passed/result
   'with-contract-#%app
   '(begin
      (eval '(module with-contract-#%app-app racket
               (define-syntax (-app x) #''apped)
               (provide (rename-out (-app #%app)))))
      (eval '(module with-contract-#%app-client racket
               (require 'with-contract-#%app-app)
               (provide with-contract-#%app-h with-contract-#%app-i)
               (with-contract x ([f any/c]) (define (f x) 'f))
               (define (g x) 'g)
               (define with-contract-#%app-h (f 2))
               (define with-contract-#%app-i (g 2))))
      (eval '(require 'with-contract-#%app-client))
      (eval '(list with-contract-#%app-h with-contract-#%app-i)))
   (list 'apped 'apped))

;                                                                                                                         
;                                                                                                                         
;                                                                                                                         
;           ;;;;         ;;                     ;                                      ;                               ;  
;           ;;;;         ;;                    ;;                                     ;;                              ;;  
;    ;;;;   ;;;;;;;           ;;;     ;;;;;  ;;;;;        ;;;;;   ;;;;   ;;;; ;;;   ;;;;; ;;; ;;; ;;;;;;;    ;;;;;  ;;;;; 
;   ;;;;;;  ;;;;;;;;   ;;;;  ;;;;;   ;;;;;; ;;;;;;       ;;;;;;  ;;;;;;  ;;;;;;;;; ;;;;;; ;;;;;;; ;;;;;;;;  ;;;;;; ;;;;;; 
;  ;;;;;;;; ;;;;;;;;;  ;;;; ;;;; ;; ;;;;;;;  ;;;;       ;;;;;;; ;;;;;;;; ;;;; ;;;;  ;;;;  ;;;; ;;     ;;;; ;;;;;;;  ;;;;  
;  ;;;; ;;; ;;;; ;;;;  ;;;; ;;;;;;; ;;;;     ;;;;  ;;;;;;;;;    ;;;; ;;; ;;;; ;;;;  ;;;;  ;;;;     ;;;;;;; ;;;;     ;;;;  
;  ;;;;;;;; ;;;;;;;;;  ;;;; ;;;;;   ;;;;;;;  ;;;;; ;;;;;;;;;;;; ;;;;;;;; ;;;; ;;;;  ;;;;; ;;;;    ;;  ;;;; ;;;;;;;  ;;;;; 
;   ;;;;;;  ;;;;;;;;   ;;;;  ;;;;;;  ;;;;;;  ;;;;;       ;;;;;;  ;;;;;;  ;;;; ;;;;  ;;;;; ;;;;    ;;;;;;;;  ;;;;;;  ;;;;; 
;    ;;;;   ;;;;;;;   ;;;;;   ;;;;    ;;;;;   ;;;;        ;;;;;   ;;;;   ;;;; ;;;;   ;;;; ;;;;     ;; ;;;;   ;;;;;   ;;;; 
;                     ;;;;;                                                                                               
;                     ;;;;                                                                                                
;                                                                                                                         

  
  (test/spec-passed
   'object-contract0
   '(contract (object-contract)
              (new object%)
              'pos
              'neg))

  (test/pos-blame
   'object-contract/field1
   '(contract (object-contract (field x integer?))
              (new object%)
              'pos
              'neg))
  
  (test/pos-blame
   'object-contract/field2
   '(get-field
     x
     (contract (object-contract (field x integer?))
               (new (class object% (field [x #t]) (super-new)))
               'pos
               'neg)))
  
  (test/spec-passed/result
   'object-contract/field3
   '(get-field
     x
     (contract (object-contract (field x integer?))
               (new (class object% (field [x 12]) (super-new)))
               'pos
               'neg))
   12)
  
  (test/pos-blame
   'object-contract/field4
   '(get-field
     y
     (contract (object-contract (field x boolean?) (field y boolean?))
               (new (class object% (field [x #t] [y 'x]) (super-new)))
               'pos
               'neg)))
  
  (test/pos-blame
   'object-contract/field5
   '(get-field
     x
     (contract (object-contract (field x symbol?) (field y symbol?))
               (new (class object% (field [x #t] [y 'x]) (super-new)))
               'pos
               'neg)))
  
  (test/spec-passed/result
   'object-contract/field6
   '(let ([o (contract (object-contract [m (integer? . -> . integer?)])
                       (new (class object% (field [x 1]) (define/public (m y) x) (super-new)))
                       'pos
                       'neg)])
      (list (send o m 2)
            (send/apply o m '(2))
            (let ([x '(2)]) (send o m . x))
            (with-method ([mm (o m)])
              (mm 2))
            (send* o (m 3) (m 4))))
   (list 1 1 1 1 1))
  
  (test/spec-passed/result
   'object-contract/field7
   '(let ([o (contract (object-contract)
                       (new (class object% (field [x 1]) (define/public (m y) x) (super-new)))
                       'pos
                       'neg)])
      (list (send o m 2)
            (send/apply o m '(2))
            (let ([x '(2)]) (send o m . x))
            (with-method ([mm (o m)])
              (mm 2))
            (send* o (m 3) (m 4))))
   (list 1 1 1 1 1))
  
  (test/spec-passed/result
   'object-contract/field8
   '(let ([o (contract (object-contract [m (integer? . -> . integer?)])
                       (new (class object% (define x 6) (define/public (m y) x) (super-new)))
                       'pos
                       'neg)])
      (list (send o m 2)
            (send/apply o m '(2))
            (let ([x '(2)]) (send o m . x))
            (with-method ([mm (o m)])
              (mm 2))
            (send* o (m 3) (m 4))))
   (list 6 6 6 6 6))
  
  (test/spec-passed/result
   'object-contract/field9
   '(let ([o (contract (object-contract)
                       (new (class object% (define x 6) (define/public (m y) x) (super-new)))
                       'pos
                       'neg)])
      (list (send o m 2)
            (send/apply o m '(2))
            (let ([x '(2)]) (send o m . x))
            (with-method ([mm (o m)])
              (mm 2))
            (send* o (m 3) (m 4))))
   (list 6 6 6 6 6))
  
  (test/spec-passed/result
   'object-contract/field10
   '(send (contract (object-contract)
                    (new (class object% (define x 1) (define/public (m y) x) (super-new)))
                    'pos
                    'neg)
          m
          2)
   1)
  
  (test/spec-passed/result
   'object-contract->1
   '(send
     (contract (object-contract (m (integer? . -> . integer?)))
               (new (class object% (define/public (m x) x) (super-new)))
               'pos
               'neg)
     m
     1)
   1)
  
  (test/pos-blame
   'object-contract->2
   '(contract (object-contract (m (integer? . -> . integer?)))
              (make-object object%)
              'pos
              'neg))
  
  (test/neg-blame
   'object-contract->3
   '(send
     (contract (object-contract (m (integer? . -> . integer?)))
               (make-object (class object% (define/public (m x) x) (super-instantiate ())))
               'pos
               'neg)
     m
     'x))
  
  (test/pos-blame
   'object-contract->4
   '(send
     (contract (object-contract (m (integer? . -> . integer?)))
               (make-object (class object% (define/public (m x) 'x) (super-instantiate ())))
               'pos
               'neg)
     m
     1))
  
  (test/pos-blame
   'object-contract->5
   '(contract (object-contract (m (integer? integer? . -> . integer?)))
              (make-object (class object% (define/public (m x) 'x) (super-instantiate ())))
              'pos
              'neg))

  (test/spec-passed/result
   'object-contract->6
   '(send
     (contract (object-contract (m (integer? . -> . any)))
               (new (class object% (define/public (m x) x) (super-new)))
               'pos
               'neg)
     m
     1)
   1)
  
  (test/neg-blame
   'object-contract->7
   '(send
     (contract (object-contract (m (integer? . -> . any)))
               (make-object (class object% (define/public (m x) x) (super-instantiate ())))
               'pos
               'neg)
     m
     'x))
  
  (test/spec-passed
   'object-contract->8
   '(begin
      (send
       (contract (object-contract (m (integer? . -> . any)))
                 (make-object (class object% (define/public (m x) (values 1 2)) (super-instantiate ())))
                 'pos
                 'neg)
       m
       1)
      (void)))
  
  (test/spec-passed
   'object-contract->9
   '(begin
      (send
       (contract (object-contract (m (integer? . -> . any)))
                 (make-object (class object% (define/public (m x) (values)) (super-instantiate ())))
                 'pos
                 'neg)
       m
       1)
      (void)))
  
  (test/spec-passed
   'object-contract->10
   '(begin
      (send (contract (object-contract (m (integer? . -> . (values integer? boolean?))))
                      (make-object (class object% (define/public (m x) (values 1 #t)) (super-instantiate ())))
                      'pos
                      'neg)
            m 1)
      (void)))
  
  (test/neg-blame
   'object-contract->11
   '(send 
     (contract (object-contract (m (integer? . -> . (values integer? boolean?))))
               (make-object (class object% (define/public (m x) (values #t #t)) (super-instantiate ())))
               'pos
               'neg)
     m
     #f))
  
  (test/pos-blame
   'object-contract->12
   '(send 
     (contract (object-contract (m (integer? . -> . (values integer? boolean?))))
               (make-object (class object% (define/public (m x) (values #t #t)) (super-instantiate ())))
               'pos
               'neg)
     m
     1))
  
  (test/pos-blame
   'object-contract->13
   '(send (contract (object-contract (m (integer? . -> . (values integer? boolean?))))
                    (make-object (class object% (define/public (m x) (values #f #t)) (super-instantiate ())))
                    'pos
                    'neg)
          m 1))
  
  (test/pos-blame
   'object-contract->14
   '(send (contract (object-contract (m (integer? . -> . (values integer? boolean?))))
                    (make-object (class object% (define/public (m x) (values 5 6)) (super-instantiate ())))
                    'pos
                    'neg)
          m 1))
  
  (test/pos-blame
   'object-contract-case->1
   '(contract (object-contract (m (case-> (boolean? . -> . boolean?)
                                          (integer? integer? . -> . integer?))))
              (new object%)
              'pos
              'neg))
  
  (test/pos-blame
   'object-contract-case->2
   '(contract (object-contract (m (case-> (boolean? . -> . boolean?)
                                          (integer? integer? . -> . integer?))))
              (new (class object% (define/public (m x) x) (super-new)))
              'pos
              'neg))
  
  (test/pos-blame
   'object-contract-case->3
   '(contract (object-contract (m (case-> (boolean? . -> . boolean?)
                                          (integer? integer? . -> . integer?))))
              (new (class object% (define/public (m x y) x) (super-new)))
              'pos
              'neg))
  
  (test/spec-passed
   'object-contract-case->4
   '(contract (object-contract (m (case-> (boolean? . -> . boolean?)
                                          (integer? integer? . -> . integer?))))
              (new (class object% 
                     (define/public m
                       (case-lambda
                         [(b) (not b)]
                         [(x y) (+ x y)]))
                     (super-new)))
              'pos
              'neg))
  
  (test/spec-passed/result
   'object-contract-case->5
   '(send (contract (object-contract (m (case-> (boolean? . -> . boolean?)
                                                (integer? integer? . -> . integer?))))
                    (new (class object% 
                           (define/public m
                             (case-lambda
                               [(b) (not b)]
                               [(x y) (+ x y)]))
                           (super-new)))
                    'pos
                    'neg)
          m 
          #t)
   #f)
  
  (test/spec-passed/result
   'object-contract-case->6
   '(send (contract (object-contract (m (case-> (boolean? . -> . boolean?)
                                                (integer? integer? . -> . integer?))))
                    (new (class object% 
                           (define/public m
                             (case-lambda
                               [(b) (not b)]
                               [(x y) (+ x y)]))
                           (super-new)))
                    'pos
                    'neg)
          m 
          3
          4)
   7)
  
  (test/pos-blame
   'object-contract->*1
   '(contract (object-contract (m (->* (integer?) (symbol? boolean?) number?)))
              (new (class object%
                     (define/public m
                       (lambda (x [y 'a])
                         x))
                     (super-new)))
              'pos
              'neg))
  
  (test/pos-blame
   'object-contract->*2
   '(contract (object-contract (m (->* (integer?) (symbol? boolean?) number?)))
              (new (class object%
                     (define/public m
                       (lambda (x y [z #t])
                         x))
                     (super-new)))
              'pos
              'neg))
  
  (test/spec-passed
   'object-contract->*3
   '(contract (object-contract (m (->* (integer?) (symbol? boolean?) number?)))
              (new (class object%
                     (define/public m
                       (lambda (x [y 'a] [z #t])
                         x))
                     (super-new)))
              'pos
              'neg))
  
  (test/spec-passed/result
   'object-contract->*4
   '(send (contract (object-contract (m (->* (integer?) (symbol? boolean?) number?)))
                    (new (class object%
                           (define/public m
                             (lambda (x [y 'a] [z #t])
                               x))
                           (super-new)))
                    'pos
                    'neg)
          m
          1)
   1)
  
  (test/spec-passed/result
   'object-contract->*5
   '(send (contract (object-contract (m (->* (integer?) (symbol? boolean?) number?)))
                    (new (class object%
                           (define/public m
                             (lambda (x [y 'a] [z #t])
                               x))
                           (super-new)))
                    'pos
                    'neg)
          m
          2
          'z)
   2)
  
  (test/spec-passed/result
   'object-contract->*7
   '(send (contract (object-contract (m (->* (integer?) (symbol? boolean?) number?)))
                    (new (class object%
                           (define/public m
                             (lambda (x [y 'a] [z #t])
                               x))
                           (super-new)))
                    'pos
                    'neg)
          m
          3
          'z
          #f)
   3)
  
  (test/neg-blame
   'object-contract->*8
   '(send (contract (object-contract (m (->* (integer?) (symbol? boolean?) number?)))
                    (new (class object%
                           (define/public m
                             (lambda (x [y 'a] [z #t])
                               x))
                           (super-new)))
                    'pos
                    'neg)
          m
          #f))
  
  (test/neg-blame
   'object-contract->*9
   '(send (contract (object-contract (m (->* (integer?) (symbol? boolean?) number?)))
                    (new (class object%
                           (define/public m
                             (lambda (x [y 'a] [z #t])
                               x))
                           (super-new)))
                    'pos
                    'neg)
          m
          2
          4))
  
  (test/neg-blame
   'object-contract->*10
   '(send (contract (object-contract (m (->* (integer?) (symbol? boolean?) number?)))
                    (new (class object%
                           (define/public m
                             (lambda (x [y 'a] [z #t])
                               x))
                           (super-new)))
                    'pos
                    'neg)
          m
          3
          'z
          'y))
  
  (test/pos-blame
   'object-contract->*11
   '(send (contract (object-contract (m (->* (integer?) (symbol? boolean?) number?)))
                    (new (class object%
                           (define/public m
                             (lambda (x [y 'a] [z #t])
                               'x))
                           (super-new)))
                    'pos
                    'neg)
          m
          3
          'z
          #f))
  
  (test/spec-passed/result
   'object-contract->*12
   '(let-values ([(x y)
                  (send (contract (object-contract (m (->* (integer?) (symbol? boolean?) (values number? symbol?))))
                                  (new (class object%
                                         (define/public m
                                           (lambda (x [y 'a] [z #t])
                                             (values 1 'x)))
                                         (super-new)))
                                  'pos
                                  'neg)
                        m
                        3
                        'z
                        #f)])
      (cons x y))
   (cons 1 'x))
  
  (test/pos-blame
   'object-contract->*13
   '(send (contract (object-contract (m (->* (integer?) (symbol? boolean?) (values number? symbol?))))
                    (new (class object%
                           (define/public m
                             (lambda (x [y 'a] [z #t])
                               (values 'x 'x)))
                           (super-new)))
                    'pos
                    'neg)
          m
          3
          'z
          #f))
  
  (test/pos-blame
   'object-contract->*14
   '(send (contract (object-contract (m (->* (integer?) (symbol? boolean?) (values number? symbol?))))
                    (new (class object%
                           (define/public m
                             (lambda (x [y 'a] [z #t])
                               (values 1 1)))
                           (super-new)))
                    'pos
                    'neg)
          m
          3
          'z
          #f))

  (test/pos-blame
   'object-contract->*1
   '(contract (object-contract (m (-> integer? boolean?)))
              (new (class object% (define/public (m x y) x) (super-new)))
              'pos
              'neg))
  
  (test/neg-blame
   'object-contract->*2
   '(send (contract (object-contract (m (-> integer? boolean?)))
                    (new (class object% (define/public (m x) x) (super-new)))
                    'pos
                    'neg)
          m #f))
  
  (test/pos-blame
   'object-contract->*3
   '(send (contract (object-contract (m (-> integer? boolean?)))
                    (new (class object% (define/public (m x) x) (super-new)))
                    'pos
                    'neg)
          m 1))
  
  (test/spec-passed
   'object-contract->*4
   '(send (contract (object-contract (m (-> integer? boolean?)))
                    (new (class object% (define/public (m x) #f) (super-new)))
                    'pos
                    'neg)
          m 1))
  
  (test/pos-blame
   'object-contract->*5
   '(contract (object-contract (m (->* (integer?) () #:rest any/c boolean?)))
              (new (class object% (define/public (m x y . z) x) (super-new)))
              'pos
              'neg))
  
  (test/neg-blame
   'object-contract->*6
   '(send (contract (object-contract (m (->* (integer?) () #:rest any/c boolean?)))
                    (new (class object% (define/public (m x . z) x) (super-new)))
                    'pos
                    'neg)
          m #t))
  
  (test/pos-blame
   'object-contract->*7
   '(send (contract (object-contract (m (->* (integer?) () #:rest any/c boolean?)))
                    (new (class object% (define/public (m x . z) 1) (super-new)))
                    'pos
                    'neg)
          m 1))
  
  (test/spec-passed
   'object-contract->*8
   '(send (contract (object-contract (m (->* (integer?) () #:rest any/c boolean?)))
                    (new (class object% (define/public (m x . z) #f) (super-new)))
                    'pos
                    'neg)
          m 1))
  
  (test/spec-passed
   'object-contract->*9
   '(send (contract (object-contract (m (->* () () #:rest (listof number?) boolean?)))
                    (new (class object% (define/public (m . z) #f) (super-new)))
                    'pos
                    'neg)
          m 1 2 3))
  
  (test/neg-blame
   'object-contract->*10
   '(send (contract (object-contract (m (->* () () #:rest (listof number?) boolean?)))
                    (new (class object% (define/public (m . z) #f) (super-new)))
                    'pos
                    'neg)
          m 
          #t))

  (test/spec-passed
   'object-contract-->d1
   '(send (contract (object-contract (m (->d ([x number?]) () [range (<=/c x)])))
                    (new (class object% (define/public m (lambda (x) (- x 1))) (super-new)))
                    'pos
                    'neg)
          m
          1))
  
  (test/spec-passed
   'object-contract-->d1b
   '(send (contract (object-contract (m (->d ([x number?]) () [range (<=/c x)])))
                    (new (class object% (define/public m (lambda (x) (- x 1))) (super-new)))
                    'pos
                    'neg)
          m
          1))

  (test/pos-blame 
   'object-contract-->d2
   '(send (contract (object-contract (m (->d ([x number?]) () [range (<=/c x)])))
                    (new (class object% (define/public m (lambda (x) (+ x 1))) (super-new)))
                    'pos
                    'neg)
          m
          1))
  
  (test/pos-blame 
   'object-contract-->d2b
   '(send (contract (object-contract (m (->d ([x number?]) () [range (<=/c x)])))
                    (new (class object% (define/public m (lambda (x) (+ x 1))) (super-new)))
                    'pos
                    'neg)
          m
          1))
  
  (test/spec-passed
   'object-contract-->d3
   '(send (contract (object-contract (m (->d () () #:rest rst (listof number?) [range any/c])))
                    (new (class object% (define/public m (lambda w 1)) (super-new)))
                    'pos
                    'neg)
          m
          1))
  
  (test/neg-blame
   'object-contract-->d4
   '(send (contract (object-contract (m (->d () () #:rest rst (listof number?) [range any/c])))
                    (new (class object% (define/public m (lambda w 1)) (super-new)))
                    'pos 
                    'neg)
          m
          #f))
    
  (test/spec-passed
   'object-contract-->d5
   '(send (contract (object-contract (m (->d () () any)))
                    (new (class object% (define/public m (lambda () 1)) (super-new)))
                    'pos
                    'neg)
          m))
  
  (test/spec-passed
   'object-contract-->d6
   '(send (contract (object-contract (m (->d () () (values [x number?] [y (>=/c x)]))))
                    (new (class object% (define/public m (lambda () (values 1 2))) (super-new)))
                    'pos
                    'neg)
          m))

  (test/pos-blame
   'object-contract-->d7
   '(send (contract (object-contract (m (->d () () (values [x number?] [y (>=/c x)]))))
                    (new (class object% (define/public m (lambda () (values 2 1))) (super-new)))
                    'pos
                    'neg)
          m))
  
  (test/neg-blame
   'object-contract-->d/this-1
   '(send (contract (object-contract (m (->d ([x (and/c integer? (lambda (x) (= x (get-field f this))))])
                                             ()
                                             any)))
                    (new (class object% (field [f 1]) (define/public m (lambda (x) 1)) (super-new)))
                    'pos
                    'neg)
          m
          2))
  
  (test/spec-passed
   'object-contract-->d/this-2
   '(send (contract (object-contract (m (->d ([x (and/c integer? (lambda (x) (= x (get-field f this))))])
                                             ()
                                             any)))
                    (new (class object% (field [f 1]) (define/public m (lambda (x) 1)) (super-new)))
                    'pos
                    'neg)
          m
          1))
  
  (test/neg-blame
   'object-contract-->d/this-3
   '(send (contract (object-contract (m (->d ([x (and/c integer? (lambda (x) (= x (get-field f this))))])
                                             ()
                                             #:rest rest-var any/c
                                             any)))
                    (new (class object% (field [f 1]) (define/public m (lambda (x . rest) 1)) (super-new)))
                    'pos
                    'neg)
          m
          2))
  
  (test/spec-passed
   'object-contract-->d/this-4
   '(send (contract (object-contract (m (->d ([x (and/c integer? (lambda (x) (= x (get-field f this))))])
                                             ()
                                             #:rest rest-var any/c
                                             any)))
                    (new (class object% (field [f 1]) (define/public m (lambda (x . rest) 1)) (super-new)))
                    'pos
                    'neg)
          m
          1))

  (test/spec-passed
   'object-contract-->pp1
   '(send (contract (object-contract (m (->d ([x number?]) () #:pre-cond #t [unused (<=/c x)] #:post-cond #t)))
                    (new (class object% (define/public m (lambda (x) (- x 1))) (super-new)))
                    'pos
                    'neg)
          m
          1))
  
  (test/spec-passed
   'object-contract-->pp1b
   '(send (contract (object-contract (m (->d ([x number?]) () #:pre-cond #t [unused (<=/c x)] #:post-cond #t)))
                    (new (class object%
                           (define/public m (case-lambda [(x) (- x 1)]
                                                         [(x y) y]))
                           (super-new)))
                    'pos
                    'neg)
          m
          1))

  (test/pos-blame 
   'object-contract-->pp2
   '(send (contract (object-contract (m (->d ([x number?]) () #:pre-cond #t [unused (<=/c x)] #:post-cond #t)))
                    (new (class object% (define/public m (lambda (x) (+ x 1))) (super-new)))
                    'pos
                    'neg)
          m
          1))
  
  (test/pos-blame 
   'object-contract-->pp2b
   '(send (contract (object-contract (m (->d ([x number?]) () #:pre-cond #t [unused (<=/c x)] #:post-cond #t)))
                    (new (class object% 
                           (define/public m (case-lambda [(x) (+ x 1)]))
                           (super-new)))
                    'pos
                    'neg)
          m
          1))
  
  (test/spec-passed
   'object-contract-->pp3
   '(send (contract (object-contract (m (->d () () #:rest rst (listof number?) #:pre-cond #t [unused any/c] #:post-cond #t)))
                    (new (class object% (define/public m (lambda w 1)) (super-new)))
                    'pos
                    'neg)
          m
          1))
  
  (test/neg-blame
   'object-contract-->pp4
   '(send (contract (object-contract (m (->d () () #:rest rst (listof number?) #:pre-cond #t [unused any/c] #:post-cond #t)))
                    (new (class object% (define/public m (lambda w 1)) (super-new)))
                    'pos 
                    'neg)
          m
          #f))
    
  (test/spec-passed
   'object-contract-->pp5
   '(send (contract (object-contract (m (->d () () #:pre-cond #t any)))
                    (new (class object% (define/public m (lambda () 1)) (super-new)))
                    'pos
                    'neg)
          m))
  
  (test/spec-passed
   'object-contract-->pp6
   '(send (contract (object-contract (m (->d () () #:pre-cond #t (values [x number?] [y (>=/c x)]) #:post-cond #t)))
                    (new (class object% (define/public m (lambda () (values 1 2))) (super-new)))
                    'pos
                    'neg)
          m))
  
  (test/pos-blame
   'object-contract-->pp7
   '(send (contract (object-contract (m (->d () () #:pre-cond #t (values [x number?] [y (>=/c x)]) #:post-cond #t)))
                    (new (class object% (define/public m (lambda () (values 2 1))) (super-new)))
                    'pos
                    'neg)
          m))

  (test/neg-blame
   'object-contract-->pp/this-1
   '(send (contract (object-contract (m (->d ()
                                             ()
                                             #:pre-cond (= 1 (get-field f this))
                                             [result-x any/c]
                                             #:post-cond (= 2 (get-field f this)))))
                    (new (class object% (field [f 2]) (define/public m (lambda () (set! f 3))) (super-new)))
                    'pos
                    'neg)
          m))
  
  (test/pos-blame
   'object-contract-->pp/this-2
   '(send (contract (object-contract (m (->d () ()
                                             #:pre-cond (= 1 (get-field f this))
                                             [result-x any/c]
                                             #:post-cond (= 2 (get-field f this)))))
                    (new (class object% (field [f 1]) (define/public m (lambda () (set! f 3))) (super-new)))
                    'pos
                    'neg)
          m))
  
  (test/spec-passed
   'object-contract-->pp/this-3
   '(send (contract (object-contract (m (->d () ()
                                             #:pre-cond (= 1 (get-field f this))
                                              [result-x any/c]
                                              #:post-cond (= 2 (get-field f this)))))
                    (new (class object% (field [f 1]) (define/public m (lambda () (set! f 2))) (super-new)))
                    'pos
                    'neg)
          m))
  
  (test/neg-blame
   'object-contract-->pp/this-4
   '(send (contract (object-contract (m (->d () ()
                                             #:rest rest-id any/c
                                             #:pre-cond (= 1 (get-field f this))
                                             [result-x any/c]
                                             #:post-cond (= 2 (get-field f this)))))
                    (new (class object% (field [f 2]) (define/public m (lambda args (set! f 3))) (super-new)))
                    'pos
                    'neg)
          m))
  
  (test/pos-blame
   'object-contract-->pp/this-5
   '(send (contract (object-contract (m (->d () ()
                                             #:rest rest-id any/c
                                             #:pre-cond (= 1 (get-field f this))
                                             [result-x any/c]
                                             #:post-cond (= 2 (get-field f this)))))
                    (new (class object% (field [f 1]) (define/public m (lambda args (set! f 3))) (super-new)))
                    'pos
                    'neg)
          m))
  
  (test/spec-passed
   'object-contract-->pp/this-6
   '(send (contract (object-contract (m (->d () ()
                                             #:rest rest-id any/c
                                             #:pre-cond (= 1 (get-field f this))
                                             [result-x any/c]
                                             #:post-cond (= 2 (get-field f this)))))
                    (new (class object% (field [f 1]) (define/public m (lambda args (set! f 2))) (super-new)))
                    'pos
                    'neg)
          m))
#|  
  (test/spec-passed
   'object-contract-->i1
   '(send (contract (object-contract (m (->i ([x number?]) () [range (x) (<=/c x)])))
                    (new (class object% (define/public m (lambda (x) (- x 1))) (super-new)))
                    'pos
                    'neg)
          m
          1))
  
  (test/spec-passed
   'object-contract-->i1b
   '(send (contract (object-contract (m (->i ([x number?]) () [range (x) (<=/c x)])))
                    (new (class object% (define/public m (lambda (x) (- x 1))) (super-new)))
                    'pos
                    'neg)
          m
          1))

  (test/pos-blame 
   'object-contract-->i2
   '(send (contract (object-contract (m (->i ([x number?]) () [range (x) (<=/c x)])))
                    (new (class object% (define/public m (lambda (x) (+ x 1))) (super-new)))
                    'pos
                    'neg)
          m
          1))
  
  (test/pos-blame 
   'object-contract-->i2b
   '(send (contract (object-contract (m (->i ([x number?]) () [range (x) (<=/c x)])))
                    (new (class object% (define/public m (lambda (x) (+ x 1))) (super-new)))
                    'pos
                    'neg)
          m
          1))
  
  (test/spec-passed
   'object-contract-->i3
   '(send (contract (object-contract (m (->i () () #:rest [rst (listof number?)] [range any/c])))
                    (new (class object% (define/public m (lambda w 1)) (super-new)))
                    'pos
                    'neg)
          m
          1))
  
  (test/neg-blame
   'object-contract-->i4
   '(send (contract (object-contract (m (->i () () #:rest [rst (listof number?)] [range any/c])))
                    (new (class object% (define/public m (lambda w 1)) (super-new)))
                    'pos 
                    'neg)
          m
          #f))
    
  (test/spec-passed
   'object-contract-->i5
   '(send (contract (object-contract (m (->i () () any)))
                    (new (class object% (define/public m (lambda () 1)) (super-new)))
                    'pos
                    'neg)
          m))
  
  (test/spec-passed
   'object-contract-->i6
   '(send (contract (object-contract (m (->i () () (values [x number?] [y (x) (>=/c x)]))))
                    (new (class object% (define/public m (lambda () (values 1 2))) (super-new)))
                    'pos
                    'neg)
          m))

  (test/pos-blame
   'object-contract-->i7
   '(send (contract (object-contract (m (->i () () (values [x number?] [y (x) (>=/c x)]))))
                    (new (class object% (define/public m (lambda () (values 2 1))) (super-new)))
                    'pos
                    'neg)
          m))
  
  (test/neg-blame
   'object-contract-->i/this-1
   '(send (contract (object-contract (m (->i ([x (and/c integer? (lambda (x) (= x (get-field f this))))])
                                             ()
                                             any)))
                    (new (class object% (field [f 1]) (define/public m (lambda (x) 1)) (super-new)))
                    'pos
                    'neg)
          m
          2))
  
  (test/spec-passed
   'object-contract-->i/this-2
   '(send (contract (object-contract (m (->i ([x (and/c integer? (lambda (x) (= x (get-field f this))))])
                                             ()
                                             any)))
                    (new (class object% (field [f 1]) (define/public m (lambda (x) 1)) (super-new)))
                    'pos
                    'neg)
          m
          1))
  
  (test/neg-blame
   'object-contract-->i/this-3
   '(send (contract (object-contract (m (->i ([x (and/c integer? (lambda (x) (= x (get-field f this))))])
                                             ()
                                             #:rest [rest-var any/c]
                                             any)))
                    (new (class object% (field [f 1]) (define/public m (lambda (x . rest) 1)) (super-new)))
                    'pos
                    'neg)
          m
          2))
  
  (test/spec-passed
   'object-contract-->i/this-4
   '(send (contract (object-contract (m (->i ([x (and/c integer? (lambda (x) (= x (get-field f this))))])
                                             ()
                                             #:rest [rest-var any/c]
                                             any)))
                    (new (class object% (field [f 1]) (define/public m (lambda (x . rest) 1)) (super-new)))
                    'pos
                    'neg)
          m
          1))

  (test/spec-passed
   'object-contract-->i-pp1
   '(send (contract (object-contract (m (->i ([x number?]) () #:pre () #t [unused (x) (<=/c x)] #:post () #t)))
                    (new (class object% (define/public m (lambda (x) (- x 1))) (super-new)))
                    'pos
                    'neg)
          m
          1))
  
  (test/spec-passed
   'object-contract-->i-pp1b
   '(send (contract (object-contract (m (->i ([x number?]) () #:pre () #t [unused (x) (<=/c x)] #:post () #t)))
                    (new (class object%
                           (define/public m (case-lambda [(x) (- x 1)]
                                                         [(x y) y]))
                           (super-new)))
                    'pos
                    'neg)
          m
          1))

  (test/pos-blame 
   'object-contract-->i-pp2
   '(send (contract (object-contract (m (->i ([x number?]) () #:pre () #t [unused (x) (<=/c x)] #:post () #t)))
                    (new (class object% (define/public m (lambda (x) (+ x 1))) (super-new)))
                    'pos
                    'neg)
          m
          1))
  
  (test/pos-blame 
   'object-contract-->i-pp2b
   '(send (contract (object-contract (m (->i ([x number?]) () #:pre () #t [unused (x) (<=/c x)] #:post () #t)))
                    (new (class object% 
                           (define/public m (case-lambda [(x) (+ x 1)]))
                           (super-new)))
                    'pos
                    'neg)
          m
          1))
  
  (test/spec-passed
   'object-contract-->i-pp3
   '(send (contract (object-contract (m (->i () () #:rest [rst (listof number?)] #:pre () #t [unused any/c] #:post () #t)))
                    (new (class object% (define/public m (lambda w 1)) (super-new)))
                    'pos
                    'neg)
          m
          1))
  
  (test/neg-blame
   'object-contract-->i-pp4
   '(send (contract (object-contract (m (->i () () #:rest [rst (listof number?)] #:pre () #t [unused any/c] #:post () #t)))
                    (new (class object% (define/public m (lambda w 1)) (super-new)))
                    'pos 
                    'neg)
          m
          #f))
    
  (test/spec-passed
   'object-contract-->i-pp5
   '(send (contract (object-contract (m (->i () () #:pre () #t any)))
                    (new (class object% (define/public m (lambda () 1)) (super-new)))
                    'pos
                    'neg)
          m))
  
  (test/spec-passed
   'object-contract-->i-pp6
   '(send (contract (object-contract (m (->i () () #:pre () #t (values [x number?] [y (x) (>=/c x)]) #:post () #t)))
                    (new (class object% (define/public m (lambda () (values 1 2))) (super-new)))
                    'pos
                    'neg)
          m))
  
  (test/pos-blame
   'object-contract-->i-pp7
   '(send (contract (object-contract (m (->i () () #:pre () #t (values [x number?] [y (>=/c x)]) #:post () #t)))
                    (new (class object% (define/public m (lambda () (values 2 1))) (super-new)))
                    'pos
                    'neg)
          m))

  (test/neg-blame
   'object-contract-->i-pp/this-1
   '(send (contract (object-contract (m (->i ()
                                             ()
                                             #:pre () (= 1 (get-field f this))
                                             [result-x any/c]
                                             #:post () (= 2 (get-field f this)))))
                    (new (class object% (field [f 2]) (define/public m (lambda () (set! f 3))) (super-new)))
                    'pos
                    'neg)
          m))
  
  (test/pos-blame
   'object-contract-->i-pp/this-2
   '(send (contract (object-contract (m (->i () ()
                                             #:pre () (= 1 (get-field f this))
                                             [result-x any/c]
                                             #:post () (= 2 (get-field f this)))))
                    (new (class object% (field [f 1]) (define/public m (lambda () (set! f 3))) (super-new)))
                    'pos
                    'neg)
          m))
  
  (test/spec-passed
   'object-contract-->i-pp/this-3
   '(send (contract (object-contract (m (->i () ()
                                             #:pre () (= 1 (get-field f this))
                                              [result-x any/c]
                                              #:post () (= 2 (get-field f this)))))
                    (new (class object% (field [f 1]) (define/public m (lambda () (set! f 2))) (super-new)))
                    'pos
                    'neg)
          m))
  
  (test/neg-blame
   'object-contract-->i-pp/this-4
   '(send (contract (object-contract (m (->i () ()
                                             #:rest [rest-id any/c]
                                             #:pre () (= 1 (get-field f this))
                                             [result-x any/c]
                                             #:post () (= 2 (get-field f this)))))
                    (new (class object% (field [f 2]) (define/public m (lambda args (set! f 3))) (super-new)))
                    'pos
                    'neg)
          m))
  
  (test/pos-blame
   'object-contract-->i-pp/this-5
   '(send (contract (object-contract (m (->i () ()
                                             #:rest [rest-id any/c]
                                             #:pre () (= 1 (get-field f this))
                                             [result-x any/c]
                                             #:post () (= 2 (get-field f this)))))
                    (new (class object% (field [f 1]) (define/public m (lambda args (set! f 3))) (super-new)))
                    'pos
                    'neg)
          m))
  
  (test/spec-passed
   'object-contract-->i-pp/this-6
   '(send (contract (object-contract (m (->i () ()
                                             #:rest [rest-id any/c]
                                             #:pre () (= 1 (get-field f this))
                                             [result-x any/c]
                                             #:post () (= 2 (get-field f this)))))
                    (new (class object% (field [f 1]) (define/public m (lambda args (set! f 2))) (super-new)))
                    'pos
                    'neg)
          m))
 |# 
  
  (test/spec-passed/result
   'object-contract-drop-method1
   '(send (contract (object-contract (m (-> integer? integer?)))
                    (new (class object% (define/public (m x) x) (define/public (n x) x) (super-new)))
                    'pos
                    'neg)
          n 1)
   1)
  
  (test/spec-passed/result
   'object-contract-drop-method2
   '(let ([o (contract (object-contract (m (-> integer? integer?)))
                       (new (class object% (define/public (m x) x) (define/public (n x) x) (super-new)))
                       'pos
                       'neg)])
      (with-method ([m (o m)]
                    [n (o n)])
        (list (m 1) (n 2))))
   '(1 2))
  
  (test/spec-passed/result
   'object-contract-drop-field1
   '(get-field g (contract (object-contract (field f integer?))
                           (new (class object% (field [f 1] [g 2]) (super-new)))
                           'pos
                           'neg))
   2)
  
  (test/spec-passed/result
   'object-contract-drop-field2
   '(field-bound? g (contract (object-contract (field f integer?))
                              (new (class object% (field [f 1] [g 2]) (super-new)))
                              'pos
                              'neg))
   #t)
  
  (test/spec-passed/result
   'object-contract-drop-field3
   '(field-names
     (contract (object-contract)
               (new (class object% (field [g 2]) (super-new)))
               'pos
               'neg))
   '(g))

  
  (test/spec-passed/result
   'object-contract-ho-method1
   '(send (contract (object-contract (m (-> (-> integer? integer?) integer?)))
                    (new (class object% (define/public (m f) (f 1)) (super-new)))
                    'pos
                    'neg)
          m
          (λ (x) x))
   1)
  
  (test/spec-passed/result
   'object-contract-ho-method2
   '(send (contract (object-contract (m (-> (->* (integer?) () integer?) integer?)))
                    (new (class object% (define/public (m f) (f 1)) (super-new)))
                    'pos
                    'neg)
          m
          (λ (x) x))
   1)
  
  (test/spec-passed/result
   'object-contract-ho-method3
   '(send (contract (object-contract (m (-> (->i ([x integer?]) () [r integer?]) integer?)))
                    (new (class object% (define/public (m f) (f 1)) (super-new)))
                    'pos
                    'neg)
          m
          (λ (x) x))
   1)
  
  (test/spec-passed/result
   'object-contract-layered1
   '(send (contract (object-contract (m (-> number? number?)))
                    (contract (object-contract)
                              (new (class object% (super-new) (define/public (m x) x)))
                              'pos
                              'neg)
                    'pos
                    'neg)
          m
          5)
   5)
  
  ;; Make sure we're not dropping projections on the floor.
  (test/neg-blame
   'object-contract-layered2
   '(send (contract (object-contract (m (-> number? number?)))
                    (contract (object-contract (m (-> string? string?)))
                              (new (class object% (super-new) (define/public (m x) x)))
                              'pos
                              'neg)
                    'pos
                    'neg)
          m
          5))
  
  ;;;;;;;;;;;;;;;;;;;;;;;;;;;;;;;;;;;;;;;;;;;;;;;;;;;;;;;;;;;;
  ;;
  ;; test error message has right format
  ;;
  
  (test/spec-passed/result
   'wrong-method-arity-error-message
   '(with-handlers ([exn:fail? exn-message])
      (send (contract (object-contract [m (integer? . -> . integer?)])
                      (new (class object% (define/public (m x) x) (super-new)))
                      'pos
                      'neg)
            m
            1
            2))
   "procedure m method: expects 1 argument, given 2: 1 2")

  ;;;;;;;;;;;;;;;;;;;;;;;;;;;;;;;;;;;;;;;;;;;;;;;;;;;;;;;;;;;;
  ;;
  ;; tests object utilities to be sure wrappers work right
  ;;
  
  (let* ([o1 (contract-eval '(new object%))]
         [o2 (contract-eval `(contract (object-contract) ,o1 'pos 'neg))])
    (test #t (contract-eval 'object=?) o1 o1)
    (test #f (contract-eval 'object=?) o1 (contract-eval '(new object%)))
    (test #t (contract-eval 'object=?) o1 o2)
    (test #t (contract-eval 'object=?) o2 o1)
    (test #f (contract-eval 'object=?) (contract-eval '(new object%)) o2))
  
  (ctest #t
         method-in-interface? 
         'm 
         (object-interface 
          (contract
           (object-contract (m (integer? . -> . integer?)))
           (new (class object% (define/public (m x) x) (super-new)))
           'pos
           'neg)))
  
  (let* ([i<%> (contract-eval '(interface ()))]
         [c% (contract-eval `(class* object% (,i<%>) (super-new)))]
         [o (contract-eval `(new ,c%))])
    (test #t (contract-eval 'is-a?) o i<%>)
    (test #t (contract-eval 'is-a?) o c%)
    (test #t (contract-eval 'is-a?) (contract-eval `(contract (object-contract) ,o 'pos 'neg)) i<%>)
    (test #t (contract-eval 'is-a?) (contract-eval `(contract (object-contract) ,o 'pos 'neg)) c%))
  
  ;; Currently the new object contracts using impersonators don't even attempt to ensure that
  ;; these reflective operations still work, and I'm not even sure they should.  For now, I
  ;; just get the class info from the original object, which means that all contracts are evaded.
  ;;
  ;; Just as a note, if we move the class-insp-mk values forward in class/c-proj and make-wrapper-class,
  ;; we get a failure in object->vector for the second testcase because the field-ref/field-set! in the
  ;; contracted version of the class (for a struct subtype of the original class's struct type) doesn't
  ;; know how to get the fields out of the object struct. We can always force it with unsafe-struct-ref,
  ;; but if we had impersonate-struct-type, with the same ability to replace the prop:object as
  ;; impersonate-struct has, then we might be able to handle this better.
  (let ([c% (parameterize ([current-inspector (make-inspector)])
              (contract-eval '(class object% (super-new))))])
    (test (list c% #f) 
          'object-info
          (contract-eval
           `(call-with-values 
             (lambda () (object-info (contract (object-contract) (new ,c%) 'pos 'neg)))
             list))))

  ;; object->vector tests
  (let* ([obj
          (parameterize ([current-inspector (make-inspector)])
            (contract-eval '(new (class object% (field [x 1] [y 2]) (super-new)))))]
         [vec (contract-eval `(object->vector ,obj))])
    (test vec
          (contract-eval 'object->vector)
          (contract-eval
           `(contract (object-contract (field x integer?) (field y integer?))
                      ,obj
                      'pos
                      'neg))))


;                                                       
;                                                       
;            ;;                              ;;         
;            ;;                              ;;         
;            ;;                              ;;         
;     ;;;;   ;;   ;;;;;    ;;;;;    ;;;;;   ;;    ;;;;  
;    ;;;;;;  ;;  ;;;;;;;  ;;;;;;;  ;;;;;;;  ;;   ;;;;;; 
;   ;;;  ;;  ;;  ;;   ;;  ;;   ;;  ;;   ;;  ;;  ;;;  ;; 
;   ;;       ;;     ;;;;  ;;;;     ;;;;     ;;  ;;      
;   ;;       ;;   ;;;;;;   ;;;;;    ;;;;;   ;;  ;;      
;   ;;       ;;  ;;;  ;;     ;;;;     ;;;;  ;;  ;;      
;   ;;;  ;;  ;;  ;;   ;;  ;;   ;;  ;;   ;; ;;   ;;;  ;; 
;    ;;;;;   ;;  ;;;;;;;  ;;;;;;;  ;;;;;;; ;;    ;;;;;  
;     ;;;    ;;   ;;;; ;;  ;;;;;    ;;;;;  ;;     ;;;   
;                                                       
;                                                       
;                                                       

  (test/pos-blame
   'class/c-first-order-class-1
   '(contract (class/c)
              3
              'pos
              'neg))
  
  (test/spec-passed
   'class/c-first-order-class-2
   '(contract (class/c)
              object%
              'pos
              'neg))
  
  (test/pos-blame
   'class/c-first-order-method-1
   '(contract (class/c [m (-> any/c number? number?)])
              object%
              'pos
              'neg))
  
  (test/spec-passed
   'class/c-first-order-method-2
   '(contract (class/c [m (-> any/c number? number?)])
              (class object% (super-new) (define/public (m x) (add1 x)))
              'pos
              'neg))
  
  (test/pos-blame
   'class/c-first-order-method-3
   '(contract (class/c [m (-> any/c number? number?)])
              (class object% (super-new) (define/public (m) 3))
              'pos
              'neg))
  
  (test/pos-blame
   'class/c-first-order-method-4
   '(contract (class/c m)
              object%
              'pos
              'neg))
  
  (test/spec-passed
   'class/c-first-order-method-4
   '(contract (class/c m)
              (class object% (super-new) (define/public (m) 3))
              'pos
              'neg))
  
  (test/pos-blame
   'class/c-first-order-method-4
   '(contract (class/c [m (-> any/c number? number?)])
              (class object% (super-new) (define/public (m) 3))
              'pos
              'neg))
  
  (test/pos-blame
   'class/c-first-order-field-1
   '(contract (class/c (field [n number?]))
              object%
              'pos
              'neg))
  
  (test/spec-passed
   'class/c-first-order-field-2
   '(contract (class/c (field [n number?]))
              (class object% (super-new) (field [n 3]))
              'pos
              'neg))
  
  (test/pos-blame
   'class/c-first-order-field-3
   '(contract (class/c (field n))
              object%
              'pos
              'neg))

  (test/spec-passed
   'class/c-first-order-field-4
   '(contract (class/c (field n))
              (class object% (super-new) (field [n 3]))
              'pos
              'neg))
  
  ;; No true first-order tests here, other than just to make
  ;; sure they're accepted.  For init-field, we can at least
  ;; make sure the given field is public (which happens
  ;; naturally by splitting an init-field into init and field).
  (test/spec-passed
   'class/c-first-order-init-1
   '(contract (class/c (init [a number?]))
              (class object% (super-new) (init a))
              'pos
              'neg))
  
  (test/spec-passed
   'class/c-first-order-init-field-1
   '(contract (class/c (init-field [a number?]))
              (class object% (super-new) (init-field a))
              'pos
              'neg))
  
  (test/pos-blame
   'class/c-first-order-init-field-2
   '(contract (class/c (init-field [a number?]))
              object%
              'pos
              'neg))

  (test/pos-blame
   'class/c-first-order-inherit-field-1
   '(contract (class/c (inherit-field [n number?]))
              object%
              'pos
              'neg))
  
  (test/spec-passed
   'class/c-first-order-inherit-field-2
   '(contract (class/c (inherit-field [n number?]))
              (class object% (super-new) (field [n 3]))
              'pos
              'neg))
  
  (test/pos-blame
   'class/c-first-order-inherit-field-3
   '(contract (class/c (inherit-field f))
              object%
              'pos
              'neg))
  
  (test/spec-passed
   'class/c-first-order-inherit-field-4
   '(contract (class/c (inherit-field f))
              (class object% (super-new) (field [f 10]))
              'pos
              'neg))

  (test/pos-blame
   'class/c-first-order-super-1
   '(contract (class/c (super [m (-> any/c number? number?)]))
              object%
              'pos
              'neg))
  
  (test/pos-blame
   'class/c-first-order-super-2
   '(contract (class/c (super [m (-> any/c number? number?)]))
              (class object% (super-new) (define/pubment (m x) (add1 x)))
              'pos
              'neg))
  
  (test/pos-blame
   'class/c-first-order-super-3
   '(contract (class/c (super [m (-> any/c number? number?)]))
              (class object% (super-new) (define/public-final (m x) (add1 x)))
              'pos
              'neg))
  
  (test/pos-blame
   'class/c-first-order-super-4
   '(contract (class/c (super [m (-> any/c number? number?)]))
              (let ([c% (class object% (super-new) (define/public (m x) (add1 x)))])
                (class c% (super-new) (define/overment (m x) (add1 x))))
              'pos
              'neg))
  
  (test/spec-passed
   'class/c-first-order-super-5
   '(contract (class/c (super [m (-> any/c number? number?)]))
              (class object% (super-new) (define/public (m x) (add1 x)))
              'pos
              'neg))

  (test/spec-passed
   'class/c-first-order-super-6
   '(contract (class/c (super [m (-> any/c number? number?)]))
              (let ([c% (class object% (super-new) (define/pubment (m x) (inner x m x)))])
                (class c% (super-new) (define/augride (m x) (add1 x))))
              'pos
              'neg))
  
  (test/pos-blame
   'class/c-first-order-super-7
   '(contract (class/c (super m))
              object%
              'pos
              'neg))
  
  (test/spec-passed
   'class/c-first-order-super-8
   '(contract (class/c (super m))
              (class object% (super-new) (define/public (m) 3))
              'pos
              'neg))
  
  (test/pos-blame
   'class/c-first-order-super-9
   '(contract (class/c (super [m (-> any/c number? number?)]))
              (class object% (super-new) (define/public (m) 3))
              'pos
              'neg))

  (test/pos-blame
   'class/c-first-order-inner-1
   '(contract (class/c (inner [m (-> any/c number? number?)]))
              object%
              'pos
              'neg))
  
  (test/spec-passed
   'class/c-first-order-inner-2
   '(contract (class/c (inner [m (-> any/c number? number?)]))
              (class object% (super-new) (define/pubment (m x) (inner x m x)))
              'pos
              'neg))
  
  (test/pos-blame
   'class/c-first-order-inner-3
   '(contract (class/c (inner [m (-> any/c number? number?)]))
              (class object% (super-new) (define/public (m x) (add1 x)))
              'pos
              'neg))
  
  (test/spec-passed
   'class/c-first-order-inner-4
   '(contract (class/c (inner [m (-> any/c number? number?)]))
              (let ([c% (class object% (super-new) (define/pubment (m x) (inner x m x)))])
                (class c% (super-new) (define/augride (m x) (add1 x))))
              'pos
              'neg))
  
  (test/spec-passed
   'class/c-first-order-inner-5
   '(contract (class/c (inner [m (-> any/c number? number?)]))
              (let ([c% (class object% (super-new) (define/public (m x) (add1 x)))])
                (class c% (super-new) (define/overment (m x) (+ (super m x) (inner x m x)))))
              'pos
              'neg))
  
  (test/pos-blame
   'class/c-first-order-inner-6
   '(contract (class/c (inner [m (-> any/c number? number?)]))
              (let* ([c% (class object% (super-new) (define/pubment (m x) (inner x m x)))]
                     [d% (class c% (super-new) (define/augride (m x) (add1 x)))])
                (class d% (super-new) (define/override-final (m x) (add1 x))))
              'pos
              'neg))
  
  (test/pos-blame
   'class/c-first-order-inner-7
   '(contract (class/c (inner m))
              object%
              'pos
              'neg))
  
  (test/spec-passed
   'class/c-first-order-inner-8
   '(let* ([c% (contract (class/c (inner m))
                         (class object% (super-new) (define/pubment (m) (inner 3 m)))
                         'pos
                         'neg)])
      (class c% (super-new) (define/augment (m) 5))))
  
  (test/neg-blame
   'class/c-first-order-inner-9
   '(let* ([c% (contract (class/c (inner [m (-> any/c number? number?)]))
                         (class object% (super-new) (define/pubment (m x) (inner x m x)))
                         'pos
                         'neg)])
      (class c% (super-new) (define/augment (m) 5))))
  
  (test/pos-blame
   'class/c-first-order-override-1
   '(contract (class/c (override [m (-> any/c number? number?)]))
              object%
              'pos
              'neg))

  (test/spec-passed
   'class/c-first-order-override-2
   '(contract (class/c (override [m (-> any/c number? number?)]))
              (class object% (super-new) (define/public (m x) (add1 x)))
              'pos
              'neg))

  (test/pos-blame
   'class/c-first-order-override-3
   '(contract (class/c (override [m (-> any/c number? number?)]))
              (class object% (super-new) (define/pubment (m x) (add1 x)))
              'pos
              'neg))

  (test/pos-blame
   'class/c-first-order-override-4
   '(contract (class/c (override [m (-> any/c number? number?)]))
              (let ([c% (class object% (super-new) (define/public (m x) (add1 x)))])
                (class c% (super-new) (define/overment (m x) (+ (super m x) (inner x m x)))))
              'pos
              'neg))

  (test/spec-passed
   'class/c-first-order-override-5
   '(contract (class/c (override [m (-> any/c number? number?)]))
              (let ([c% (class object% (super-new) (define/public (m x) (add1 x)))])
                (class c% (super-new) (define/override (m x) (add1 (super m x)))))
              'pos
              'neg))

  (test/pos-blame
   'class/c-first-order-override-6
   '(contract (class/c (override [m (-> any/c number? number?)]))
              (let* ([c% (class object% (super-new) (define/public (m x) (add1 x)))]
                     [d% (class c% (super-new) (define/overment (m x) (+ (super m x) (inner x m x))))])
                (class d% (super-new) (define/augride (m x) x)))
              'pos
              'neg))
  
  (test/pos-blame
   'class/c-first-order-override-7
   '(contract (class/c (override m))
              object%
              'pos
              'neg))

  (test/spec-passed
   'class/c-first-order-override-8
   '(let ([c% (contract (class/c (override m))
                        (class object% (super-new) (define/public (m) 3))
                        'pos
                        'neg)])
      (class c% (super-new) (define/override (m) 5))))
  
  (test/neg-blame
   'class/c-first-order-override-9
   '(let ([c% (contract (class/c (override [m (-> any/c number? number?)]))
                        (class object% (super-new) (define/public (m x) 3))
                        'pos
                        'neg)])
      (class c% (super-new) (define/override (m) 5))))

  (test/pos-blame
   'class/c-first-order-augment-1
   '(contract (class/c (augment [m (-> any/c number? number?)]))
              object%
              'pos
              'neg))

  (test/spec-passed
   'class/c-first-order-augment-2
   '(contract (class/c (augment [m (-> any/c number? number?)]))
              (class object% (super-new) (define/pubment (m x) (add1 x)))
              'pos
              'neg))

  (test/pos-blame
   'class/c-first-order-augment-3
   '(contract (class/c (augment [m (-> any/c number? number?)]))
              (class object% (super-new) (define/public (m x) (add1 x)))
              'pos
              'neg))

  (test/pos-blame
   'class/c-first-order-augment-4
   '(contract (class/c (augment [m (-> any/c number? number?)]))
              (let ([c% (class object% (super-new) (define/pubment (m x) (inner x m x)))])
                (class c% (super-new) (define/augride (m x) (add1 x))))
              'pos
              'neg))

  (test/pos-blame
   'class/c-first-order-augment-5
   '(contract (class/c (augment [m (-> any/c number? number?)]))
              (let ([c% (class object% (super-new) (define/public (m x) (add1 x)))])
                (class c% (super-new) (define/override (m x) (add1 (super m x)))))
              'pos
              'neg))

  (test/spec-passed
   'class/c-first-order-augment-6
   '(contract (class/c (augment [m (-> any/c number? number?)]))
              (let* ([c% (class object% (super-new) (define/public (m x) (add1 x)))]
                     [d% (class c% (super-new) (define/overment (m x) (+ (super m x) (inner x m x))))])
                (class d% (super-new) (define/augment (m x) x)))
              'pos
              'neg))
  
  (test/pos-blame
   'class/c-first-order-augment-7
   '(contract (class/c (augment m))
              object%
              'pos
              'neg))

  (test/spec-passed
   'class/c-first-order-augment-8
   '(let ([c% (contract (class/c (augment m))
                        (class object% (super-new) (define/pubment (m) 3))
                        'pos
                        'neg)])
      (class c% (super-new) (inherit m))))

  (test/pos-blame
   'class/c-first-order-augment-9
   '(let ([c% (contract (class/c (augment [m (-> any/c number? number?)]))
                        (class object% (super-new) (define/pubment (m) 3))
                        'pos
                        'neg)])
      (class c% (super-new) (inherit m))))
  
  (test/pos-blame
   'class/c-first-order-augride-1
   '(contract (class/c (augride [m (-> any/c number? number?)]))
              object%
              'pos
              'neg))

  (test/pos-blame
   'class/c-first-order-augride-2
   '(contract (class/c (augride [m (-> any/c number? number?)]))
              (class object% (super-new) (define/pubment (m x) (add1 x)))
              'pos
              'neg))

  (test/pos-blame
   'class/c-first-order-augride-4
   '(contract (class/c (augride [m (-> any/c number? number?)]))
              (class object% (super-new) (define/public (m x) (add1 x)))
              'pos
              'neg))

  (test/spec-passed
   'class/c-first-order-augride-5
   '(contract (class/c (augride [m (-> any/c number? number?)]))
              (let ([c% (class object% (super-new) (define/pubment (m x) (inner x m x)))])
                (class c% (super-new) (define/augride (m x) (add1 x))))
              'pos
              'neg))

  (test/pos-blame
   'class/c-first-order-augride-5
   '(contract (class/c (augride [m (-> any/c number? number?)]))
              (let ([c% (class object% (super-new) (define/public (m x) (add1 x)))])
                (class c% (super-new) (define/override (m x) (add1 (super m x)))))
              'pos
              'neg))

  (test/spec-passed
   'class/c-first-order-augride-6
   '(contract (class/c (augride [m (-> any/c number? number?)]))
              (let* ([c% (class object% (super-new) (define/public (m x) (add1 x)))]
                     [d% (class c% (super-new) (define/overment (m x) (+ (super m x) (inner x m x))))])
                (class d% (super-new) (define/augride (m x) x)))
              'pos
              'neg))
  
  (test/pos-blame
   'class/c-first-order-augride-7
   '(contract (class/c (augride m))
              object%
              'pos
              'neg))

  (test/spec-passed
   'class/c-first-order-augride-8
   '(let ([c% (contract (class/c (augride m))
                        (class (class object% (super-new) (define/pubment (m) 3))
                          (super-new) (define/augride (m) 4))
                        'pos
                        'neg)])
      (class c% (super-new) (inherit m))))

  (test/pos-blame
   'class/c-first-order-augride-9
   '(let ([c% (contract (class/c (augride [m (-> any/c number? number?)]))
                        (class (class object% (super-new) (define/pubment (m) 3))
                          (super-new) (define/augride (m) 4))
                        'pos
                        'neg)])
      (class c% (super-new) (inherit m))))
  
  (test/pos-blame
   'class/c-first-order-inherit-1
   '(let* ([c% (contract (class/c (inherit [m (-> any/c number? number?)]))
                         object%
                         'pos
                         'neg)]
           [d% (class c% (super-new) (inherit m) (define/public (f) (m 5)))])
      (send (new d%) f)))

  (test/spec-passed
   'class/c-first-order-inherit-2
   '(let* ([c% (contract (class/c (inherit [m (-> any/c number? number?)]))
                         (class object% (super-new) (define/public (m x) x))
                         'pos
                         'neg)]
           [d% (class c% (super-new) (inherit m) (define/public (f) (m 5)))])
      (send (new d%) f)))

  (test/pos-blame
   'class/c-first-order-inherit-3
   '(let* ([c% (contract (class/c (inherit [m (-> any/c number? number?)]))
                         (class object% (super-new) (define/public (m) 3))
                         'pos
                         'neg)]
           [d% (class c% (super-new) (inherit m) (define/public (f) (m 5)))])
      (send (new d%) f)))
  
  (test/spec-passed
   'class/c-first-order-absent-1
   '(contract (class/c (absent m)) object% 'pos 'neg))
  
  (test/pos-blame
   'class/c-first-order-absent-2
   '(contract (class/c (absent m))
              (class object% (super-new) (define/public (m) 3))
              'pos
              'neg))
  
  (test/spec-passed
   'class/c-first-order-absent-3
   '(contract (class/c (absent (field f))) object% 'pos 'neg))
  
  (test/pos-blame
   'class/c-first-order-absent-4
   '(contract (class/c (absent (field f)))
              (class object% (super-new) (field [f 3]))
              'pos
              'neg))
  
  (test/spec-passed
   'class/c-higher-order-init-1
   '(let ([c% (contract (class/c (init [a number?]))
                        (class object% (super-new) (init a))
                        'pos
                        'neg)])
      (new c% [a 3])))
  
  (test/neg-blame
   'class/c-higher-order-init-2
   '(let ([c% (contract (class/c (init [a number?]))
                        (class object% (super-new) (init a))
                        'pos
                        'neg)])
      (new c% [a #t])))
  
  (test/spec-passed
   'class/c-higher-order-init-3
   '(let* ([c% (class object% (super-new) (init a))]
           [d% (contract (class/c (init [a number?] [a string?]))
                         (class c% (super-new) (init a))
                         'pos
                         'neg)])
      (new d% [a 3] [a "foo"])))
  
  (test/neg-blame
   'class/c-higher-order-init-4
   '(let* ([c% (class object% (super-new) (init a))]
           [d% (contract (class/c (init [a number?] [a string?]))
                         (class c% (super-new) (init a))
                         'pos
                         'neg)])
      (new d% [a 3] [a 4])))
  
  (test/neg-blame
   'class/c-higher-order-init-5
   '(let* ([c% (class object% (super-new) (init a))]
           [d% (contract (class/c (init [a number?] [a string?]))
                         (class c% (super-new) (init a))
                         'pos
                         'neg)])
      (new d% [a "bar"] [a "foo"])))
  
  (test/spec-passed
   'class/c-higher-order-init-6
   '(let* ([c% (class object% (super-new) (init a))]
           [d% (class c% (super-new) (init a))]
           [d%/c (contract (class/c (init [a integer?] [a string?])) d% 'pos 'neg1)]
           [d%/c/c (contract (class/c (init [a number?])) d%/c 'pos1 'neg)])
      (new d%/c/c [a 3] [a "foo"])))
  
  (test/neg-blame
   'class/c-higher-order-init-7
   '(let* ([c% (class object% (super-new) (init a))]
           [d% (class c% (super-new) (init a))]
           [d%/c (contract (class/c (init [a integer?] [a string?])) d% 'pos1 'neg)]
           [d%/c/c (contract (class/c (init [a number?])) d%/c 'pos 'neg1)])
      (new d%/c/c [a 3.5] [a "foo"])))
  
  (test/neg-blame
   'class/c-higher-order-init-8
   '(let* ([c% (class object% (super-new) (init a))]
           [d% (class c% (super-new) (init a))]
           [d%/c (contract (class/c (init [a integer?] [a string?])) d% 'pos 'neg)]
           [d%/c/c (contract (class/c (init [a number?])) d%/c 'pos 'neg)])
      (new d%/c/c [a #t] [a "foo"])))
  
  (test/spec-passed
   'class/c-higher-order-init-field-1
   '(let ([c% (contract (class/c (init-field [f (-> number? number?)]))
                        (class object% (super-new) (init-field f) (f 3))
                        'pos
                        'neg)])
      (new c% [f (lambda (x) x)])))

  (test/pos-blame
   'class/c-higher-order-init-field-2
   '(let ([c% (contract (class/c (init-field [f (-> number? number?)]))
                        (class object% (super-new) (init-field f) (f #t))
                        'pos
                        'neg)])
      (new c% [f (lambda (x) x)])))

  (test/neg-blame
   'class/c-higher-order-init-field-3
   '(let ([c% (contract (class/c (init-field [f (-> number? number?)]))
                        (class object% (super-new) (init-field f) (f 3))
                        'pos
                        'neg)])
      (new c% [f (lambda (x) (zero? x))])))
  
  ;; Make sure that the original provider of the value is blamed if an
  ;; init arg is given an invalid value, and then that is retrieved by
  ;; an external client.
  (test/neg-blame
   'class/c-higher-order-init-field-4
   '(let* ([c% (contract (class/c (init-field [f (-> number? number?)]))
                         (class object% (super-new) (init-field f))
                         'pos
                         'neg)]
           [o (new c% [f (lambda (x) (zero? x))])])
      ((get-field f o) 3)))

  (test/spec-passed
   'class/c-higher-order-method-1
   '(let ([c% (contract (class/c [m (-> any/c number? number?)])
                        (class object% (super-new) (define/public (m x) (add1 x)))
                        'pos
                        'neg)])
      (send (new c%) m 3)))

  (test/neg-blame
   'class/c-higher-order-method-2
   '(let ([c% (contract (class/c [m (-> any/c number? number?)])
                        (class object% (super-new) (define/public (m x) (add1 x)))
                        'pos
                        'neg)])
      (send (new c%) m #f)))

  (test/pos-blame
   'class/c-higher-order-method-3
   '(let ([c% (contract (class/c [m (-> any/c number? number?)])
                        (class object% (super-new) (define/public (m x) (zero? x)))
                        'pos
                        'neg)])
      (send (new c%) m 3)))

  ;; Test that public method contracts are not checked for implication.
  ;; Public method contracts do not check behavioral subtyping.
  ;; Once interfaces have contracts, those will.
  (test/spec-passed
   'class/c-higher-order-method-4
   '(let* ([c% (contract (class/c [m (-> any/c number? number?)])
                         (class object% (super-new) (define/public (m x) (zero? x)))
                         'pos
                         'neg)]
           [d% (class c% (super-new) (define/override (m) (super m 5)))])
      (send (new d%) m)))

  (test/spec-passed
   'class/c-higher-order-super-1
   '(let* ([c% (contract (class/c [m (-> any/c integer? integer?)]
                                  (super [m (-> any/c number? number?)]))
                         (class object% (super-new) (define/public (m x) (add1 x)))
                         'pos
                         'neg)]
           [d% (class c% (super-new) (define/override (m x) (+ x (super m 3.5))))])
      (send (new d%) m 4.5)))

  (test/neg-blame
   'class/c-higher-order-super-2
   '(let* ([c% (contract (class/c [m (-> any/c integer? integer?)]
                                  (super [m (-> any/c number? number?)]))
                         (class object% (super-new) (define/public (m x) (add1 x)))
                         'pos
                         'neg)]
           [d% (class c% (super-new) (define/override (m) (super m #f)))])
      (send (new d%) m)))

  (test/pos-blame
   'class/c-higher-order-super-3
   '(let* ([c% (contract (class/c [m (-> any/c integer? integer?)]
                                  (super [m (-> any/c number? number?)]))
                         (class object% (super-new) (define/public (m x) (zero? x)))
                         'pos
                         'neg)]
           [d% (class c% (super-new) (define/override (m) (super m 3.5)))])
      (send (new d%) m)))

  (test/spec-passed
   'class/c-higher-order-inner-1
   '(let* ([c% (contract (class/c (inner [m (-> any/c integer? integer?)]))
                         (class object% (super-new) (define/pubment (m x) (+ x (inner x m x))))
                         'pos
                         'neg)]
           [d% (class c% (super-new) (define/augride (m x) (add1 x)))])
      (send (new d%) m 3)))

  (test/neg-blame
   'class/c-higher-order-inner-2
   '(let* ([c% (contract (class/c (inner [m (-> any/c integer? integer?)]))
                         (class object% (super-new) (define/pubment (m x) (+ x (inner x m x))))
                         'pos
                         'neg)]
           [d% (class c% (super-new) (define/augride (m x) (zero? x)))])
      (send (new d%) m 3)))

  (test/pos-blame
   'class/c-higher-order-inner-3
   '(let* ([c% (contract (class/c (inner [m (-> any/c integer? integer?)]))
                         (class object% (super-new) (define/pubment (m x) (+ x (inner x m (zero? x)))))
                         'pos
                         'neg)]
           [d% (class c% (super-new) (define/augride (m x) (add1 x)))])
      (send (new d%) m 3)))

  (test/neg-blame
   'class/c-higher-order-inner-4
   '(let* ([c% (contract (class/c (inner [m (-> any/c integer? integer?)]))
                         (class object% (super-new) (define/pubment (m x) (+ x (inner x m x))))
                         'pos
                         'neg)]
           [d% (class c% (super-new) (define/augride (m x) (add1 x)))]
           [e% (class d% (super-new) (define/override (m x) (zero? (super m x))))])
      (send (new e%) m 3)))

  (test/spec-passed
   'class/c-higher-order-inner-5
   '(let* ([c% (contract (class/c (inner [m (-> any/c integer? integer?)]))
                         (class object% (super-new) (define/pubment (m x) (+ x (inner x m x))))
                         'pos
                         'neg)]
           [d% (class c% (super-new) (define/augment (m x) (if (inner x m x) (add1 x) x)))]
           [e% (class d% (super-new) (define/augride (m x) (zero? x)))])
      (send (new e%) m 3)))

  ;; Make sure the order of the wrapping is correct in the next two.
  (test/neg-blame
   'class/c-higher-order-inner-6
   '(let* ([c% (contract (class/c (inner [m (-> any/c integer? integer?)]))
                         (class object% (super-new) (define/pubment (m x) (+ x (inner x m x))))
                         'pos
                         'neg1)]
           [d% (contract (class/c (inner [m (-> any/c number? number?)]))
                         c%
                         'pos1
                         'neg)]
           [e% (class d% (super-new) (define/augride (m x) (zero? x)))])
      (send (new e%) m 3)))

  (test/pos-blame
   'class/c-higher-order-inner-7
   '(let* ([c% (contract (class/c (inner [m (-> any/c integer? integer?)]))
                         (class object% (super-new) (define/pubment (m x) (+ x (inner x m #f))))
                         'pos
                         'neg1)]
           [d% (contract (class/c (inner [m (-> any/c number? number?)]))
                         c%
                         'pos1
                         'neg)]
           [e% (class d% (super-new) (define/augride (m x) (add1 x)))])
      (send (new e%) m 3)))

  ;; Test that overriding an augmenting method can still be effected by an inner contract.
  (test/neg-blame
   'class/c-higher-order-inner-8
   '(let* ([c% (contract (class/c (inner [m (-> any/c number? number?)]))
                         (class object% (super-new) (define/pubment (m x) (+ x (inner x m 3))))
                         'pos
                         'neg)]
           [d% (class c% (super-new) (define/augride (m x) (add1 x)))]
           [e% (class d% (super-new) (define/override (m x) (zero? (super m x))))])
      (send (new e%) m 3)))

  ;; The inner contract can be added before the next augmenting method, as seen here.
  (test/neg-blame
   'class/c-higher-order-inner-9
   '(let* ([c% (class object% (super-new) (define/pubment (m x) (+ x (inner x m 3))))]
           [d% (contract (class/c (inner [m (-> any/c number? number?)]))
                         (class c% (super-new) (define/augride (m x) (add1 x)))
                         'pos
                         'neg)]
           [e% (class d% (super-new) (define/override (m x) (zero? (super m x))))])
      (send (new e%) m 3)))
  
  ;; Show both inner and super contracts.
  (test/spec-passed
   'class/c-higher-order-inner-10
   '(let* ([c% (class object% (super-new) (define/pubment (m x) (+ x (inner x m 3))))]
           [d% (contract (class/c (inner [m (-> any/c number? number?)])
                                  (super [m (-> any/c number? number?)]))
                         (class c% (super-new) (define/augride (m x) (add1 x)))
                         'pos
                         'neg)]
           [e% (class d% (super-new) (define/override (m x) (+ x (super m x))))])
      (send (new e%) m 3)))

  (test/pos-blame
   'class/c-higher-order-inner-11
   '(let* ([c% (class object% (super-new) (define/pubment (m x) (+ x (inner x m #f))))]
           [d% (contract (class/c (inner [m (-> any/c number? number?)])
                                  (super [m (-> any/c number? number?)]))
                         (class c% (super-new) (define/augride (m x) (add1 x)))
                         'pos
                         'neg)]
           [e% (class d% (super-new) (define/override (m x) (+ x (super m x))))])
      (send (new e%) m 3)))

  (test/neg-blame
   'class/c-higher-order-inner-10
   '(let* ([c% (class object% (super-new) (define/pubment (m x) (+ x (inner x m 3))))]
           [d% (contract (class/c (inner [m (-> any/c number? number?)])
                                  (super [m (-> any/c number? number?)]))
                         (class c% (super-new) (define/augride (m x) (add1 x)))
                         'pos
                         'neg)]
           [e% (class d% (super-new) (define/override (m x) (+ x (super m #f))))])
      (send (new e%) m 3)))

  (test/spec-passed/result
   'class/c-higher-order-field-1
   '(let* ([c% (contract (class/c (field [f number?]))
                         (class object% (super-new) (field [f 10]))
                         'pos
                         'neg)])
      (get-field f (new c%)))
   10)

  (test/spec-passed/result
   'class/c-higher-order-field-2
   '(let* ([c% (contract (class/c (field [f number?]))
                         (class object% (super-new) (field [f 10]))
                         'pos
                         'neg)]
           [o (new c%)])
      (set-field! f o 5)
      (get-field f o))
   5)

  (test/pos-blame
   'class/c-higher-order-field-3
   '(let* ([c% (contract (class/c (field [f number?]))
                         (class object% (super-new) (field [f #f]))
                         'pos
                         'neg)]
           [o (new c%)])
      (get-field f o)))

  (test/neg-blame
   'class/c-higher-order-field-4
   '(let* ([c% (contract (class/c (field [f number?]))
                         (class object% (super-new) (field [f 10]))
                         'pos
                         'neg)]
           [o (new c%)])
      (set-field! f o #f)))
  
  (test/spec-passed
   'class/c-higher-order-field-5
   '(let ([c% (contract (class/c (field f))
                        (class object% (super-new) (field [f 10]))
                        'pos
                        'neg)])
      (get-field f (new c%))))

  (test/spec-passed/result
   'class/c-higher-order-inherit-field-1
   '(let* ([c% (contract (class/c (inherit-field [f number?]))
                         (class object% (super-new) (field [f 10]))
                         'pos
                         'neg)]
           [d% (class c% (super-new) 
                 (inherit-field f)
                 (define/public (m) f))])
      (send (new d%) m))
   10)

  (test/spec-passed/result
   'class/c-higher-order-inherit-field-2
   '(let* ([c% (contract (class/c (inherit-field [f number?]))
                         (class object% (super-new) (field [f 10]))
                         'pos
                         'neg)]
           [d% (class c% (super-new)
                 (inherit-field f)
                 (define/public (m) (set! f 12)))]
           [o (new d%)])
      (send o m)
      (get-field f o))
   12)

  (test/pos-blame
   'class/c-higher-order-inherit-field-3
   '(let* ([c% (contract (class/c (inherit-field [f number?]))
                         (class object% (super-new) (field [f #f]))
                         'pos
                         'neg)]
           [d% (class c% (super-new) 
                 (inherit-field f)
                 (define/public (m) f))])
      (send (new d%) m)))

  (test/neg-blame
   'class/c-higher-order-inherit-field-4
   '(let* ([c% (contract (class/c (inherit-field [f number?]))
                         (class object% (super-new) (field [f 10]))
                         'pos
                         'neg)]
           [d% (class c% (super-new)
                 (inherit-field f)
                 (define/public (m) (set! f #f)))])
      (send (new d%) m)))

  (test/spec-passed
   'class/c-higher-order-inherit-field-5
   '(let* ([c% (contract (class/c (inherit-field f))
                         (class object% (super-new) (field [f 10]))
                         'pos
                         'neg)]
           [d% (class c% (super-new)
                 (inherit-field f)
                 (define/public (m) f))])
      (send (new d%) m)))

  (test/spec-passed
   'class/c-higher-order-override-1
   '(let* ([c% (contract (class/c (override [m (-> any/c integer? integer?)]))
                         (class object% (super-new)
                           (define/public (m x) x)
                           (define/public (f x) (m x)))
                         'pos
                         'neg)]
           [d% (class c% (super-new) 
                 (define/public (g x) (m x))
                 (define/override (m x) (add1 (super m x))))])
      (send (new d%) g 3.5)))

  (test/neg-blame
   'class/c-higher-order-override-2
   '(let* ([c% (contract (class/c (override [m (-> any/c number? number?)]))
                         (class object% (super-new)
                           (define/public (m x) x)
                           (define/public (f x) (add1 (m x))))
                         'pos
                         'neg)]
           [d% (class c% (super-new) (define/override (m x) (zero? (super m x))))])
      (send (new d%) f 3)))

  (test/neg-blame
   'class/c-higher-order-override-3
   '(let* ([c% (contract (class/c (override [m (-> any/c number? number?)]))
                         (class object% (super-new)
                           (define/public (m x) (zero? x))
                           (define/public (f x) (add1 (m x))))
                         'pos
                         'neg)]
           [d% (class c% (super-new) (define/override (m x) (super m x)))])
      (send (new d%) f 3)))

  (test/pos-blame
   'class/c-higher-order-override-4
   '(let* ([c% (contract (class/c (override [m (-> any/c number? number?)]))
                         (class object% (super-new)
                           (define/public (m x) x)
                           (define/public (f x) (add1 (m #f))))
                         'pos
                         'neg)]
           [d% (class c% (super-new) (define/override (m x) (+ x (super m x))))])
      (send (new d%) f 3)))

  (test/pos-blame
   'class/c-higher-order-override-5
   '(let* ([c% (contract (class/c (override [m (-> any/c number? number?)]))
                         (class object% (super-new)
                           (define/public (m x) x)
                           (define/public (f x) (add1 (m #f))))
                         'pos
                         'neg1)]
           [d% (contract (class/c (override [m (-> any/c string? string?)]))
                         c%
                         'pos1
                         'neg)]
           [e% (class d% (super-new) (define/override (m x) (+ x (super m x))))])
      (send (new e%) f 3)))

  (test/spec-passed
   'class/c-higher-order-override-6
   '(let* ([c% (contract (class/c (override [m (-> any/c number? number?)]))
                         (class object% (super-new)
                           (define/public (m x) x)
                           (define/public (f x) (add1 (m 3.5))))
                         'pos
                         'neg1)]
           [d% (contract (class/c (override [m (-> any/c integer? integer?)]))
                         (class c% (super-new) (inherit m) (define/public (g x) (add1 (m 3))))
                         'pos1
                         'neg)]
           [e% (class d% (super-new) (define/override (m x) (+ x (super m x))))])
      (send (new e%) g 3)))

  (test/pos-blame
   'class/c-higher-order-override-7
   '(let* ([c% (contract (class/c (override [m (-> any/c number? number?)]))
                         (class object% (super-new)
                           (define/public (m x) x)
                           (define/public (f x) (add1 (m #f))))
                         'pos
                         'neg1)]
           [d% (contract (class/c (override [m (-> any/c integer? integer?)]))
                         (class c% (super-new) (define/public (g x) (add1 (m 3))))
                         'pos1
                         'neg)]
           [e% (class d% (super-new) (define/override (m x) (+ x (super m x))))])
      (send (new e%) f 3)))

  (test/spec-passed
   'class/c-higher-order-augment-1
   '(let* ([c% (contract (class/c (augment [m (-> any/c integer? integer?)]))
                         (class object% (super-new)
                           (define/pubment (m x) x)
                           (define/public (f x) (m (zero? x))))
                         'pos
                         'neg)]
           [d% (class c% (super-new) (inherit m) (define/public (g x) (m x)))])
      (send (new d%) f 3)))

  (test/neg-blame
   'class/c-higher-order-augment-2
   '(let* ([c% (contract (class/c (augment [m (-> any/c integer? integer?)]))
                         (class object% (super-new) (define/pubment (m x) x))
                         'pos
                         'neg)]
           [d% (class c% (super-new) (inherit m) (define/public (g x) (m x)))])
      (send (new d%) g 3.5)))

  (test/pos-blame
   'class/c-higher-order-augment-3
   '(let* ([c% (contract (class/c (augment [m (-> any/c integer? integer?)]))
                         (class object% (super-new) (define/pubment (m x) #f))
                         'pos
                         'neg)]
           [d% (class c% (super-new) (inherit m) (define/public (g x) (m x)))])
      (send (new d%) g 3)))

  (test/pos-blame
   'class/c-higher-order-augment-4
   '(let* ([c% (contract (class/c (augment [m (-> any/c number? integer?)]))
                         (class object% (super-new) (define/pubment (m x) #f))
                         'pos
                         'neg1)]
           [d% (contract (class/c (augment [m (-> any/c integer? number?)]))
                         c%
                         'pos1
                         'neg)]
           [e% (class d% (super-new) (inherit m) (define/public (g x) (m x)))])
      (send (new e%) g 3)))

  (test/neg-blame
   'class/c-higher-order-augment-5
   '(let* ([c% (contract (class/c (augment [m (-> any/c number? integer?)]))
                         (class object% (super-new) (define/pubment (m x) (floor x)))
                         'pos
                         'neg1)]
           [d% (contract (class/c (augment [m (-> any/c integer? number?)]))
                         c%
                         'pos1
                         'neg)]
           [e% (class d% (super-new) (inherit m) (define/public (g x) (m x)))])
      (send (new e%) g 3.5)))

  (test/spec-passed
   'class/c-higher-order-augment-6
   '(let* ([c% (contract (class/c (augment [m (-> any/c number? integer?)]))
                         (class object% (super-new) (define/pubment (m x) (floor x)))
                         'pos
                         'neg1)]
           [d% (contract (class/c (augment [m (-> any/c integer? number?)]))
                         (class c% (super-new) (inherit m) (define/public (f x) (m x)))
                         'pos1
                         'neg)]
           [e% (class d% (super-new) (inherit m) (define/public (g x) (m x)))])
      (send (new e%) f 3.5)))

  (test/spec-passed
   'class/c-higher-order-inherit-1
   '(let* ([c% (contract (class/c (inherit [m (-> any/c number? number?)]))
                         (class object% (super-new) (define/public (m x) x))
                         'pos
                         'neg)]
           [d% (class c% (super-new) (inherit m) (define/public (f) (m 5)))])
      (send (new d%) f)))

  (test/neg-blame
   'class/c-higher-order-inherit-2
   '(let* ([c% (contract (class/c (inherit [m (-> any/c number? number?)]))
                         (class object% (super-new) (define/public (m x) x))
                         'pos
                         'neg)]
           [d% (class c% (super-new) (inherit m) (define/public (f) (m #f)))])
      (send (new d%) f)))

  (test/pos-blame
   'class/c-higher-order-inherit-3
   '(let* ([c% (contract (class/c (inherit [m (-> any/c number? number?)]))
                         (class object% (super-new) (define/public (m x) (zero? x)))
                         'pos
                         'neg)]
           [d% (class c% (super-new) (inherit m) (define/public (f) (m 5)))])
      (send (new d%) f)))

  ;; Should not be checked if overridden (i.e. target of dyn disp changes).
  (test/spec-passed
   'class/c-higher-order-inherit-4
   '(let* ([c% (contract (class/c (inherit [m (-> any/c number? number?)]))
                         (class object% (super-new) (define/public (m x) (zero? x)))
                         'pos
                         'neg)]
           [d% (class c% (super-new) (inherit m) (define/public (f) (m 5)))]
           [e% (class d% (super-new) (define/override (m x) x))])
      (send (new e%) f)))

  (test/spec-passed
   '->m-first-order-1
   '(contract (class/c [m (->m number? number?)])
              (class object% (super-new) (define/public (m x) x))
              'pos
              'neg))

  (test/pos-blame
   '->m-first-order-2
   '(contract (class/c [m (->m any/c number? number?)])
              (class object% (super-new) (define/public (m x) x))
              'pos
              'neg))

  (test/spec-passed
   '->*m-first-order-1
   '(contract (class/c [m (->*m (number?) (string?) number?)])
              (class object% (super-new) (define/public (m x [f "foo"]) x))
              'pos
              'neg))

  (test/pos-blame
   '->*m-first-order-2
   '(contract (class/c [m (->*m (any/c number?) (string?) number?)])
              (class object% (super-new) (define/public (m x [f "foo"]) x))
              'pos
              'neg))
  
  (test/spec-passed
   '->dm-first-order-1
   '(contract (class/c [pop (->dm () () #:pre-cond (not (send this empty?)) [_ number?])]
                       [push (->dm ([arg number?]) () [_ void?] #:post-cond (not (send this empty?)))]
                       [empty? (->m boolean?)])
              (class object% (super-new)
                (define stack null)
                (define/public (empty?) (null? stack))
                (define/public (push v) (set! stack (cons v stack)))
                (define/public (pop) (let ([res (car stack)]) (set! stack (cdr stack)) res)))
              'pos
              'neg))

  (test/pos-blame
   '->dm-first-order-1
   '(contract (class/c [pop (->dm () () #:pre-cond (not (send this empty?)) [_ number?])]
                       [push (->dm ([arg number?]) () [_ void?] #:post-cond (not (send this empty?)))]
                       [empty? (->m boolean?)])
              (class object% (super-new)
                (define stack null)
                (define/public (empty?) (null? stack))
                (define/public (push v) (set! stack (cons v stack)))
                (define/public (pop v) (let ([res (car stack)]) (set! stack (cdr stack)) res)))
              'pos
              'neg))

  (test/spec-passed
   '->dm-higher-order-1
   '(let* ([stack% (contract (class/c [pop (->dm () () #:pre-cond (not (send this empty?)) [_ number?])]
                                      [push (->dm ([arg number?]) () [_ void?] #:post-cond (not (send this empty?)))]
                                      [empty? (->m boolean?)])
                             (class object% (super-new)
                               (define stack null)
                               (define/public (empty?) (null? stack))
                               (define/public (push v) (set! stack (cons v stack)))
                               (define/public (pop) (let ([res (car stack)]) (set! stack (cdr stack)) res)))
                             'pos
                             'neg)]
           [o (new stack%)])
      (send o push 4)
      (send o empty?)
      (send o pop)))

  (test/pos-blame
   '->dm-higher-order-2
   '(let* ([stack% (contract (class/c [pop (->dm () () #:pre-cond (not (send this empty?)) [_ number?])]
                                      [push (->dm ([arg number?]) () [_ void?] #:post-cond (not (send this empty?)))]
                                      [empty? (->m boolean?)])
                             (class object% (super-new)
                               (define stack null)
                               (define/public (empty?) (null? stack))
                               (define/public (push v) (void))
                               (define/public (pop) (let ([res (car stack)]) (set! stack (cdr stack)) res)))
                             'pos
                             'neg)]
           [o (new stack%)])
      (send o push 4)
      (send o empty?)
      (send o pop)))

  (test/neg-blame
   '->dm-higher-order-3
   '(let* ([stack% (contract (class/c [pop (->dm () () #:pre-cond (not (send this empty?)) [_ number?])]
                                      [push (->dm ([arg number?]) () [_ void?] #:post-cond (not (send this empty?)))]
                                      [empty? (->m boolean?)])
                             (class object% (super-new)
                               (define stack null)
                               (define/public (empty?) (null? stack))
                               (define/public (push v) (set! stack (cons v stack)))
                               (define/public (pop) (let ([res (car stack)]) (set! stack (cdr stack)) res)))
                             'pos
                             'neg)]
           [o (new stack%)])
      (send o pop)))
  
  (test/spec-passed
   'case->m-first-order-1
   '(contract (class/c [m (case->m (-> number? number?) (-> number? number? number?))])
              (class object% (super-new) (define/public (m x [y 3]) (+ x y)))
              'pos
              'neg))

  (test/pos-blame
   'case->m-first-order-2
   '(contract (class/c [m (case->m (-> number? number?) (-> number? number? number?))])
              (class object% (super-new) (define/public (m x) (+ x y)))
              'pos
              'neg))

  (test/spec-passed
   'case->m-higher-order-1
   '(let ([cls% (contract (class/c [m (case->m (-> number? number?) (-> number? number? number?))])
                          (class object% (super-new) (define/public (m x [y 3]) (+ x y)))
                          'pos
                          'neg)])
      (send (new cls%) m 3)
      (send (new cls%) m 3 4)))

  (test/neg-blame
   'case->m-higher-order-2
   '(let ([cls% (contract (class/c [m (case->m (-> number? number?) (-> number? number? number?))])
                          (class object% (super-new) (define/public (m x [y 3]) (+ x y)))
                          'pos
                          'neg)])
      (send (new cls%) m #t)))

  (test/neg-blame
   'case->m-higher-order-3
   '(let ([cls% (contract (class/c [m (case->m (-> number? number?) (-> number? number? number?))])
                          (class object% (super-new) (define/public (m x [y 3]) (+ x y)))
                          'pos
                          'neg)])
      (send (new cls%) m 3 #t)))

;                                                              
;                                                              
;             ;;        ;;                     ;    ;;         
;             ;;        ;;                    ;;    ;;         
;             ;;                              ;;    ;;         
;     ;;;;    ;; ;;;    ;;    ;;;      ;;;;  ;;;;; ;;    ;;;;  
;    ;;;;;;   ;;;;;;;   ;;   ;;;;;    ;;;;;; ;;;;; ;;   ;;;;;; 
;   ;;;  ;;;  ;;;  ;;;  ;;  ;;   ;;  ;;;  ;;  ;;   ;;  ;;;  ;; 
;   ;;    ;;  ;;    ;;  ;;  ;;;;;;;  ;;       ;;   ;;  ;;      
;   ;;    ;;  ;;    ;;  ;;  ;;;;;;;  ;;       ;;   ;;  ;;      
;   ;;    ;;  ;;    ;;  ;;  ;;       ;;       ;;   ;;  ;;      
;   ;;;  ;;;  ;;;  ;;;  ;;  ;;;  ;;  ;;;  ;;  ;;  ;;   ;;;  ;; 
;    ;;;;;;   ;;;;;;;   ;;   ;;;;;    ;;;;;   ;;;;;;    ;;;;;  
;     ;;;;    ;; ;;;    ;;    ;;;      ;;;     ;;;;;     ;;;   
;                       ;;                                     
;                     ;;;;                                     
;                     ;;;                                      

  (test/pos-blame
   'object/c-first-order-object-1
   '(contract (object/c)
              3
              'pos
              'neg))
  
  (test/spec-passed
   'object/c-first-order-object-2
   '(contract (object/c)
              (new object%)
              'pos
              'neg))
  
  (test/pos-blame
   'object/c-first-order-method-1
   '(contract (object/c [m (-> any/c number? number?)])
              (new object%)
              'pos
              'neg))
  
  (test/spec-passed
   'object/c-first-order-method-2
   '(contract (object/c [m (-> any/c number? number?)])
              (new (class object% (super-new) (define/public (m x) (add1 x))))
              'pos
              'neg))
  
  (test/pos-blame
   'object/c-first-order-field-1
   '(contract (object/c (field [n number?]))
              (new object%)
              'pos
              'neg))
  
  (test/spec-passed
   'object/c-first-order-field-2
   '(contract (object/c (field [n number?]))
              (new (class object% (super-new) (field [n 3])))
              'pos
              'neg))
  
  (test/spec-passed/result
   'object/c-higher-order-field-1
   '(get-field
     n
     (contract (object/c (field [n number?]))
               (new (class object% (super-new) (field [n 3])))
               'pos
               'neg))
   3)

  (test/pos-blame
   'object/c-higher-order-field-2
   '(get-field
     n
     (contract (object/c (field [n number?]))
               (new (class object% (super-new) (field [n #t])))
               'pos
               'neg)))

  (test/spec-passed/result
   'object/c-higher-order-field-3
   '(let ([o (contract (object/c (field [n number?]))
                       (new (class object% (super-new) (field [n 3])))
                       'pos
                       'neg)])
      (set-field! n o 5)
      (get-field n o))
   5)

  (test/neg-blame
   'object/c-higher-order-field-4
   '(let ([o (contract (object/c (field [n number?]))
                       (new (class object% (super-new) (field [n 3])))
                       'pos
                       'neg)])
      (set-field! n o #t)))

  (test/spec-passed/result
   'object/c-higher-order-field-5
   '(let* ([pre-o (new (class object% (super-new) (field [n 3])))]
           [o (contract (object/c (field [n number?]))
                        pre-o
                        'pos
                        'neg)])
      (set-field! n pre-o 5)
      (get-field n o))
   5)
  
  (test/spec-passed/result
   'object/c-higher-order-field-6
   '(let* ([pre-o (new (class object% (super-new) (field [n 3])))]
           [o (contract (object/c (field [n number?]))
                        pre-o
                        'pos
                        'neg)])
      (set-field! n o 5)
      (get-field n pre-o))
   5)

  (test/neg-blame
   'object/c-higher-order-field-7
   '(let* ([pre-o (new (class object% (super-new) (field [n 3])))]
           [o (contract (object/c (field [n number?]))
                        pre-o
                        'pos
                        'neg)])
      (set-field! n o #t)
      (get-field n pre-o)))

  (test/pos-blame
   'object/c-higher-order-field-8
   '(let* ([pre-o (new (class object% (super-new) (field [n 3])))]
           [o (contract (object/c (field [n number?]))
                        pre-o
                        'pos
                        'neg)])
      (set-field! n pre-o #t)
      (get-field n o)))
  

;                                                                           
;                                                                           
;                                                                           
;   ;                                                                    ;;;
;   ;                                                                   ;   
;                        ;                                              ;   
;                        ;                                              ;   
;   ;   ;; ;;;    ;;;;  ;;;;;  ;;;;   ;; ;;;     ;;;    ;;;     ;;;    ;;;; 
;  ;;    ;;   ;  ;    ;  ;         ;   ;;   ;   ;   ;  ;   ;   ;   ;    ;   
;   ;    ;    ;  ;    ;  ;         ;   ;    ;  ;    ; ;     ; ;     ;   ;   
;   ;    ;    ;   ;;     ;     ;;;;;   ;    ;  ;      ;;;;;;; ;     ;   ;   
;   ;    ;    ;     ;;   ;    ;    ;   ;    ;  ;      ;       ;     ;   ;   
;   ;    ;    ;  ;    ;  ;    ;    ;   ;    ;  ;      ;       ;     ;   ;   
;   ;    ;    ;  ;    ;  ;    ;   ;;   ;    ;   ;   ;  ;    ;  ;   ;    ;   
;  ;;;  ;;;  ;;;  ;;;;    ;;;  ;;; ;; ;;;  ;;;   ;;;    ;;;;    ;;;    ;;;  
;                                                                           
;                                                                           
;                                                                           
;                                                                           

  (test/spec-passed
   'instanceof/c-first-order-1
   '(let* ([c% object%]
           [c%/c (class/c)])
      (contract (instanceof/c c%/c) (new c%) 'pos 'neg)))
  
  (test/pos-blame
   'instanceof/c-first-order-2
   '(let* ([c% object%]
           [c%/c (class/c (field [f number?]))])
      (contract (instanceof/c c%/c) (new c%) 'pos 'neg)))
  
  (test/pos-blame
   'instanceof/c-first-order-3
   '(let* ([c% object%]
           [c%/c (class/c [m (->m number? number?)])])
      (contract (instanceof/c c%/c) (new c%) 'pos 'neg)))
  
  (test/spec-passed
   'instanceof/c-first-order-4
   '(let* ([c% (class object% (super-new) (field [f 3]))]
           [c%/c (class/c (field [f number?]))])
      (contract (instanceof/c c%/c) (new c%) 'pos 'neg)))
  
  (test/spec-passed
   'instanceof/c-first-order-5
   '(let* ([c% (class object% (super-new) (define/public (m x) x))]
           [c%/c (class/c [m (->m number? number?)])])
      (contract (instanceof/c c%/c) (new c%) 'pos 'neg)))
  
  (test/spec-passed
   'instanceof/c-first-order-6
   '(let* ([c% (class object% (super-new) (define/public (m x) x))]
           [c%/c (class/c [m (->m number? number?)])]
           [d%/c (class/c [n (->m number? number?)])])
      (contract (instanceof/c (or/c c%/c d%/c)) (new c%) 'pos 'neg)))
  
  (test/spec-passed
   'instanceof/c-first-order-7
   '(let* ([d% (class object% (super-new) (define/public (n x) x))]
           [c%/c (class/c [m (->m number? number?)])]
           [d%/c (class/c [n (->m number? number?)])])
      (contract (instanceof/c (or/c c%/c d%/c)) (new d%) 'pos 'neg)))
  
  (test/pos-blame
   'instanceof/c-first-order-8
   '(let* ([e% (class object% (super-new) (define/public (p x) x))]
           [c%/c (class/c [m (->m number? number?)])]
           [d%/c (class/c [n (->m number? number?)])])
      (contract (instanceof/c (or/c c%/c d%/c)) (new e%) 'pos 'neg)))
  
  (test/spec-passed/result
   'instanceof/c-higher-order-1
   '(let* ([c% (class object% (super-new) (field [f 3]))]
           [c%/c (class/c (field [f number?]))]
           [o (contract (instanceof/c c%/c) (new c%) 'pos 'neg)])
      (get-field f o))
   3)
  
  (test/neg-blame
   'instanceof/c-higher-order-2
   '(let* ([c% (class object% (super-new) (field [f 3]))]
           [c%/c (class/c (field [f number?]))]
           [o (contract (instanceof/c c%/c) (new c%) 'pos 'neg)])
      (set-field! f o #t)))
  
  (test/pos-blame
   'instanceof/c-higher-order-3
   '(let* ([c% (class object% (super-new) (define/public (m x) (zero? x)))]
           [c%/c (class/c [m (->m number? number?)])]
           [o (contract (instanceof/c c%/c) (new c%) 'pos 'neg)])
      (send o m 3)))
  
  (test/spec-passed
   'instanceof/c-higher-order-4
   '(let* ([c% (class object% (super-new) (define/public (m x) x))]
           [c%/c (class/c [m (->m number? number?)])]
           [d%/c (class/c [n (->m number? number?)])]
           [o (contract (instanceof/c (or/c c%/c d%/c)) (new c%) 'pos 'neg)])
      (send o m 3)))
  
  (test/pos-blame
   'instanceof/c-higher-order-4
   '(let* ([c% (class object% (super-new) (define/public (m x) #t))]
           [c%/c (class/c [m (->m number? number?)])]
           [d%/c (class/c [n (->m number? number?)])]
           [o (contract (instanceof/c (or/c c%/c d%/c)) (new c%) 'pos 'neg)])
      (send o m 3)))
  
  (test/neg-blame
   'instanceof/c-higher-order-4
   '(let* ([c% (class object% (super-new) (define/public (m x) x))]
           [c%/c (class/c [m (->m number? number?)])]
           [d%/c (class/c [n (->m number? number?)])]
           [o (contract (instanceof/c (or/c c%/c d%/c)) (new c%) 'pos 'neg)])
      (send o m #t)))

;                                                                                    
;                                                                                    
;                                                                                    
;    ;;                                           ;           ;;;;      ;;;;         
;    ;;                                          ;;           ;;;;      ;;;;         
;       ;;;;;;; ;;;;  ;;;;;;; ;;;;  ;;;; ;;;;  ;;;;; ;;;;;;;  ;;;;;;;   ;;;;   ;;;   
;  ;;;; ;;;;;;;;;;;;; ;;;;;;;;;;;;; ;;;; ;;;; ;;;;;; ;;;;;;;; ;;;;;;;;  ;;;;  ;;;;;  
;  ;;;; ;;;; ;;; ;;;; ;;;; ;;; ;;;; ;;;; ;;;;  ;;;;      ;;;; ;;;;;;;;; ;;;; ;;;; ;; 
;  ;;;; ;;;; ;;; ;;;; ;;;; ;;; ;;;; ;;;; ;;;;  ;;;;   ;;;;;;; ;;;; ;;;; ;;;; ;;;;;;; 
;  ;;;; ;;;; ;;; ;;;; ;;;; ;;; ;;;; ;;;; ;;;;  ;;;;; ;;  ;;;; ;;;;;;;;; ;;;; ;;;;;   
;  ;;;; ;;;; ;;; ;;;; ;;;; ;;; ;;;; ;;;;;;;;;  ;;;;; ;;;;;;;; ;;;;;;;;  ;;;;  ;;;;;; 
;  ;;;; ;;;; ;;; ;;;; ;;;; ;;; ;;;;  ;;; ;;;;   ;;;;  ;; ;;;; ;;;;;;;   ;;;;   ;;;;  
;                                                                                    
;                                                                                    
;                                                                                    


  (test/pos-blame
   'immutable1
   '(let ([ct (contract (listof (boolean? . -> . boolean?)) 
                        #f 
                        'pos
                        'neg)])
      ((car ct) 1)))
  
  (test/neg-blame
   'immutable2
   '(let ([ct (contract (listof (boolean? . -> . boolean?)) 
                        (list (lambda (x) x)) 
                        'pos
                        'neg)])
      ((car ct) 1)))
  
  (test/neg-blame
   'immutable3
   '(let ([ct (contract (listof (number? . -> . boolean?)) 
                        (list (lambda (x) 1)) 
                        'pos
                        'neg)])
      ((car ct) #f)))
  
  (test/pos-blame
   'immutable4
   '(let ([ct (contract (listof (number? . -> . boolean?)) 
                        (list (lambda (x) 1)) 
                        'pos
                        'neg)])
      ((car ct) 1)))
  
  (test/spec-passed
   'immutable5
   '(let ([ct (contract (listof (number? . -> . boolean?)) 
                        (list (lambda (x) #t)) 
                        'pos
                        'neg)])
      ((car ct) 1)))
  

  (test/pos-blame
   'immutable6
   '(contract (cons/c (boolean? . -> . boolean?) (boolean? . -> . boolean?)) 
              #f 
              'pos
              'neg))
  
  (test/spec-passed
   'immutable7
   '(let ([ct (contract (non-empty-listof (boolean? . -> . boolean?))
                        (list (λ (x) #t))
                        'pos
                        'neg)])
      ((car ct) #f)))
  
  (test/neg-blame
   'immutable8
   '(let ([ct (contract (cons/c (number? . -> . boolean?) (number? . -> . boolean?)) 
                        (cons (lambda (x) 1) (lambda (x) 1))
                        'pos
                        'neg)])
      ((car ct) #f)))
  
  (test/neg-blame
   'immutable9
   '(let ([ct (contract (cons/c (number? . -> . boolean?) (number? . -> . boolean?)) 
                        (cons (lambda (x) 1) (lambda (x) 1))
                        'pos
                        'neg)])
      ((cdr ct) #f)))
  
  (test/pos-blame
   'immutable10
   '(let ([ct (contract (cons/c (number? . -> . boolean?) (number? . -> . boolean?)) 
                        (cons (lambda (x) 1) (lambda (x) 1)) 
                        'pos
                        'neg)])
      ((car ct) 1)))
  
  (test/pos-blame
   'immutable11
   '(let ([ct (contract (cons/c (number? . -> . boolean?) (number? . -> . boolean?)) 
                        (cons (lambda (x) 1) (lambda (x) 1)) 
                        'pos
                        'neg)])
      ((cdr ct) 1)))
  
  (test/spec-passed
   'immutable12
   '(let ([ct (contract (cons/c (number? . -> . boolean?) (number? . -> . boolean?)) 
                        (cons (lambda (x) #t) (lambda (x) #t)) 
                        'pos
                        'neg)])
      ((car ct) 1)))
  
  (test/spec-passed
   'immutable13
   '(let ([ct (contract (cons/c (number? . -> . boolean?) (number? . -> . boolean?)) 
                        (cons (lambda (x) #t) (lambda (x) #t)) 
                        'pos
                        'neg)])
      ((cdr ct) 1)))
  
  (test/spec-passed/result
   'immutable14
   '(contract (cons/c number? boolean?) 
              (cons 1 #t) 
              'pos
              'neg)
   (cons 1 #t))
  
  (test/pos-blame
   'immutable15
   '(contract (list/c (number? . -> . boolean?) (number? . -> . boolean?)) 
              #f
              'pos
              'neg))
  
  (test/pos-blame
   'immutable17
   '(contract (list/c (number? . -> . boolean?) (number? . -> . boolean?)) 
              (list (lambda (x) #t)) 
              'pos
              'neg))
  
  (test/pos-blame
   'immutable18
   '(contract (list/c (number? . -> . boolean?) (number? . -> . boolean?)) 
              (list (lambda (x) #t) (lambda (x) #t) (lambda (x) #t)) 
              'pos
              'neg))
  
  (test/spec-passed
   'immutable19
   '(let ([ctc (contract (list/c (number? . -> . boolean?) (number? . -> . boolean?)) 
                         (list (lambda (x) #t) (lambda (x) #t)) 
                         'pos
                         'neg)])
      (for-each (lambda (x) (x 1)) ctc)))
  
  (test/pos-blame
   'vector-immutable1
   '(contract (vector-immutableof (boolean? . -> . boolean?)) 
              #f 
              'pos
              'neg))
  
  (test/pos-blame
   'vector-immutable2
   '(contract (vector-immutableof (boolean? . -> . boolean?)) 
              (vector (lambda (x) x)) 
              'pos
              'neg))
  
  (test/neg-blame
   'vector-immutable3
   '(let ([ct (contract (vector-immutableof (number? . -> . boolean?)) 
                        (vector->immutable-vector (vector (lambda (x) 1)))
                        'pos
                        'neg)])
      ((vector-ref ct 0) #f)))
  
  (test/pos-blame
   'vector-immutable4
   '(let ([ct (contract (vector-immutableof (number? . -> . boolean?)) 
                        (vector->immutable-vector (vector (lambda (x) 1)))
                        'pos
                        'neg)])
      ((vector-ref ct 0) 1)))
  
  (test/spec-passed
   'vector-immutable5
   '(let ([ct (contract (vector-immutableof (number? . -> . boolean?)) 
                        (vector->immutable-vector (vector (lambda (x) #t)))
                        'pos
                        'neg)])
      ((vector-ref ct 0) 1)))
  
  (test/pos-blame
   'vector-immutable6
   '(contract (vector-immutable/c (number? . -> . boolean?) (number? . -> . boolean?)) 
              #f
              'pos
              'neg))
  
  (test/pos-blame
   'vector-immutable7
   '(contract (vector-immutable/c (number? . -> . boolean?) (number? . -> . boolean?)) 
              (vector (lambda (x) #t) (lambda (x) #t)) 
              'pos
              'neg))
  
  (test/pos-blame
   'vector-immutable8
   '(contract (vector-immutable/c (number? . -> . boolean?) (number? . -> . boolean?)) 
              (vector->immutable-vector (vector (lambda (x) #t)))
              'pos
              'neg))
  
  (test/pos-blame
   'vector-immutable9
   '(contract (vector-immutable/c (number? . -> . boolean?) (number? . -> . boolean?)) 
              (vector->immutable-vector (vector (lambda (x) #t) (lambda (x) #t) (lambda (x) #t)))
              'pos
              'neg))
  
  (test/spec-passed
   'vector-immutable10
   '(let ([ctc (contract (vector-immutable/c (number? . -> . boolean?) (number? . -> . boolean?)) 
                         (vector->immutable-vector (vector (lambda (x) #t) (lambda (x) #t))) 
                         'pos
                         'neg)])
      ((vector-ref ctc 0) 1)
      ((vector-ref ctc 1) 1)))

  (test/spec-passed/result
   'vector-immutable11
   '(contract (vector-immutable/c number? boolean?) 
              (vector->immutable-vector (vector 1 #t))
              'pos
              'neg)
   (vector->immutable-vector (vector 1 #t)))
  
  (test/spec-passed/result
   'vector-immutable12
   '(immutable? (contract (vector-immutable/c number? boolean?) 
                          (vector->immutable-vector (vector 1 #t))
                          'pos
                          'neg))
   #t)

  (test/pos-blame
   'box-immutable1
   '(contract (box-immutable/c (number? . -> . boolean?)) 
              #f
              'pos
              'neg))
  
  (test/pos-blame
   'box-immutable2
   '(contract (box-immutable/c (number? . -> . boolean?)) 
              (box (lambda (x) #t)) 
              'pos
              'neg))
  
  (test/neg-blame
   'box-immutable3
   '(let ([ctc (contract (box-immutable/c (number? . -> . boolean?)) 
                         (box-immutable (lambda (x) #t))
                         'pos
                         'neg)])
      ((unbox ctc) #f)))
  
  (test/pos-blame
   'box-immutable4
   '(let ([ctc (contract (box-immutable/c (number? . -> . boolean?)) 
                         (box-immutable (lambda (x) 1))
                         'pos
                         'neg)])
      ((unbox ctc) 1)))
  
  (test/spec-passed
   'box-immutable5
   '(let ([ctc (contract (box-immutable/c (number? . -> . boolean?)) 
                         (box-immutable (lambda (x) #t))
                         'pos
                         'neg)])
      ((unbox ctc) 1)))

  (test/spec-passed/result
   'box-immutable6
   '(contract (box-immutable/c boolean?) 
              (box-immutable #t)
              'pos
              'neg)
   (box-immutable #t))
  
  (test/spec-passed/result
   'box-immutable7
   '(immutable? (contract (box-immutable/c boolean?) 
                          (box-immutable #t)
                          'pos
                          'neg))
   #t)

  
;                                                                          
;                                                                          
;                                                                          
;                                             ;;                 ;;        
;                                             ;;                 ;;        
;  ;;;;;;;   ;;; ;;;   ;;;;   ;;;;;;; ;;;;        ;;;;;   ;;;    ;;  ;;;;; 
;  ;;;;;;;;  ;;;;;;;  ;;;;;;  ;;;;;;;;;;;;; ;;;; ;;;;;;  ;;;;;   ;; ;;;;;; 
;  ;;;;;;;;; ;;;; ;; ;;;;;;;; ;;;; ;;; ;;;; ;;;; ;;;;   ;;;; ;;  ;;;;;;;;; 
;  ;;;; ;;;; ;;;;    ;;;; ;;; ;;;; ;;; ;;;; ;;;;  ;;;;  ;;;;;;; ;; ;;;;    
;  ;;;;;;;;; ;;;;    ;;;;;;;; ;;;; ;;; ;;;; ;;;;   ;;;; ;;;;;   ;; ;;;;;;; 
;  ;;;;;;;;  ;;;;     ;;;;;;  ;;;; ;;; ;;;; ;;;; ;;;;;;  ;;;;;; ;;  ;;;;;; 
;  ;;;;;;;   ;;;;      ;;;;   ;;;; ;;; ;;;; ;;;; ;;;;;    ;;;;  ;;   ;;;;; 
;  ;;;;                                                         ;;         
;  ;;;;                                                                    
;                                                                          

  
  (test/pos-blame
   'promise/c1
   '(force (contract (promise/c boolean?)
                     (delay 1)
                     'pos
                     'neg)))
  
  (test/spec-passed
   'promise/c2
   '(force (contract (promise/c boolean?)
                     (delay #t)
                     'pos
                     'neg)))
  
  (test/spec-passed/result
   'promise/c3
   '(let ([x 0])
      (contract (promise/c any/c)
                (delay (set! x (+ x 1)))
                'pos
                'neg)
      x)
   0)
  
  (test/spec-passed/result
   'promise/c4
   '(let ([x 0])
      (force (contract (promise/c any/c)
                       (delay (set! x (+ x 1)))
                       'pos
                       'neg))
      x)
   1)
  
  (test/spec-passed/result
   'promise/c5
   '(let ([x 0])
      (let ([p (contract (promise/c any/c)
                         (delay (set! x (+ x 1)))
                         'pos
                         'neg)])
        (force p)
        (force p))
      x)
   1)
  

  
;                                                                 
;                                                                 
;                                                                 
;                                ;                      ;;        
;                               ;;                      ;;        
;   ;;;;; ;;;  ;;; ;;;; ;;;   ;;;;; ;;;;;;;  ;;;; ;;;;  ;;  ;;;;; 
;  ;;;;;; ;;; ;;;; ;;;;;;;;; ;;;;;; ;;;;;;;;  ;;; ;;;   ;; ;;;;;; 
;  ;;;;    ;;;;;;  ;;;; ;;;;  ;;;;      ;;;;  ;;;;;;;   ;;;;;;;;; 
;   ;;;;   ;;;;;;  ;;;; ;;;;  ;;;;   ;;;;;;;   ;;;;;   ;; ;;;;    
;    ;;;;   ;;;;;  ;;;; ;;;;  ;;;;; ;;  ;;;;  ;;;;;;;  ;; ;;;;;;; 
;  ;;;;;;   ;;;;   ;;;; ;;;;  ;;;;; ;;;;;;;;  ;;; ;;;  ;;  ;;;;;; 
;  ;;;;;    ;;;;   ;;;; ;;;;   ;;;;  ;; ;;;; ;;;; ;;;; ;;   ;;;;; 
;          ;;;;                                        ;;         
;          ;;;;                                                   
;                                                                 

  
  (test/pos-blame 
   'syntax/c1
   '(contract (syntax/c boolean?)
              #'x
              'pos
              'neg))
  
  (test/spec-passed
   'syntax/c2
   '(contract (syntax/c symbol?)
              #'x
              'pos
              'neg))

  
;                                                            
;                                                            
;                                                            
;             ;                                ;   ;;        
;            ;;                               ;;   ;;        
;   ;;;;;  ;;;;; ;;; ;;; ;;;; ;;;;   ;;;;;  ;;;;;  ;;  ;;;;; 
;  ;;;;;; ;;;;;; ;;;;;;; ;;;; ;;;;  ;;;;;; ;;;;;;  ;; ;;;;;; 
;  ;;;;    ;;;;  ;;;; ;; ;;;; ;;;; ;;;;;;;  ;;;;   ;;;;;;;;; 
;   ;;;;   ;;;;  ;;;;    ;;;; ;;;; ;;;;     ;;;;  ;; ;;;;    
;    ;;;;  ;;;;; ;;;;    ;;;; ;;;; ;;;;;;;  ;;;;; ;; ;;;;;;; 
;  ;;;;;;  ;;;;; ;;;;    ;;;;;;;;;  ;;;;;;  ;;;;; ;;  ;;;;;; 
;  ;;;;;    ;;;; ;;;;     ;;; ;;;;   ;;;;;   ;;;; ;;   ;;;;; 
;                                                 ;;         
;                                                            
;                                                            

  
  (test/spec-passed
   'struct/c1
   '(let ()
      (define-struct s (a))
      (contract (struct/c s integer?)
                (make-s 1)
                'pos
                'neg)))
  
  (test/pos-blame
   'struct/c2
   '(let ()
      (define-struct s (a))
      (contract (struct/c s integer?)
                (make-s #f)
                'pos
                'neg)))
  
  (test/pos-blame
   'struct/c3
   '(let ()
      (define-struct s (a))
      (contract (struct/c s integer?)
                1
                'pos
                'neg)))
  
  (test/spec-passed
   'struct/c4
   '(let ()
      (define-struct s (a b))
      (contract (struct/c s integer? (struct/c s integer? boolean?))
                (make-s 1 (make-s 2 #t))
                'pos
                'neg)))
  
  (test/pos-blame
   'struct/c5
   '(let ()
      (define-struct s (a b))
      (contract (struct/c s integer? (struct/c s integer? boolean?))
                (make-s 1 (make-s 2 3))
                'pos
                'neg)))
  
  (test/spec-passed
   'struct/c6
   '(let ()
      (define-struct s (f))
      (let ([v (contract (struct/c s (-> number? number?))
                         (make-s values)
                         'pos
                         'neg)])
        ((s-f v) 3))))

  (test/neg-blame
   'struct/c7
   '(let ()
      (define-struct s (f))
      (let ([v (contract (struct/c s (-> number? number?))
                         (make-s values)
                         'pos
                         'neg)])
        ((s-f v) #f))))

  (test/pos-blame
   'struct/c8
   '(let ()
      (define-struct s (f))
      (let ([v (contract (struct/c s (-> number? number?))
                         (make-s (λ (v) #f))
                         'pos
                         'neg)])
        ((s-f v) 3))))
  
  (test/spec-passed
   'struct/c9
   '(let ()
      (define-struct s (a b) #:mutable)
      (let ([v (contract (struct/c s integer? boolean?)
                         (make-s 3 #t)
                         'pos
                         'neg)])
        (set-s-a! v 4)
        (set-s-b! v #t))))

  (test/neg-blame
   'struct/c10
   '(let ()
      (define-struct s (a b) #:mutable)
      (let ([v (contract (struct/c s integer? boolean?)
                         (make-s 3 #t)
                         'pos
                         'neg)])
        (set-s-a! v #f))))

  (test/neg-blame
   'struct/c11
   '(let ()
      (define-struct s (a [b #:mutable]))
      (let ([v (contract (struct/c s integer? boolean?)
                         (make-s 3 #t)
                         'pos
                         'neg)])
        (set-s-b! v 5))))
  
  (test/spec-passed/result
   'struct/c12
   '(let ()
      (define-struct s (a) #:mutable)
      (define alpha (new-∃/c 'alpha))
      (define v (make-s 3))
      (let ([v* (contract (struct/c s alpha) v 'pos 'neg)])
        (set-s-a! v* (s-a v*)))
      (s-a v))
   3)
  
  (test/neg-blame
   'struct/c13
   '(let ()
      (define-struct s (a) #:mutable)
      (define alpha (new-∃/c 'alpha))
      (define v (make-s 3))
      (let ([v* (contract (struct/c s alpha) v 'pos 'neg)])
        (set-s-a! v* 4))))

  
;                                                                              
;                                                                              
;                                                                              
;                                                     ;;                       
;                                                     ;;                       
;  ;;; ;;;   ;;;     ;;;;; ;;;; ;;;; ;;; ;;;  ;;;;;      ;;;  ;;;   ;;;        
;  ;;;;;;;  ;;;;;   ;;;;;; ;;;; ;;;; ;;;;;;; ;;;;;; ;;;; ;;;  ;;;  ;;;;;       
;  ;;;; ;; ;;;; ;; ;;;;;;; ;;;; ;;;; ;;;; ;; ;;;;   ;;;;  ;;;;;;  ;;;; ;;      
;  ;;;;    ;;;;;;; ;;;;    ;;;; ;;;; ;;;;     ;;;;  ;;;;  ;;;;;;  ;;;;;;; ;;;;;
;  ;;;;    ;;;;;   ;;;;;;; ;;;; ;;;; ;;;;      ;;;; ;;;;  ;;;;;;  ;;;;;   ;;;;;
;  ;;;;     ;;;;;;  ;;;;;; ;;;;;;;;; ;;;;    ;;;;;; ;;;;   ;;;;    ;;;;;;      
;  ;;;;      ;;;;    ;;;;;  ;;; ;;;; ;;;;    ;;;;;  ;;;;   ;;;;     ;;;;       
;                                                                              
;                                                                              
;                                                                              
;                                                                    
;                                                                    
;                                                                    
;                                 ;                               ;  
;                                ;;                              ;;  
;    ;;;;;   ;;;;   ;;;; ;;;   ;;;;; ;;; ;;; ;;;;;;;    ;;;;;  ;;;;; 
;   ;;;;;;  ;;;;;;  ;;;;;;;;; ;;;;;; ;;;;;;; ;;;;;;;;  ;;;;;; ;;;;;; 
;  ;;;;;;; ;;;;;;;; ;;;; ;;;;  ;;;;  ;;;; ;;     ;;;; ;;;;;;;  ;;;;  
;  ;;;;    ;;;; ;;; ;;;; ;;;;  ;;;;  ;;;;     ;;;;;;; ;;;;     ;;;;  
;  ;;;;;;; ;;;;;;;; ;;;; ;;;;  ;;;;; ;;;;    ;;  ;;;; ;;;;;;;  ;;;;; 
;   ;;;;;;  ;;;;;;  ;;;; ;;;;  ;;;;; ;;;;    ;;;;;;;;  ;;;;;;  ;;;;; 
;    ;;;;;   ;;;;   ;;;; ;;;;   ;;;; ;;;;     ;; ;;;;   ;;;;;   ;;;; 
;                                                                    
;                                                                    
;                                                                    

  
  (test/spec-passed
   'recursive-contract1
   '(letrec ([ctc (-> integer? (recursive-contract ctc))])
      (letrec ([f (λ (x) f)])
        ((((contract ctc f 'pos 'neg) 1) 2) 3))))
  
  (test/neg-blame
   'recursive-contract2
   '(letrec ([ctc (-> integer? (recursive-contract ctc))])
      (letrec ([f (λ (x) f)])
        ((contract ctc f 'pos 'neg) #f))))
  
  (test/neg-blame
   'recursive-contract3
   '(letrec ([ctc (-> integer? (recursive-contract ctc))])
      (letrec ([f (λ (x) f)])
        ((((contract ctc f 'pos 'neg) 1) 2) #f))))
  
  (test/pos-blame
   'recursive-contract4
   '(letrec ([ctc (-> integer? (recursive-contract ctc))])
      (letrec ([c 0]
               [f (λ (x) 
                    (set! c (+ c 1))
                    (if (= c 2)
                        'nope
                        f))])
        ((((contract ctc f 'pos 'neg) 1) 2) 3))))
  
  (test/spec-passed
   'recursive-contract5
   '(contract (recursive-contract #f)
              #f
              'pos
              'neg))
  
  (test/spec-passed
   'recursive-contract6
   '(letrec ([ctc (or/c number? (cons/c number? (recursive-contract ctc #:flat)))])
      (contract ctc (cons 1 (cons 2 3)) 'pos 'neg)))
  
  (test/pos-blame
   'recursive-contract7
   '(letrec ([ctc (or/c number? (cons/c number? (recursive-contract ctc #:flat)))])
      (contract ctc (cons 1 (cons 2 #t)) 'pos 'neg)))
  
  (test/pos-blame
   'recursive-contract8
   '(letrec ([ctc (or/c number? (cons/c number? (recursive-contract ctc #:flat)))])
      (contract ctc (cons 1 (cons #t 3)) 'pos 'neg)))
  
  (test/spec-passed
   'recursive-contract9
   '(letrec ([ctc (or/c number? (hash/c (recursive-contract ctc #:chaperone) number?))])
      (make-hash (list (cons (make-hash (list (cons 3 4))) 5)))))
  
  

;                                                       
;                                                       
;                                                       
;       ;;;;            ;;;   ;;                        
;       ;;;;           ;;;;   ;;                        
;    ;;;;;;;   ;;;    ;;;;;      ;;;; ;;;    ;;;        
;   ;;;;;;;;  ;;;;;   ;;;;  ;;;; ;;;;;;;;;  ;;;;;       
;  ;;;;;;;;; ;;;; ;; ;;;;;; ;;;; ;;;; ;;;; ;;;; ;;      
;  ;;;; ;;;; ;;;;;;; ;;;;;; ;;;; ;;;; ;;;; ;;;;;;; ;;;;;
;  ;;;;;;;;; ;;;;;    ;;;;  ;;;; ;;;; ;;;; ;;;;;   ;;;;;
;   ;;;;;;;;  ;;;;;;  ;;;;  ;;;; ;;;; ;;;;  ;;;;;;      
;    ;;;;;;;   ;;;;   ;;;;  ;;;; ;;;; ;;;;   ;;;;       
;                                                       
;                                                       
;                                                       
;                                                                         
;                                                                         
;                                                                         
;                                 ;                               ;       
;                                ;;                              ;;       
;    ;;;;;   ;;;;   ;;;; ;;;   ;;;;; ;;; ;;; ;;;;;;;    ;;;;;  ;;;;;      
;   ;;;;;;  ;;;;;;  ;;;;;;;;; ;;;;;; ;;;;;;; ;;;;;;;;  ;;;;;; ;;;;;;      
;  ;;;;;;; ;;;;;;;; ;;;; ;;;;  ;;;;  ;;;; ;;     ;;;; ;;;;;;;  ;;;;       
;  ;;;;    ;;;; ;;; ;;;; ;;;;  ;;;;  ;;;;     ;;;;;;; ;;;;     ;;;;  ;;;;;
;  ;;;;;;; ;;;;;;;; ;;;; ;;;;  ;;;;; ;;;;    ;;  ;;;; ;;;;;;;  ;;;;; ;;;;;
;   ;;;;;;  ;;;;;;  ;;;; ;;;;  ;;;;; ;;;;    ;;;;;;;;  ;;;;;;  ;;;;;      
;    ;;;;;   ;;;;   ;;;; ;;;;   ;;;; ;;;;     ;; ;;;;   ;;;;;   ;;;;      
;                                                                         
;                                                                         
;                                                                         
;                                                 
;                                                 
;                                                 
;             ;                                ;  
;            ;;                               ;;  
;   ;;;;;  ;;;;; ;;; ;;; ;;;; ;;;;   ;;;;;  ;;;;; 
;  ;;;;;; ;;;;;; ;;;;;;; ;;;; ;;;;  ;;;;;; ;;;;;; 
;  ;;;;    ;;;;  ;;;; ;; ;;;; ;;;; ;;;;;;;  ;;;;  
;   ;;;;   ;;;;  ;;;;    ;;;; ;;;; ;;;;     ;;;;  
;    ;;;;  ;;;;; ;;;;    ;;;; ;;;; ;;;;;;;  ;;;;; 
;  ;;;;;;  ;;;;; ;;;;    ;;;;;;;;;  ;;;;;;  ;;;;; 
;  ;;;;;    ;;;; ;;;;     ;;; ;;;;   ;;;;;   ;;;; 
;                                                 
;                                                 
;                                                 

  
  (contract-eval '(define-contract-struct couple (hd tl)))
  
  (test/spec-passed
   'd-c-s-match1
   '(begin
      (eval '(module d-c-s-match1 scheme/base
               (require scheme/contract
                        mzlib/match)
               
               (define-contract-struct foo (bar baz))
               
               (match (make-foo #t #f)
                 [($ foo bar baz) #t]
                 [_ #f])))
      (eval '(require 'd-c-s-match1))))
  
  (test/spec-passed/result
   'd-c-s-match2
   '(begin
      (eval '(module d-c-s-match2 scheme/base
               (require scheme/contract
                        mzlib/match)
               
               (define-contract-struct foo (bar baz))
               
               (provide d-c-s-match2-f1)
               (define d-c-s-match2-f1
                 (match (make-foo 'first 'second)
                   [($ foo bar baz) (list bar baz)]
                   [_ #f]))))
      (eval '(require 'd-c-s-match2))
      (eval 'd-c-s-match2-f1))
   '(first second))
  
  (test/spec-passed/result
   'd-c-s-match3
   '(begin
      (eval '(module d-c-s-match3-a scheme/base
               
               (require scheme/contract)
               
               (define-struct super (a b c) #:transparent)
               (define-struct (sub super) () #:transparent)
               
               (provide/contract
                [struct super       ([a number?] [b number?] [c number?])]
                [struct (sub super) ([a number?] [b number?] [c number?])])))
      (eval '(module d-c-s-match3-b scheme/base
               (require scheme/match)
               
               (require 'd-c-s-match3-a)
               
               (provide d-c-s-match3-ans)
               (define d-c-s-match3-ans
                 (match (make-sub 1 2 3)
                   [(struct sub (a b c))
                    (list a b c)]))))
      (eval '(require 'd-c-s-match3-b))
      (eval 'd-c-s-match3-ans))
   '(1 2 3))
  
  (test/pos-blame 'd-c-s1
                  '(begin
                     (eval '(module d-c-s1 scheme/base
                              (require scheme/contract)
                              (define-contract-struct couple (hd tl))
                              (contract (couple/c any/c any/c) 1 'pos 'neg)))
                     (eval '(require 'd-c-s1))))
  
  (test/spec-passed 'd-c-s2
                    '(contract (couple/c any/c any/c) (make-couple 1 2) 'pos 'neg))
  (test/spec-passed 'd-c-s3
                    '(contract (couple/c number? number?)
                               (make-couple 1 2)
                               'pos 'neg))
  (test/spec-passed 'd-c-s4
                    '(couple-hd 
                      (contract (couple/c number? number?)
                                (make-couple 1 2)
                                'pos 'neg)))
  (test/spec-passed 'd-c-s5
                    '(couple-tl
                      (contract (couple/c number? number?)
                                (make-couple 1 2)
                                'pos 'neg)))
  

  (test/pos-blame 
   'd-c-s6 
   '(couple-tl
     (contract (couple/c number?
                         number?)
               (make-couple #f 2)
               'pos 'neg)))
  (test/pos-blame
   'd-c-s7
   '(couple-hd
     (contract (couple/c number? number?)
               (make-couple #f 2)
               'pos 'neg)))
  
  (test/pos-blame 
   'd-c-s8
   '(contract (couple/dc [hd any/c] [tl any/c])
              1
              'pos 'neg))
  
  (test/pos-blame 
   'd-c-s9
   '(contract (couple/dc [hd () any/c] [tl () any/c])
              1
              'pos 'neg))

  
  (test/spec-passed 'd-c-s10
                    '(contract (couple/dc [hd any/c] [tl any/c])
                               (make-couple 1 2)
                               'pos 'neg))
  (test/spec-passed 'd-c-s11
                    '(contract (couple/dc [hd () any/c] [tl () any/c]) 
                               (make-couple 1 2)
                               'pos 'neg))
  
  (test/spec-passed 'd-c-s12
                    '(contract (couple/dc [hd number?]
                                          [tl number?])
                               (make-couple 1 2)
                               'pos 'neg))
  (test/spec-passed 'd-c-s13
                    '(couple-hd 
                      (contract (couple/dc [hd number?]
                                           [tl number?])
                                (make-couple 1 2)
                                'pos 'neg)))
  (test/spec-passed 'd-c-s14
                    '(couple-tl
                      (contract (couple/dc [hd number?]
                                           [tl number?])
                                (make-couple 1 2)
                                'pos 'neg)))
  
  
  (test/pos-blame 
   'd-c-s15
   '(couple-hd
     (contract (couple/dc [hd number?]
                          [tl number?])
               (make-couple #f 2)
               'pos 'neg)))
  
  (test/pos-blame
   'd-c-s16
   '(couple-tl
     (contract (couple/dc [hd number?]
                          [tl number?])
               (make-couple #f 2)
               'pos 'neg)))

  (test/spec-passed
   'd-c-s17
   '(couple-hd
     (contract (couple/dc [hd number?]
                          [tl (hd) (>=/c hd)])
               (make-couple 1 2)
               'pos 'neg)))

  (test/pos-blame
   'd-c-s18
   '(couple-hd
     (contract (couple/dc [hd number?]
                          [tl (hd) (>=/c hd)])
               (make-couple 2 1)
               'pos 'neg)))
  
  (test/spec-passed
   'd-c-s19
   '(couple-tl
     (couple-tl
      (contract (couple/dc [hd number?]
                           [tl (hd)
                               (let ([hd1 hd])
                                 (couple/dc [hd (>=/c hd1)]
                                            [tl (hd) (>=/c hd)]))])
                (make-couple 1 (make-couple 2 3))
                'pos 'neg))))
  
  (test/pos-blame
   'd-c-s20
   '(couple-tl
     (couple-tl
      (contract (couple/dc [hd number?]
                           [tl (hd)
                               (let ([hd1 hd])
                                 (couple/dc [hd (>=/c hd1)]
                                            [tl (hd) (>=/c hd1)]))])
                (make-couple 1 (make-couple 2 0))
                'pos 'neg))))
  
  (test/spec-passed
   'd-c-s21
   '(couple-hd
     (contract (couple/dc [hd number?]
                          [tl number?])
               (contract (couple/dc [hd number?]
                                    [tl number?])
                         (make-couple 1 2)
                         'pos 'neg)
               'pos 'neg)))
  
  (test/spec-passed
   'd-c-s22
   '(couple-hd
     (contract (couple/dc [hd (>=/c 0)]
                          [tl (>=/c 0)])
               (contract (couple/dc [hd number?]
                                    [tl number?])
                         (make-couple 1 2)
                         'pos 'neg)
               'pos 'neg)))
  
  (test/pos-blame
   'd-c-s23
   '(couple-hd
     (contract (couple/dc [hd (>=/c 0)]
                          [tl (>=/c 0)])
               (contract (couple/dc [hd number?]
                                    [tl number?])
                         (make-couple -1 2)
                         'pos 'neg)
               'pos 'neg)))
  
   (test/pos-blame
    'd-c-s24
    '(couple-hd
      (contract (couple/dc [hd number?]
                           [tl number?])
                (contract (couple/dc [hd (>=/c 0)]
                                     [tl (>=/c 0)])
                          (make-couple -1 2)
                          'pos 'neg)
                'pos 'neg)))
  
   (test/pos-blame
    'd-c-s25
    '(couple-hd
      (contract (couple/dc [hd number?]
                           [tl number?])
                (contract (couple/dc [hd number?]
                                     [tl number?])
                          (contract (couple/dc [hd (>=/c 0)]
                                               [tl (>=/c 0)])
                                    (make-couple -1 2)
                                    'pos 'neg)
                          'pos 'neg)
                'pos 'neg)))
  
   (test/pos-blame
    'd-c-s26
    '(couple-hd
      (contract (couple/dc [hd (>=/c 10)]
                           [tl (>=/c 10)])
                (contract (couple/dc [hd positive?]
                                     [tl positive?])
                          (contract (couple/dc [hd number?]
                                               [tl number?])
                                    (make-couple 1 2)
                                    'pos 'neg)
                          'pos 'neg)
                'pos 'neg)))
  

  ;; test caching
  (test/spec-passed 
   'd-c-s27
   '(let ([ctc (couple/c any/c any/c)])
      (couple-hd (contract ctc (contract ctc (make-couple 1 2) 'pos 'neg) 'pos 'neg))))

  ;; make sure lazy really is lazy
  (test/spec-passed
   'd-c-s28
   '(contract (couple/c number? number?)
              (make-couple #f #f)
              'pos 'neg))
  
  (test/spec-passed
   'd-c-s29
   '(couple-hd
     (contract (couple/c (couple/c number? number?)
                         (couple/c number? number?))
               (make-couple (make-couple #f #f)
                            (make-couple #f #f))
               'pos 'neg)))
  
  (test/spec-passed
   'd-c-s30
   '(couple-tl
     (contract (couple/c (couple/c number? number?)
                         (couple/c number? number?))
               (make-couple (make-couple #f #f)
                            (make-couple #f #f))
               'pos 'neg)))
  
  ;; make sure second accesses work
  (test/spec-passed/result
   'd-c-s31
   '(let ([v (contract (couple/c number? number?)
                       (make-couple 1 2)
                       'pos 'neg)])
      (list (couple-hd v) (couple-hd v)))
   (list 1 1))
  
  (test/pos-blame
   'd-c-s32
   '(let ([v (contract (couple/c number? boolean?)
                       (make-couple 1 2)
                       'pos 'neg)])
      (with-handlers ([void void]) (couple-hd v))
      (couple-hd v)))
  
  (test/pos-blame
   'd-c-s33
   '(let ([v (contract (couple/c number? number?)
                       (make-couple 1 2)
                       'pos 'neg)])
      (couple-hd v)
      (couple-hd v)
      (couple-hd
       (contract (couple/c boolean? boolean?)
                 v
                 'pos 'neg))))

  (contract-eval '(define-contract-struct single (a)))
  ;; a related test to the above:
  (test/spec-passed/result
   'd-c-s34
   '(let ([v (contract (single/c number?) (make-single 1) 'pos 'neg)])
      (single-a v)
      (let ([v3 (contract (single/c number?) v 'pos 'neg)])
        (single-a v3)))
   1)
  
  ;; make sure the caching doesn't break the semantics
  (test/pos-blame
   'd-c-s35
   '(let ([v (contract (couple/c any/c
                                 (couple/c any/c
                                           (couple/c any/c
                                                     number?)))
                       (make-couple 1
                                    (make-couple 2
                                                 (make-couple 3
                                                              #f)))
                       'pos 'neg)])
      (let* ([x (couple-tl v)]
             [y (couple-tl x)])
        (couple-hd (couple-tl x)))))
  
  (test/spec-passed/result
   'd-c-s36
   '(let ([x (make-couple 1 2)]
          [y (make-couple 1 2)]
          [c1 (couple/dc [hd any/c]
                         [tl (hd) any/c])]
          [c2 (couple/c any/c any/c)])
      (couple-hd (contract c1 x 'pos 'neg))
      (couple-hd (contract c2 x 'pos 'neg))
      (couple-hd (contract c2 y 'pos 'neg))
      (couple-hd (contract c1 y 'pos 'neg)))
   1)
  
  ;; make sure that define-contract-struct contracts can go at the top level
  (test/spec-passed
   'd-c-s37
   '(contract-stronger?
     (couple/dc [hd any/c]
                [tl (hd) any/c])
     (couple/dc [hd any/c]
                [tl (hd) any/c])))
  
  ;; test functions inside structs
  
  (test/spec-passed/result
   'd-c-s38
   '(let ([x (make-couple (lambda (x) x) (lambda (x) x))]
          [c (couple/dc [hd (-> integer? integer?)]
                        [tl (hd) any/c])])
      ((couple-hd (contract c x 'pos 'neg)) 1))
   1)
  
  (test/neg-blame
   'd-c-s39
   '(let ([x (make-couple (lambda (x) x) (lambda (x) x))]
          [c (couple/dc [hd (-> integer? integer?)]
                        [tl (hd) any/c])])
      ((couple-hd (contract c x 'pos 'neg)) #f)))
  
  (test/pos-blame
   'd-c-s40
   '(let ([x (make-couple (lambda (x) #f) (lambda (x) #f))]
          [c (couple/dc [hd (-> integer? integer?)]
                        [tl (hd) any/c])])
      ((couple-hd (contract c x 'pos 'neg)) 1)))
  
  (test/spec-passed/result
   'd-c-s41
   '(let ([x (make-couple 5 (lambda (x) x))]
          [c (couple/dc [hd number?]
                        [tl (hd) (-> (>=/c hd) (>=/c hd))])])
      ((couple-tl (contract c x 'pos 'neg)) 6))
   6)
  
  (test/pos-blame
   'd-c-s42
   '(let ([x (make-couple 5 (lambda (x) -10))]
          [c (couple/dc [hd number?]
                        [tl (hd) (-> (>=/c hd) (>=/c hd))])])
      ((couple-tl (contract c x 'pos 'neg)) 6)))
  
  (test/neg-blame
   'd-c-s42
   '(let ([x (make-couple 5 (lambda (x) -10))]
          [c (couple/dc [hd number?]
                        [tl (hd) (-> (>=/c hd) (>=/c hd))])])
      ((couple-tl (contract c x 'pos 'neg)) -11)))
  
  (contract-eval '(contract-struct no-define (x)))
  (test/spec-passed/result
  'd-c-s43
  '(no-define-x (no-define 1))
  '1)
  (test/spec-passed/result
  'd-c-s44
  '(no-define? (no-define 1))
  '#t)

  
;                                                                                            
;                                                                                            
;                                                                                            
;       ;;;;            ;;;   ;;                                               ;   ;;        
;       ;;;;           ;;;;   ;;                                              ;;   ;;        
;    ;;;;;;;   ;;;    ;;;;;      ;;;; ;;;    ;;;          ;;;;   ;;;;;;;    ;;;;;  ;;  ;;;;; 
;   ;;;;;;;;  ;;;;;   ;;;;  ;;;; ;;;;;;;;;  ;;;;;        ;;;;;;  ;;;;;;;;  ;;;;;;  ;; ;;;;;; 
;  ;;;;;;;;; ;;;; ;; ;;;;;; ;;;; ;;;; ;;;; ;;;; ;;      ;;;;;;;; ;;;;;;;;;  ;;;;   ;;;;;;;;; 
;  ;;;; ;;;; ;;;;;;; ;;;;;; ;;;; ;;;; ;;;; ;;;;;;; ;;;;;;;;; ;;; ;;;; ;;;;  ;;;;  ;; ;;;;    
;  ;;;;;;;;; ;;;;;    ;;;;  ;;;; ;;;; ;;;; ;;;;;   ;;;;;;;;;;;;; ;;;;;;;;;  ;;;;; ;; ;;;;;;; 
;   ;;;;;;;;  ;;;;;;  ;;;;  ;;;; ;;;; ;;;;  ;;;;;;       ;;;;;;  ;;;;;;;;   ;;;;; ;;  ;;;;;; 
;    ;;;;;;;   ;;;;   ;;;;  ;;;; ;;;; ;;;;   ;;;;         ;;;;   ;;;;;;;     ;;;; ;;   ;;;;; 
;                                                                ;;;;             ;;         
;                                                                ;;;;                        
;                                                                                            


  (contract-eval '(define-contract-struct node (val obj rank left right) (make-inspector)))
  (contract-eval '(define (compute-rank n)
                    (cond
                      [(not n) 0]
                      [else (node-rank n)])))
  
  (contract-eval '(define-opt/c (leftist-heap-greater-than/rank/opt n r)
                    (or/c not
                          (node/dc [val (>=/c n)]
                                   [obj any/c]
                                   [rank (<=/c r)]
                                   [left (val) (leftist-heap-greater-than/rank/opt val +inf.0)]
                                   [right (val left) (leftist-heap-greater-than/rank/opt val (compute-rank left))]))))
  
  (contract-eval '(define leftist-heap/c (leftist-heap-greater-than/rank/opt -inf.0 +inf.0)))
  
  (test/pos-blame 'd-o/c1 '(contract leftist-heap/c 2 'pos 'neg))
  
  
  (test/spec-passed 'd-o/c2 '(contract leftist-heap/c (make-node 1 2 3 #f #f) 'pos 'neg))
  (test/spec-passed 'd-o/c3 '(contract leftist-heap/c #f 'pos 'neg))
  (test/spec-passed 'd-o/c4 '(contract leftist-heap/c (make-node 1 2 3 #f #f) 'pos 'neg))
  (test/spec-passed/result 'd-o/c5
                           '(node? (contract leftist-heap/c (make-node 1 2 3 #f #f) 'pos 'neg))
                           #t)
  
  (test/spec-passed/result 'd-o/c6 '(node-val (contract leftist-heap/c (make-node 1 2 3 #f #f) 'pos 'neg)) 1)
  (test/spec-passed/result 'd-o/c7 '(node-obj (contract leftist-heap/c (make-node 1 2 3 #f #f) 'pos 'neg)) 2)
  (test/spec-passed/result 'd-o/c8 '(node-rank (contract leftist-heap/c (make-node 1 2 3 #f #f) 'pos 'neg)) 3)
  (test/spec-passed/result 'd-o/c9 '(node-left (contract leftist-heap/c (make-node 1 2 3 #f #f) 'pos 'neg)) #f)
  (test/spec-passed/result 'd-o/c10 '(node-right (contract leftist-heap/c (make-node 1 2 3 #f #f) 'pos 'neg)) #f)
  
  (test/spec-passed/result 'd-o/c11
                           '(node-val (contract leftist-heap/c 
                                                (contract leftist-heap/c 
                                                          (make-node 1 2 3 #f #f)
                                                          'pos 'neg)
                                                'pos 'neg))
                           1)
  (test/spec-passed/result 'd-o/c12
                           '(node-obj (contract leftist-heap/c 
                                                (contract leftist-heap/c 
                                                          (make-node 1 2 3 #f #f)
                                                          'pos 'neg)
                                                'pos 'neg))
                           2)
  (test/spec-passed/result 'd-o/c13
                           '(node-rank (contract leftist-heap/c 
                                                 (contract leftist-heap/c 
                                                           (make-node 1 2 3 #f #f)
                                                           'pos 'neg)
                                                 'pos 'neg))
                           3)
  (test/spec-passed/result 'd-o/c14
                           '(node-left (contract leftist-heap/c 
                                                 (contract leftist-heap/c 
                                                           (make-node 1 2 3 #f #f)
                                                           'pos 'neg)
                                                 'pos 'neg)) 
                           #f)
  (test/spec-passed/result 'd-o/c15
                           '(node-right (contract leftist-heap/c 
                                                  (contract leftist-heap/c 
                                                            (make-node 1 2 3 #f #f)
                                                            'pos 'neg)
                                                  'pos 'neg))
                           #f)
  
  (test/spec-passed/result 'd-o/c16
                           '(let ([h (contract leftist-heap/c (make-node 1 2 3 #f #f) 'pos 'neg)])
                              (node-val h)
                              (node-val h))
                           1)
  (test/spec-passed/result 'd-o/c17
                           '(let ([h (contract leftist-heap/c (make-node 1 2 3 #f #f) 'pos 'neg)])
                              (node-obj h)
                              (node-obj h))
                           2)
  
  (test/spec-passed/result 'd-o/c18
                           '(let ([h (contract leftist-heap/c (make-node 1 2 3 #f #f)'pos 'neg)])
                              (node-rank h)
                              (node-rank h))
                           3)
  (test/spec-passed/result 'd-o/c19
                           '(let ([h (contract leftist-heap/c (make-node 1 2 3 #f #f) 'pos 'neg)])
                              (node-left h)
                              (node-left h))
                           #f)
  (test/spec-passed/result 'd-o/c20
                           '(let ([h (contract leftist-heap/c (make-node 1 2 3 #f #f) 'pos 'neg)])
                              (node-right h)
                              (node-right h))
                           #f)
  
  (test/spec-passed/result 'd-o/c21
                           '(node-val
                             (node-right
                              (contract leftist-heap/c 
                                        (make-node 1 2 3 
                                                   (make-node 7 8 9 #f #f)
                                                   (make-node 4 5 6 #f #f))
                                        'pos 'neg)))
                           4)
  (test/spec-passed/result 'd-o/c22
                           '(node-val
                             (node-left
                              (contract leftist-heap/c 
                                        (make-node 1 2 3 
                                                   (make-node 7 8 9 #f #f)
                                                   (make-node 4 5 6 #f #f))
                                        'pos 'neg)))
                           7)
  
  (test/pos-blame 'd-o/c23
                  '(node-val
                    (node-right
                     (contract leftist-heap/c 
                               (make-node 5 2 3 
                                          (make-node 7 8 9 #f #f)
                                          (make-node 4 5 6 #f #f))
                               'pos 'neg))))
  
  (test/pos-blame 'd-o/c24
                  '(node-val
                    (node-left
                     (contract leftist-heap/c 
                               (make-node 9 2 3 
                                          (make-node 7 8 9 #f #f)
                                          (make-node 11 5 6 #f #f))
                               'pos 'neg))))
  
  (test/neg-blame 'd-o/c25
                  '((contract (-> leftist-heap/c any)
                              (λ (kh)
                                (node-val
                                 (node-left
                                  kh)))
                              'pos 'neg)
                    (make-node 9 2 3 
                               (make-node 7 8 9 #f #f)
                               (make-node 11 5 6 #f #f))))
  
  
  
  (test/spec-passed/result
   'd-o/c26 
   '(let ([ai (λ (x) (contract leftist-heap/c x 'pos 'neg))])
      (define (remove-min t) (merge (node-left t) (node-right t)))
      
      (define (merge t1 t2)
        (cond
          [(not t1) t2]
          [(not t2) t1]
          [else
           (let ([t1-val (node-val t1)]
                 [t2-val (node-val t2)])
             (cond
               [(<= t1-val t2-val)
                (pick t1-val 
                      (node-obj t1)
                      (node-left t1)
                      (merge (node-right t1)
                             t2))]
               [else
                (pick t2-val 
                      (node-obj t2)
                      (node-left t2)
                      (merge t1
                             (node-right t2)))]))]))
      
      (define (pick x obj a b)
        (let ([ra (compute-rank a)]
              [rb (compute-rank b)])
          (cond
            [(>= ra rb)
             (make-node x obj (+ rb 1) a b)]
            [else
             (make-node x obj (+ ra 1) b a)])))
      (node-val
       (remove-min (ai (make-node 137 'x 1 
                                  (ai (make-node 178 'y 1 
                                                 (make-node 178 'z 1 #f #f)
                                                 #f))
                                  #f)))))
   178)
  
  ;;
  ;;  end of define-opt/c
  ;;
  ;;;;;;;;;;;;;;;;;;;;;;;;;;;;;;;;;;;;;;;;;;;;;;;;;;;;;;;;;;;;

  ;;;;;;;;;;;;;;;;;;;;;;;;;;;;;;;;;;;;;;;;;;;;;;;;;;;;;;;;;;;;;;;;;;;;;;
  ;;
  ;;  opt/c and blame
  ;;
  ;;;;;;;;;;;;;;;;;;;;;;;;;;;;;;;;;;;;;;;;;;;;;;;;;;;;;;;;;;;;;;;;;;;;;;

  (contract-eval
   '(begin

      (define proj:blame/c
        (make-contract
         #:name 'proj:blame/c
         #:projection
         (lambda (blame)
           (lambda (x)
             (if (blame-swapped? blame) 'negative 'positive)))))

      (define call*0 'dummy)
      (define (call*1 x0) x0)
      (define (call*2 f1 x0) (f1 x0))
      (define (call*3 f2 x1 x0) (f2 x1 x0))))

  (test/spec-passed/result
   'opt/c-blame-0
   '((contract
      (-> (-> (-> proj:blame/c any/c) any/c any/c) (-> any/c any/c) any/c any/c)
      call*3
      'pos
      'neg)
     call*2
     call*1
     call*0)
   'negative)

  (test/spec-passed/result
   'opt/c-blame-1
   '((contract
      (opt/c (-> (-> (-> proj:blame/c any/c) any/c any/c) (-> any/c any/c) any/c any/c))
      call*3
      'pos
      'neg)
     call*2
     call*1
     call*0)
   'negative)

  (test/spec-passed/result
   'opt/c-blame-2
   '((contract
      (-> (opt/c (-> (-> proj:blame/c any/c) any/c any/c)) (-> any/c any/c) any/c any/c)
      call*3
      'pos
      'neg)
     call*2
     call*1
     call*0)
   'negative)

  (test/spec-passed/result
   'opt/c-blame-3
   '((contract
      (-> (-> (opt/c (-> proj:blame/c any/c)) any/c any/c) (-> any/c any/c) any/c any/c)
      call*3
      'pos
      'neg)
     call*2
     call*1
     call*0)
   'negative)

  (test/spec-passed/result
   'opt/c-blame-4
   '((contract
      (-> (-> (-> (opt/c proj:blame/c) any/c) any/c any/c) (-> any/c any/c) any/c any/c)
      call*3
      'pos
      'neg)
     call*2
     call*1
     call*0)
   'negative)
  
  ;; NOT YET RELEASED
  #;
  (test/pos-blame
   'd-c-s/attr-1
   '(let ()
      (define-contract-struct pr (x y))
      (pr-x
       (contract (pr/dc [x integer?]
                        [y integer?]
                        where
                        [x-val x]
                        [y-val y]
                        and
                        (= x-val y-val))
                 (make-pr 4 5)
                 'pos
                 'neg))))
  
  ;; NOT YET RELEASED
  #;
  (test/spec-passed
   'd-c-s/attr-2
   '(let ()
      (define-contract-struct pr (x y))
      (contract (pr/dc [x integer?]
                       [y integer?]
                       where
                       [x-val x]
                       [y-val y]
                       and
                       (= x-val y-val))
                (make-pr 4 5)
                'pos
                'neg)))
  
  ;; NOT YET RELEASED
  #;
  (let ()
    (define-contract-struct node (n l r) (make-inspector))
    
    (define (get-val n attr)
      (if (null? n)
          1
          (let ([h (synthesized-value n attr)])
            (if (unknown? h)
                h
                (+ h 1)))))
    
    (define (full-bbt lo hi)
      (or/c null?
            (node/dc [n (between/c lo hi)]
                     [l (n) (full-bbt lo n)]
                     [r (n) (full-bbt n hi)]
                     
                     where
                     [lheight (get-val l lheight)]
                     [rheight (get-val r rheight)]
                     
                     and
                     (<= 0 (- lheight rheight) 1))))
    
    (define t (contract (full-bbt -inf.0 +inf.0)
                        (make-node 0
                                   (make-node -1 null null) 
                                   (make-node 2
                                              (make-node 1 null null) 
                                              (make-node 3 null null)))
                        'pos
                        'neg))
    (test/spec-passed
     'd-c-s/attr-3
     `(,node-l (,node-l ,t)))
     
    (test/pos-blame 
     'd-c-s/attr-4
     `(,node-r (,node-r (,node-r ,t)))))

  ;; NOT YET RELEASED
  #|

need a test that will revisit a node a second time (when it already has a wrapper)
with a new parent. make sure the new parent is recorded in the parents field
so that propagation occurs.

|#
  
  
  ;; test the predicate
  (ctest #t couple? (contract (couple/c any/c any/c) (make-couple 1 2) 'pos 'neg))
  (ctest #t couple? (make-couple 1 2))
  (ctest #t couple? (contract (couple/dc [hd any/c] [tl (hd) any/c]) (make-couple 1 2) 'pos 'neg))
  (ctest #f couple? 1)
  (ctest #f couple? #f)
  
  
;                                                                                                            
;                                                                                                            
;                                                                                                            
;     ;;; ;;;;              ;                                      ;                               ;    ;;;  
;    ;;;; ;;;;             ;;                                     ;;                              ;;   ;;;;; 
;   ;;;;; ;;;; ;;;;;;;   ;;;;;        ;;;;;   ;;;;   ;;;; ;;;   ;;;;; ;;; ;;; ;;;;;;;    ;;;;;  ;;;;; ;;;;;; 
;   ;;;;  ;;;; ;;;;;;;; ;;;;;;       ;;;;;;  ;;;;;;  ;;;;;;;;; ;;;;;; ;;;;;;; ;;;;;;;;  ;;;;;; ;;;;;;    ;;; 
;  ;;;;;; ;;;;     ;;;;  ;;;;       ;;;;;;; ;;;;;;;; ;;;; ;;;;  ;;;;  ;;;; ;;     ;;;; ;;;;;;;  ;;;;     ;;  
;  ;;;;;; ;;;;  ;;;;;;;  ;;;;  ;;;;;;;;;    ;;;; ;;; ;;;; ;;;;  ;;;;  ;;;;     ;;;;;;; ;;;;     ;;;;     ;   
;   ;;;;  ;;;; ;;  ;;;;  ;;;;; ;;;;;;;;;;;; ;;;;;;;; ;;;; ;;;;  ;;;;; ;;;;    ;;  ;;;; ;;;;;;;  ;;;;;   ;;;  
;   ;;;;  ;;;; ;;;;;;;;  ;;;;;       ;;;;;;  ;;;;;;  ;;;; ;;;;  ;;;;; ;;;;    ;;;;;;;;  ;;;;;;  ;;;;;   ;;;  
;   ;;;;  ;;;;  ;; ;;;;   ;;;;        ;;;;;   ;;;;   ;;;; ;;;;   ;;;; ;;;;     ;; ;;;;   ;;;;;   ;;;;   ;;;  
;                                                                                                            
;                                                                                                            
;                                                                                                            

  
  
  (ctest #t flat-contract? (or/c))
  (ctest #t flat-contract? (or/c integer? (lambda (x) (> x 0))))
  (ctest #t flat-contract? (or/c (flat-contract integer?) (flat-contract boolean?)))
  (ctest #t flat-contract? (or/c integer? boolean?))
  (test-flat-contract '(or/c (flat-contract integer?) char?) #\a #t)
  (test-flat-contract '(or/c (flat-contract integer?) char?) 1 #t)
  
  (ctest #t flat-contract? (and/c))
  (ctest #t flat-contract? (and/c number? integer?))
  (ctest #t flat-contract? (and/c (flat-contract number?)
				 (flat-contract integer?)))
  (ctest #t flat-contract? (let ()
                             (define-struct s (a b))
                             (struct/c s any/c any/c)))
  (ctest #f flat-contract? (let ()
                             (define-struct s (a b) #:mutable)
                             (struct/c s any/c any/c)))
  (ctest #t chaperone-contract? (let ()
                                  (define-struct s (a b) #:mutable)
                                  (struct/c s any/c any/c)))
  (ctest #f impersonator-contract? (let ()
                                    (define-struct s (a b) #:mutable)
                                    (struct/c s any/c any/c)))
  (ctest #f flat-contract? (let ()
                             (define-struct s ([a #:mutable] b))
                             (struct/c s any/c any/c)))
  (ctest #t chaperone-contract? (let ()
                                  (define-struct s ([a #:mutable] b))
                                  (struct/c s any/c any/c)))
  (ctest #f impersonator-contract? (let ()
                                    (define-struct s ([a #:mutable] b))
                                    (struct/c s any/c any/c)))
  (ctest #f flat-contract? (let ()
                             (define-struct s (a [b #:mutable]))
                             (struct/c s any/c any/c)))
  (ctest #t chaperone-contract? (let ()
                                  (define-struct s (a [b #:mutable]))
                                  (struct/c s any/c any/c)))
  (ctest #f impersonator-contract? (let ()
                                    (define-struct s (a [b #:mutable]))
                                    (struct/c s any/c any/c)))
  (ctest #f flat-contract? (let ()
                             (define-struct s (f))
                             (struct/c s (-> number? any))))
  (ctest #t chaperone-contract? (let ()
                                  (define-struct s (f))
                                  (struct/c s (-> number? any))))
  (ctest #f impersonator-contract? (let ()
                                    (define-struct s (f))
                                    (struct/c s (-> number? any))))
  
  (ctest #f flat-contract? (let ()
                             (define-struct s (a) #:mutable)
                             (define alpha (new-∃/c 'alpha))
                             (struct/c s alpha)))
  (ctest #f chaperone-contract? (let ()
                                  (define-struct s (a) #:mutable)
                                  (define alpha (new-∃/c 'alpha))
                                  (struct/c s alpha)))
  (ctest #t impersonator-contract? (let ()
                                    (define-struct s (a) #:mutable)
                                    (define alpha (new-∃/c 'alpha))
                                    (struct/c s alpha)))
  (ctest #t contract? (let ()
                        (define-struct s (a) #:mutable)
                        (define alpha (new-∃/c 'alpha))
                        (struct/c s alpha)))
  
  (ctest #t flat-contract? (set/c integer?))
  (ctest #f flat-contract? (set/c (-> integer? integer?)))
  (ctest #t chaperone-contract? (set/c (-> integer? integer?)))
  
  ;; Make sure that impersonators cannot be used as the element contract in set/c.
  (contract-error-test
   'contract-error-test-set
   '(let ([proxy-ctc
           (make-contract
            #:name 'proxy-ctc
            #:first-order values
            #:projection (λ (b) values))])
      (set/c proxy-ctc))
   exn:fail?)
          
  ;; Hash contracts with flat domain/range contracts
  (ctest #t contract?              (hash/c any/c any/c #:immutable #f))
  (ctest #t chaperone-contract?    (hash/c any/c any/c #:immutable #f))
  (ctest #f impersonator-contract? (hash/c any/c any/c #:immutable #f))
  (ctest #t flat-contract?         (hash/c any/c any/c #:immutable #f #:flat? #t))

  (ctest #t flat-contract?      (hash/c any/c any/c #:immutable #t))
  (ctest #t flat-contract?      (hash/c any/c any/c #:immutable #t #:flat? #t))

  (ctest #t contract?              (hash/c any/c any/c))
  (ctest #t chaperone-contract?    (hash/c any/c any/c))
  (ctest #f impersonator-contract? (hash/c any/c any/c))
  (ctest #t flat-contract?         (hash/c any/c any/c #:flat? #t))
  
  ;; Hash contracts with chaperone range contracts
  (ctest #t contract?              (hash/c number? (hash/c number? number?)))
  (ctest #t chaperone-contract?    (hash/c number? (hash/c number? number?)))
  (ctest #f impersonator-contract? (hash/c number? (hash/c number? number?)))
  (ctest #f flat-contract?         (hash/c number? (hash/c number? number?)))
  
  ;; Hash contracts with proxy range contracts
  (contract-eval
   '(define trivial-proxy-ctc
      (make-contract
       #:name 'trivial-proxy-ctc
       #:first-order values
       #:projection (λ (b) values))))

  (ctest #t contract?              (hash/c number? trivial-proxy-ctc #:immutable #f))
  (ctest #f chaperone-contract?    (hash/c number? trivial-proxy-ctc #:immutable #f))
  (ctest #t impersonator-contract? (hash/c number? trivial-proxy-ctc #:immutable #f))
  (ctest #f flat-contract?         (hash/c number? trivial-proxy-ctc #:immutable #f))
  
  (ctest #t contract?              (hash/c number? trivial-proxy-ctc #:immutable #t))
  (ctest #f chaperone-contract?    (hash/c number? trivial-proxy-ctc #:immutable #t))
  (ctest #t impersonator-contract? (hash/c number? trivial-proxy-ctc #:immutable #t))
  (ctest #f flat-contract?         (hash/c number? trivial-proxy-ctc #:immutable #t))
  
  (ctest #t contract?              (hash/c number? trivial-proxy-ctc))
  (ctest #f chaperone-contract?    (hash/c number? trivial-proxy-ctc))
  (ctest #t impersonator-contract? (hash/c number? trivial-proxy-ctc))
  (ctest #f flat-contract?         (hash/c number? trivial-proxy-ctc))
  
  ;; Make sure that proxies cannot be used as the domain contract in hash/c.
  (contract-error-test
   'contract-error-test6
   '(let ([proxy-ctc
           (make-contract
            #:name 'proxy-ctc
            #:first-order values
            #:projection (λ (b) values))])
      (hash/c proxy-ctc proxy-ctc))
   exn:fail?)
  
  (ctest #t contract?              (box/c number? #:flat? #t))
  (ctest #t chaperone-contract?    (box/c number? #:flat? #t))
  (ctest #f impersonator-contract? (box/c number? #:flat? #t))
  (ctest #t flat-contract?         (box/c number? #:flat? #t))

  (ctest #t contract?              (box/c number? #:immutable #t))
  (ctest #t chaperone-contract?    (box/c number? #:immutable #t))
  (ctest #f impersonator-contract? (box/c number? #:immutable #t))
  (ctest #t flat-contract?         (box/c number? #:immutable #t))

  (ctest #t contract?              (box/c number?))
  (ctest #t chaperone-contract?    (box/c number?))
  (ctest #f impersonator-contract? (box/c number?))
  (ctest #f flat-contract?         (box/c number?))

  (ctest #t contract?              (box/c (box/c number?) #:immutable #t))
  (ctest #t chaperone-contract?    (box/c (box/c number?) #:immutable #t))
  (ctest #f impersonator-contract? (box/c (box/c number?) #:immutable #t))
  (ctest #f flat-contract?         (box/c (box/c number?) #:immutable #t))

  (ctest #t contract?              (box/c trivial-proxy-ctc))
  (ctest #f chaperone-contract?    (box/c trivial-proxy-ctc))
  (ctest #t impersonator-contract? (box/c trivial-proxy-ctc))
  (ctest #f flat-contract?         (box/c trivial-proxy-ctc))

  (ctest #t contract?              (box/c trivial-proxy-ctc #:immutable #t))
  (ctest #f chaperone-contract?    (box/c trivial-proxy-ctc #:immutable #t))
  (ctest #t impersonator-contract? (box/c trivial-proxy-ctc #:immutable #t))
  (ctest #f flat-contract?         (box/c trivial-proxy-ctc #:immutable #t))
  
  ;; Test the ability to create different types of contracts with recursive-contract
  (ctest #t flat-contract? (letrec ([ctc (or/c number? 
                                               (cons/c (recursive-contract ctc #:flat)
                                                       (recursive-contract ctc #:flat)))])
                             ctc))
  
  (ctest #f flat-contract? (letrec ([ctc (or/c number? 
                                               (box/c (recursive-contract ctc #:chaperone)))])
                             ctc))
  (ctest #t chaperone-contract? (letrec ([ctc (or/c number? 
                                                    (box/c (recursive-contract ctc #:chaperone)))])
                                  ctc))
  (ctest #f impersonator-contract? (letrec ([ctc (or/c number? 
                                                  (box/c (recursive-contract ctc #:chaperone)))])
                                    ctc))

  (ctest #t contract? 1)
  (ctest #t contract? (-> 1 1))
  
  (test-flat-contract '(and/c number? integer?) 1 3/2)

  (test-flat-contract '(not/c integer?) #t 1)
  (test-flat-contract '(=/c 2) 2 3)
  (test-flat-contract '(>/c 5) 10 5)
  (test-flat-contract '(>=/c 5) 5 0)
  (test-flat-contract '(<=/c 5) 5 10)
  (test-flat-contract '(</c 5) 0 5)
  (test-flat-contract '(=/c 2) 2 0+1i)
  (test-flat-contract '(>/c 5) 10 0+1i)
  (test-flat-contract '(>=/c 5) 5 0+1i)
  (test-flat-contract '(<=/c 5) 5 0+1i)
  (test-flat-contract '(</c 5) 0 0+1i)
  (test-flat-contract '(integer-in 0 10) 0 11)
  (test-flat-contract '(integer-in 0 10) 10 3/2)
  (test-flat-contract '(integer-in 0 10) 1 1.0)
  (test-flat-contract '(real-in 1 10) 3/2 20)
  (test-flat-contract '(string-len/c 3) "ab" "abc")
  (test-flat-contract 'natural-number/c 5 -1)
  (test-flat-contract 'natural-number/c #e3 #i3.0)
  (test-flat-contract 'natural-number/c 0 -1)
  (test-flat-contract 'false/c #f #t)
  
  (test-flat-contract #t #t "x")
  (test-flat-contract #f #f "x")
  (test-flat-contract #\a #\a #\b)
  (test-flat-contract #\a #\a 'a)
  (test-flat-contract ''a 'a 'b)
  (test-flat-contract ''a 'a #\a)
  (test-flat-contract "x" "x" "y")
  (test-flat-contract "x" "x" 'x)
  (test-flat-contract 1 1 2)
  (test-flat-contract #e1 #i1.0 'x)
  (test-flat-contract #rx".x." "axq" "x")
  (test-flat-contract #rx#".x." #"axq" #"x")
  (test-flat-contract #rx".x." #"axq" #"x")
  (test-flat-contract #rx#".x." "axq" "x")
  (test-flat-contract ''() '() #f)
  
  (test/spec-passed 'any/c '(contract any/c 1 'pos 'neg))
  (test-flat-contract 'printable/c (vector (cons 1 (box #f))) (lambda (x) x))
  (let ()
    (define-struct s (a b) #:prefab)
    (test-flat-contract 'printable/c (make-s 1 2) (λ (x) x)))
  (test-flat-contract '(symbols 'a 'b 'c) 'a 'd)
  (test-flat-contract '(one-of/c (expt 2 65)) (expt 2 65) 12)
  (test-flat-contract '(one-of/c '#:x '#:z) '#:x '#:y)
  
  (let ([c% (contract-eval '(class object% (super-new)))])
    (test-flat-contract `(subclass?/c ,c%) c% (contract-eval `object%))
    (test-flat-contract `(subclass?/c ,c%) (contract-eval `(class ,c%)) (contract-eval `(class object%))))
  
  (let ([i<%> (contract-eval '(interface ()))])
    (test-flat-contract `(implementation?/c ,i<%>) 
                        (contract-eval `(class* object% (,i<%>) (super-new)))
                        (contract-eval 'object%))
    (test-flat-contract `(implementation?/c ,i<%>) 
                        (contract-eval `(class* object% (,i<%>) (super-new)))
                        #f))
  
  (let ([i<%> (contract-eval '(interface ()))]
        [c% (contract-eval '(class object% (super-new)))])
    (test-flat-contract `(is-a?/c ,i<%>) 
                        (contract-eval `(new (class* object% (,i<%>) (super-new))))
                        (contract-eval '(new object%)))
    (test-flat-contract `(is-a?/c ,c%)
                        (contract-eval `(new ,c%))
                        (contract-eval '(new object%))))
  
  (test-flat-contract '(listof boolean?) (list #t #f) (list #f 3 #t))
  (test-flat-contract '(listof any/c) (list #t #f) 3)
  
  (test-flat-contract '(vectorof boolean? #:flat? #t) (vector #t #f) (vector #f 3 #t))
  (test-flat-contract '(vectorof any/c #:flat? #t) (vector #t #f) 3)
  (test-flat-contract '(vector-immutableof boolean?) (vector-immutable #t #f) (vector-immutable #f 3 #t))
  (test-flat-contract '(vector-immutableof any/c) (vector-immutable #t #f) 3)
  
  (test-flat-contract '(vector/c boolean? (flat-contract integer?) #:flat? #t) (vector #t 1) (vector 1 #f))
  (test-flat-contract '(vector/c boolean? (flat-contract integer?) #:flat? #t) (vector #t 1) #f)
  (test-flat-contract '(vector-immutable/c boolean? (flat-contract integer?))
                      (vector-immutable #t 1) (vector-immutable 1 #f))
  (test-flat-contract '(vector-immutable/c boolean? (flat-contract integer?)) (vector-immutable #t 1) #f)

  (test-flat-contract '(cons/c boolean? (flat-contract integer?)) (cons #t 1) (cons 1 #f))
  (test-flat-contract '(cons/c boolean? (flat-contract integer?)) (cons #t 1) #f)
  (test-flat-contract '(list/c boolean? (flat-contract integer?)) (list #t 1) (list 1 #f))
  (test-flat-contract '(list/c boolean? (flat-contract integer?)) (list #t 1) #f)

  (contract-eval '(define (a-predicate-that-wont-be-optimized x) (boolean? x)))
  (test-flat-contract '(cons/c a-predicate-that-wont-be-optimized (flat-contract integer?)) (cons #t 1) (cons 1 #f))
  (test-flat-contract '(cons/c a-predicate-that-wont-be-optimized (flat-contract integer?)) (cons #t 1) #f)
  (test-flat-contract '(list/c a-predicate-that-wont-be-optimized (flat-contract integer?)) (list #t 1) (list 1 #f))
  (test-flat-contract '(list/c a-predicate-that-wont-be-optimized (flat-contract integer?)) (list #t 1) #f)

  (test-flat-contract '(box/c boolean? #:flat? #t) (box #f) (box 1))
  (test-flat-contract '(box/c (flat-contract boolean?) #:flat? #t) (box #t) #f)
  (test-flat-contract '(box-immutable/c boolean?) (box-immutable #f) (box-immutable 1))
  (test-flat-contract '(box-immutable/c (flat-contract boolean?)) (box-immutable #t) #f)
  
  (test-flat-contract '(flat-rec-contract sexp (cons/c sexp sexp) number?) '(1 2 . 3) '(1 . #f))
  (test-flat-contract '(flat-murec-contract ([even1 (or/c null? (cons/c number? even2))] 
                                             [even2 (cons/c number? even1)])
                                            even1)
                      '(1 2 3 4)
                      '(1 2 3))

  (test-flat-contract '(hash/c symbol? boolean? #:flat? #t) (make-hash) 1)
  (test-flat-contract '(hash/c symbol? boolean? #:flat? #t) 
                      (let ([ht (make-hash)])
                        (hash-set! ht 'x #t)
                        ht)
                      (let ([ht (make-hash)])
                        (hash-set! ht 'x 1)
                        ht))
  (test-flat-contract '(hash/c symbol? boolean? #:flat? #t) 
                      (let ([ht (make-hash)])
                        (hash-set! ht 'x #t)
                        ht)
                      (let ([ht (make-hash)])
                        (hash-set! ht 'x 1)
                        ht))
  
  (test #t 'malformed-binder
        (with-handlers ((exn? exn:fail:syntax?)) 
          (contract-eval '(flat-murec-contract ([(x) y]) x))
          'no-err))
  (test #t 'missing-body 
        (with-handlers ((exn? exn:fail:syntax?)) 
          (contract-eval '(flat-murec-contract ([x y])))
          'no-err))
  
  ;; test flat-contract-predicate
  (test #t (flat-contract-predicate integer?) 1)
  (test #t (flat-contract-predicate #t) #t)


;                                                                                                               
;                                                                                                               
;                                                                                                               
;    ;;              ;;;                                      ;;;;                                              
;    ;;             ;;;;                                      ;;;;                                              
;       ;;;; ;;;   ;;;;;   ;;;   ;;; ;;; ;;; ;;;   ;;;     ;;;;;;;     ;;;; ;;;  ;;;;;;;  ;;;;;;; ;;;;    ;;;   
;  ;;;; ;;;;;;;;;  ;;;;   ;;;;;  ;;;;;;; ;;;;;;;  ;;;;;   ;;;;;;;;     ;;;;;;;;; ;;;;;;;; ;;;;;;;;;;;;;  ;;;;;  
;  ;;;; ;;;; ;;;; ;;;;;; ;;;; ;; ;;;; ;; ;;;; ;; ;;;; ;; ;;;;;;;;;     ;;;; ;;;;     ;;;; ;;;; ;;; ;;;; ;;;; ;; 
;  ;;;; ;;;; ;;;; ;;;;;; ;;;;;;; ;;;;    ;;;;    ;;;;;;; ;;;; ;;;;     ;;;; ;;;;  ;;;;;;; ;;;; ;;; ;;;; ;;;;;;; 
;  ;;;; ;;;; ;;;;  ;;;;  ;;;;;   ;;;;    ;;;;    ;;;;;   ;;;;;;;;;     ;;;; ;;;; ;;  ;;;; ;;;; ;;; ;;;; ;;;;;   
;  ;;;; ;;;; ;;;;  ;;;;   ;;;;;; ;;;;    ;;;;     ;;;;;;  ;;;;;;;;     ;;;; ;;;; ;;;;;;;; ;;;; ;;; ;;;;  ;;;;;; 
;  ;;;; ;;;; ;;;;  ;;;;    ;;;;  ;;;;    ;;;;      ;;;;    ;;;;;;;     ;;;; ;;;;  ;; ;;;; ;;;; ;;; ;;;;   ;;;;  
;                                                                                                               
;                                                                                                               
;                                                                                                               

  (contract-eval 
   '(module contract-test-suite-inferred-name1 racket/base
      (require racket/contract)
      (define contract-inferred-name-test-contract (-> integer? any))
      (define (contract-inferred-name-test1 x) #t)
      (provide/contract (contract-inferred-name-test1 contract-inferred-name-test-contract))
      
      (define (contract-inferred-name-test2 x) x)
      (provide/contract (contract-inferred-name-test2 (-> number? number?)))
      
      (define (contract-inferred-name-test2b x) (values x x))
      (provide/contract (contract-inferred-name-test2b (-> number? (values number? number?))))
      
      (define (contract-inferred-name-test3 x . y) x)
      (provide/contract (contract-inferred-name-test3 (->* (number?) () #:rest (listof number?) number?)))
      
      (define (contract-inferred-name-test4) 7)
      (provide/contract (contract-inferred-name-test4 (->d () () any)))

      (define (contract-inferred-name-test5) 7)
      (provide/contract (contract-inferred-name-test5 (->i () () any)))
      ))
  (contract-eval '(require 'contract-test-suite-inferred-name1))
  (test 'contract-inferred-name-test1 object-name (contract-eval 'contract-inferred-name-test1))
  (test 'contract-inferred-name-test2 object-name (contract-eval 'contract-inferred-name-test2))
  (test 'contract-inferred-name-test2b object-name (contract-eval 'contract-inferred-name-test2b))
  (test 'contract-inferred-name-test3 object-name (contract-eval 'contract-inferred-name-test3))
  (test 'contract-inferred-name-test4 object-name (contract-eval 'contract-inferred-name-test4))
  (test 'contract-inferred-name-test5 object-name (contract-eval 'contract-inferred-name-test5))
  

;                                                                                                                  
;                                                                                                                  
;                                                                                                                  
;                                 ;                               ;                                                
;                                ;;                              ;;                                                
;    ;;;;;   ;;;;   ;;;; ;;;   ;;;;; ;;; ;;; ;;;;;;;    ;;;;;  ;;;;;      ;;;; ;;;  ;;;;;;;  ;;;;;;; ;;;;    ;;;   
;   ;;;;;;  ;;;;;;  ;;;;;;;;; ;;;;;; ;;;;;;; ;;;;;;;;  ;;;;;; ;;;;;;      ;;;;;;;;; ;;;;;;;; ;;;;;;;;;;;;;  ;;;;;  
;  ;;;;;;; ;;;;;;;; ;;;; ;;;;  ;;;;  ;;;; ;;     ;;;; ;;;;;;;  ;;;;       ;;;; ;;;;     ;;;; ;;;; ;;; ;;;; ;;;; ;; 
;  ;;;;    ;;;; ;;; ;;;; ;;;;  ;;;;  ;;;;     ;;;;;;; ;;;;     ;;;;  ;;;;;;;;; ;;;;  ;;;;;;; ;;;; ;;; ;;;; ;;;;;;; 
;  ;;;;;;; ;;;;;;;; ;;;; ;;;;  ;;;;; ;;;;    ;;  ;;;; ;;;;;;;  ;;;;; ;;;;;;;;; ;;;; ;;  ;;;; ;;;; ;;; ;;;; ;;;;;   
;   ;;;;;;  ;;;;;;  ;;;; ;;;;  ;;;;; ;;;;    ;;;;;;;;  ;;;;;;  ;;;;;      ;;;; ;;;; ;;;;;;;; ;;;; ;;; ;;;;  ;;;;;; 
;    ;;;;;   ;;;;   ;;;; ;;;;   ;;;; ;;;;     ;; ;;;;   ;;;;;   ;;;;      ;;;; ;;;;  ;; ;;;; ;;;; ;;; ;;;;   ;;;;  
;                                                                                                                  
;                                                                                                                  
;                                                                                                                  

  
  (test-name 'integer? (flat-contract integer?))
  (test-name 'boolean? (flat-contract boolean?))
  (test-name 'char? (flat-contract char?))
  (test-name 'any/c any/c)
  
  (test-name '(-> integer? integer?) (-> integer? integer?))
  (test-name '(-> integer? any) (-> integer? any))
  (test-name '(-> integer? (values boolean? char?)) (-> integer? (values boolean? char?)))
  (test-name '(-> integer? boolean? (values char? any/c)) (->* (integer? boolean?) () (values char? any/c)))
  (test-name '(-> integer? boolean? any) (->* (integer? boolean?) () any))
  (test-name '(-> integer? boolean? #:x string? any) (-> integer? #:x string? boolean? any))
  
  (test-name '(->* (integer?) (string?) #:rest any/c (values char? any/c))
              (->* (integer?) (string?) #:rest any/c (values char? any/c)))
  (test-name '(->* (integer? char?) (boolean?) any) (->* (integer? char?) (boolean?) any))
  (test-name '(->* (integer? char? #:z string?) (integer?) any) (->* (#:z string? integer? char?) (integer?) any))
  (test-name '(->* (integer? char? #:z string?) (boolean? #:i number?) any) (->* (#:z string? integer? char?) (boolean? #:i number?) any))
  (test-name '(->* (integer? char? #:z string?) (boolean? #:i number?) #:rest (listof integer?) any) 
              (->* (#:z string? integer? char?) (boolean? #:i number?) #:rest (listof integer?) any))
  (test-name '(->* (integer? char? #:z string?) (boolean? #:i number?) (values number? boolean? symbol?)) 
              (->* (#:z string? integer? char?) (boolean? #:i number?) (values number? boolean? symbol?)))
  (test-name '(->* (integer? char? #:z string?) (boolean? #:i number?) #:rest (listof integer?) (values number? boolean? symbol?)) 
              (->* (#:z string? integer? char?) (boolean? #:i number?) #:rest (listof integer?) (values number? boolean? symbol?)))
  
  (test-name '(->* (integer?) #:pre ... integer?)
			  (->* (integer?) () #:pre (= 1 2) integer?))
  (test-name '(->* (integer?) integer? #:post ...)
		 	  (->* (integer?) () integer? #:post #f))
  (test-name '(->* (integer?) #:pre ... integer? #:post ...)
			  (->* (integer?) () #:pre (= 1 2) integer? #:post #f))
  
  (test-name '(->d () () any) (->d () () any))
  (test-name '(->d ([x ...] #:y [y ...]) ([z ...] #:w [w ...]) any) (->d ([x integer?] #:y [y integer?]) ([z integer?] #:w [w integer?]) any))
  (test-name '(->d () () (values [x ...] [y ...])) (->d () () (values [x number?] [y number?])))
  (test-name '(->d () () [x ...]) (->d () () [q number?]))
  (test-name '(->d () () #:pre ... [x ...]) (->d () () #:pre #t [q number?]))
  (test-name '(->d () () #:pre ... [x ...] #:post ...) (->d () () #:pre #t [q number?] #:post #t))
  (test-name '(->d () () [x ...] #:post ...) (->d () () [q number?] #:post #t))
  
  (test-name '(->i () any) (->i () () any))
  (test-name '(->i () any) (->i () any))
  (test-name '(->i () [x () ...]) 
              (->i () () [x () number?]))
  (test-name '(->i () [q number?]) 
              (->i () () [q number?]))
  (test-name '(->i () (values [x number?] [y number?])) 
              (->i () (values [x number?] [y number?])))
  (test-name '(->i () (values [x (y) ...] [y number?])) 
              (->i () (values [x (y) number?] [y number?])))
  (test-name '(->i ([x integer?] #:y [y integer?]) ([z integer?] #:w [w integer?]) any) 
              (->i ([x integer?] #:y [y integer?]) ([z integer?] #:w [w integer?]) any))
  (test-name '(->i () #:pre () ... [q number?])
              (->i () #:pre () #t  [q number?]))
  (test-name '(->i () #:pre () ... [q () ...] #:post () ...) 
              (->i () #:pre () #t  [q () number?] #:post () #t))
  (test-name '(->i ([x integer?]) #:pre (x) ... [q (x) ...]     #:post (x) ...) 
              (->i ([x integer?]) #:pre (x) #t  [q (x) number?] #:post (x) #t))
  (test-name '(->i ([x real?]) [_ (x) ...])
              (->i ([x real?]) [_ (x) (>/c x)]))
  (test-name '(->i ([x any/c]) #:pre/name (x) "pair" ... #:pre/name (x) "car" ... any)
              (->i ([x any/c]) #:pre/name (x) "pair" (pair? x) #:pre/name (x) "car" (car x) any))
  (test-name '(->i ([x any/c]) [y () ...] #:post/name (y) "pair" ... #:post/name (y) "car" ...)
              (->i ([x any/c]) [y () any/c] #:post/name (y) "pair" (pair? y) #:post/name (y) "car" (car y)))
  
  (test-name '(case->) (case->))
  (test-name '(case-> (-> integer? any) (-> boolean? boolean? any) (-> char? char? char? any))
             (case-> (-> integer? any) (-> boolean? boolean? any) (-> char? char? char? any)))
  (test-name '(case-> (-> integer? integer?) (-> integer? integer? integer?))
             (case-> (-> integer? integer?) (-> integer? integer? integer?)))
  (test-name '(case-> (-> integer? #:rest any/c any)) (case-> (-> integer? #:rest any/c any)))
  (test-name '(case-> (-> integer? #:rest any/c (values boolean? char? number?))) 
             (case-> (-> integer? #:rest any/c (values boolean? char? number?))))
  (test-name '(case-> (-> integer? (values))) (case-> (-> integer? (values))))
  
  (test-name '(unconstrained-domain-> number?) (unconstrained-domain-> number?))
  
  (test-name '(or/c) (or/c))
  (test-name '(or/c integer? gt0?) (or/c integer? (let ([gt0? (lambda (x) (> x 0))]) gt0?)))
  (test-name '(or/c integer? boolean?)
             (or/c (flat-contract integer?)
                   (flat-contract boolean?)))
  (test-name '(or/c integer? boolean?)
             (or/c integer? boolean?))
  (test-name '(or/c (-> (>=/c 5) (>=/c 5)) boolean?)
             (or/c (-> (>=/c 5) (>=/c 5)) boolean?))
  (test-name '(or/c (-> (>=/c 5) (>=/c 5)) boolean?)
             (or/c boolean? (-> (>=/c 5) (>=/c 5))))
  (test-name '(or/c (-> (>=/c 5) (>=/c 5))
                    (-> (<=/c 5) (<=/c 5) (<=/c 5)))
             (or/c (-> (>=/c 5) (>=/c 5))
                   (-> (<=/c 5) (<=/c 5) (<=/c 5))))
  (test-name '(or/c boolean?
                    (-> (>=/c 5) (>=/c 5))
                    (-> (<=/c 5) (<=/c 5) (<=/c 5)))
             (or/c boolean?
                   (-> (>=/c 5) (>=/c 5))
                   (-> (<=/c 5) (<=/c 5) (<=/c 5))))
  
  (test-name 'any/c (and/c))
  (test-name '(and/c any/c) (and/c any/c))
  (test-name '(and/c any/c any/c) (and/c any/c any/c))
  (test-name '(and/c number? integer?) (and/c number? integer?))
  (test-name '(and/c number? integer?) (and/c (flat-contract number?)
                                              (flat-contract integer?)))
  (test-name '(and/c number? (-> integer? integer?)) (and/c number? (-> integer? integer?)))
  (test-name '(and/c (-> boolean? boolean?) (-> integer? integer?)) (and/c (-> boolean? boolean?) (-> integer? integer?)))

  (test-name '(not/c integer?) (not/c integer?))
  (test-name '(=/c 5) (=/c 5))
  (test-name '(>=/c 5) (>=/c 5))
  (test-name '(<=/c 5) (<=/c 5))
  (test-name '(</c 5) (</c 5))
  (test-name '(>/c 5) (>/c 5))
  (test-name '(between/c 5 6) (between/c 5 6))
  (test-name '(between/c -inf.0 +inf.0) (between/c -inf.0 +inf.0))
  (test-name '(integer-in 0 10) (integer-in 0 10))
  (test-name '(between/c 1 10) (real-in 1 10))
  (test-name '(string-len/c 3) (string-len/c 3))
  (test-name 'natural-number/c natural-number/c)
  (test-name #f false/c)
  (test-name #t #t)
  (test-name #\a #\a)
  (test-name "x" "x")
  (test-name ''x 'x)
  ;(test-name #rx"x" #rx"x")  ;; commented out because regexps don't compare via equal?
  ;(test-name #rx#"x" #rx#"x") ;; commented out because regexps don't compare via equal?
  (test-name 'printable/c printable/c)
  (test-name '(symbols 'a 'b 'c) (symbols 'a 'b 'c))
  (test-name '(one-of/c 1 2 3) (one-of/c 1 2 3))
  (test-name '(one-of/c '() 'x 1 #f #\a (void) (letrec ([x x]) x)) 
             (one-of/c '() 'x 1 #f #\a (void) (letrec ([x x]) x)))
  
  (test-name '(or/c #f #t #\a "x") (or/c #f #t #\a "x"))
  ;(test-name '(or/c #f #t #\a "x" #rx"x" #rx#"x") (or/c #f #t #\a "x" #rx"x" #rx#"x")) ;; commented out because regexps don't compare via equal?

  (test-name '(subclass?/c class:c%) 
             (let ([c% (class object% (super-new))]) (subclass?/c c%)))
  
  (test-name '(implementation?/c interface:i<%>) 
             (let ([i<%> (interface ())])
               (implementation?/c i<%>)))
  
  (test-name '(is-a?/c interface:i<%>)
             (let ([i<%> (interface ())])
               (is-a?/c i<%>)))
  (test-name '(is-a?/c class:c%) 
             (let ([i<%> (interface ())]
                   [c% (class object% (super-new))])
               (is-a?/c c%)))
  
  (test-name '(listof boolean?) (listof boolean?))  
  (test-name '(listof any/c) (listof any/c))
  (test-name '(listof boolean?) (listof boolean?))
  (test-name '(listof any/c) (listof any/c))
  (test-name '(listof boolean?) (listof boolean?))
  (test-name '(listof (-> boolean? boolean?)) (listof (-> boolean? boolean?)))
  
  (test-name '(non-empty-listof boolean?) (non-empty-listof boolean?))  
  (test-name '(non-empty-listof any/c) (non-empty-listof any/c))
  (test-name '(non-empty-listof boolean?) (non-empty-listof boolean?))
  (test-name '(non-empty-listof any/c) (non-empty-listof any/c))
  (test-name '(non-empty-listof boolean?) (non-empty-listof boolean?))
  (test-name '(non-empty-listof (-> boolean? boolean?)) (non-empty-listof (-> boolean? boolean?)))

  
  (test-name '(vectorof boolean?) (vectorof boolean?))
  (test-name '(vectorof any/c) (vectorof any/c))
  
  (test-name '(vector/c boolean? integer?) (vector/c boolean? integer?))
  (test-name '(vector/c boolean? integer?) (vector/c boolean? (flat-contract integer?)))

  (test-name '(cons/c boolean? integer?) (cons/c boolean? (flat-contract integer?)))
  (test-name '(cons/c boolean? integer?) (cons/c boolean? (flat-contract integer?)))
  (test-name '(list/c boolean? integer?) (list/c boolean? (flat-contract integer?)))
  (test-name '(list/c boolean? integer?) (list/c boolean? (flat-contract integer?)))

  (test-name '(cons/c boolean? integer?) (cons/c boolean? (flat-contract integer?)))
  (test-name '(cons/c boolean? integer?) (cons/c boolean? (flat-contract integer?)))
  (test-name '(cons/c boolean? integer?) (cons/c boolean? (flat-contract integer?)))
  (test-name '(cons/c (-> boolean? boolean?) integer?) (cons/c (-> boolean? boolean?) integer?))
  
  (test-name '(list/c boolean? integer?)
             (list/c boolean? (flat-contract integer?)))
  (test-name '(list/c boolean? integer?) 
             (list/c boolean? (flat-contract integer?)))
  (test-name '(list/c boolean? integer?)
             (list/c boolean? (flat-contract integer?)))
  (test-name '(list/c (-> boolean? boolean?) integer?)
             (list/c (-> boolean? boolean?) integer?))
  
  (test-name '(parameter/c integer?) (parameter/c integer?))
  
  (test-name '(hash/c symbol? boolean?) (hash/c symbol? boolean?))
  (test-name '(hash/c symbol? boolean? #:immutable #t) (hash/c symbol? boolean? #:immutable #t))
  (test-name '(hash/c symbol? boolean? #:immutable #f) (hash/c symbol? boolean? #:immutable #f))
  (test-name '(hash/c symbol? boolean?) (hash/c symbol? boolean? #:immutable 'dont-care))

  (test-name '(box/c boolean?) (box/c boolean?))
  (test-name '(box/c boolean?) (box/c (flat-contract boolean?)))
  (test-name 'the-name (flat-rec-contract the-name))

  (test-name '(object-contract) (object-contract))
  (test-name '(object-contract (field x integer?)) (object-contract (field x integer?)))
  (test-name '(object-contract (m (-> integer? integer?)))
             (object-contract (m (-> integer? integer?))))
  (test-name '(object-contract (m (-> integer? any)))
             (object-contract (m (-> integer? any))))
  (test-name '(object-contract (m (-> integer? (values integer? integer?)))) 
             (object-contract (m (-> integer? (values integer? integer?)))))
  (test-name '(object-contract (m (case-> (-> integer? integer? integer?)
                                          (-> integer? (values integer? integer?)))))
             (object-contract (m (case-> 
                                  (-> integer? integer? integer?)
                                  (-> integer? (values integer? integer?))))))
  (test-name
   '(object-contract (m (->* (integer?) (boolean? number?) symbol?)))
   (object-contract (m (->* (integer?) (boolean? number?) symbol?))))
  
  (test-name '(object-contract (m (->d ((x ...)) () (y ...)))) (object-contract (m (->d ((x number?)) () [result number?]))))
  (test-name '(object-contract (m (->d ((x ...) (y ...) (z ...)) () [w ...])))
             (object-contract (m (->d ((x number?) (y boolean?) (z pair?)) () [result number?]))))
  (test-name '(object-contract (m (->d ((x ...) (y ...) (z ...)) () #:rest w ... [x0 ...])))
             (object-contract (m (->d ((x number?) (y boolean?) (z pair?)) () #:rest rest-x any/c [result number?]))))

  (test-name '(object-contract (m (->i ((x number?)) (result number?)))) 
	     (object-contract (m (->i ((x number?)) () [result number?]))))
  (test-name '(object-contract (m (->i ((x number?) (y boolean?) (z pair?)) [result number?])))
             (object-contract (m (->i ((x number?) (y boolean?) (z pair?)) () [result number?]))))
  (test-name '(object-contract (m (->i ((x number?) (y boolean?) (z pair?)) #:rest [rest-x any/c] [result number?])))
             (object-contract (m (->i ((x number?) (y boolean?) (z pair?)) () #:rest [rest-x any/c] [result number?]))))

  (test-name '(promise/c any/c) (promise/c any/c))
  (test-name '(syntax/c any/c) (syntax/c any/c))
  (test-name '(struct/c st integer?) 
             (let ()
               (define-struct st (a))
               (struct/c st integer?)))
  
  (test-name '(recursive-contract (box/c boolean?)) (recursive-contract (box/c boolean?)))
  (test-name '(recursive-contract x) (let ([x (box/c boolean?)]) (recursive-contract x)))
  
  (test-name '(couple/c any/c any/c) 
             (couple/c any/c any/c))
  (test-name '(couple/c any/c any/c) 
             (couple/dc [hd any/c] [tl any/c]))
  (test-name '(couple/dc [hd any/c] [tl ...])
             (couple/dc [hd any/c] [tl (hd) any/c]))

  (test-name '(set/c integer?) (set/c integer?))
  (test-name '(set/c boolean? #:cmp 'equal) (set/c boolean? #:cmp 'equal))
  (test-name '(set/c char? #:cmp 'eq) (set/c char? #:cmp 'eq))
  (test-name '(set/c (set/c char?) #:cmp 'eqv) (set/c (set/c char? #:cmp 'dont-care) #:cmp 'eqv))
  (test-name '(set/c (-> char? char?) #:cmp 'equal) (set/c (-> char? char?) #:cmp 'equal))
  
  ;; NOT YET RELEASED
  #;
  (test-name '(pr/dc [x integer?]
                     [y integer?]
                     where
                     [x-val ...]
                     [y-val ...]
                     and
                     ...)
             (let ()
               (define-contract-struct pr (x y))
               (pr/dc [x integer?]
                      [y integer?]
                      where
                      [x-val x]
                      [y-val y]
                      and
                      (= x-val y-val))))
             

;                                                                    
;                                                                    
;                                                                    
;             ;                                                      
;            ;;                                                      
;   ;;;;;  ;;;;; ;;; ;;;   ;;;;   ;;;; ;;;   ;;;;;;;   ;;;   ;;; ;;; 
;  ;;;;;; ;;;;;; ;;;;;;;  ;;;;;;  ;;;;;;;;; ;;;;;;;;  ;;;;;  ;;;;;;; 
;  ;;;;    ;;;;  ;;;; ;; ;;;;;;;; ;;;; ;;;; ;;; ;;;; ;;;; ;; ;;;; ;; 
;   ;;;;   ;;;;  ;;;;    ;;;; ;;; ;;;; ;;;; ;;;;;;;; ;;;;;;; ;;;;    
;    ;;;;  ;;;;; ;;;;    ;;;;;;;; ;;;; ;;;;  ;;;;;;; ;;;;;   ;;;;    
;  ;;;;;;  ;;;;; ;;;;     ;;;;;;  ;;;; ;;;; ;   ;;;;  ;;;;;; ;;;;    
;  ;;;;;    ;;;; ;;;;      ;;;;   ;;;; ;;;; ;;;;;;;;   ;;;;  ;;;;    
;                                           ;;;;;;;;                 
;                                            ;;;;;;                  
;                                                                    
  
  (ctest #t contract-stronger? any/c any/c)
  (ctest #t contract-stronger? (between/c 1 3) (between/c 0 4))
  (ctest #f contract-stronger? (between/c 0 4) (between/c 1 3))
  (ctest #t contract-stronger? (>=/c 3) (>=/c 2))
  (ctest #f contract-stronger? (>=/c 2) (>=/c 3))
  (ctest #f contract-stronger? (<=/c 3) (<=/c 2))
  (ctest #t contract-stronger? (<=/c 2) (<=/c 3))
  (ctest #f contract-stronger? (recursive-contract (<=/c 2)) (recursive-contract (<=/c 3)))
  (ctest #f contract-stronger? (recursive-contract (<=/c 3)) (recursive-contract (<=/c 2)))
  (let ([f (contract-eval '(λ (x) (recursive-contract (<=/c x))))])
    (test #t (contract-eval 'contract-stronger?) (contract-eval `(,f 1)) (contract-eval `(,f 1))))
  (ctest #t contract-stronger? (-> integer? integer?) (-> integer? integer?))
  (ctest #f contract-stronger? (-> boolean? boolean?) (-> integer? integer?))
  (ctest #t contract-stronger? (-> (>=/c 3) (>=/c 3)) (-> (>=/c 4) (>=/c 3)))
  (ctest #f contract-stronger? (-> (>=/c 4) (>=/c 3)) (-> (>=/c 3) (>=/c 3)))
  (ctest #t contract-stronger? (-> (>=/c 3) (>=/c 3)) (-> (>=/c 3) (>=/c 2)))
  (ctest #f contract-stronger? (-> (>=/c 3) (>=/c 2)) (-> (>=/c 3) (>=/c 3)))
  (ctest #f contract-stronger? (-> (>=/c 2)) (-> (>=/c 3) (>=/c 3)))
  (ctest #f contract-stronger? (-> integer? #:x integer? integer?) (-> integer? #:y integer? integer?))
  (ctest #f contract-stronger? (-> integer? #:y integer? integer?) (-> integer? #:x integer? integer?))
  (ctest #t contract-stronger? (-> integer? #:x integer? integer?) (-> integer? #:x integer? integer?))
  (ctest #t contract-stronger? (-> #:x (>=/c 3) (>=/c 3)) (-> #:x (>=/c 3) (>=/c 2)))
  
  (let ([c (contract-eval '(->* () () any))])
    (test #t (contract-eval 'contract-stronger?) c c))
  (let ([c (contract-eval '(->d () () any))])
    (test #t (contract-eval 'contract-stronger?) c c))
  (let ([c (contract-eval '(->i () () any))])
    (test #t (contract-eval 'contract-stronger?) c c))

  (ctest #t contract-stronger? (or/c null? any/c) (or/c null? any/c))
  (ctest #f contract-stronger? (or/c null? any/c) (or/c boolean? any/c))
  (ctest #t contract-stronger? (or/c null? boolean?) (or/c null? boolean?))
  (ctest #f contract-stronger? (or/c null? boolean?) (or/c boolean? null?))
  (ctest #t contract-stronger? (or/c null? (-> integer? integer?)) (or/c null? (-> integer? integer?)))
  (ctest #f contract-stronger? (or/c null? (-> boolean? boolean?)) (or/c null? (-> integer? integer?)))
  
  (ctest #t contract-stronger? number? number?)
  (ctest #f contract-stronger? boolean? number?)
    
  (ctest #t contract-stronger? (parameter/c (between/c 0 5)) (parameter/c (between/c 0 5)))
  (ctest #f contract-stronger? (parameter/c (between/c 0 5)) (parameter/c (between/c 1 4)))
  (ctest #f contract-stronger? (parameter/c (between/c 1 4)) (parameter/c (between/c 0 5)))
  
  (ctest #t contract-stronger? (symbols 'x 'y) (symbols 'x 'y 'z))
  (ctest #f contract-stronger? (symbols 'x 'y 'z) (symbols 'x 'y))
  (ctest #t contract-stronger? (symbols 'x 'y) (symbols 'z 'x 'y))
  (ctest #f contract-stronger? (symbols 'z 'x 'y) (symbols 'x 'y))
  (ctest #t contract-stronger? (one-of/c (expt 2 100)) (one-of/c (expt 2 100) 12))
  
  (ctest #t contract-stronger?
        (or/c (-> (>=/c 3) (>=/c 3)) (-> string?))
        (or/c (-> (>=/c 4) (>=/c 3)) (-> string?)))
  (ctest #f contract-stronger?
        (or/c (-> string?) (-> integer? integer?))
        (or/c (-> string?) (-> any/c integer?)))
  (ctest #f contract-stronger?
        (or/c (-> string?) (-> any/c integer?))
        (or/c (-> string?) (-> integer? integer?)))
  (ctest #t contract-stronger?
        (or/c (-> string?) (-> integer? integer?) integer? boolean?)
        (or/c (-> string?) (-> integer? integer?) integer? boolean?))
  (ctest #f contract-stronger?
        (or/c (-> string?) (-> integer? integer?) integer? char?)
        (or/c (-> string?) (-> integer? integer?) integer? boolean?))
  (ctest #f contract-stronger?
        (or/c (-> string?) (-> integer? integer?) integer?)
        (or/c (-> string?) (-> integer? integer?) integer? boolean?))
  (ctest #f contract-stronger?
        (or/c (-> string?) (-> integer? integer?) integer?)
        (or/c (-> integer? integer?) integer?))

  (contract-eval
   `(let ()
      (define (non-zero? x) (not (zero? x)))
      (define list-of-numbers
        (or/c null?
              (couple/c number?
                        (recursive-contract list-of-numbers))))
      (define (short-list/less-than n)
        (or/c null?
              (couple/c (<=/c n)
                        (or/c null?
                              (couple/c (<=/c n)
                                        any/c)))))
      (define (short-sorted-list/less-than n)
        (or/c null?
              (couple/dc 
               [hd (<=/c n)]
               [tl (hd) (or/c null?
                              (couple/c (<=/c hd)
                                        any/c))])))
      
      (define (sorted-list/less-than n)
        (or/c null?
              (couple/dc 
               [hd (<=/c n)]
               [tl (hd) (sorted-list/less-than hd)])))
      
      ;; for some reason, the `n' makes it harder to optimize. without it, this test isn't as good a test
      (define (closure-comparison-test n)
        (couple/dc 
         [hd any/c]
         [tl (hd) any/c]))
      
      (,test #t contract-stronger? (couple/c any/c any/c) (couple/c any/c any/c))
      (,test #f contract-stronger? (couple/c (>=/c 2) (>=/c 3)) (couple/c (>=/c 4) (>=/c 5)))
      (,test #t contract-stronger? (couple/c (>=/c 4) (>=/c 5)) (couple/c (>=/c 2) (>=/c 3)))
      (,test #f contract-stronger? (couple/c (>=/c 1) (>=/c 5)) (couple/c (>=/c 5) (>=/c 1)))
      (let ([ctc (couple/dc [hd any/c] [tl (hd) any/c])])
        (,test #t contract-stronger? ctc ctc))
      (let ([ctc (couple/dc [hd any/c] [tl (hd) (<=/c hd)])])
        (,test #t contract-stronger? ctc ctc))
      (,test #t contract-stronger? list-of-numbers list-of-numbers)
      (,test #t contract-stronger? (short-list/less-than 4) (short-list/less-than 5))
      (,test #f contract-stronger? (short-list/less-than 5) (short-list/less-than 4))
      (,test #t contract-stronger? (short-sorted-list/less-than 4) (short-sorted-list/less-than 5))
      (,test #f contract-stronger? (short-sorted-list/less-than 5) (short-sorted-list/less-than 4))
      (,test #t contract-stronger? (sorted-list/less-than 4) (sorted-list/less-than 5))
      (,test #f contract-stronger? (sorted-list/less-than 5) (sorted-list/less-than 4))
      (,test #t contract-stronger? (closure-comparison-test 4) (closure-comparison-test 5))))

  

;                                                                                    
;                                                                                    
;                                                                                    
;     ;;;   ;;                    ;                             ;;;;                 
;    ;;;;   ;;                   ;;                             ;;;;                 
;   ;;;;;      ;;; ;;;  ;;;;;  ;;;;;        ;;;;   ;;; ;;;   ;;;;;;;   ;;;   ;;; ;;; 
;   ;;;;  ;;;; ;;;;;;; ;;;;;; ;;;;;;       ;;;;;;  ;;;;;;;  ;;;;;;;;  ;;;;;  ;;;;;;; 
;  ;;;;;; ;;;; ;;;; ;; ;;;;    ;;;;       ;;;;;;;; ;;;; ;; ;;;;;;;;; ;;;; ;; ;;;; ;; 
;  ;;;;;; ;;;; ;;;;     ;;;;   ;;;;  ;;;;;;;;; ;;; ;;;;    ;;;; ;;;; ;;;;;;; ;;;;    
;   ;;;;  ;;;; ;;;;      ;;;;  ;;;;; ;;;;;;;;;;;;; ;;;;    ;;;;;;;;; ;;;;;   ;;;;    
;   ;;;;  ;;;; ;;;;    ;;;;;;  ;;;;;       ;;;;;;  ;;;;     ;;;;;;;;  ;;;;;; ;;;;    
;   ;;;;  ;;;; ;;;;    ;;;;;    ;;;;        ;;;;   ;;;;      ;;;;;;;   ;;;;  ;;;;    
;                                                                                    
;                                                                                    
;                                                                                    
  
  (ctest #t contract-first-order-passes? (flat-contract integer?) 1)
  (ctest #f contract-first-order-passes? (flat-contract integer?) 'x)
  (ctest #t contract-first-order-passes? (flat-contract boolean?) #t)
  (ctest #f contract-first-order-passes? (flat-contract boolean?) 'x)
  (ctest #t contract-first-order-passes? any/c 1)
  (ctest #t contract-first-order-passes? any/c #t)
  (ctest #t contract-first-order-passes? (-> integer? integer?) (λ (x) #t))
  (ctest #f contract-first-order-passes? (-> integer? integer?) (λ (x y) #t))
  (ctest #f contract-first-order-passes? (-> integer? integer?) 'x)
  (ctest #t contract-first-order-passes? (-> integer? boolean? integer?) (λ (x y) #t))
  (ctest #f contract-first-order-passes? (-> integer? boolean? integer?) (λ (x) #t))
  (ctest #f contract-first-order-passes? (-> integer? boolean? integer?) (λ (x y z) #t))
  (ctest #f contract-first-order-passes? (-> integer? boolean? #:x integer? integer?) (λ (x y) #t))
  (ctest #t contract-first-order-passes? (-> integer? boolean? #:x integer? integer?) (λ (x y #:x z) #t))
  
  (ctest #t contract-first-order-passes? (->* (integer?) () #:rest any/c (values char? any/c)) (λ (x . y) #f))
  (ctest #f contract-first-order-passes? (->* (integer?) () #:rest any/c (values char? any/c)) (λ (x y . z) #f))
  (ctest #f contract-first-order-passes? (->* (integer?) () #:rest any/c (values char? any/c)) (λ (x) #f))
  (ctest #t contract-first-order-passes? (->* (integer?) () #:rest any/c (values char? any/c)) (λ x #f))
  
  (ctest #t contract-first-order-passes? (->d ((z any/c)) () (result any/c)) (λ (x) x))
  (ctest #f contract-first-order-passes? (->d ((z any/c)) () (result any/c)) (λ (x y) x))

  (ctest #t contract-first-order-passes? (->i ((z any/c)) () (result any/c)) (λ (x) x))
  (ctest #f contract-first-order-passes? (->i ((z any/c)) () (result any/c)) (λ (x y) x))

  (ctest #t contract-first-order-passes? (listof integer?) (list 1))
  (ctest #f contract-first-order-passes? (listof integer?) #f)

  (ctest #t contract-first-order-passes? (non-empty-listof integer?) (list 1))
  (ctest #f contract-first-order-passes? (non-empty-listof integer?) (list))

  
  (ctest #t contract-first-order-passes? (vector-immutableof integer?) (vector->immutable-vector (vector 1)))
  (ctest #f contract-first-order-passes? (vector-immutableof integer?) 'x)
  (ctest #f contract-first-order-passes? (vector-immutableof integer?) '())
  
  (ctest #t contract-first-order-passes? (promise/c integer?) (delay 1))
  (ctest #f contract-first-order-passes? (promise/c integer?) 1)

  (ctest #t contract-first-order-passes? (and/c (-> positive? positive?) (-> integer? integer?)) (λ (x) x))
  (ctest #t contract-first-order-passes? (and/c (-> positive? positive?) (-> integer? integer?)) values)
  (ctest #f contract-first-order-passes? (and/c (-> integer?) (-> integer? integer?)) (λ (x) x))
  
  (ctest #t contract-first-order-passes? 
        (cons/c boolean? (-> integer? integer?))
        (list* #t (λ (x) x)))
  (ctest #f contract-first-order-passes? 
        (cons/c boolean? (-> integer? integer?))
        (list* 1 2))
  
  (ctest #f contract-first-order-passes? (flat-rec-contract the-name) 1)
  
  (ctest #t contract-first-order-passes?
         (couple/c any/c any/c) 
         (make-couple 1 2))
  
  (ctest #f contract-first-order-passes?
         (couple/c any/c any/c) 
         2)
  
  (ctest #t contract-first-order-passes?
         (couple/dc [hd any/c] [tl any/c]) 
         (make-couple 1 2))
  
  (ctest #f contract-first-order-passes?
         (couple/dc [hd any/c] [tl any/c]) 
         1)
  
  (ctest #t contract-first-order-passes?
         (couple/dc [hd any/c] [tl (hd) any/c]) 
         (make-couple 1 2))
  
  (ctest #f contract-first-order-passes?
         (couple/dc [hd any/c] [tl (hd) any/c]) 
         1)

  (ctest #t contract-first-order-passes? (or/c (-> (>=/c 5) (>=/c 5)) boolean?) #t)
  (ctest #t contract-first-order-passes? (or/c (-> (>=/c 5) (>=/c 5)) boolean?) (λ (x) x))
  (ctest #f contract-first-order-passes? (or/c (-> (>=/c 5) (>=/c 5)) boolean?) 'x)

  (ctest #t contract-first-order-passes? 
        (or/c (-> integer? integer? integer?)
              (-> integer? integer?))
        (λ (x) x))
  (ctest #t contract-first-order-passes? 
        (or/c (-> integer? integer? integer?)
              (-> integer? integer?))
        (λ (x y) x))
  (ctest #f contract-first-order-passes? 
        (or/c (-> integer? integer? integer?)
              (-> integer? integer?))
        (λ () x))
  (ctest #f contract-first-order-passes? 
        (or/c (-> integer? integer? integer?)
              (-> integer? integer?))
        1)
  
  (ctest #t contract-first-order-passes? (hash/c any/c any/c) (make-hash))
  (ctest #f contract-first-order-passes? (hash/c any/c any/c) #f)
  (ctest #f contract-first-order-passes? (hash/c symbol? boolean?) (let ([ht (make-hash)])
                                                                     (hash-set! ht 'x 1)
                                                                     ht))
  (ctest #f contract-first-order-passes? (hash/c symbol? boolean? #:flat? #t)
         (let ([ht (make-hash)]) (hash-set! ht 'x 1) ht))
  (ctest #f contract-first-order-passes? (hash/c symbol? boolean?) (let ([ht (make-hash)])
                                                                     (hash-set! ht 1 #f)
                                                                     ht))
  (ctest #f contract-first-order-passes? (hash/c symbol? boolean? #:flat? #t)
         (let ([ht (make-hash)]) (hash-set! ht 1 #f) ht))
  (ctest #t contract-first-order-passes? (hash/c symbol? boolean?) (let ([ht (make-hash)])
                                                                     (hash-set! ht 'x #t)
                                                                     ht))
  
  (test-name '(or/c) (or/c))
  (test-name '(or/c integer? gt0?) (or/c integer? (let ([gt0? (lambda (x) (> x 0))]) gt0?)))
  (test-name '(or/c integer? boolean?)
             (or/c (flat-contract integer?)
                   (flat-contract boolean?)))
  (test-name '(or/c (-> (>=/c 5) (>=/c 5)) boolean?)
             (or/c (-> (>=/c 5) (>=/c 5)) boolean?))
  (test-name '(or/c (-> (>=/c 5) (>=/c 5)) boolean?)
             (or/c boolean? (-> (>=/c 5) (>=/c 5))))

  
  (ctest 1
        length
        (let ([f (contract (-> integer? any)
                           (lambda (x) 
                             (with-continuation-mark 'x 'x
                               (continuation-mark-set->list (current-continuation-marks) 'x)))
                           'pos
                           'neg)])
          (with-continuation-mark 'x 'x
            (f 1))))
  
  (ctest 2
        length
        (let ([f (contract (-> integer? list?)
                           (lambda (x) 
                             (with-continuation-mark 'x 'x
                               (continuation-mark-set->list (current-continuation-marks) 'x)))
                           'pos
                           'neg)])
          (with-continuation-mark 'x 'x
            (f 1))))

  (ctest #t contract-first-order-passes? (or/c 'x "x" #rx"x") 'x)
  (ctest #t contract-first-order-passes? (or/c 'x "x" #rx"x") "x")
  (ctest #t contract-first-order-passes? (or/c 'x "x" #rx"x.") "xy")
  (ctest #f contract-first-order-passes? (or/c 'x "x" #rx"x.") "yx")
  (ctest #f contract-first-order-passes? (or/c 'x "x" #rx"x.") 'y)
  
  
;                       
;                       
;                       
;                       
;    ;          ;;; ;;; 
;  ;;;              ;;; 
;  ;;;;  ;;;;;  ;;; ;;; 
;  ;;;; ;;;;;;; ;;; ;;; 
;  ;;;  ;;  ;;; ;;; ;;; 
;  ;;;    ;;;;; ;;; ;;; 
;  ;;;  ;;; ;;; ;;; ;;; 
;  ;;;; ;;; ;;; ;;; ;;; 
;   ;;;  ;;;;;; ;;; ;;; 
;                       
;                       
;                       
;                       

  (contract-eval
   `(define (counter)
      (let ([c 0])
        (case-lambda 
          [() c]
          [(x) (set! c (+ c 1)) #t]))))
  
  (ctest 1
         'tail-arrow
         (let ([c (counter)])
           (letrec ([f 
                     (contract (-> any/c c)
                               (λ (x) (if (zero? x) x (f (- x 1))))
                               'pos
                               'neg)])
             (f 3))
           (c)))
  
  (ctest 1
         'tail-unconstrained-domain-arrow
         (let ([c (counter)])
           (letrec ([f 
                     (contract (unconstrained-domain-> c)
                               (λ (x) (if (zero? x) x (f (- x 1))))
                               'pos
                               'neg)])
             (f 3))
           (c)))
  
  (ctest 2
         'tail-multiple-value-arrow
         (let ([c (counter)])
           (letrec ([f 
                     (contract (-> any/c (values c c))
                               (λ (x) (if (zero? x) (values x x) (f (- x 1))))
                               'pos
                               'neg)])
             (f 3))
           (c)))
  
  (ctest 2
         'tail-arrow-star
         (let ([c (counter)])
           (letrec ([f 
                     (contract (->* (any/c) () (values c c))
                               (λ (x) (if (zero? x) (values x x) (f (- x 1))))
                               'pos
                               'neg)])
             (f 3))
           (c)))
  
  
  (ctest 1
         'case->-regular
         (let ([c (counter)])
           (letrec ([f 
                     (contract (case-> (-> any/c c)
                                       (-> any/c any/c c))
                               (case-lambda
                                 [(x) (if (zero? x) x (f (- x 1)))]
                                 [(x y) (f x)])
                               'pos
                               'neg)])
             (f 4 1))
           (c)))
  
  (ctest 1
         'case->-rest-args
         (let ([c (counter)])
           (letrec ([f 
                     (contract (case-> (-> any/c #:rest any/c c)
                                       (-> any/c any/c #:rest any/c c))
                               (case-lambda
                                 [(x) (f x 1)]
                                 [(x y . z) (if (zero? x) x (apply f (- x 1) y (list y y)))])
                               'pos
                               'neg)])
             (f 4))
           (c)))
  
  (ctest '(1)
         'mut-rec-with-any/c
         (let ()
           (define f
             (contract (-> number? any/c)
                       (lambda (x)
                         (if (zero? x)
                             (continuation-mark-set->list (current-continuation-marks) 'tail-test)
                             (with-continuation-mark 'tail-test x
                               (g (- x 1)))))
                       'pos
                       'neg))
           
           (define g
             (contract (-> number? any/c)
                       (lambda (x)
                         (f x))
                       'pos
                       'neg))
           
           (f 3)))
  
  (test/pos-blame 'free-vars-change-so-cannot-drop-the-check
                  '(let ()
                     (define f
                       (contract (->i ([x number?]) () [_ (x) (</c x)])
                                 (lambda (x)
                                   (cond
                                     [(= x 0) 1]
                                     [else (f 0)]))
                                 'pos
                                 'neg))
                     (f 10)))
  


;                                                                                               
;                                                                                               
;                                                                                               
;                                                                                               
;                  ;;                                              ;;                       ;;  
;                  ;;                                              ;;                       ;;  
;  ;;   ;;  ;;;;   ;;  ;;  ;;   ;;;;         ;;;;   ;;;;   ;; ;;  ;;;;  ;; ;  ;;;;    ;;;; ;;;; 
;  ;;;  ;; ;;;;;;  ;;  ;;  ;;  ;;;;;;       ;;;;;  ;;;;;   ;;;;;; ;;;;  ;;;; ;;;;;;  ;;;;; ;;;; 
;   ;; ;;      ;;  ;;  ;;  ;;  ;;  ;;      ;;   ;;;;   ;;  ;;  ;;  ;;   ;;       ;; ;;   ;; ;;  
;   ;; ;;      ;;  ;;  ;;  ;;  ;;;;;; ;;;; ;;   ;;;;   ;;  ;;  ;;  ;;   ;;       ;; ;;   ;; ;;  
;   ;; ;;   ;;;;;  ;;  ;;  ;;  ;;;;;; ;;;; ;;     ;;   ;;  ;;  ;;  ;;   ;;    ;;;;; ;;      ;;  
;   ;; ;;  ;;  ;;  ;;  ;;  ;;  ;;          ;;   ;;;;   ;;  ;;  ;;  ;;   ;;   ;;  ;; ;;   ;; ;;  
;    ;;;   ;;  ;;  ;;  ;;  ;;  ;;          ;;   ;;;;   ;;  ;;  ;;  ;;   ;;   ;;  ;; ;;   ;; ;;  
;    ;;;   ;;;;;;  ;;  ;;;;;;  ;;;;;;       ;;;;;  ;;;;;   ;;  ;;  ;;;  ;;   ;;;;;;  ;;;;;  ;;; 
;    ;;;    ;; ;;  ;;   ;;;;;   ;;;;        ;;;;   ;;;;;   ;;  ;;  ;;;  ;;    ;; ;;  ;;;;   ;;; 
;                                                                                               
;                                                                                               
;                                                                                               
;                                                                                               

  (test #f value-contract #f)
  (test #f value-contract (λ (x) x))
  (test #f value-contract (unit (import) (export)))
  (test #f value-contract object%)
  
  (let ([ctc (-> number? number?)])
    (test ctc value-contract (contract ctc (λ (x) x) 'pos 'neg)))
  (let ([ctc (->* (number?) (number?) number?)])
    (test ctc value-contract (contract ctc (λ (x [y 3]) x) 'pos 'neg)))
  (let ([ctc (->d ([x number?]) ([y number?]) [_ number?])])
    (test ctc value-contract (contract ctc (λ (x [y 3]) x) 'pos 'neg)))
  (let ([ctc (->i ([x number?]) ([y number?]) [_ number?])])
    (test ctc value-contract (contract ctc (λ (x [y 3]) x) 'pos 'neg)))
  (let ([ctc (unconstrained-domain-> number?)])
    (test ctc value-contract (contract ctc (λ (x) 3) 'pos 'neg)))
  (let ([ctc (case-> (-> number? number? number?) (-> number? number?))])
    (test ctc value-contract (contract ctc (case-lambda [(x) 3] [(x y) (+ x y)]) 'pos 'neg)))

  (let ([ctc (box/c number?)])
    (test ctc value-contract (contract ctc (box 3) 'pos 'neg)))
  (let ([ctc (hash/c number? number?)])
    (test ctc value-contract (contract ctc (make-hash) 'pos 'neg)))
  (let ([ctc (vectorof number?)])
    (test ctc value-contract (contract ctc (vector 1 2 3) 'pos 'neg)))
  (let ([ctc (vector/c number? number?)])
    (test ctc value-contract (contract ctc (vector 4 5) 'pos 'neg)))
  
  (let ([ctc (object-contract)])
    (test ctc value-contract (contract ctc (new object%) 'pos 'neg)))
  
;                             
;                             
;                             
;                             
;                             
;   ;;;;;;                    
;        ;   ;                
;        ;   ;                
;        ;  ;;  ;;;;          
;   ;;;;;;  ;  ;;;;;;         
;        ;  ; ;;;             
;        ;  ; ;;;             
;        ; ;;  ;;;;;;         
;   ;;;;;; ;    ;;;;          
;
;
;
;

  (test/spec-passed
   '∃1
   '(contract (new-∃/c 'pair)
              1
              'pos
              'neg))

  (test/neg-blame
   '∃2
   '((contract (-> (new-∃/c 'pair) any/c)
               (λ (x) x)
               'pos
               'neg)
     1))
  
  (test/spec-passed/result
   '∃3
   '(let ([pair (new-∃/c 'pair)])
      ((contract (-> (-> pair pair) any/c)
                 (λ (f) (f 11))
                 'pos
                 'neg)
       (λ (x) x)))
   11)
  
  (test/pos-blame
   '∀1
   '(contract (new-∀/c 'pair)
              1
              'pos
              'neg))
  
  (test/spec-passed
   '∀2
   '((contract (-> (new-∀/c 'pair) any/c)
               (λ (x) x)
               'pos
               'neg)
     1))
  
  (test/spec-passed/result
   '∀3
   '(let ([pair (new-∀/c 'pair)])
      ((contract (-> pair pair)
                 (λ (x) x)
                 'pos
                 'neg)
       11))
   11)
  
  
;                                 ;        
;                                ;         
;                    ;           ;         
;    ;;;;    ;;;;  ;;;;;;       ;     ;;;; 
;   ;        ;   ;   ;         ;     ;     
;   ;;      ;    ;   ;         ;    ;      
;     ;;    ;;;;;;   ;        ;     ;      
;       ;   ;        ;        ;     ;      
;       ;   ;        ;       ;       ;     
;   ;;;;     ;;;;;    ;;;   ;         ;;;; 
;                           ;              
;                          ;               
;                                          

  (test/spec-passed/result
   'set/c1
   '(contract (set/c integer?)
              (set 0)
              'pos 'neg)
   (contract-eval '(set 0)))
  
  (test/pos-blame 
   'set/c2
   '(contract (set/c integer?)
              (set #t)
              'pos 'neg))
  
  (test/pos-blame
   'set/c3
   '(contract (set/c integer? #:cmp 'eq)
              (set 0)
              'pos 'neg))
  
  (test/pos-blame
   'set/c4
   '(contract (set/c integer? #:cmp 'eqv)
              (set 0)
              'pos 'neg))
  
  (test/pos-blame
   'set/c5
   '(contract (set/c integer? #:cmp 'equal)
              (seteq 0)
              'pos 'neg))
  
  (test/spec-passed/result
   'set/c6
   '(set-map (contract (set/c integer?)
                       (set 0)
                       'pos 'neg)
             values)
   (list 0))
  
  (test/neg-blame
   'set/c7
   '(let ([s (set-map (contract (set/c (-> integer? integer?))
                                (set (λ (x) #f))
                                'pos 'neg)
                      values)])
      ((car s) #f)))
  
  (test/pos-blame
   'set/c8
   '(let ([s (set-map (contract (set/c (-> integer? integer?))
                                (set (λ (x) #f))
                                'pos 'neg)
                      values)])
      ((car s) 1)))
  
;                                                        
;                                                        
;                                                        
;                                         ;;             
;                                     ;;  ;;             
;                                     ;;                 
;   ;;;;  ;;;; ;;;   ;;;;   ;;;; ;;;;;;;; ;;  ;;;;  ;;;  
;   ;;;;; ;;;;;;;;;  ;;;;; ;;;;;;;;;;;;;; ;; ;;;;;;;;;;; 
;   ;; ;; ;;  ;; ;;  ;; ;; ;;; ;;;;   ;;  ;; ;;;;;;;;    
;   ;; ;; ;;  ;; ;;  ;; ;; ;;;;;;;;   ;;  ;; ;;;;;;  ;;; 
;   ;;;;; ;;  ;;;;;  ;;;;; ;;;;;;;;   ;;  ;; ;;;;;;;; ;; 
;   ;;;;  ;;   ;;;   ;;;;   ;;;; ;;   ;;; ;;  ;;;;  ;;;  
;   ;;               ;;                                  
;   ;;               ;;                                  
;                                                        

  
  (test-obligations '(-> a b)
                    '((racket/contract:contract (->) ())
                      (racket/contract:negative-position a)
                      (racket/contract:positive-position b)))
  (test-obligations '(->i ([x a]) any)
                    '((racket/contract:contract (->i) ())
                      (racket/contract:contract-on-boundary a)
                      (racket/contract:negative-position a)))
  (test-obligations '(->i ([x a]) [res b])
                    '((racket/contract:contract (->i) ())
                      (racket/contract:contract-on-boundary a)
                      (racket/contract:contract-on-boundary b)
                      (racket/contract:negative-position a)
                      (racket/contract:positive-position b)))
  (test-obligations '(->i ([x a]) #:pre () #t [res b] #:post () #t)
                    '((racket/contract:contract (#:post ->i) (#:pre))
                      (racket/contract:contract-on-boundary a)
                      (racket/contract:contract-on-boundary b)
                      (racket/contract:negative-position a)
                      (racket/contract:positive-position b)))
  (test-obligations '(listof a)
                    '((racket/contract:contract (listof) ())
                      (racket/contract:positive-position a)))
  (test-obligations '(hash/c a b)
                    '((racket/contract:contract (hash/c) ())
                      (racket/contract:negative-position a)
                      (racket/contract:positive-position b)))
  (test-obligations '(box/c a)
                    '((racket/contract:contract (box/c) ())
                      (racket/contract:positive-position a)))
  (test-obligations '(box-immutable/c a)
                    '((racket/contract:contract (box-immutable/c) ())
                      (racket/contract:positive-position a)))
  (test-obligations '(vectorof a)
                    '((racket/contract:contract (vectorof) ())
                      (racket/contract:positive-position a)))
  (test-obligations '(vector-immutableof a)
                    '((racket/contract:contract (vector-immutableof) ())
                      (racket/contract:positive-position a)))
  (test-obligations '(vector/c a b c)
                    '((racket/contract:contract (vector/c) ())
                      (racket/contract:positive-position a)
                      (racket/contract:positive-position b)
                      (racket/contract:positive-position c)))
  (test-obligations '(vector-immutable/c a b c)
                    '((racket/contract:contract (vector-immutable/c) ())
                      (racket/contract:positive-position a)
                      (racket/contract:positive-position b)
                      (racket/contract:positive-position c)))
  
  
;                                                                
;                                                                
;                                                                
;                                        ;;      ;;;;          ;;
;                                        ;;      ;;;;          ;;
;  ;;;;;;;   ;;; ;;;   ;;;;   ;;;  ;;;        ;;;;;;;   ;;;    ;;
;  ;;;;;;;;  ;;;;;;;  ;;;;;;  ;;;  ;;; ;;;;  ;;;;;;;;  ;;;;;   ;;
;  ;;;;;;;;; ;;;; ;; ;;;;;;;;  ;;;;;;  ;;;; ;;;;;;;;; ;;;; ;;  ;;
;  ;;;; ;;;; ;;;;    ;;;; ;;;  ;;;;;;  ;;;; ;;;; ;;;; ;;;;;;; ;; 
;  ;;;;;;;;; ;;;;    ;;;;;;;;  ;;;;;;  ;;;; ;;;;;;;;; ;;;;;   ;; 
;  ;;;;;;;;  ;;;;     ;;;;;;    ;;;;   ;;;;  ;;;;;;;;  ;;;;;; ;; 
;  ;;;;;;;   ;;;;      ;;;;     ;;;;   ;;;;   ;;;;;;;   ;;;;  ;; 
;  ;;;;                                                       ;; 
;  ;;;;                                                          
;                                                                
;                                                                    
;                                                                    
;                                                                    
;                                 ;                               ;  
;                                ;;                              ;;  
;    ;;;;;   ;;;;   ;;;; ;;;   ;;;;; ;;; ;;; ;;;;;;;    ;;;;;  ;;;;; 
;   ;;;;;;  ;;;;;;  ;;;;;;;;; ;;;;;; ;;;;;;; ;;;;;;;;  ;;;;;; ;;;;;; 
;  ;;;;;;; ;;;;;;;; ;;;; ;;;;  ;;;;  ;;;; ;;     ;;;; ;;;;;;;  ;;;;  
;  ;;;;    ;;;; ;;; ;;;; ;;;;  ;;;;  ;;;;     ;;;;;;; ;;;;     ;;;;  
;  ;;;;;;; ;;;;;;;; ;;;; ;;;;  ;;;;; ;;;;    ;;  ;;;; ;;;;;;;  ;;;;; 
;   ;;;;;;  ;;;;;;  ;;;; ;;;;  ;;;;; ;;;;    ;;;;;;;;  ;;;;;;  ;;;;; 
;    ;;;;;   ;;;;   ;;;; ;;;;   ;;;; ;;;;     ;; ;;;;   ;;;;;   ;;;; 
;                                                                    
;                                                                    
;                                                                    

  ;;
  ;; (at the end, because they are slow w/out .zo files)
  ;;
  
  (test/spec-passed
   'provide/contract1
   '(let ()
      (eval '(module contract-test-suite1 scheme/base
                (require scheme/contract)
                (define x 1)
                (provide/contract (x integer?))))
      (eval '(require 'contract-test-suite1))
      (eval 'x)))
  
  (test/spec-passed
   'provide/contract2
   '(let ()
      (eval '(module contract-test-suite2 scheme/base
                (require scheme/contract)
                (provide/contract)))
      (eval '(require 'contract-test-suite2))))
  
  (test/spec-failed
   'provide/contract3
   '(let ()
      (eval '(module contract-test-suite3 scheme/base
               (require scheme/contract)
               (define x #f)
               (provide/contract (x integer?))))
      (eval '(require 'contract-test-suite3))
      (eval 'x))
   "contract-test-suite3")
  
  (test/spec-passed
   'provide/contract4
   '(begin
      (eval '(module contract-test-suite4 scheme/base
               (require scheme/contract)
               (define-struct s (a) #:mutable)
               (provide/contract (struct s ((a any/c))))))
      (eval '(require 'contract-test-suite4))
      (eval '(list (make-s 1)
                   (s-a (make-s 1))
                   (s? (make-s 1))
                   (set-s-a! (make-s 1) 2)))))
  
  (test/spec-passed
   'provide/contract4-b
   '(begin
      (eval '(module contract-test-suite4-b scheme/base
               (require scheme/contract)
               (define-struct s (a))
               (provide/contract (struct s ((a any/c))))))
      (eval '(require 'contract-test-suite4-b))
      (eval '(list (make-s 1)
                   (s-a (make-s 1))
                   (s? (make-s 1))))))
  
  (test/spec-passed/result
   'provide/contract4-c
   '(begin
      (eval '(module contract-test-suite4-c scheme/base
               (require scheme/contract)
               (define-struct s (a b) #:mutable)
               (provide/contract (struct s ((a any/c) (b any/c))))))
      (eval '(require 'contract-test-suite4-c))
      (eval '(let ([an-s (make-s 1 2)])
               (list (s-a an-s)
                     (s-b an-s)
                     (begin (set-s-a! an-s 3)
                            (s-a an-s))
                     (begin (set-s-b! an-s 4)
                            (s-b an-s))))))
   
   (list 1 2 3 4))
  
  (test/spec-passed
   'provide/contract5
   '(begin
      (eval '(module contract-test-suite5 scheme/base
               (require scheme/contract)
               (define-struct s (a))
               (define-struct t (a))
               (provide/contract (struct s ((a any/c)))
                                 (struct t ((a any/c))))))
      (eval '(require 'contract-test-suite5))
      (eval '(list (make-s 1)
                   (s-a (make-s 1))
                   (s? (make-s 1))
                   (make-t 1)
                   (t-a (make-t 1))
                   (t? (make-t 1))))))
  
  (test/spec-passed
   'provide/contract6
   '(begin
      (eval '(module contract-test-suite6 scheme/base
               (require scheme/contract)
               (define-struct s (a))
               (provide/contract (struct s ((a any/c))))))
      (eval '(require 'contract-test-suite6))
      (eval '(define-struct (t s) ()))))
  
  (test/spec-passed
   'provide/contract6b
   '(begin
      (eval '(module contract-test-suite6b scheme/base
               (require scheme/contract)
               (define-struct s_ (a))
               (provide/contract (struct s_ ((a any/c))))))
      (eval '(require 'contract-test-suite6b))
      (eval '(module contract-test-suite6b2 scheme/base
               (require 'contract-test-suite6b)
               (require scheme/contract)
               (define-struct (t_ s_) (b))
               (provide s_-a)
               (provide/contract (struct (t_ s_) ((a any/c) (b any/c))))))
      (eval '(require 'contract-test-suite6b2))
      (eval '(define-struct (u_ t_) ()))
      (eval '(s_-a (make-u_ 1 2)))))
  
  (test/spec-passed
   'provide/contract7
   '(begin
      (eval '(module contract-test-suite7 scheme/base
               (require scheme/contract)
               (define-struct s (a b))
               (define-struct (t s) (c d))
               (provide/contract 
                (struct s ((a any/c) (b any/c)))
                (struct (t s) ((a any/c) (b any/c) (c any/c) (d any/c))))))
      (eval '(require 'contract-test-suite7))
      (eval '(let ([x (make-t 1 2 3 4)])
               (s-a x)
               (s-b x)
               (t-c x)
               (t-d x)
               (void)))))
  
  (test/spec-passed
   'provide/contract8
   '(begin
      (eval '(module contract-test-suite8 scheme/base
               (require scheme/contract)
               (define-struct i-s (contents))
               (define (w-f-s? x) #t)
               (provide/contract 
                (struct i-s ((contents (flat-named-contract "integer-set-list" w-f-s?)))))))
      (eval '(require 'contract-test-suite8))
      (eval '(i-s-contents (make-i-s 1)))))
   
  (test/spec-passed
   'provide/contract9
   '(begin
      (eval '(module contract-test-suite9 scheme/base
               (require scheme/contract)
               (define the-internal-name 1)
               (provide/contract (rename the-internal-name the-external-name integer?))
               (+ the-internal-name 1)))
      (eval '(require 'contract-test-suite9))
      (eval '(+ the-external-name 1))))
  
  (test/spec-passed
   'provide/contract10
   '(begin
      (eval '(module pc10-m scheme/base
               (require scheme/contract)
               (define-struct s (a b) #:inspector (make-inspector))
               (provide/contract (struct s ((a number?) (b number?))))))
      (eval '(module pc10-n scheme/base
               (require mzlib/struct
                        'pc10-m)
               (print-struct #t)
               (copy-struct s 
                            (make-s 1 2)
                            [s-a 3])))
      (eval '(require 'pc10-n))))
  
  (test/spec-passed
   'provide/contract11
   '(begin
      (eval '(module pc11-m scheme/base
               (require scheme/contract)
               (define x 1)
               (provide/contract [rename x y integer?]
                                 [rename x z integer?])))
      (eval '(module pc11-n scheme/base
               (require 'pc11-m)
               (+ y z)))
      (eval '(require 'pc11-n))))
  
  ;; this test is broken, not sure why
  #|
  (test/spec-failed
   'provide/contract11b
   '(parameterize ([current-namespace (make-namespace)])
      (eval '(module pc11b-m scheme/base
               (require scheme/contract)
               (define-struct s (a b) #:inspector (make-inspector))
               (provide/contract (struct s ((a number?) (b number?))))))
      (eval '(module pc11b-n scheme/base
               (require mzlib/struct
                        m)
               (print-struct #t)
               (copy-struct s 
                            (make-s 1 2)
                            [s-a #f])))
      (eval '(require 'pc11b-n)))
   "n")
|#
  
  (test/spec-passed
   'provide/contract12
   '(begin
      (eval '(module pc12-m scheme/base
               (require scheme/contract)
               (define-struct (exn2 exn) ())
               (provide/contract (struct (exn2 exn) ((message any/c) (continuation-marks any/c))))))
      (eval '(require 'pc12-m))))
  
  (test/spec-passed/result
   'provide/contract13
   '(begin
      (eval '(module pc13-common-msg-structs scheme/base
               (require scheme/contract)
               (define-struct register (name type) #:inspector (make-inspector))
               (provide/contract (struct register ([name any/c] [type any/c])))))
      
      (eval '(require 'pc13-common-msg-structs))
      (eval '(require (lib "plt-match.rkt")))
      (eval '(match (make-register 1 2)
               [(struct register (name type))
                (list name type)])))
   (list 1 2))
  
  (test/spec-passed
   'provide/contract14
   '(begin
      (eval '(module pc14-test1 scheme/base
               (require scheme/contract)
               
               (define-struct type (flags))
               (define-struct (type:ptr type) (type))
               
               (provide/contract
                (struct type
                        ([flags (listof string?)]))
                
                (struct (type:ptr type)
                        ([flags (listof string?)] [type type?])))))

      (eval '(module pc14-test2 scheme/base
               (require mzlib/plt-match)
               (require 'pc14-test1)
               (match (make-type:ptr '() (make-type '()))
                 [(struct type:ptr (flags type)) #f])))
      (eval '(require 'pc14-test2))))
  
  ;; make sure unbound identifier exception is raised.
  (contract-error-test
   'contract-error-test7
   #'(begin
       (eval '(module pos scheme/base
                (require scheme/contract)
                (provide/contract [i any/c]))))
   exn:fail:syntax?)
  
  ;; provide/contract should signal errors without requiring a reference to the variable
  ;; this test is bogus, because provide/contract'd variables can be set!'d.
  (test/spec-failed
   'provide/contract15
   '(begin
      (eval '(module pos scheme/base
               (require scheme/contract)
               (define i #f)
               (provide/contract [i integer?])))
      (eval '(require 'pos)))
   "pos")
  
  ;; this is really a positive violation, but name the module `neg' just for an addl test
  (test/spec-failed
   'provide/contract16
   '(begin
      (eval '(module neg scheme/base
               (require scheme/contract)
               (define i #f)
               (provide/contract [i integer?])))
      (eval '(require 'neg)))
   "neg")
  
  ;; this test doesn't pass yet ... waiting for support from define-struct
  
  #;
  (test/neg-blame
   'provide/contract17
   '(begin
      (eval '(module pos scheme/base
               (require scheme/contract)
               (define-struct s (a))
               (provide/contract [struct s ((a integer?))])))
      (eval '(module neg scheme/base
               (require 'pos)
               (define-struct (t s) ())
               (make-t #f)))
      (eval '(require 'neg))))
  
  (test/spec-passed
   'provide/contract18
   '(begin
      (eval '(module pc18-pos scheme/base
               (require scheme/contract)
               (define-struct s ())
               (provide/contract [struct s ()])))
      (eval '(require 'pc18-pos))
      (eval '(make-s))))

  (test/spec-passed/result
   'provide/contract19
   '(begin
      (eval '(module pc19-a scheme/base
               (require scheme/contract)
               (define-struct a (x))
               (provide/contract [struct a ([x number?])])))

      (eval '(module pc19-b scheme/base
               (require 'pc19-a
                        scheme/contract)
               (define-struct (b a) (y))
               (provide/contract [struct (b a) ([x number?] [y number?])])))

      (eval '(module pc19-c scheme/base
               (require 'pc19-b
                        scheme/contract)
               
               (define-struct (c b) (z))
               (provide/contract [struct (c b) ([x number?] [y number?] [z number?])])))

      (eval' (module pc19-d scheme/base
               (require 'pc19-a 'pc19-c)
               (define pc19-ans (a-x (make-c 1 2 3)))
               (provide pc19-ans)))
      
      (eval '(require 'pc19-d))
      (eval 'pc19-ans))
   1)

  ;; test that unit & contract don't collide over the name `struct'
  (test/spec-passed
   'provide/contract20
   '(eval '(module tmp scheme/base
             (require scheme/contract
                      mzlib/unit)
             
             (define-struct s (a b))
             
             (provide/contract
              [struct s ([a number?]
                         [b symbol?])]))))
  
  (test/spec-passed
   'provide/contract21
   '(begin
      (eval '(module provide/contract21a scheme/base
               (require scheme/contract)
               (provide/contract [f integer?])
               (define f 1)))
      (eval '(module provide/contract21b scheme/base
               (require (for-syntax 'provide/contract21a)
                        (for-syntax scheme/base))
               (define-syntax (unit-body stx)
                 f f
                 #'1)))))
  
  (test/spec-passed
   'provide/contract22
   '(begin
      (eval '(module provide/contract22a scheme/base
               (require scheme/contract)
               (provide/contract [make-bound-identifier-mapping integer?])
               (define make-bound-identifier-mapping 1)))
      (eval '(module provide/contract22b scheme/base
               (require (for-syntax 'provide/contract22a)
                        (for-syntax scheme/base))
               
               (define-syntax (unit-body stx)
                 make-bound-identifier-mapping)
               
               (define-syntax (f stx)
                 make-bound-identifier-mapping)))))
  
  (test/spec-passed
   'provide/contract23
   '(begin
      (eval '(module provide/contract23a scheme/base
               (require scheme/contract)
               (provide/contract [f integer?])
               (define f 3)))
      
      (eval '(module provide/contract23b scheme/base
               (require 'provide/contract23a)
               (#%expression f)
               f))
      
      (eval '(require 'provide/contract23b))))

#|
  (test/spec-passed
   'provide/contract24
   '(begin
      (eval '(module provide/contract24 scheme/base
               (require (prefix-in c: scheme/contract))
               (c:case-> (c:-> integer? integer?)
                         (c:-> integer? integer? integer?))))))
  |#
  
  ;; tests that contracts pick up the #%app from the context
  ;; instead of always using the scheme/base #%app.
  (test/spec-passed
   'provide/contract25
   '(begin
      (eval '(module provide/contract25a scheme/base
               (require scheme/contract)
               (provide/contract [seventeen integer?])
               (define seventeen 17)))
      (eval '(module provide/contract25b scheme/base
               (require 'provide/contract25a)
               (let-syntax ([#%app (syntax-rules ()
                                     [(#%app e ...) (list e ...)])])
                 (seventeen 18))))
      (eval '(require 'provide/contract25b))))
  
  (test/spec-passed/result
   'provide/contract26
   '(begin
      (eval '(module provide/contract26 scheme/base
               (require scheme/contract)
               (define-struct pc26-s (a))
               (provide/contract (struct pc26-s ((a integer?))))))
      (eval '(require 'provide/contract26))
      (eval '(pc26-s-a (make-pc26-s 1))))
   1)
  
  (test/spec-passed/result
   'provide/contract27
   '(begin
      (eval '(module provide/contract27a scheme/base
               (require scheme/contract)
               (define-struct person (name) #:transparent)
               (provide/contract (struct person ([name string?])))))
      (eval '(module provide/contract27b scheme/base
               (require 'provide/contract27a)
               (provide (struct-out person))))
      (eval '(module provide/contract27c scheme/base
               (require 'provide/contract27b)
               (define provide/contract27ans (person-name (make-person "me")))
               (provide provide/contract27ans)))
      (eval '(require 'provide/contract27c))
      (eval 'provide/contract27ans))
   "me")
  
  #;
  (test/spec-passed/result
   'provide/contract28
   '(begin
      (eval '(module provide/contract28-m1 scheme/base
               (require scheme/contract)
               (define-struct repair () #:transparent)
               (provide/contract [struct repair ()])))
      (eval '(module provide/contract28-m2 scheme/base
               (require 'provide/contract28-m1 scheme/contract)
               (provide/contract [struct repair ()])))
      (eval '(module provide/contract28-m3 scheme/base
               (require 'provide/contract28-m2)
               (provide provide/contract28-res)
               (define provide/contract28-res (repair? (make-repair)))))
      (eval '(require 'provide/contract28-m3))
      (eval 'provide/contract28-res))
   #t)
  
  #;
  (test/spec-passed/result
   'provide/contract29
   '(begin
      (eval '(module provide/contract29-m1 scheme/base
               (require scheme/contract)
               (define-struct q (a b))
               (define-struct (repair q) (c d) #:transparent)
               (provide/contract [struct repair ([a integer?] [b integer?] [c integer?] [d integer?])])))
      (eval '(module provide/contract29-m2 scheme/base
               (require 'provide/contract29-m1 scheme/contract)
               (provide/contract [struct repair ([a integer?] [b integer?] [c integer?] [d integer?])])))
      (eval '(module provide/contract29-m3 scheme/base
               (require 'provide/contract29-m2)
               (provide provide/contract29-res)
               (define provide/contract29-res (list (repair? (make-repair 1 2 3 4))
                                                    (repair-c (make-repair 1 2 3 4))))))
      (eval '(require 'provide/contract29-m3))
      (eval 'provide/contract29-res))
   (list #t 3))

  ;; for this test I have to be able to track back thru the requirees to find the right 
  ;; name for the negative blame (currently it blames m3, but it should  blame m2).
  #;
  (test/spec-failed
   'provide/contract30
   '(begin
      (eval '(module provide/contract30-m1 scheme/base
               (require scheme/contract)
               (provide/contract [f (-> integer? integer?)])
               (define (f x) x)))
      (eval '(module provide/contract30-m2 scheme/base
               (require 'provide/contract30-m1)
               (provide f)))
      (eval '(module provide/contract30-m3 scheme/base
               (require 'provide/contract30-m2)
               (f #f)))
      (eval '(require 'provide/contract30-m3)))
   "provide/contract30-m2")
  
  (test/spec-passed/result
   'provide/contract31
   '(begin
      (eval '(module provide/contract31-m1 scheme/base
               (require scheme/contract)
               (provide/contract
                #:∃ x
                [f (-> (-> x x) 10)])
               (define (f g) (g 10))))

      (eval '(module provide/contract31-m2 scheme/base
               (require scheme/contract 'provide/contract31-m1)
               (provide provide/contract31-x)
               (define provide/contract31-x (f (λ (x) x)))))
      
      (eval '(require 'provide/contract31-m2))
      (eval 'provide/contract31-x))
   10)
  
  (test/spec-passed/result
   'provide/contract32
   '(begin
      (eval '(module provide/contract32-m1 scheme/base
               (require scheme/contract)
               (provide/contract
                #:exists x
                [f (-> (-> x x) 10)])
               (define (f g) (g 10))))

      (eval '(module provide/contract32-m2 scheme/base
               (require scheme/contract 'provide/contract32-m1)
               (provide provide/contract32-x)
               (define provide/contract32-x (f (λ (x) x)))))
      
      (eval '(require 'provide/contract32-m2))
      (eval 'provide/contract32-x))
   10)
  
  (test/spec-passed/result
   'provide/contract33
   '(begin
      (eval '(module provide/contract33-m1 scheme/base
               (require scheme/contract)
               (provide/contract
                #:exists (x)
                [f (-> (-> x x) 10)])
               (define (f g) (g 10))))

      (eval '(module provide/contract33-m2 scheme/base
               (require scheme/contract 'provide/contract33-m1)
               (provide provide/contract33-x)
               (define provide/contract33-x (f (λ (x) x)))))
      
      (eval '(require 'provide/contract33-m2))
      (eval 'provide/contract33-x))
   10)
  
  (test/spec-passed/result
   'provide/contract34
   '(begin
      (eval '(module provide/contract34-m1 scheme/base
               (require scheme/contract)
               (define x integer?)
               (define g 11)
               (provide/contract
                [g x]
                #:exists (x)
                [f (-> (-> x x) 10)])
               (define (f g) (g 10))))

      (eval '(module provide/contract34-m2 scheme/base
               (require scheme/contract 'provide/contract34-m1)
               (provide provide/contract34-x)
               (define provide/contract34-x (f (λ (x) x)))))
      
      (eval '(require 'provide/contract34-m2))
      (eval 'provide/contract34-x))
   10)
  

  ;; The following test is designed to test that source locations for contracts
  ;; survive compilation and being saved to disk (and thus aren't recorded by 
  ;; quoted syntax object constant embedded in the expansion).
  (let ()
    ;; compile/wash : like compile, but reads and writes the data
    ;; so that source locations (and other things presumably) get dumped.
    (define (compile/wash x)
      (let-values ([(in out) (make-pipe)])
        (thread
         (λ () (write (contract-compile x) out)))
        (parameterize ([read-accept-compiled #t])
          (read in))))
      
    ;; drop-var-info : syntax -> syntax
    ;; strips the lexical content from the syntax object, but preserves the source locations
    (define (drop-var-info stx)
      (let loop ([stx stx])
        (cond
          [(syntax? stx)
           (datum->syntax #f (loop (syntax-e stx)) stx)]
          [(pair? stx)
           (cons (loop (car stx))
                 (loop (cdr stx)))]
          [else stx])))
    
    ;; WARNING: do not add or remove lines between here-line and the two modules
    ;; below it, unless you also revise the expected result of the test case.
    (define here-line (syntax-line #'here))
      
    (contract-eval
     (compile/wash
      (drop-var-info
       #'(module provide/contract-35/m racket/base
           (require racket/contract)
           (define (f x) x)
           (provide/contract [f (-> integer? integer?)])))))
      
    (contract-eval
     (compile/wash
      (drop-var-info
       #'(module provide/contract-35/n racket/base
           (require 'provide/contract-35/m)
           (f #f)))))
    
      (test (format "contract-test.rktl:~a.30"
                    (+ here-line 8))
            'provide/contract-compiled-source-locs
            (with-handlers ((exn:fail? (λ (x) 
                                         (let ([m (regexp-match #rx"contract-test.rktl[^ ]*.30" (exn-message x))])
                                           (and m (car m))))))
              
              (contract-eval '(require 'provide/contract-35/n)))))
  
  ;; test that provide/contract by itself in a module doesn't signal an error
  (test/spec-passed/result
   'provide/contract35
   '(begin
      (eval '(module provide/contract35-m1 racket
               (provide/contract [add1 (-> number? number?)])))
      
      (eval '(module provide/contract35-m2 racket/base
               (require 'provide/contract35-m1)
               (provide provide/contract35-three)
               (define provide/contract35-three (add1 2))))
      
      (eval '(require 'provide/contract35-m2))
      (eval 'provide/contract35-three))
   3)
  
  (test/spec-passed/result
   'provide/contract36
   '(begin
      
      (eval '(module provide/contract36-m racket/base
               (require racket/contract)
               (struct a (x))
               (struct b a ())
               (provide/contract
                [struct a ((x symbol?))]
                [struct (b a) ((x symbol?))])))

      (eval '(module provide/contract36-n racket/base
               (require 'provide/contract36-m)
               (provide new-b-x)
               (define new-b-x
                 (a-x
                  (struct-copy b (b 'x)
                               [x #:parent a 'y])))))

      (eval '(require 'provide/contract36-n))
      (eval 'new-b-x))
   'y)
  
  (test/spec-failed
   'provide/contract37
   '(begin
      
      (eval '(module provide/contract37-m racket/base
               (require racket/contract)
               (struct a (x))
               (struct b a ())
               (provide/contract
                [struct a ((x symbol?))]
                [struct (b a) ((x symbol?))])))

      (eval '(module provide/contract37-n racket/base
               (require 'provide/contract37-m)
               (struct-copy b (b 'x)
                            [x #:parent a 5])))

      (eval '(require 'provide/contract37-n)))
   "provide/contract37-n")
  
  
  (contract-error-test
   'contract-error-test8
   #'(begin
       (eval '(module pce1-bug scheme/base
                (require scheme/contract)
                (define the-defined-variable1 'five)
                (provide/contract [the-defined-variable1 number?])))
       (eval '(require 'pce1-bug)))
   (λ (x)
     (and (exn:fail:contract:blame? x)
          (regexp-match #rx"the-defined-variable1: self-contract violation" (exn-message x)))))
  
  (contract-error-test
   'contract-error-test9
   #'(begin
       (eval '(module pce2-bug scheme/base
                (require scheme/contract)
                (define the-defined-variable2 values)
                (provide/contract [the-defined-variable2 (-> number? any)])))
       (eval '(require 'pce2-bug))
       (eval '(the-defined-variable2 #f)))
   (λ (x)
     (and (exn:fail:contract:blame? x)
          (regexp-match #rx"the-defined-variable2: contract violation" (exn-message x)))))
  
  (contract-error-test
   'contract-error-test10
   #'(begin
       (eval '(module pce3-bug scheme/base
                (require scheme/contract)
                (define the-defined-variable3 (λ (x) #f))
                (provide/contract [the-defined-variable3 (-> any/c number?)])))
       (eval '(require 'pce3-bug))
       (eval '(the-defined-variable3 #f)))
   (λ (x)
     (and (exn:fail:contract:blame? x)
          (regexp-match #rx"the-defined-variable3" (exn-message x)))))
  
  (contract-error-test
   'contract-error-test11
   #'(begin
       (eval '(module pce4-bug scheme/base
                (require scheme/contract)
                (define the-defined-variable4 (λ (x) #f))
                (provide/contract [the-defined-variable4 (-> any/c number?)])))
       (eval '(require 'pce4-bug))
       (eval '((if #t the-defined-variable4 the-defined-variable4) #f)))
   (λ (x)
     (and (exn:fail:contract:blame? x)
          (regexp-match #rx"^the-defined-variable4" (exn-message x)))))

  (contract-error-test
   'contract-error-test12
   #'(begin
       (eval '(module pce5-bug scheme/base
                (require scheme/contract)
                
                (define-struct bad (a b))
                
                (provide/contract
                 [struct bad ((string? a) (string? b))])))
       (eval '(require 'pce5-bug)))
   (λ (x)
     (and (exn:fail:syntax? x)
          (regexp-match #rx"expected field name to be b, but found string?" (exn-message x)))))
  
  (contract-error-test
   'contract-error-test13
   #'(begin
       (eval '(module pce6-bug scheme/base
                (require scheme/contract)
                
                (define-struct bad-parent (a))
                (define-struct (bad bad-parent) (b))
                
                (provide/contract
                 [struct bad ((a string?) (string? b))])))
       (eval '(require 'pce6-bug)))
   (λ (x)
     (and (exn:fail:syntax? x)
          (regexp-match #rx"expected field name to be b, but found string?" (exn-message x)))))
  
  (contract-error-test
   'contract-error-test14
   #'(begin
       (eval '(module pce7-bug scheme/base
                (require scheme/contract)
                (define x 1)
                (provide/contract [x integer?])))
       (eval '(module pce7-bug2 scheme/base
                (require 'pce7-bug)
                (set! x 5))))
   (λ (x)
     (and (exn:fail:syntax? x)
          (regexp-match #rx"cannot set!" (exn-message x)))))
  
  (contract-error-test
   'contract-error-test15
   #'(begin
       (eval '(module pce8-bug1 scheme/base
                (require scheme/contract)
                (define (f x) x)
                (provide/contract [f (-> integer? integer? integer?)])))
       (eval '(require 'pce8-bug1)))
   (λ (x)
     (and (exn:fail:contract:blame? x)
          (regexp-match #rx"pce8-bug" (exn-message x)))))

  (contract-error-test
   'contract-error-test16
   #'(begin
       (eval '(module pce9-bug scheme
                (define (f x) "wrong")
                (provide/contract
                 [rename f g
                         (-> number? number?)])))
       (eval '(require 'pce9-bug))
       (eval '(g 12)))
   (λ (x)
<<<<<<< HEAD
     (and (exn? x)
          (regexp-match #rx"^g.*contract from pce9-bug" (exn-message x)))))
=======
     (and (exn:fail:contract:blame? x)
          (regexp-match #rx"^g.*contract from: pce9-bug" (exn-message x)))))
>>>>>>> e42bfe36
  
  (contract-error-test
   'contract-error-test17
   #'(begin
       (eval '(module pce10-bug scheme
                (define (f x) "wrong")
                (provide/contract
                 [rename f g
                         (-> number? number?)])))
       (eval '(require 'pce10-bug))
       (eval '(g 'a)))
   (λ (x)
<<<<<<< HEAD
     (and (exn? x)
          (regexp-match #rx"^g.*contract from pce10-bug" (exn-message x)))))
=======
     (and (exn:fail:contract:blame? x)
          (regexp-match #rx"^g.*contract from: pce10-bug" (exn-message x)))))
>>>>>>> e42bfe36
   
  (contract-eval
   `(,test
     'pos
     (compose blame-positive exn:fail:contract:blame-object)
     (with-handlers ((void values)) (contract not #t 'pos 'neg))))


  ;; check that `contract-out' contracts can use contracts
  ;; defined later in the module
  (test/spec-passed/result
   'contract-out1
   '(begin
      (eval '(module contract-out1-m racket/base
               (require racket/contract)
               (provide (contract-out [f (-> ok? ok?)]))
               (define (f x) (+ x 1))
               (define (ok? v) (exact-integer? v))))
      (eval '(require 'contract-out1-m))
      (eval '(f 10)))
   11)
  
;                                                            
;                                                            
;                                                            
;                                                            
;                      ;;;   ;  ;;;      ;;;;;;; ;;;         
;                      ;;; ;;;          ;;;      ;;;         
;  ;;; ;; ;;;  ;;; ;;; ;;; ;;;; ;;;     ;;;; ;;; ;;;   ;;;;  
;  ;;;;;;;;;;; ;;; ;;; ;;; ;;;; ;;;     ;;;; ;;; ;;;  ;; ;;; 
;  ;;; ;;; ;;; ;;; ;;; ;;; ;;;  ;;;     ;;;  ;;; ;;; ;;; ;;; 
;  ;;; ;;; ;;; ;;; ;;; ;;; ;;;  ;;; ;;;;;;;  ;;; ;;; ;;;;;;; 
;  ;;; ;;; ;;; ;;; ;;; ;;; ;;;  ;;; ;;;;;;;  ;;; ;;; ;;;     
;  ;;; ;;; ;;; ;;;;;;; ;;; ;;;; ;;;     ;;;  ;;; ;;;  ;;;;;; 
;  ;;; ;;; ;;;  ;; ;;; ;;;  ;;; ;;;     ;;;  ;;; ;;;   ;;;;  
;                                                            
;                                                            
;                                                            
;                                                            
  
  (let ()
    ;; build-and-run : (listof (cons/c string[filename] (cons/c string[lang-line] (listof sexp[body-of-module]))) -> any
    ;; sets up the files named by 'test-case', dynamically requires the first one, deletes the files
    ;; and returns/raises-the-exception from the require'd file
    (define (build-and-run test-case)
      (define dir (make-temporary-file "contract-test~a" 'directory))
      (for ([f (in-list test-case)])
        (call-with-output-file (build-path dir (car f))
          (lambda (port)
            (display (cadr f) port)
            (newline port)
            (for ([sexp (in-list (cddr f))])
              (fprintf port "~s\n" sexp)))))
      (dynamic-wind
       void
       (lambda () (contract-eval `(dynamic-require ,(build-path dir (car (car test-case))) #f)))
       (lambda ()
         (for ([f (in-list test-case)])
           (delete-file (build-path dir (car f))))
         (delete-directory dir))))

    (define (get-last-part-of-path sexp)
      (define str (format "orig-blame: ~s" sexp))
      (define m (regexp-match #rx"[/\\]([-a-z0-9.]*)[^/\\]*$" str))
      (if m (cadr m) str))
    
    ;; basic negative blame case
    (let ([blame
           (exn:fail:contract:blame-object 
            (with-handlers ((exn:fail:contract:blame? values))
              (build-and-run 
               (list (list "a.rkt"
                           "#lang racket/base"
                           '(require "b.rkt")
                           '(f #f))
                     (list "b.rkt"
                           "#lang racket/base"
                           '(require racket/contract)
                           '(provide/contract [f (-> integer? integer?)])
                           '(define (f x) 1))))))])
      (ctest "a.rkt"
             'multi-file-blame1-positive
             (,get-last-part-of-path (blame-positive ,blame)))
      (ctest "b.rkt"
             'multi-file-blame1-negative
             (,get-last-part-of-path (blame-negative ,blame))))
    
    ;; basic positive blame case
    (let ([blame
           (exn:fail:contract:blame-object 
            (with-handlers ((exn:fail:contract:blame? values))
              (build-and-run 
               (list (list "a.rkt"
                           "#lang racket/base"
                           '(require "b.rkt")
                           '(f 1))
                     (list "b.rkt"
                           "#lang racket/base"
                           '(require racket/contract)
                           '(provide/contract [f (-> integer? integer?)])
                           '(define (f x) #f))))))])
      (ctest "b.rkt"
             'multi-file-blame2-positive
             (,get-last-part-of-path (blame-positive ,blame)))
      (ctest "a.rkt"
             'multi-file-blame2-negative
             (,get-last-part-of-path (blame-negative ,blame))))
    
    ;; positive blame via a re-provide
    (let ([blame
           (exn:fail:contract:blame-object 
            (with-handlers ((exn:fail:contract:blame? values))
              (build-and-run 
               (list (list "a.rkt"
                           "#lang racket/base"
                           '(require "b.rkt")
                           '(f 1))
                     (list "b.rkt"
                           "#lang racket/base"
                           '(require "c.rkt")
                           '(provide f))
                     (list "c.rkt"
                           "#lang racket/base"
                           '(require racket/contract)
                           '(provide/contract [f (-> integer? integer?)])
                           '(define (f x) #f))))))])
      (ctest "c.rkt"
             'multi-file-blame3-positive
             (,get-last-part-of-path (blame-positive ,blame)))
      (ctest "a.rkt"
             'multi-file-blame3-negative
             (,get-last-part-of-path (blame-negative ,blame))))
    
    ;; negative blame via a re-provide
    (let ([blame
           (exn:fail:contract:blame-object 
            (with-handlers ((exn:fail:contract:blame? values))
              (build-and-run 
               (list (list "a.rkt"
                           "#lang racket/base"
                           '(require "b.rkt")
                           '(f #f))
                     (list "b.rkt"
                           "#lang racket/base"
                           '(require "c.rkt")
                           '(provide f))
                     (list "c.rkt"
                           "#lang racket/base"
                           '(require racket/contract)
                           '(provide/contract [f (-> integer? integer?)])
                           '(define (f x) 1))))))])
      (ctest "a.rkt"
             'multi-file-blame4-positive
             (,get-last-part-of-path (blame-positive ,blame)))
      (ctest "c.rkt"
             'multi-file-blame4-negative
             (,get-last-part-of-path (blame-negative ,blame))))
    
    ;; have some sharing in the require graph
    (let ([blame
           (exn:fail:contract:blame-object 
            (with-handlers ((exn:fail:contract:blame? values))
              (build-and-run 
               (list (list "client.rkt"
                           "#lang racket/base"
                           '(require "server.rkt" "other.rkt")
                           '(turn-init #f))
                     (list "server.rkt"
                           "#lang racket/base"
                           '(require racket/contract)
                           '(provide/contract [turn-init (-> number? any)])
                           '(define turn-init void))
                     (list "other.rkt"
                           "#lang racket/base"
                           '(require "server.rkt"))))))])
      (ctest "client.rkt"
             'multi-file-blame5-positive
             (,get-last-part-of-path (blame-positive ,blame)))
      (ctest "server.rkt"
             'multi-file-blame5-negative
             (,get-last-part-of-path (blame-negative ,blame)))))
  
  
  
;                                             
;                                             
;                                             
;                                             
;  ;;;                                        
;  ;;;                                        
;  ;;;   ;;;;   ;; ;;;  ;;;;;    ;;;   ;;; ;;;
;  ;;;  ;; ;;; ;;;;;;; ;;;;;;;  ;;;;;  ;;; ;;;
;  ;;; ;;; ;;; ;;; ;;; ;;  ;;; ;;;  ;;  ;; ;; 
;  ;;; ;;;;;;; ;;; ;;;   ;;;;; ;;;      ;; ;; 
;  ;;; ;;;     ;;; ;;; ;;; ;;; ;;;  ;;  ;; ;; 
;  ;;;  ;;;;;; ;;;;;;; ;;; ;;;  ;;;;;    ;;;  
;  ;;;   ;;;;   ;; ;;;  ;;;;;;   ;;;     ;;;  
;                  ;;;                 ;;;;;  
;              ;;;;;;                  ;;;;   
;                                             
;                                             

;                                                                                    
;                                                                                    
;                                                                                    
;                                                                                    
;                                   ;                         ;                      
;                                 ;;;                       ;;;                      
;    ;;;     ;;;   ;;; ;;   ;;;;  ;;;; ;;; ;;;; ;;;   ;;;   ;;;;   ;;;   ;;; ;;;;;;  
;   ;;;;;   ;;;;;  ;;;;;;; ;;; ;; ;;;; ;;;;;;;; ;;;  ;;;;;  ;;;;  ;;;;;  ;;;;;;;; ;; 
;  ;;;  ;; ;;; ;;; ;;; ;;; ;;;    ;;;  ;;;  ;;; ;;; ;;;  ;; ;;;  ;;; ;;; ;;;  ;;;    
;  ;;;     ;;; ;;; ;;; ;;;  ;;;;  ;;;  ;;;  ;;; ;;; ;;;     ;;;  ;;; ;;; ;;;   ;;;;  
;  ;;;  ;; ;;; ;;; ;;; ;;;    ;;; ;;;  ;;;  ;;; ;;; ;;;  ;; ;;;  ;;; ;;; ;;;     ;;; 
;   ;;;;;   ;;;;;  ;;; ;;; ;; ;;; ;;;; ;;;  ;;;;;;;  ;;;;;  ;;;;  ;;;;;  ;;;  ;; ;;; 
;    ;;;     ;;;   ;;; ;;;  ;;;;   ;;; ;;;   ;; ;;;   ;;;    ;;;   ;;;   ;;;   ;;;;  
;                                                                                    
;                                                                                    
;                                                                                    
;                                                                                    

  ;;;;;;;;;;;;;;;;;;;;;;;;;;;;;;;;;;;;;;;;;;;;;;;;;;;;;;;;;;;;;;;;;;;;;;
  ;;
  ;;  make-proj-contract
  ;;
  ;;;;;;;;;;;;;;;;;;;;;;;;;;;;;;;;;;;;;;;;;;;;;;;;;;;;;;;;;;;;;;;;;;;;;;

  (contract-eval
   '(define proj:add1->sub1
      (make-proj-contract
       'proj:add1->sub1
       (lambda (pos neg src name blame)
         (lambda (f)
           (unless (and (procedure? f) (procedure-arity-includes? f 1))
             (raise-contract-error f src pos name
                                   "expected a unary function, got: ~e"
                                   f))
           (lambda (x)
             (unless (and (integer? x) (exact? x))
               (raise-contract-error x src neg name
                                     "expected an integer, got: ~e"
                                     x))
             (let* ([y (f (add1 x))])
               (unless (and (integer? y) (exact? y))
                 (raise-contract-error y src pos name
                                       "expected an integer, got: ~e"
                                       y))
               (sub1 y)))))
       (lambda (f)
         (and (procedure? f) (procedure-arity-includes? f 1))))))

  (test/spec-passed/result
   'make-proj-contract-1
   '((contract proj:add1->sub1 sqrt 'pos 'neg) 15)
   3)

  (test/pos-blame
   'make-proj-contract-2
   '(contract proj:add1->sub1 'dummy 'pos 'neg))

  (test/pos-blame
   'make-proj-contract-3
   '((contract proj:add1->sub1 (lambda (x) 'dummy) 'pos 'neg) 2))

  (test/neg-blame
   'make-proj-contract-4
   '((contract proj:add1->sub1 sqrt 'pos 'neg) 'dummy))

  (report-errs)
  
))<|MERGE_RESOLUTION|>--- conflicted
+++ resolved
@@ -2997,16 +2997,10 @@
 
   ;; test to make sure the collects directories are appropriately prefixed
   (contract-error-test
-<<<<<<< HEAD
-    #'(contract symbol? "not a symbol" 'pos 'neg 'not-a-symbol #'here)
-    (lambda (x)
-      (and (exn? x)
-=======
    'contract-error-test3
     #'(contract symbol? "not a symbol" 'pos 'neg 'not-a-symbol #'here)
     (lambda (x)
       (and (exn:fail:contract:blame? x)
->>>>>>> e42bfe36
         (regexp-match? #px"<collects>"
           (exn-message x)))))
    
@@ -11593,13 +11587,8 @@
        (eval '(require 'pce9-bug))
        (eval '(g 12)))
    (λ (x)
-<<<<<<< HEAD
-     (and (exn? x)
-          (regexp-match #rx"^g.*contract from pce9-bug" (exn-message x)))))
-=======
      (and (exn:fail:contract:blame? x)
           (regexp-match #rx"^g.*contract from: pce9-bug" (exn-message x)))))
->>>>>>> e42bfe36
   
   (contract-error-test
    'contract-error-test17
@@ -11612,13 +11601,8 @@
        (eval '(require 'pce10-bug))
        (eval '(g 'a)))
    (λ (x)
-<<<<<<< HEAD
-     (and (exn? x)
-          (regexp-match #rx"^g.*contract from pce10-bug" (exn-message x)))))
-=======
      (and (exn:fail:contract:blame? x)
           (regexp-match #rx"^g.*contract from: pce10-bug" (exn-message x)))))
->>>>>>> e42bfe36
    
   (contract-eval
    `(,test
