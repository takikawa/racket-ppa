
(load-relative "loadtest.rktl")
(Section 'contract)

(parameterize ([error-print-width 200])
(let ()
  
  (define contract-namespace 
    (let ([n (make-base-namespace)])
      (parameterize ([current-namespace n])
        (namespace-require '(for-syntax scheme/base))
        (namespace-require '(for-template scheme/base))
        (namespace-require 'scheme/contract)
        (namespace-require '(only racket/contract/private/arrow procedure-accepts-and-more?))
        (namespace-require 'scheme/class)
        (namespace-require 'scheme/promise)
        (namespace-require 'scheme/match))
      n))
  
  (define (contract-eval x)
    (parameterize ([current-namespace contract-namespace])
      (eval x)))
  
  (define (contract-compile x)
    (parameterize ([current-namespace contract-namespace])
      (compile x)))
  
  (define (contract-expand-once x)
    (parameterize ([current-namespace contract-namespace])
      (expand-once x)))
  
  (define-syntax (ctest stx)
    (syntax-case stx ()
      [(_ a ...)
       (syntax (contract-eval `(,test a ...)))]))

  (define (contract-error-test exp exn-ok?)
    (test #t 
          'contract-error-test 
          (contract-eval `(with-handlers ((exn? (λ (x) (and (,exn-ok? x) #t)))) ,exp))))

  (define (contract-syntax-error-test name exp [reg #rx""])
    (test #t
	  name
	  (contract-eval `(with-handlers ((exn:fail:syntax? 
					   (lambda (x) (and (regexp-match ,reg (exn-message x)) #t))))
					 (eval ',exp)))))
  
  ;; test/spec-passed : symbol sexp -> void
  ;; tests a passing specification
  (define (test/spec-passed name expression)
    (printf "testing: ~s\n" name)
    (contract-eval
     `(,test 
        (void)
        (let ([for-each-eval (lambda (l) (for-each eval l))]) for-each-eval)
        (list ',expression '(void))))
    (let/ec k
      (contract-eval
       `(,test (void)
          (let ([for-each-eval (lambda (l) (for-each (λ (x) (eval x)) l))])
            for-each-eval)
          (list ',(rewrite expression k) '(void))))))
  
  (define (test/spec-passed/result name expression result)
    (printf "testing: ~s\n" name)
    (contract-eval `(,test ',result eval ',expression))
    (let/ec k
      (contract-eval
       `(,test
          ',result
          eval
          ',(rewrite expression k)))))
  
  ;; rewrites `contract' to use opt/c. If there is a module definition in there, we skip that test.
  (define (rewrite exp k)
    (let loop ([exp exp])
      (cond
        [(null? exp) null]
        [(list? exp)
         (case (car exp)
           [(contract) `(contract (opt/c ,(loop (cadr exp))) ,@(map loop (cddr exp)))]
           [(module) (k #f)]
           [else (map loop exp)])]
        [(pair? exp) (cons (loop (car exp))
                           (loop (cdr exp)))]
        [else exp])))
  
  (define (test/spec-failed name expression blame)
    (let ()
      (define (has-proper-blame? msg)
        (regexp-match?
         (string-append "(^| )" (regexp-quote blame) " broke")
         msg))
      (printf "testing: ~s\n" name)
      (contract-eval
       `(,thunk-error-test 
          (lambda () ,expression)
          (datum->syntax #'here ',expression)
          (lambda (exn)
            (and (exn? exn)
                 (,has-proper-blame? (exn-message exn))))))
      (let/ec k
        (let ([rewritten (rewrite expression k)])
          (contract-eval
           `(,thunk-error-test 
             (lambda () ,rewritten)
             (datum->syntax #'here ',rewritten)
             (lambda (exn)
               (and (exn? exn)
                    (,has-proper-blame? (exn-message exn))))))))))
  
  (define (test/pos-blame name expression) (test/spec-failed name expression "pos"))
  (define (test/neg-blame name expression) (test/spec-failed name expression "neg"))
  
  (define (test/well-formed stx)
    (contract-eval
     `(,test (void) 
            (let ([expand/ret-void (lambda (x) (expand x) (void))]) expand/ret-void)
            ,stx)))
  
  (define (test/no-error sexp)
    (contract-eval
    `(,test (void)
       eval
       '(begin ,sexp (void)))))
  
  (define (test-flat-contract contract pass fail)
    (define (run-three-tests contract)
      (let ([name (if (pair? contract)
                      (car contract)
                      contract)])
        (contract-eval `(,test #t flat-contract? ,contract))
        (test/spec-failed (format "~a fail" name)
                          `(contract ,contract ',fail 'pos 'neg)
                          "pos")
        (test/spec-passed/result
         (format "~a pass" name)
         `(contract ,contract ',pass 'pos 'neg)
         pass)))
    (run-three-tests contract)
    (let/ec k (run-three-tests (rewrite contract k))))

  (define-syntax (test-name stx)
    (syntax-case stx ()
      [(_ name contract)
       #'(do-name-test 'name 'contract)]))
  
  (define (do-name-test name contract-exp)
    (printf "~s\n" (list 'do-name-test name contract-exp))
    (contract-eval `(,test ,name contract-name ,contract-exp))
    (contract-eval `(,test ,name contract-name (opt/c ,contract-exp))))
  
 
  (define (test-obligations quoted-expr expected-props)
    
    (define (cleanup key obj stx)
      (case key 
        [(racket/contract:contract) 
         (let ([cleanup-ent
                (λ (x)
                  (sort (map syntax->datum (vector-ref obj x)) string<=? #:key (λ (x) (format "~s" x))))])
         (list key (cleanup-ent 1) (cleanup-ent 2)))]
        [(racket/contract:positive-position racket/contract:negative-position)
         (list key (syntax->datum stx))]
        [(racket/contract:contract-on-boundary) `(racket/contract:contract-on-boundary ,(syntax->datum stx))]
        [(racket/contract:internal-contract) `(racket/contract:internal-contract ,(syntax->datum stx))]
        [else
         (error 'test-obligations "unknown property ~s" key)]))
    
    (let ([props '()])
      (let ([stx (contract-expand-once quoted-expr)])
        (let loop ([stx stx])
          (cond
            [(syntax? stx) 
             (for ([key (in-list (syntax-property-symbol-keys stx))])
               (when (regexp-match #rx"^racket/contract:" (symbol->string key))
                 (set! props (cons (cleanup key (syntax-property stx key) stx)
                                   props))))
             (loop (syntax-e stx))]
            [(pair? stx)
             (loop (car stx))
             (loop (cdr stx))])))
      (test expected-props
            `(obligations-for ,quoted-expr)
            (sort props string<=? #:key (λ (x) (format "~s" x))))))
  
    
;                                                                                                    
;                                                                                                    
;                                                                                                    
;                                        ;                                ;    ;;                    
;                                       ;;                               ;;    ;;                    
;    ;;;;;   ;;;;   ;;;; ;;;   ;;;;;  ;;;;; ;;; ;;; ;;;; ;;;;   ;;;;;  ;;;;;        ;;;;   ;;;; ;;;  
;   ;;;;;;  ;;;;;;  ;;;;;;;;; ;;;;;; ;;;;;; ;;;;;;; ;;;; ;;;;  ;;;;;; ;;;;;; ;;;;  ;;;;;;  ;;;;;;;;; 
;  ;;;;;;; ;;;;;;;; ;;;; ;;;; ;;;;    ;;;;  ;;;; ;; ;;;; ;;;; ;;;;;;;  ;;;;  ;;;; ;;;;;;;; ;;;; ;;;; 
;  ;;;;    ;;;; ;;; ;;;; ;;;;  ;;;;   ;;;;  ;;;;    ;;;; ;;;; ;;;;     ;;;;  ;;;; ;;;; ;;; ;;;; ;;;; 
;  ;;;;;;; ;;;;;;;; ;;;; ;;;;   ;;;;  ;;;;; ;;;;    ;;;; ;;;; ;;;;;;;  ;;;;; ;;;; ;;;;;;;; ;;;; ;;;; 
;   ;;;;;;  ;;;;;;  ;;;; ;;;; ;;;;;;  ;;;;; ;;;;    ;;;;;;;;;  ;;;;;;  ;;;;; ;;;;  ;;;;;;  ;;;; ;;;; 
;    ;;;;;   ;;;;   ;;;; ;;;; ;;;;;    ;;;; ;;;;     ;;; ;;;;   ;;;;;   ;;;; ;;;;   ;;;;   ;;;; ;;;; 
;                                                                                                    
;                                                                                                    
;                                                                                                    

  (test/no-error '(-> integer? integer?))
  (test/no-error '(-> (flat-contract integer?) (flat-contract integer?)))
  (test/no-error '(-> integer? any))
  (test/no-error '(-> (flat-contract integer?) any))
  
  (test/no-error '(->* (integer?) () (values integer?)))
  (test/no-error '(->* (integer?) () #:rest integer? integer?))
  (test/no-error '(->* (integer?) () #:rest integer? any))
  (test/no-error '(->* ((flat-contract integer?)) () (flat-contract integer?)))
  (test/no-error '(->* ((flat-contract integer?)) () #:rest (flat-contract integer?) (flat-contract integer?)))
  (test/no-error '(->* ((flat-contract integer?)) () #:rest (flat-contract integer?) 
                       (values (flat-contract integer?) (flat-contract boolean?))))
  (test/no-error '(->* ((flat-contract integer?)) () #:rest (flat-contract integer?) any))
  (test/no-error '(->* ((flat-contract integer?)) () #:pre #t (flat-contract integer?) #:post #t))
  
  (test/no-error '(->d ([x integer?]) ([y integer?]) any))
  (test/no-error '(->d ([x integer?]) ([y integer?]) (values [a number?] [b boolean?])))
  (test/no-error '(->d ([x integer?] #:z [z integer?]) ([y integer?] #:w [w integer?]) (range boolean?)))
  (test/no-error '(->d ([x integer?] #:z [z integer?]) ([y integer?] #:w [w integer?]) #:rest rest any/c (range boolean?)))
  (test/no-error '(->d ([x integer?] #:z [z integer?]) #:rest rest any/c (range boolean?)))

  (test/no-error '(->i ([x integer?]) ([y integer?]) any))
  (test/no-error '(->i ([x integer?]) ([y integer?]) (values [a number?] [b boolean?])))
  (test/no-error '(->i ([x integer?] #:z [z integer?]) ([y integer?] #:w [w integer?]) (range boolean?)))
  (test/no-error '(->i ([x integer?] #:z [z integer?]) ([y integer?] #:w [w integer?]) #:rest [rest any/c] (range boolean?)))
  (test/no-error '(->i ([x integer?] #:z [z integer?]) #:rest [rest any/c] (range boolean?)))

  (test/no-error '(unconstrained-domain-> number?))
  (test/no-error '(unconstrained-domain-> (flat-contract number?)))
  
  (test/no-error '(listof any/c))
  (test/no-error '(listof (lambda (x) #t)))
  (test/no-error '(((lambda (x) x) listof) #t))
  (test/no-error '(non-empty-listof any/c))
  (test/no-error '(non-empty-listof (lambda (x) #t)))

  
  (test/no-error '(list/c 'x "x" #t #f #\c #rx"a" #rx#"b"))

  

;                                                                                      
;                                                                                      
;                                                                                      
;                                     ;;;;                                             
;                                    ;;;;;;                                            
;  ;;;;;;;  ;;;; ;;;  ;;;  ;;;       ;;; ;;       ;;;; ;;;    ;;;;   ;;;; ;;;    ;;;   
;  ;;;;;;;; ;;;;;;;;; ;;; ;;;;       ;;;;;        ;;;;;;;;;  ;;;;;;  ;;;;;;;;;  ;;;;;  
;      ;;;; ;;;; ;;;;  ;;;;;;         ;;; ;;;     ;;;; ;;;; ;;;;;;;; ;;;; ;;;; ;;;; ;; 
;   ;;;;;;; ;;;; ;;;;  ;;;;;;        ;;;;;;;      ;;;; ;;;; ;;;; ;;; ;;;; ;;;; ;;;;;;; 
;  ;;  ;;;; ;;;; ;;;;   ;;;;;       ;;; ;;;;      ;;;; ;;;; ;;;;;;;; ;;;; ;;;; ;;;;;   
;  ;;;;;;;; ;;;; ;;;;   ;;;;        ;;;;;;;;;     ;;;; ;;;;  ;;;;;;  ;;;; ;;;;  ;;;;;; 
;   ;; ;;;; ;;;; ;;;;   ;;;;         ;;;;  ;;;    ;;;; ;;;;   ;;;;   ;;;; ;;;;   ;;;;  
;                      ;;;;                                                            
;                      ;;;;                                                            
;                                                                                      

  
  (test/spec-passed/result 'any/c '(contract any/c 1 'pos 'neg) 1)
  (test/pos-blame 'none/c '(contract none/c 1 'pos 'neg))
  
  
;                        
;                        
;                        
;                  ;;;   
;        ;       ; ;;; ; 
;        ;;;    ;;;;;;;;;
;         ;;;;   ;;;;;;; 
;           ;;;  ;;;;;;; 
;  ;;;;;    ;;; ;;;;;;;;;
;  ;;;;;  ;;;;   ; ;;; ; 
;        ;;;       ;;;   
;        ;               
;                        
;                        
;                        

  
  (test/spec-passed
   'contract-arrow-star0a
   '(contract (->* (integer?) () integer?)
              (lambda (x) x)
              'pos
              'neg))
  
  (test/neg-blame
   'contract-arrow-star0b
   '((contract (->* (integer?) () integer?)
               (lambda (x) x)
               'pos
               'neg)
     #f))
  
  (test/pos-blame
   'contract-arrow-star0c
   '((contract (->* (integer?) () integer?)
               (lambda (x) #f)
               'pos
               'neg)
     1))
  
  (test/spec-passed
   'contract-arrow-star1
   '(let-values ([(a b) ((contract (->* (integer?) () (values integer? integer?))
                                   (lambda (x) (values x x))
                                   'pos
                                   'neg)
                         2)])
      1))
  
  (test/neg-blame
   'contract-arrow-star2
   '((contract (->* (integer?) () (values integer? integer?))
               (lambda (x) (values x x))
               'pos
               'neg)
     #f))
  
  (test/pos-blame
   'contract-arrow-star3
   '((contract (->* (integer?) () (values integer? integer?))
               (lambda (x) (values 1 #t))
               'pos
               'neg)
     1))
  
  (test/pos-blame
   'contract-arrow-star4
   '((contract (->* (integer?) () (values integer? integer?))
               (lambda (x) (values #t 1))
               'pos
               'neg)
     1))
  
  
  (test/spec-passed
   'contract-arrow-star5
   '(let-values ([(a b) ((contract (->* (integer?) () 
                                        #:rest (listof integer?)
                                        (values integer? integer?))
                                   (lambda (x . y) (values x x))
                                   'pos
                                   'neg)
                         2)])
      1))
  
  (test/neg-blame
   'contract-arrow-star6
   '((contract (->* (integer?) () #:rest (listof integer?) (values integer? integer?))
               (lambda (x . y) (values x x))
               'pos
               'neg)
     #f))
  
  (test/pos-blame
   'contract-arrow-star7
   '((contract (->* (integer?) () #:rest (listof integer?) (values integer? integer?))
               (lambda (x . y) (values 1 #t))
               'pos
               'neg)
     1))
  
  (test/pos-blame
   'contract-arrow-star8
   '((contract (->* (integer?) () #:rest (listof integer?) (values integer? integer?))
               (lambda (x) (values #t 1))
               'pos
               'neg)
     1))
  
  (test/spec-passed
   'contract-arrow-star9
   '((contract (->* (integer?) () #:rest (listof integer?) integer?)
               (lambda (x . y) 1)
               'pos
               'neg)
     1 2))
  
  (test/neg-blame
   'contract-arrow-star10
   '((contract (->* (integer?) () #:rest (listof integer?) integer?)
               (lambda (x . y) 1)
               'pos
               'neg)
     1 2 'bad))
  
  (test/spec-passed
   'contract-arrow-star11
   '(let-values ([(a b) ((contract (->* (integer?) () 
                                        #:rest (listof integer?)
					any)
                                   (lambda (x . y) (values x x))
                                   'pos
                                   'neg)
                         2)])
      1))
  
  (test/pos-blame
   'contract-arrow-star11b
   '(let-values ([(a b) ((contract (->* (integer?) () 
                                        #:rest (listof integer?)
					any)
                                   (lambda (x) (values x x))
                                   'pos
                                   'neg)
                         2)])
      1))
  
  (test/neg-blame
   'contract-arrow-star12
   '((contract (->* (integer?) () #:rest (listof integer?) any)
               (lambda (x . y) (values x x))
               'pos
               'neg)
     #f))
  
  (test/spec-passed
   'contract-arrow-star13
   '((contract (->* (integer?) () #:rest (listof integer?) any)
               (lambda (x . y) 1)
               'pos
               'neg)
     1 2))
  
  (test/neg-blame
   'contract-arrow-star14
   '((contract (->* (integer?) () #:rest (listof integer?) any)
               (lambda (x . y) 1)
               'pos
               'neg)
     1 2 'bad))
  
  (test/spec-passed
   'contract-arrow-star15
   '(let-values ([(a b) ((contract (->* (integer?) () any)
                                   (lambda (x) (values x x))
                                   'pos
                                   'neg)
                         2)])
      1))
  
  (test/spec-passed
   'contract-arrow-star16
   '((contract (->* (integer?) () any)
               (lambda (x) x)
               'pos
               'neg)
     2))
  
  (test/neg-blame
   'contract-arrow-star17
   '((contract (->* (integer?) () any)
               (lambda (x) (values x x))
               'pos
               'neg)
     #f))

  (test/pos-blame
   'contract-arrow-star-arity-check1
   '(contract (->* (integer?) () #:rest (listof integer?) (values integer? integer?))
              (lambda (x) (values 1 #t))
              'pos
              'neg))
  
  (test/pos-blame
   'contract-arrow-star-arity-check2
   '(contract (->* (integer?) () #:rest (listof integer?) (values integer? integer?))
              (lambda (x y) (values 1 #t))
              'pos
              'neg))
  
  (test/pos-blame
   'contract-arrow-star-arity-check3
   '(contract (->* (integer?) () #:rest (listof integer?) (values integer? integer?))
              (case-lambda [(x y) #f] [(x y . z) #t])
              'pos
              'neg))
  
  (test/spec-passed
   'contract-arrow-star-arity-check4
   '(contract (->* (integer?) () #:rest (listof integer?) (values integer? integer?))
              (case-lambda [(x y) #f] [(x y . z) #t] [(x) #f])
              'pos
              'neg))
  
  (test/pos-blame
   'contract-arrow-star-keyword1
   '(contract (->* (integer?) () #:rest (listof integer?) (values integer?))
              (λ (x #:y y . args) x)
              'pos
              'neg))
  
  (test/pos-blame
   'contract-arrow-star-keyword2
   '(contract (->* (integer?) () #:rest (listof integer?) any)
              (λ (x #:y y . args) x)
              'pos
              'neg))
  
  (test/spec-passed
   'contract-arrow-star-keyword3
   '(contract (->* (integer? #:y integer?) () #:rest (listof integer?) (values integer? integer?))
              (λ (x #:y y . args) x)
              'pos
              'neg))
  
  (test/spec-passed
   'contract-arrow-star-keyword4
   '(contract (->* (integer? #:y integer?) () #:rest (listof integer?) any)
              (λ (x #:y y . args) x)
              'pos
              'neg))
  
  (test/neg-blame
   'contract-arrow-star-keyword5
   '((contract (->* (integer? #:y integer?) () #:rest (listof integer?) (values integer? integer?))
               (λ (x #:y y . args) x)
               'pos
               'neg)
     1 #:y #t))
  
  (test/neg-blame
   'contract-arrow-star-keyword6
   '((contract (->* (integer? #:y integer?) () #:rest (listof integer?) any)
               (λ (x #:y y . args) x)
               'pos
               'neg)
     1 #:y #t))
  
  (test/neg-blame
   'contract-arrow-star-keyword7
   '((contract (->* (integer? #:y integer?) () #:rest (listof integer?) (values integer? integer?))
               (λ (x #:y y . args) x)
               'pos
               'neg)
     #t #:y 1))
  
  (test/neg-blame
   'contract-arrow-star-keyword8
   '((contract (->* (integer? #:y integer?) () #:rest (listof integer?) any)
               (λ (x #:y y . args) x)
               'pos
               'neg)
     #t #:y 1))
  
  (test/spec-passed
   'contract-arrow-star-keyword9
   '((contract (->* (integer? #:y integer?) () #:rest (listof integer?) (values integer? integer?))
               (λ (x #:y y . args) (values x x))
               'pos
               'neg)
     2 #:y 1))
  
  (test/spec-passed
   'contract-arrow-star-keyword10
   '((contract (->* (integer? #:y integer?) () #:rest (listof integer?) any)
               (λ (x #:y y . args) (values x x))
               'pos
               'neg)
     2 #:y 1))

  (test/spec-passed
   'contract-arrow-star-optional1
   '(contract (->* (#:x boolean?) (#:y string? #:z char? integer?) any)
              (λ (#:x x #:y [s "s"] #:z [c #\c] [i 5])
                (list x s c i))
              'pos 'neg))
  
  (test/pos-blame
   'contract-arrow-star-optional2
   '(contract (->* (#:x boolean?) (#:y string? #:z char? integer?) any)
              (λ (#:x x #:z [c #\c] [i 5])
                (list x s c i))
              'pos 'neg))
  
  (test/spec-passed
   'contract-arrow-star-optional3
   '(contract (->* (#:x boolean?) (#:z char? integer?) any)
              (λ (#:x x #:y [s "s"] #:z [c #\c] [i 5])
                (list x s c i))
              'pos 'neg))
  
  (test/pos-blame
   'contract-arrow-star-optional4
   '(contract (->* (#:x boolean?) (#:y string? #:z char? integer?) any)
              (λ (#:x x #:y [s "s"] #:z [c #\c])
                (list x s c i))
              'pos 'neg))
  
  (test/spec-passed/result
   'contract-arrow-star-optional5
   '((contract (->* (#:x boolean?) (#:y string? #:z char? integer?) any)
               (λ (#:x x #:y [s "s"] #:z [c #\c] [i 5])
                 (list x s c i))
               'pos 'neg)
     #:x #t #:y "" #:z #\d 6)
   '(#t "" #\d 6))
  
  (test/spec-passed/result
   'contract-arrow-star-optional6
   '((contract (->* (#:x boolean?) (#:y string? #:z char? integer?) any)
               (λ (#:x x #:y [s "s"] #:z [c #\c] [i 5])
                 (list x s c i))
               'pos 'neg)
     #:x #t)
   '(#t "s" #\c 5))
  
  (test/neg-blame
   'contract-arrow-star-optional7
   '((contract (->* (#:x boolean?) (#:y string? #:z char? integer?) any)
               (λ (#:x x #:y [s "s"] #:z [c #\c] [i 5])
                 (list x s c i))
               'pos 'neg)
     #:x #t #:y 'x #:z #\d 6))
  
  (test/neg-blame
   'contract-arrow-star-optional8
   '((contract (->* (#:x boolean?) (#:y string? #:z char? integer?) any)
               (λ (#:x x #:y [s "s"] #:z [c #\c] [i 5])
                 (list x s c i))
               'pos 'neg)
     #:x #t #:y "" #:z 'x 6))
  
  (test/neg-blame
   'contract-arrow-star-optional9
   '((contract (->* (#:x boolean?) (#:y string? #:z char? integer?) any)
               (λ (#:x x #:y [s "s"] #:z [c #\c] [i 5])
                 (list x s c i))
               'pos 'neg)
     #:x #t #:y "" #:z #\d 'x))
  
  (test/pos-blame
   'contract-arrow-star-optional10
   '(contract (->* (#:x boolean?) (#:y string?) any)
              (λ (#:x [x #f] #:y s)
                (list x s c i))
              'pos 'neg))

  (test/spec-passed
   'contract-arrow-star-optional11
   '(contract (->* (#:x boolean?) (#:y string? #:z char? integer?) (list/c boolean? string? char? integer?))
              (λ (#:x x #:y [s "s"] #:z [c #\c] [i 5])
                (list x s c i))
              'pos 'neg))
  
  (test/pos-blame
   'contract-arrow-star-optional12
   '(contract (->* (#:x boolean?) (#:y string? #:z char? integer?) (list/c boolean? string? char? integer?))
              (λ (#:x x #:z [c #\c] [i 5])
                (list x s c i))
              'pos 'neg))
  
  (test/spec-passed
   'contract-arrow-star-optional13
   '(contract (->* (#:x boolean?) (#:z char? integer?) (list/c boolean? string? char? integer?))
              (λ (#:x x #:y [s "s"] #:z [c #\c] [i 5])
                (list x s c i))
              'pos 'neg))
  
  (test/pos-blame
   'contract-arrow-star-optional14
   '(contract (->* (#:x boolean?) (#:y string? #:z char? integer?) (list/c boolean? string? char? integer?))
              (λ (#:x x #:y [s "s"] #:z [c #\c])
                (list x s c i))
              'pos 'neg))
  
  (test/spec-passed/result
   'contract-arrow-star-optional15
   '((contract (->* (#:x boolean?) (#:y string? #:z char? integer?) (list/c boolean? string? char? integer?))
               (λ (#:x x #:y [s "s"] #:z [c #\c] [i 5])
                 (list x s c i))
               'pos 'neg)
     #:x #t #:y "" #:z #\d 6)
   '(#t "" #\d 6))
  
  (test/spec-passed/result
   'contract-arrow-star-optional16
   '((contract (->* (#:x boolean?) (#:y string? #:z char? integer?) (list/c boolean? string? char? integer?))
               (λ (#:x x #:y [s "s"] #:z [c #\c] [i 5])
                 (list x s c i))
               'pos 'neg)
     #:x #t)
   '(#t "s" #\c 5))
  
  (test/neg-blame
   'contract-arrow-star-optional17
   '((contract (->* (#:x boolean?) (#:y string? #:z char? integer?) (list/c boolean? string? char? integer?))
               (λ (#:x x #:y [s "s"] #:z [c #\c] [i 5])
                 (list x s c i))
               'pos 'neg)
     #:x #t #:y 'x #:z #\d 6))
  
  (test/neg-blame
   'contract-arrow-star-optional18
   '((contract (->* (#:x boolean?) (#:y string? #:z char? integer?) (list/c boolean? string? char? integer?))
               (λ (#:x x #:y [s "s"] #:z [c #\c] [i 5])
                 (list x s c i))
               'pos 'neg)
     #:x #t #:y "" #:z 'x 6))
  
  (test/neg-blame
   'contract-arrow-star-optional19
   '((contract (->* (#:x boolean?) (#:y string? #:z char? integer?) (list/c boolean? string? char? integer?))
               (λ (#:x x #:y [s "s"] #:z [c #\c] [i 5])
                 (list x s c i))
               'pos 'neg)
     #:x #t #:y "" #:z #\d 'x))
  
  (test/pos-blame
   'contract-arrow-star-optional20
   '(contract (->* (#:x boolean?) (#:y string?) (list/c boolean? string? char? integer?))
              (λ (#:x [x #f] #:y s)
                (list x s c i))
              'pos 'neg))
  
  (test/spec-passed
   'contract-arrow-star-optional21
   '((contract (->* () () (values))
               (λ () (values))
               'pos 'neg)))
  
  (test/spec-passed
   'contract-arrow-star-optional22
   '((contract (->* () () (values integer? char?))
               (λ () (values 1 #\c))
               'pos 'neg)))
  
  (test/pos-blame
   'contract-arrow-star-optional23
   '((contract (->* () () (values integer? char?))
               (λ () (values 1 2))
               'pos 'neg)))
  
  (test/spec-passed
   'contract-arrow-star-optional24
   '(let ()
      (define (statement? s)
        (and (string? s)
             (> (string-length s) 3)))
      (define statement/c (flat-contract statement?))
      
      (define new-statement
        (make-keyword-procedure
         (λ (kws kw-args . statement)
           (format "kws=~s  kw-args=~s  statement=~s" kws kw-args statement))))
      
      (contract (->* (statement/c) (#:s string?) statement/c)
                new-statement
                'pos 'neg)))
  
  (test/spec-passed
   'contract-arrow-star-keyword-ordering
   '((contract (->* (integer? #:x boolean?) (string? #:y char?) any)
               (λ (x #:x b [s ""] #:y [c #\c])
                 (list x b s c))
               'pos
               'neg)
     1 "zz" #:x #f #:y #\d))


  (test/spec-passed
   '->*-pre/post-1
   '((contract (->* () () integer? #:post #t)
			  (λ () 1)
			  'pos
			  'neg)))

  (test/pos-blame
   '->*-pre/post-2
   '((contract (->* () () integer? #:post #t)
			   (λ () 'not-an-int)
			   'pos
			   'neg)))

  (test/spec-passed
   '->*-pre/post-3
   '((contract (->* () () (values integer? boolean?) #:post #t)
			   (λ () (values 1 #t))
			   'pos
			   'neg)))

  (test/pos-blame
   '->*-pre/post-4
   '((contract (->* () () (values integer? boolean?) #:post #t)
			   (λ () (values 1 'not-a-boolean))
			   'pos
			   'neg)))

  (test/neg-blame
   '->*-pre/post-5
   '((contract (->* () () #:pre #f integer? #:post #t)
			   (λ () 1)
			   'pos
			   'neg)))

  (test/pos-blame
   '->*-pre/post-6
   '((contract (->* () () #:pre #t integer? #:post #f)
			   (λ () 1)
			   'pos
			   'neg)))

  (test/neg-blame
   '->*-pre/post-7
   '((contract (->* () () #:pre #f integer? #:post #f)
			   (λ () 1)
			   'pos
			   'neg)))

   (test/spec-passed
   '->*-opt-optional1
   '((contract (->* () integer?) (lambda () 1) 'pos 'neg)))

   (test/spec-passed
   '->*-opt-optional2
   '((contract (->* () (values boolean? integer?)) (lambda () (values #t 1)) 'pos 'neg)))

   (test/spec-passed
   '->*-opt-optional3
   '((contract (->* () #:rest any/c integer?) (lambda x 1) 'pos 'neg)))

   (test/spec-passed
   '->*-opt-optional4
   '((contract (->* () #:pre #t integer?) (lambda x 1) 'pos 'neg)))

   (test/spec-passed
   '->*-opt-optional5
   '((contract (->* () integer? #:post #t) (lambda x 1) 'pos 'neg)))
  
;               
;               
;               
;               
;        ;      
;        ;;;    
;         ;;;;  
;           ;;; 
;  ;;;;;    ;;; 
;  ;;;;;  ;;;;  
;        ;;;    
;        ;      
;               
;               
;               

  
  (test/spec-passed
   'contract-arrow-values1
   '(let-values ([(a b) ((contract (-> integer? (values integer? integer?))
                                   (lambda (x) (values x x))
                                   'pos
                                   'neg)
                         2)])
      1))
  
  (test/neg-blame
   'contract-arrow-values2
   '((contract (-> integer? (values integer? integer?))
               (lambda (x) (values x x))
               'pos
               'neg)
     #f))
  
  (test/pos-blame
   'contract-arrow-values3
   '((contract (-> integer? (values integer? integer?))
               (lambda (x) (values 1 #t))
               'pos
               'neg)
     1))
  
  (test/pos-blame
   'contract-arrow-values4
   '((contract (-> integer? (values integer? integer?))
               (lambda (x) (values #t 1))
               'pos
               'neg)
     1))

  (test/pos-blame
   'contract-arrow-keyword1
   '(contract (-> integer? any)
              (λ (x #:y y) x)
              'pos
              'neg))
  
  (test/pos-blame
   'contract-arrow-keyword1b
   '(contract (-> integer? #:y integer? any)
              (λ (x) x)
              'pos
              'neg))
  
  (test/spec-passed
   'contract-arrow-keyword2
   '(contract (-> integer? #:y boolean? any)
              (λ (x #:y y) x)
              'pos
              'neg))
  
  (test/spec-passed
   'contract-arrow-keyword2b
   '(contract (-> #:x boolean? #:y boolean? any)
              (λ (#:x x #:y y) x)
              'pos
              'neg))
  
  (test/spec-passed
   'contract-arrow-keyword2c
   '(contract (-> #:y boolean? #:x boolean? any)
              (λ (#:x x #:y y) x)
              'pos
              'neg))
  
  (test/spec-passed
   'contract-arrow-keyword2d
   '(contract (-> #:y boolean? #:x boolean? any)
              (λ (#:y y #:x x) x)
              'pos
              'neg))
  
  (test/spec-passed
   'contract-arrow-keyword2e
   '(contract (-> #:x boolean? #:y boolean?  any)
              (λ (#:y y #:x x) x)
              'pos
              'neg))
  
  (test/neg-blame
   'contract-arrow-keyword3
   '((contract (-> integer? #:y boolean? any)
               (λ (x #:y y) x)
               'pos
               'neg)
     1 #:y 1))
  
  (test/neg-blame
   'contract-arrow-keyword4
   '((contract (-> integer? #:y boolean? any)
               (λ (x #:y y) x)
               'pos
               'neg)
     #t #:y #t))
  
  (test/spec-passed
   'contract-arrow-keyword5
   '((contract (-> integer? #:y boolean? any)
               (λ (x #:y y) x)
               'pos
               'neg)
     1 #:y #t))
  
  (test/pos-blame
   'contract-arrow-keyword6
   '(contract (-> integer? integer?)
              (λ (x #:y y) x)
              'pos
              'neg))
  
  (test/spec-passed
   'contract-arrow-keyword7
   '(contract (-> integer? #:y boolean? integer?)
              (λ (x #:y y) x)
              'pos
              'neg))
  
  (test/neg-blame
   'contract-arrow-keyword8
   '((contract (-> integer? #:y boolean? integer?)
               (λ (x #:y y) x)
               'pos
               'neg)
     1 #:y 1))
  
  (test/neg-blame
   'contract-arrow-keyword9
   '((contract (-> integer? #:y boolean? integer?)
               (λ (x #:y y) x)
               'pos
               'neg)
     #t #:y #t))
  
  (test/spec-passed
   'contract-arrow-keyword10
   '((contract (-> integer? #:y boolean? integer?)
               (λ (x #:y y) x)
               'pos
               'neg)
     1 #:y #t))
  
  (test/pos-blame
   'contract-arrow-keyword11
   '(contract (-> integer? (values integer? integer?))
              (λ (x #:y y) x)
              'pos
              'neg))
  
  (test/spec-passed
   'contract-arrow-keyword12
   '(contract (-> integer? #:y boolean? (values integer? integer?))
              (λ (x #:y y) x)
              'pos
              'neg))
  
  (test/neg-blame
   'contract-arrow-keyword13
   '((contract (-> integer? #:y boolean? (values integer? integer?))
               (λ (x #:y y) x)
               'pos
               'neg)
     1 #:y 1))
  
  (test/neg-blame
   'contract-arrow-keyword14
   '((contract (-> integer? #:y boolean? (values integer? integer?))
               (λ (x #:y y) x)
               'pos
               'neg)
     #t #:y #t))
  
  (test/spec-passed
   'contract-arrow-keyword15
   '((contract (-> integer? #:y boolean? (values integer? integer?))
               (λ (x #:y y) (values x x))
               'pos
               'neg)
     1 #:y #t))

  (test/spec-passed
   'contract-arrow1
   '(contract (integer? . -> . integer?) (lambda (x) x) 'pos 'neg))
  
  ;; make sure we skip the optimizations
  (test/spec-passed
   'contract-arrow1b
   '(contract (integer? integer? integer? integer? integer? integer? integer? integer? integer? integer? . -> . integer?) 
              (lambda (x1 x2 x3 x4 x5 x6 x7 x8 x9 x10) x1) 'pos 'neg))
  
  (test/pos-blame
   'contract-arrow2
   '(contract (integer? . -> . integer?) (lambda (x y) x) 'pos 'neg))
  
  (test/neg-blame
   'contract-arrow3
   '((contract (integer? . -> . integer?) (lambda (x) #f) 'pos 'neg) #t))
  
  (test/pos-blame
   'contract-arrow4
   '((contract (integer? . -> . integer?) (lambda (x) #f) 'pos 'neg) 1))


  (test/spec-passed
   'contract-arrow-any1
   '(contract (integer? . -> . any) (lambda (x) x) 'pos 'neg))
  
  (test/pos-blame
   'contract-arrow-any2
   '(contract (integer? . -> . any) (lambda (x y) x) 'pos 'neg))
  
  (test/neg-blame
   'contract-arrow-any3
   '((contract (integer? . -> . any) (lambda (x) #f) 'pos 'neg) #t))

  
  ;;;;;;;;;;;;;;;;;;;;;;;;;;;;;;;;;;;;;;;;;;;;;;;;;;;;;;;;;;;;
  ;;
  ;; procedure accepts-and-more
  ;;
  
  (ctest #t procedure-accepts-and-more? (lambda (x . y) 1) 3)
  (ctest #t procedure-accepts-and-more? (lambda (x . y) 1) 2)
  (ctest #t procedure-accepts-and-more? (lambda (x . y) 1) 1)
  (ctest #f procedure-accepts-and-more? (lambda (x . y) 1) 0)
  
  (ctest #t procedure-accepts-and-more? (case-lambda [(x . y) 1] [(y) 1]) 3)
  (ctest #t procedure-accepts-and-more? (case-lambda [(x . y) 1] [(y) 1]) 2)
  (ctest #t procedure-accepts-and-more? (case-lambda [(x . y) 1] [(y) 1]) 1)
  (ctest #f procedure-accepts-and-more? (case-lambda [(x . y) 1] [(y) 1]) 0)
       
  (ctest #t procedure-accepts-and-more? (case-lambda [(x y . z) 1] [(x) 1]) 2)
  (ctest #t procedure-accepts-and-more? (case-lambda [(x y . z) 1] [(x) 1]) 1)
  (ctest #f procedure-accepts-and-more? (case-lambda [(x y . z) 1] [(x) 1]) 0)
  

;                         
;                         
;                         
;                    ;;;; 
;        ;           ;;;; 
;        ;;;      ;;;;;;; 
;         ;;;;   ;;;;;;;; 
;           ;;; ;;;;;;;;; 
;  ;;;;;    ;;; ;;;; ;;;; 
;  ;;;;;  ;;;;  ;;;;;;;;; 
;        ;;;     ;;;;;;;; 
;        ;        ;;;;;;; 
;                         
;                         
;                         

  (test/spec-passed
   '->d1
   '((contract (->d () () [x number?]) (lambda () 1) 'pos 'neg)))
  
  (test/spec-passed
   '->d2
   '((contract (->d ([x number?]) () (values [r number?])) (lambda (x) (+ x 1)) 'pos 'neg) 1))

  (test/pos-blame
   '->d3
   '((contract (->d () () [r number?]) 1 'pos 'neg)))
  
  (test/pos-blame
   '->d4
   '((contract (->d () () [r number?]) (lambda (x) x) 'pos 'neg)))
  
  (test/neg-blame
   '->d5
   '((contract (->d ([x number?]) () any) (lambda (x) (+ x 1)) 'pos 'neg) #f))
  
  (test/pos-blame
   '->d6
   '((contract (->d ([x number?]) () [r (<=/c x)]) (lambda (x) (+ x 1)) 'pos 'neg) 1))
  
  (test/spec-passed
   '->d7
   '((contract (->d ([x number?] [y (<=/c x)]) () [r (<=/c x)]) (lambda (x y) (- x 1)) 'pos 'neg) 1 0))
  
  (test/neg-blame
   '->d8
   '((contract (->d ([x number?] [y (<=/c x)]) () [r (<=/c x)]) (lambda (x y) (+ x 1)) 'pos 'neg) 1 2))
  
  (test/spec-passed
   '->d9
   '((contract (->d ([y (<=/c x)] [x number?]) () [r (<=/c x)]) (lambda (y x) (- x 1)) 'pos 'neg) 1 2))
  
  (test/neg-blame
   '->d10
   '((contract (->d ([y (<=/c x)] [x number?]) () [r (<=/c x)]) (lambda (y x) (+ x 1)) 'pos 'neg) 1 0))

  (test/spec-passed
   '->d11
   '((contract (->d () () #:rest rest any/c [r number?]) (lambda x 1) 'pos 'neg)))
  
  (test/spec-passed
   '->d12
   '((contract (->d ([x number?]) () #:rest rest any/c [r number?]) (lambda (x . y) (+ x 1)) 'pos 'neg) 1))

  (test/pos-blame
   '->d13
   '((contract (->d () () #:rest rest any/c [r number?]) 1 'pos 'neg)))
  
  (test/pos-blame
   '->d14
   '((contract (->d () () #:rest rest any/c [r number?]) (lambda (x) x) 'pos 'neg)))
  
  (test/neg-blame
   '->d15
   '((contract (->d ([x number?]) () #:rest rest any/c any) (lambda (x . y) (+ x 1)) 'pos 'neg) #f))
  
  (test/pos-blame
   '->d16
   '((contract (->d ([x number?]) () #:rest rest any/c [r (<=/c x)]) (lambda (x . y) (+ x 1)) 'pos 'neg) 1))
  
  (test/spec-passed
   '->d17
   '((contract (->d ([x number?] [y (<=/c x)]) () #:rest rest any/c [r (<=/c x)]) (lambda (x y . z) (- x 1)) 'pos 'neg) 1 0))
  
  (test/neg-blame
   '->d18
   '((contract (->d ([x number?] [y (<=/c x)]) () #:rest rest any/c [r (<=/c x)]) (lambda (x y . z) (+ x 1)) 'pos 'neg) 1 2))
  
  (test/spec-passed
   '->d19
   '((contract (->d ([y (<=/c x)] [x number?]) () #:rest rest any/c [r (<=/c x)]) (lambda (y x . z) (- x 1)) 'pos 'neg) 1 2))
  
  (test/neg-blame
   '->d20
   '((contract (->d ([y (<=/c x)] [x number?]) () #:rest rest any/c [r (<=/c x)]) (lambda (y x . z) (+ x 1)) 'pos 'neg) 1 0))

  (test/spec-passed
   '->d21
   '((contract (->d () () #:rest rst (listof number?) [r any/c]) (lambda w 1) 'pos 'neg) 1))
  
  (test/neg-blame
   '->d22
   '((contract (->d () () #:rest rst (listof number?) [r any/c]) (lambda w 1) 'pos 'neg) #f))
  
  (test/spec-passed
   '->d-any1
   '((contract (->d () () any) (lambda () 1) 'pos 'neg)))
  
  (test/spec-passed
   '->d-any2
   '((contract (->d ([x number?]) () any) (lambda (x) (+ x 1)) 'pos 'neg) 1))

  (test/pos-blame
   '->d-any3
   '((contract (->d () () any) 1 'pos 'neg)))
  
  (test/pos-blame
   '->d-any4
   '((contract (->d () () any) (lambda (x) x) 'pos 'neg)))
  
  (test/neg-blame
   '->d-any5
   '((contract (->d ([x number?]) () any) (lambda (x) (+ x 1)) 'pos 'neg) #f))
  
  (test/spec-passed
   '->d-any6
   '((contract (->d ([x number?] [y (<=/c x)]) () any) (lambda (x y) (- x 1)) 'pos 'neg) 1 0))
  
  (test/neg-blame
   '->d-any7
   '((contract (->d ([x number?] [y (<=/c x)]) () any) (lambda (x y) (+ x 1)) 'pos 'neg) 1 2))
  
  (test/spec-passed
   '->d-any8
   '((contract (->d ([y (<=/c x)] [x number?]) () any) (lambda (y x) (- x 1)) 'pos 'neg) 1 2))
  
  (test/neg-blame
   '->d-any9
   '((contract (->d ([y (<=/c x)] [x number?]) () any) (lambda (y x) (+ x 1)) 'pos 'neg) 1 0))
  
  (test/spec-passed
   '->d-any10
   '((contract (->d () () #:rest rest any/c any) (lambda x 1) 'pos 'neg)))
  
  (test/spec-passed
   '->d-any11
   '((contract (->d ([x number?]) () #:rest rest any/c any) (lambda (x . y) (+ x 1)) 'pos 'neg) 1))

  (test/pos-blame
   '->d-any12
   '((contract (->d () () #:rest rest any/c any) 1 'pos 'neg)))
  
  (test/pos-blame
   '->d-any13
   '((contract (->d () () #:rest rest any/c any) (lambda (x) x) 'pos 'neg)))
  
  (test/neg-blame
   '->d-any14
   '((contract (->d ([x number?]) () #:rest rest any/c any) (lambda (x . y) (+ x 1)) 'pos 'neg) #f))
  
  (test/spec-passed
   '->d-any15
   '((contract (->d ([x number?] [y (<=/c x)]) () #:rest rest any/c any) (lambda (x y . z) (- x 1)) 'pos 'neg) 1 0))
  
  (test/neg-blame
   '->d-any16
   '((contract (->d ([x number?] [y (<=/c x)]) () #:rest rest any/c any) (lambda (x y . z) (+ x 1)) 'pos 'neg) 1 2))
  
  (test/spec-passed
   '->d-any17
   '((contract (->d ([y (<=/c x)] [x number?]) () #:rest rest any/c any) (lambda (y x . z) (- x 1)) 'pos 'neg) 1 2))
  
  (test/neg-blame
   '->d-any18
   '((contract (->d ([y (<=/c x)] [x number?]) () #:rest rest any/c any) (lambda (y x . z) (+ x 1)) 'pos 'neg) 1 0))

  (test/spec-passed
   '->d-any19
   '((contract (->d () () #:rest rst (listof number?) any) (lambda w 1) 'pos 'neg) 1))
  
  (test/neg-blame
   '->d-any20
   '((contract (->d () () #:rest rst (listof number?) any) (lambda w 1) 'pos 'neg) #f))

  (test/spec-passed
   '->d-values1
   '((contract (->d () () (values [x boolean?] [y number?])) (lambda () (values #t 1)) 'pos 'neg)))
  
  (test/spec-passed
   '->d-values2
   '((contract (->d ([x number?]) () (values [z boolean?] [y number?])) (lambda (x) (values #t (+ x 1))) 'pos 'neg) 1))

  (test/pos-blame
   '->d-values3
   '((contract (->d () () (values [x boolean?] [y number?])) 1 'pos 'neg)))
  
  (test/pos-blame
   '->d-values4
   '((contract (->d () () (values [x boolean?] [y number?])) (lambda (x) x) 'pos 'neg)))
  
  (test/neg-blame
   '->d-values5
   '((contract (->d ([x number?]) () (values [y boolean?] [z (<=/c x)])) (lambda (x) (+ x 1)) 'pos 'neg) #f))
  
  (test/pos-blame
   '->d-values6
   '((contract (->d ([x number?]) () (values [y boolean?] [z (<=/c x)])) (lambda (x) (values #t (+ x 1))) 'pos 'neg) 1))
  
  (test/spec-passed
   '->d-values7
   '((contract (->d ([x number?] [y (<=/c x)]) () (values [z boolean?] [w (<=/c x)])) 
               (lambda (x y) (values #t (- x 1)))
               'pos
               'neg) 
     1
     0))
  
  (test/neg-blame
   '->d-values8
   '((contract (->d ([x number?] [y (<=/c x)]) () (values [z boolean?] [w (<=/c x)])) 
               (lambda (x y) (values #f (+ x 1)))
               'pos
               'neg)
     1
     2))
  
  (test/spec-passed
   '->d-values9
   '((contract (->d ([y (<=/c x)] [x number?]) () (values [z boolean?] [w (<=/c x)]))
               (lambda (y x) (values #f (- x 1)))
               'pos 
               'neg)
     1
     2))
  
  (test/neg-blame
   '->d-values10
   '((contract (->d ([y (<=/c x)] [x number?]) () (values [z boolean?] [w (<=/c x)]))
               (lambda (y x) (values #f (+ x 1))) 'pos 'neg)
     1 0))
  
  (test/spec-passed
   '->d-values11
   '((contract (->d () () #:rest rest any/c (values [z boolean?] [w number?])) (lambda x (values #f 1)) 'pos 'neg)))
  
  (test/spec-passed
   '->d-values12
   '((contract (->d ([x number?]) () #:rest rest any/c (values [z boolean?] [w number?]))
               (lambda (x . y) (values #f (+ x 1)))
               'pos 
               'neg)
     1))

  (test/pos-blame
   '->d-values13
   '((contract (->d () () #:rest rest any/c (values [z boolean?] [w number?])) 1 'pos 'neg)))
  
  (test/pos-blame
   '->d-values14
   '((contract (->d () () #:rest rest any/c (values [z boolean?] [w number?])) (lambda (x) x) 'pos 'neg)))
  
  (test/neg-blame
   '->d-values15
   '((contract (->d ([x number?]) () #:rest rest any/c  (values [z boolean?] [w (<=/c x)]))
               (lambda (x . y) (+ x 1)) 'pos 'neg)
     #f))
  
  (test/pos-blame
   '->d-values16
   '((contract (->d ([x number?]) () #:rest rest any/c (values [z boolean?] [w (<=/c x)]))
               (lambda (x . y) (values #f (+ x 1))) 'pos 'neg) 
     1))
  
  (test/spec-passed
   '->d-values17
   '((contract (->d ([x number?] [y (<=/c x)]) () #:rest rest any/c (values [z boolean?] [w (<=/c x)]))
               (lambda (x y . z) (values #f (- x 1))) 'pos 'neg) 
     1 0))
  
  (test/neg-blame
   '->d-values18
   '((contract (->d ([x number?] [y (<=/c x)]) () #:rest rest any/c (values [z boolean?] [w (<=/c x)]))
               (lambda (x y . z) (values #f (+ x 1))) 'pos 'neg) 
     1 2))
  
  (test/spec-passed
   '->d-values19
   '((contract (->d ([y (<=/c x)] [x number?]) () #:rest rest any/c  (values [z boolean?] [w (<=/c x)]))
               (lambda (y x . z) (values #f (- x 1))) 'pos 'neg)
     1 2))
  
  (test/neg-blame
   '->d-values20
   '((contract (->d ([y (<=/c x)] [x number?]) () #:rest rest any/c  (values [z boolean?] [w (<=/c x)]))
               (lambda (y x . z) (values #f (+ x 1))) 'pos 'neg) 
     1 0))

  (test/spec-passed
   '->d-values21
   '((contract (->d () () #:rest rst (listof number?) (values [z boolean?] [w any/c])) (lambda w (values #f 1)) 'pos 'neg) 1))
  
  (test/neg-blame
   '->d-values22
   '((contract (->d () () #:rest rst (listof number?) (values [z boolean?] [w any/c])) (lambda w (values #f 1)) 'pos 'neg) #f))

  (test/spec-passed
   '->d-values23
   '((contract (->d () () (values [x number?] [y (>=/c x)])) (lambda () (values 1 2)) 'pos 'neg)))
  
  (test/pos-blame
   '->d-values24
   '((contract (->d () () (values [x number?] [y (>=/c x)])) (lambda () (values 2 1)) 'pos 'neg)))

  (test/spec-passed
   '->d-values25
   '((contract (->d ([x number?]) () (values [z number?] [y (>=/c x)])) (lambda (x) (values 1 2)) 'pos 'neg) 1))
  
  (test/pos-blame
   '->d-values26
   '((contract (->d ([x number?]) () (values [z number?] [y (>=/c x)])) (lambda (x) (values 2 1)) 'pos 'neg) 4))

  (test/spec-passed/result
   '->d23
   '((contract (->d ((i number?) (j (and/c number? (>=/c i)))) () [r number?])
               (λ (i j) 1)
               'pos
               'neg)
     1
     2)
   1)

  (test/spec-passed/result
   '->d24
   '((contract (->d ((i number?) (j (and/c number? (>=/c i)))) () any)
               (λ (i j) 1)
               'pos
               'neg)
     1
     2)
   1)

  (test/spec-passed/result
   '->d25
   '(call-with-values
    (λ ()
      ((contract (->d ((i number?) (j (and/c number? (>=/c i)))) () (values [x number?] [y number?]))
                 (λ (i j) (values 1 2))
                 'pos
                 'neg)
       1
       2))
    list)
   '(1 2))

  (test/spec-passed/result
   '->d26
   '((contract (->d ((i number?) (j (and/c number? (>=/c i)))) () #:rest rest-args any/c [r number?])
               (λ (i j . z) 1)
               'pos
               'neg)
     1
     2)
   1)

  (test/spec-passed/result
   '->d27
   '((contract (->d ((i number?) (j (and/c number? (>=/c i)))) () #:rest rest-args any/c any)
               (λ (i j . z) 1)
               'pos
               'neg)
     1
     2)
   1)

  (test/spec-passed/result
   '->d28
   '(call-with-values
     (λ ()
       ((contract (->d ((i number?) (j (and/c number? (>=/c i)))) () #:rest rest-args any/c (values [x number?] [y number?]))
                  (λ (i j . z) (values 1 2))
                  'pos
                  'neg)
        1
        2))
     list)
   '(1 2))
  
  (test/neg-blame
   '->d30
   '((contract (->d ([x number?]) () #:rest rst number? any)
               (λ (x . rst) (values 4 5))
               'pos
               'neg)
     #f))
  
  (test/pos-blame
   '->d-arity1
   '(contract (->d ([x number?]) () any) (λ () 1) 'pos 'neg))
  
  (test/pos-blame
   '->d-arity2
   '(contract (->d ([x number?]) () any) (λ (x #:y y) 1) 'pos 'neg))
  
  (test/spec-passed
   '->d-arity3
   '(contract (->d ([x number?] #:y [y integer?]) () any) (λ (x #:y y) 1) 'pos 'neg))
  
  (test/pos-blame
   '->d-arity4
   '(contract (->d () ([x integer?]) any) (λ (x) 1) 'pos 'neg))
  
  (test/pos-blame
   '->d-arity5
   '(contract (->d () ([x integer?]) any) (λ () 1) 'pos 'neg))
  
  (test/spec-passed
   '->d-arity6
   '(contract (->d () ([x integer?]) any) (λ ([x 1]) 1) 'pos 'neg))
  
  (test/pos-blame
   '->d-arity7
   '(contract (->d () (#:x [x integer?]) any) (λ ([x 1]) 1) 'pos 'neg))
  
  (test/pos-blame
   '->d-arity8
   '(contract (->d () (#:x [x integer?]) any) (λ () 1) 'pos 'neg))
  
  (test/pos-blame
   '->d-arity8
   '(contract (->d () (#:x [x integer?]) any) (λ (#:x x) 1) 'pos 'neg))
  
  (test/spec-passed
   '->d-arity10
   '(contract (->d () (#:x [x integer?]) any) (λ (#:x [x 1]) 1) 'pos 'neg))
    
  (test/spec-passed
   '->d-pp0
   '((contract (->d ([x number?]) () #:pre (= x 1) [result number?] #:post (= x 1))
               (λ (x) x)
               'pos
               'neg)
     1))
  
  (test/pos-blame
   '->d-pp1
   '((contract (->d ([x number?]) () #:pre-cond (= x 1) [result number?] #:post-cond (= x 2))
               (λ (x) x)
               'pos
               'neg)
     1))
  
  (test/neg-blame
   '->d-pp2
   '((contract (->d ([x number?]) () #:pre-cond (= x 1) [result number?] #:post-cond (= x 2))
               (λ (x) x)
               'pos
               'neg)
     2))
  
  (test/pos-blame
   '->d-pp3
   '((contract (->d ([x number?]) () #:pre-cond (= x 1) [result number?] #:post-cond (= result 2))
               (λ (x) x)
               'pos
               'neg)
     1))
  
  (test/spec-passed
   '->d-pp3.5
   '((contract (->d ([x number?]) () #:pre-cond (= x 1) [result number?] #:post-cond (= result 2))
               (λ (x) 2)
               'pos
               'neg)
     1))
  
  (test/neg-blame
   '->d-pp4
   '((contract (->d ([x number?]) () #:pre-cond (= x 1) any)
               (λ (x) x)
               'pos
               'neg)
     2))
  
  (test/neg-blame
   '->d-pp5
   '((contract (->d ([x number?]) () #:pre-cond (= x 1) (values [z number?] [y number?]) #:post-cond (= x y z 3))
               (λ (x) (values 4 5))
               'pos
               'neg)
     2))
  
  (test/pos-blame
   '->d-pp6
   '((contract (->d ([x number?]) () #:pre-cond (= x 1) (values [z number?] [y number?]) #:post-cond (= z y 3))
               (λ (x) (values 4 5))
               'pos
               'neg)
     1))

  (test/pos-blame
   '->d-pp-r1
   '((contract (->d ([x number?]) () #:rest rst any/c #:pre-cond (= x 1) [result number?] #:post-cond (= x 2))
               (λ (x . rst) x)
               'pos
               'neg)
     1))
  
  (test/neg-blame
   '->d-pp-r2
   '((contract (->d ([x number?]) () #:rest rst any/c #:pre-cond (= x 1)  [result number?] #:post-cond (= x 2))
               (λ (x . rst) x)
               'pos
               'neg)
     2))
  
  (test/pos-blame
   '->d-pp-r3
   '((contract (->d ([x number?]) () #:rest rst any/c #:pre-cond (= x 1) [result number?] #:post-cond (= result 2))
               (λ (x . rst) x)
               'pos
               'neg)
     1))
  
  (test/spec-passed
   '->d-pp-r3.5
   '((contract (->d ([x number?]) () #:rest rst any/c #:pre-cond (= x 1) [result number?] #:post-cond (= result 2))
               (λ (x . rst) 2)
               'pos
               'neg)
     1))
  
  (test/neg-blame
   '->d-pp-r4
   '((contract (->d ([x number?]) () #:rest rst any/c #:pre-cond (= x 1) any)
               (λ (x . rst) x)
               'pos
               'neg)
     2))
  
  (test/neg-blame
   '->d-pp-r5
   '((contract (->d ([x number?]) () #:rest rst any/c #:pre-cond (= x 1) (values [z number?] [y number?]) #:post-cond (= x y z 3))
               (λ (x . rst) (values 4 5))
               'pos
               'neg)
     2))
  
  (test/pos-blame
   '->d-pp-r6
   '((contract (->d ([x number?]) () #:rest rst any/c #:pre-cond (= x 1) (values [z number?] [y number?]) #:post-cond (= z x y 3))
               (λ (x . rst) (values 4 5))
               'pos
               'neg)
     1))

  (test/neg-blame
   '->d-protect-shared-state
   '(let ([x 1])
      ((contract (let ([save #f]) 
                   (-> (->d () () #:pre-cond (set! save x) [range any/c] #:post-cond (= save x))
                       any))
                 (λ (t) (t))
                 'pos
                 'neg)
       (lambda () (set! x 2)))))
  

  (test/spec-passed
   '->d-optopt1
   '((contract (->d ([x number?]) any)
               (λ (x) x)
               'pos 'neg)
     1))
  
  (test/spec-passed
   '->d-optopt2
   '((contract (->d ([x number?]) #:rest rst any/c any)
               (λ (x . y) x)
               'pos 'neg)
     1))

  (test/spec-passed
   '->d-optopt3
   '((contract (->d ([x number?]) #:pre-cond #t any)
               (λ (x) x)
               'pos 'neg)
     1))
  
  (test/spec-passed
   '->d-optopt4
   '((contract (->d ([x number?]) #:rest rst any/c #:pre-cond #t any)
               (λ (x . y) x)
               'pos 'neg)
     1))
  
  (test/spec-passed
   '->d-optopt5
   '((contract (->d ([x number?]) #:rest rst any/c #:pre-cond #t [res any/c] #:post-cond #t)
               (λ (x . y) x)
               'pos 'neg)
     1))
  
  (test/spec-passed
   '->d-optopt6
   '((contract (->d ([x number?]) #:rest rst any/c [res any/c] #:post-cond #t)
               (λ (x . y) x)
               'pos 'neg)
     1))
  
  (test/spec-passed
   '->d-optopt7
   '((contract (->d ([x number?]) #:pre-cond #t [res any/c] #:post-cond #t)
               (λ (x . y) x)
               'pos 'neg)
     1))
  
  (test/spec-passed
   '->d-optopt8
   '((contract (->d ([x number?]) [res any/c] #:post-cond #t)
               (λ (x . y) x)
               'pos 'neg)
     1))

  
  ;;;;;;;;;;;;;;;;;;;;;;;;;;;;;;;;;;;;;;;;;;;;;;;;;;;;;;;;;;;;
  ;;
  ;;  make sure the variables are all bound properly
  ;;
  
  (test/spec-passed
   '->d-binding1
   '((contract (->d ([x number?]) () #:rest rest any/c [range any/c] #:post-cond (equal? rest '(2 3 4)))
               (λ (x . y) y)
               'pos
               'neg)
     1 2 3 4))
  
  (test/spec-passed
   '->d-binding2
   '((contract (->d ([x number?]) () #:rest rest any/c [range any/c] #:post-cond (equal? x 1))
               (λ (x . y) y)
               'pos
               'neg)
     1 2 3 4))
  
  (test/spec-passed
   '->d-binding3
   '(let ([p 'p]
          [q 'q]
          [r 'r])
      ((contract (->d ([x number?] [y number?] #:z [z number?] #:w [w number?]) 
                      ([a number?] [b number?] #:c [c number?] #:d [d number?])
                      #:rest rest any/c 
                      #:pre-cond (equal? (list x y z w a b c d rest p q r)
                                         (list 1 2 3 4 5 6 7 8 '(z) 'p 'q 'r))
                      (values [p number?] [q number?] [r number?]))
                 (λ (x y #:z z #:w w [a 101] [b 102] #:c [c 103] #:d [d 104] . rest)
                   (values 11 12 13))
                 'pos
                 'neg)
       1 2 #:z 3 #:w 4 5 6 #:c 7 #:d 8 'z)))
  
  (test/spec-passed
   '->d-binding4
   '((contract (->d ([x number?] [y number?] #:z [z number?] #:w [w number?]) 
                    ([a number?] [b number?] #:c [c number?] #:d [d number?])
                    #:rest rest any/c 
                    (values [p number?] [q number?] [r number?])
                    #:post-cond (equal? (list x y z w a b c d rest p q r)
                                        (list 1 2 3 4 5 6 7 8 '(z) 11 12 13)))
               (λ (x y #:z z #:w w [a 101] [b 102] #:c [c 103] #:d [d 104] . rest)
                 (values 11 12 13))
               'pos
               'neg)
     1 2 #:z 3 #:w 4 5 6 #:c 7 #:d 8 'z))
  
  (test/spec-passed
   '->d-binding5
   '(let ([p 'p]
          [q 'q]
          [r 'r])
      ((contract (->d ([x number?] [y number?] #:z [z number?] #:w [w number?]) 
                      ([a number?] [b number?] #:c [c number?] #:d [d number?])
                      #:rest rest any/c 
                      #:pre-cond (equal? (list x y z w a b c d rest p q r)
                                         (list 1 2 3 4 
                                               the-unsupplied-arg the-unsupplied-arg the-unsupplied-arg the-unsupplied-arg
                                               '() 'p 'q 'r))
                      (values [p number?] [q number?] [r number?]))
                 (λ (x y #:z z #:w w [a 101] [b 102] #:c [c 103] #:d [d 104] . rest)
                   (values 11 12 13))
                 'pos
                 'neg)
       1 2 #:z 3 #:w 4)))
  
  (test/spec-passed
   '->d-binding6
   '((contract (->d ([x number?] [y number?] #:z [z number?] #:w [w number?]) 
                    ([a number?] [b number?] #:c [c number?] #:d [d number?])
                    #:rest rest any/c 
                    (values [p number?] [q number?] [r number?])
                    #:post-cond (equal? (list x y z w a b c d rest p q r)
                                        (list 1 2 3 4
                                              the-unsupplied-arg the-unsupplied-arg the-unsupplied-arg the-unsupplied-arg
                                              '() 11 12 13)))
               (λ (x y #:z z #:w w [a 101] [b 102] #:c [c 103] #:d [d 104] . rest)
                 (values 11 12 13))
               'pos
               'neg)
     1 2 #:z 3 #:w 4))
  
  ;; test that the rest parameter is right when there aren't enough arguments to even make it to the rest parameter
  (test/spec-passed
   '->d-binding7
   '((contract (->d () 
                    ([a number?])
                    #:rest rest any/c 
                    [_ any/c]
                    #:post-cond (equal? (list a rest) (list the-unsupplied-arg '())))
               (λ ([a 1] . rest) 1)
               'pos
               'neg)))
  
  (test/pos-blame
   '->d-underscore1
   '((contract (->d ([b (box/c integer?)])
                    ()
                    [_ (let ([old (unbox b)])
                         (and/c
                          void?
                          (λ (new)
                            (= old (unbox b)))))])
               (λ (b)
                 (set-box! b (+ (unbox b) 1)))
               'pos
               'neg)
     (box 1)))
  
  (test/spec-passed/result
   '->d-underscore2
   '(let ([x '()])
      ((contract (->d () () [_ (begin (set! x (cons 'ctc x)) any/c)])
                 (λ () (set! x (cons 'body x)))
                 'pos
                 'neg))
      x)
   '(body ctc))
  
  (test/spec-passed/result
   '->d-underscore3
   '(let ([x '()])
      ((contract (->d () () [res (begin (set! x (cons 'ctc x)) any/c)])
                 (λ () (set! x (cons 'body x)))
                 'pos
                 'neg))
      x)
   '(ctc body))
  
  (test/spec-passed/result
   '->d-underscore4
   '((contract (->d ([str any/c]) () #:rest rest (listof any/c) [_ any/c])
               (λ (x . y) (cons x y))
               'pos 'neg)
     1 2 3)
   '(1 2 3))
  
  (test/spec-passed/result
   '->d-underscore5
   '((contract (->d ([str any/c]) () #:rest rest (listof any/c) [_ any/c])
               (λ (x . y) (cons x y))
               'pos 'neg)
     1 2 3 4 5)
   '(1 2 3 4 5))
  
  
;                  
;                  
;                  
;                  
;               ;; 
;       ;       ;; 
;        ;         
;         ;;    ;; 
;  ;;;;     ;;  ;; 
;          ;;;  ;; 
;        ;;;    ;; 
;       ;;      ;; 
;       ;       ;; 
;                  
;                  
;                  


  
  (test/spec-passed
   '->i-stx-1
   '(->i ([x (y) number?]
	  [y number?])
	 any))

  (test/spec-passed
   '->i-stx-2
   (->i ()
	(values [x (y) number?]
		[y number?])))

  (test/spec-passed
   '->i-stx-3
   (->i ()
	#:rest [x number?]
	[y (x) number?]))

  (contract-syntax-error-test
   '->i-stx4
   '(->i (#:kwd1 [x number?]
		 #:kwd2 [x number?])
	 (values [y number?]
		 [z number?])))

  (contract-syntax-error-test
   '->i-stx5
   #'(->i (#:kwd1 [w number?]
		  #:kwd1 [x number?])
	  (values [y number?]
		  [z number?])))

  (contract-syntax-error-test
   '->i-stx6
   #'(->i (#:kwd1 [w number?]
		  #:kwd2 [x number?])
	  (values [y number?]
		  [w number?])))

  (contract-syntax-error-test
   '->i-stx7
   #'(->i (#:kwd1 [w number?]
		  #:kwd2 [x number?])
	  (values [y number?]
		  [y number?])))

  (contract-syntax-error-test
   '->i-stx8
   #'(->i (#:kwd1 [w number?]
		  #:kwd2 [x number?])
	  (values [y number?]
		  [w number?])))

  (contract-syntax-error-test
   '->i-stx10
   #'(->i (#:kwd1 [x number?]
		  #:kwd2 [y number?])
	  [x number?]))

  (contract-syntax-error-test
   '->i-stx11
   #'(->i (#:kwd1 [x number?]
		  #:kwd2 [y number?])
	  #:rest [x any/c]
	  any))

  (contract-syntax-error-test
   '->i-stx12
   #'(let ([c integer?])
       (->i ((arg any/c)) () (values (_ (arg) c) (x (arg) c) (_ (arg) c)))))

  (contract-syntax-error-test
   '->i-stx13
   #'(->i ([x (y) number?])
	  any))

  (contract-syntax-error-test
   '->i-stx14
   #'(->i ([x number?]) #:pre (y) #t any))

  (contract-syntax-error-test
   '->i-stx15
   #'(->i ([x number?]) #:pre (x) #t [res any/c] #:post (y) #t))

  (contract-syntax-error-test
   '->i-stx16
   #'(->i ([x (y) number?])
	  [y number?]))

  (contract-syntax-error-test
   '->i-stx17
   #'(->i ()
	  #:rest [x (y) number?]
	  [y number?]))

  (contract-syntax-error-test
   '->i-stx18
   #'(->i ([x number?]) #:pre (res) #t [res any/c] #:post (x) #t))

  (contract-syntax-error-test
   '->i-stx19
   #'(->i ([x (x) number?])
	  any))

  (contract-syntax-error-test
   '->i-stx20
   #'(->i ([x (y) number?]
	   [y (x) number?])
	  any))

  (contract-syntax-error-test
   '->i-stx21
   #'(->i ([in number?])
	  (values [x (y) number?]
		  [y (z) number?]
		  [z (x) number?])))

  (contract-syntax-error-test
   '->i-stx22
   #'(->i ()
	  #:rest [x (x) number?]
	  any))

  (test/spec-passed
   '->i1
   '((contract (->i () () [x number?]) (lambda () 1) 'pos 'neg)))
  
  (test/spec-passed
   '->i2
   '((contract (->i ([x number?]) () (values [r number?])) (lambda (x) (+ x 1)) 'pos 'neg) 1))

  (test/pos-blame
   '->i3
   '((contract (->i () () [r number?]) 1 'pos 'neg)))
  
  (test/pos-blame
   '->i4
   '((contract (->i () () [r number?]) (lambda (x) x) 'pos 'neg)))
  
  (test/neg-blame
   '->i5
   '((contract (->i ([x number?]) () any) (lambda (x) (+ x 1)) 'pos 'neg) #f))
  
  (test/pos-blame
   '->i6
   '((contract (->i ([x number?]) () [r (x) (<=/c x)]) (lambda (x) (+ x 1)) 'pos 'neg) 1))
  
  (test/spec-passed
   '->i7
   '((contract (->i ([x number?] [y (x) (<=/c x)]) () [r (x) (<=/c x)]) (lambda (x y) (- x 1)) 'pos 'neg) 1 0))
  
  (test/neg-blame
   '->i8
   '((contract (->i ([x number?] [y (x) (<=/c x)]) () [r (x) (<=/c x)]) (lambda (x y) (+ x 1)) 'pos 'neg) 1 2))
  
  (test/spec-passed
   '->i9
   '((contract (->i ([y (x) (<=/c x)] [x number?]) () [r (x) (<=/c x)]) (lambda (y x) (- x 1)) 'pos 'neg) 1 2))
  
  (test/neg-blame
   '->i10
   '((contract (->i ([y (x) (<=/c x)] [x number?]) () [r (x) (<=/c x)]) (lambda (y x) (+ x 1)) 'pos 'neg) 1 0))

  (test/spec-passed
   '->i11
   '((contract (->i () () #:rest [rest any/c] [r number?]) (lambda x 1) 'pos 'neg)))
  
  (test/spec-passed
   '->i12
   '((contract (->i ([x number?]) () #:rest [rest any/c] [r number?]) (lambda (x . y) (+ x 1)) 'pos 'neg) 1))

  (test/pos-blame
   '->i13
   '((contract (->i () () #:rest [rest any/c] [r number?]) 1 'pos 'neg)))
  
  (test/pos-blame
   '->i14
   '((contract (->i () () #:rest [rest any/c] [r number?]) (lambda (x) x) 'pos 'neg)))
  
  (test/neg-blame
   '->i15
   '((contract (->i ([x number?]) () #:rest [rest any/c] any) (lambda (x . y) (+ x 1)) 'pos 'neg) #f))
  
  (test/pos-blame
   '->i16
   '((contract (->i ([x number?]) () #:rest [rest any/c] [r (x) (<=/c x)]) (lambda (x . y) (+ x 1)) 'pos 'neg) 1))
  
  (test/spec-passed
   '->i17
   '((contract (->i ([x number?] [y (x) (<=/c x)]) () #:rest [rest any/c] [r (x) (<=/c x)]) (lambda (x y . z) (- x 1)) 'pos 'neg) 1 0))
  
  (test/neg-blame
   '->i18
   '((contract (->i ([x number?] [y (x) (<=/c x)]) () #:rest [rest any/c] [r (x) (<=/c x)]) (lambda (x y . z) (+ x 1)) 'pos 'neg) 1 2))
  
  (test/spec-passed
   '->i19
   '((contract (->i ([y (x) (<=/c x)] [x number?]) () #:rest [rest any/c] [r (x) (<=/c x)]) (lambda (y x . z) (- x 1)) 'pos 'neg) 1 2))
  
  (test/neg-blame
   '->i20
   '((contract (->i ([y (x) (<=/c x)] [x number?]) () #:rest [rest any/c] [r (x) (<=/c x)]) (lambda (y x . z) (+ x 1)) 'pos 'neg) 1 0))

  (test/spec-passed
   '->i21
   '((contract (->i () () #:rest [rst (listof number?)] [r any/c]) (lambda w 1) 'pos 'neg) 1))
  
  (test/neg-blame
   '->i22
   '((contract (->i () () #:rest [rst (listof number?)] [r any/c]) (lambda w 1) 'pos 'neg) #f))
  
  (test/spec-passed/result
   '->i22
   '(send (contract (object-contract
					[m (->i ([x any/c] #:y [y any/c]) ([z any/c]) any)])
				   (new (class object%
							   (define/public (m x #:y y [z 1]) x)
							   (super-new)))
				   'pos
				   'neg)
		 m 1 #:y 2)
   1)

  (test/spec-passed/result
   '->i23
   '((contract (->i ([x any/c] #:y [y any/c]) ([z any/c]) any)
               (let ()
                 (define (m x #:y y [z 1]) x)
                 m)
               'pos
               'neg)
     1 #:y 2)
   1)
  
  (test/spec-passed/result
   '->i24
   '((contract (->i ([x any/c]) ([y any/c]) any)
               (let ()
                 (define (m x [y 1]) x)
                 m)
               'pos
               'neg)
     1)
   1)
  
  (test/spec-passed/result
   '->i25
   '(send (contract (object-contract
                     [m (->i ([x any/c]) ([y any/c]) any)])
                    (new (class object%
                           (define/public (m x [y 1]) x)
                           (super-new)))
                    'pos
                    'neg)
          m 1)
   1)
  
  (test/spec-passed/result
   '->i26
   '(send (contract (object-contract
                     [m (->i ([x any/c]) #:rest [rest any/c] any)])
                    (new (class object%
                           (define/public (m x . y) x)
                           (super-new)))
                    'pos
                    'neg)
          m 1)
   1)
  
  (test/spec-passed/result
   '->i27
   '(send (contract (object-contract
                     [m (->i ([x any/c]) any)])
                    (new (class object%
                           (define/public (m x) x)
                           (super-new)))
                    'pos
                    'neg)
          m 1)
   1)

   (test/spec-passed/result
    '->i28
    '((contract (->i ([x real?])
		     #:rest [rest (x) (listof (>=/c x))]
		     any)
		(λ (x . rest)
		   (cons x rest))
		'pos
		'neg)
      1
      2
      3)
    '(1 2 3))

   (test/neg-blame
    '->i29
    '((contract (->i ([x real?])
		     #:rest [rest (x) (listof (>=/c x))]
		     any)
		(λ (x . rest)
		   (cons x rest))
		'pos
		'neg)
      1
      -2
      -3))
  
  (test/spec-passed
   '->i-any1
   '((contract (->i () () any) (lambda () 1) 'pos 'neg)))
  
  (test/spec-passed
   '->i-any2
   '((contract (->i ([x number?]) () any) (lambda (x) (+ x 1)) 'pos 'neg) 1))

  (test/pos-blame
   '->i-any3
   '((contract (->i () () any) 1 'pos 'neg)))
  
  (test/pos-blame
   '->i-any4
   '((contract (->i () () any) (lambda (x) x) 'pos 'neg)))
  
  (test/neg-blame
   '->i-any5
   '((contract (->i ([x number?]) () any) (lambda (x) (+ x 1)) 'pos 'neg) #f))
  
  (test/spec-passed
   '->i-any6
   '((contract (->i ([x number?] [y (x) (<=/c x)]) () any) (lambda (x y) (- x 1)) 'pos 'neg) 1 0))
  
  (test/neg-blame
   '->i-any7
   '((contract (->i ([x number?] [y (x) (<=/c x)]) () any) (lambda (x y) (+ x 1)) 'pos 'neg) 1 2))
  
  (test/spec-passed
   '->i-any8
   '((contract (->i ([y (x) (<=/c x)] [x number?]) () any) (lambda (y x) (- x 1)) 'pos 'neg) 1 2))
  
  (test/neg-blame
   '->i-any9
   '((contract (->i ([y (x) (<=/c x)] [x number?]) () any) (lambda (y x) (+ x 1)) 'pos 'neg) 1 0))
  
  (test/spec-passed
   '->i-any10
   '((contract (->i () () #:rest [rest any/c] any) (lambda x 1) 'pos 'neg)))
  
  (test/spec-passed
   '->i-any11
   '((contract (->i ([x number?]) () #:rest [rest any/c] any) (lambda (x . y) (+ x 1)) 'pos 'neg) 1))

  (test/pos-blame
   '->i-any12
   '((contract (->i () () #:rest [rest any/c] any) 1 'pos 'neg)))
  
  (test/pos-blame
   '->i-any13
   '((contract (->i () () #:rest [rest any/c] any) (lambda (x) x) 'pos 'neg)))
  
  (test/neg-blame
   '->i-any14
   '((contract (->i ([x number?]) () #:rest [rest any/c] any) (lambda (x . y) (+ x 1)) 'pos 'neg) #f))
  
  (test/spec-passed
   '->i-any15
   '((contract (->i ([x number?] [y (x) (<=/c x)]) () #:rest [rest any/c] any) (lambda (x y . z) (- x 1)) 'pos 'neg) 1 0))
  
  (test/neg-blame
   '->i-any16
   '((contract (->i ([x number?] [y (x) (<=/c x)]) () #:rest [rest any/c] any) (lambda (x y . z) (+ x 1)) 'pos 'neg) 1 2))
  
  (test/spec-passed
   '->i-any17
   '((contract (->i ([y (x) (<=/c x)] [x number?]) () #:rest [rest any/c] any) (lambda (y x . z) (- x 1)) 'pos 'neg) 1 2))
  
  (test/neg-blame
   '->i-any18
   '((contract (->i ([y (x) (<=/c x)] [x number?]) () #:rest [rest any/c] any) (lambda (y x . z) (+ x 1)) 'pos 'neg) 1 0))

  (test/spec-passed
   '->i-any19
   '((contract (->i () () #:rest [rst (listof number?)] any) (lambda w 1) 'pos 'neg) 1))
  
  (test/neg-blame
   '->i-any20
   '((contract (->i () () #:rest [rst (listof number?)] any) (lambda w 1) 'pos 'neg) #f))

  (test/spec-passed
   '->i-values1
   '((contract (->i () () (values [x boolean?] [y number?])) (lambda () (values #t 1)) 'pos 'neg)))
  
  (test/spec-passed
   '->i-values2
   '((contract (->i ([x number?]) () (values [z boolean?] [y number?])) (lambda (x) (values #t (+ x 1))) 'pos 'neg) 1))

  (test/pos-blame
   '->i-values3
   '((contract (->i () () (values [x boolean?] [y number?])) 1 'pos 'neg)))
  
  (test/pos-blame
   '->i-values4
   '((contract (->i () () (values [x boolean?] [y number?])) (lambda (x) x) 'pos 'neg)))
  
  (test/neg-blame
   '->i-values5
   '((contract (->i ([x number?]) () (values [y boolean?] [z (x) (<=/c x)])) (lambda (x) (+ x 1)) 'pos 'neg) #f))
  
  (test/pos-blame
   '->i-values6
   '((contract (->i ([x number?]) () (values [y boolean?] [z (x) (<=/c x)])) (lambda (x) (values #t (+ x 1))) 'pos 'neg) 1))
  
  (test/spec-passed
   '->i-values7
   '((contract (->i ([x number?] [y (x) (<=/c x)]) () (values [z boolean?] [w (x) (<=/c x)])) 
               (lambda (x y) (values #t (- x 1)))
               'pos
               'neg) 
     1
     0))
  
  (test/neg-blame
   '->i-values8
   '((contract (->i ([x number?] [y (x) (<=/c x)]) () (values [z boolean?] [w (x) (<=/c x)])) 
               (lambda (x y) (values #f (+ x 1)))
               'pos
               'neg)
     1
     2))
  
  (test/spec-passed
   '->i-values9
   '((contract (->i ([y (x) (<=/c x)] [x number?]) () (values [z boolean?] [w (x) (<=/c x)]))
               (lambda (y x) (values #f (- x 1)))
               'pos 
               'neg)
     1
     2))
  
  (test/neg-blame
   '->i-values10
   '((contract (->i ([y (x) (<=/c x)] [x number?]) () (values [z boolean?] [w (x) (<=/c x)]))
               (lambda (y x) (values #f (+ x 1))) 'pos 'neg)
     1 0))
  
  (test/spec-passed
   '->i-values11
   '((contract (->i () () #:rest [rest any/c] (values [z boolean?] [w number?])) (lambda x (values #f 1)) 'pos 'neg)))
  
  (test/spec-passed
   '->i-values12
   '((contract (->i ([x number?]) () #:rest [rest any/c] (values [z boolean?] [w number?]))
               (lambda (x . y) (values #f (+ x 1)))
               'pos 
               'neg)
     1))

  (test/pos-blame
   '->i-values13
   '((contract (->i () () #:rest [rest any/c] (values [z boolean?] [w number?])) 1 'pos 'neg)))
  
  (test/pos-blame
   '->i-values14
   '((contract (->i () () #:rest [rest any/c] (values [z boolean?] [w number?])) (lambda (x) x) 'pos 'neg)))
  
  (test/neg-blame
   '->i-values15
   '((contract (->i ([x number?]) () #:rest [rest any/c]  (values [z boolean?] [w (x) (<=/c x)]))
               (lambda (x . y) (+ x 1)) 'pos 'neg)
     #f))
  
  (test/pos-blame
   '->i-values16
   '((contract (->i ([x number?]) () #:rest [rest any/c] (values [z boolean?] [w (x) (<=/c x)]))
               (lambda (x . y) (values #f (+ x 1))) 'pos 'neg) 
     1))
  
  (test/spec-passed
   '->i-values17
   '((contract (->i ([x number?] [y (x) (<=/c x)]) () #:rest [rest any/c] (values [z boolean?] [w (x) (<=/c x)]))
               (lambda (x y . z) (values #f (- x 1))) 'pos 'neg) 
     1 0))
  
  (test/neg-blame
   '->i-values18
   '((contract (->i ([x number?] [y (x) (<=/c x)]) () #:rest [rest any/c] (values [z boolean?] [w (x) (<=/c x)]))
               (lambda (x y . z) (values #f (+ x 1))) 'pos 'neg) 
     1 2))
  
  (test/spec-passed
   '->i-values19
   '((contract (->i ([y (x) (<=/c x)] [x number?]) () #:rest [rest any/c]  (values [z boolean?] [w (x) (<=/c x)]))
               (lambda (y x . z) (values #f (- x 1))) 'pos 'neg)
     1 2))
  
  (test/neg-blame
   '->i-values20
   '((contract (->i ([y (x) (<=/c x)] [x number?]) () #:rest [rest any/c]  (values [z boolean?] [w (x) (<=/c x)]))
               (lambda (y x . z) (values #f (+ x 1))) 'pos 'neg) 
     1 0))

  (test/spec-passed
   '->i-values21
   '((contract (->i () () #:rest [rst (listof number?)] (values [z boolean?] [w any/c])) (lambda w (values #f 1)) 'pos 'neg) 1))
  
  (test/neg-blame
   '->i-values22
   '((contract (->i () () #:rest [rst (listof number?)] (values [z boolean?] [w any/c])) (lambda w (values #f 1)) 'pos 'neg) #f))

  (test/spec-passed
   '->i-values23
   '((contract (->i () () (values [x number?] [y (x) (>=/c x)])) (lambda () (values 1 2)) 'pos 'neg)))
  
  (test/pos-blame
   '->i-values24
   '((contract (->i () () (values [x number?] [y (x) (>=/c x)])) (lambda () (values 2 1)) 'pos 'neg)))

  (test/spec-passed
   '->i-values25
   '((contract (->i ([x number?]) () (values [z number?] [y (x) (>=/c x)])) (lambda (x) (values 1 2)) 'pos 'neg) 1))
  
  (test/pos-blame
   '->i-values26
   '((contract (->i ([x number?]) () (values [z number?] [y (x) (>=/c x)])) (lambda (x) (values 2 1)) 'pos 'neg) 4))

  (test/spec-passed/result
   '->i23
   '((contract (->i ((i number?) (j (i) (and/c number? (>=/c i)))) () [r number?])
               (λ (i j) 1)
               'pos
               'neg)
     1
     2)
   1)

  (test/spec-passed/result
   '->i24
   '((contract (->i ([i number?] [j (i) (and/c number? (>=/c i))]) () any)
               (λ (i j) 1)
               'pos
               'neg)
     1
     2)
   1)

  (test/spec-passed/result
   '->i25
   '(call-with-values
    (λ ()
      ((contract (->i ((i number?) (j (i) (and/c number? (>=/c i)))) () (values [x number?] [y number?]))
                 (λ (i j) (values 1 2))
                 'pos
                 'neg)
       1
       2))
    list)
   '(1 2))

  (test/spec-passed/result
   '->i26
   '((contract (->i ((i number?) (j (i) (and/c number? (>=/c i)))) () #:rest [rest-args any/c] [r number?])
               (λ (i j . z) 1)
               'pos
               'neg)
     1
     2)
   1)

  (test/spec-passed/result
   '->i27
   '((contract (->i ((i number?) (j (i) (and/c number? (>=/c i)))) () #:rest [rest-args any/c] any)
               (λ (i j . z) 1)
               'pos
               'neg)
     1
     2)
   1)

  (test/spec-passed/result
   '->i28
   '(call-with-values
     (λ ()
       ((contract (->i ((i number?) (j (i) (and/c number? (>=/c i)))) () #:rest [rest-args any/c] (values [x number?] [y number?]))
                  (λ (i j . z) (values 1 2))
                  'pos
                  'neg)
        1
        2))
     list)
   '(1 2))
  
  (test/neg-blame
   '->i30
   '((contract (->i ([x number?]) () #:rest [rst number?] any)
               (λ (x . rst) (values 4 5))
               'pos
               'neg)
     #f))
  
  (test/spec-passed/result
   '->i34
   '((contract (->i ([x number?]
		     [y (x z) (between/c x z)]
		     [z number?])
		    any)
	       (λ (x y z) (+ x y z))
	       'pos 'neg)
     1 2 3)
   6)

  (test/neg-blame
   '->i35
   '((contract (->i ([x number?]) #:pre () (= 1 2) any)
	       (λ (x) 1)
	       'pos 'neg) 2))

  (test/spec-passed/result
   '->i36
   '((contract (->i ([f (-> number? number?)]) [res number?])
	       (λ (f) (f 1))
	       'pos 'neg) 
     (λ (n) (+ n 1)))
   2)

  (test/pos-blame
   '->i37
   '((contract (->i ([f (-> number? number?)]) [res number?])
	       (λ (f) #f)
	       'pos 'neg) 
     (λ (n) (+ n 1))))
  
  (test/spec-passed/result
   '->i38
   '((contract (->i ([x integer?]) () #:rest [rst (listof number?)] [r any/c]) (lambda w w) 'pos 'neg) 
     1 2)
   '(1 2))

  (test/spec-passed/result
   '->i39
   '((contract (->i (#:x [x integer?]) () #:rest [rst (listof number?)] [r any/c]) (lambda (#:x x . w) (cons x w)) 'pos 'neg) #:x 1 2)
   '(1 2))

  (test/spec-passed/result
   '->i40
   '((contract (->i () ([x integer?]) #:rest [rst (listof number?)] [r any/c]) (lambda w w) 'pos 'neg) 1 2)
   '(1 2))

  (test/spec-passed/result
   '->i41
   '((contract (->i () (#:x [x integer?]) #:rest [rst (listof number?)] [r any/c]) (lambda (#:x [x 1] . w) (cons x w)) 'pos 'neg) #:x 2 3)
   '(2 3))

  (test/spec-passed/result
   '->i42
   '((contract (->i () (#:x [x integer?]) #:rest [rst (listof number?)] [r any/c]) (lambda (#:x [x 1] . w) (cons x w)) 'pos 'neg)  2 3)
   '(1 2 3))

  (test/spec-passed/result
   '->i43
   '(let ([b (box '())])
      ((contract (->i ([i (box/c (listof integer?))])
		      (values [_ (i)
				 (begin 
				   (set-box! i (cons 1 (unbox i)))
				   (λ (x) 
				      (set-box! i (cons 4 (unbox i)))
				      #t))]
			      [_ (i)
				 (begin 
				   (set-box! i (cons 2 (unbox i)))
				   (λ (x) 
				      (set-box! i (cons 5 (unbox i)))
				      #t))]))
		 (λ (i) 
		    (set-box! i (cons 3 (unbox i)))
		    (values 2 2))
		 (quote pos)
		 (quote neg))
       b)
      (unbox b))
   '(5 4 3 2 1))

  (test/spec-passed/result
   '->i44
   '((contract (->i ([x () any/c])
					[y any/c]
					#:post (x) x)
			   (lambda (x) x)
			   'pos
			   'neg)
	 #t)
   '#t)

  (test/pos-blame
   '->i45
   '((contract (->i ([x () any/c])
					[y any/c]
					#:post (x) x)
			   (lambda (x) x)
			   'pos
			   'neg)
	 #f))

  (test/spec-passed/result
   '->i46
   '((contract (->i ([x any/c])
					[y () any/c]
					#:post (y) y)
			   (lambda (x) x)
			   'pos
			   'neg)
	 #t)
   '#t)

  (test/pos-blame
   '->i47
   '((contract (->i ([x any/c])
					[y () any/c]
					#:post (y) y)
			   (lambda (x) x)
			   'pos
			   'neg)
	 #f))

  (test/pos-blame
   '->i-arity1
   '(contract (->i ([x number?]) () any) (λ () 1) 'pos 'neg))
  
  (test/pos-blame
   '->i-arity2
   '(contract (->i ([x number?]) () any) (λ (x #:y y) 1) 'pos 'neg))
  
  (test/spec-passed
   '->i-arity3
   '(contract (->i ([x number?] #:y [y integer?]) () any) (λ (x #:y y) 1) 'pos 'neg))
  
  (test/pos-blame
   '->i-arity4
   '(contract (->i () ([x integer?]) any) (λ (x) 1) 'pos 'neg))
  
  (test/pos-blame
   '->i-arity5
   '(contract (->i () ([x integer?]) any) (λ () 1) 'pos 'neg))
  
  (test/spec-passed
   '->i-arity6
   '(contract (->i () ([x integer?]) any) (λ ([x 1]) 1) 'pos 'neg))
  
  (test/pos-blame
   '->i-arity7
   '(contract (->i () (#:x [x integer?]) any) (λ ([x 1]) 1) 'pos 'neg))
  
  (test/pos-blame
   '->i-arity8
   '(contract (->i () (#:x [x integer?]) any) (λ () 1) 'pos 'neg))
  
  (test/pos-blame
   '->i-arity8
   '(contract (->i () (#:x [x integer?]) any) (λ (#:x x) 1) 'pos 'neg))
  
  (test/spec-passed
   '->i-arity10
   '(contract (->i () (#:x [x integer?]) any) (λ (#:x [x 1]) 1) 'pos 'neg))
    
  (test/pos-blame
   '->i-pp1
   '((contract (->i ([x number?]) () #:pre (x) (= x 1) [result number?] #:post (x) (= x 2))
               (λ (x) x)
               'pos
               'neg)
     1))
  
  (test/neg-blame
   '->i-pp2
   '((contract (->i ([x number?]) () #:pre (x) (= x 1) [result number?] #:post (x) (= x 2))
               (λ (x) x)
               'pos
               'neg)
     2))
  
  (test/pos-blame
   '->i-pp3
   '((contract (->i ([x number?]) () #:pre (x) (= x 1) [result number?] #:post (result) (= result 2))
               (λ (x) x)
               'pos
               'neg)
     1))
  
  (test/spec-passed
   '->i-pp3.5
   '((contract (->i ([x number?]) () #:pre (x) (= x 1) [result number?] #:post (result) (= result 2))
               (λ (x) 2)
               'pos
               'neg)
     1))
  
  (test/neg-blame
   '->i-pp4
   '((contract (->i ([x number?]) () #:pre (x) (= x 1) any)
               (λ (x) x)
               'pos
               'neg)
     2))
  
  (test/neg-blame
   '->i-pp5
   '((contract (->i ([x number?]) () #:pre (x) (= x 1) (values [z number?] [y number?]) #:post (x y z) (= x y z 3))
               (λ (x) (values 4 5))
               'pos
               'neg)
     2))
  
  (test/pos-blame
   '->i-pp6
   '((contract (->i ([x number?]) () #:pre (x) (= x 1) (values [z number?] [y number?]) #:post (z y) (= z y 3))
               (λ (x) (values 4 5))
               'pos
               'neg)
     1))

  (test/pos-blame
   '->i-pp-r1
   '((contract (->i ([x number?]) () #:rest [rst any/c] #:pre (x) (= x 1) [result number?] #:post (x) (= x 2))
               (λ (x . rst) x)
               'pos
               'neg)
     1))
  
  (test/neg-blame
   '->i-pp-r2
   '((contract (->i ([x number?]) () #:rest [rst any/c] #:pre (x) (= x 1)  [result number?] #:post (x) (= x 2))
               (λ (x . rst) x)
               'pos
               'neg)
     2))
  
  (test/pos-blame
   '->i-pp-r3
   '((contract (->i ([x number?]) () #:rest [rst any/c] #:pre (x) (= x 1) [result number?] #:post (result) (= result 2))
               (λ (x . rst) x)
               'pos
               'neg)
     1))
  
  (test/spec-passed
   '->i-pp-r3.5
   '((contract (->i ([x number?]) () #:rest [rst any/c] #:pre (x) (= x 1) [result number?] #:post (result) (= result 2))
               (λ (x . rst) 2)
               'pos
               'neg)
     1))
  
  (test/neg-blame
   '->i-pp-r4
   '((contract (->i ([x number?]) () #:rest [rst any/c] #:pre (x) (= x 1) any)
               (λ (x . rst) x)
               'pos
               'neg)
     2))
  
  (test/neg-blame
   '->i-pp-r5
   '((contract (->i ([x number?]) () #:rest [rst any/c] #:pre (x) (= x 1) (values [z number?] [y number?]) #:post (x y z) (= x y z 3))
               (λ (x . rst) (values 4 5))
               'pos
               'neg)
     2))
  
  (test/pos-blame
   '->i-pp-r6
   '((contract (->i ([x number?]) () #:rest [rst any/c] #:pre (x) (= x 1) (values [z number?] [y number?]) #:post (x y z) (= z x y 3))
               (λ (x . rst) (values 4 5))
               'pos
               'neg)
     1))

  (test/neg-blame
   '->i-protect-shared-state
   '(let ([x 1])
      ((contract (let ([save #f]) 
                   (-> (->i () () #:pre () (set! save x) [range any/c] #:post () (= save x))
                       any))
                 (λ (t) (t))
                 'pos
                 'neg)
       (lambda () (set! x 2)))))
  

  (test/spec-passed
   '->i-optopt1
   '((contract (->i ([x number?]) any)
               (λ (x) x)
               'pos 'neg)
     1))
  
  (test/spec-passed
   '->i-optopt2
   '((contract (->i ([x number?]) #:rest [rst any/c] any)
               (λ (x . y) x)
               'pos 'neg)
     1))

  (test/spec-passed
   '->i-optopt3
   '((contract (->i ([x number?]) #:pre () #t any)
               (λ (x) x)
               'pos 'neg)
     1))
  
  (test/spec-passed
   '->i-optopt4
   '((contract (->i ([x number?]) #:rest [rst any/c] #:pre () #t any)
               (λ (x . y) x)
               'pos 'neg)
     1))
  
  (test/spec-passed
   '->i-optopt5
   '((contract (->i ([x number?]) #:rest [rst any/c] #:pre () #t [res any/c] #:post () #t)
               (λ (x . y) x)
               'pos 'neg)
     1))
  
  (test/spec-passed
   '->i-optopt6
   '((contract (->i ([x number?]) #:rest [rst any/c] [res any/c] #:post () #t)
               (λ (x . y) x)
               'pos 'neg)
     1))
  
  (test/spec-passed
   '->i-optopt7
   '((contract (->i ([x number?]) #:pre () #t [res any/c] #:post () #t)
               (λ (x . y) x)
               'pos 'neg)
     1))
  
  (test/spec-passed
   '->i-optopt8
   '((contract (->i ([x number?]) [res any/c] #:post () #t)
               (λ (x . y) x)
               'pos 'neg)
     1))

  
  ;;;;;;;;;;;;;;;;;;;;;;;;;;;;;;;;;;;;;;;;;;;;;;;;;;;;;;;;;;;;
  ;;
  ;;  make sure the variables are all bound properly
  ;;
  
  (test/spec-passed
   '->i-binding1
   '((contract (->i ([x number?]) () #:rest [rest any/c] [range any/c] #:post (rest) (equal? rest '(2 3 4)))
               (λ (x . y) y)
               'pos
               'neg)
     1 2 3 4))
  
  (test/spec-passed
   '->i-binding2
   '((contract (->i ([x number?]) () #:rest [rest any/c] [range any/c] #:post (x) (equal? x 1))
               (λ (x . y) y)
               'pos
               'neg)
     1 2 3 4))
  
  (test/spec-passed
   '->i-binding3
   '(let ([p 'p]
          [q 'q]
          [r 'r])
      ((contract (->i ([x number?] [y number?] #:z [z number?] #:w [w number?]) 
                      ([a number?] [b number?] #:c [c number?] #:d [d number?])
                      #:rest [rest any/c] 
                      #:pre (x y z w a b c d rest)
                      (equal? (list x y z w a b c d rest p q r)
                              (list 1 2 3 4 5 6 7 8 '(z) 'p 'q 'r))
                      (values [p number?] [q number?] [r number?]))
                 (λ (x y #:z z #:w w [a 101] [b 102] #:c [c 103] #:d [d 104] . rest)
                   (values 11 12 13))
                 'pos
                 'neg)
       1 2 #:z 3 #:w 4 5 6 #:c 7 #:d 8 'z)))
  
  (test/spec-passed
   '->i-binding4
   '((contract (->i ([x number?] [y number?] #:z [z number?] #:w [w number?]) 
                    ([a number?] [b number?] #:c [c number?] #:d [d number?])
                    #:rest [rest any/c] 
                    (values [p number?] [q number?] [r number?])
                    #:post (x y z w a b c d rest p q r)
                    (equal? (list x y z w a b c d rest p q r)
                            (list 1 2 3 4 5 6 7 8 '(z) 11 12 13)))
               (λ (x y #:z z #:w w [a 101] [b 102] #:c [c 103] #:d [d 104] . rest)
                 (values 11 12 13))
               'pos
               'neg)
     1 2 #:z 3 #:w 4 5 6 #:c 7 #:d 8 'z))
  
  (test/spec-passed
   '->i-binding5
   '(let ([p 'p]
          [q 'q]
          [r 'r])
      ((contract (->i ([x number?] [y number?] #:z [z number?] #:w [w number?]) 
                      ([a number?] [b number?] #:c [c number?] #:d [d number?])
                      #:rest [rest any/c] 
                      #:pre (x y z w a b c d rest)
                      (equal? (list x y z w a b c d rest p q r)
                              (list 1 2 3 4 
                                    the-unsupplied-arg the-unsupplied-arg the-unsupplied-arg the-unsupplied-arg
                                    '() 'p 'q 'r))
                      (values [p number?] [q number?] [r number?]))
                 (λ (x y #:z z #:w w [a 101] [b 102] #:c [c 103] #:d [d 104] . rest)
                   (values 11 12 13))
                 'pos
                 'neg)
       1 2 #:z 3 #:w 4)))
  
  (test/spec-passed
   '->i-binding6
   '((contract (->i ([x number?] [y number?] #:z [z number?] #:w [w number?]) 
                    ([a number?] [b number?] #:c [c number?] #:d [d number?])
                    #:rest [rest any/c] 
                    (values [p number?] [q number?] [r number?])
                    #:post (x y z w a b c d rest p q r)
                    (equal? (list x y z w a b c d rest p q r)
                            (list 1 2 3 4
                                  the-unsupplied-arg the-unsupplied-arg the-unsupplied-arg the-unsupplied-arg
                                  '() 11 12 13)))
               (λ (x y #:z z #:w w [a 101] [b 102] #:c [c 103] #:d [d 104] . rest)
                 (values 11 12 13))
               'pos
               'neg)
     1 2 #:z 3 #:w 4))
  
  ;; test that the rest parameter is right when there aren't enough arguments to even make it to the rest parameter
  (test/spec-passed
   '->i-binding7
   '((contract (->i () 
                    ([a number?])
                    #:rest [rest any/c] 
                    [_ any/c]
                    #:post (a rest) (equal? (list a rest) (list the-unsupplied-arg '())))
               (λ ([a 1] . rest) 1)
               'pos
               'neg)))
  
  (test/pos-blame
   '->i-underscore1
   '((contract (->i ([b (box/c integer?)])
                    ()
                    [_ (b)
                       (let ([old (unbox b)])
                         (and/c
                          void?
                          (λ (new)
                            (= old (unbox b)))))])
               (λ (b)
                 (set-box! b (+ (unbox b) 1)))
               'pos
               'neg)
     (box 1)))
  
  (test/spec-passed/result
   '->i-underscore2
   '(let ([x '()])
      ((contract (->i () () [_ (begin (set! x (cons 'ctc x)) any/c)])
                 (λ () (set! x (cons 'body x)))
                 'pos
                 'neg))
      x)
   '(body ctc))
  
  (test/spec-passed/result
   '->i-underscore3
   '(let ([x '()])
      ((contract (->i () () [res (begin (set! x (cons 'ctc x)) any/c)])
                 (λ () (set! x (cons 'body x)))
                 'pos
                 'neg))
      x)
   '(body ctc))
  
  (test/spec-passed/result
   '->i-underscore4
   '((contract (->i ([str any/c]) () #:rest [rest (listof any/c)] [_ any/c])
               (λ (x . y) (cons x y))
               'pos 'neg)
     1 2 3)
   '(1 2 3))
  
  (test/spec-passed/result
   '->i-underscore5
   '((contract (->i ([str any/c]) () #:rest [rest (listof any/c)] [_ any/c])
               (λ (x . y) (cons x y))
               'pos 'neg)
     1 2 3 4 5)
   '(1 2 3 4 5))
  
  (test/spec-passed/result
   '->i-underscore6
   '(let ([x '()])
      ((contract (->i ([a integer?]) () [_ (a) (begin (set! x (cons 'ctc x)) any/c)])
                 (λ (a) (set! x (cons 'body x)))
                 'pos
                 'neg)
       11)
      x)
   '(body ctc))
  
;                                               
;                                               
;                                               
;                                               
;                                        ;      
;    ;;;;; ;;;;;;;   ;;;;;   ;;;         ;;;    
;   ;;;;;; ;;;;;;;; ;;;;;;  ;;;;;         ;;;;  
;  ;;;;;;;     ;;;; ;;;;   ;;;; ;;          ;;; 
;  ;;;;     ;;;;;;;  ;;;;  ;;;;;;; ;;;;;    ;;; 
;  ;;;;;;; ;;  ;;;;   ;;;; ;;;;;   ;;;;;  ;;;;  
;   ;;;;;; ;;;;;;;; ;;;;;;  ;;;;;;       ;;;    
;    ;;;;;  ;; ;;;; ;;;;;    ;;;;        ;      
;                                               
;                                               
;                                               


  (test/spec-passed
   'contract-case->0a
   '(contract (case->)
              (lambda (x) x)
              'pos
              'neg))
  
  (test/spec-passed
   'contract-case->0b
   '(contract (case->)
              (lambda () 1)
              'pos
              'neg))
  
  (test/pos-blame
   'contract-case->0c
   '(contract (case->)
              1
              'pos
              'neg))
  
  (test/spec-passed
   'contract-case->0d
   '(contract (case->)
              (case-lambda)
              'pos
              'neg))
  
  
  (test/pos-blame
   'contract-case->1
   '(contract (case-> (integer? integer? . -> . integer?) (integer? . -> . integer?))
              (lambda (x) x)
              'pos
              'neg))
  
  (test/pos-blame
   'contract-case->2
   '((contract (case-> (integer? integer? . -> . integer?) (integer? . -> . integer?))
               (case-lambda 
                 [(x y) 'case1]
                 [(x) 'case2])
               'pos
               'neg)
     1 2))
  
  (test/pos-blame
   'contract-case->3
   '((contract (case-> (integer? integer? . -> . integer?) (integer? . -> . integer?))
               (case-lambda 
                 [(x y) 'case1]
                 [(x) 'case2])
               'pos
               'neg)
     1))
  
  (test/neg-blame
   'contract-case->4
   '((contract (case-> (integer? integer? . -> . integer?) (integer? . -> . integer?))
               (case-lambda 
                 [(x y) 'case1]
                 [(x) 'case2])
               'pos
               'neg)
     'a 2))
  
  (test/neg-blame
   'contract-case->5
   '((contract (case-> (integer? integer? . -> . integer?) (integer? . -> . integer?))
               (case-lambda 
                 [(x y) 'case1]
                 [(x) 'case2])
               'pos
               'neg)
     2 'a))
  
  (test/neg-blame
   'contract-case->6
   '((contract (case-> (integer? integer? . -> . integer?) (integer? . -> . integer?))
               (case-lambda 
                 [(x y) 'case1]
                 [(x) 'case2])
               'pos
               'neg)
     #t))

  (test/pos-blame
   'contract-case->7
   '((contract (case-> (integer? integer? . -> . integer?) (-> integer? #:rest any/c boolean?))
               (lambda x #\a)
               'pos
               'neg)
     1 2))

  
  (test/pos-blame
   'contract-case->8
   '((contract (case-> (integer? integer? . -> . integer?) (-> integer? #:rest any/c boolean?))
               (lambda x #t)
               'pos
               'neg)
     1 2))
 
  (test/spec-passed
   'contract-case->8
   '((contract (case-> (integer? integer? . -> . integer?) (-> integer? #:rest any/c boolean?))
               (lambda x 1)
               'pos
               'neg)
     1 2))
  
  (test/spec-passed/result
   'contract-case->9
   '((contract (case-> (-> integer? any))
               (lambda (x) 1)
               'pos
               'neg)
     1)
   1)
  
  (test/neg-blame
   'contract-case->10
   '((contract (case-> (-> integer? any))
               (lambda (x) 1)
               'pos
               'neg)
     #f))
  
  (test/pos-blame
   'contract-case->11
   '(contract (case-> (-> integer? any) (->  integer? integer? any))
              (lambda (x) 1)
              'pos
              'neg))
  
  (test/neg-blame
   'contract-case->12
   '((contract (case-> (-> integer? any) (-> integer? integer? any))
               (case-lambda [(x) 1] [(x y) 1])
               'pos
               'neg)
     #f))
  
  (test/spec-passed/result
   'contract-case->13
   '((contract (case-> (-> integer? any) (-> integer? integer? any))
               (case-lambda [(x) 1] [(x y) 1])
               'pos
               'neg)
     1)
   1)
  
  (test/spec-passed/result
   'contract-case->14
   '(let ([f 
           (contract (case-> (-> char?) (-> integer? boolean?) (-> symbol? input-port? string?))
                     (case-lambda
                       [() #\a]
                       [(x) (= x 0)]
                       [(sym port) 
                        (string-append
                         (symbol->string sym)
                         (read port))])
                     'pos
                     'neg)])
      (list (f)
            (f 1)
            (f 'x (open-input-string (format "~s" "string")))))
   (list #\a #f "xstring"))
    
  ;;;;;;;;;;;;;;;;;;;;;;;;;;;;;;;;;;;;;;;;;;;;;;;;;;;;;;;;;;;;
  ;;                                                        ;;
  ;;   case-> arity checking tests                          ;;
  ;;                                                        ;;
  ;;;;;;;;;;;;;;;;;;;;;;;;;;;;;;;;;;;;;;;;;;;;;;;;;;;;;;;;;;;;
  
  (test/well-formed '(case-> (-> integer? integer?)))
  (test/well-formed '(case-> (-> integer? integer?) (-> integer? integer? integer?)))
  (test/well-formed '(case-> (-> integer? integer?) (-> integer? integer? any)))
  (test/well-formed '(case-> (-> integer? any) (-> integer? integer? any)))
    
;                                                                                                                 
;                                                                                                                 
;                                                                                                                 
;                                                            ;                     ;;                        ;;;; 
;                                                           ;;                     ;;                        ;;;; 
;  ;;;; ;;;; ;;;; ;;;    ;;;;;   ;;;;   ;;;; ;;;   ;;;;;  ;;;;; ;;; ;;; ;;;;;;;       ;;;; ;;;    ;;;     ;;;;;;; 
;  ;;;; ;;;; ;;;;;;;;;  ;;;;;;  ;;;;;;  ;;;;;;;;; ;;;;;; ;;;;;; ;;;;;;; ;;;;;;;; ;;;; ;;;;;;;;;  ;;;;;   ;;;;;;;; 
;  ;;;; ;;;; ;;;; ;;;; ;;;;;;; ;;;;;;;; ;;;; ;;;; ;;;;    ;;;;  ;;;; ;;     ;;;; ;;;; ;;;; ;;;; ;;;; ;; ;;;;;;;;; 
;  ;;;; ;;;; ;;;; ;;;; ;;;;    ;;;; ;;; ;;;; ;;;;  ;;;;   ;;;;  ;;;;     ;;;;;;; ;;;; ;;;; ;;;; ;;;;;;; ;;;; ;;;; 
;  ;;;; ;;;; ;;;; ;;;; ;;;;;;; ;;;;;;;; ;;;; ;;;;   ;;;;  ;;;;; ;;;;    ;;  ;;;; ;;;; ;;;; ;;;; ;;;;;   ;;;;;;;;; 
;  ;;;;;;;;; ;;;; ;;;;  ;;;;;;  ;;;;;;  ;;;; ;;;; ;;;;;;  ;;;;; ;;;;    ;;;;;;;; ;;;; ;;;; ;;;;  ;;;;;;  ;;;;;;;; 
;   ;;; ;;;; ;;;; ;;;;   ;;;;;   ;;;;   ;;;; ;;;; ;;;;;    ;;;; ;;;;     ;; ;;;; ;;;; ;;;; ;;;;   ;;;;    ;;;;;;; 
;                                                                                                                 
;                                                                                                                 
;                                                                                                                 
;                                                                        
;                                                                        
;                                                                        
;       ;;;;                                   ;;                        
;       ;;;;                                   ;;                 ;      
;    ;;;;;;;   ;;;;   ;;;;;;; ;;;;  ;;;;;;;       ;;;; ;;;        ;;;    
;   ;;;;;;;;  ;;;;;;  ;;;;;;;;;;;;; ;;;;;;;; ;;;; ;;;;;;;;;        ;;;;  
;  ;;;;;;;;; ;;;;;;;; ;;;; ;;; ;;;;     ;;;; ;;;; ;;;; ;;;;          ;;; 
;  ;;;; ;;;; ;;;; ;;; ;;;; ;;; ;;;;  ;;;;;;; ;;;; ;;;; ;;;; ;;;;;    ;;; 
;  ;;;;;;;;; ;;;;;;;; ;;;; ;;; ;;;; ;;  ;;;; ;;;; ;;;; ;;;; ;;;;;  ;;;;  
;   ;;;;;;;;  ;;;;;;  ;;;; ;;; ;;;; ;;;;;;;; ;;;; ;;;; ;;;;       ;;;    
;    ;;;;;;;   ;;;;   ;;;; ;;; ;;;;  ;; ;;;; ;;;; ;;;; ;;;;       ;      
;                                                                        
;                                                                        
;                                                                        

  
  (test/spec-passed
   'unconstrained-domain->1
   '(contract (unconstrained-domain-> number?) (λ (x) x) 'pos 'neg))
  (test/pos-blame
   'unconstrained-domain->2
   '(contract (unconstrained-domain-> number?) 1 'pos 'neg))
  (test/spec-passed
   'unconstrained-domain->3
   '((contract (unconstrained-domain-> number?) (λ (x) x) 'pos 'neg) 1))
  (test/pos-blame
   'unconstrained-domain->4
   '((contract (unconstrained-domain-> number?) (λ (x) x) 'pos 'neg) #f))
  
  (test/spec-passed/result
   'unconstrained-domain->5
   '((contract (->d ([size natural-number/c]
                     [proc (and/c (unconstrained-domain-> number?)
                                  (λ (p) (procedure-arity-includes? p size)))])
                    ()
                    [range number?])
               (λ (i f) (apply f (build-list i add1)))
               'pos
               'neg)
     10 +)
   55)
  
  (test/spec-passed/result
   'unconstrained-domain->6
   ((contract (unconstrained-domain-> any/c)
              (λ (#:key k) k)
              'pos
              'neg)
    #:key 1)
   1)
  
  (test/pos-blame
   'unconstrained-domain->7
   '((contract (unconstrained-domain-> number?) (λ (#:x x) x) 'pos 'neg) #:x #f))
  
;                              
;                              
;                              
;                    ;;        
;                    ;;        
;    ;;;;   ;;; ;;;  ;;  ;;;;; 
;   ;;;;;;  ;;;;;;;  ;; ;;;;;; 
;  ;;;;;;;; ;;;; ;;  ;;;;;;;;; 
;  ;;;; ;;; ;;;;    ;; ;;;;    
;  ;;;;;;;; ;;;;    ;; ;;;;;;; 
;   ;;;;;;  ;;;;    ;;  ;;;;;; 
;    ;;;;   ;;;;    ;;   ;;;;; 
;                   ;;         
;                              
;                              

  
  (test/pos-blame
   'or/c1
   '(contract (or/c false/c) #t 'pos 'neg))

  (test/spec-passed
   'or/c2
   '(contract (or/c false/c) #f 'pos 'neg))

  (test/spec-passed
   'or/c3
   '((contract (or/c (-> integer? integer?)) (lambda (x) x) 'pos 'neg) 1))
  
  (test/neg-blame
   'or/c4
   '((contract (or/c (-> integer? integer?)) (lambda (x) x) 'pos 'neg) #f))
  
  (test/pos-blame
   'or/c5
   '((contract (or/c (-> integer? integer?)) (lambda (x) #f) 'pos 'neg) 1))
  
  (test/spec-passed
   'or/c6
   '(contract (or/c false/c (-> integer? integer?)) #f 'pos 'neg))
  
  (test/spec-passed
   'or/c7
   '((contract (or/c false/c (-> integer? integer?)) (lambda (x) x) 'pos 'neg) 1))
  
  (test/spec-passed/result
<<<<<<< HEAD
   'define-struct/contract24
   '(let ()
      (define-struct/contract point
        ([x number?] [y number?])
        #:transparent)
      (define-struct/contract (color-point point)
        ([c symbol?])
        #:transparent)
      
      (match (make-color-point 1 2 'red)
        [(struct color-point [dx dy color])
         (list dx dy color)]
        [(struct point [dx dy]) (list dx dy)]
        [v (box v)]))
   (list 1 2 'red))
  
  (test/spec-passed
   'define-struct/contract25
   '(let ()
      (define-struct/contract point
        ([x number?] [y number?])
        #:transparent)
      (point 1 2)))
  
  (test/spec-failed
   'define-struct/contract26
   '(let ()
      (define-struct/contract point
        ([x number?] [y number?])
        #:transparent)
      (point 1 #t))
   "top-level")
;                                                                                  
;                                                                                  
;                                                                                  
;              ;      ;                                                            
;                    ;;                                                            
;                 ;   ;                                  ;                      ;  
;                 ;   ;                                  ;                      ;  
;  ;;; ;;; ;;; ; ;;;; ; ;;          ;;;     ;;    ; ;;  ;;;; ; ;;  ;;;    ;;;  ;;;;
;   ;   ;   ; ;;  ;   ;;  ;        ;   ;   ;  ;  ;;;  ;  ;  ;;;   ;   ;  ;   ;  ;  
;   ;   ;   ;  ;  ;   ;   ;        ;      ;    ;  ;   ;  ;   ;       ;;  ;      ;  
;    ; ; ; ;   ;  ;   ;   ;  ;;;;  ;      ;    ;  ;   ;  ;   ;     ;; ;  ;      ;  
;    ; ; ; ;   ;  ;   ;   ;        ;      ;    ;  ;   ;  ;   ;    ;   ;  ;      ;  
;    ;;  ;;    ;  ; ; ;   ;        ;   ;   ;  ;   ;   ;  ; ; ;    ;  ;;  ;   ;  ; ;
;     ;   ;   ;;; ;; ;;; ;;;        ;;;     ;;   ;;; ;;; ;; ;;;    ;; ;;  ;;;   ;; 
;                                                                                  
;                                                                                  
;                                                                                  
=======
   'or/c8
   '((contract ((or/c false/c (-> string?))  . -> . any)
               (λ (y) y)
               'pos
               'neg)
     #f)
   #f)
>>>>>>> 371b00af

  (test/spec-passed/result
   'or/c9
   '((contract (or/c (-> string?) (-> integer? integer?))
               (λ () "x")
               'pos
               'neg))
   "x")
  
  (test/spec-passed/result
   'or/c10
   '((contract (or/c (-> string?) (-> integer? integer?))
               (λ (x) x)
               'pos
               'neg) 
     1)
   1)
  
  (test/pos-blame
   'or/c11
   '(contract (or/c (-> string?) (-> integer? integer?))
              1
              'pos
              'neg))
  
  (test/pos-blame
   'or/c12
   '((contract (or/c (-> string?) (-> integer? integer?))
               1
               'pos
               'neg)
     'x))
  
  (test/pos-blame
   'or/c13
   '(contract (or/c not) #t 'pos 'neg))
  
  (test/spec-passed
   'or/c14
   '(contract (or/c not) #f 'pos 'neg))
  
  (test/spec-passed/result
   'or/c-not-error-early 
   '(begin (or/c (-> integer? integer?) (-> boolean? boolean?))
           1)
   1)
  
  (contract-error-test
   #'(contract (or/c (-> integer? integer?) (-> boolean? boolean?))
               (λ (x) x)
               'pos
               'neg)
   exn:fail?)
  
  (test/spec-passed/result
   'or/c-ordering
   '(let ([x '()])
      (contract (or/c (lambda (y) (set! x (cons 2 x)) #f) (lambda (y) (set! x (cons 1 x)) #t))
                'anything
                'pos
                'neg)
      x)
   '(1 2))
  
  (test/spec-passed/result
   'or/c-ordering2
   '(let ([x '()])
      (contract (or/c (lambda (y) (set! x (cons 2 x)) #t) (lambda (y) (set! x (cons 1 x)) #t))
                'anything
                'pos
                'neg)
      x)
   '(2))

  (test/spec-passed
   'or/c-hmm
   (let ([funny/c (or/c (and/c procedure? (-> any)) (listof (-> number?)))])
     (contract (-> funny/c any) void 'pos 'neg)))

  
  
;                                          
;                                          
;                                          
;                          ;;;;  ;;        
;                          ;;;;  ;;        
;  ;;;;;;;  ;;;; ;;;    ;;;;;;;  ;;  ;;;;; 
;  ;;;;;;;; ;;;;;;;;;  ;;;;;;;;  ;; ;;;;;; 
;      ;;;; ;;;; ;;;; ;;;;;;;;;  ;;;;;;;;; 
;   ;;;;;;; ;;;; ;;;; ;;;; ;;;; ;; ;;;;    
;  ;;  ;;;; ;;;; ;;;; ;;;;;;;;; ;; ;;;;;;; 
;  ;;;;;;;; ;;;; ;;;;  ;;;;;;;; ;;  ;;;;;; 
;   ;; ;;;; ;;;; ;;;;   ;;;;;;; ;;   ;;;;; 
;                               ;;         
;                                          
;                                          

  (test/spec-passed
   'and/c1
   '((contract (and/c (-> (<=/c 100) (<=/c 100))
                      (-> (>=/c -100) (>=/c -100)))
               (λ (x) x)
               'pos
               'neg)
     1))
  
  (test/neg-blame
   'and/c2
   '((contract (and/c (-> (<=/c 100) (<=/c 100))
                      (-> (>=/c -100) (>=/c -100)))
               (λ (x) x)
               'pos
               'neg)
     200))
  
  (test/pos-blame
   'and/c3
   '((contract (and/c (-> (<=/c 100) (<=/c 100))
                      (-> (>=/c -100) (>=/c -100)))
               (λ (x) 200)
               'pos
               'neg)
     1))
  
  
  
  
  (test/spec-passed/result
   'and/c-ordering
   '(let ([x '()])
      (contract (and/c (lambda (y) (set! x (cons 2 x)) #t) (lambda (y) (set! x (cons 1 x)) #t))
                'anything
                'pos
                'neg)
      x)
   '(1 2))
  
  (test/spec-passed/result
   'ho-and/c-ordering
   '(let ([x '()])
      ((contract (and/c (-> (lambda (y) (set! x (cons 1 x)) #t)
                            (lambda (y) (set! x (cons 2 x)) #t))
                        (-> (lambda (y) (set! x (cons 3 x)) #t)
                            (lambda (y) (set! x (cons 4 x)) #t)))
                 (λ (x) x)
                 'pos
                 'neg)
       1)
      (reverse x))
   '(3 1 2 4))
  
  (test/spec-passed
   'contract-flat1 
   '(contract not #f 'pos 'neg))
  
  (test/pos-blame
   'contract-flat2 
   '(contract not #t 'pos 'neg))
  
  
  
;                                                                                              
;                                                                                              
;                                                                                              
;                                                                ;                   ;;        
;                                                               ;;                   ;;        
;  ;;;;;;;   ;;;;;;;  ;;; ;;; ;;;;;;;  ;;;;;;; ;;;;    ;;;    ;;;;;   ;;;   ;;; ;;;  ;;  ;;;;; 
;  ;;;;;;;;  ;;;;;;;; ;;;;;;; ;;;;;;;; ;;;;;;;;;;;;;  ;;;;;  ;;;;;;  ;;;;;  ;;;;;;;  ;; ;;;;;; 
;  ;;;;;;;;;     ;;;; ;;;; ;;     ;;;; ;;;; ;;; ;;;; ;;;; ;;  ;;;;  ;;;; ;; ;;;; ;;  ;;;;;;;;; 
;  ;;;; ;;;;  ;;;;;;; ;;;;     ;;;;;;; ;;;; ;;; ;;;; ;;;;;;;  ;;;;  ;;;;;;; ;;;;    ;; ;;;;    
;  ;;;;;;;;; ;;  ;;;; ;;;;    ;;  ;;;; ;;;; ;;; ;;;; ;;;;;    ;;;;; ;;;;;   ;;;;    ;; ;;;;;;; 
;  ;;;;;;;;  ;;;;;;;; ;;;;    ;;;;;;;; ;;;; ;;; ;;;;  ;;;;;;  ;;;;;  ;;;;;; ;;;;    ;;  ;;;;;; 
;  ;;;;;;;    ;; ;;;; ;;;;     ;; ;;;; ;;;; ;;; ;;;;   ;;;;    ;;;;   ;;;;  ;;;;    ;;   ;;;;; 
;  ;;;;                                                                             ;;         
;  ;;;;                                                                                        
;                                                                                              

  
  (test/neg-blame
   'parameter/c1
   '((contract (parameter/c integer?)
               (make-parameter 1)
               'pos 'neg)
     #f))
  
  (test/pos-blame
   'parameter/c1
   '((contract (parameter/c integer?)
               (make-parameter 'not-an-int)
               'pos 'neg)))

  
;                                            
;                                            
;                                            
;                                            
;                                            
;                                            
;   ;;                     ;;       ;        
;   ;;                     ;;       ;        
;   ;;;;;;   ;;;;   ;;;;;  ;;;;;;  ;;  ;;;;  
;   ;;;;;;  ;;  ;;  ;; ;;  ;;;;;;  ;  ;;;;;; 
;   ;;  ;;    ;;;;  ;;;;;  ;;  ;;  ; ;;;     
;   ;;  ;;  ;;; ;;    ;;;; ;;  ;;  ; ;;;     
;   ;;  ;; ;;;  ;;  ;; ;;; ;;  ;; ;;  ;;;;;; 
;   ;;  ;;  ;;;;;;  ;;;;;  ;;  ;; ;    ;;;;  
;                                            
;                                            
;                                            

  (test/spec-passed
   'hash/c1
   '(contract (hash/c symbol? boolean?)
              (make-hash)
              'pos
              'neg))
  
  (test/spec-passed
   'hash/c1b
   '(contract (hash/c symbol? boolean? #:flat? #t)
              (make-hash)
              'pos
              'neg))
  
  (test/spec-passed
   'hash/c1c
   '(let ([h (contract (hash/c symbol? boolean?)
                       (make-hash)
                       'pos
                       'neg)])
      (hash-set! h 'x #t)
      (hash-ref h 'x)))
  
  (test/neg-blame
   'hash/c1d
   '(let ([h (contract (hash/c symbol? boolean?)
                       (make-hash)
                       'pos
                       'neg)])
      (hash-set! h 3 #t)))
  
  (test/neg-blame
   'hash/c1e
   '(let ([h (contract (hash/c symbol? boolean?)
                       (make-hash)
                       'pos
                       'neg)])
      (hash-set! h 'x 3)))
  
  (test/neg-blame
   'hash/c1f
   '(let ([h (contract (hash/c symbol? boolean?)
                       (make-hash)
                       'pos
                       'neg)])
      (hash-ref h 3)))
  
  (test/spec-passed
   'hash/c2
   '(contract (hash/c symbol? boolean?)
              (let ([h (make-hash)])
                (hash-set! h 'x #t)
                h)
              'pos
              'neg))
  
  (test/pos-blame
   'hash/c3
   '(contract (hash/c symbol? boolean?)
              (let ([h (make-hash)])
                (hash-set! h 'x 'x)
                h)
              'pos
              'neg))
  
  (test/pos-blame
   'hash/c4
   '(contract (hash/c symbol? boolean?)
              (let ([h (make-hash)])
                (hash-set! h #t #f)
                h)
              'pos
              'neg))
  
  (test/pos-blame
   'hash/c5
   '(contract (hash/c symbol? boolean? #:immutable #t)
              (let ([h (make-hash)])
                (hash-set! h 'x #f)
                h)
              'pos
              'neg))
  
  (test/spec-passed
   'hash/c6
   '(contract (hash/c symbol? boolean? #:immutable #t)
              (make-immutable-hash '((x . #f)))
              'pos
              'neg))
  
  (test/spec-passed
   'hash/c7
   '(contract (hash/c symbol? boolean? #:immutable #f)
              (let ([h (make-hash)])
                (hash-set! h 'x #f)
                h)
              'pos
              'neg))
  
  (test/pos-blame
   'hash/c8
   '(contract (hash/c symbol? boolean? #:immutable #f)
              (make-immutable-hash '((x . #f)))
              'pos
              'neg))
  
  (test/spec-passed
   'hash/c9
   '(contract (hash/c symbol? boolean? #:immutable 'dont-care)
              (make-immutable-hash '((x . #f)))
              'pos
              'neg))
  
  (test/spec-passed
   'hash/c10
   '(contract (hash/c symbol? boolean? #:immutable 'dont-care)
              (let ([h (make-hash)])
                (hash-set! h 'x #f)
                h)
              'pos
              'neg))
  
  (test/spec-passed/result
   'hash/c11
   '(hash-ref (contract (hash/c symbol? number? #:immutable #t)
                        (make-immutable-hash '((x . 1)))
                        'pos
                        'neg)
              'x)
   1)
  
  (test/spec-passed/result
   'hash/c12
   '(hash-ref (contract (hash/c symbol? number?)
                        (let ([ht (make-hash)])
                          (hash-set! ht 'x 1)
                          ht)
                        'pos
                        'neg)
              'x)
   1)
  
  (test/pos-blame
   'hash/c13a
   '(contract (hash/c (hash/c number? number?) number?)
              (make-hasheq)
              'pos
              'neg))

  (test/pos-blame
   'hash/c13b
   '(contract (hash/c (hash/c number? number?) number?)
              (make-hasheq)
              'pos
              'neg))
  
  (test/neg-blame
   'hash/c13c
   '(let ([h (contract (hash/c (hash/c number? number?) number?)
                       (make-hash)
                       'pos
                       'neg)])
      (hash-set! h (make-hash '((2 . 3))) 2)
      (hash-set! h (make-hash '((3 . #t))) 3)
      (for ([(k v) (in-hash h)])
        (hash-ref k v))))

  ;;;;;;;;;;;;;;;;;;;;;;;;;;;;;;;;;;;;;;;;;;;;;;;;;;;;;;;;;;;;;;;;;;;;;;
  ;;
  ;;  make-contract
  ;;
  ;;;;;;;;;;;;;;;;;;;;;;;;;;;;;;;;;;;;;;;;;;;;;;;;;;;;;;;;;;;;;;;;;;;;;;

  (contract-eval
   '(define proj:add1->sub1
      (make-contract
       #:name 'proj:add1->sub1
       #:projection
       (lambda (blame)
         (lambda (f)
           (unless (and (procedure? f) (procedure-arity-includes? f 1))
             (raise-blame-error blame f "expected a unary function, got: ~e" f))
           (lambda (x)
             (unless (and (integer? x) (exact? x))
               (raise-blame-error (blame-swap blame) x
                                  "expected an integer, got: ~e" x))
             (let* ([y (f (add1 x))])
               (unless (and (integer? y) (exact? y))
                 (raise-blame-error blame y "expected an integer, got: ~e" y))
               (sub1 y)))))
       #:first-order
       (lambda (f)
         (and (procedure? f) (procedure-arity-includes? f 1))))))

  (test/spec-passed/result
   'make-contract-1
   '((contract proj:add1->sub1 sqrt 'pos 'neg) 15)
   3)

  (test/pos-blame
   'make-contract-2
   '(contract proj:add1->sub1 'dummy 'pos 'neg))

  (test/pos-blame
   'make-contract-3
   '((contract proj:add1->sub1 (lambda (x) 'dummy) 'pos 'neg) 2))

  (test/neg-blame
   'make-contract-4
   '((contract proj:add1->sub1 sqrt 'pos 'neg) 'dummy))
  
  (ctest #t contract? proj:add1->sub1)
  (ctest #f flat-contract? proj:add1->sub1)
  (ctest #f chaperone-contract? proj:add1->sub1)

  ;;;;;;;;;;;;;;;;;;;;;;;;;;;;;;;;;;;;;;;;;;;;;;;;;;;;;;;;;;;;;;;;;;;;;;
  ;;
  ;;  make-chaperone-contract
  ;;
  ;;;;;;;;;;;;;;;;;;;;;;;;;;;;;;;;;;;;;;;;;;;;;;;;;;;;;;;;;;;;;;;;;;;;;;
  
  (contract-eval
   '(define proj:prime-box-list/c
      (let* ([prime? (λ (n)
                       (for/and ([m (in-range 2 (add1 (floor (sqrt n))))])
                         (not (= (remainder n m) 0))))]
             [wrap-box (λ (blame b)
                         (chaperone-box
                          b
                          (λ (b v)
                            (unless (prime? v)
                              (raise-blame-error blame v
                                                 "expected prime, got ~v" v))
                            v)
                          (λ (b v)
                            (unless (prime? v)
                              (raise-blame-error (blame-swap blame) v
                                                 "expected prime, got ~v" v))
                            v)))])
        (make-chaperone-contract
         #:name 'prime-box-list/c
         #:first-order (λ (v) (and (list? v) (andmap box? v)))
         #:projection (λ (blame)
                        (λ (v)
                          (unless (and (list? v) (andmap box? v))
                            (raise-blame-error blame v
                                               "expected list of boxes, got ~v" v))
                          (map (λ (b) (wrap-box blame b)) v)))))))
  
  (test/spec-passed/result
   'make-chaperone-contract-1
   '(contract proj:prime-box-list/c
              (list (box 2) (box 3) (box 5) (box 7))
              'pos 'neg)
   (list (box 2) (box 3) (box 5) (box 7)))
  
  (test/pos-blame
   'make-chaperone-contract-2
   '(let ([boxes (contract proj:prime-box-list/c
                           (list (box 2) (box 3) (box 4) (box 5))
                           'pos 'neg)])
      (unbox (caddr boxes))))
  
  (test/neg-blame
   'make-chaperone-contract-3
   '(let ([boxes (contract proj:prime-box-list/c
                           (list (box 2) (box 3) (box 4) (box 5))
                           'pos 'neg)])
      (set-box! (caddr boxes) 6)))
  
  (ctest #t contract? proj:prime-box-list/c)
  (ctest #f flat-contract? proj:prime-box-list/c)
  (ctest #t chaperone-contract? proj:prime-box-list/c)
  
  (contract-eval
   '(define proj:bad-prime-box-list/c
      (let* ([prime? (λ (n)
                       (for/and ([m (in-range 2 (add1 (floor (sqrt n))))])
                         (not (= (remainder n m) 0))))]
             [wrap-box (λ (blame b) (box (unbox b)))])
        (make-chaperone-contract
         #:name 'bad-prime-box-list/c
         #:first-order (λ (v) (and (list? v) (andmap box? v)))
         #:projection (λ (blame)
                        (λ (v)
                          (unless (and (list? v) (andmap box? v))
                            (raise-blame-error blame v
                                               "expected list of boxes, got ~v" v))
                          (map (λ (b) (wrap-box blame b)) v)))))))
  
  (ctest #t contract? proj:bad-prime-box-list/c)
  (ctest #f flat-contract? proj:bad-prime-box-list/c)
  (ctest #t chaperone-contract? proj:bad-prime-box-list/c)
  
  (contract-error-test
   '(contract proj:bad-prime-box-list/c (list (box 2) (box 3)) 'pos 'neg)
   exn:fail?)
  
  ;;;;;;;;;;;;;;;;;;;;;;;;;;;;;;;;;;;;;;;;;;;;;;;;;;;;;;;;;;;;;;;;;;;;;;
  ;;
  ;;  make-flat-contract
  ;;
  ;;;;;;;;;;;;;;;;;;;;;;;;;;;;;;;;;;;;;;;;;;;;;;;;;;;;;;;;;;;;;;;;;;;;;;
  
  (contract-eval
   '(define proj:prime/c
      (let ([prime? (λ (n)
                      (for/and ([m (in-range 2 (add1 (floor (sqrt n))))])
                        (not (= (remainder n m) 0))))])
        (make-flat-contract
         #:name 'prime/c
         #:first-order prime?))))
  
  (test/spec-passed/result
   'make-flat-contract-1
   '(contract proj:prime/c 2 'pos 'neg)
   2)
  
  (test/pos-blame
   'make-flat-contract-2
   '(contract proj:prime/c 4 'pos 'neg))

  (ctest #t contract? proj:prime/c)
  (ctest #t flat-contract? proj:prime/c)
  
  (test/spec-passed/result
   'make-flat-contract-5
   '(chaperone-contract? proj:prime/c)
   #t)
  
  ;; Check to make sure that flat contracts always return the original value,
  ;; even if the projection is written badly.
  (contract-eval
   '(define proj:prime-list/c
      (let ([prime? (λ (n)
                      (for/and ([m (in-range 2 (add1 (floor (sqrt n))))])
                        (not (= (remainder n m) 0))))])
        (make-flat-contract
         #:name 'prime-list/c
         #:first-order (λ (v) (and (list? v) (andmap prime? v)))
         #:projection (λ (b)
                        (λ (v)
                          (unless (and (list? v) (andmap prime? v))
                            (raise-blame-error b v "expected prime list, got ~v" v))
                          (map values v)))))))
  
  (test/spec-passed/result
   'make-flat-contract-bad-1
   '(contract proj:prime-list/c (list 2 3 5 7) 'pos 'neg)
   (list 2 3 5 7))
  
  (test/pos-blame
   'make-flat-contract-bad-2
   '(contract proj:prime-list/c (list 2 3 4 5) 'pos 'neg))
  
  (test/spec-passed/result
   'make-flat-contract-bad-3
   '(let ([l (list 2 3 5 7)])
      (eq? l (contract proj:prime-list/c l 'pos 'neg)))
   #t)

  (ctest #t contract? proj:prime-list/c)
  (ctest #t flat-contract? proj:prime-list/c)
  
  (test/spec-passed/result
   'make-flat-contract-bad-6
   '(chaperone-contract? proj:prime-list/c)
   #t)
  
  
;                                                                                           
;                                                                                           
;                                                                                           
;        ;          ;;;;                  ;                                                 
;       ;;         ;   ;                  ;                                                 
;        ;         ;                     ;                        ;                      ;  
;        ;         ;                     ;                        ;                      ;  
;     ;; ;   ;;;  ;;;; ;  ; ;;    ;;;    ;   ;;;     ;;    ; ;;  ;;;; ; ;;  ;;;    ;;;  ;;;;
;    ;  ;;  ;   ;  ;  ;; ;;;  ;  ;   ;  ;   ;   ;   ;  ;  ;;;  ;  ;  ;;;   ;   ;  ;   ;  ;  
;   ;    ;  ;;;;;  ;   ;  ;   ;  ;;;;;  ;   ;      ;    ;  ;   ;  ;   ;       ;;  ;      ;  
;   ;    ;  ;      ;   ;  ;   ;  ;      ;   ;      ;    ;  ;   ;  ;   ;     ;; ;  ;      ;  
;   ;    ;  ;      ;   ;  ;   ;  ;      ;   ;      ;    ;  ;   ;  ;   ;    ;   ;  ;      ;  
;    ;  ;;; ;   ;  ;   ;  ;   ;  ;   ; ;    ;   ;   ;  ;   ;   ;  ; ; ;    ;  ;;  ;   ;  ; ;
;     ;; ;   ;;;  ;;;;;;;;;; ;;;  ;;;  ;     ;;;     ;;   ;;; ;;; ;; ;;;    ;; ;;  ;;;   ;; 
;                                                                                           
;                                                                                           
;                                                                                           

  (test/spec-passed
   'define/contract1
   '(let ()
      (define/contract i integer? 1)
      i))
  
  (test/spec-failed
   'define/contract2
   '(let ()
      (define/contract i integer? #t)
      i)
   "(definition i)")
  
  (test/spec-failed
   'define/contract3
   '(let ()
      (define/contract i (-> integer? integer?) (lambda (x) #t))
      (i 1))
   "(definition i)")
  
  (test/spec-failed
   'define/contract4
   '(let ()
      (define/contract i (-> integer? integer?) (lambda (x) 1))
      (i #f))
   "top-level")
  
  (test/spec-failed
   'define/contract5
   '(let ()
      (define/contract (i x) (-> integer? integer?) 1)
      (i #f))
   "top-level")
  
  (test/spec-passed
   'define/contract6
   '(let ()
      (define/contract (i x) (-> integer? integer?)
        (cond
          [(not (integer? x)) 1]
          [else (i #f)]))
      (i 1)))
  
  (test/spec-passed
   'define/contract7
   '(let ()
      (define/contract (contracted-func label t)
                       (string?  string? . -> . string?)
                       t)
      (contracted-func
       "I'm a string constant with side effects"
       "ans")))

  (test/spec-passed
   'define/contract8
   '(let ()
      (eval '(module contract-test-suite-define1 scheme/base
               (require scheme/contract)
               (define/contract x string? "a")
               x))
      (eval '(require 'contract-test-suite-define1))))
  
  (test/spec-failed
   'define/contract9
   '(let ()
      (define/contract (a n)
        (-> number? number?)
        (define/contract (b m)
          (-> number? number?)
          (+ m 1))
        (b (zero? n)))
      (a 5))
   "(function a)")
  
  (test/spec-failed
   'define/contract10
   '(let ()
      (define/contract (a n)
        (-> number? number?)
        (define/contract (b m)
          (-> number? number?)
          #t)
        (b (add1 n)))
      (a 5))
   "(function b)")
  
  (test/spec-passed
   'define/contract11
   '(let ()
      (define/contract (f n)
        (-> number? number?)
        (+ n 1))
      (define/contract (g b m)
        (-> boolean? number? number?)
        (if b (f m) (f #t)))
      (g #t 3)))
  
  ;; For some of the following tests, it may not be clear
  ;; why the blame is what it is.  The contract(s) entered
  ;; into via with-contract are between the contracting
  ;; region and its context.  If the context allows the
  ;; value to flow into other regions without contracts
  ;; that protect it from misuses in those regions, it's
  ;; the context's fault.
  (test/spec-failed
   'define/contract12
   '(let ()
      (define/contract (f n)
        (-> number? number?)
        (+ n 1))
      (define/contract (g b m)
        (-> boolean? number? number?)
        (if b (f m) (f #t)))
      (g #f 3))
   "top-level")

  (test/spec-failed
   'define/contract13
   '(begin
      (eval '(module foo-dc13 scheme/base
	       (require scheme/contract)
	       (define/contract (foo-dc13 n)
		 (-> number? number?)
		 (+ n 1))
	       (foo-dc13 #t)))
      (eval '(require 'foo-dc13)))
   "'foo-dc13")
  
  (test/spec-failed
   'define/contract14
   '(begin
      (eval '(module foo-dc14 scheme/base
	       (require scheme/contract)
	       (provide foo-dc14)
	       (define/contract (foo-dc14 n)
		 (-> number? number?)
		 (+ n 1))))
      (eval '(module bar-dc14 scheme/base
	       (require 'foo-dc14)
	       (foo-dc14 #t)))
      (eval '(require 'bar-dc14)))
   "'foo-dc14")

  (test/spec-failed
   'define/contract15
   '(begin
      (eval '(module foo-dc15 scheme/base
	       (require scheme/contract)
	       (provide foo-dc15)
	       (define/contract (foo-dc15 n)
		 (-> number? number?)
		 (+ n 1))))
      (eval '(require 'foo-dc15))
      (eval '(foo-dc15 #t)))
   "'foo-dc15")
  
  ;; Let's see how units + define/contract interact
  
  (test/spec-failed
   'define/contract16
   '(begin
      (eval '(module foo-dc16 scheme/base
               (require scheme/contract)
               (require scheme/unit)
               (let ()
                 (define/contract (foo n)
                   (-> number? number?)
                   (define-signature U^
                     ((contracted [x (-> number? number?)])))
                   (define-unit U@
                     (import)
                     (export U^)
                     (define (x n) #t))
                   (define-values/invoke-unit U@
                     (import)
                     (export U^))
                   (x n))
                 (foo 3))))
      (eval '(require 'foo-dc16)))
   "(unit U@)")
  
  (test/spec-failed
   'define/contract16a
   '(begin
      (eval '(module foo-dc16a scheme/base
               (require scheme/contract)
               (require scheme/unit)
               (let ()
                 (define/contract (foo n)
                   (-> number? number?)
                   (define-signature U^
                     (x))
                   (define-unit/contract U@
                     (import)
                     (export (U^ [x (-> number? number?)]))
                     (define (x n) #t))
                   (define-values/invoke-unit U@
                     (import)
                     (export U^))
                   (x n))
                 (foo 3))))
      (eval '(require 'foo-dc16a)))
   "(unit U@)")
  
  (test/spec-failed
   'define/contract17
   '(begin
      (eval '(module foo-dc17 scheme/base
               (require scheme/contract)
               (require scheme/unit)
               (let ()
                 (define/contract (foo n)
                   (-> number? number?)
                   (define-signature U^
                     ((contracted [x (-> number? number?)])))
                   (define-unit U@
                     (import)
                     (export U^)
                     (define (x n) 3))
                   (define-values/invoke-unit U@
                     (import)
                     (export U^))
                   (x (zero? n)))
                 (foo 3))))
      (eval '(require 'foo-dc17)))
   "(function foo)")
  
  (test/spec-failed
   'define/contract18
   '(begin
      (eval '(module foo-dc18 scheme/base
               (require scheme/contract)
               (require scheme/unit)
               (let ()
                 (define-signature U^
                   ((contracted [x (-> number? number?)])))
                 (define-unit U@
                   (import)
                   (export U^)
                   ;; Can't define/contract x directly because
                   ;; x ends up bound to a transformer and thus
                   ;; is syntax.
                   (define/contract (y n)
                     (-> number? boolean?) #t)
                   (define x y))
                 (define-values/invoke-unit U@
                   (import)
                   (export U^))
                 (x 3))))
      (eval '(require 'foo-dc18)))
   "(unit U@)")
  
  (test/spec-failed
   'define/contract19
   '(let ()
      (define y 3)
      (define/contract (f n)
        (-> number? number?)
        #:freevar y (-> number? boolean?)
        3)
      1)
   "top-level")
  
  (test/spec-passed
   'define/contract20
   '(let ()
      (define y (lambda (n) 4))
      (define/contract (f n)
        (-> number? number?)
        #:freevar y (-> number? boolean?)
        3)
      1))
  
  (test/spec-passed
   'define/contract21
   '(let ()
      (define y (lambda (n) 4))
      (define/contract (f n)
        (-> number? number?)
        #:freevar y (-> number? boolean?)
        (if (y n) 3 1))
      1))
  
  (test/spec-failed
   'define/contract22
   '(let ()
      (define y 4)
      (define/contract (f n)
        (-> number? number?)
        #:freevar y (-> number? boolean?)
        3)
      1)
   "top-level")

  (test/spec-failed
   'define/contract23
   '(let ()
      (define y (lambda (n) #t))
      (define/contract (f n)
        (-> number? number?)
        #:freevar y (-> number? number?)
        (y n))
      (f 5))
   "top-level")
  
  (test/spec-failed
   'define/contract24
   '(let ()
      (define y (lambda (n) 4))
      (define/contract (f n)
        (-> number? number?)
        #:freevar y (-> number? boolean?)
        (if (y #t) 3 1))
      (f 5))
   "(function f)")
  
  (test/spec-failed
   'define/contract25
   '(let ()
      (define y #t)
      (define z 3)
      (define/contract f
        number?
        #:freevars ([y number?] [z number?])
        (+ y z))
      1)
   "top-level")
  


;                                                                                                                                  
;                                                                                                                                  
;                                                                                                                                  
;        ;          ;;;;                                                         ;                                                 
;       ;;         ;   ;                                                         ;                                                 
;        ;         ;                                ;                      ;    ;                        ;                      ;  
;        ;         ;                                ;                      ;    ;                        ;                      ;  
;     ;; ;   ;;;  ;;;; ;  ; ;;    ;;;          ;;; ;;;; ; ;;;;  ;;   ;;;  ;;;;  ;   ;;;     ;;    ; ;;  ;;;; ; ;;  ;;;    ;;;  ;;;;
;    ;  ;;  ;   ;  ;  ;; ;;;  ;  ;   ;        ;  ;  ;  ;;;   ;   ;  ;   ;  ;   ;   ;   ;   ;  ;  ;;;  ;  ;  ;;;   ;   ;  ;   ;  ;  
;   ;    ;  ;;;;;  ;   ;  ;   ;  ;;;;;        ;     ;   ;    ;   ;  ;      ;   ;   ;      ;    ;  ;   ;  ;   ;       ;;  ;      ;  
;   ;    ;  ;      ;   ;  ;   ;  ;      ;;;;   ;;   ;   ;    ;   ;  ;      ;   ;   ;      ;    ;  ;   ;  ;   ;     ;; ;  ;      ;  
;   ;    ;  ;      ;   ;  ;   ;  ;               ;  ;   ;    ;   ;  ;      ;   ;   ;      ;    ;  ;   ;  ;   ;    ;   ;  ;      ;  
;    ;  ;;; ;   ;  ;   ;  ;   ;  ;   ;        ;  ;  ; ; ;    ;  ;;; ;   ;  ; ;;    ;   ;   ;  ;   ;   ;  ; ; ;    ;  ;;  ;   ;  ; ;
;     ;; ;   ;;;  ;;;;;;;;;; ;;;  ;;;         ;;;   ;; ;;;    ;; ;   ;;;   ;; ;     ;;;     ;;   ;;; ;;; ;; ;;;    ;; ;;  ;;;   ;; 
;                                                                                                                                  
;                                                                                                                                  
;                                                                                                                                  

  (test/spec-passed
   'define-struct/contract1
   '(let ()
      (define-struct/contract foo ([x number?] [y number?]))
      1))

  (test/spec-passed
   'define-struct/contract2
   '(let ()
      (define-struct/contract foo ([x number?] [y number?]))
      (make-foo 1 2)))
  
  (test/spec-failed
   'define-struct/contract3
   '(let ()
      (define-struct/contract foo ([x number?] [y number?]))
      (make-foo 1 #t))
   "top-level")
  
  (test/spec-passed
   'define-struct/contract4
   '(let ()
      (define-struct/contract foo ([x number?] [y number?]))
      (foo-y (make-foo 2 3))))
  
  (test/spec-failed
   'define-struct/contract5
   '(let ()
      (define-struct/contract foo ([x number?] [y number?]))
      (foo-y 1))
   "top-level")
  
  (test/spec-passed
   'define-struct/contract6
   '(let ()
      (define-struct/contract foo ([x number?] [y number?]) #:mutable)
      (set-foo-y! (make-foo 1 2) 3)
      (set-foo-x! (make-foo 1 2) 3)))
  
  (test/spec-failed
   'define-struct/contract7
   '(let ()
      (define-struct/contract foo ([x number?] [y number?]) #:mutable)
      (set-foo-y! (make-foo 1 2) #f))
   "top-level")
  
  (test/spec-passed
   'define-struct/contract8
   '(let ()
      (define-struct/contract foo ([(x #:mutable) number?] [y number?]))
      (set-foo-x! (make-foo 1 2) 4)))
  
  (test/spec-failed
   'define-struct/contract9
   '(let ()
      (define-struct/contract foo ([(x #:mutable) number?] [y number?]))
      (set-foo-x! (make-foo 1 2) #f))
   "top-level")
  
  (test/spec-failed
   'define-struct/contract10
   '(let ()
      (define-struct/contract foo ([x number?] [(y #:auto) number?]))
      (make-foo 1))
   "(struct foo)")
  
  (test/spec-passed
   'define-struct/contract11
   '(let ()
      (define-struct/contract foo ([x number?] [(y #:auto) number?]) #:auto-value 3)
      (make-foo 1)))
  
  (test/spec-passed
   'define-struct/contract12
   '(let ()
      (define-struct/contract foo ([x number?] [(y #:auto #:mutable) number?]) #:auto-value 3)
      (set-foo-y! (make-foo 1) 3)))
  
  (test/spec-failed
   'define-struct/contract13
   '(let ()
      (define-struct/contract foo ([x number?] [(y #:auto #:mutable) number?]) #:auto-value 3)
      (set-foo-y! (make-foo 1) #t))
   "top-level")
  
  (test/spec-passed
   'define-struct/contract14
   '(let ()
      (define-struct/contract foo ([x number?] [y number?]) #:transparent)
      1))

  (test/spec-passed
    'define-struct/contract15
    '(let ()
       (define-struct foo (x))
       (define-struct/contract (bar foo) ([z string?]))
       (make-bar 2 "x")))

  (test/spec-failed
    'define-struct/contract16
    '(let ()
       (define-struct foo (x))
       (define-struct/contract (bar foo) ([z string?]))
       (make-bar 2 #f))
    "top-level")

  (test/spec-passed
    'define-struct/contract17
    '(let ()
       (define-struct foo (x))
       (define-struct/contract (bar foo) ([z string?]) #:mutable)
       (set-bar-z! (make-bar 2 "x") "y")))

  (test/spec-failed
    'define-struct/contract18
    '(let ()
       (define-struct foo (x))
       (define-struct/contract (bar foo) ([z string?]) #:mutable)
       (set-bar-z! (make-bar 2 "x") #f))
    "top-level")

  (test/spec-passed
    'define-struct/contract19
    '(let ()
       (define-struct foo (x))
       (define-struct/contract (bar foo) ([z string?]))
       (define-struct/contract (baz bar) ([x number?]))
       (make-baz 2 "x" 5)))

  (test/spec-failed
    'define-struct/contract20
    '(let ()
       (define-struct foo (x))
       (define-struct/contract (bar foo) ([z string?]))
       (define-struct/contract (baz bar) ([x number?]))
       (make-baz 2 "x" #f))
    "top-level")

  (test/spec-failed
    'define-struct/contract21
    '(let ()
       (define-struct foo (x))
       (define-struct/contract (bar foo) ([z string?]))
       (define-struct/contract (baz bar) ([x number?]))
       (make-baz 2 #f 3))
    "top-level")

  (test/spec-passed
    'define-struct/contract21
    '(let ()
       (define-struct foo (x) #:mutable)
       (define-struct/contract (bar foo) ([z string?]))
       (set-foo-x! (make-bar 2 "x") #f)))

  (test/spec-passed
   'define-struct/contract22
   '(define-struct/contract foo ([x number?] [y number?]) #:mutable #:transparent))

  (test/spec-passed
   'define-struct/contract23
   '(define-struct/contract foo ([x number?] [y number?])
                            #:mutable #:transparent
                            #:property prop:custom-write
                            (lambda (a b c) (void))))
  
  (test/spec-passed/result
   'define-struct/contract24
   '(let ()
      (define-struct/contract point
        ([x number?] [y number?])
        #:transparent)
      (define-struct/contract (color-point point)
        ([c symbol?])
        #:transparent)
      
      (match (make-color-point 1 2 'red)
        [(struct color-point [dx dy color])
         (list dx dy color)]
        [(struct point [dx dy]) (list dx dy)]
        [v (box v)]))
   (list 1 2 'red))
  
  (test/spec-passed
   'define-struct/contract25
   '(let ()
      (define-struct/contract point
        ([x number?] [y number?])
        #:transparent)
      (point 1 2)))
  
  (test/spec-failed
   'define-struct/contract26
   '(let ()
      (define-struct/contract point
        ([x number?] [y number?])
        #:transparent)
      (point 1 #t))
   "top-level")
;                                                                                  
;                                                                                  
;                                                                                  
;              ;      ;                                                            
;                    ;;                                                            
;                 ;   ;                                  ;                      ;  
;                 ;   ;                                  ;                      ;  
;  ;;; ;;; ;;; ; ;;;; ; ;;          ;;;     ;;    ; ;;  ;;;; ; ;;  ;;;    ;;;  ;;;;
;   ;   ;   ; ;;  ;   ;;  ;        ;   ;   ;  ;  ;;;  ;  ;  ;;;   ;   ;  ;   ;  ;  
;   ;   ;   ;  ;  ;   ;   ;        ;      ;    ;  ;   ;  ;   ;       ;;  ;      ;  
;    ; ; ; ;   ;  ;   ;   ;  ;;;;  ;      ;    ;  ;   ;  ;   ;     ;; ;  ;      ;  
;    ; ; ; ;   ;  ;   ;   ;        ;      ;    ;  ;   ;  ;   ;    ;   ;  ;      ;  
;    ;;  ;;    ;  ; ; ;   ;        ;   ;   ;  ;   ;   ;  ; ; ;    ;  ;;  ;   ;  ; ;
;     ;   ;   ;;; ;; ;;; ;;;        ;;;     ;;   ;;; ;;; ;; ;;;    ;; ;;  ;;;   ;; 
;                                                                                  
;                                                                                  
;                                                                                  

  (test/spec-passed
   'with-contract-def-1
   '(let ()
      (with-contract odd-even
        ([oddp (-> number? boolean?)]
         [evenp (-> number? boolean?)])
        (define (oddp n)
          (if (zero? n) #f (evenp (sub1 n))))
        (define (evenp n)
          (if (zero? n) #t (oddp (sub1 n)))))
      (oddp 5)))
  
  (test/spec-failed
   'with-contract-def-2
   '(let ()
      (with-contract odd-even
        ([oddp (-> number? boolean?)]
         [evenp (-> number? boolean?)])
        (define (oddp n)
          (if (zero? n) #f (evenp (sub1 n))))
        (define (evenp n)
          (if (zero? n) #t (oddp (sub1 n)))))
      (oddp #t))
   "top-level")
  
  (test/spec-failed
   'with-contract-def-3
   '(let ()
      (with-contract odd-even
        ([oddp (-> number? boolean?)]
         [evenp (-> number? boolean?)])
        (define (oddp n)
          (if (zero? n) n (evenp (sub1 n))))
        (define (evenp n)
          (if (zero? n) #t (oddp (sub1 n)))))
      (oddp 4))
   "(region odd-even)")
  
  ;; Functions within the same with-contract region can call
  ;; each other however they want, so here we have even?
  ;; call odd? with a boolean, even though its contract in
  ;; the odd-even contract says it only takes numbers.
  (test/spec-passed
   'with-contract-def-4
   '(let ()
      (with-contract odd-even
        ([oddp (-> number? boolean?)]
         [evenp (-> number? boolean?)])
        (define (oddp n)
          (cond
            [(not (number? n)) #f]
            [(zero? n) #f]
            [else (evenp (sub1 n))]))
        (define (evenp n)
          (if (zero? n) #t (oddp (zero? n)))))
      (oddp 5)))
  
  (test/spec-passed
   'with-contract-def-5
   '(let ()
      (with-contract region1
        ([x (-> number? number?)])
        (with-contract region2
          ([y (-> number? boolean?)])
          (define (y n) #t))
        (define (x n) (if (y n) 0 3)))
      (x 4)))
  
  (test/spec-failed
   'with-contract-def-6
   '(let ()
      (with-contract region1
        ([x (-> number? number?)])
        (with-contract region2
          ([y (-> number? boolean?)])
          (define (y n) #t))
        (define (x n) (y n)))
      (x 4))
   "(region region1)")
  
  (test/spec-failed
   'with-contract-def-7
   '(let ()
      (with-contract region1
        ([x (-> number? number?)])
        (with-contract region2
          ([y (-> number? boolean?)])
          (define (y n) #t))
        (define (x n) (if (y #t) 4 0)))
      (x 4))
   "(region region1)")
  
  (test/spec-failed
   'with-contract-def-8
   '(let ()
      (with-contract region1
        ([x (-> number? number?)])
        (with-contract region2
          ([y (-> number? boolean?)])
          (define (y n) 3))
        (define (x n) (if (y n) 4 0)))
      (x 4))
   "(region region2)")
  
  ;; make sure uncontracted exports make it out
  (test/spec-passed
   'with-contract-def-9
   '(let ()
      (with-contract region1 ()
        (define f 3))
      f))
  
  (test/spec-failed
   'with-contract-def-10
   '(let ()
      (with-contract r
        ([x number?])
        (define x 3)
        (define-values () 
          (begin (set! x #f) (values))))
      x)
   "(region r)")
  
  (test/spec-failed
   'with-contract-def-11
   '(let ()
      (with-contract r
        ([x number?])
        (define x 3))
      (set! x #f)
      x)
   "top-level")
  
  (test/spec-passed
   'with-contract-exp-1
   '(with-contract r
      #:result number?
      3))
  
  (test/spec-failed
   'with-contract-exp-2
   '(with-contract r
      #:result number?
      "foo")
   "(region r)")
  
  (test/spec-passed
   'with-contract-exp-3
   '((with-contract r
      #:result (-> number? number?)
      (λ (x) 5))
     3))
  
  (test/spec-failed
   'with-contract-exp-4
   '((with-contract r
      #:result (-> number? number?)
      (λ (x) (zero? x)))
     3)
   "(region r)")
  
  (test/spec-failed
   'with-contract-exp-5
   '((with-contract r
      #:result (-> number? number?)
      (λ (x) 5))
     #t)
   "top-level")

  (test/spec-passed
   'with-contract-exp-values-1
   '(let-values ([() (with-contract r #:results () (values))])
      1))
  
  (test/spec-passed
   'with-contract-exp-values-1
   '(let-values ([(x y) (with-contract r
                          #:results (number? string?)
                          (values 3 "foo"))])
      1))

  (test/spec-failed
   'with-contract-exp-values-2
   '(let-values ([(x y) (with-contract r
                          #:results (number? string?)
                          (values "bar" "foo"))])
      1)
   "(region r)")

  (test/spec-passed
   'with-contract-exp-values-3
   '(let-values ([(x y) (with-contract r
                          #:results (number? string?)
                          (define (f) (values 3 "foo"))
                          (f))])
      1))

;                                                                                                                         
;                                                                                                                         
;                                                                                                                         
;           ;;;;         ;;                     ;                                      ;                               ;  
;           ;;;;         ;;                    ;;                                     ;;                              ;;  
;    ;;;;   ;;;;;;;           ;;;     ;;;;;  ;;;;;        ;;;;;   ;;;;   ;;;; ;;;   ;;;;; ;;; ;;; ;;;;;;;    ;;;;;  ;;;;; 
;   ;;;;;;  ;;;;;;;;   ;;;;  ;;;;;   ;;;;;; ;;;;;;       ;;;;;;  ;;;;;;  ;;;;;;;;; ;;;;;; ;;;;;;; ;;;;;;;;  ;;;;;; ;;;;;; 
;  ;;;;;;;; ;;;;;;;;;  ;;;; ;;;; ;; ;;;;;;;  ;;;;       ;;;;;;; ;;;;;;;; ;;;; ;;;;  ;;;;  ;;;; ;;     ;;;; ;;;;;;;  ;;;;  
;  ;;;; ;;; ;;;; ;;;;  ;;;; ;;;;;;; ;;;;     ;;;;  ;;;;;;;;;    ;;;; ;;; ;;;; ;;;;  ;;;;  ;;;;     ;;;;;;; ;;;;     ;;;;  
;  ;;;;;;;; ;;;;;;;;;  ;;;; ;;;;;   ;;;;;;;  ;;;;; ;;;;;;;;;;;; ;;;;;;;; ;;;; ;;;;  ;;;;; ;;;;    ;;  ;;;; ;;;;;;;  ;;;;; 
;   ;;;;;;  ;;;;;;;;   ;;;;  ;;;;;;  ;;;;;;  ;;;;;       ;;;;;;  ;;;;;;  ;;;; ;;;;  ;;;;; ;;;;    ;;;;;;;;  ;;;;;;  ;;;;; 
;    ;;;;   ;;;;;;;   ;;;;;   ;;;;    ;;;;;   ;;;;        ;;;;;   ;;;;   ;;;; ;;;;   ;;;; ;;;;     ;; ;;;;   ;;;;;   ;;;; 
;                     ;;;;;                                                                                               
;                     ;;;;                                                                                                
;                                                                                                                         

  
  (test/spec-passed
   'object-contract0
   '(contract (object-contract)
              (new object%)
              'pos
              'neg))

  (test/pos-blame
   'object-contract/field1
   '(contract (object-contract (field x integer?))
              (new object%)
              'pos
              'neg))
  
  (test/pos-blame
   'object-contract/field2
   '(get-field
     x
     (contract (object-contract (field x integer?))
               (new (class object% (field [x #t]) (super-new)))
               'pos
               'neg)))
  
  (test/spec-passed/result
   'object-contract/field3
   '(get-field
     x
     (contract (object-contract (field x integer?))
               (new (class object% (field [x 12]) (super-new)))
               'pos
               'neg))
   12)
  
  (test/pos-blame
   'object-contract/field4
   '(get-field
     y
     (contract (object-contract (field x boolean?) (field y boolean?))
               (new (class object% (field [x #t] [y 'x]) (super-new)))
               'pos
               'neg)))
  
  (test/pos-blame
   'object-contract/field5
   '(get-field
     x
     (contract (object-contract (field x symbol?) (field y symbol?))
               (new (class object% (field [x #t] [y 'x]) (super-new)))
               'pos
               'neg)))
  
  (test/spec-passed/result
   'object-contract/field6
   '(let ([o (contract (object-contract [m (integer? . -> . integer?)])
                       (new (class object% (field [x 1]) (define/public (m y) x) (super-new)))
                       'pos
                       'neg)])
      (list (send o m 2)
            (send/apply o m '(2))
            (let ([x '(2)]) (send o m . x))
            (with-method ([mm (o m)])
              (mm 2))
            (send* o (m 3) (m 4))))
   (list 1 1 1 1 1))
  
  (test/spec-passed/result
   'object-contract/field7
   '(let ([o (contract (object-contract)
                       (new (class object% (field [x 1]) (define/public (m y) x) (super-new)))
                       'pos
                       'neg)])
      (list (send o m 2)
            (send/apply o m '(2))
            (let ([x '(2)]) (send o m . x))
            (with-method ([mm (o m)])
              (mm 2))
            (send* o (m 3) (m 4))))
   (list 1 1 1 1 1))
  
  (test/spec-passed/result
   'object-contract/field8
   '(let ([o (contract (object-contract [m (integer? . -> . integer?)])
                       (new (class object% (define x 6) (define/public (m y) x) (super-new)))
                       'pos
                       'neg)])
      (list (send o m 2)
            (send/apply o m '(2))
            (let ([x '(2)]) (send o m . x))
            (with-method ([mm (o m)])
              (mm 2))
            (send* o (m 3) (m 4))))
   (list 6 6 6 6 6))
  
  (test/spec-passed/result
   'object-contract/field9
   '(let ([o (contract (object-contract)
                       (new (class object% (define x 6) (define/public (m y) x) (super-new)))
                       'pos
                       'neg)])
      (list (send o m 2)
            (send/apply o m '(2))
            (let ([x '(2)]) (send o m . x))
            (with-method ([mm (o m)])
              (mm 2))
            (send* o (m 3) (m 4))))
   (list 6 6 6 6 6))
  
  (test/spec-passed/result
   'object-contract/field10
   '(send (contract (object-contract)
                    (new (class object% (define x 1) (define/public (m y) x) (super-new)))
                    'pos
                    'neg)
          m
          2)
   1)
  
  (test/spec-passed/result
   'object-contract->1
   '(send
     (contract (object-contract (m (integer? . -> . integer?)))
               (new (class object% (define/public (m x) x) (super-new)))
               'pos
               'neg)
     m
     1)
   1)
  
  (test/pos-blame
   'object-contract->2
   '(contract (object-contract (m (integer? . -> . integer?)))
              (make-object object%)
              'pos
              'neg))
  
  (test/neg-blame
   'object-contract->3
   '(send
     (contract (object-contract (m (integer? . -> . integer?)))
               (make-object (class object% (define/public (m x) x) (super-instantiate ())))
               'pos
               'neg)
     m
     'x))
  
  (test/pos-blame
   'object-contract->4
   '(send
     (contract (object-contract (m (integer? . -> . integer?)))
               (make-object (class object% (define/public (m x) 'x) (super-instantiate ())))
               'pos
               'neg)
     m
     1))
  
  (test/pos-blame
   'object-contract->5
   '(contract (object-contract (m (integer? integer? . -> . integer?)))
              (make-object (class object% (define/public (m x) 'x) (super-instantiate ())))
              'pos
              'neg))

  (test/spec-passed/result
   'object-contract->6
   '(send
     (contract (object-contract (m (integer? . -> . any)))
               (new (class object% (define/public (m x) x) (super-new)))
               'pos
               'neg)
     m
     1)
   1)
  
  (test/neg-blame
   'object-contract->7
   '(send
     (contract (object-contract (m (integer? . -> . any)))
               (make-object (class object% (define/public (m x) x) (super-instantiate ())))
               'pos
               'neg)
     m
     'x))
  
  (test/spec-passed
   'object-contract->8
   '(begin
      (send
       (contract (object-contract (m (integer? . -> . any)))
                 (make-object (class object% (define/public (m x) (values 1 2)) (super-instantiate ())))
                 'pos
                 'neg)
       m
       1)
      (void)))
  
  (test/spec-passed
   'object-contract->9
   '(begin
      (send
       (contract (object-contract (m (integer? . -> . any)))
                 (make-object (class object% (define/public (m x) (values)) (super-instantiate ())))
                 'pos
                 'neg)
       m
       1)
      (void)))
  
  (test/spec-passed
   'object-contract->10
   '(begin
      (send (contract (object-contract (m (integer? . -> . (values integer? boolean?))))
                      (make-object (class object% (define/public (m x) (values 1 #t)) (super-instantiate ())))
                      'pos
                      'neg)
            m 1)
      (void)))
  
  (test/neg-blame
   'object-contract->11
   '(send 
     (contract (object-contract (m (integer? . -> . (values integer? boolean?))))
               (make-object (class object% (define/public (m x) (values #t #t)) (super-instantiate ())))
               'pos
               'neg)
     m
     #f))
  
  (test/pos-blame
   'object-contract->12
   '(send 
     (contract (object-contract (m (integer? . -> . (values integer? boolean?))))
               (make-object (class object% (define/public (m x) (values #t #t)) (super-instantiate ())))
               'pos
               'neg)
     m
     1))
  
  (test/pos-blame
   'object-contract->13
   '(send (contract (object-contract (m (integer? . -> . (values integer? boolean?))))
                    (make-object (class object% (define/public (m x) (values #f #t)) (super-instantiate ())))
                    'pos
                    'neg)
          m 1))
  
  (test/pos-blame
   'object-contract->14
   '(send (contract (object-contract (m (integer? . -> . (values integer? boolean?))))
                    (make-object (class object% (define/public (m x) (values 5 6)) (super-instantiate ())))
                    'pos
                    'neg)
          m 1))
  
  (test/pos-blame
   'object-contract-case->1
   '(contract (object-contract (m (case-> (boolean? . -> . boolean?)
                                          (integer? integer? . -> . integer?))))
              (new object%)
              'pos
              'neg))
  
  (test/pos-blame
   'object-contract-case->2
   '(contract (object-contract (m (case-> (boolean? . -> . boolean?)
                                          (integer? integer? . -> . integer?))))
              (new (class object% (define/public (m x) x) (super-new)))
              'pos
              'neg))
  
  (test/pos-blame
   'object-contract-case->3
   '(contract (object-contract (m (case-> (boolean? . -> . boolean?)
                                          (integer? integer? . -> . integer?))))
              (new (class object% (define/public (m x y) x) (super-new)))
              'pos
              'neg))
  
  (test/spec-passed
   'object-contract-case->4
   '(contract (object-contract (m (case-> (boolean? . -> . boolean?)
                                          (integer? integer? . -> . integer?))))
              (new (class object% 
                     (define/public m
                       (case-lambda
                         [(b) (not b)]
                         [(x y) (+ x y)]))
                     (super-new)))
              'pos
              'neg))
  
  (test/spec-passed/result
   'object-contract-case->5
   '(send (contract (object-contract (m (case-> (boolean? . -> . boolean?)
                                                (integer? integer? . -> . integer?))))
                    (new (class object% 
                           (define/public m
                             (case-lambda
                               [(b) (not b)]
                               [(x y) (+ x y)]))
                           (super-new)))
                    'pos
                    'neg)
          m 
          #t)
   #f)
  
  (test/spec-passed/result
   'object-contract-case->6
   '(send (contract (object-contract (m (case-> (boolean? . -> . boolean?)
                                                (integer? integer? . -> . integer?))))
                    (new (class object% 
                           (define/public m
                             (case-lambda
                               [(b) (not b)]
                               [(x y) (+ x y)]))
                           (super-new)))
                    'pos
                    'neg)
          m 
          3
          4)
   7)
  
  (test/pos-blame
   'object-contract->*1
   '(contract (object-contract (m (->* (integer?) (symbol? boolean?) number?)))
              (new (class object%
                     (define/public m
                       (lambda (x [y 'a])
                         x))
                     (super-new)))
              'pos
              'neg))
  
  (test/pos-blame
   'object-contract->*2
   '(contract (object-contract (m (->* (integer?) (symbol? boolean?) number?)))
              (new (class object%
                     (define/public m
                       (lambda (x y [z #t])
                         x))
                     (super-new)))
              'pos
              'neg))
  
  (test/spec-passed
   'object-contract->*3
   '(contract (object-contract (m (->* (integer?) (symbol? boolean?) number?)))
              (new (class object%
                     (define/public m
                       (lambda (x [y 'a] [z #t])
                         x))
                     (super-new)))
              'pos
              'neg))
  
  (test/spec-passed/result
   'object-contract->*4
   '(send (contract (object-contract (m (->* (integer?) (symbol? boolean?) number?)))
                    (new (class object%
                           (define/public m
                             (lambda (x [y 'a] [z #t])
                               x))
                           (super-new)))
                    'pos
                    'neg)
          m
          1)
   1)
  
  (test/spec-passed/result
   'object-contract->*5
   '(send (contract (object-contract (m (->* (integer?) (symbol? boolean?) number?)))
                    (new (class object%
                           (define/public m
                             (lambda (x [y 'a] [z #t])
                               x))
                           (super-new)))
                    'pos
                    'neg)
          m
          2
          'z)
   2)
  
  (test/spec-passed/result
   'object-contract->*7
   '(send (contract (object-contract (m (->* (integer?) (symbol? boolean?) number?)))
                    (new (class object%
                           (define/public m
                             (lambda (x [y 'a] [z #t])
                               x))
                           (super-new)))
                    'pos
                    'neg)
          m
          3
          'z
          #f)
   3)
  
  (test/neg-blame
   'object-contract->*8
   '(send (contract (object-contract (m (->* (integer?) (symbol? boolean?) number?)))
                    (new (class object%
                           (define/public m
                             (lambda (x [y 'a] [z #t])
                               x))
                           (super-new)))
                    'pos
                    'neg)
          m
          #f))
  
  (test/neg-blame
   'object-contract->*9
   '(send (contract (object-contract (m (->* (integer?) (symbol? boolean?) number?)))
                    (new (class object%
                           (define/public m
                             (lambda (x [y 'a] [z #t])
                               x))
                           (super-new)))
                    'pos
                    'neg)
          m
          2
          4))
  
  (test/neg-blame
   'object-contract->*10
   '(send (contract (object-contract (m (->* (integer?) (symbol? boolean?) number?)))
                    (new (class object%
                           (define/public m
                             (lambda (x [y 'a] [z #t])
                               x))
                           (super-new)))
                    'pos
                    'neg)
          m
          3
          'z
          'y))
  
  (test/pos-blame
   'object-contract->*11
   '(send (contract (object-contract (m (->* (integer?) (symbol? boolean?) number?)))
                    (new (class object%
                           (define/public m
                             (lambda (x [y 'a] [z #t])
                               'x))
                           (super-new)))
                    'pos
                    'neg)
          m
          3
          'z
          #f))
  
  (test/spec-passed/result
   'object-contract->*12
   '(let-values ([(x y)
                  (send (contract (object-contract (m (->* (integer?) (symbol? boolean?) (values number? symbol?))))
                                  (new (class object%
                                         (define/public m
                                           (lambda (x [y 'a] [z #t])
                                             (values 1 'x)))
                                         (super-new)))
                                  'pos
                                  'neg)
                        m
                        3
                        'z
                        #f)])
      (cons x y))
   (cons 1 'x))
  
  (test/pos-blame
   'object-contract->*13
   '(send (contract (object-contract (m (->* (integer?) (symbol? boolean?) (values number? symbol?))))
                    (new (class object%
                           (define/public m
                             (lambda (x [y 'a] [z #t])
                               (values 'x 'x)))
                           (super-new)))
                    'pos
                    'neg)
          m
          3
          'z
          #f))
  
  (test/pos-blame
   'object-contract->*14
   '(send (contract (object-contract (m (->* (integer?) (symbol? boolean?) (values number? symbol?))))
                    (new (class object%
                           (define/public m
                             (lambda (x [y 'a] [z #t])
                               (values 1 1)))
                           (super-new)))
                    'pos
                    'neg)
          m
          3
          'z
          #f))

  (test/pos-blame
   'object-contract->*1
   '(contract (object-contract (m (-> integer? boolean?)))
              (new (class object% (define/public (m x y) x) (super-new)))
              'pos
              'neg))
  
  (test/neg-blame
   'object-contract->*2
   '(send (contract (object-contract (m (-> integer? boolean?)))
                    (new (class object% (define/public (m x) x) (super-new)))
                    'pos
                    'neg)
          m #f))
  
  (test/pos-blame
   'object-contract->*3
   '(send (contract (object-contract (m (-> integer? boolean?)))
                    (new (class object% (define/public (m x) x) (super-new)))
                    'pos
                    'neg)
          m 1))
  
  (test/spec-passed
   'object-contract->*4
   '(send (contract (object-contract (m (-> integer? boolean?)))
                    (new (class object% (define/public (m x) #f) (super-new)))
                    'pos
                    'neg)
          m 1))
  
  (test/pos-blame
   'object-contract->*5
   '(contract (object-contract (m (->* (integer?) () #:rest any/c boolean?)))
              (new (class object% (define/public (m x y . z) x) (super-new)))
              'pos
              'neg))
  
  (test/neg-blame
   'object-contract->*6
   '(send (contract (object-contract (m (->* (integer?) () #:rest any/c boolean?)))
                    (new (class object% (define/public (m x . z) x) (super-new)))
                    'pos
                    'neg)
          m #t))
  
  (test/pos-blame
   'object-contract->*7
   '(send (contract (object-contract (m (->* (integer?) () #:rest any/c boolean?)))
                    (new (class object% (define/public (m x . z) 1) (super-new)))
                    'pos
                    'neg)
          m 1))
  
  (test/spec-passed
   'object-contract->*8
   '(send (contract (object-contract (m (->* (integer?) () #:rest any/c boolean?)))
                    (new (class object% (define/public (m x . z) #f) (super-new)))
                    'pos
                    'neg)
          m 1))
  
  (test/spec-passed
   'object-contract->*9
   '(send (contract (object-contract (m (->* () () #:rest (listof number?) boolean?)))
                    (new (class object% (define/public (m . z) #f) (super-new)))
                    'pos
                    'neg)
          m 1 2 3))
  
  (test/neg-blame
   'object-contract->*10
   '(send (contract (object-contract (m (->* () () #:rest (listof number?) boolean?)))
                    (new (class object% (define/public (m . z) #f) (super-new)))
                    'pos
                    'neg)
          m 
          #t))

  (test/spec-passed
   'object-contract-->d1
   '(send (contract (object-contract (m (->d ([x number?]) () [range (<=/c x)])))
                    (new (class object% (define/public m (lambda (x) (- x 1))) (super-new)))
                    'pos
                    'neg)
          m
          1))
  
  (test/spec-passed
   'object-contract-->d1b
   '(send (contract (object-contract (m (->d ([x number?]) () [range (<=/c x)])))
                    (new (class object% (define/public m (lambda (x) (- x 1))) (super-new)))
                    'pos
                    'neg)
          m
          1))

  (test/pos-blame 
   'object-contract-->d2
   '(send (contract (object-contract (m (->d ([x number?]) () [range (<=/c x)])))
                    (new (class object% (define/public m (lambda (x) (+ x 1))) (super-new)))
                    'pos
                    'neg)
          m
          1))
  
  (test/pos-blame 
   'object-contract-->d2b
   '(send (contract (object-contract (m (->d ([x number?]) () [range (<=/c x)])))
                    (new (class object% (define/public m (lambda (x) (+ x 1))) (super-new)))
                    'pos
                    'neg)
          m
          1))
  
  (test/spec-passed
   'object-contract-->d3
   '(send (contract (object-contract (m (->d () () #:rest rst (listof number?) [range any/c])))
                    (new (class object% (define/public m (lambda w 1)) (super-new)))
                    'pos
                    'neg)
          m
          1))
  
  (test/neg-blame
   'object-contract-->d4
   '(send (contract (object-contract (m (->d () () #:rest rst (listof number?) [range any/c])))
                    (new (class object% (define/public m (lambda w 1)) (super-new)))
                    'pos 
                    'neg)
          m
          #f))
    
  (test/spec-passed
   'object-contract-->d5
   '(send (contract (object-contract (m (->d () () any)))
                    (new (class object% (define/public m (lambda () 1)) (super-new)))
                    'pos
                    'neg)
          m))
  
  (test/spec-passed
   'object-contract-->d6
   '(send (contract (object-contract (m (->d () () (values [x number?] [y (>=/c x)]))))
                    (new (class object% (define/public m (lambda () (values 1 2))) (super-new)))
                    'pos
                    'neg)
          m))

  (test/pos-blame
   'object-contract-->d7
   '(send (contract (object-contract (m (->d () () (values [x number?] [y (>=/c x)]))))
                    (new (class object% (define/public m (lambda () (values 2 1))) (super-new)))
                    'pos
                    'neg)
          m))
  
  (test/neg-blame
   'object-contract-->d/this-1
   '(send (contract (object-contract (m (->d ([x (and/c integer? (lambda (x) (= x (get-field f this))))])
                                             ()
                                             any)))
                    (new (class object% (field [f 1]) (define/public m (lambda (x) 1)) (super-new)))
                    'pos
                    'neg)
          m
          2))
  
  (test/spec-passed
   'object-contract-->d/this-2
   '(send (contract (object-contract (m (->d ([x (and/c integer? (lambda (x) (= x (get-field f this))))])
                                             ()
                                             any)))
                    (new (class object% (field [f 1]) (define/public m (lambda (x) 1)) (super-new)))
                    'pos
                    'neg)
          m
          1))
  
  (test/neg-blame
   'object-contract-->d/this-3
   '(send (contract (object-contract (m (->d ([x (and/c integer? (lambda (x) (= x (get-field f this))))])
                                             ()
                                             #:rest rest-var any/c
                                             any)))
                    (new (class object% (field [f 1]) (define/public m (lambda (x . rest) 1)) (super-new)))
                    'pos
                    'neg)
          m
          2))
  
  (test/spec-passed
   'object-contract-->d/this-4
   '(send (contract (object-contract (m (->d ([x (and/c integer? (lambda (x) (= x (get-field f this))))])
                                             ()
                                             #:rest rest-var any/c
                                             any)))
                    (new (class object% (field [f 1]) (define/public m (lambda (x . rest) 1)) (super-new)))
                    'pos
                    'neg)
          m
          1))

  (test/spec-passed
   'object-contract-->pp1
   '(send (contract (object-contract (m (->d ([x number?]) () #:pre-cond #t [unused (<=/c x)] #:post-cond #t)))
                    (new (class object% (define/public m (lambda (x) (- x 1))) (super-new)))
                    'pos
                    'neg)
          m
          1))
  
  (test/spec-passed
   'object-contract-->pp1b
   '(send (contract (object-contract (m (->d ([x number?]) () #:pre-cond #t [unused (<=/c x)] #:post-cond #t)))
                    (new (class object%
                           (define/public m (case-lambda [(x) (- x 1)]
                                                         [(x y) y]))
                           (super-new)))
                    'pos
                    'neg)
          m
          1))

  (test/pos-blame 
   'object-contract-->pp2
   '(send (contract (object-contract (m (->d ([x number?]) () #:pre-cond #t [unused (<=/c x)] #:post-cond #t)))
                    (new (class object% (define/public m (lambda (x) (+ x 1))) (super-new)))
                    'pos
                    'neg)
          m
          1))
  
  (test/pos-blame 
   'object-contract-->pp2b
   '(send (contract (object-contract (m (->d ([x number?]) () #:pre-cond #t [unused (<=/c x)] #:post-cond #t)))
                    (new (class object% 
                           (define/public m (case-lambda [(x) (+ x 1)]))
                           (super-new)))
                    'pos
                    'neg)
          m
          1))
  
  (test/spec-passed
   'object-contract-->pp3
   '(send (contract (object-contract (m (->d () () #:rest rst (listof number?) #:pre-cond #t [unused any/c] #:post-cond #t)))
                    (new (class object% (define/public m (lambda w 1)) (super-new)))
                    'pos
                    'neg)
          m
          1))
  
  (test/neg-blame
   'object-contract-->pp4
   '(send (contract (object-contract (m (->d () () #:rest rst (listof number?) #:pre-cond #t [unused any/c] #:post-cond #t)))
                    (new (class object% (define/public m (lambda w 1)) (super-new)))
                    'pos 
                    'neg)
          m
          #f))
    
  (test/spec-passed
   'object-contract-->pp5
   '(send (contract (object-contract (m (->d () () #:pre-cond #t any)))
                    (new (class object% (define/public m (lambda () 1)) (super-new)))
                    'pos
                    'neg)
          m))
  
  (test/spec-passed
   'object-contract-->pp6
   '(send (contract (object-contract (m (->d () () #:pre-cond #t (values [x number?] [y (>=/c x)]) #:post-cond #t)))
                    (new (class object% (define/public m (lambda () (values 1 2))) (super-new)))
                    'pos
                    'neg)
          m))
  
  (test/pos-blame
   'object-contract-->pp7
   '(send (contract (object-contract (m (->d () () #:pre-cond #t (values [x number?] [y (>=/c x)]) #:post-cond #t)))
                    (new (class object% (define/public m (lambda () (values 2 1))) (super-new)))
                    'pos
                    'neg)
          m))

  (test/neg-blame
   'object-contract-->pp/this-1
   '(send (contract (object-contract (m (->d ()
                                             ()
                                             #:pre-cond (= 1 (get-field f this))
                                             [result-x any/c]
                                             #:post-cond (= 2 (get-field f this)))))
                    (new (class object% (field [f 2]) (define/public m (lambda () (set! f 3))) (super-new)))
                    'pos
                    'neg)
          m))
  
  (test/pos-blame
   'object-contract-->pp/this-2
   '(send (contract (object-contract (m (->d () ()
                                             #:pre-cond (= 1 (get-field f this))
                                             [result-x any/c]
                                             #:post-cond (= 2 (get-field f this)))))
                    (new (class object% (field [f 1]) (define/public m (lambda () (set! f 3))) (super-new)))
                    'pos
                    'neg)
          m))
  
  (test/spec-passed
   'object-contract-->pp/this-3
   '(send (contract (object-contract (m (->d () ()
                                             #:pre-cond (= 1 (get-field f this))
                                              [result-x any/c]
                                              #:post-cond (= 2 (get-field f this)))))
                    (new (class object% (field [f 1]) (define/public m (lambda () (set! f 2))) (super-new)))
                    'pos
                    'neg)
          m))
  
  (test/neg-blame
   'object-contract-->pp/this-4
   '(send (contract (object-contract (m (->d () ()
                                             #:rest rest-id any/c
                                             #:pre-cond (= 1 (get-field f this))
                                             [result-x any/c]
                                             #:post-cond (= 2 (get-field f this)))))
                    (new (class object% (field [f 2]) (define/public m (lambda args (set! f 3))) (super-new)))
                    'pos
                    'neg)
          m))
  
  (test/pos-blame
   'object-contract-->pp/this-5
   '(send (contract (object-contract (m (->d () ()
                                             #:rest rest-id any/c
                                             #:pre-cond (= 1 (get-field f this))
                                             [result-x any/c]
                                             #:post-cond (= 2 (get-field f this)))))
                    (new (class object% (field [f 1]) (define/public m (lambda args (set! f 3))) (super-new)))
                    'pos
                    'neg)
          m))
  
  (test/spec-passed
   'object-contract-->pp/this-6
   '(send (contract (object-contract (m (->d () ()
                                             #:rest rest-id any/c
                                             #:pre-cond (= 1 (get-field f this))
                                             [result-x any/c]
                                             #:post-cond (= 2 (get-field f this)))))
                    (new (class object% (field [f 1]) (define/public m (lambda args (set! f 2))) (super-new)))
                    'pos
                    'neg)
          m))
#|  
  (test/spec-passed
   'object-contract-->i1
   '(send (contract (object-contract (m (->i ([x number?]) () [range (x) (<=/c x)])))
                    (new (class object% (define/public m (lambda (x) (- x 1))) (super-new)))
                    'pos
                    'neg)
          m
          1))
  
  (test/spec-passed
   'object-contract-->i1b
   '(send (contract (object-contract (m (->i ([x number?]) () [range (x) (<=/c x)])))
                    (new (class object% (define/public m (lambda (x) (- x 1))) (super-new)))
                    'pos
                    'neg)
          m
          1))

  (test/pos-blame 
   'object-contract-->i2
   '(send (contract (object-contract (m (->i ([x number?]) () [range (x) (<=/c x)])))
                    (new (class object% (define/public m (lambda (x) (+ x 1))) (super-new)))
                    'pos
                    'neg)
          m
          1))
  
  (test/pos-blame 
   'object-contract-->i2b
   '(send (contract (object-contract (m (->i ([x number?]) () [range (x) (<=/c x)])))
                    (new (class object% (define/public m (lambda (x) (+ x 1))) (super-new)))
                    'pos
                    'neg)
          m
          1))
  
  (test/spec-passed
   'object-contract-->i3
   '(send (contract (object-contract (m (->i () () #:rest [rst (listof number?)] [range any/c])))
                    (new (class object% (define/public m (lambda w 1)) (super-new)))
                    'pos
                    'neg)
          m
          1))
  
  (test/neg-blame
   'object-contract-->i4
   '(send (contract (object-contract (m (->i () () #:rest [rst (listof number?)] [range any/c])))
                    (new (class object% (define/public m (lambda w 1)) (super-new)))
                    'pos 
                    'neg)
          m
          #f))
    
  (test/spec-passed
   'object-contract-->i5
   '(send (contract (object-contract (m (->i () () any)))
                    (new (class object% (define/public m (lambda () 1)) (super-new)))
                    'pos
                    'neg)
          m))
  
  (test/spec-passed
   'object-contract-->i6
   '(send (contract (object-contract (m (->i () () (values [x number?] [y (x) (>=/c x)]))))
                    (new (class object% (define/public m (lambda () (values 1 2))) (super-new)))
                    'pos
                    'neg)
          m))

  (test/pos-blame
   'object-contract-->i7
   '(send (contract (object-contract (m (->i () () (values [x number?] [y (x) (>=/c x)]))))
                    (new (class object% (define/public m (lambda () (values 2 1))) (super-new)))
                    'pos
                    'neg)
          m))
  
  (test/neg-blame
   'object-contract-->i/this-1
   '(send (contract (object-contract (m (->i ([x (and/c integer? (lambda (x) (= x (get-field f this))))])
                                             ()
                                             any)))
                    (new (class object% (field [f 1]) (define/public m (lambda (x) 1)) (super-new)))
                    'pos
                    'neg)
          m
          2))
  
  (test/spec-passed
   'object-contract-->i/this-2
   '(send (contract (object-contract (m (->i ([x (and/c integer? (lambda (x) (= x (get-field f this))))])
                                             ()
                                             any)))
                    (new (class object% (field [f 1]) (define/public m (lambda (x) 1)) (super-new)))
                    'pos
                    'neg)
          m
          1))
  
  (test/neg-blame
   'object-contract-->i/this-3
   '(send (contract (object-contract (m (->i ([x (and/c integer? (lambda (x) (= x (get-field f this))))])
                                             ()
                                             #:rest [rest-var any/c]
                                             any)))
                    (new (class object% (field [f 1]) (define/public m (lambda (x . rest) 1)) (super-new)))
                    'pos
                    'neg)
          m
          2))
  
  (test/spec-passed
   'object-contract-->i/this-4
   '(send (contract (object-contract (m (->i ([x (and/c integer? (lambda (x) (= x (get-field f this))))])
                                             ()
                                             #:rest [rest-var any/c]
                                             any)))
                    (new (class object% (field [f 1]) (define/public m (lambda (x . rest) 1)) (super-new)))
                    'pos
                    'neg)
          m
          1))

  (test/spec-passed
   'object-contract-->i-pp1
   '(send (contract (object-contract (m (->i ([x number?]) () #:pre () #t [unused (x) (<=/c x)] #:post () #t)))
                    (new (class object% (define/public m (lambda (x) (- x 1))) (super-new)))
                    'pos
                    'neg)
          m
          1))
  
  (test/spec-passed
   'object-contract-->i-pp1b
   '(send (contract (object-contract (m (->i ([x number?]) () #:pre () #t [unused (x) (<=/c x)] #:post () #t)))
                    (new (class object%
                           (define/public m (case-lambda [(x) (- x 1)]
                                                         [(x y) y]))
                           (super-new)))
                    'pos
                    'neg)
          m
          1))

  (test/pos-blame 
   'object-contract-->i-pp2
   '(send (contract (object-contract (m (->i ([x number?]) () #:pre () #t [unused (x) (<=/c x)] #:post () #t)))
                    (new (class object% (define/public m (lambda (x) (+ x 1))) (super-new)))
                    'pos
                    'neg)
          m
          1))
  
  (test/pos-blame 
   'object-contract-->i-pp2b
   '(send (contract (object-contract (m (->i ([x number?]) () #:pre () #t [unused (x) (<=/c x)] #:post () #t)))
                    (new (class object% 
                           (define/public m (case-lambda [(x) (+ x 1)]))
                           (super-new)))
                    'pos
                    'neg)
          m
          1))
  
  (test/spec-passed
   'object-contract-->i-pp3
   '(send (contract (object-contract (m (->i () () #:rest [rst (listof number?)] #:pre () #t [unused any/c] #:post () #t)))
                    (new (class object% (define/public m (lambda w 1)) (super-new)))
                    'pos
                    'neg)
          m
          1))
  
  (test/neg-blame
   'object-contract-->i-pp4
   '(send (contract (object-contract (m (->i () () #:rest [rst (listof number?)] #:pre () #t [unused any/c] #:post () #t)))
                    (new (class object% (define/public m (lambda w 1)) (super-new)))
                    'pos 
                    'neg)
          m
          #f))
    
  (test/spec-passed
   'object-contract-->i-pp5
   '(send (contract (object-contract (m (->i () () #:pre () #t any)))
                    (new (class object% (define/public m (lambda () 1)) (super-new)))
                    'pos
                    'neg)
          m))
  
  (test/spec-passed
   'object-contract-->i-pp6
   '(send (contract (object-contract (m (->i () () #:pre () #t (values [x number?] [y (x) (>=/c x)]) #:post () #t)))
                    (new (class object% (define/public m (lambda () (values 1 2))) (super-new)))
                    'pos
                    'neg)
          m))
  
  (test/pos-blame
   'object-contract-->i-pp7
   '(send (contract (object-contract (m (->i () () #:pre () #t (values [x number?] [y (>=/c x)]) #:post () #t)))
                    (new (class object% (define/public m (lambda () (values 2 1))) (super-new)))
                    'pos
                    'neg)
          m))

  (test/neg-blame
   'object-contract-->i-pp/this-1
   '(send (contract (object-contract (m (->i ()
                                             ()
                                             #:pre () (= 1 (get-field f this))
                                             [result-x any/c]
                                             #:post () (= 2 (get-field f this)))))
                    (new (class object% (field [f 2]) (define/public m (lambda () (set! f 3))) (super-new)))
                    'pos
                    'neg)
          m))
  
  (test/pos-blame
   'object-contract-->i-pp/this-2
   '(send (contract (object-contract (m (->i () ()
                                             #:pre () (= 1 (get-field f this))
                                             [result-x any/c]
                                             #:post () (= 2 (get-field f this)))))
                    (new (class object% (field [f 1]) (define/public m (lambda () (set! f 3))) (super-new)))
                    'pos
                    'neg)
          m))
  
  (test/spec-passed
   'object-contract-->i-pp/this-3
   '(send (contract (object-contract (m (->i () ()
                                             #:pre () (= 1 (get-field f this))
                                              [result-x any/c]
                                              #:post () (= 2 (get-field f this)))))
                    (new (class object% (field [f 1]) (define/public m (lambda () (set! f 2))) (super-new)))
                    'pos
                    'neg)
          m))
  
  (test/neg-blame
   'object-contract-->i-pp/this-4
   '(send (contract (object-contract (m (->i () ()
                                             #:rest [rest-id any/c]
                                             #:pre () (= 1 (get-field f this))
                                             [result-x any/c]
                                             #:post () (= 2 (get-field f this)))))
                    (new (class object% (field [f 2]) (define/public m (lambda args (set! f 3))) (super-new)))
                    'pos
                    'neg)
          m))
  
  (test/pos-blame
   'object-contract-->i-pp/this-5
   '(send (contract (object-contract (m (->i () ()
                                             #:rest [rest-id any/c]
                                             #:pre () (= 1 (get-field f this))
                                             [result-x any/c]
                                             #:post () (= 2 (get-field f this)))))
                    (new (class object% (field [f 1]) (define/public m (lambda args (set! f 3))) (super-new)))
                    'pos
                    'neg)
          m))
  
  (test/spec-passed
   'object-contract-->i-pp/this-6
   '(send (contract (object-contract (m (->i () ()
                                             #:rest [rest-id any/c]
                                             #:pre () (= 1 (get-field f this))
                                             [result-x any/c]
                                             #:post () (= 2 (get-field f this)))))
                    (new (class object% (field [f 1]) (define/public m (lambda args (set! f 2))) (super-new)))
                    'pos
                    'neg)
          m))
 |# 
  
  (test/spec-passed/result
   'object-contract-drop-method1
   '(send (contract (object-contract (m (-> integer? integer?)))
                    (new (class object% (define/public (m x) x) (define/public (n x) x) (super-new)))
                    'pos
                    'neg)
          n 1)
   1)
  
  (test/spec-passed/result
   'object-contract-drop-method2
   '(let ([o (contract (object-contract (m (-> integer? integer?)))
                       (new (class object% (define/public (m x) x) (define/public (n x) x) (super-new)))
                       'pos
                       'neg)])
      (with-method ([m (o m)]
                    [n (o n)])
        (list (m 1) (n 2))))
   '(1 2))
  
  (test/spec-passed/result
   'object-contract-drop-field1
   '(get-field g (contract (object-contract (field f integer?))
                           (new (class object% (field [f 1] [g 2]) (super-new)))
                           'pos
                           'neg))
   2)
  
  (test/spec-passed/result
   'object-contract-drop-field2
   '(field-bound? g (contract (object-contract (field f integer?))
                              (new (class object% (field [f 1] [g 2]) (super-new)))
                              'pos
                              'neg))
   #t)
  
  (test/spec-passed/result
   'object-contract-drop-field3
   '(field-names
     (contract (object-contract)
               (new (class object% (field [g 2]) (super-new)))
               'pos
               'neg))
   '(g))

  
  (test/spec-passed/result
   'object-contract-ho-method1
   '(send (contract (object-contract (m (-> (-> integer? integer?) integer?)))
                    (new (class object% (define/public (m f) (f 1)) (super-new)))
                    'pos
                    'neg)
          m
          (λ (x) x))
   1)
  
  (test/spec-passed/result
   'object-contract-ho-method2
   '(send (contract (object-contract (m (-> (->* (integer?) () integer?) integer?)))
                    (new (class object% (define/public (m f) (f 1)) (super-new)))
                    'pos
                    'neg)
          m
          (λ (x) x))
   1)
  
  (test/spec-passed/result
   'object-contract-ho-method3
   '(send (contract (object-contract (m (-> (->i ([x integer?]) () [r integer?]) integer?)))
                    (new (class object% (define/public (m f) (f 1)) (super-new)))
                    'pos
                    'neg)
          m
          (λ (x) x))
   1)
  
  (test/spec-passed/result
   'object-contract-layered1
   '(send (contract (object-contract (m (-> number? number?)))
                    (contract (object-contract)
                              (new (class object% (super-new) (define/public (m x) x)))
                              'pos
                              'neg)
                    'pos
                    'neg)
          m
          5)
   5)
  
  ;; Make sure we're not dropping projections on the floor.
  (test/neg-blame
   'object-contract-layered2
   '(send (contract (object-contract (m (-> number? number?)))
                    (contract (object-contract (m (-> string? string?)))
                              (new (class object% (super-new) (define/public (m x) x)))
                              'pos
                              'neg)
                    'pos
                    'neg)
          m
          5))
  
  ;;;;;;;;;;;;;;;;;;;;;;;;;;;;;;;;;;;;;;;;;;;;;;;;;;;;;;;;;;;;
  ;;
  ;; test error message has right format
  ;;
  
  (test/spec-passed/result
   'wrong-method-arity-error-message
   '(with-handlers ([exn:fail? exn-message])
      (send (contract (object-contract [m (integer? . -> . integer?)])
                      (new (class object% (define/public (m x) x) (super-new)))
                      'pos
                      'neg)
            m
            1
            2))
   "procedure m method: expects 1 argument, given 2: 1 2")

  ;;;;;;;;;;;;;;;;;;;;;;;;;;;;;;;;;;;;;;;;;;;;;;;;;;;;;;;;;;;;
  ;;
  ;; tests object utilities to be sure wrappers work right
  ;;
  
  (let* ([o1 (contract-eval '(new object%))]
         [o2 (contract-eval `(contract (object-contract) ,o1 'pos 'neg))])
    (test #t (contract-eval 'object=?) o1 o1)
    (test #f (contract-eval 'object=?) o1 (contract-eval '(new object%)))
    (test #t (contract-eval 'object=?) o1 o2)
    (test #t (contract-eval 'object=?) o2 o1)
    (test #f (contract-eval 'object=?) (contract-eval '(new object%)) o2))
  
  (ctest #t
         method-in-interface? 
         'm 
         (object-interface 
          (contract
           (object-contract (m (integer? . -> . integer?)))
           (new (class object% (define/public (m x) x) (super-new)))
           'pos
           'neg)))
  
  (let* ([i<%> (contract-eval '(interface ()))]
         [c% (contract-eval `(class* object% (,i<%>) (super-new)))]
         [o (contract-eval `(new ,c%))])
    (test #t (contract-eval 'is-a?) o i<%>)
    (test #t (contract-eval 'is-a?) o c%)
    (test #t (contract-eval 'is-a?) (contract-eval `(contract (object-contract) ,o 'pos 'neg)) i<%>)
    (test #t (contract-eval 'is-a?) (contract-eval `(contract (object-contract) ,o 'pos 'neg)) c%))
  
  (let ([c% (parameterize ([current-inspector (make-inspector)])
              (contract-eval '(class object% (super-new))))])
    (test (list c% #f) 
          'object-info
          (contract-eval
           `(call-with-values 
             (lambda () (object-info (contract (object-contract) (new ,c%) 'pos 'neg)))
             list))))

  ;; object->vector tests
  (let* ([obj
          (parameterize ([current-inspector (make-inspector)])
            (contract-eval '(new (class object% (field [x 1] [y 2]) (super-new)))))]
         [vec (contract-eval `(object->vector ,obj))])
    (test vec
          (contract-eval 'object->vector)
          (contract-eval
           `(contract (object-contract (field x integer?) (field y integer?))
                      ,obj
                      'pos
                      'neg))))


;                                                       
;                                                       
;            ;;                              ;;         
;            ;;                              ;;         
;            ;;                              ;;         
;     ;;;;   ;;   ;;;;;    ;;;;;    ;;;;;   ;;    ;;;;  
;    ;;;;;;  ;;  ;;;;;;;  ;;;;;;;  ;;;;;;;  ;;   ;;;;;; 
;   ;;;  ;;  ;;  ;;   ;;  ;;   ;;  ;;   ;;  ;;  ;;;  ;; 
;   ;;       ;;     ;;;;  ;;;;     ;;;;     ;;  ;;      
;   ;;       ;;   ;;;;;;   ;;;;;    ;;;;;   ;;  ;;      
;   ;;       ;;  ;;;  ;;     ;;;;     ;;;;  ;;  ;;      
;   ;;;  ;;  ;;  ;;   ;;  ;;   ;;  ;;   ;; ;;   ;;;  ;; 
;    ;;;;;   ;;  ;;;;;;;  ;;;;;;;  ;;;;;;; ;;    ;;;;;  
;     ;;;    ;;   ;;;; ;;  ;;;;;    ;;;;;  ;;     ;;;   
;                                                       
;                                                       
;                                                       

  (test/pos-blame
   'class/c-first-order-class-1
   '(contract (class/c)
              3
              'pos
              'neg))
  
  (test/spec-passed
   'class/c-first-order-class-2
   '(contract (class/c)
              object%
              'pos
              'neg))
  
  (test/pos-blame
   'class/c-first-order-method-1
   '(contract (class/c [m (-> any/c number? number?)])
              object%
              'pos
              'neg))
  
  (test/spec-passed
   'class/c-first-order-method-2
   '(contract (class/c [m (-> any/c number? number?)])
              (class object% (super-new) (define/public (m x) (add1 x)))
              'pos
              'neg))
  
  (test/pos-blame
   'class/c-first-order-method-3
   '(contract (class/c [m (-> any/c number? number?)])
              (class object% (super-new) (define/public (m) 3))
              'pos
              'neg))
  
  (test/pos-blame
   'class/c-first-order-method-4
   '(contract (class/c m)
              object%
              'pos
              'neg))
  
  (test/spec-passed
   'class/c-first-order-method-4
   '(contract (class/c m)
              (class object% (super-new) (define/public (m) 3))
              'pos
              'neg))
  
  (test/pos-blame
   'class/c-first-order-method-4
   '(contract (class/c [m (-> any/c number? number?)])
              (class object% (super-new) (define/public (m) 3))
              'pos
              'neg))
  
  (test/pos-blame
   'class/c-first-order-field-1
   '(contract (class/c (field [n number?]))
              object%
              'pos
              'neg))
  
  (test/spec-passed
   'class/c-first-order-field-2
   '(contract (class/c (field [n number?]))
              (class object% (super-new) (field [n 3]))
              'pos
              'neg))
  
  (test/pos-blame
   'class/c-first-order-field-3
   '(contract (class/c (field n))
              object%
              'pos
              'neg))

  (test/spec-passed
   'class/c-first-order-field-4
   '(contract (class/c (field n))
              (class object% (super-new) (field [n 3]))
              'pos
              'neg))
  
  ;; No true first-order tests here, other than just to make
  ;; sure they're accepted.  For init-field, we can at least
  ;; make sure the given field is public (which happens
  ;; naturally by splitting an init-field into init and field).
  (test/spec-passed
   'class/c-first-order-init-1
   '(contract (class/c (init [a number?]))
              (class object% (super-new) (init a))
              'pos
              'neg))
  
  (test/spec-passed
   'class/c-first-order-init-field-1
   '(contract (class/c (init-field [a number?]))
              (class object% (super-new) (init-field a))
              'pos
              'neg))
  
  (test/pos-blame
   'class/c-first-order-init-field-2
   '(contract (class/c (init-field [a number?]))
              object%
              'pos
              'neg))

  (test/pos-blame
   'class/c-first-order-inherit-field-1
   '(contract (class/c (inherit-field [n number?]))
              object%
              'pos
              'neg))
  
  (test/spec-passed
   'class/c-first-order-inherit-field-2
   '(contract (class/c (inherit-field [n number?]))
              (class object% (super-new) (field [n 3]))
              'pos
              'neg))
  
  (test/pos-blame
   'class/c-first-order-inherit-field-3
   '(contract (class/c (inherit-field f))
              object%
              'pos
              'neg))
  
  (test/spec-passed
   'class/c-first-order-inherit-field-4
   '(contract (class/c (inherit-field f))
              (class object% (super-new) (field [f 10]))
              'pos
              'neg))

  (test/pos-blame
   'class/c-first-order-super-1
   '(contract (class/c (super [m (-> any/c number? number?)]))
              object%
              'pos
              'neg))
  
  (test/pos-blame
   'class/c-first-order-super-2
   '(contract (class/c (super [m (-> any/c number? number?)]))
              (class object% (super-new) (define/pubment (m x) (add1 x)))
              'pos
              'neg))
  
  (test/pos-blame
   'class/c-first-order-super-3
   '(contract (class/c (super [m (-> any/c number? number?)]))
              (class object% (super-new) (define/public-final (m x) (add1 x)))
              'pos
              'neg))
  
  (test/pos-blame
   'class/c-first-order-super-4
   '(contract (class/c (super [m (-> any/c number? number?)]))
              (let ([c% (class object% (super-new) (define/public (m x) (add1 x)))])
                (class c% (super-new) (define/overment (m x) (add1 x))))
              'pos
              'neg))
  
  (test/spec-passed
   'class/c-first-order-super-5
   '(contract (class/c (super [m (-> any/c number? number?)]))
              (class object% (super-new) (define/public (m x) (add1 x)))
              'pos
              'neg))

  (test/spec-passed
   'class/c-first-order-super-6
   '(contract (class/c (super [m (-> any/c number? number?)]))
              (let ([c% (class object% (super-new) (define/pubment (m x) (inner x m x)))])
                (class c% (super-new) (define/augride (m x) (add1 x))))
              'pos
              'neg))
  
  (test/pos-blame
   'class/c-first-order-super-7
   '(contract (class/c (super m))
              object%
              'pos
              'neg))
  
  (test/spec-passed
   'class/c-first-order-super-8
   '(contract (class/c (super m))
              (class object% (super-new) (define/public (m) 3))
              'pos
              'neg))
  
  (test/pos-blame
   'class/c-first-order-super-9
   '(contract (class/c (super [m (-> any/c number? number?)]))
              (class object% (super-new) (define/public (m) 3))
              'pos
              'neg))

  (test/pos-blame
   'class/c-first-order-inner-1
   '(contract (class/c (inner [m (-> any/c number? number?)]))
              object%
              'pos
              'neg))
  
  (test/spec-passed
   'class/c-first-order-inner-2
   '(contract (class/c (inner [m (-> any/c number? number?)]))
              (class object% (super-new) (define/pubment (m x) (inner x m x)))
              'pos
              'neg))
  
  (test/pos-blame
   'class/c-first-order-inner-3
   '(contract (class/c (inner [m (-> any/c number? number?)]))
              (class object% (super-new) (define/public (m x) (add1 x)))
              'pos
              'neg))
  
  (test/spec-passed
   'class/c-first-order-inner-4
   '(contract (class/c (inner [m (-> any/c number? number?)]))
              (let ([c% (class object% (super-new) (define/pubment (m x) (inner x m x)))])
                (class c% (super-new) (define/augride (m x) (add1 x))))
              'pos
              'neg))
  
  (test/spec-passed
   'class/c-first-order-inner-5
   '(contract (class/c (inner [m (-> any/c number? number?)]))
              (let ([c% (class object% (super-new) (define/public (m x) (add1 x)))])
                (class c% (super-new) (define/overment (m x) (+ (super m x) (inner x m x)))))
              'pos
              'neg))
  
  (test/pos-blame
   'class/c-first-order-inner-6
   '(contract (class/c (inner [m (-> any/c number? number?)]))
              (let* ([c% (class object% (super-new) (define/pubment (m x) (inner x m x)))]
                     [d% (class c% (super-new) (define/augride (m x) (add1 x)))])
                (class d% (super-new) (define/override-final (m x) (add1 x))))
              'pos
              'neg))
  
  (test/pos-blame
   'class/c-first-order-inner-7
   '(contract (class/c (inner m))
              object%
              'pos
              'neg))
  
  (test/spec-passed
   'class/c-first-order-inner-8
   '(let* ([c% (contract (class/c (inner m))
                         (class object% (super-new) (define/pubment (m) (inner 3 m)))
                         'pos
                         'neg)])
      (class c% (super-new) (define/augment (m) 5))))
  
  (test/neg-blame
   'class/c-first-order-inner-9
   '(let* ([c% (contract (class/c (inner [m (-> any/c number? number?)]))
                         (class object% (super-new) (define/pubment (m x) (inner x m x)))
                         'pos
                         'neg)])
      (class c% (super-new) (define/augment (m) 5))))
  
  (test/pos-blame
   'class/c-first-order-override-1
   '(contract (class/c (override [m (-> any/c number? number?)]))
              object%
              'pos
              'neg))

  (test/spec-passed
   'class/c-first-order-override-2
   '(contract (class/c (override [m (-> any/c number? number?)]))
              (class object% (super-new) (define/public (m x) (add1 x)))
              'pos
              'neg))

  (test/pos-blame
   'class/c-first-order-override-3
   '(contract (class/c (override [m (-> any/c number? number?)]))
              (class object% (super-new) (define/pubment (m x) (add1 x)))
              'pos
              'neg))

  (test/pos-blame
   'class/c-first-order-override-4
   '(contract (class/c (override [m (-> any/c number? number?)]))
              (let ([c% (class object% (super-new) (define/public (m x) (add1 x)))])
                (class c% (super-new) (define/overment (m x) (+ (super m x) (inner x m x)))))
              'pos
              'neg))

  (test/spec-passed
   'class/c-first-order-override-5
   '(contract (class/c (override [m (-> any/c number? number?)]))
              (let ([c% (class object% (super-new) (define/public (m x) (add1 x)))])
                (class c% (super-new) (define/override (m x) (add1 (super m x)))))
              'pos
              'neg))

  (test/pos-blame
   'class/c-first-order-override-6
   '(contract (class/c (override [m (-> any/c number? number?)]))
              (let* ([c% (class object% (super-new) (define/public (m x) (add1 x)))]
                     [d% (class c% (super-new) (define/overment (m x) (+ (super m x) (inner x m x))))])
                (class d% (super-new) (define/augride (m x) x)))
              'pos
              'neg))
  
  (test/pos-blame
   'class/c-first-order-override-7
   '(contract (class/c (override m))
              object%
              'pos
              'neg))

  (test/spec-passed
   'class/c-first-order-override-8
   '(let ([c% (contract (class/c (override m))
                        (class object% (super-new) (define/public (m) 3))
                        'pos
                        'neg)])
      (class c% (super-new) (define/override (m) 5))))
  
  (test/neg-blame
   'class/c-first-order-override-9
   '(let ([c% (contract (class/c (override [m (-> any/c number? number?)]))
                        (class object% (super-new) (define/public (m x) 3))
                        'pos
                        'neg)])
      (class c% (super-new) (define/override (m) 5))))

  (test/pos-blame
   'class/c-first-order-augment-1
   '(contract (class/c (augment [m (-> any/c number? number?)]))
              object%
              'pos
              'neg))

  (test/spec-passed
   'class/c-first-order-augment-2
   '(contract (class/c (augment [m (-> any/c number? number?)]))
              (class object% (super-new) (define/pubment (m x) (add1 x)))
              'pos
              'neg))

  (test/pos-blame
   'class/c-first-order-augment-3
   '(contract (class/c (augment [m (-> any/c number? number?)]))
              (class object% (super-new) (define/public (m x) (add1 x)))
              'pos
              'neg))

  (test/pos-blame
   'class/c-first-order-augment-4
   '(contract (class/c (augment [m (-> any/c number? number?)]))
              (let ([c% (class object% (super-new) (define/pubment (m x) (inner x m x)))])
                (class c% (super-new) (define/augride (m x) (add1 x))))
              'pos
              'neg))

  (test/pos-blame
   'class/c-first-order-augment-5
   '(contract (class/c (augment [m (-> any/c number? number?)]))
              (let ([c% (class object% (super-new) (define/public (m x) (add1 x)))])
                (class c% (super-new) (define/override (m x) (add1 (super m x)))))
              'pos
              'neg))

  (test/spec-passed
   'class/c-first-order-augment-6
   '(contract (class/c (augment [m (-> any/c number? number?)]))
              (let* ([c% (class object% (super-new) (define/public (m x) (add1 x)))]
                     [d% (class c% (super-new) (define/overment (m x) (+ (super m x) (inner x m x))))])
                (class d% (super-new) (define/augment (m x) x)))
              'pos
              'neg))
  
  (test/pos-blame
   'class/c-first-order-augment-7
   '(contract (class/c (augment m))
              object%
              'pos
              'neg))

  (test/spec-passed
   'class/c-first-order-augment-8
   '(let ([c% (contract (class/c (augment m))
                        (class object% (super-new) (define/pubment (m) 3))
                        'pos
                        'neg)])
      (class c% (super-new) (inherit m))))

  (test/pos-blame
   'class/c-first-order-augment-9
   '(let ([c% (contract (class/c (augment [m (-> any/c number? number?)]))
                        (class object% (super-new) (define/pubment (m) 3))
                        'pos
                        'neg)])
      (class c% (super-new) (inherit m))))
  
  (test/pos-blame
   'class/c-first-order-augride-1
   '(contract (class/c (augride [m (-> any/c number? number?)]))
              object%
              'pos
              'neg))

  (test/pos-blame
   'class/c-first-order-augride-2
   '(contract (class/c (augride [m (-> any/c number? number?)]))
              (class object% (super-new) (define/pubment (m x) (add1 x)))
              'pos
              'neg))

  (test/pos-blame
   'class/c-first-order-augride-4
   '(contract (class/c (augride [m (-> any/c number? number?)]))
              (class object% (super-new) (define/public (m x) (add1 x)))
              'pos
              'neg))

  (test/spec-passed
   'class/c-first-order-augride-5
   '(contract (class/c (augride [m (-> any/c number? number?)]))
              (let ([c% (class object% (super-new) (define/pubment (m x) (inner x m x)))])
                (class c% (super-new) (define/augride (m x) (add1 x))))
              'pos
              'neg))

  (test/pos-blame
   'class/c-first-order-augride-5
   '(contract (class/c (augride [m (-> any/c number? number?)]))
              (let ([c% (class object% (super-new) (define/public (m x) (add1 x)))])
                (class c% (super-new) (define/override (m x) (add1 (super m x)))))
              'pos
              'neg))

  (test/spec-passed
   'class/c-first-order-augride-6
   '(contract (class/c (augride [m (-> any/c number? number?)]))
              (let* ([c% (class object% (super-new) (define/public (m x) (add1 x)))]
                     [d% (class c% (super-new) (define/overment (m x) (+ (super m x) (inner x m x))))])
                (class d% (super-new) (define/augride (m x) x)))
              'pos
              'neg))
  
  (test/pos-blame
   'class/c-first-order-augride-7
   '(contract (class/c (augride m))
              object%
              'pos
              'neg))

  (test/spec-passed
   'class/c-first-order-augride-8
   '(let ([c% (contract (class/c (augride m))
                        (class (class object% (super-new) (define/pubment (m) 3))
                          (super-new) (define/augride (m) 4))
                        'pos
                        'neg)])
      (class c% (super-new) (inherit m))))

  (test/pos-blame
   'class/c-first-order-augride-9
   '(let ([c% (contract (class/c (augride [m (-> any/c number? number?)]))
                        (class (class object% (super-new) (define/pubment (m) 3))
                          (super-new) (define/augride (m) 4))
                        'pos
                        'neg)])
      (class c% (super-new) (inherit m))))
  
  (test/pos-blame
   'class/c-first-order-inherit-1
   '(let* ([c% (contract (class/c (inherit [m (-> any/c number? number?)]))
                         object%
                         'pos
                         'neg)]
           [d% (class c% (super-new) (inherit m) (define/public (f) (m 5)))])
      (send (new d%) f)))

  (test/spec-passed
   'class/c-first-order-inherit-2
   '(let* ([c% (contract (class/c (inherit [m (-> any/c number? number?)]))
                         (class object% (super-new) (define/public (m x) x))
                         'pos
                         'neg)]
           [d% (class c% (super-new) (inherit m) (define/public (f) (m 5)))])
      (send (new d%) f)))

  (test/pos-blame
   'class/c-first-order-inherit-3
   '(let* ([c% (contract (class/c (inherit [m (-> any/c number? number?)]))
                         (class object% (super-new) (define/public (m) 3))
                         'pos
                         'neg)]
           [d% (class c% (super-new) (inherit m) (define/public (f) (m 5)))])
      (send (new d%) f)))
  
  (test/spec-passed
   'class/c-higher-order-init-1
   '(let ([c% (contract (class/c (init [a number?]))
                        (class object% (super-new) (init a))
                        'pos
                        'neg)])
      (new c% [a 3])))
  
  (test/neg-blame
   'class/c-higher-order-init-2
   '(let ([c% (contract (class/c (init [a number?]))
                        (class object% (super-new) (init a))
                        'pos
                        'neg)])
      (new c% [a #t])))
  
  (test/spec-passed
   'class/c-higher-order-init-3
   '(let* ([c% (class object% (super-new) (init a))]
           [d% (contract (class/c (init [a number?] [a string?]))
                         (class c% (super-new) (init a))
                         'pos
                         'neg)])
      (new d% [a 3] [a "foo"])))
  
  (test/neg-blame
   'class/c-higher-order-init-4
   '(let* ([c% (class object% (super-new) (init a))]
           [d% (contract (class/c (init [a number?] [a string?]))
                         (class c% (super-new) (init a))
                         'pos
                         'neg)])
      (new d% [a 3] [a 4])))
  
  (test/neg-blame
   'class/c-higher-order-init-5
   '(let* ([c% (class object% (super-new) (init a))]
           [d% (contract (class/c (init [a number?] [a string?]))
                         (class c% (super-new) (init a))
                         'pos
                         'neg)])
      (new d% [a "bar"] [a "foo"])))
  
  (test/spec-passed
   'class/c-higher-order-init-6
   '(let* ([c% (class object% (super-new) (init a))]
           [d% (class c% (super-new) (init a))]
           [d%/c (contract (class/c (init [a integer?] [a string?])) d% 'pos 'neg1)]
           [d%/c/c (contract (class/c (init [a number?])) d%/c 'pos1 'neg)])
      (new d%/c/c [a 3] [a "foo"])))
  
  (test/neg-blame
   'class/c-higher-order-init-7
   '(let* ([c% (class object% (super-new) (init a))]
           [d% (class c% (super-new) (init a))]
           [d%/c (contract (class/c (init [a integer?] [a string?])) d% 'pos1 'neg)]
           [d%/c/c (contract (class/c (init [a number?])) d%/c 'pos 'neg1)])
      (new d%/c/c [a 3.5] [a "foo"])))
  
  (test/neg-blame
   'class/c-higher-order-init-8
   '(let* ([c% (class object% (super-new) (init a))]
           [d% (class c% (super-new) (init a))]
           [d%/c (contract (class/c (init [a integer?] [a string?])) d% 'pos 'neg)]
           [d%/c/c (contract (class/c (init [a number?])) d%/c 'pos 'neg)])
      (new d%/c/c [a #t] [a "foo"])))
  
  (test/spec-passed
   'class/c-higher-order-init-field-1
   '(let ([c% (contract (class/c (init-field [f (-> number? number?)]))
                        (class object% (super-new) (init-field f) (f 3))
                        'pos
                        'neg)])
      (new c% [f (lambda (x) x)])))

  (test/pos-blame
   'class/c-higher-order-init-field-2
   '(let ([c% (contract (class/c (init-field [f (-> number? number?)]))
                        (class object% (super-new) (init-field f) (f #t))
                        'pos
                        'neg)])
      (new c% [f (lambda (x) x)])))

  (test/neg-blame
   'class/c-higher-order-init-field-3
   '(let ([c% (contract (class/c (init-field [f (-> number? number?)]))
                        (class object% (super-new) (init-field f) (f 3))
                        'pos
                        'neg)])
      (new c% [f (lambda (x) (zero? x))])))
  
  ;; Make sure that the original provider of the value is blamed if an
  ;; init arg is given an invalid value, and then that is retrieved by
  ;; an external client.
  (test/neg-blame
   'class/c-higher-order-init-field-4
   '(let* ([c% (contract (class/c (init-field [f (-> number? number?)]))
                         (class object% (super-new) (init-field f))
                         'pos
                         'neg)]
           [o (new c% [f (lambda (x) (zero? x))])])
      ((get-field f o) 3)))

  (test/spec-passed
   'class/c-higher-order-method-1
   '(let ([c% (contract (class/c [m (-> any/c number? number?)])
                        (class object% (super-new) (define/public (m x) (add1 x)))
                        'pos
                        'neg)])
      (send (new c%) m 3)))

  (test/neg-blame
   'class/c-higher-order-method-2
   '(let ([c% (contract (class/c [m (-> any/c number? number?)])
                        (class object% (super-new) (define/public (m x) (add1 x)))
                        'pos
                        'neg)])
      (send (new c%) m #f)))

  (test/pos-blame
   'class/c-higher-order-method-3
   '(let ([c% (contract (class/c [m (-> any/c number? number?)])
                        (class object% (super-new) (define/public (m x) (zero? x)))
                        'pos
                        'neg)])
      (send (new c%) m 3)))

  ;; Test that public method contracts are not checked for implication.
  ;; Public method contracts do not check behavioral subtyping.
  ;; Once interfaces have contracts, those will.
  (test/spec-passed
   'class/c-higher-order-method-4
   '(let* ([c% (contract (class/c [m (-> any/c number? number?)])
                         (class object% (super-new) (define/public (m x) (zero? x)))
                         'pos
                         'neg)]
           [d% (class c% (super-new) (define/override (m) (super m 5)))])
      (send (new d%) m)))

  (test/spec-passed
   'class/c-higher-order-super-1
   '(let* ([c% (contract (class/c [m (-> any/c integer? integer?)]
                                  (super [m (-> any/c number? number?)]))
                         (class object% (super-new) (define/public (m x) (add1 x)))
                         'pos
                         'neg)]
           [d% (class c% (super-new) (define/override (m x) (+ x (super m 3.5))))])
      (send (new d%) m 4.5)))

  (test/neg-blame
   'class/c-higher-order-super-2
   '(let* ([c% (contract (class/c [m (-> any/c integer? integer?)]
                                  (super [m (-> any/c number? number?)]))
                         (class object% (super-new) (define/public (m x) (add1 x)))
                         'pos
                         'neg)]
           [d% (class c% (super-new) (define/override (m) (super m #f)))])
      (send (new d%) m)))

  (test/pos-blame
   'class/c-higher-order-super-3
   '(let* ([c% (contract (class/c [m (-> any/c integer? integer?)]
                                  (super [m (-> any/c number? number?)]))
                         (class object% (super-new) (define/public (m x) (zero? x)))
                         'pos
                         'neg)]
           [d% (class c% (super-new) (define/override (m) (super m 3.5)))])
      (send (new d%) m)))

  (test/spec-passed
   'class/c-higher-order-inner-1
   '(let* ([c% (contract (class/c (inner [m (-> any/c integer? integer?)]))
                         (class object% (super-new) (define/pubment (m x) (+ x (inner x m x))))
                         'pos
                         'neg)]
           [d% (class c% (super-new) (define/augride (m x) (add1 x)))])
      (send (new d%) m 3)))

  (test/neg-blame
   'class/c-higher-order-inner-2
   '(let* ([c% (contract (class/c (inner [m (-> any/c integer? integer?)]))
                         (class object% (super-new) (define/pubment (m x) (+ x (inner x m x))))
                         'pos
                         'neg)]
           [d% (class c% (super-new) (define/augride (m x) (zero? x)))])
      (send (new d%) m 3)))

  (test/pos-blame
   'class/c-higher-order-inner-3
   '(let* ([c% (contract (class/c (inner [m (-> any/c integer? integer?)]))
                         (class object% (super-new) (define/pubment (m x) (+ x (inner x m (zero? x)))))
                         'pos
                         'neg)]
           [d% (class c% (super-new) (define/augride (m x) (add1 x)))])
      (send (new d%) m 3)))

  (test/neg-blame
   'class/c-higher-order-inner-4
   '(let* ([c% (contract (class/c (inner [m (-> any/c integer? integer?)]))
                         (class object% (super-new) (define/pubment (m x) (+ x (inner x m x))))
                         'pos
                         'neg)]
           [d% (class c% (super-new) (define/augride (m x) (add1 x)))]
           [e% (class d% (super-new) (define/override (m x) (zero? (super m x))))])
      (send (new e%) m 3)))

  (test/spec-passed
   'class/c-higher-order-inner-5
   '(let* ([c% (contract (class/c (inner [m (-> any/c integer? integer?)]))
                         (class object% (super-new) (define/pubment (m x) (+ x (inner x m x))))
                         'pos
                         'neg)]
           [d% (class c% (super-new) (define/augment (m x) (if (inner x m x) (add1 x) x)))]
           [e% (class d% (super-new) (define/augride (m x) (zero? x)))])
      (send (new e%) m 3)))

  ;; Make sure the order of the wrapping is correct in the next two.
  (test/neg-blame
   'class/c-higher-order-inner-6
   '(let* ([c% (contract (class/c (inner [m (-> any/c integer? integer?)]))
                         (class object% (super-new) (define/pubment (m x) (+ x (inner x m x))))
                         'pos
                         'neg1)]
           [d% (contract (class/c (inner [m (-> any/c number? number?)]))
                         c%
                         'pos1
                         'neg)]
           [e% (class d% (super-new) (define/augride (m x) (zero? x)))])
      (send (new e%) m 3)))

  (test/pos-blame
   'class/c-higher-order-inner-7
   '(let* ([c% (contract (class/c (inner [m (-> any/c integer? integer?)]))
                         (class object% (super-new) (define/pubment (m x) (+ x (inner x m #f))))
                         'pos
                         'neg1)]
           [d% (contract (class/c (inner [m (-> any/c number? number?)]))
                         c%
                         'pos1
                         'neg)]
           [e% (class d% (super-new) (define/augride (m x) (add1 x)))])
      (send (new e%) m 3)))

  ;; Test that overriding an augmenting method can still be effected by an inner contract.
  (test/neg-blame
   'class/c-higher-order-inner-8
   '(let* ([c% (contract (class/c (inner [m (-> any/c number? number?)]))
                         (class object% (super-new) (define/pubment (m x) (+ x (inner x m 3))))
                         'pos
                         'neg)]
           [d% (class c% (super-new) (define/augride (m x) (add1 x)))]
           [e% (class d% (super-new) (define/override (m x) (zero? (super m x))))])
      (send (new e%) m 3)))

  ;; The inner contract can be added before the next augmenting method, as seen here.
  (test/neg-blame
   'class/c-higher-order-inner-9
   '(let* ([c% (class object% (super-new) (define/pubment (m x) (+ x (inner x m 3))))]
           [d% (contract (class/c (inner [m (-> any/c number? number?)]))
                         (class c% (super-new) (define/augride (m x) (add1 x)))
                         'pos
                         'neg)]
           [e% (class d% (super-new) (define/override (m x) (zero? (super m x))))])
      (send (new e%) m 3)))
  
  ;; Show both inner and super contracts.
  (test/spec-passed
   'class/c-higher-order-inner-10
   '(let* ([c% (class object% (super-new) (define/pubment (m x) (+ x (inner x m 3))))]
           [d% (contract (class/c (inner [m (-> any/c number? number?)])
                                  (super [m (-> any/c number? number?)]))
                         (class c% (super-new) (define/augride (m x) (add1 x)))
                         'pos
                         'neg)]
           [e% (class d% (super-new) (define/override (m x) (+ x (super m x))))])
      (send (new e%) m 3)))

  (test/pos-blame
   'class/c-higher-order-inner-11
   '(let* ([c% (class object% (super-new) (define/pubment (m x) (+ x (inner x m #f))))]
           [d% (contract (class/c (inner [m (-> any/c number? number?)])
                                  (super [m (-> any/c number? number?)]))
                         (class c% (super-new) (define/augride (m x) (add1 x)))
                         'pos
                         'neg)]
           [e% (class d% (super-new) (define/override (m x) (+ x (super m x))))])
      (send (new e%) m 3)))

  (test/neg-blame
   'class/c-higher-order-inner-10
   '(let* ([c% (class object% (super-new) (define/pubment (m x) (+ x (inner x m 3))))]
           [d% (contract (class/c (inner [m (-> any/c number? number?)])
                                  (super [m (-> any/c number? number?)]))
                         (class c% (super-new) (define/augride (m x) (add1 x)))
                         'pos
                         'neg)]
           [e% (class d% (super-new) (define/override (m x) (+ x (super m #f))))])
      (send (new e%) m 3)))

  (test/spec-passed/result
   'class/c-higher-order-field-1
   '(let* ([c% (contract (class/c (field [f number?]))
                         (class object% (super-new) (field [f 10]))
                         'pos
                         'neg)])
      (get-field f (new c%)))
   10)

  (test/spec-passed/result
   'class/c-higher-order-field-2
   '(let* ([c% (contract (class/c (field [f number?]))
                         (class object% (super-new) (field [f 10]))
                         'pos
                         'neg)]
           [o (new c%)])
      (set-field! f o 5)
      (get-field f o))
   5)

  (test/pos-blame
   'class/c-higher-order-field-3
   '(let* ([c% (contract (class/c (field [f number?]))
                         (class object% (super-new) (field [f #f]))
                         'pos
                         'neg)]
           [o (new c%)])
      (get-field f o)))

  (test/neg-blame
   'class/c-higher-order-field-4
   '(let* ([c% (contract (class/c (field [f number?]))
                         (class object% (super-new) (field [f 10]))
                         'pos
                         'neg)]
           [o (new c%)])
      (set-field! f o #f)))
  
  (test/spec-passed
   'class/c-higher-order-field-5
   '(let ([c% (contract (class/c (field f))
                        (class object% (super-new) (field [f 10]))
                        'pos
                        'neg)])
      (get-field f (new c%))))

  (test/spec-passed/result
   'class/c-higher-order-inherit-field-1
   '(let* ([c% (contract (class/c (inherit-field [f number?]))
                         (class object% (super-new) (field [f 10]))
                         'pos
                         'neg)]
           [d% (class c% (super-new) 
                 (inherit-field f)
                 (define/public (m) f))])
      (send (new d%) m))
   10)

  (test/spec-passed/result
   'class/c-higher-order-inherit-field-2
   '(let* ([c% (contract (class/c (inherit-field [f number?]))
                         (class object% (super-new) (field [f 10]))
                         'pos
                         'neg)]
           [d% (class c% (super-new)
                 (inherit-field f)
                 (define/public (m) (set! f 12)))]
           [o (new d%)])
      (send o m)
      (get-field f o))
   12)

  (test/pos-blame
   'class/c-higher-order-inherit-field-3
   '(let* ([c% (contract (class/c (inherit-field [f number?]))
                         (class object% (super-new) (field [f #f]))
                         'pos
                         'neg)]
           [d% (class c% (super-new) 
                 (inherit-field f)
                 (define/public (m) f))])
      (send (new d%) m)))

  (test/neg-blame
   'class/c-higher-order-inherit-field-4
   '(let* ([c% (contract (class/c (inherit-field [f number?]))
                         (class object% (super-new) (field [f 10]))
                         'pos
                         'neg)]
           [d% (class c% (super-new)
                 (inherit-field f)
                 (define/public (m) (set! f #f)))])
      (send (new d%) m)))

  (test/spec-passed
   'class/c-higher-order-inherit-field-5
   '(let* ([c% (contract (class/c (inherit-field f))
                         (class object% (super-new) (field [f 10]))
                         'pos
                         'neg)]
           [d% (class c% (super-new)
                 (inherit-field f)
                 (define/public (m) f))])
      (send (new d%) m)))

  (test/spec-passed
   'class/c-higher-order-override-1
   '(let* ([c% (contract (class/c (override [m (-> any/c integer? integer?)]))
                         (class object% (super-new)
                           (define/public (m x) x)
                           (define/public (f x) (m x)))
                         'pos
                         'neg)]
           [d% (class c% (super-new) 
                 (define/public (g x) (m x))
                 (define/override (m x) (add1 (super m x))))])
      (send (new d%) g 3.5)))

  (test/neg-blame
   'class/c-higher-order-override-2
   '(let* ([c% (contract (class/c (override [m (-> any/c number? number?)]))
                         (class object% (super-new)
                           (define/public (m x) x)
                           (define/public (f x) (add1 (m x))))
                         'pos
                         'neg)]
           [d% (class c% (super-new) (define/override (m x) (zero? (super m x))))])
      (send (new d%) f 3)))

  (test/neg-blame
   'class/c-higher-order-override-3
   '(let* ([c% (contract (class/c (override [m (-> any/c number? number?)]))
                         (class object% (super-new)
                           (define/public (m x) (zero? x))
                           (define/public (f x) (add1 (m x))))
                         'pos
                         'neg)]
           [d% (class c% (super-new) (define/override (m x) (super m x)))])
      (send (new d%) f 3)))

  (test/pos-blame
   'class/c-higher-order-override-4
   '(let* ([c% (contract (class/c (override [m (-> any/c number? number?)]))
                         (class object% (super-new)
                           (define/public (m x) x)
                           (define/public (f x) (add1 (m #f))))
                         'pos
                         'neg)]
           [d% (class c% (super-new) (define/override (m x) (+ x (super m x))))])
      (send (new d%) f 3)))

  (test/pos-blame
   'class/c-higher-order-override-5
   '(let* ([c% (contract (class/c (override [m (-> any/c number? number?)]))
                         (class object% (super-new)
                           (define/public (m x) x)
                           (define/public (f x) (add1 (m #f))))
                         'pos
                         'neg1)]
           [d% (contract (class/c (override [m (-> any/c string? string?)]))
                         c%
                         'pos1
                         'neg)]
           [e% (class d% (super-new) (define/override (m x) (+ x (super m x))))])
      (send (new e%) f 3)))

  (test/spec-passed
   'class/c-higher-order-override-6
   '(let* ([c% (contract (class/c (override [m (-> any/c number? number?)]))
                         (class object% (super-new)
                           (define/public (m x) x)
                           (define/public (f x) (add1 (m 3.5))))
                         'pos
                         'neg1)]
           [d% (contract (class/c (override [m (-> any/c integer? integer?)]))
                         (class c% (super-new) (inherit m) (define/public (g x) (add1 (m 3))))
                         'pos1
                         'neg)]
           [e% (class d% (super-new) (define/override (m x) (+ x (super m x))))])
      (send (new e%) g 3)))

  (test/pos-blame
   'class/c-higher-order-override-7
   '(let* ([c% (contract (class/c (override [m (-> any/c number? number?)]))
                         (class object% (super-new)
                           (define/public (m x) x)
                           (define/public (f x) (add1 (m #f))))
                         'pos
                         'neg1)]
           [d% (contract (class/c (override [m (-> any/c integer? integer?)]))
                         (class c% (super-new) (define/public (g x) (add1 (m 3))))
                         'pos1
                         'neg)]
           [e% (class d% (super-new) (define/override (m x) (+ x (super m x))))])
      (send (new e%) f 3)))

  (test/spec-passed
   'class/c-higher-order-augment-1
   '(let* ([c% (contract (class/c (augment [m (-> any/c integer? integer?)]))
                         (class object% (super-new)
                           (define/pubment (m x) x)
                           (define/public (f x) (m (zero? x))))
                         'pos
                         'neg)]
           [d% (class c% (super-new) (inherit m) (define/public (g x) (m x)))])
      (send (new d%) f 3)))

  (test/neg-blame
   'class/c-higher-order-augment-2
   '(let* ([c% (contract (class/c (augment [m (-> any/c integer? integer?)]))
                         (class object% (super-new) (define/pubment (m x) x))
                         'pos
                         'neg)]
           [d% (class c% (super-new) (inherit m) (define/public (g x) (m x)))])
      (send (new d%) g 3.5)))

  (test/pos-blame
   'class/c-higher-order-augment-3
   '(let* ([c% (contract (class/c (augment [m (-> any/c integer? integer?)]))
                         (class object% (super-new) (define/pubment (m x) #f))
                         'pos
                         'neg)]
           [d% (class c% (super-new) (inherit m) (define/public (g x) (m x)))])
      (send (new d%) g 3)))

  (test/pos-blame
   'class/c-higher-order-augment-4
   '(let* ([c% (contract (class/c (augment [m (-> any/c number? integer?)]))
                         (class object% (super-new) (define/pubment (m x) #f))
                         'pos
                         'neg1)]
           [d% (contract (class/c (augment [m (-> any/c integer? number?)]))
                         c%
                         'pos1
                         'neg)]
           [e% (class d% (super-new) (inherit m) (define/public (g x) (m x)))])
      (send (new e%) g 3)))

  (test/neg-blame
   'class/c-higher-order-augment-5
   '(let* ([c% (contract (class/c (augment [m (-> any/c number? integer?)]))
                         (class object% (super-new) (define/pubment (m x) (floor x)))
                         'pos
                         'neg1)]
           [d% (contract (class/c (augment [m (-> any/c integer? number?)]))
                         c%
                         'pos1
                         'neg)]
           [e% (class d% (super-new) (inherit m) (define/public (g x) (m x)))])
      (send (new e%) g 3.5)))

  (test/spec-passed
   'class/c-higher-order-augment-6
   '(let* ([c% (contract (class/c (augment [m (-> any/c number? integer?)]))
                         (class object% (super-new) (define/pubment (m x) (floor x)))
                         'pos
                         'neg1)]
           [d% (contract (class/c (augment [m (-> any/c integer? number?)]))
                         (class c% (super-new) (inherit m) (define/public (f x) (m x)))
                         'pos1
                         'neg)]
           [e% (class d% (super-new) (inherit m) (define/public (g x) (m x)))])
      (send (new e%) f 3.5)))

  (test/spec-passed
   'class/c-higher-order-inherit-1
   '(let* ([c% (contract (class/c (inherit [m (-> any/c number? number?)]))
                         (class object% (super-new) (define/public (m x) x))
                         'pos
                         'neg)]
           [d% (class c% (super-new) (inherit m) (define/public (f) (m 5)))])
      (send (new d%) f)))

  (test/neg-blame
   'class/c-higher-order-inherit-2
   '(let* ([c% (contract (class/c (inherit [m (-> any/c number? number?)]))
                         (class object% (super-new) (define/public (m x) x))
                         'pos
                         'neg)]
           [d% (class c% (super-new) (inherit m) (define/public (f) (m #f)))])
      (send (new d%) f)))

  (test/pos-blame
   'class/c-higher-order-inherit-3
   '(let* ([c% (contract (class/c (inherit [m (-> any/c number? number?)]))
                         (class object% (super-new) (define/public (m x) (zero? x)))
                         'pos
                         'neg)]
           [d% (class c% (super-new) (inherit m) (define/public (f) (m 5)))])
      (send (new d%) f)))

  ;; Should not be checked if overridden (i.e. target of dyn disp changes).
  (test/spec-passed
   'class/c-higher-order-inherit-4
   '(let* ([c% (contract (class/c (inherit [m (-> any/c number? number?)]))
                         (class object% (super-new) (define/public (m x) (zero? x)))
                         'pos
                         'neg)]
           [d% (class c% (super-new) (inherit m) (define/public (f) (m 5)))]
           [e% (class d% (super-new) (define/override (m x) x))])
      (send (new e%) f)))

  (test/spec-passed
   '->m-first-order-1
   '(contract (class/c [m (->m number? number?)])
              (class object% (super-new) (define/public (m x) x))
              'pos
              'neg))

  (test/pos-blame
   '->m-first-order-2
   '(contract (class/c [m (->m any/c number? number?)])
              (class object% (super-new) (define/public (m x) x))
              'pos
              'neg))

  (test/spec-passed
   '->*m-first-order-1
   '(contract (class/c [m (->*m (number?) (string?) number?)])
              (class object% (super-new) (define/public (m x [f "foo"]) x))
              'pos
              'neg))

  (test/pos-blame
   '->*m-first-order-2
   '(contract (class/c [m (->*m (any/c number?) (string?) number?)])
              (class object% (super-new) (define/public (m x [f "foo"]) x))
              'pos
              'neg))
  
  (test/spec-passed
   '->dm-first-order-1
   '(contract (class/c [pop (->dm () () #:pre-cond (not (send this empty?)) [_ number?])]
                       [push (->dm ([arg number?]) () [_ void?] #:post-cond (not (send this empty?)))]
                       [empty? (->m boolean?)])
              (class object% (super-new)
                (define stack null)
                (define/public (empty?) (null? stack))
                (define/public (push v) (set! stack (cons v stack)))
                (define/public (pop) (let ([res (car stack)]) (set! stack (cdr stack)) res)))
              'pos
              'neg))

  (test/pos-blame
   '->dm-first-order-1
   '(contract (class/c [pop (->dm () () #:pre-cond (not (send this empty?)) [_ number?])]
                       [push (->dm ([arg number?]) () [_ void?] #:post-cond (not (send this empty?)))]
                       [empty? (->m boolean?)])
              (class object% (super-new)
                (define stack null)
                (define/public (empty?) (null? stack))
                (define/public (push v) (set! stack (cons v stack)))
                (define/public (pop v) (let ([res (car stack)]) (set! stack (cdr stack)) res)))
              'pos
              'neg))

  (test/spec-passed
   '->dm-higher-order-1
   '(let* ([stack% (contract (class/c [pop (->dm () () #:pre-cond (not (send this empty?)) [_ number?])]
                                      [push (->dm ([arg number?]) () [_ void?] #:post-cond (not (send this empty?)))]
                                      [empty? (->m boolean?)])
                             (class object% (super-new)
                               (define stack null)
                               (define/public (empty?) (null? stack))
                               (define/public (push v) (set! stack (cons v stack)))
                               (define/public (pop) (let ([res (car stack)]) (set! stack (cdr stack)) res)))
                             'pos
                             'neg)]
           [o (new stack%)])
      (send o push 4)
      (send o empty?)
      (send o pop)))

  (test/pos-blame
   '->dm-higher-order-2
   '(let* ([stack% (contract (class/c [pop (->dm () () #:pre-cond (not (send this empty?)) [_ number?])]
                                      [push (->dm ([arg number?]) () [_ void?] #:post-cond (not (send this empty?)))]
                                      [empty? (->m boolean?)])
                             (class object% (super-new)
                               (define stack null)
                               (define/public (empty?) (null? stack))
                               (define/public (push v) (void))
                               (define/public (pop) (let ([res (car stack)]) (set! stack (cdr stack)) res)))
                             'pos
                             'neg)]
           [o (new stack%)])
      (send o push 4)
      (send o empty?)
      (send o pop)))

  (test/neg-blame
   '->dm-higher-order-3
   '(let* ([stack% (contract (class/c [pop (->dm () () #:pre-cond (not (send this empty?)) [_ number?])]
                                      [push (->dm ([arg number?]) () [_ void?] #:post-cond (not (send this empty?)))]
                                      [empty? (->m boolean?)])
                             (class object% (super-new)
                               (define stack null)
                               (define/public (empty?) (null? stack))
                               (define/public (push v) (set! stack (cons v stack)))
                               (define/public (pop) (let ([res (car stack)]) (set! stack (cdr stack)) res)))
                             'pos
                             'neg)]
           [o (new stack%)])
      (send o pop)))
  
  (test/spec-passed
   'case->m-first-order-1
   '(contract (class/c [m (case->m (-> number? number?) (-> number? number? number?))])
              (class object% (super-new) (define/public (m x [y 3]) (+ x y)))
              'pos
              'neg))

  (test/pos-blame
   'case->m-first-order-2
   '(contract (class/c [m (case->m (-> number? number?) (-> number? number? number?))])
              (class object% (super-new) (define/public (m x) (+ x y)))
              'pos
              'neg))

  (test/spec-passed
   'case->m-higher-order-1
   '(let ([cls% (contract (class/c [m (case->m (-> number? number?) (-> number? number? number?))])
                          (class object% (super-new) (define/public (m x [y 3]) (+ x y)))
                          'pos
                          'neg)])
      (send (new cls%) m 3)
      (send (new cls%) m 3 4)))

  (test/neg-blame
   'case->m-higher-order-2
   '(let ([cls% (contract (class/c [m (case->m (-> number? number?) (-> number? number? number?))])
                          (class object% (super-new) (define/public (m x [y 3]) (+ x y)))
                          'pos
                          'neg)])
      (send (new cls%) m #t)))

  (test/neg-blame
   'case->m-higher-order-3
   '(let ([cls% (contract (class/c [m (case->m (-> number? number?) (-> number? number? number?))])
                          (class object% (super-new) (define/public (m x [y 3]) (+ x y)))
                          'pos
                          'neg)])
      (send (new cls%) m 3 #t)))

;                                                              
;                                                              
;             ;;        ;;                     ;    ;;         
;             ;;        ;;                    ;;    ;;         
;             ;;                              ;;    ;;         
;     ;;;;    ;; ;;;    ;;    ;;;      ;;;;  ;;;;; ;;    ;;;;  
;    ;;;;;;   ;;;;;;;   ;;   ;;;;;    ;;;;;; ;;;;; ;;   ;;;;;; 
;   ;;;  ;;;  ;;;  ;;;  ;;  ;;   ;;  ;;;  ;;  ;;   ;;  ;;;  ;; 
;   ;;    ;;  ;;    ;;  ;;  ;;;;;;;  ;;       ;;   ;;  ;;      
;   ;;    ;;  ;;    ;;  ;;  ;;;;;;;  ;;       ;;   ;;  ;;      
;   ;;    ;;  ;;    ;;  ;;  ;;       ;;       ;;   ;;  ;;      
;   ;;;  ;;;  ;;;  ;;;  ;;  ;;;  ;;  ;;;  ;;  ;;  ;;   ;;;  ;; 
;    ;;;;;;   ;;;;;;;   ;;   ;;;;;    ;;;;;   ;;;;;;    ;;;;;  
;     ;;;;    ;; ;;;    ;;    ;;;      ;;;     ;;;;;     ;;;   
;                       ;;                                     
;                     ;;;;                                     
;                     ;;;                                      

  (test/pos-blame
   'object/c-first-order-object-1
   '(contract (object/c)
              3
              'pos
              'neg))
  
  (test/spec-passed
   'object/c-first-order-object-2
   '(contract (object/c)
              (new object%)
              'pos
              'neg))
  
  (test/pos-blame
   'object/c-first-order-method-1
   '(contract (object/c [m (-> any/c number? number?)])
              (new object%)
              'pos
              'neg))
  
  (test/spec-passed
   'object/c-first-order-method-2
   '(contract (object/c [m (-> any/c number? number?)])
              (new (class object% (super-new) (define/public (m x) (add1 x))))
              'pos
              'neg))
  
  (test/pos-blame
   'object/c-first-order-field-1
   '(contract (object/c (field [n number?]))
              (new object%)
              'pos
              'neg))
  
  (test/spec-passed
   'object/c-first-order-field-2
   '(contract (object/c (field [n number?]))
              (new (class object% (super-new) (field [n 3])))
              'pos
              'neg))
  
  (test/spec-passed/result
   'object/c-higher-order-field-1
   '(get-field
     n
     (contract (object/c (field [n number?]))
               (new (class object% (super-new) (field [n 3])))
               'pos
               'neg))
   3)

  (test/pos-blame
   'object/c-higher-order-field-2
   '(get-field
     n
     (contract (object/c (field [n number?]))
               (new (class object% (super-new) (field [n #t])))
               'pos
               'neg)))

  (test/spec-passed/result
   'object/c-higher-order-field-3
   '(let ([o (contract (object/c (field [n number?]))
                       (new (class object% (super-new) (field [n 3])))
                       'pos
                       'neg)])
      (set-field! n o 5)
      (get-field n o))
   5)

  (test/neg-blame
   'object/c-higher-order-field-4
   '(let ([o (contract (object/c (field [n number?]))
                       (new (class object% (super-new) (field [n 3])))
                       'pos
                       'neg)])
      (set-field! n o #t)))

  (test/spec-passed/result
   'object/c-higher-order-field-5
   '(let* ([pre-o (new (class object% (super-new) (field [n 3])))]
           [o (contract (object/c (field [n number?]))
                        pre-o
                        'pos
                        'neg)])
      (set-field! n pre-o 5)
      (get-field n o))
   5)
  
  (test/spec-passed/result
   'object/c-higher-order-field-6
   '(let* ([pre-o (new (class object% (super-new) (field [n 3])))]
           [o (contract (object/c (field [n number?]))
                        pre-o
                        'pos
                        'neg)])
      (set-field! n o 5)
      (get-field n pre-o))
   5)

  (test/neg-blame
   'object/c-higher-order-field-7
   '(let* ([pre-o (new (class object% (super-new) (field [n 3])))]
           [o (contract (object/c (field [n number?]))
                        pre-o
                        'pos
                        'neg)])
      (set-field! n o #t)
      (get-field n pre-o)))

  (test/pos-blame
   'object/c-higher-order-field-8
   '(let* ([pre-o (new (class object% (super-new) (field [n 3])))]
           [o (contract (object/c (field [n number?]))
                        pre-o
                        'pos
                        'neg)])
      (set-field! n pre-o #t)
      (get-field n o)))

;                                                                                    
;                                                                                    
;                                                                                    
;    ;;                                           ;           ;;;;      ;;;;         
;    ;;                                          ;;           ;;;;      ;;;;         
;       ;;;;;;; ;;;;  ;;;;;;; ;;;;  ;;;; ;;;;  ;;;;; ;;;;;;;  ;;;;;;;   ;;;;   ;;;   
;  ;;;; ;;;;;;;;;;;;; ;;;;;;;;;;;;; ;;;; ;;;; ;;;;;; ;;;;;;;; ;;;;;;;;  ;;;;  ;;;;;  
;  ;;;; ;;;; ;;; ;;;; ;;;; ;;; ;;;; ;;;; ;;;;  ;;;;      ;;;; ;;;;;;;;; ;;;; ;;;; ;; 
;  ;;;; ;;;; ;;; ;;;; ;;;; ;;; ;;;; ;;;; ;;;;  ;;;;   ;;;;;;; ;;;; ;;;; ;;;; ;;;;;;; 
;  ;;;; ;;;; ;;; ;;;; ;;;; ;;; ;;;; ;;;; ;;;;  ;;;;; ;;  ;;;; ;;;;;;;;; ;;;; ;;;;;   
;  ;;;; ;;;; ;;; ;;;; ;;;; ;;; ;;;; ;;;;;;;;;  ;;;;; ;;;;;;;; ;;;;;;;;  ;;;;  ;;;;;; 
;  ;;;; ;;;; ;;; ;;;; ;;;; ;;; ;;;;  ;;; ;;;;   ;;;;  ;; ;;;; ;;;;;;;   ;;;;   ;;;;  
;                                                                                    
;                                                                                    
;                                                                                    


  (test/pos-blame
   'immutable1
   '(let ([ct (contract (listof (boolean? . -> . boolean?)) 
                        #f 
                        'pos
                        'neg)])
      ((car ct) 1)))
  
  (test/neg-blame
   'immutable2
   '(let ([ct (contract (listof (boolean? . -> . boolean?)) 
                        (list (lambda (x) x)) 
                        'pos
                        'neg)])
      ((car ct) 1)))
  
  (test/neg-blame
   'immutable3
   '(let ([ct (contract (listof (number? . -> . boolean?)) 
                        (list (lambda (x) 1)) 
                        'pos
                        'neg)])
      ((car ct) #f)))
  
  (test/pos-blame
   'immutable4
   '(let ([ct (contract (listof (number? . -> . boolean?)) 
                        (list (lambda (x) 1)) 
                        'pos
                        'neg)])
      ((car ct) 1)))
  
  (test/spec-passed
   'immutable5
   '(let ([ct (contract (listof (number? . -> . boolean?)) 
                        (list (lambda (x) #t)) 
                        'pos
                        'neg)])
      ((car ct) 1)))
  

  (test/pos-blame
   'immutable6
   '(contract (cons/c (boolean? . -> . boolean?) (boolean? . -> . boolean?)) 
              #f 
              'pos
              'neg))
  
  (test/spec-passed
   'immutable7
   '(let ([ct (contract (non-empty-listof (boolean? . -> . boolean?))
                        (list (λ (x) #t))
                        'pos
                        'neg)])
      ((car ct) #f)))
  
  (test/neg-blame
   'immutable8
   '(let ([ct (contract (cons/c (number? . -> . boolean?) (number? . -> . boolean?)) 
                        (cons (lambda (x) 1) (lambda (x) 1))
                        'pos
                        'neg)])
      ((car ct) #f)))
  
  (test/neg-blame
   'immutable9
   '(let ([ct (contract (cons/c (number? . -> . boolean?) (number? . -> . boolean?)) 
                        (cons (lambda (x) 1) (lambda (x) 1))
                        'pos
                        'neg)])
      ((cdr ct) #f)))
  
  (test/pos-blame
   'immutable10
   '(let ([ct (contract (cons/c (number? . -> . boolean?) (number? . -> . boolean?)) 
                        (cons (lambda (x) 1) (lambda (x) 1)) 
                        'pos
                        'neg)])
      ((car ct) 1)))
  
  (test/pos-blame
   'immutable11
   '(let ([ct (contract (cons/c (number? . -> . boolean?) (number? . -> . boolean?)) 
                        (cons (lambda (x) 1) (lambda (x) 1)) 
                        'pos
                        'neg)])
      ((cdr ct) 1)))
  
  (test/spec-passed
   'immutable12
   '(let ([ct (contract (cons/c (number? . -> . boolean?) (number? . -> . boolean?)) 
                        (cons (lambda (x) #t) (lambda (x) #t)) 
                        'pos
                        'neg)])
      ((car ct) 1)))
  
  (test/spec-passed
   'immutable13
   '(let ([ct (contract (cons/c (number? . -> . boolean?) (number? . -> . boolean?)) 
                        (cons (lambda (x) #t) (lambda (x) #t)) 
                        'pos
                        'neg)])
      ((cdr ct) 1)))
  
  (test/spec-passed/result
   'immutable14
   '(contract (cons/c number? boolean?) 
              (cons 1 #t) 
              'pos
              'neg)
   (cons 1 #t))
  
  (test/pos-blame
   'immutable15
   '(contract (list/c (number? . -> . boolean?) (number? . -> . boolean?)) 
              #f
              'pos
              'neg))
  
  (test/pos-blame
   'immutable17
   '(contract (list/c (number? . -> . boolean?) (number? . -> . boolean?)) 
              (list (lambda (x) #t)) 
              'pos
              'neg))
  
  (test/pos-blame
   'immutable18
   '(contract (list/c (number? . -> . boolean?) (number? . -> . boolean?)) 
              (list (lambda (x) #t) (lambda (x) #t) (lambda (x) #t)) 
              'pos
              'neg))
  
  (test/spec-passed
   'immutable19
   '(let ([ctc (contract (list/c (number? . -> . boolean?) (number? . -> . boolean?)) 
                         (list (lambda (x) #t) (lambda (x) #t)) 
                         'pos
                         'neg)])
      (for-each (lambda (x) (x 1)) ctc)))
  
  (test/pos-blame
   'vector-immutable1
   '(contract (vector-immutableof (boolean? . -> . boolean?)) 
              #f 
              'pos
              'neg))
  
  (test/pos-blame
   'vector-immutable2
   '(contract (vector-immutableof (boolean? . -> . boolean?)) 
              (vector (lambda (x) x)) 
              'pos
              'neg))
  
  (test/neg-blame
   'vector-immutable3
   '(let ([ct (contract (vector-immutableof (number? . -> . boolean?)) 
                        (vector->immutable-vector (vector (lambda (x) 1)))
                        'pos
                        'neg)])
      ((vector-ref ct 0) #f)))
  
  (test/pos-blame
   'vector-immutable4
   '(let ([ct (contract (vector-immutableof (number? . -> . boolean?)) 
                        (vector->immutable-vector (vector (lambda (x) 1)))
                        'pos
                        'neg)])
      ((vector-ref ct 0) 1)))
  
  (test/spec-passed
   'vector-immutable5
   '(let ([ct (contract (vector-immutableof (number? . -> . boolean?)) 
                        (vector->immutable-vector (vector (lambda (x) #t)))
                        'pos
                        'neg)])
      ((vector-ref ct 0) 1)))
  
  (test/pos-blame
   'vector-immutable6
   '(contract (vector-immutable/c (number? . -> . boolean?) (number? . -> . boolean?)) 
              #f
              'pos
              'neg))
  
  (test/pos-blame
   'vector-immutable7
   '(contract (vector-immutable/c (number? . -> . boolean?) (number? . -> . boolean?)) 
              (vector (lambda (x) #t) (lambda (x) #t)) 
              'pos
              'neg))
  
  (test/pos-blame
   'vector-immutable8
   '(contract (vector-immutable/c (number? . -> . boolean?) (number? . -> . boolean?)) 
              (vector->immutable-vector (vector (lambda (x) #t)))
              'pos
              'neg))
  
  (test/pos-blame
   'vector-immutable9
   '(contract (vector-immutable/c (number? . -> . boolean?) (number? . -> . boolean?)) 
              (vector->immutable-vector (vector (lambda (x) #t) (lambda (x) #t) (lambda (x) #t)))
              'pos
              'neg))
  
  (test/spec-passed
   'vector-immutable10
   '(let ([ctc (contract (vector-immutable/c (number? . -> . boolean?) (number? . -> . boolean?)) 
                         (vector->immutable-vector (vector (lambda (x) #t) (lambda (x) #t))) 
                         'pos
                         'neg)])
      ((vector-ref ctc 0) 1)
      ((vector-ref ctc 1) 1)))

  (test/spec-passed/result
   'vector-immutable11
   '(contract (vector-immutable/c number? boolean?) 
              (vector->immutable-vector (vector 1 #t))
              'pos
              'neg)
   (vector->immutable-vector (vector 1 #t)))
  
  (test/spec-passed/result
   'vector-immutable12
   '(immutable? (contract (vector-immutable/c number? boolean?) 
                          (vector->immutable-vector (vector 1 #t))
                          'pos
                          'neg))
   #t)

  (test/pos-blame
   'box-immutable1
   '(contract (box-immutable/c (number? . -> . boolean?)) 
              #f
              'pos
              'neg))
  
  (test/pos-blame
   'box-immutable2
   '(contract (box-immutable/c (number? . -> . boolean?)) 
              (box (lambda (x) #t)) 
              'pos
              'neg))
  
  (test/neg-blame
   'box-immutable3
   '(let ([ctc (contract (box-immutable/c (number? . -> . boolean?)) 
                         (box-immutable (lambda (x) #t))
                         'pos
                         'neg)])
      ((unbox ctc) #f)))
  
  (test/pos-blame
   'box-immutable4
   '(let ([ctc (contract (box-immutable/c (number? . -> . boolean?)) 
                         (box-immutable (lambda (x) 1))
                         'pos
                         'neg)])
      ((unbox ctc) 1)))
  
  (test/spec-passed
   'box-immutable5
   '(let ([ctc (contract (box-immutable/c (number? . -> . boolean?)) 
                         (box-immutable (lambda (x) #t))
                         'pos
                         'neg)])
      ((unbox ctc) 1)))

  (test/spec-passed/result
   'box-immutable6
   '(contract (box-immutable/c boolean?) 
              (box-immutable #t)
              'pos
              'neg)
   (box-immutable #t))
  
  (test/spec-passed/result
   'box-immutable7
   '(immutable? (contract (box-immutable/c boolean?) 
                          (box-immutable #t)
                          'pos
                          'neg))
   #t)

  
;                                                                          
;                                                                          
;                                                                          
;                                             ;;                 ;;        
;                                             ;;                 ;;        
;  ;;;;;;;   ;;; ;;;   ;;;;   ;;;;;;; ;;;;        ;;;;;   ;;;    ;;  ;;;;; 
;  ;;;;;;;;  ;;;;;;;  ;;;;;;  ;;;;;;;;;;;;; ;;;; ;;;;;;  ;;;;;   ;; ;;;;;; 
;  ;;;;;;;;; ;;;; ;; ;;;;;;;; ;;;; ;;; ;;;; ;;;; ;;;;   ;;;; ;;  ;;;;;;;;; 
;  ;;;; ;;;; ;;;;    ;;;; ;;; ;;;; ;;; ;;;; ;;;;  ;;;;  ;;;;;;; ;; ;;;;    
;  ;;;;;;;;; ;;;;    ;;;;;;;; ;;;; ;;; ;;;; ;;;;   ;;;; ;;;;;   ;; ;;;;;;; 
;  ;;;;;;;;  ;;;;     ;;;;;;  ;;;; ;;; ;;;; ;;;; ;;;;;;  ;;;;;; ;;  ;;;;;; 
;  ;;;;;;;   ;;;;      ;;;;   ;;;; ;;; ;;;; ;;;; ;;;;;    ;;;;  ;;   ;;;;; 
;  ;;;;                                                         ;;         
;  ;;;;                                                                    
;                                                                          

  
  (test/pos-blame
   'promise/c1
   '(force (contract (promise/c boolean?)
                     (delay 1)
                     'pos
                     'neg)))
  
  (test/spec-passed
   'promise/c2
   '(force (contract (promise/c boolean?)
                     (delay #t)
                     'pos
                     'neg)))
  
  (test/spec-passed/result
   'promise/c3
   '(let ([x 0])
      (contract (promise/c any/c)
                (delay (set! x (+ x 1)))
                'pos
                'neg)
      x)
   0)
  
  (test/spec-passed/result
   'promise/c4
   '(let ([x 0])
      (force (contract (promise/c any/c)
                       (delay (set! x (+ x 1)))
                       'pos
                       'neg))
      x)
   1)
  
  (test/spec-passed/result
   'promise/c5
   '(let ([x 0])
      (let ([p (contract (promise/c any/c)
                         (delay (set! x (+ x 1)))
                         'pos
                         'neg)])
        (force p)
        (force p))
      x)
   1)
  

  
;                                                                 
;                                                                 
;                                                                 
;                                ;                      ;;        
;                               ;;                      ;;        
;   ;;;;; ;;;  ;;; ;;;; ;;;   ;;;;; ;;;;;;;  ;;;; ;;;;  ;;  ;;;;; 
;  ;;;;;; ;;; ;;;; ;;;;;;;;; ;;;;;; ;;;;;;;;  ;;; ;;;   ;; ;;;;;; 
;  ;;;;    ;;;;;;  ;;;; ;;;;  ;;;;      ;;;;  ;;;;;;;   ;;;;;;;;; 
;   ;;;;   ;;;;;;  ;;;; ;;;;  ;;;;   ;;;;;;;   ;;;;;   ;; ;;;;    
;    ;;;;   ;;;;;  ;;;; ;;;;  ;;;;; ;;  ;;;;  ;;;;;;;  ;; ;;;;;;; 
;  ;;;;;;   ;;;;   ;;;; ;;;;  ;;;;; ;;;;;;;;  ;;; ;;;  ;;  ;;;;;; 
;  ;;;;;    ;;;;   ;;;; ;;;;   ;;;;  ;; ;;;; ;;;; ;;;; ;;   ;;;;; 
;          ;;;;                                        ;;         
;          ;;;;                                                   
;                                                                 

  
  (test/pos-blame 
   'syntax/c1
   '(contract (syntax/c boolean?)
              #'x
              'pos
              'neg))
  
  (test/spec-passed
   'syntax/c2
   '(contract (syntax/c symbol?)
              #'x
              'pos
              'neg))

  
;                                                            
;                                                            
;                                                            
;             ;                                ;   ;;        
;            ;;                               ;;   ;;        
;   ;;;;;  ;;;;; ;;; ;;; ;;;; ;;;;   ;;;;;  ;;;;;  ;;  ;;;;; 
;  ;;;;;; ;;;;;; ;;;;;;; ;;;; ;;;;  ;;;;;; ;;;;;;  ;; ;;;;;; 
;  ;;;;    ;;;;  ;;;; ;; ;;;; ;;;; ;;;;;;;  ;;;;   ;;;;;;;;; 
;   ;;;;   ;;;;  ;;;;    ;;;; ;;;; ;;;;     ;;;;  ;; ;;;;    
;    ;;;;  ;;;;; ;;;;    ;;;; ;;;; ;;;;;;;  ;;;;; ;; ;;;;;;; 
;  ;;;;;;  ;;;;; ;;;;    ;;;;;;;;;  ;;;;;;  ;;;;; ;;  ;;;;;; 
;  ;;;;;    ;;;; ;;;;     ;;; ;;;;   ;;;;;   ;;;; ;;   ;;;;; 
;                                                 ;;         
;                                                            
;                                                            

  
  (test/spec-passed
   'struct/c1
   '(let ()
      (define-struct s (a))
      (contract (struct/c s integer?)
                (make-s 1)
                'pos
                'neg)))
  
  (test/pos-blame
   'struct/c2
   '(let ()
      (define-struct s (a))
      (contract (struct/c s integer?)
                (make-s #f)
                'pos
                'neg)))
  
  (test/pos-blame
   'struct/c3
   '(let ()
      (define-struct s (a))
      (contract (struct/c s integer?)
                1
                'pos
                'neg)))
  
  (test/spec-passed
   'struct/c4
   '(let ()
      (define-struct s (a b))
      (contract (struct/c s integer? (struct/c s integer? boolean?))
                (make-s 1 (make-s 2 #t))
                'pos
                'neg)))
  
  (test/pos-blame
   'struct/c5
   '(let ()
      (define-struct s (a b))
      (contract (struct/c s integer? (struct/c s integer? boolean?))
                (make-s 1 (make-s 2 3))
                'pos
                'neg)))

  
;                                                                              
;                                                                              
;                                                                              
;                                                     ;;                       
;                                                     ;;                       
;  ;;; ;;;   ;;;     ;;;;; ;;;; ;;;; ;;; ;;;  ;;;;;      ;;;  ;;;   ;;;        
;  ;;;;;;;  ;;;;;   ;;;;;; ;;;; ;;;; ;;;;;;; ;;;;;; ;;;; ;;;  ;;;  ;;;;;       
;  ;;;; ;; ;;;; ;; ;;;;;;; ;;;; ;;;; ;;;; ;; ;;;;   ;;;;  ;;;;;;  ;;;; ;;      
;  ;;;;    ;;;;;;; ;;;;    ;;;; ;;;; ;;;;     ;;;;  ;;;;  ;;;;;;  ;;;;;;; ;;;;;
;  ;;;;    ;;;;;   ;;;;;;; ;;;; ;;;; ;;;;      ;;;; ;;;;  ;;;;;;  ;;;;;   ;;;;;
;  ;;;;     ;;;;;;  ;;;;;; ;;;;;;;;; ;;;;    ;;;;;; ;;;;   ;;;;    ;;;;;;      
;  ;;;;      ;;;;    ;;;;;  ;;; ;;;; ;;;;    ;;;;;  ;;;;   ;;;;     ;;;;       
;                                                                              
;                                                                              
;                                                                              
;                                                                    
;                                                                    
;                                                                    
;                                 ;                               ;  
;                                ;;                              ;;  
;    ;;;;;   ;;;;   ;;;; ;;;   ;;;;; ;;; ;;; ;;;;;;;    ;;;;;  ;;;;; 
;   ;;;;;;  ;;;;;;  ;;;;;;;;; ;;;;;; ;;;;;;; ;;;;;;;;  ;;;;;; ;;;;;; 
;  ;;;;;;; ;;;;;;;; ;;;; ;;;;  ;;;;  ;;;; ;;     ;;;; ;;;;;;;  ;;;;  
;  ;;;;    ;;;; ;;; ;;;; ;;;;  ;;;;  ;;;;     ;;;;;;; ;;;;     ;;;;  
;  ;;;;;;; ;;;;;;;; ;;;; ;;;;  ;;;;; ;;;;    ;;  ;;;; ;;;;;;;  ;;;;; 
;   ;;;;;;  ;;;;;;  ;;;; ;;;;  ;;;;; ;;;;    ;;;;;;;;  ;;;;;;  ;;;;; 
;    ;;;;;   ;;;;   ;;;; ;;;;   ;;;; ;;;;     ;; ;;;;   ;;;;;   ;;;; 
;                                                                    
;                                                                    
;                                                                    

  
  (test/spec-passed
   'recursive-contract1
   '(letrec ([ctc (-> integer? (recursive-contract ctc))])
      (letrec ([f (λ (x) f)])
        ((((contract ctc f 'pos 'neg) 1) 2) 3))))
  
  (test/neg-blame
   'recursive-contract2
   '(letrec ([ctc (-> integer? (recursive-contract ctc))])
      (letrec ([f (λ (x) f)])
        ((contract ctc f 'pos 'neg) #f))))
  
  (test/neg-blame
   'recursive-contract3
   '(letrec ([ctc (-> integer? (recursive-contract ctc))])
      (letrec ([f (λ (x) f)])
        ((((contract ctc f 'pos 'neg) 1) 2) #f))))
  
  (test/pos-blame
   'recursive-contract4
   '(letrec ([ctc (-> integer? (recursive-contract ctc))])
      (letrec ([c 0]
               [f (λ (x) 
                    (set! c (+ c 1))
                    (if (= c 2)
                        'nope
                        f))])
        ((((contract ctc f 'pos 'neg) 1) 2) 3))))
  
  (test/spec-passed
   'recursive-contract5
   '(contract (recursive-contract #f)
              #f
              'pos
              'neg))
  
  

;                                                       
;                                                       
;                                                       
;       ;;;;            ;;;   ;;                        
;       ;;;;           ;;;;   ;;                        
;    ;;;;;;;   ;;;    ;;;;;      ;;;; ;;;    ;;;        
;   ;;;;;;;;  ;;;;;   ;;;;  ;;;; ;;;;;;;;;  ;;;;;       
;  ;;;;;;;;; ;;;; ;; ;;;;;; ;;;; ;;;; ;;;; ;;;; ;;      
;  ;;;; ;;;; ;;;;;;; ;;;;;; ;;;; ;;;; ;;;; ;;;;;;; ;;;;;
;  ;;;;;;;;; ;;;;;    ;;;;  ;;;; ;;;; ;;;; ;;;;;   ;;;;;
;   ;;;;;;;;  ;;;;;;  ;;;;  ;;;; ;;;; ;;;;  ;;;;;;      
;    ;;;;;;;   ;;;;   ;;;;  ;;;; ;;;; ;;;;   ;;;;       
;                                                       
;                                                       
;                                                       
;                                                                         
;                                                                         
;                                                                         
;                                 ;                               ;       
;                                ;;                              ;;       
;    ;;;;;   ;;;;   ;;;; ;;;   ;;;;; ;;; ;;; ;;;;;;;    ;;;;;  ;;;;;      
;   ;;;;;;  ;;;;;;  ;;;;;;;;; ;;;;;; ;;;;;;; ;;;;;;;;  ;;;;;; ;;;;;;      
;  ;;;;;;; ;;;;;;;; ;;;; ;;;;  ;;;;  ;;;; ;;     ;;;; ;;;;;;;  ;;;;       
;  ;;;;    ;;;; ;;; ;;;; ;;;;  ;;;;  ;;;;     ;;;;;;; ;;;;     ;;;;  ;;;;;
;  ;;;;;;; ;;;;;;;; ;;;; ;;;;  ;;;;; ;;;;    ;;  ;;;; ;;;;;;;  ;;;;; ;;;;;
;   ;;;;;;  ;;;;;;  ;;;; ;;;;  ;;;;; ;;;;    ;;;;;;;;  ;;;;;;  ;;;;;      
;    ;;;;;   ;;;;   ;;;; ;;;;   ;;;; ;;;;     ;; ;;;;   ;;;;;   ;;;;      
;                                                                         
;                                                                         
;                                                                         
;                                                 
;                                                 
;                                                 
;             ;                                ;  
;            ;;                               ;;  
;   ;;;;;  ;;;;; ;;; ;;; ;;;; ;;;;   ;;;;;  ;;;;; 
;  ;;;;;; ;;;;;; ;;;;;;; ;;;; ;;;;  ;;;;;; ;;;;;; 
;  ;;;;    ;;;;  ;;;; ;; ;;;; ;;;; ;;;;;;;  ;;;;  
;   ;;;;   ;;;;  ;;;;    ;;;; ;;;; ;;;;     ;;;;  
;    ;;;;  ;;;;; ;;;;    ;;;; ;;;; ;;;;;;;  ;;;;; 
;  ;;;;;;  ;;;;; ;;;;    ;;;;;;;;;  ;;;;;;  ;;;;; 
;  ;;;;;    ;;;; ;;;;     ;;; ;;;;   ;;;;;   ;;;; 
;                                                 
;                                                 
;                                                 

  
  (contract-eval '(define-contract-struct couple (hd tl)))
  
  (test/spec-passed
   'd-c-s-match1
   '(begin
      (eval '(module d-c-s-match1 scheme/base
               (require scheme/contract
                        mzlib/match)
               
               (define-contract-struct foo (bar baz))
               
               (match (make-foo #t #f)
                 [($ foo bar baz) #t]
                 [_ #f])))
      (eval '(require 'd-c-s-match1))))
  
  (test/spec-passed/result
   'd-c-s-match2
   '(begin
      (eval '(module d-c-s-match2 scheme/base
               (require scheme/contract
                        mzlib/match)
               
               (define-contract-struct foo (bar baz))
               
               (provide d-c-s-match2-f1)
               (define d-c-s-match2-f1
                 (match (make-foo 'first 'second)
                   [($ foo bar baz) (list bar baz)]
                   [_ #f]))))
      (eval '(require 'd-c-s-match2))
      (eval 'd-c-s-match2-f1))
   '(first second))
  
  (test/spec-passed/result
   'd-c-s-match3
   '(begin
      (eval '(module d-c-s-match3-a scheme/base
               
               (require scheme/contract)
               
               (define-struct super (a b c) #:transparent)
               (define-struct (sub super) () #:transparent)
               
               (provide/contract
                [struct super       ([a number?] [b number?] [c number?])]
                [struct (sub super) ([a number?] [b number?] [c number?])])))
      (eval '(module d-c-s-match3-b scheme/base
               (require scheme/match)
               
               (require 'd-c-s-match3-a)
               
               (provide d-c-s-match3-ans)
               (define d-c-s-match3-ans
                 (match (make-sub 1 2 3)
                   [(struct sub (a b c))
                    (list a b c)]))))
      (eval '(require 'd-c-s-match3-b))
      (eval 'd-c-s-match3-ans))
   '(1 2 3))
  
  (test/pos-blame 'd-c-s1
                  '(begin
                     (eval '(module d-c-s1 scheme/base
                              (require scheme/contract)
                              (define-contract-struct couple (hd tl))
                              (contract (couple/c any/c any/c) 1 'pos 'neg)))
                     (eval '(require 'd-c-s1))))
  
  (test/spec-passed 'd-c-s2
                    '(contract (couple/c any/c any/c) (make-couple 1 2) 'pos 'neg))
  (test/spec-passed 'd-c-s3
                    '(contract (couple/c number? number?)
                               (make-couple 1 2)
                               'pos 'neg))
  (test/spec-passed 'd-c-s4
                    '(couple-hd 
                      (contract (couple/c number? number?)
                                (make-couple 1 2)
                                'pos 'neg)))
  (test/spec-passed 'd-c-s5
                    '(couple-tl
                      (contract (couple/c number? number?)
                                (make-couple 1 2)
                                'pos 'neg)))
  

  (test/pos-blame 
   'd-c-s6 
   '(couple-tl
     (contract (couple/c number?
                         number?)
               (make-couple #f 2)
               'pos 'neg)))
  (test/pos-blame
   'd-c-s7
   '(couple-hd
     (contract (couple/c number? number?)
               (make-couple #f 2)
               'pos 'neg)))
  
  (test/pos-blame 
   'd-c-s8
   '(contract (couple/dc [hd any/c] [tl any/c])
              1
              'pos 'neg))
  
  (test/pos-blame 
   'd-c-s9
   '(contract (couple/dc [hd () any/c] [tl () any/c])
              1
              'pos 'neg))

  
  (test/spec-passed 'd-c-s10
                    '(contract (couple/dc [hd any/c] [tl any/c])
                               (make-couple 1 2)
                               'pos 'neg))
  (test/spec-passed 'd-c-s11
                    '(contract (couple/dc [hd () any/c] [tl () any/c]) 
                               (make-couple 1 2)
                               'pos 'neg))
  
  (test/spec-passed 'd-c-s12
                    '(contract (couple/dc [hd number?]
                                          [tl number?])
                               (make-couple 1 2)
                               'pos 'neg))
  (test/spec-passed 'd-c-s13
                    '(couple-hd 
                      (contract (couple/dc [hd number?]
                                           [tl number?])
                                (make-couple 1 2)
                                'pos 'neg)))
  (test/spec-passed 'd-c-s14
                    '(couple-tl
                      (contract (couple/dc [hd number?]
                                           [tl number?])
                                (make-couple 1 2)
                                'pos 'neg)))
  
  
  (test/pos-blame 
   'd-c-s15
   '(couple-hd
     (contract (couple/dc [hd number?]
                          [tl number?])
               (make-couple #f 2)
               'pos 'neg)))
  
  (test/pos-blame
   'd-c-s16
   '(couple-tl
     (contract (couple/dc [hd number?]
                          [tl number?])
               (make-couple #f 2)
               'pos 'neg)))

  (test/spec-passed
   'd-c-s17
   '(couple-hd
     (contract (couple/dc [hd number?]
                          [tl (hd) (>=/c hd)])
               (make-couple 1 2)
               'pos 'neg)))

  (test/pos-blame
   'd-c-s18
   '(couple-hd
     (contract (couple/dc [hd number?]
                          [tl (hd) (>=/c hd)])
               (make-couple 2 1)
               'pos 'neg)))
  
  (test/spec-passed
   'd-c-s19
   '(couple-tl
     (couple-tl
      (contract (couple/dc [hd number?]
                           [tl (hd)
                               (let ([hd1 hd])
                                 (couple/dc [hd (>=/c hd1)]
                                            [tl (hd) (>=/c hd)]))])
                (make-couple 1 (make-couple 2 3))
                'pos 'neg))))
  
  (test/pos-blame
   'd-c-s20
   '(couple-tl
     (couple-tl
      (contract (couple/dc [hd number?]
                           [tl (hd)
                               (let ([hd1 hd])
                                 (couple/dc [hd (>=/c hd1)]
                                            [tl (hd) (>=/c hd1)]))])
                (make-couple 1 (make-couple 2 0))
                'pos 'neg))))
  
  (test/spec-passed
   'd-c-s21
   '(couple-hd
     (contract (couple/dc [hd number?]
                          [tl number?])
               (contract (couple/dc [hd number?]
                                    [tl number?])
                         (make-couple 1 2)
                         'pos 'neg)
               'pos 'neg)))
  
  (test/spec-passed
   'd-c-s22
   '(couple-hd
     (contract (couple/dc [hd (>=/c 0)]
                          [tl (>=/c 0)])
               (contract (couple/dc [hd number?]
                                    [tl number?])
                         (make-couple 1 2)
                         'pos 'neg)
               'pos 'neg)))
  
  (test/pos-blame
   'd-c-s23
   '(couple-hd
     (contract (couple/dc [hd (>=/c 0)]
                          [tl (>=/c 0)])
               (contract (couple/dc [hd number?]
                                    [tl number?])
                         (make-couple -1 2)
                         'pos 'neg)
               'pos 'neg)))
  
   (test/pos-blame
    'd-c-s24
    '(couple-hd
      (contract (couple/dc [hd number?]
                           [tl number?])
                (contract (couple/dc [hd (>=/c 0)]
                                     [tl (>=/c 0)])
                          (make-couple -1 2)
                          'pos 'neg)
                'pos 'neg)))
  
   (test/pos-blame
    'd-c-s25
    '(couple-hd
      (contract (couple/dc [hd number?]
                           [tl number?])
                (contract (couple/dc [hd number?]
                                     [tl number?])
                          (contract (couple/dc [hd (>=/c 0)]
                                               [tl (>=/c 0)])
                                    (make-couple -1 2)
                                    'pos 'neg)
                          'pos 'neg)
                'pos 'neg)))
  
   (test/pos-blame
    'd-c-s26
    '(couple-hd
      (contract (couple/dc [hd (>=/c 10)]
                           [tl (>=/c 10)])
                (contract (couple/dc [hd positive?]
                                     [tl positive?])
                          (contract (couple/dc [hd number?]
                                               [tl number?])
                                    (make-couple 1 2)
                                    'pos 'neg)
                          'pos 'neg)
                'pos 'neg)))
  

  ;; test caching
  (test/spec-passed 
   'd-c-s27
   '(let ([ctc (couple/c any/c any/c)])
      (couple-hd (contract ctc (contract ctc (make-couple 1 2) 'pos 'neg) 'pos 'neg))))

  ;; make sure lazy really is lazy
  (test/spec-passed
   'd-c-s28
   '(contract (couple/c number? number?)
              (make-couple #f #f)
              'pos 'neg))
  
  (test/spec-passed
   'd-c-s29
   '(couple-hd
     (contract (couple/c (couple/c number? number?)
                         (couple/c number? number?))
               (make-couple (make-couple #f #f)
                            (make-couple #f #f))
               'pos 'neg)))
  
  (test/spec-passed
   'd-c-s30
   '(couple-tl
     (contract (couple/c (couple/c number? number?)
                         (couple/c number? number?))
               (make-couple (make-couple #f #f)
                            (make-couple #f #f))
               'pos 'neg)))
  
  ;; make sure second accesses work
  (test/spec-passed/result
   'd-c-s31
   '(let ([v (contract (couple/c number? number?)
                       (make-couple 1 2)
                       'pos 'neg)])
      (list (couple-hd v) (couple-hd v)))
   (list 1 1))
  
  (test/pos-blame
   'd-c-s32
   '(let ([v (contract (couple/c number? boolean?)
                       (make-couple 1 2)
                       'pos 'neg)])
      (with-handlers ([void void]) (couple-hd v))
      (couple-hd v)))
  
  (test/pos-blame
   'd-c-s33
   '(let ([v (contract (couple/c number? number?)
                       (make-couple 1 2)
                       'pos 'neg)])
      (couple-hd v)
      (couple-hd v)
      (couple-hd
       (contract (couple/c boolean? boolean?)
                 v
                 'pos 'neg))))

  (contract-eval '(define-contract-struct single (a)))
  ;; a related test to the above:
  (test/spec-passed/result
   'd-c-s34
   '(let ([v (contract (single/c number?) (make-single 1) 'pos 'neg)])
      (single-a v)
      (let ([v3 (contract (single/c number?) v 'pos 'neg)])
        (single-a v3)))
   1)
  
  ;; make sure the caching doesn't break the semantics
  (test/pos-blame
   'd-c-s35
   '(let ([v (contract (couple/c any/c
                                 (couple/c any/c
                                           (couple/c any/c
                                                     number?)))
                       (make-couple 1
                                    (make-couple 2
                                                 (make-couple 3
                                                              #f)))
                       'pos 'neg)])
      (let* ([x (couple-tl v)]
             [y (couple-tl x)])
        (couple-hd (couple-tl x)))))
  
  (test/spec-passed/result
   'd-c-s36
   '(let ([x (make-couple 1 2)]
          [y (make-couple 1 2)]
          [c1 (couple/dc [hd any/c]
                         [tl (hd) any/c])]
          [c2 (couple/c any/c any/c)])
      (couple-hd (contract c1 x 'pos 'neg))
      (couple-hd (contract c2 x 'pos 'neg))
      (couple-hd (contract c2 y 'pos 'neg))
      (couple-hd (contract c1 y 'pos 'neg)))
   1)
  
  ;; make sure that define-contract-struct contracts can go at the top level
  (test/spec-passed
   'd-c-s37
   '(contract-stronger?
     (couple/dc [hd any/c]
                [tl (hd) any/c])
     (couple/dc [hd any/c]
                [tl (hd) any/c])))
  
  ;; test functions inside structs
  
  (test/spec-passed/result
   'd-c-s38
   '(let ([x (make-couple (lambda (x) x) (lambda (x) x))]
          [c (couple/dc [hd (-> integer? integer?)]
                        [tl (hd) any/c])])
      ((couple-hd (contract c x 'pos 'neg)) 1))
   1)
  
  (test/neg-blame
   'd-c-s39
   '(let ([x (make-couple (lambda (x) x) (lambda (x) x))]
          [c (couple/dc [hd (-> integer? integer?)]
                        [tl (hd) any/c])])
      ((couple-hd (contract c x 'pos 'neg)) #f)))
  
  (test/pos-blame
   'd-c-s40
   '(let ([x (make-couple (lambda (x) #f) (lambda (x) #f))]
          [c (couple/dc [hd (-> integer? integer?)]
                        [tl (hd) any/c])])
      ((couple-hd (contract c x 'pos 'neg)) 1)))
  
  (test/spec-passed/result
   'd-c-s41
   '(let ([x (make-couple 5 (lambda (x) x))]
          [c (couple/dc [hd number?]
                        [tl (hd) (-> (>=/c hd) (>=/c hd))])])
      ((couple-tl (contract c x 'pos 'neg)) 6))
   6)
  
  (test/pos-blame
   'd-c-s42
   '(let ([x (make-couple 5 (lambda (x) -10))]
          [c (couple/dc [hd number?]
                        [tl (hd) (-> (>=/c hd) (>=/c hd))])])
      ((couple-tl (contract c x 'pos 'neg)) 6)))
  
  (test/neg-blame
   'd-c-s42
   '(let ([x (make-couple 5 (lambda (x) -10))]
          [c (couple/dc [hd number?]
                        [tl (hd) (-> (>=/c hd) (>=/c hd))])])
      ((couple-tl (contract c x 'pos 'neg)) -11)))
  
  (contract-eval '(contract-struct no-define (x)))
  (test/spec-passed/result
  'd-c-s43
  '(no-define-x (no-define 1))
  '1)
  (test/spec-passed/result
  'd-c-s44
  '(no-define? (no-define 1))
  '#t)

  
;                                                                                            
;                                                                                            
;                                                                                            
;       ;;;;            ;;;   ;;                                               ;   ;;        
;       ;;;;           ;;;;   ;;                                              ;;   ;;        
;    ;;;;;;;   ;;;    ;;;;;      ;;;; ;;;    ;;;          ;;;;   ;;;;;;;    ;;;;;  ;;  ;;;;; 
;   ;;;;;;;;  ;;;;;   ;;;;  ;;;; ;;;;;;;;;  ;;;;;        ;;;;;;  ;;;;;;;;  ;;;;;;  ;; ;;;;;; 
;  ;;;;;;;;; ;;;; ;; ;;;;;; ;;;; ;;;; ;;;; ;;;; ;;      ;;;;;;;; ;;;;;;;;;  ;;;;   ;;;;;;;;; 
;  ;;;; ;;;; ;;;;;;; ;;;;;; ;;;; ;;;; ;;;; ;;;;;;; ;;;;;;;;; ;;; ;;;; ;;;;  ;;;;  ;; ;;;;    
;  ;;;;;;;;; ;;;;;    ;;;;  ;;;; ;;;; ;;;; ;;;;;   ;;;;;;;;;;;;; ;;;;;;;;;  ;;;;; ;; ;;;;;;; 
;   ;;;;;;;;  ;;;;;;  ;;;;  ;;;; ;;;; ;;;;  ;;;;;;       ;;;;;;  ;;;;;;;;   ;;;;; ;;  ;;;;;; 
;    ;;;;;;;   ;;;;   ;;;;  ;;;; ;;;; ;;;;   ;;;;         ;;;;   ;;;;;;;     ;;;; ;;   ;;;;; 
;                                                                ;;;;             ;;         
;                                                                ;;;;                        
;                                                                                            


  (contract-eval '(define-contract-struct node (val obj rank left right) (make-inspector)))
  (contract-eval '(define (compute-rank n)
                    (cond
                      [(not n) 0]
                      [else (node-rank n)])))
  
  (contract-eval '(define-opt/c (leftist-heap-greater-than/rank/opt n r)
                    (or/c not
                          (node/dc [val (>=/c n)]
                                   [obj any/c]
                                   [rank (<=/c r)]
                                   [left (val) (leftist-heap-greater-than/rank/opt val +inf.0)]
                                   [right (val left) (leftist-heap-greater-than/rank/opt val (compute-rank left))]))))
  
  (contract-eval '(define leftist-heap/c (leftist-heap-greater-than/rank/opt -inf.0 +inf.0)))
  
  (test/pos-blame 'd-o/c1 '(contract leftist-heap/c 2 'pos 'neg))
  
  
  (test/spec-passed 'd-o/c2 '(contract leftist-heap/c (make-node 1 2 3 #f #f) 'pos 'neg))
  (test/spec-passed 'd-o/c3 '(contract leftist-heap/c #f 'pos 'neg))
  (test/spec-passed 'd-o/c4 '(contract leftist-heap/c (make-node 1 2 3 #f #f) 'pos 'neg))
  (test/spec-passed/result 'd-o/c5
                           '(node? (contract leftist-heap/c (make-node 1 2 3 #f #f) 'pos 'neg))
                           #t)
  
  (test/spec-passed/result 'd-o/c6 '(node-val (contract leftist-heap/c (make-node 1 2 3 #f #f) 'pos 'neg)) 1)
  (test/spec-passed/result 'd-o/c7 '(node-obj (contract leftist-heap/c (make-node 1 2 3 #f #f) 'pos 'neg)) 2)
  (test/spec-passed/result 'd-o/c8 '(node-rank (contract leftist-heap/c (make-node 1 2 3 #f #f) 'pos 'neg)) 3)
  (test/spec-passed/result 'd-o/c9 '(node-left (contract leftist-heap/c (make-node 1 2 3 #f #f) 'pos 'neg)) #f)
  (test/spec-passed/result 'd-o/c10 '(node-right (contract leftist-heap/c (make-node 1 2 3 #f #f) 'pos 'neg)) #f)
  
  (test/spec-passed/result 'd-o/c11
                           '(node-val (contract leftist-heap/c 
                                                (contract leftist-heap/c 
                                                          (make-node 1 2 3 #f #f)
                                                          'pos 'neg)
                                                'pos 'neg))
                           1)
  (test/spec-passed/result 'd-o/c12
                           '(node-obj (contract leftist-heap/c 
                                                (contract leftist-heap/c 
                                                          (make-node 1 2 3 #f #f)
                                                          'pos 'neg)
                                                'pos 'neg))
                           2)
  (test/spec-passed/result 'd-o/c13
                           '(node-rank (contract leftist-heap/c 
                                                 (contract leftist-heap/c 
                                                           (make-node 1 2 3 #f #f)
                                                           'pos 'neg)
                                                 'pos 'neg))
                           3)
  (test/spec-passed/result 'd-o/c14
                           '(node-left (contract leftist-heap/c 
                                                 (contract leftist-heap/c 
                                                           (make-node 1 2 3 #f #f)
                                                           'pos 'neg)
                                                 'pos 'neg)) 
                           #f)
  (test/spec-passed/result 'd-o/c15
                           '(node-right (contract leftist-heap/c 
                                                  (contract leftist-heap/c 
                                                            (make-node 1 2 3 #f #f)
                                                            'pos 'neg)
                                                  'pos 'neg))
                           #f)
  
  (test/spec-passed/result 'd-o/c16
                           '(let ([h (contract leftist-heap/c (make-node 1 2 3 #f #f) 'pos 'neg)])
                              (node-val h)
                              (node-val h))
                           1)
  (test/spec-passed/result 'd-o/c17
                           '(let ([h (contract leftist-heap/c (make-node 1 2 3 #f #f) 'pos 'neg)])
                              (node-obj h)
                              (node-obj h))
                           2)
  
  (test/spec-passed/result 'd-o/c18
                           '(let ([h (contract leftist-heap/c (make-node 1 2 3 #f #f)'pos 'neg)])
                              (node-rank h)
                              (node-rank h))
                           3)
  (test/spec-passed/result 'd-o/c19
                           '(let ([h (contract leftist-heap/c (make-node 1 2 3 #f #f) 'pos 'neg)])
                              (node-left h)
                              (node-left h))
                           #f)
  (test/spec-passed/result 'd-o/c20
                           '(let ([h (contract leftist-heap/c (make-node 1 2 3 #f #f) 'pos 'neg)])
                              (node-right h)
                              (node-right h))
                           #f)
  
  (test/spec-passed/result 'd-o/c21
                           '(node-val
                             (node-right
                              (contract leftist-heap/c 
                                        (make-node 1 2 3 
                                                   (make-node 7 8 9 #f #f)
                                                   (make-node 4 5 6 #f #f))
                                        'pos 'neg)))
                           4)
  (test/spec-passed/result 'd-o/c22
                           '(node-val
                             (node-left
                              (contract leftist-heap/c 
                                        (make-node 1 2 3 
                                                   (make-node 7 8 9 #f #f)
                                                   (make-node 4 5 6 #f #f))
                                        'pos 'neg)))
                           7)
  
  (test/pos-blame 'd-o/c23
                  '(node-val
                    (node-right
                     (contract leftist-heap/c 
                               (make-node 5 2 3 
                                          (make-node 7 8 9 #f #f)
                                          (make-node 4 5 6 #f #f))
                               'pos 'neg))))
  
  (test/pos-blame 'd-o/c24
                  '(node-val
                    (node-left
                     (contract leftist-heap/c 
                               (make-node 9 2 3 
                                          (make-node 7 8 9 #f #f)
                                          (make-node 11 5 6 #f #f))
                               'pos 'neg))))
  
  (test/neg-blame 'd-o/c25
                  '((contract (-> leftist-heap/c any)
                              (λ (kh)
                                (node-val
                                 (node-left
                                  kh)))
                              'pos 'neg)
                    (make-node 9 2 3 
                               (make-node 7 8 9 #f #f)
                               (make-node 11 5 6 #f #f))))
  
  
  
  (test/spec-passed/result
   'd-o/c26 
   '(let ([ai (λ (x) (contract leftist-heap/c x 'pos 'neg))])
      (define (remove-min t) (merge (node-left t) (node-right t)))
      
      (define (merge t1 t2)
        (cond
          [(not t1) t2]
          [(not t2) t1]
          [else
           (let ([t1-val (node-val t1)]
                 [t2-val (node-val t2)])
             (cond
               [(<= t1-val t2-val)
                (pick t1-val 
                      (node-obj t1)
                      (node-left t1)
                      (merge (node-right t1)
                             t2))]
               [else
                (pick t2-val 
                      (node-obj t2)
                      (node-left t2)
                      (merge t1
                             (node-right t2)))]))]))
      
      (define (pick x obj a b)
        (let ([ra (compute-rank a)]
              [rb (compute-rank b)])
          (cond
            [(>= ra rb)
             (make-node x obj (+ rb 1) a b)]
            [else
             (make-node x obj (+ ra 1) b a)])))
      (node-val
       (remove-min (ai (make-node 137 'x 1 
                                  (ai (make-node 178 'y 1 
                                                 (make-node 178 'z 1 #f #f)
                                                 #f))
                                  #f)))))
   178)
  
  ;;
  ;;  end of define-opt/c
  ;;
  ;;;;;;;;;;;;;;;;;;;;;;;;;;;;;;;;;;;;;;;;;;;;;;;;;;;;;;;;;;;;

  ;;;;;;;;;;;;;;;;;;;;;;;;;;;;;;;;;;;;;;;;;;;;;;;;;;;;;;;;;;;;;;;;;;;;;;
  ;;
  ;;  opt/c and blame
  ;;
  ;;;;;;;;;;;;;;;;;;;;;;;;;;;;;;;;;;;;;;;;;;;;;;;;;;;;;;;;;;;;;;;;;;;;;;

  (contract-eval
   '(begin

      (define proj:blame/c
        (make-contract
         #:name 'proj:blame/c
         #:projection
         (lambda (blame)
           (lambda (x)
             (if (blame-swapped? blame) 'negative 'positive)))))

      (define call*0 'dummy)
      (define (call*1 x0) x0)
      (define (call*2 f1 x0) (f1 x0))
      (define (call*3 f2 x1 x0) (f2 x1 x0))))

  (test/spec-passed/result
   'opt/c-blame-0
   '((contract
      (-> (-> (-> proj:blame/c any/c) any/c any/c) (-> any/c any/c) any/c any/c)
      call*3
      'pos
      'neg)
     call*2
     call*1
     call*0)
   'negative)

  (test/spec-passed/result
   'opt/c-blame-1
   '((contract
      (opt/c (-> (-> (-> proj:blame/c any/c) any/c any/c) (-> any/c any/c) any/c any/c))
      call*3
      'pos
      'neg)
     call*2
     call*1
     call*0)
   'negative)

  (test/spec-passed/result
   'opt/c-blame-2
   '((contract
      (-> (opt/c (-> (-> proj:blame/c any/c) any/c any/c)) (-> any/c any/c) any/c any/c)
      call*3
      'pos
      'neg)
     call*2
     call*1
     call*0)
   'negative)

  (test/spec-passed/result
   'opt/c-blame-3
   '((contract
      (-> (-> (opt/c (-> proj:blame/c any/c)) any/c any/c) (-> any/c any/c) any/c any/c)
      call*3
      'pos
      'neg)
     call*2
     call*1
     call*0)
   'negative)

  (test/spec-passed/result
   'opt/c-blame-4
   '((contract
      (-> (-> (-> (opt/c proj:blame/c) any/c) any/c any/c) (-> any/c any/c) any/c any/c)
      call*3
      'pos
      'neg)
     call*2
     call*1
     call*0)
   'negative)
  
  ;; NOT YET RELEASED
  #;
  (test/pos-blame
   'd-c-s/attr-1
   '(let ()
      (define-contract-struct pr (x y))
      (pr-x
       (contract (pr/dc [x integer?]
                        [y integer?]
                        where
                        [x-val x]
                        [y-val y]
                        and
                        (= x-val y-val))
                 (make-pr 4 5)
                 'pos
                 'neg))))
  
  ;; NOT YET RELEASED
  #;
  (test/spec-passed
   'd-c-s/attr-2
   '(let ()
      (define-contract-struct pr (x y))
      (contract (pr/dc [x integer?]
                       [y integer?]
                       where
                       [x-val x]
                       [y-val y]
                       and
                       (= x-val y-val))
                (make-pr 4 5)
                'pos
                'neg)))
  
  ;; NOT YET RELEASED
  #;
  (let ()
    (define-contract-struct node (n l r) (make-inspector))
    
    (define (get-val n attr)
      (if (null? n)
          1
          (let ([h (synthesized-value n attr)])
            (if (unknown? h)
                h
                (+ h 1)))))
    
    (define (full-bbt lo hi)
      (or/c null?
            (node/dc [n (between/c lo hi)]
                     [l (n) (full-bbt lo n)]
                     [r (n) (full-bbt n hi)]
                     
                     where
                     [lheight (get-val l lheight)]
                     [rheight (get-val r rheight)]
                     
                     and
                     (<= 0 (- lheight rheight) 1))))
    
    (define t (contract (full-bbt -inf.0 +inf.0)
                        (make-node 0
                                   (make-node -1 null null) 
                                   (make-node 2
                                              (make-node 1 null null) 
                                              (make-node 3 null null)))
                        'pos
                        'neg))
    (test/spec-passed
     'd-c-s/attr-3
     `(,node-l (,node-l ,t)))
     
    (test/pos-blame 
     'd-c-s/attr-4
     `(,node-r (,node-r (,node-r ,t)))))

  ;; NOT YET RELEASED
  #|

need a test that will revisit a node a second time (when it already has a wrapper)
with a new parent. make sure the new parent is recorded in the parents field
so that propagation occurs.

|#
  
  
  ;; test the predicate
  (ctest #t couple? (contract (couple/c any/c any/c) (make-couple 1 2) 'pos 'neg))
  (ctest #t couple? (make-couple 1 2))
  (ctest #t couple? (contract (couple/dc [hd any/c] [tl (hd) any/c]) (make-couple 1 2) 'pos 'neg))
  (ctest #f couple? 1)
  (ctest #f couple? #f)
  
  
;                                                                                                            
;                                                                                                            
;                                                                                                            
;     ;;; ;;;;              ;                                      ;                               ;    ;;;  
;    ;;;; ;;;;             ;;                                     ;;                              ;;   ;;;;; 
;   ;;;;; ;;;; ;;;;;;;   ;;;;;        ;;;;;   ;;;;   ;;;; ;;;   ;;;;; ;;; ;;; ;;;;;;;    ;;;;;  ;;;;; ;;;;;; 
;   ;;;;  ;;;; ;;;;;;;; ;;;;;;       ;;;;;;  ;;;;;;  ;;;;;;;;; ;;;;;; ;;;;;;; ;;;;;;;;  ;;;;;; ;;;;;;    ;;; 
;  ;;;;;; ;;;;     ;;;;  ;;;;       ;;;;;;; ;;;;;;;; ;;;; ;;;;  ;;;;  ;;;; ;;     ;;;; ;;;;;;;  ;;;;     ;;  
;  ;;;;;; ;;;;  ;;;;;;;  ;;;;  ;;;;;;;;;    ;;;; ;;; ;;;; ;;;;  ;;;;  ;;;;     ;;;;;;; ;;;;     ;;;;     ;   
;   ;;;;  ;;;; ;;  ;;;;  ;;;;; ;;;;;;;;;;;; ;;;;;;;; ;;;; ;;;;  ;;;;; ;;;;    ;;  ;;;; ;;;;;;;  ;;;;;   ;;;  
;   ;;;;  ;;;; ;;;;;;;;  ;;;;;       ;;;;;;  ;;;;;;  ;;;; ;;;;  ;;;;; ;;;;    ;;;;;;;;  ;;;;;;  ;;;;;   ;;;  
;   ;;;;  ;;;;  ;; ;;;;   ;;;;        ;;;;;   ;;;;   ;;;; ;;;;   ;;;; ;;;;     ;; ;;;;   ;;;;;   ;;;;   ;;;  
;                                                                                                            
;                                                                                                            
;                                                                                                            

  
  
  (ctest #t flat-contract? (or/c))
  (ctest #t flat-contract? (or/c integer? (lambda (x) (> x 0))))
  (ctest #t flat-contract? (or/c (flat-contract integer?) (flat-contract boolean?)))
  (ctest #t flat-contract? (or/c integer? boolean?))
  (test-flat-contract '(or/c (flat-contract integer?) char?) #\a #t)
  (test-flat-contract '(or/c (flat-contract integer?) char?) 1 #t)
  
  (ctest #t flat-contract? (and/c))
  (ctest #t flat-contract? (and/c number? integer?))
  (ctest #t flat-contract? (and/c (flat-contract number?)
				 (flat-contract integer?)))
  (ctest #t flat-contract? (let ()
                            (define-struct s (a b))
                            (struct/c s any/c any/c)))
  
  ;; Hash contracts with flat domain/range contracts
  (ctest #t contract?           (hash/c any/c any/c #:immutable #f))
  (ctest #t chaperone-contract? (hash/c any/c any/c #:immutable #f))
  (ctest #t flat-contract?      (hash/c any/c any/c #:immutable #f #:flat? #t))

  (ctest #t flat-contract?      (hash/c any/c any/c #:immutable #t))
  (ctest #t flat-contract?      (hash/c any/c any/c #:immutable #t #:flat? #t))

  (ctest #t contract?           (hash/c any/c any/c))
  (ctest #t chaperone-contract? (hash/c any/c any/c))
  (ctest #t flat-contract?      (hash/c any/c any/c #:flat? #t))
  
  ;; Hash contracts with chaperone range contracts
  (ctest #t contract?           (hash/c number? (hash/c number? number?)))
  (ctest #t chaperone-contract? (hash/c number? (hash/c number? number?)))
  (ctest #f flat-contract?      (hash/c number? (hash/c number? number?)))
  
  ;; Hash contracts with proxy range contracts
  (ctest #t contract?           (hash/c number? (-> number? number?) #:immutable #f))
  (ctest #f chaperone-contract? (hash/c number? (-> number? number?) #:immutable #f))
  (ctest #f flat-contract?      (hash/c number? (-> number? number?) #:immutable #f))

  (ctest #t contract?           (hash/c number? (-> number? number?) #:immutable #t))
  (ctest #f chaperone-contract? (hash/c number? (-> number? number?) #:immutable #t))
  (ctest #f flat-contract?      (hash/c number? (-> number? number?) #:immutable #t))
  
  (ctest #t contract?           (hash/c number? (-> number? number?)))
  (ctest #f chaperone-contract? (hash/c number? (-> number? number?)))
  (ctest #f flat-contract?      (hash/c number? (-> number? number?)))
  
  ;; Make sure that proxies cannot be used as the domain contract in hash/c.
  (contract-error-test
   '(let ([proxy-ctc
           (make-contract
            #:name 'proxy-ctc
            #:first-order values
            #:higher-order (λ (b) values))])
      (hash/c proxy-ctc proxy-ctc))
   exn:fail?)
  
  (ctest #t contract?           (box/c number? #:flat? #t))
  (ctest #t chaperone-contract? (box/c number? #:flat? #t))
  (ctest #t flat-contract?      (box/c number? #:flat? #t))

  (ctest #t contract?           (box/c number? #:immutable #t))
  (ctest #t chaperone-contract? (box/c number? #:immutable #t))
  (ctest #t flat-contract?      (box/c number? #:immutable #t))

  (ctest #t contract?           (box/c number?))
  (ctest #t chaperone-contract? (box/c number?))
  (ctest #f flat-contract?      (box/c number?))

  (ctest #t contract?           (box/c (box/c number?) #:immutable #t))
  (ctest #t chaperone-contract? (box/c (box/c number?) #:immutable #t))
  (ctest #f flat-contract?      (box/c (box/c number?) #:immutable #t))

  (ctest #t contract?           (box/c (-> number? number?)))
  (ctest #f chaperone-contract? (box/c (-> number? number?)))
  (ctest #f flat-contract?      (box/c (-> number? number?)))

  (ctest #t contract?           (box/c (-> number? number?) #:immutable #t))
  (ctest #f chaperone-contract? (box/c (-> number? number?) #:immutable #t))
  (ctest #f flat-contract?      (box/c (-> number? number?) #:immutable #t))

  (ctest #t contract? 1)
  (ctest #t contract? (-> 1 1))
  
  (test-flat-contract '(and/c number? integer?) 1 3/2)

  (test-flat-contract '(not/c integer?) #t 1)
  (test-flat-contract '(=/c 2) 2 3)
  (test-flat-contract '(>/c 5) 10 5)
  (test-flat-contract '(>=/c 5) 5 0)
  (test-flat-contract '(<=/c 5) 5 10)
  (test-flat-contract '(</c 5) 0 5)
  (test-flat-contract '(=/c 2) 2 0+1i)
  (test-flat-contract '(>/c 5) 10 0+1i)
  (test-flat-contract '(>=/c 5) 5 0+1i)
  (test-flat-contract '(<=/c 5) 5 0+1i)
  (test-flat-contract '(</c 5) 0 0+1i)
  (test-flat-contract '(integer-in 0 10) 0 11)
  (test-flat-contract '(integer-in 0 10) 10 3/2)
  (test-flat-contract '(integer-in 0 10) 1 1.0)
  (test-flat-contract '(real-in 1 10) 3/2 20)
  (test-flat-contract '(string-len/c 3) "ab" "abc")
  (test-flat-contract 'natural-number/c 5 -1)
  (test-flat-contract 'natural-number/c #e3 #i3.0)
  (test-flat-contract 'natural-number/c 0 -1)
  (test-flat-contract 'false/c #f #t)
  
  (test-flat-contract #t #t "x")
  (test-flat-contract #f #f "x")
  (test-flat-contract #\a #\a #\b)
  (test-flat-contract #\a #\a 'a)
  (test-flat-contract ''a 'a 'b)
  (test-flat-contract ''a 'a #\a)
  (test-flat-contract "x" "x" "y")
  (test-flat-contract "x" "x" 'x)
  (test-flat-contract 1 1 2)
  (test-flat-contract #e1 #i1.0 'x)
  (test-flat-contract #rx".x." "axq" "x")
  (test-flat-contract #rx#".x." #"axq" #"x")
  (test-flat-contract #rx".x." #"axq" #"x")
  (test-flat-contract #rx#".x." "axq" "x")
  (test-flat-contract ''() '() #f)
  
  (test/spec-passed 'any/c '(contract any/c 1 'pos 'neg))
  (test-flat-contract 'printable/c (vector (cons 1 (box #f))) (lambda (x) x))
  (let ()
    (define-struct s (a b) #:prefab)
    (test-flat-contract 'printable/c (make-s 1 2) (λ (x) x)))
  (test-flat-contract '(symbols 'a 'b 'c) 'a 'd)
  (test-flat-contract '(one-of/c (expt 2 65)) (expt 2 65) 12)
  (test-flat-contract '(one-of/c '#:x '#:z) '#:x '#:y)
  
  (let ([c% (contract-eval '(class object% (super-new)))])
    (test-flat-contract `(subclass?/c ,c%) c% (contract-eval `object%))
    (test-flat-contract `(subclass?/c ,c%) (contract-eval `(class ,c%)) (contract-eval `(class object%))))
  
  (let ([i<%> (contract-eval '(interface ()))])
    (test-flat-contract `(implementation?/c ,i<%>) 
                        (contract-eval `(class* object% (,i<%>) (super-new)))
                        (contract-eval 'object%))
    (test-flat-contract `(implementation?/c ,i<%>) 
                        (contract-eval `(class* object% (,i<%>) (super-new)))
                        #f))
  
  (let ([i<%> (contract-eval '(interface ()))]
        [c% (contract-eval '(class object% (super-new)))])
    (test-flat-contract `(is-a?/c ,i<%>) 
                        (contract-eval `(new (class* object% (,i<%>) (super-new))))
                        (contract-eval '(new object%)))
    (test-flat-contract `(is-a?/c ,c%)
                        (contract-eval `(new ,c%))
                        (contract-eval '(new object%))))
  
  (test-flat-contract '(listof boolean?) (list #t #f) (list #f 3 #t))
  (test-flat-contract '(listof any/c) (list #t #f) 3)
  
  (test-flat-contract '(vectorof boolean? #:flat? #t) (vector #t #f) (vector #f 3 #t))
  (test-flat-contract '(vectorof any/c #:flat? #t) (vector #t #f) 3)
  (test-flat-contract '(vector-immutableof boolean?) (vector-immutable #t #f) (vector-immutable #f 3 #t))
  (test-flat-contract '(vector-immutableof any/c) (vector-immutable #t #f) 3)
  
  (test-flat-contract '(vector/c boolean? (flat-contract integer?) #:flat? #t) (vector #t 1) (vector 1 #f))
  (test-flat-contract '(vector/c boolean? (flat-contract integer?) #:flat? #t) (vector #t 1) #f)
  (test-flat-contract '(vector-immutable/c boolean? (flat-contract integer?))
                      (vector-immutable #t 1) (vector-immutable 1 #f))
  (test-flat-contract '(vector-immutable/c boolean? (flat-contract integer?)) (vector-immutable #t 1) #f)

  (test-flat-contract '(cons/c boolean? (flat-contract integer?)) (cons #t 1) (cons 1 #f))
  (test-flat-contract '(cons/c boolean? (flat-contract integer?)) (cons #t 1) #f)
  (test-flat-contract '(list/c boolean? (flat-contract integer?)) (list #t 1) (list 1 #f))
  (test-flat-contract '(list/c boolean? (flat-contract integer?)) (list #t 1) #f)

  (contract-eval '(define (a-predicate-that-wont-be-optimized x) (boolean? x)))
  (test-flat-contract '(cons/c a-predicate-that-wont-be-optimized (flat-contract integer?)) (cons #t 1) (cons 1 #f))
  (test-flat-contract '(cons/c a-predicate-that-wont-be-optimized (flat-contract integer?)) (cons #t 1) #f)
  (test-flat-contract '(list/c a-predicate-that-wont-be-optimized (flat-contract integer?)) (list #t 1) (list 1 #f))
  (test-flat-contract '(list/c a-predicate-that-wont-be-optimized (flat-contract integer?)) (list #t 1) #f)

  (test-flat-contract '(box/c boolean? #:flat? #t) (box #f) (box 1))
  (test-flat-contract '(box/c (flat-contract boolean?) #:flat? #t) (box #t) #f)
  (test-flat-contract '(box-immutable/c boolean?) (box-immutable #f) (box-immutable 1))
  (test-flat-contract '(box-immutable/c (flat-contract boolean?)) (box-immutable #t) #f)
  
  (test-flat-contract '(flat-rec-contract sexp (cons/c sexp sexp) number?) '(1 2 . 3) '(1 . #f))
  (test-flat-contract '(flat-murec-contract ([even1 (or/c null? (cons/c number? even2))] 
                                             [even2 (cons/c number? even1)])
                                            even1)
                      '(1 2 3 4)
                      '(1 2 3))

  (test-flat-contract '(hash/c symbol? boolean? #:flat? #t) (make-hash) 1)
  (test-flat-contract '(hash/c symbol? boolean? #:flat? #t) 
                      (let ([ht (make-hash)])
                        (hash-set! ht 'x #t)
                        ht)
                      (let ([ht (make-hash)])
                        (hash-set! ht 'x 1)
                        ht))
  (test-flat-contract '(hash/c symbol? boolean? #:flat? #t) 
                      (let ([ht (make-hash)])
                        (hash-set! ht 'x #t)
                        ht)
                      (let ([ht (make-hash)])
                        (hash-set! ht 'x 1)
                        ht))
  
  (test #t 'malformed-binder
        (with-handlers ((exn? exn:fail:syntax?)) 
          (contract-eval '(flat-murec-contract ([(x) y]) x))
          'no-err))
  (test #t 'missing-body 
        (with-handlers ((exn? exn:fail:syntax?)) 
          (contract-eval '(flat-murec-contract ([x y])))
          'no-err))
  
  ;; test flat-contract-predicate
  (test #t (flat-contract-predicate integer?) 1)
  (test #t (flat-contract-predicate #t) #t)


;                                                                                                               
;                                                                                                               
;                                                                                                               
;    ;;              ;;;                                      ;;;;                                              
;    ;;             ;;;;                                      ;;;;                                              
;       ;;;; ;;;   ;;;;;   ;;;   ;;; ;;; ;;; ;;;   ;;;     ;;;;;;;     ;;;; ;;;  ;;;;;;;  ;;;;;;; ;;;;    ;;;   
;  ;;;; ;;;;;;;;;  ;;;;   ;;;;;  ;;;;;;; ;;;;;;;  ;;;;;   ;;;;;;;;     ;;;;;;;;; ;;;;;;;; ;;;;;;;;;;;;;  ;;;;;  
;  ;;;; ;;;; ;;;; ;;;;;; ;;;; ;; ;;;; ;; ;;;; ;; ;;;; ;; ;;;;;;;;;     ;;;; ;;;;     ;;;; ;;;; ;;; ;;;; ;;;; ;; 
;  ;;;; ;;;; ;;;; ;;;;;; ;;;;;;; ;;;;    ;;;;    ;;;;;;; ;;;; ;;;;     ;;;; ;;;;  ;;;;;;; ;;;; ;;; ;;;; ;;;;;;; 
;  ;;;; ;;;; ;;;;  ;;;;  ;;;;;   ;;;;    ;;;;    ;;;;;   ;;;;;;;;;     ;;;; ;;;; ;;  ;;;; ;;;; ;;; ;;;; ;;;;;   
;  ;;;; ;;;; ;;;;  ;;;;   ;;;;;; ;;;;    ;;;;     ;;;;;;  ;;;;;;;;     ;;;; ;;;; ;;;;;;;; ;;;; ;;; ;;;;  ;;;;;; 
;  ;;;; ;;;; ;;;;  ;;;;    ;;;;  ;;;;    ;;;;      ;;;;    ;;;;;;;     ;;;; ;;;;  ;; ;;;; ;;;; ;;; ;;;;   ;;;;  
;                                                                                                               
;                                                                                                               
;                                                                                                               

  (contract-eval 
   '(module contract-test-suite-inferred-name1 racket/base
      (require racket/contract)
      (define contract-inferred-name-test-contract (-> integer? any))
      (define (contract-inferred-name-test1 x) #t)
      (provide/contract (contract-inferred-name-test1 contract-inferred-name-test-contract))
      
      (define (contract-inferred-name-test2 x) x)
      (provide/contract (contract-inferred-name-test2 (-> number? number?)))
      
      (define (contract-inferred-name-test2b x) (values x x))
      (provide/contract (contract-inferred-name-test2b (-> number? (values number? number?))))
      
      (define (contract-inferred-name-test3 x . y) x)
      (provide/contract (contract-inferred-name-test3 (->* (number?) () #:rest (listof number?) number?)))
      
      (define (contract-inferred-name-test4) 7)
      (provide/contract (contract-inferred-name-test4 (->d () () any)))

      (define (contract-inferred-name-test5) 7)
      (provide/contract (contract-inferred-name-test5 (->i () () any)))
      ))
  (contract-eval '(require 'contract-test-suite-inferred-name1))
  (test 'contract-inferred-name-test1 object-name (contract-eval 'contract-inferred-name-test1))
  (test 'contract-inferred-name-test2 object-name (contract-eval 'contract-inferred-name-test2))
  (test 'contract-inferred-name-test2b object-name (contract-eval 'contract-inferred-name-test2b))
  (test 'contract-inferred-name-test3 object-name (contract-eval 'contract-inferred-name-test3))
  (test 'contract-inferred-name-test4 object-name (contract-eval 'contract-inferred-name-test4))
  (test 'contract-inferred-name-test5 object-name (contract-eval 'contract-inferred-name-test5))
  

;                                                                                                                  
;                                                                                                                  
;                                                                                                                  
;                                 ;                               ;                                                
;                                ;;                              ;;                                                
;    ;;;;;   ;;;;   ;;;; ;;;   ;;;;; ;;; ;;; ;;;;;;;    ;;;;;  ;;;;;      ;;;; ;;;  ;;;;;;;  ;;;;;;; ;;;;    ;;;   
;   ;;;;;;  ;;;;;;  ;;;;;;;;; ;;;;;; ;;;;;;; ;;;;;;;;  ;;;;;; ;;;;;;      ;;;;;;;;; ;;;;;;;; ;;;;;;;;;;;;;  ;;;;;  
;  ;;;;;;; ;;;;;;;; ;;;; ;;;;  ;;;;  ;;;; ;;     ;;;; ;;;;;;;  ;;;;       ;;;; ;;;;     ;;;; ;;;; ;;; ;;;; ;;;; ;; 
;  ;;;;    ;;;; ;;; ;;;; ;;;;  ;;;;  ;;;;     ;;;;;;; ;;;;     ;;;;  ;;;;;;;;; ;;;;  ;;;;;;; ;;;; ;;; ;;;; ;;;;;;; 
;  ;;;;;;; ;;;;;;;; ;;;; ;;;;  ;;;;; ;;;;    ;;  ;;;; ;;;;;;;  ;;;;; ;;;;;;;;; ;;;; ;;  ;;;; ;;;; ;;; ;;;; ;;;;;   
;   ;;;;;;  ;;;;;;  ;;;; ;;;;  ;;;;; ;;;;    ;;;;;;;;  ;;;;;;  ;;;;;      ;;;; ;;;; ;;;;;;;; ;;;; ;;; ;;;;  ;;;;;; 
;    ;;;;;   ;;;;   ;;;; ;;;;   ;;;; ;;;;     ;; ;;;;   ;;;;;   ;;;;      ;;;; ;;;;  ;; ;;;; ;;;; ;;; ;;;;   ;;;;  
;                                                                                                                  
;                                                                                                                  
;                                                                                                                  

  
  (test-name 'integer? (flat-contract integer?))
  (test-name 'boolean? (flat-contract boolean?))
  (test-name 'char? (flat-contract char?))
  (test-name 'any/c any/c)
  
  (test-name '(-> integer? integer?) (-> integer? integer?))
  (test-name '(-> integer? any) (-> integer? any))
  (test-name '(-> integer? (values boolean? char?)) (-> integer? (values boolean? char?)))
  (test-name '(-> integer? boolean? (values char? any/c)) (->* (integer? boolean?) () (values char? any/c)))
  (test-name '(-> integer? boolean? any) (->* (integer? boolean?) () any))
  (test-name '(-> integer? boolean? #:x string? any) (-> integer? #:x string? boolean? any))
  
  (test-name '(->* (integer?) (string?) #:rest any/c (values char? any/c))
              (->* (integer?) (string?) #:rest any/c (values char? any/c)))
  (test-name '(->* (integer? char?) (boolean?) any) (->* (integer? char?) (boolean?) any))
  (test-name '(->* (integer? char? #:z string?) (integer?) any) (->* (#:z string? integer? char?) (integer?) any))
  (test-name '(->* (integer? char? #:z string?) (boolean? #:i number?) any) (->* (#:z string? integer? char?) (boolean? #:i number?) any))
  (test-name '(->* (integer? char? #:z string?) (boolean? #:i number?) #:rest (listof integer?) any) 
              (->* (#:z string? integer? char?) (boolean? #:i number?) #:rest (listof integer?) any))
  (test-name '(->* (integer? char? #:z string?) (boolean? #:i number?) (values number? boolean? symbol?)) 
              (->* (#:z string? integer? char?) (boolean? #:i number?) (values number? boolean? symbol?)))
  (test-name '(->* (integer? char? #:z string?) (boolean? #:i number?) #:rest (listof integer?) (values number? boolean? symbol?)) 
              (->* (#:z string? integer? char?) (boolean? #:i number?) #:rest (listof integer?) (values number? boolean? symbol?)))
  
  (test-name '(->* (integer?) #:pre ... integer?)
			  (->* (integer?) () #:pre (= 1 2) integer?))
  (test-name '(->* (integer?) integer? #:post ...)
		 	  (->* (integer?) () integer? #:post #f))
  (test-name '(->* (integer?) #:pre ... integer? #:post ...)
			  (->* (integer?) () #:pre (= 1 2) integer? #:post #f))
  
  (test-name '(->d () () any) (->d () () any))
  (test-name '(->d ([x ...] #:y [y ...]) ([z ...] #:w [w ...]) any) (->d ([x integer?] #:y [y integer?]) ([z integer?] #:w [w integer?]) any))
  (test-name '(->d () () (values [x ...] [y ...])) (->d () () (values [x number?] [y number?])))
  (test-name '(->d () () [x ...]) (->d () () [q number?]))
  (test-name '(->d () () #:pre ... [x ...]) (->d () () #:pre #t [q number?]))
  (test-name '(->d () () #:pre ... [x ...] #:post ...) (->d () () #:pre #t [q number?] #:post #t))
  (test-name '(->d () () [x ...] #:post ...) (->d () () [q number?] #:post #t))
  
  (test-name '(->i () any) (->i () () any))
  (test-name '(->i () any) (->i () any))
  (test-name '(->i () [x () ...]) 
              (->i () () [x () number?]))
  (test-name '(->i () [q number?]) 
              (->i () () [q number?]))
  (test-name '(->i () (values [x number?] [y number?])) 
              (->i () (values [x number?] [y number?])))
  (test-name '(->i () (values [x (y) ...] [y number?])) 
              (->i () (values [x (y) number?] [y number?])))
  (test-name '(->i ([x integer?] #:y [y integer?]) ([z integer?] #:w [w integer?]) any) 
              (->i ([x integer?] #:y [y integer?]) ([z integer?] #:w [w integer?]) any))
  (test-name '(->i () #:pre () ... [q number?])
              (->i () #:pre () #t  [q number?]))
  (test-name '(->i () #:pre () ... [q () ...] #:post () ...) 
              (->i () #:pre () #t  [q () number?] #:post () #t))
  (test-name '(->i ([x integer?]) #:pre (x) ... [q (x) ...]     #:post (x) ...) 
              (->i ([x integer?]) #:pre (x) #t  [q (x) number?] #:post (x) #t))
  (test-name '(->i ([x real?]) [_ (x) ...])
              (->i ([x real?]) [_ (x) (>/c x)]))

  (test-name '(case->) (case->))
  (test-name '(case-> (-> integer? any) (-> boolean? boolean? any) (-> char? char? char? any))
             (case-> (-> integer? any) (-> boolean? boolean? any) (-> char? char? char? any)))
  (test-name '(case-> (-> integer? integer?) (-> integer? integer? integer?))
             (case-> (-> integer? integer?) (-> integer? integer? integer?)))
  (test-name '(case-> (-> integer? #:rest any/c any)) (case-> (-> integer? #:rest any/c any)))
  (test-name '(case-> (-> integer? #:rest any/c (values boolean? char? number?))) 
             (case-> (-> integer? #:rest any/c (values boolean? char? number?))))
  (test-name '(case-> (-> integer? (values))) (case-> (-> integer? (values))))
  
  (test-name '(unconstrained-domain-> number?) (unconstrained-domain-> number?))
  
  (test-name '(or/c) (or/c))
  (test-name '(or/c integer? gt0?) (or/c integer? (let ([gt0? (lambda (x) (> x 0))]) gt0?)))
  (test-name '(or/c integer? boolean?)
             (or/c (flat-contract integer?)
                   (flat-contract boolean?)))
  (test-name '(or/c integer? boolean?)
             (or/c integer? boolean?))
  (test-name '(or/c (-> (>=/c 5) (>=/c 5)) boolean?)
             (or/c (-> (>=/c 5) (>=/c 5)) boolean?))
  (test-name '(or/c (-> (>=/c 5) (>=/c 5)) boolean?)
             (or/c boolean? (-> (>=/c 5) (>=/c 5))))
  (test-name '(or/c (-> (>=/c 5) (>=/c 5))
                    (-> (<=/c 5) (<=/c 5) (<=/c 5)))
             (or/c (-> (>=/c 5) (>=/c 5))
                   (-> (<=/c 5) (<=/c 5) (<=/c 5))))
  (test-name '(or/c boolean?
                    (-> (>=/c 5) (>=/c 5))
                    (-> (<=/c 5) (<=/c 5) (<=/c 5)))
             (or/c boolean?
                   (-> (>=/c 5) (>=/c 5))
                   (-> (<=/c 5) (<=/c 5) (<=/c 5))))
  
  (test-name 'any/c (and/c))
  (test-name '(and/c any/c) (and/c any/c))
  (test-name '(and/c any/c any/c) (and/c any/c any/c))
  (test-name '(and/c number? integer?) (and/c number? integer?))
  (test-name '(and/c number? integer?) (and/c (flat-contract number?)
                                              (flat-contract integer?)))
  (test-name '(and/c number? (-> integer? integer?)) (and/c number? (-> integer? integer?)))
  (test-name '(and/c (-> boolean? boolean?) (-> integer? integer?)) (and/c (-> boolean? boolean?) (-> integer? integer?)))

  (test-name '(not/c integer?) (not/c integer?))
  (test-name '(=/c 5) (=/c 5))
  (test-name '(>=/c 5) (>=/c 5))
  (test-name '(<=/c 5) (<=/c 5))
  (test-name '(</c 5) (</c 5))
  (test-name '(>/c 5) (>/c 5))
  (test-name '(between/c 5 6) (between/c 5 6))
  (test-name '(between/c -inf.0 +inf.0) (between/c -inf.0 +inf.0))
  (test-name '(integer-in 0 10) (integer-in 0 10))
  (test-name '(real-in 1 10) (real-in 1 10))
  (test-name '(string-len/c 3) (string-len/c 3))
  (test-name 'natural-number/c natural-number/c)
  (test-name #f false/c)
  (test-name #t #t)
  (test-name #\a #\a)
  (test-name "x" "x")
  (test-name ''x 'x)
  ;(test-name #rx"x" #rx"x")  ;; commented out because regexps don't compare via equal?
  ;(test-name #rx#"x" #rx#"x") ;; commented out because regexps don't compare via equal?
  (test-name 'printable/c printable/c)
  (test-name '(symbols 'a 'b 'c) (symbols 'a 'b 'c))
  (test-name '(one-of/c 1 2 3) (one-of/c 1 2 3))
  (test-name '(one-of/c '() 'x 1 #f #\a (void) (letrec ([x x]) x)) 
             (one-of/c '() 'x 1 #f #\a (void) (letrec ([x x]) x)))
  
  (test-name '(or/c #f #t #\a "x") (or/c #f #t #\a "x"))
  ;(test-name '(or/c #f #t #\a "x" #rx"x" #rx#"x") (or/c #f #t #\a "x" #rx"x" #rx#"x")) ;; commented out because regexps don't compare via equal?

  (test-name '(subclass?/c class:c%) 
             (let ([c% (class object% (super-new))]) (subclass?/c c%)))
  
  (test-name '(implementation?/c interface:i<%>) 
             (let ([i<%> (interface ())])
               (implementation?/c i<%>)))
  
  (test-name '(is-a?/c interface:i<%>)
             (let ([i<%> (interface ())])
               (is-a?/c i<%>)))
  (test-name '(is-a?/c class:c%) 
             (let ([i<%> (interface ())]
                   [c% (class object% (super-new))])
               (is-a?/c c%)))
  
  (test-name '(listof boolean?) (listof boolean?))  
  (test-name '(listof any/c) (listof any/c))
  (test-name '(listof boolean?) (listof boolean?))
  (test-name '(listof any/c) (listof any/c))
  (test-name '(listof boolean?) (listof boolean?))
  (test-name '(listof (-> boolean? boolean?)) (listof (-> boolean? boolean?)))
  
  (test-name '(non-empty-listof boolean?) (non-empty-listof boolean?))  
  (test-name '(non-empty-listof any/c) (non-empty-listof any/c))
  (test-name '(non-empty-listof boolean?) (non-empty-listof boolean?))
  (test-name '(non-empty-listof any/c) (non-empty-listof any/c))
  (test-name '(non-empty-listof boolean?) (non-empty-listof boolean?))
  (test-name '(non-empty-listof (-> boolean? boolean?)) (non-empty-listof (-> boolean? boolean?)))

  
  (test-name '(vectorof boolean?) (vectorof boolean?))
  (test-name '(vectorof any/c) (vectorof any/c))
  
  (test-name '(vector/c boolean? integer?) (vector/c boolean? integer?))
  (test-name '(vector/c boolean? integer?) (vector/c boolean? (flat-contract integer?)))

  (test-name '(cons/c boolean? integer?) (cons/c boolean? (flat-contract integer?)))
  (test-name '(cons/c boolean? integer?) (cons/c boolean? (flat-contract integer?)))
  (test-name '(list/c boolean? integer?) (list/c boolean? (flat-contract integer?)))
  (test-name '(list/c boolean? integer?) (list/c boolean? (flat-contract integer?)))

  (test-name '(cons/c boolean? integer?) (cons/c boolean? (flat-contract integer?)))
  (test-name '(cons/c boolean? integer?) (cons/c boolean? (flat-contract integer?)))
  (test-name '(cons/c boolean? integer?) (cons/c boolean? (flat-contract integer?)))
  (test-name '(cons/c (-> boolean? boolean?) integer?) (cons/c (-> boolean? boolean?) integer?))
  
  (test-name '(list/c boolean? integer?)
             (list/c boolean? (flat-contract integer?)))
  (test-name '(list/c boolean? integer?) 
             (list/c boolean? (flat-contract integer?)))
  (test-name '(list/c boolean? integer?)
             (list/c boolean? (flat-contract integer?)))
  (test-name '(list/c (-> boolean? boolean?) integer?)
             (list/c (-> boolean? boolean?) integer?))
  
  (test-name '(parameter/c integer?) (parameter/c integer?))
  
  (test-name '(hash/c symbol? boolean?) (hash/c symbol? boolean?))
  (test-name '(hash/c symbol? boolean? #:immutable #t) (hash/c symbol? boolean? #:immutable #t))
  (test-name '(hash/c symbol? boolean? #:immutable #f) (hash/c symbol? boolean? #:immutable #f))
  (test-name '(hash/c symbol? boolean?) (hash/c symbol? boolean? #:immutable 'dont-care))

  (test-name '(box/c boolean?) (box/c boolean?))
  (test-name '(box/c boolean?) (box/c (flat-contract boolean?)))
  (test-name 'the-name (flat-rec-contract the-name))

  (test-name '(object-contract) (object-contract))
  (test-name '(object-contract (field x integer?)) (object-contract (field x integer?)))
  (test-name '(object-contract (m (-> integer? integer?)))
             (object-contract (m (-> integer? integer?))))
  (test-name '(object-contract (m (-> integer? any)))
             (object-contract (m (-> integer? any))))
  (test-name '(object-contract (m (-> integer? (values integer? integer?)))) 
             (object-contract (m (-> integer? (values integer? integer?)))))
  (test-name '(object-contract (m (case-> (-> integer? integer? integer?)
                                          (-> integer? (values integer? integer?)))))
             (object-contract (m (case-> 
                                  (-> integer? integer? integer?)
                                  (-> integer? (values integer? integer?))))))
  (test-name
   '(object-contract (m (->* (integer?) (boolean? number?) symbol?)))
   (object-contract (m (->* (integer?) (boolean? number?) symbol?))))
  
  (test-name '(object-contract (m (->d ((x ...)) () (y ...)))) (object-contract (m (->d ((x number?)) () [result number?]))))
  (test-name '(object-contract (m (->d ((x ...) (y ...) (z ...)) () [w ...])))
             (object-contract (m (->d ((x number?) (y boolean?) (z pair?)) () [result number?]))))
  (test-name '(object-contract (m (->d ((x ...) (y ...) (z ...)) () #:rest w ... [x0 ...])))
             (object-contract (m (->d ((x number?) (y boolean?) (z pair?)) () #:rest rest-x any/c [result number?]))))

  (test-name '(object-contract (m (->i ((x number?)) (result number?)))) 
	     (object-contract (m (->i ((x number?)) () [result number?]))))
  (test-name '(object-contract (m (->i ((x number?) (y boolean?) (z pair?)) [result number?])))
             (object-contract (m (->i ((x number?) (y boolean?) (z pair?)) () [result number?]))))
  (test-name '(object-contract (m (->i ((x number?) (y boolean?) (z pair?)) #:rest [rest-x any/c] [result number?])))
             (object-contract (m (->i ((x number?) (y boolean?) (z pair?)) () #:rest [rest-x any/c] [result number?]))))

  (test-name '(promise/c any/c) (promise/c any/c))
  (test-name '(syntax/c any/c) (syntax/c any/c))
  (test-name '(struct/c st integer?) 
             (let ()
               (define-struct st (a))
               (struct/c st integer?)))
  
  (test-name '(recursive-contract (box/c boolean?)) (recursive-contract (box/c boolean?)))
  (test-name '(recursive-contract x) (let ([x (box/c boolean?)]) (recursive-contract x)))
  
  (test-name '(couple/c any/c any/c) 
             (couple/c any/c any/c))
  (test-name '(couple/c any/c any/c) 
             (couple/dc [hd any/c] [tl any/c]))
  (test-name '(couple/dc [hd any/c] [tl ...])
             (couple/dc [hd any/c] [tl (hd) any/c]))

  ;; NOT YET RELEASED
  #;
  (test-name '(pr/dc [x integer?]
                     [y integer?]
                     where
                     [x-val ...]
                     [y-val ...]
                     and
                     ...)
             (let ()
               (define-contract-struct pr (x y))
               (pr/dc [x integer?]
                      [y integer?]
                      where
                      [x-val x]
                      [y-val y]
                      and
                      (= x-val y-val))))
             

;                                                                    
;                                                                    
;                                                                    
;             ;                                                      
;            ;;                                                      
;   ;;;;;  ;;;;; ;;; ;;;   ;;;;   ;;;; ;;;   ;;;;;;;   ;;;   ;;; ;;; 
;  ;;;;;; ;;;;;; ;;;;;;;  ;;;;;;  ;;;;;;;;; ;;;;;;;;  ;;;;;  ;;;;;;; 
;  ;;;;    ;;;;  ;;;; ;; ;;;;;;;; ;;;; ;;;; ;;; ;;;; ;;;; ;; ;;;; ;; 
;   ;;;;   ;;;;  ;;;;    ;;;; ;;; ;;;; ;;;; ;;;;;;;; ;;;;;;; ;;;;    
;    ;;;;  ;;;;; ;;;;    ;;;;;;;; ;;;; ;;;;  ;;;;;;; ;;;;;   ;;;;    
;  ;;;;;;  ;;;;; ;;;;     ;;;;;;  ;;;; ;;;; ;   ;;;;  ;;;;;; ;;;;    
;  ;;;;;    ;;;; ;;;;      ;;;;   ;;;; ;;;; ;;;;;;;;   ;;;;  ;;;;    
;                                           ;;;;;;;;                 
;                                            ;;;;;;                  
;                                                                    
  
  (ctest #t contract-stronger? any/c any/c)
  (ctest #t contract-stronger? (between/c 1 3) (between/c 0 4))
  (ctest #f contract-stronger? (between/c 0 4) (between/c 1 3))
  (ctest #t contract-stronger? (>=/c 3) (>=/c 2))
  (ctest #f contract-stronger? (>=/c 2) (>=/c 3))
  (ctest #f contract-stronger? (<=/c 3) (<=/c 2))
  (ctest #t contract-stronger? (<=/c 2) (<=/c 3))
  (ctest #f contract-stronger? (recursive-contract (<=/c 2)) (recursive-contract (<=/c 3)))
  (ctest #f contract-stronger? (recursive-contract (<=/c 3)) (recursive-contract (<=/c 2)))
  (let ([f (contract-eval '(λ (x) (recursive-contract (<=/c x))))])
    (test #t (contract-eval 'contract-stronger?) (contract-eval `(,f 1)) (contract-eval `(,f 1))))
  (ctest #t contract-stronger? (-> integer? integer?) (-> integer? integer?))
  (ctest #f contract-stronger? (-> boolean? boolean?) (-> integer? integer?))
  (ctest #t contract-stronger? (-> (>=/c 3) (>=/c 3)) (-> (>=/c 4) (>=/c 3)))
  (ctest #f contract-stronger? (-> (>=/c 4) (>=/c 3)) (-> (>=/c 3) (>=/c 3)))
  (ctest #t contract-stronger? (-> (>=/c 3) (>=/c 3)) (-> (>=/c 3) (>=/c 2)))
  (ctest #f contract-stronger? (-> (>=/c 3) (>=/c 2)) (-> (>=/c 3) (>=/c 3)))
  (ctest #f contract-stronger? (-> (>=/c 2)) (-> (>=/c 3) (>=/c 3)))
  (ctest #f contract-stronger? (-> integer? #:x integer? integer?) (-> integer? #:y integer? integer?))
  (ctest #f contract-stronger? (-> integer? #:y integer? integer?) (-> integer? #:x integer? integer?))
  (ctest #t contract-stronger? (-> integer? #:x integer? integer?) (-> integer? #:x integer? integer?))
  (ctest #t contract-stronger? (-> #:x (>=/c 3) (>=/c 3)) (-> #:x (>=/c 3) (>=/c 2)))
  
  (let ([c (contract-eval '(->* () () any))])
    (test #t (contract-eval 'contract-stronger?) c c))
  (let ([c (contract-eval '(->d () () any))])
    (test #t (contract-eval 'contract-stronger?) c c))
  (let ([c (contract-eval '(->i () () any))])
    (test #t (contract-eval 'contract-stronger?) c c))

  (ctest #t contract-stronger? (or/c null? any/c) (or/c null? any/c))
  (ctest #f contract-stronger? (or/c null? any/c) (or/c boolean? any/c))
  (ctest #t contract-stronger? (or/c null? boolean?) (or/c null? boolean?))
  (ctest #f contract-stronger? (or/c null? boolean?) (or/c boolean? null?))
  (ctest #t contract-stronger? (or/c null? (-> integer? integer?)) (or/c null? (-> integer? integer?)))
  (ctest #f contract-stronger? (or/c null? (-> boolean? boolean?)) (or/c null? (-> integer? integer?)))
  
  (ctest #t contract-stronger? number? number?)
  (ctest #f contract-stronger? boolean? number?)
    
  (ctest #t contract-stronger? (parameter/c (between/c 0 5)) (parameter/c (between/c 0 5)))
  (ctest #f contract-stronger? (parameter/c (between/c 0 5)) (parameter/c (between/c 1 4)))
  (ctest #f contract-stronger? (parameter/c (between/c 1 4)) (parameter/c (between/c 0 5)))
  
  (ctest #t contract-stronger? (symbols 'x 'y) (symbols 'x 'y 'z))
  (ctest #f contract-stronger? (symbols 'x 'y 'z) (symbols 'x 'y))
  (ctest #t contract-stronger? (symbols 'x 'y) (symbols 'z 'x 'y))
  (ctest #f contract-stronger? (symbols 'z 'x 'y) (symbols 'x 'y))
  (ctest #t contract-stronger? (one-of/c (expt 2 100)) (one-of/c (expt 2 100) 12))
  
  (ctest #t contract-stronger?
        (or/c (-> (>=/c 3) (>=/c 3)) (-> string?))
        (or/c (-> (>=/c 4) (>=/c 3)) (-> string?)))
  (ctest #f contract-stronger?
        (or/c (-> string?) (-> integer? integer?))
        (or/c (-> string?) (-> any/c integer?)))
  (ctest #f contract-stronger?
        (or/c (-> string?) (-> any/c integer?))
        (or/c (-> string?) (-> integer? integer?)))
  (ctest #t contract-stronger?
        (or/c (-> string?) (-> integer? integer?) integer? boolean?)
        (or/c (-> string?) (-> integer? integer?) integer? boolean?))
  (ctest #f contract-stronger?
        (or/c (-> string?) (-> integer? integer?) integer? char?)
        (or/c (-> string?) (-> integer? integer?) integer? boolean?))
  (ctest #f contract-stronger?
        (or/c (-> string?) (-> integer? integer?) integer?)
        (or/c (-> string?) (-> integer? integer?) integer? boolean?))
  (ctest #f contract-stronger?
        (or/c (-> string?) (-> integer? integer?) integer?)
        (or/c (-> integer? integer?) integer?))

  (contract-eval
   `(let ()
      (define (non-zero? x) (not (zero? x)))
      (define list-of-numbers
        (or/c null?
              (couple/c number?
                        (recursive-contract list-of-numbers))))
      (define (short-list/less-than n)
        (or/c null?
              (couple/c (<=/c n)
                        (or/c null?
                              (couple/c (<=/c n)
                                        any/c)))))
      (define (short-sorted-list/less-than n)
        (or/c null?
              (couple/dc 
               [hd (<=/c n)]
               [tl (hd) (or/c null?
                              (couple/c (<=/c hd)
                                        any/c))])))
      
      (define (sorted-list/less-than n)
        (or/c null?
              (couple/dc 
               [hd (<=/c n)]
               [tl (hd) (sorted-list/less-than hd)])))
      
      ;; for some reason, the `n' makes it harder to optimize. without it, this test isn't as good a test
      (define (closure-comparison-test n)
        (couple/dc 
         [hd any/c]
         [tl (hd) any/c]))
      
      (,test #t contract-stronger? (couple/c any/c any/c) (couple/c any/c any/c))
      (,test #f contract-stronger? (couple/c (>=/c 2) (>=/c 3)) (couple/c (>=/c 4) (>=/c 5)))
      (,test #t contract-stronger? (couple/c (>=/c 4) (>=/c 5)) (couple/c (>=/c 2) (>=/c 3)))
      (,test #f contract-stronger? (couple/c (>=/c 1) (>=/c 5)) (couple/c (>=/c 5) (>=/c 1)))
      (let ([ctc (couple/dc [hd any/c] [tl (hd) any/c])])
        (,test #t contract-stronger? ctc ctc))
      (let ([ctc (couple/dc [hd any/c] [tl (hd) (<=/c hd)])])
        (,test #t contract-stronger? ctc ctc))
      (,test #t contract-stronger? list-of-numbers list-of-numbers)
      (,test #t contract-stronger? (short-list/less-than 4) (short-list/less-than 5))
      (,test #f contract-stronger? (short-list/less-than 5) (short-list/less-than 4))
      (,test #t contract-stronger? (short-sorted-list/less-than 4) (short-sorted-list/less-than 5))
      (,test #f contract-stronger? (short-sorted-list/less-than 5) (short-sorted-list/less-than 4))
      (,test #t contract-stronger? (sorted-list/less-than 4) (sorted-list/less-than 5))
      (,test #f contract-stronger? (sorted-list/less-than 5) (sorted-list/less-than 4))
      (,test #t contract-stronger? (closure-comparison-test 4) (closure-comparison-test 5))))

  

;                                                                                    
;                                                                                    
;                                                                                    
;     ;;;   ;;                    ;                             ;;;;                 
;    ;;;;   ;;                   ;;                             ;;;;                 
;   ;;;;;      ;;; ;;;  ;;;;;  ;;;;;        ;;;;   ;;; ;;;   ;;;;;;;   ;;;   ;;; ;;; 
;   ;;;;  ;;;; ;;;;;;; ;;;;;; ;;;;;;       ;;;;;;  ;;;;;;;  ;;;;;;;;  ;;;;;  ;;;;;;; 
;  ;;;;;; ;;;; ;;;; ;; ;;;;    ;;;;       ;;;;;;;; ;;;; ;; ;;;;;;;;; ;;;; ;; ;;;; ;; 
;  ;;;;;; ;;;; ;;;;     ;;;;   ;;;;  ;;;;;;;;; ;;; ;;;;    ;;;; ;;;; ;;;;;;; ;;;;    
;   ;;;;  ;;;; ;;;;      ;;;;  ;;;;; ;;;;;;;;;;;;; ;;;;    ;;;;;;;;; ;;;;;   ;;;;    
;   ;;;;  ;;;; ;;;;    ;;;;;;  ;;;;;       ;;;;;;  ;;;;     ;;;;;;;;  ;;;;;; ;;;;    
;   ;;;;  ;;;; ;;;;    ;;;;;    ;;;;        ;;;;   ;;;;      ;;;;;;;   ;;;;  ;;;;    
;                                                                                    
;                                                                                    
;                                                                                    
  
  (ctest #t contract-first-order-passes? (flat-contract integer?) 1)
  (ctest #f contract-first-order-passes? (flat-contract integer?) 'x)
  (ctest #t contract-first-order-passes? (flat-contract boolean?) #t)
  (ctest #f contract-first-order-passes? (flat-contract boolean?) 'x)
  (ctest #t contract-first-order-passes? any/c 1)
  (ctest #t contract-first-order-passes? any/c #t)
  (ctest #t contract-first-order-passes? (-> integer? integer?) (λ (x) #t))
  (ctest #f contract-first-order-passes? (-> integer? integer?) (λ (x y) #t))
  (ctest #f contract-first-order-passes? (-> integer? integer?) 'x)
  (ctest #t contract-first-order-passes? (-> integer? boolean? integer?) (λ (x y) #t))
  (ctest #f contract-first-order-passes? (-> integer? boolean? integer?) (λ (x) #t))
  (ctest #f contract-first-order-passes? (-> integer? boolean? integer?) (λ (x y z) #t))
  (ctest #f contract-first-order-passes? (-> integer? boolean? #:x integer? integer?) (λ (x y) #t))
  (ctest #t contract-first-order-passes? (-> integer? boolean? #:x integer? integer?) (λ (x y #:x z) #t))
  
  (ctest #t contract-first-order-passes? (->* (integer?) () #:rest any/c (values char? any/c)) (λ (x . y) #f))
  (ctest #f contract-first-order-passes? (->* (integer?) () #:rest any/c (values char? any/c)) (λ (x y . z) #f))
  (ctest #f contract-first-order-passes? (->* (integer?) () #:rest any/c (values char? any/c)) (λ (x) #f))
  (ctest #t contract-first-order-passes? (->* (integer?) () #:rest any/c (values char? any/c)) (λ x #f))
  
  (ctest #t contract-first-order-passes? (->d ((z any/c)) () (result any/c)) (λ (x) x))
  (ctest #f contract-first-order-passes? (->d ((z any/c)) () (result any/c)) (λ (x y) x))

  (ctest #t contract-first-order-passes? (->i ((z any/c)) () (result any/c)) (λ (x) x))
  (ctest #f contract-first-order-passes? (->i ((z any/c)) () (result any/c)) (λ (x y) x))

  (ctest #t contract-first-order-passes? (listof integer?) (list 1))
  (ctest #f contract-first-order-passes? (listof integer?) #f)

  (ctest #t contract-first-order-passes? (non-empty-listof integer?) (list 1))
  (ctest #f contract-first-order-passes? (non-empty-listof integer?) (list))

  
  (ctest #t contract-first-order-passes? (vector-immutableof integer?) (vector->immutable-vector (vector 1)))
  (ctest #f contract-first-order-passes? (vector-immutableof integer?) 'x)
  (ctest #f contract-first-order-passes? (vector-immutableof integer?) '())
  
  (ctest #t contract-first-order-passes? (promise/c integer?) (delay 1))
  (ctest #f contract-first-order-passes? (promise/c integer?) 1)

  (ctest #t contract-first-order-passes? (and/c (-> positive? positive?) (-> integer? integer?)) (λ (x) x))
  (ctest #t contract-first-order-passes? (and/c (-> positive? positive?) (-> integer? integer?)) values)
  (ctest #f contract-first-order-passes? (and/c (-> integer?) (-> integer? integer?)) (λ (x) x))
  
  (ctest #t contract-first-order-passes? 
        (cons/c boolean? (-> integer? integer?))
        (list* #t (λ (x) x)))
  (ctest #f contract-first-order-passes? 
        (cons/c boolean? (-> integer? integer?))
        (list* 1 2))
  
  (ctest #f contract-first-order-passes? (flat-rec-contract the-name) 1)
  
  (ctest #t contract-first-order-passes?
         (couple/c any/c any/c) 
         (make-couple 1 2))
  
  (ctest #f contract-first-order-passes?
         (couple/c any/c any/c) 
         2)
  
  (ctest #t contract-first-order-passes?
         (couple/dc [hd any/c] [tl any/c]) 
         (make-couple 1 2))
  
  (ctest #f contract-first-order-passes?
         (couple/dc [hd any/c] [tl any/c]) 
         1)
  
  (ctest #t contract-first-order-passes?
         (couple/dc [hd any/c] [tl (hd) any/c]) 
         (make-couple 1 2))
  
  (ctest #f contract-first-order-passes?
         (couple/dc [hd any/c] [tl (hd) any/c]) 
         1)

  (ctest #t contract-first-order-passes? (or/c (-> (>=/c 5) (>=/c 5)) boolean?) #t)
  (ctest #t contract-first-order-passes? (or/c (-> (>=/c 5) (>=/c 5)) boolean?) (λ (x) x))
  (ctest #f contract-first-order-passes? (or/c (-> (>=/c 5) (>=/c 5)) boolean?) 'x)

  (ctest #t contract-first-order-passes? 
        (or/c (-> integer? integer? integer?)
              (-> integer? integer?))
        (λ (x) x))
  (ctest #t contract-first-order-passes? 
        (or/c (-> integer? integer? integer?)
              (-> integer? integer?))
        (λ (x y) x))
  (ctest #f contract-first-order-passes? 
        (or/c (-> integer? integer? integer?)
              (-> integer? integer?))
        (λ () x))
  (ctest #f contract-first-order-passes? 
        (or/c (-> integer? integer? integer?)
              (-> integer? integer?))
        1)
  
  (ctest #t contract-first-order-passes? (hash/c any/c any/c) (make-hash))
  (ctest #f contract-first-order-passes? (hash/c any/c any/c) #f)
  (ctest #f contract-first-order-passes? (hash/c symbol? boolean?) (let ([ht (make-hash)])
                                                                     (hash-set! ht 'x 1)
                                                                     ht))
  (ctest #f contract-first-order-passes? (hash/c symbol? boolean? #:flat? #t)
         (let ([ht (make-hash)]) (hash-set! ht 'x 1) ht))
  (ctest #f contract-first-order-passes? (hash/c symbol? boolean?) (let ([ht (make-hash)])
                                                                     (hash-set! ht 1 #f)
                                                                     ht))
  (ctest #f contract-first-order-passes? (hash/c symbol? boolean? #:flat? #t)
         (let ([ht (make-hash)]) (hash-set! ht 1 #f) ht))
  (ctest #t contract-first-order-passes? (hash/c symbol? boolean?) (let ([ht (make-hash)])
                                                                     (hash-set! ht 'x #t)
                                                                     ht))
  
  (test-name '(or/c) (or/c))
  (test-name '(or/c integer? gt0?) (or/c integer? (let ([gt0? (lambda (x) (> x 0))]) gt0?)))
  (test-name '(or/c integer? boolean?)
             (or/c (flat-contract integer?)
                   (flat-contract boolean?)))
  (test-name '(or/c (-> (>=/c 5) (>=/c 5)) boolean?)
             (or/c (-> (>=/c 5) (>=/c 5)) boolean?))
  (test-name '(or/c (-> (>=/c 5) (>=/c 5)) boolean?)
             (or/c boolean? (-> (>=/c 5) (>=/c 5))))

  
  (ctest 1
        length
        (let ([f (contract (-> integer? any)
                           (lambda (x) 
                             (with-continuation-mark 'x 'x
                               (continuation-mark-set->list (current-continuation-marks) 'x)))
                           'pos
                           'neg)])
          (with-continuation-mark 'x 'x
            (f 1))))
  
  (ctest 2
        length
        (let ([f (contract (-> integer? list?)
                           (lambda (x) 
                             (with-continuation-mark 'x 'x
                               (continuation-mark-set->list (current-continuation-marks) 'x)))
                           'pos
                           'neg)])
          (with-continuation-mark 'x 'x
            (f 1))))

  (ctest #t contract-first-order-passes? (or/c 'x "x" #rx"x") 'x)
  (ctest #t contract-first-order-passes? (or/c 'x "x" #rx"x") "x")
  (ctest #t contract-first-order-passes? (or/c 'x "x" #rx"x.") "xy")
  (ctest #f contract-first-order-passes? (or/c 'x "x" #rx"x.") "yx")
  (ctest #f contract-first-order-passes? (or/c 'x "x" #rx"x.") 'y)
  
  
;                       
;                       
;                       
;                       
;    ;          ;;; ;;; 
;  ;;;              ;;; 
;  ;;;;  ;;;;;  ;;; ;;; 
;  ;;;; ;;;;;;; ;;; ;;; 
;  ;;;  ;;  ;;; ;;; ;;; 
;  ;;;    ;;;;; ;;; ;;; 
;  ;;;  ;;; ;;; ;;; ;;; 
;  ;;;; ;;; ;;; ;;; ;;; 
;   ;;;  ;;;;;; ;;; ;;; 
;                       
;                       
;                       
;                       

  (contract-eval
   `(define (counter)
      (let ([c 0])
        (case-lambda 
          [() c]
          [(x) (set! c (+ c 1)) #t]))))
  
  (ctest 1
         'tail-arrow
         (let ([c (counter)])
           (letrec ([f 
                     (contract (-> any/c c)
                               (λ (x) (if (zero? x) x (f (- x 1))))
                               'pos
                               'neg)])
             (f 3))
           (c)))
  
  (ctest 2
         'tail-multiple-value-arrow
         (let ([c (counter)])
           (letrec ([f 
                     (contract (-> any/c (values c c))
                               (λ (x) (if (zero? x) (values x x) (f (- x 1))))
                               'pos
                               'neg)])
             (f 3))
           (c)))
  
  (ctest 2
         'tail-arrow-star
         (let ([c (counter)])
           (letrec ([f 
                     (contract (->* (any/c) () (values c c))
                               (λ (x) (if (zero? x) (values x x) (f (- x 1))))
                               'pos
                               'neg)])
             (f 3))
           (c)))
  
  
  ;; this one is not tail recursive, since the contract system
  ;; cannot tell that the range contract doesn't depend on 'arg'
  (ctest 8
         'tail-arrow-d1/changing-args
         (let ([c (counter)])
           (letrec ([f 
                     (contract (->d ([arg any/c]) () (values [_ c] [_ c]))
                               (λ (x) (if (zero? x) (values x x) (f (- x 1))))
                               'pos
                               'neg)])
             (f 3))
           (c)))
  
  (ctest 2
         'tail-arrow-d1
         (let ([c (counter)])
           (letrec ([x 5]
                    [f 
                     (contract (->d ([arg any/c]) () (values [_ c] [_ c]))
                               (λ (_ignored) (if (zero? x) (values x x) (begin (set! x (- x 1)) (f _ignored))))
                               'pos
                               'neg)])
             (f 'ignored))
           (c)))
  
  
  ;; this one is just like the one two above.
  (ctest 4
         'tail-arrow-d2/changing-args
         (let ([c (counter)])
           (letrec ([f 
                     (contract (->d ([arg any/c]) () [rng c])
                               (λ (x) (if (zero? x) x (f (- x 1))))
                               'pos
                               'neg)])
             (f 3))
           (c)))
  
  (ctest 1
         'tail-arrow-d2
         (let ([c (counter)])
           (letrec ([x 3]
                    [f 
                     (contract (->d ([arg any/c]) () [rng c])
                               (λ (ignored) (if (zero? x) x (begin (set! x (- x 1)) (f ignored))))
                               'pos
                               'neg)])
             (f 3))
           (c)))
  
  ;; the tail-call optimization cannot handle two different
  ;; contracts on the stack one after the other one, so this
  ;; returns '(4 4) instead of '(1 1) (which would indicate
  ;; the optimization had happened).
  (ctest '(4 4)
         'tail->d-mut-rec
         (letrec ([odd-count 0]
                  [pos-count 0]
                  [count-odd?
                   (λ (x)
                     (set! odd-count (+ odd-count 1))
                     (odd? x))]
                  [count-positive? 
                   (λ (x)
                     (set! pos-count (+ pos-count 1))
                     (positive? x))]
                  [returns-odd
                   (contract (->d ([x any/c]) () [_ count-odd?])
                             (λ (x) (returns-pos x))
                             'pos
                             'neg)]
                  [returns-pos
                   (contract (->d ([x any/c]) () [_ count-positive?])
                             (λ (x) (if (zero? x) 1 (returns-odd (- x 1))))
                             'pos
                             'neg)])
           (returns-odd 3)
           (list odd-count pos-count)))
    
  ;; this one is not tail recursive, since the contract system
  ;; cannot tell that the range contract doesn't depend on 'arg'
  (ctest 8
         'tail-arrow-d1/changing-args
         (let ([c (counter)])
           (letrec ([f 
                     (contract (->i ([arg any/c]) () (values [_ (arg) c] [_ (arg) c]))
                               (λ (x) (if (zero? x) (values x x) (f (- x 1))))
                               'pos
                               'neg)])
             (f 3))
           (c)))
  
  (ctest 1
         'case->-regular
         (let ([c (counter)])
           (letrec ([f 
                     (contract (case-> (-> any/c c)
                                       (-> any/c any/c c))
                               (case-lambda
                                 [(x) (if (zero? x) x (f (- x 1)))]
                                 [(x y) (f x)])
                               'pos
                               'neg)])
             (f 4 1))
           (c)))
  
  (ctest 1
         'case->-rest-args
         (let ([c (counter)])
           (letrec ([f 
                     (contract (case-> (-> any/c #:rest any/c c)
                                       (-> any/c any/c #:rest any/c c))
                               (case-lambda
                                 [(x) (f x 1)]
                                 [(x y . z) (if (zero? x) x (apply f (- x 1) y (list y y)))])
                               'pos
                               'neg)])
             (f 4))
           (c)))
  
  (ctest '(1)
         'mut-rec-with-any/c
         (let ()
           (define f
             (contract (-> number? any/c)
                       (lambda (x)
                         (if (zero? x)
                             (continuation-mark-set->list (current-continuation-marks) 'tail-test)
                             (with-continuation-mark 'tail-test x
                               (g (- x 1)))))
                       'pos
                       'neg))
           
           (define g
             (contract (-> number? any/c)
                       (lambda (x)
                         (f x))
                       'pos
                       'neg))
           
           (f 3)))
  
  (test/pos-blame 'free-vars-change-so-cannot-drop-the-check
                  '(let ()
                     (define f
                       (contract (->i ([x number?]) () [_ (x) (</c x)])
                                 (lambda (x)
                                   (cond
                                     [(= x 0) 1]
                                     [else (f 0)]))
                                 'pos
                                 'neg))
                     (f 10)))
  


;                                                                                               
;                                                                                               
;                                                                                               
;                                                                                               
;                  ;;                                              ;;                       ;;  
;                  ;;                                              ;;                       ;;  
;  ;;   ;;  ;;;;   ;;  ;;  ;;   ;;;;         ;;;;   ;;;;   ;; ;;  ;;;;  ;; ;  ;;;;    ;;;; ;;;; 
;  ;;;  ;; ;;;;;;  ;;  ;;  ;;  ;;;;;;       ;;;;;  ;;;;;   ;;;;;; ;;;;  ;;;; ;;;;;;  ;;;;; ;;;; 
;   ;; ;;      ;;  ;;  ;;  ;;  ;;  ;;      ;;   ;;;;   ;;  ;;  ;;  ;;   ;;       ;; ;;   ;; ;;  
;   ;; ;;      ;;  ;;  ;;  ;;  ;;;;;; ;;;; ;;   ;;;;   ;;  ;;  ;;  ;;   ;;       ;; ;;   ;; ;;  
;   ;; ;;   ;;;;;  ;;  ;;  ;;  ;;;;;; ;;;; ;;     ;;   ;;  ;;  ;;  ;;   ;;    ;;;;; ;;      ;;  
;   ;; ;;  ;;  ;;  ;;  ;;  ;;  ;;          ;;   ;;;;   ;;  ;;  ;;  ;;   ;;   ;;  ;; ;;   ;; ;;  
;    ;;;   ;;  ;;  ;;  ;;  ;;  ;;          ;;   ;;;;   ;;  ;;  ;;  ;;   ;;   ;;  ;; ;;   ;; ;;  
;    ;;;   ;;;;;;  ;;  ;;;;;;  ;;;;;;       ;;;;;  ;;;;;   ;;  ;;  ;;;  ;;   ;;;;;;  ;;;;;  ;;; 
;    ;;;    ;; ;;  ;;   ;;;;;   ;;;;        ;;;;   ;;;;;   ;;  ;;  ;;;  ;;    ;; ;;  ;;;;   ;;; 
;                                                                                               
;                                                                                               
;                                                                                               
;                                                                                               

  (test #f value-contract #f)
  (test #f value-contract (λ (x) x))
  (test #f value-contract (unit (import) (export)))
  (test #f value-contract object%)
  
  (let ([ctc (-> number? number?)])
    (test ctc value-contract (contract ctc (λ (x) x) 'pos 'neg)))
  (let ([ctc (->* (number?) (number?) number?)])
    (test ctc value-contract (contract ctc (λ (x [y 3]) x) 'pos 'neg)))
  (let ([ctc (->d ([x number?]) ([y number?]) [_ number?])])
    (test ctc value-contract (contract ctc (λ (x [y 3]) x) 'pos 'neg)))
  (let ([ctc (->i ([x number?]) ([y number?]) [_ number?])])
    (test ctc value-contract (contract ctc (λ (x [y 3]) x) 'pos 'neg)))
  ;; currently fails due to procedure-rename interacting badly with
  ;; chaperoned/proxied procedures
  (let ([ctc (unconstrained-domain-> number?)])
    (test ctc value-contract (contract ctc (λ (x) 3) 'pos 'neg)))
  (let ([ctc (case-> (-> number? number? number?) (-> number? number?))])
    (test ctc value-contract (contract ctc (case-lambda [(x) 3] [(x y) (+ x y)]) 'pos 'neg)))
  (let ([ctc (box/c number?)])
    (test ctc value-contract (contract ctc (box 3) 'pos 'neg)))
  (let ([ctc (hash/c number? number?)])
    (test ctc value-contract (contract ctc (make-hash) 'pos 'neg)))
  (let ([ctc (vectorof number?)])
    (test ctc value-contract (contract ctc (vector 1 2 3) 'pos 'neg)))
  (let ([ctc (vector/c number? number?)])
    (test ctc value-contract (contract ctc (vector 4 5) 'pos 'neg)))
  
;                             
;                             
;                             
;                             
;                             
;   ;;;;;;                    
;        ;   ;                
;        ;   ;                
;        ;  ;;  ;;;;          
;   ;;;;;;  ;  ;;;;;;         
;        ;  ; ;;;             
;        ;  ; ;;;             
;        ; ;;  ;;;;;;         
;   ;;;;;; ;    ;;;;          
;
;
;
;

  (test/spec-passed
   '∃1
   '(contract (new-∃/c 'pair)
              1
              'pos
              'neg))

  (test/neg-blame
   '∃2
   '((contract (-> (new-∃/c 'pair) any/c)
               (λ (x) x)
               'pos
               'neg)
     1))
  
  (test/spec-passed/result
   '∃3
   '(let ([pair (new-∃/c 'pair)])
      ((contract (-> (-> pair pair) any/c)
                 (λ (f) (f 11))
                 'pos
                 'neg)
       (λ (x) x)))
   11)
  
;                                                        
;                                                        
;                                                        
;                                         ;;             
;                                     ;;  ;;             
;                                     ;;                 
;   ;;;;  ;;;; ;;;   ;;;;   ;;;; ;;;;;;;; ;;  ;;;;  ;;;  
;   ;;;;; ;;;;;;;;;  ;;;;; ;;;;;;;;;;;;;; ;; ;;;;;;;;;;; 
;   ;; ;; ;;  ;; ;;  ;; ;; ;;; ;;;;   ;;  ;; ;;;;;;;;    
;   ;; ;; ;;  ;; ;;  ;; ;; ;;;;;;;;   ;;  ;; ;;;;;;  ;;; 
;   ;;;;; ;;  ;;;;;  ;;;;; ;;;;;;;;   ;;  ;; ;;;;;;;; ;; 
;   ;;;;  ;;   ;;;   ;;;;   ;;;; ;;   ;;; ;;  ;;;;  ;;;  
;   ;;               ;;                                  
;   ;;               ;;                                  
;                                                        

  
  (test-obligations '(-> a b)
                    '((racket/contract:contract (->) ())
                      (racket/contract:negative-position a)
                      (racket/contract:positive-position b)))
  (test-obligations '(->i ([x a]) any)
                    '((racket/contract:contract (->i) ())
                      (racket/contract:contract-on-boundary a)
                      (racket/contract:negative-position a)))
  (test-obligations '(->i ([x a]) [res b])
                    '((racket/contract:contract (->i) ())
                      (racket/contract:contract-on-boundary a)
                      (racket/contract:contract-on-boundary b)
                      (racket/contract:negative-position a)
                      (racket/contract:positive-position b)))
  (test-obligations '(->i ([x a]) #:pre () #t [res b] #:post () #t)
                    '((racket/contract:contract (#:post ->i) (#:pre))
                      (racket/contract:contract-on-boundary a)
                      (racket/contract:contract-on-boundary b)
                      (racket/contract:negative-position a)
                      (racket/contract:positive-position b)))
  (test-obligations '(listof a)
                    '((racket/contract:contract (listof) ())
                      (racket/contract:positive-position a)))
  (test-obligations '(hash/c a b)
                    '((racket/contract:contract (hash/c) ())
                      (racket/contract:negative-position a)
                      (racket/contract:positive-position b)))
  (test-obligations '(box/c a)
                    '((racket/contract:contract (box/c) ())
                      (racket/contract:positive-position a)))
  (test-obligations '(box-immutable/c a)
                    '((racket/contract:contract (box-immutable/c) ())
                      (racket/contract:positive-position a)))
  (test-obligations '(vectorof a)
                    '((racket/contract:contract (vectorof) ())
                      (racket/contract:positive-position a)))
  (test-obligations '(vector-immutableof a)
                    '((racket/contract:contract (vector-immutableof) ())
                      (racket/contract:positive-position a)))
  (test-obligations '(vector/c a b c)
                    '((racket/contract:contract (vector/c) ())
                      (racket/contract:positive-position a)
                      (racket/contract:positive-position b)
                      (racket/contract:positive-position c)))
  (test-obligations '(vector-immutable/c a b c)
                    '((racket/contract:contract (vector-immutable/c) ())
                      (racket/contract:positive-position a)
                      (racket/contract:positive-position b)
                      (racket/contract:positive-position c)))
  
  
;                                                                
;                                                                
;                                                                
;                                        ;;      ;;;;          ;;
;                                        ;;      ;;;;          ;;
;  ;;;;;;;   ;;; ;;;   ;;;;   ;;;  ;;;        ;;;;;;;   ;;;    ;;
;  ;;;;;;;;  ;;;;;;;  ;;;;;;  ;;;  ;;; ;;;;  ;;;;;;;;  ;;;;;   ;;
;  ;;;;;;;;; ;;;; ;; ;;;;;;;;  ;;;;;;  ;;;; ;;;;;;;;; ;;;; ;;  ;;
;  ;;;; ;;;; ;;;;    ;;;; ;;;  ;;;;;;  ;;;; ;;;; ;;;; ;;;;;;; ;; 
;  ;;;;;;;;; ;;;;    ;;;;;;;;  ;;;;;;  ;;;; ;;;;;;;;; ;;;;;   ;; 
;  ;;;;;;;;  ;;;;     ;;;;;;    ;;;;   ;;;;  ;;;;;;;;  ;;;;;; ;; 
;  ;;;;;;;   ;;;;      ;;;;     ;;;;   ;;;;   ;;;;;;;   ;;;;  ;; 
;  ;;;;                                                       ;; 
;  ;;;;                                                          
;                                                                
;                                                                    
;                                                                    
;                                                                    
;                                 ;                               ;  
;                                ;;                              ;;  
;    ;;;;;   ;;;;   ;;;; ;;;   ;;;;; ;;; ;;; ;;;;;;;    ;;;;;  ;;;;; 
;   ;;;;;;  ;;;;;;  ;;;;;;;;; ;;;;;; ;;;;;;; ;;;;;;;;  ;;;;;; ;;;;;; 
;  ;;;;;;; ;;;;;;;; ;;;; ;;;;  ;;;;  ;;;; ;;     ;;;; ;;;;;;;  ;;;;  
;  ;;;;    ;;;; ;;; ;;;; ;;;;  ;;;;  ;;;;     ;;;;;;; ;;;;     ;;;;  
;  ;;;;;;; ;;;;;;;; ;;;; ;;;;  ;;;;; ;;;;    ;;  ;;;; ;;;;;;;  ;;;;; 
;   ;;;;;;  ;;;;;;  ;;;; ;;;;  ;;;;; ;;;;    ;;;;;;;;  ;;;;;;  ;;;;; 
;    ;;;;;   ;;;;   ;;;; ;;;;   ;;;; ;;;;     ;; ;;;;   ;;;;;   ;;;; 
;                                                                    
;                                                                    
;                                                                    

  ;;
  ;; (at the end, becuase they are slow w/out .zo files)
  ;;
  
  (test/spec-passed
   'provide/contract1
   '(let ()
      (eval '(module contract-test-suite1 scheme/base
                (require scheme/contract)
                (define x 1)
                (provide/contract (x integer?))))
      (eval '(require 'contract-test-suite1))
      (eval 'x)))
  
  (test/spec-passed
   'provide/contract2
   '(let ()
      (eval '(module contract-test-suite2 scheme/base
                (require scheme/contract)
                (provide/contract)))
      (eval '(require 'contract-test-suite2))))
  
  (test/spec-failed
   'provide/contract3
   '(let ()
      (eval '(module contract-test-suite3 scheme/base
               (require scheme/contract)
               (define x #f)
               (provide/contract (x integer?))))
      (eval '(require 'contract-test-suite3))
      (eval 'x))
   "'contract-test-suite3")
  
  (test/spec-passed
   'provide/contract4
   '(begin
      (eval '(module contract-test-suite4 scheme/base
               (require scheme/contract)
               (define-struct s (a) #:mutable)
               (provide/contract (struct s ((a any/c))))))
      (eval '(require 'contract-test-suite4))
      (eval '(list (make-s 1)
                   (s-a (make-s 1))
                   (s? (make-s 1))
                   (set-s-a! (make-s 1) 2)))))
  
  (test/spec-passed
   'provide/contract4-b
   '(begin
      (eval '(module contract-test-suite4-b scheme/base
               (require scheme/contract)
               (define-struct s (a))
               (provide/contract (struct s ((a any/c))))))
      (eval '(require 'contract-test-suite4-b))
      (eval '(list (make-s 1)
                   (s-a (make-s 1))
                   (s? (make-s 1))))))
  
  (test/spec-passed/result
   'provide/contract4-c
   '(begin
      (eval '(module contract-test-suite4-c scheme/base
               (require scheme/contract)
               (define-struct s (a b) #:mutable)
               (provide/contract (struct s ((a any/c) (b any/c))))))
      (eval '(require 'contract-test-suite4-c))
      (eval '(let ([an-s (make-s 1 2)])
               (list (s-a an-s)
                     (s-b an-s)
                     (begin (set-s-a! an-s 3)
                            (s-a an-s))
                     (begin (set-s-b! an-s 4)
                            (s-b an-s))))))
   
   (list 1 2 3 4))
  
  (test/spec-passed
   'provide/contract5
   '(begin
      (eval '(module contract-test-suite5 scheme/base
               (require scheme/contract)
               (define-struct s (a))
               (define-struct t (a))
               (provide/contract (struct s ((a any/c)))
                                 (struct t ((a any/c))))))
      (eval '(require 'contract-test-suite5))
      (eval '(list (make-s 1)
                   (s-a (make-s 1))
                   (s? (make-s 1))
                   (make-t 1)
                   (t-a (make-t 1))
                   (t? (make-t 1))))))
  
  (test/spec-passed
   'provide/contract6
   '(begin
      (eval '(module contract-test-suite6 scheme/base
               (require scheme/contract)
               (define-struct s (a))
               (provide/contract (struct s ((a any/c))))))
      (eval '(require 'contract-test-suite6))
      (eval '(define-struct (t s) ()))))
  
  (test/spec-passed
   'provide/contract6b
   '(begin
      (eval '(module contract-test-suite6b scheme/base
               (require scheme/contract)
               (define-struct s_ (a))
               (provide/contract (struct s_ ((a any/c))))))
      (eval '(require 'contract-test-suite6b))
      (eval '(module contract-test-suite6b2 scheme/base
               (require 'contract-test-suite6b)
               (require scheme/contract)
               (define-struct (t_ s_) (b))
               (provide s_-a)
               (provide/contract (struct (t_ s_) ((a any/c) (b any/c))))))
      (eval '(require 'contract-test-suite6b2))
      (eval '(define-struct (u_ t_) ()))
      (eval '(s_-a (make-u_ 1 2)))))
  
  (test/spec-passed
   'provide/contract7
   '(begin
      (eval '(module contract-test-suite7 scheme/base
               (require scheme/contract)
               (define-struct s (a b))
               (define-struct (t s) (c d))
               (provide/contract 
                (struct s ((a any/c) (b any/c)))
                (struct (t s) ((a any/c) (b any/c) (c any/c) (d any/c))))))
      (eval '(require 'contract-test-suite7))
      (eval '(let ([x (make-t 1 2 3 4)])
               (s-a x)
               (s-b x)
               (t-c x)
               (t-d x)
               (void)))))
  
  (test/spec-passed
   'provide/contract8
   '(begin
      (eval '(module contract-test-suite8 scheme/base
               (require scheme/contract)
               (define-struct i-s (contents))
               (define (w-f-s? x) #t)
               (provide/contract 
                (struct i-s ((contents (flat-named-contract "integer-set-list" w-f-s?)))))))
      (eval '(require 'contract-test-suite8))
      (eval '(i-s-contents (make-i-s 1)))))
   
  (test/spec-passed
   'provide/contract9
   '(begin
      (eval '(module contract-test-suite9 scheme/base
               (require scheme/contract)
               (define the-internal-name 1)
               (provide/contract (rename the-internal-name the-external-name integer?))
               (+ the-internal-name 1)))
      (eval '(require 'contract-test-suite9))
      (eval '(+ the-external-name 1))))
  
  (test/spec-passed
   'provide/contract10
   '(begin
      (eval '(module pc10-m scheme/base
               (require scheme/contract)
               (define-struct s (a b) #:inspector (make-inspector))
               (provide/contract (struct s ((a number?) (b number?))))))
      (eval '(module pc10-n scheme/base
               (require mzlib/struct
                        'pc10-m)
               (print-struct #t)
               (copy-struct s 
                            (make-s 1 2)
                            [s-a 3])))
      (eval '(require 'pc10-n))))
  
  (test/spec-passed
   'provide/contract11
   '(begin
      (eval '(module pc11-m scheme/base
               (require scheme/contract)
               (define x 1)
               (provide/contract [rename x y integer?]
                                 [rename x z integer?])))
      (eval '(module pc11-n scheme/base
               (require 'pc11-m)
               (+ y z)))
      (eval '(require 'pc11-n))))
  
  ;; this test is broken, not sure why
  #|
  (test/spec-failed
   'provide/contract11b
   '(parameterize ([current-namespace (make-namespace)])
      (eval '(module pc11b-m scheme/base
               (require scheme/contract)
               (define-struct s (a b) #:inspector (make-inspector))
               (provide/contract (struct s ((a number?) (b number?))))))
      (eval '(module pc11b-n scheme/base
               (require mzlib/struct
                        m)
               (print-struct #t)
               (copy-struct s 
                            (make-s 1 2)
                            [s-a #f])))
      (eval '(require 'pc11b-n)))
   "'n")
|#
  
  (test/spec-passed
   'provide/contract12
   '(begin
      (eval '(module pc12-m scheme/base
               (require scheme/contract)
               (define-struct (exn2 exn) ())
               (provide/contract (struct (exn2 exn) ((message any/c) (continuation-marks any/c))))))
      (eval '(require 'pc12-m))))
  
  (test/spec-passed/result
   'provide/contract13
   '(begin
      (eval '(module pc13-common-msg-structs scheme/base
               (require scheme/contract)
               (define-struct register (name type) #:inspector (make-inspector))
               (provide/contract (struct register ([name any/c] [type any/c])))))
      
      (eval '(require 'pc13-common-msg-structs))
      (eval '(require (lib "plt-match.rkt")))
      (eval '(match (make-register 1 2)
               [(struct register (name type))
                (list name type)])))
   (list 1 2))
  
  (test/spec-passed
   'provide/contract14
   '(begin
      (eval '(module pc14-test1 scheme/base
               (require scheme/contract)
               
               (define-struct type (flags))
               (define-struct (type:ptr type) (type))
               
               (provide/contract
                (struct type
                        ([flags (listof string?)]))
                
                (struct (type:ptr type)
                        ([flags (listof string?)] [type type?])))))

      (eval '(module pc14-test2 scheme/base
               (require mzlib/plt-match)
               (require 'pc14-test1)
               (match (make-type:ptr '() (make-type '()))
                 [(struct type:ptr (flags type)) #f])))
      (eval '(require 'pc14-test2))))
  
  ;; make sure unbound identifier exception is raised.
  (contract-error-test
   #'(begin
       (eval '(module pos scheme/base
                (require scheme/contract)
                (provide/contract [i any/c]))))
   exn:fail:syntax?)
  
  ;; provide/contract should signal errors without requiring a reference to the variable
  ;; this test is bogus, because provide/contract'd variables can be set!'d.
  (test/spec-failed
   'provide/contract15
   '(begin
      (eval '(module pos scheme/base
               (require scheme/contract)
               (define i #f)
               (provide/contract [i integer?])))
      (eval '(require 'pos)))
   "'pos")
  
  ;; this is really a positive violation, but name the module `neg' just for an addl test
  (test/spec-failed
   'provide/contract16
   '(begin
      (eval '(module neg scheme/base
               (require scheme/contract)
               (define i #f)
               (provide/contract [i integer?])))
      (eval '(require 'neg)))
   "'neg")
  
  ;; this test doesn't pass yet ... waiting for support from define-struct
  
  #;
  (test/neg-blame
   'provide/contract17
   '(begin
      (eval '(module pos scheme/base
               (require scheme/contract)
               (define-struct s (a))
               (provide/contract [struct s ((a integer?))])))
      (eval '(module neg scheme/base
               (require 'pos)
               (define-struct (t s) ())
               (make-t #f)))
      (eval '(require 'neg))))
  
  (test/spec-passed
   'provide/contract18
   '(begin
      (eval '(module pc18-pos scheme/base
               (require scheme/contract)
               (define-struct s ())
               (provide/contract [struct s ()])))
      (eval '(require 'pc18-pos))
      (eval '(make-s))))

  (test/spec-passed/result
   'provide/contract19
   '(begin
      (eval '(module pc19-a scheme/base
               (require scheme/contract)
               (define-struct a (x))
               (provide/contract [struct a ([x number?])])))

      (eval '(module pc19-b scheme/base
               (require 'pc19-a
                        scheme/contract)
               (define-struct (b a) (y))
               (provide/contract [struct (b a) ([x number?] [y number?])])))

      (eval '(module pc19-c scheme/base
               (require 'pc19-b
                        scheme/contract)
               
               (define-struct (c b) (z))
               (provide/contract [struct (c b) ([x number?] [y number?] [z number?])])))

      (eval' (module pc19-d scheme/base
               (require 'pc19-a 'pc19-c)
               (define pc19-ans (a-x (make-c 1 2 3)))
               (provide pc19-ans)))
      
      (eval '(require 'pc19-d))
      (eval 'pc19-ans))
   1)

  ;; test that unit & contract don't collide over the name `struct'
  (test/spec-passed
   'provide/contract20
   '(eval '(module tmp scheme/base
             (require scheme/contract
                      mzlib/unit)
             
             (define-struct s (a b))
             
             (provide/contract
              [struct s ([a number?]
                         [b symbol?])]))))
  
  (test/spec-passed
   'provide/contract21
   '(begin
      (eval '(module provide/contract21a scheme/base
               (require scheme/contract)
               (provide/contract [f integer?])
               (define f 1)))
      (eval '(module provide/contract21b scheme/base
               (require (for-syntax 'provide/contract21a)
                        (for-syntax scheme/base))
               (define-syntax (unit-body stx)
                 f f
                 #'1)))))
  
  (test/spec-passed
   'provide/contract22
   '(begin
      (eval '(module provide/contract22a scheme/base
               (require scheme/contract)
               (provide/contract [make-bound-identifier-mapping integer?])
               (define make-bound-identifier-mapping 1)))
      (eval '(module provide/contract22b scheme/base
               (require (for-syntax 'provide/contract22a)
                        (for-syntax scheme/base))
               
               (define-syntax (unit-body stx)
                 make-bound-identifier-mapping)
               
               (define-syntax (f stx)
                 make-bound-identifier-mapping)))))
  
  (test/spec-passed
   'provide/contract23
   '(begin
      (eval '(module provide/contract23a scheme/base
               (require scheme/contract)
               (provide/contract [f integer?])
               (define f 3)))
      
      (eval '(module provide/contract23b scheme/base
               (require 'provide/contract23a)
               (#%expression f)
               f))
      
      (eval '(require 'provide/contract23b))))

#|
  (test/spec-passed
   'provide/contract24
   '(begin
      (eval '(module provide/contract24 scheme/base
               (require (prefix-in c: scheme/contract))
               (c:case-> (c:-> integer? integer?)
                         (c:-> integer? integer? integer?))))))
  |#
  
  ;; tests that contracts pick up the #%app from the context
  ;; instead of always using the scheme/base #%app.
  (test/spec-passed
   'provide/contract25
   '(begin
      (eval '(module provide/contract25a scheme/base
               (require scheme/contract)
               (provide/contract [seventeen integer?])
               (define seventeen 17)))
      (eval '(module provide/contract25b scheme/base
               (require 'provide/contract25a)
               (let-syntax ([#%app (syntax-rules ()
                                     [(#%app e ...) (list e ...)])])
                 (seventeen 18))))
      (eval '(require 'provide/contract25b))))
  
  (test/spec-passed/result
   'provide/contract26
   '(begin
      (eval '(module provide/contract26 scheme/base
               (require scheme/contract)
               (define-struct pc26-s (a))
               (provide/contract (struct pc26-s ((a integer?))))))
      (eval '(require 'provide/contract26))
      (eval '(pc26-s-a (make-pc26-s 1))))
   1)
  
  (test/spec-passed/result
   'provide/contract27
   '(begin
      (eval '(module provide/contract27a scheme/base
               (require scheme/contract)
               (define-struct person (name) #:transparent)
               (provide/contract (struct person ([name string?])))))
      (eval '(module provide/contract27b scheme/base
               (require 'provide/contract27a)
               (provide (struct-out person))))
      (eval '(module provide/contract27c scheme/base
               (require 'provide/contract27b)
               (define provide/contract27ans (person-name (make-person "me")))
               (provide provide/contract27ans)))
      (eval '(require 'provide/contract27c))
      (eval 'provide/contract27ans))
   "me")
  
  #;
  (test/spec-passed/result
   'provide/contract28
   '(begin
      (eval '(module provide/contract28-m1 scheme/base
               (require scheme/contract)
               (define-struct repair () #:transparent)
               (provide/contract [struct repair ()])))
      (eval '(module provide/contract28-m2 scheme/base
               (require 'provide/contract28-m1 scheme/contract)
               (provide/contract [struct repair ()])))
      (eval '(module provide/contract28-m3 scheme/base
               (require 'provide/contract28-m2)
               (provide provide/contract28-res)
               (define provide/contract28-res (repair? (make-repair)))))
      (eval '(require 'provide/contract28-m3))
      (eval 'provide/contract28-res))
   #t)
  
  #;
  (test/spec-passed/result
   'provide/contract29
   '(begin
      (eval '(module provide/contract29-m1 scheme/base
               (require scheme/contract)
               (define-struct q (a b))
               (define-struct (repair q) (c d) #:transparent)
               (provide/contract [struct repair ([a integer?] [b integer?] [c integer?] [d integer?])])))
      (eval '(module provide/contract29-m2 scheme/base
               (require 'provide/contract29-m1 scheme/contract)
               (provide/contract [struct repair ([a integer?] [b integer?] [c integer?] [d integer?])])))
      (eval '(module provide/contract29-m3 scheme/base
               (require 'provide/contract29-m2)
               (provide provide/contract29-res)
               (define provide/contract29-res (list (repair? (make-repair 1 2 3 4))
                                                    (repair-c (make-repair 1 2 3 4))))))
      (eval '(require 'provide/contract29-m3))
      (eval 'provide/contract29-res))
   (list #t 3))

  ;; for this test I have to be able to track back thru the requirees to find the right 
  ;; name for the negative blame (currently it blames m3, but it should  blame m2).
  #;
  (test/spec-failed
   'provide/contract30
   '(begin
      (eval '(module provide/contract30-m1 scheme/base
               (require scheme/contract)
               (provide/contract [f (-> integer? integer?)])
               (define (f x) x)))
      (eval '(module provide/contract30-m2 scheme/base
               (require 'provide/contract30-m1)
               (provide f)))
      (eval '(module provide/contract30-m3 scheme/base
               (require 'provide/contract30-m2)
               (f #f)))
      (eval '(require 'provide/contract30-m3)))
   "'provide/contract30-m2")
  
  (test/spec-passed/result
   'provide/contract31
   '(begin
      (eval '(module provide/contract31-m1 scheme/base
               (require scheme/contract)
               (provide/contract
                #:∃ x
                [f (-> (-> x x) 10)])
               (define (f g) (g 10))))

      (eval '(module provide/contract31-m2 scheme/base
               (require scheme/contract 'provide/contract31-m1)
               (provide provide/contract31-x)
               (define provide/contract31-x (f (λ (x) x)))))
      
      (eval '(require 'provide/contract31-m2))
      (eval 'provide/contract31-x))
   10)
  
  (test/spec-passed/result
   'provide/contract32
   '(begin
      (eval '(module provide/contract32-m1 scheme/base
               (require scheme/contract)
               (provide/contract
                #:exists x
                [f (-> (-> x x) 10)])
               (define (f g) (g 10))))

      (eval '(module provide/contract32-m2 scheme/base
               (require scheme/contract 'provide/contract32-m1)
               (provide provide/contract32-x)
               (define provide/contract32-x (f (λ (x) x)))))
      
      (eval '(require 'provide/contract32-m2))
      (eval 'provide/contract32-x))
   10)
  
  (test/spec-passed/result
   'provide/contract33
   '(begin
      (eval '(module provide/contract33-m1 scheme/base
               (require scheme/contract)
               (provide/contract
                #:exists (x)
                [f (-> (-> x x) 10)])
               (define (f g) (g 10))))

      (eval '(module provide/contract33-m2 scheme/base
               (require scheme/contract 'provide/contract33-m1)
               (provide provide/contract33-x)
               (define provide/contract33-x (f (λ (x) x)))))
      
      (eval '(require 'provide/contract33-m2))
      (eval 'provide/contract33-x))
   10)
  
  (test/spec-passed/result
   'provide/contract34
   '(begin
      (eval '(module provide/contract34-m1 scheme/base
               (require scheme/contract)
               (define x integer?)
               (define g 11)
               (provide/contract
                [g x]
                #:exists (x)
                [f (-> (-> x x) 10)])
               (define (f g) (g 10))))

      (eval '(module provide/contract34-m2 scheme/base
               (require scheme/contract 'provide/contract34-m1)
               (provide provide/contract34-x)
               (define provide/contract34-x (f (λ (x) x)))))
      
      (eval '(require 'provide/contract34-m2))
      (eval 'provide/contract34-x))
   10)
  

  ;; The following test is designed to test that source locations for contracts
  ;; survive compilation and being saved to disk (and thus aren't recorded by 
  ;; quoted syntax object constant embedded in the expansion).
  (let ()
    ;; compile/wash : like compile, but reads and writes the data
    ;; so that source locations (and other things presumably) get dumped.
    (define (compile/wash x)
      (let-values ([(in out) (make-pipe)])
        (thread
         (λ () (write (contract-compile x) out)))
        (parameterize ([read-accept-compiled #t])
          (read in))))
      
    ;; drop-var-info : syntax -> syntax
    ;; strips the lexical content from the syntax object, but preserves the source locations
    (define (drop-var-info stx)
      (let loop ([stx stx])
        (cond
          [(syntax? stx)
           (datum->syntax #f (loop (syntax-e stx)) stx)]
          [(pair? stx)
           (cons (loop (car stx))
                 (loop (cdr stx)))]
          [else stx])))
    
    ;; WARNING: do not add or remove lines between here-line and the two modules
    ;; below it, unless you also revise the expected result of the test case.
    (define here-line (syntax-line #'here))
      
    (contract-eval
     (compile/wash
      (drop-var-info
       #'(module provide/contract-35/m racket/base
           (require racket/contract)
           (define (f x) x)
           (provide/contract [f (-> integer? integer?)])))))
      
    (contract-eval
     (compile/wash
      (drop-var-info
       #'(module provide/contract-35/n racket/base
           (require 'provide/contract-35/m)
           (f #f)))))
    
      (test (format "contract-test.rktl:~a.30: "
                    (+ here-line 8))
            'provide/contract-compiled-source-locs
            (with-handlers ((exn:fail? (λ (x) 
                                         (let ([m (regexp-match #rx"contract-test.rktl[^ ]* " (exn-message x))])
                                           (and m (car m))))))
              
              (contract-eval '(require 'provide/contract-35/n)))))
  
  (contract-error-test
   #'(begin
       (eval '(module pce1-bug scheme/base
                (require scheme/contract)
                (define the-defined-variable1 'five)
                (provide/contract [the-defined-variable1 number?])))
       (eval '(require 'pce1-bug)))
   (λ (x)
     (and (exn? x)
          (regexp-match #rx"on the-defined-variable1" (exn-message x)))))
  
  (contract-error-test
   #'(begin
       (eval '(module pce2-bug scheme/base
                (require scheme/contract)
                (define the-defined-variable2 values)
                (provide/contract [the-defined-variable2 (-> number? any)])))
       (eval '(require 'pce2-bug))
       (eval '(the-defined-variable2 #f)))
   (λ (x)
     (and (exn? x)
          (regexp-match #rx"on the-defined-variable2" (exn-message x)))))
  
  (contract-error-test
   #'(begin
       (eval '(module pce3-bug scheme/base
                (require scheme/contract)
                (define the-defined-variable3 (λ (x) #f))
                (provide/contract [the-defined-variable3 (-> any/c number?)])))
       (eval '(require 'pce3-bug))
       (eval '(the-defined-variable3 #f)))
   (λ (x)
     (and (exn? x)
          (regexp-match #rx"on the-defined-variable3" (exn-message x)))))
  
  (contract-error-test
   #'(begin
       (eval '(module pce4-bug scheme/base
                (require scheme/contract)
                (define the-defined-variable4 (λ (x) #f))
                (provide/contract [the-defined-variable4 (-> any/c number?)])))
       (eval '(require 'pce4-bug))
       (eval '((if #t the-defined-variable4 the-defined-variable4) #f)))
   (λ (x)
     (and (exn? x)
          (regexp-match #rx"on the-defined-variable4" (exn-message x)))))

  (contract-error-test
   #'(begin
       (eval '(module pce5-bug scheme/base
                (require scheme/contract)
                
                (define-struct bad (a b))
                
                (provide/contract
                 [struct bad ((string? a) (string? b))])))
       (eval '(require 'pce5-bug)))
   (λ (x)
     (and (exn? x)
          (regexp-match #rx"expected field name to be b, but found string?" (exn-message x)))))
  
  (contract-error-test
   #'(begin
       (eval '(module pce6-bug scheme/base
                (require scheme/contract)
                
                (define-struct bad-parent (a))
                (define-struct (bad bad-parent) (b))
                
                (provide/contract
                 [struct bad ((a string?) (string? b))])))
       (eval '(require 'pce6-bug)))
   (λ (x)
     (and (exn? x)
          (regexp-match #rx"expected field name to be b, but found string?" (exn-message x)))))
  
  (contract-error-test
   #'(begin
       (eval '(module pce7-bug scheme/base
                (require scheme/contract)
                (define x 1)
                (provide/contract [x integer?])))
       (eval '(module pce7-bug2 scheme/base
                (require 'pce7-bug)
                (set! x 5))))
   (λ (x)
     (and (exn? x)
          (regexp-match #rx"cannot set!" (exn-message x)))))
  
  (contract-error-test
   #'(begin
       (eval '(module pce8-bug1 scheme/base
                (require scheme/contract)
                (define (f x) x)
                (provide/contract [f (-> integer? integer? integer?)])))
       (eval '(require 'pce8-bug1)))
   (λ (x)
     (printf ">> ~s\n" (exn-message x))
     (and (exn? x)
          (regexp-match #rx"pce8-bug" (exn-message x)))))

  (contract-error-test
   #'(begin
       (eval '(module pce9-bug scheme
                (define (f x) "wrong")
                (provide/contract
                 [rename f g
                         (-> number? number?)])))
       (eval '(require 'pce9-bug))
       (eval '(g 12)))
   (λ (x)
     (and (exn? x)
          (regexp-match #rx"broke the contract.*on g" (exn-message x)))))
  
  (contract-error-test
   #'(begin
       (eval '(module pce10-bug scheme
                (define (f x) "wrong")
                (provide/contract
                 [rename f g
                         (-> number? number?)])))
       (eval '(require 'pce10-bug))
       (eval '(g 'a)))
   (λ (x)
     (and (exn? x)
          (regexp-match #rx"broke the contract.*on g" (exn-message x)))))
   
  (contract-eval
   `(,test
     'pos
     (compose blame-positive exn:fail:contract:blame-object)
     (with-handlers ((void values)) (contract not #t 'pos 'neg))))

  ;;;;;;;;;;;;;;;;;;;;;;;;;;;;;;;;;;;;;;;;;;;;;;;;;;;;;;;;;;;;;;;;;;;;;;
  ;;;;;;;;;;;;;;;;;;;;;;;;;;;;;;;;;;;;;;;;;;;;;;;;;;;;;;;;;;;;;;;;;;;;;;
  ;;;;
  ;;;;
  ;;;;  Legacy Contract Constructor tests
  ;;;;
  ;;;;
  ;;;;;;;;;;;;;;;;;;;;;;;;;;;;;;;;;;;;;;;;;;;;;;;;;;;;;;;;;;;;;;;;;;;;;;
  ;;;;;;;;;;;;;;;;;;;;;;;;;;;;;;;;;;;;;;;;;;;;;;;;;;;;;;;;;;;;;;;;;;;;;;

  ;;;;;;;;;;;;;;;;;;;;;;;;;;;;;;;;;;;;;;;;;;;;;;;;;;;;;;;;;;;;;;;;;;;;;;
  ;;
  ;;  make-proj-contract
  ;;
  ;;;;;;;;;;;;;;;;;;;;;;;;;;;;;;;;;;;;;;;;;;;;;;;;;;;;;;;;;;;;;;;;;;;;;;

  (contract-eval
   '(define proj:add1->sub1
      (make-proj-contract
       'proj:add1->sub1
       (lambda (pos neg src name blame)
         (lambda (f)
           (unless (and (procedure? f) (procedure-arity-includes? f 1))
             (raise-contract-error f src pos name
                                   "expected a unary function, got: ~e"
                                   f))
           (lambda (x)
             (unless (and (integer? x) (exact? x))
               (raise-contract-error x src neg name
                                     "expected an integer, got: ~e"
                                     x))
             (let* ([y (f (add1 x))])
               (unless (and (integer? y) (exact? y))
                 (raise-contract-error y src pos name
                                       "expected an integer, got: ~e"
                                       y))
               (sub1 y)))))
       (lambda (f)
         (and (procedure? f) (procedure-arity-includes? f 1))))))

  (test/spec-passed/result
   'make-proj-contract-1
   '((contract proj:add1->sub1 sqrt 'pos 'neg) 15)
   3)

  (test/pos-blame
   'make-proj-contract-2
   '(contract proj:add1->sub1 'dummy 'pos 'neg))

  (test/pos-blame
   'make-proj-contract-3
   '((contract proj:add1->sub1 (lambda (x) 'dummy) 'pos 'neg) 2))

  (test/neg-blame
   'make-proj-contract-4
   '((contract proj:add1->sub1 sqrt 'pos 'neg) 'dummy))
    
  (report-errs)
  
))<|MERGE_RESOLUTION|>--- conflicted
+++ resolved
@@ -3307,57 +3307,6 @@
    '((contract (or/c false/c (-> integer? integer?)) (lambda (x) x) 'pos 'neg) 1))
   
   (test/spec-passed/result
-<<<<<<< HEAD
-   'define-struct/contract24
-   '(let ()
-      (define-struct/contract point
-        ([x number?] [y number?])
-        #:transparent)
-      (define-struct/contract (color-point point)
-        ([c symbol?])
-        #:transparent)
-      
-      (match (make-color-point 1 2 'red)
-        [(struct color-point [dx dy color])
-         (list dx dy color)]
-        [(struct point [dx dy]) (list dx dy)]
-        [v (box v)]))
-   (list 1 2 'red))
-  
-  (test/spec-passed
-   'define-struct/contract25
-   '(let ()
-      (define-struct/contract point
-        ([x number?] [y number?])
-        #:transparent)
-      (point 1 2)))
-  
-  (test/spec-failed
-   'define-struct/contract26
-   '(let ()
-      (define-struct/contract point
-        ([x number?] [y number?])
-        #:transparent)
-      (point 1 #t))
-   "top-level")
-;                                                                                  
-;                                                                                  
-;                                                                                  
-;              ;      ;                                                            
-;                    ;;                                                            
-;                 ;   ;                                  ;                      ;  
-;                 ;   ;                                  ;                      ;  
-;  ;;; ;;; ;;; ; ;;;; ; ;;          ;;;     ;;    ; ;;  ;;;; ; ;;  ;;;    ;;;  ;;;;
-;   ;   ;   ; ;;  ;   ;;  ;        ;   ;   ;  ;  ;;;  ;  ;  ;;;   ;   ;  ;   ;  ;  
-;   ;   ;   ;  ;  ;   ;   ;        ;      ;    ;  ;   ;  ;   ;       ;;  ;      ;  
-;    ; ; ; ;   ;  ;   ;   ;  ;;;;  ;      ;    ;  ;   ;  ;   ;     ;; ;  ;      ;  
-;    ; ; ; ;   ;  ;   ;   ;        ;      ;    ;  ;   ;  ;   ;    ;   ;  ;      ;  
-;    ;;  ;;    ;  ; ; ;   ;        ;   ;   ;  ;   ;   ;  ; ; ;    ;  ;;  ;   ;  ; ;
-;     ;   ;   ;;; ;; ;;; ;;;        ;;;     ;;   ;;; ;;; ;; ;;;    ;; ;;  ;;;   ;; 
-;                                                                                  
-;                                                                                  
-;                                                                                  
-=======
    'or/c8
    '((contract ((or/c false/c (-> string?))  . -> . any)
                (λ (y) y)
@@ -3365,7 +3314,6 @@
                'neg)
      #f)
    #f)
->>>>>>> 371b00af
 
   (test/spec-passed/result
    'or/c9
