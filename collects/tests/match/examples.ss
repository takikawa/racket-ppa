#lang scheme/base

(require scheme/match 
	 scheme/mpair
         scheme/control
         (for-syntax scheme/base)
         (prefix-in m: mzlib/match)
         (only-in srfi/13 string-contains))
(require (planet "test-compat2.ss" ("schematics" "schemeunit.plt" 2 10)))



(define-syntax (comp stx)
  (syntax-case stx ()
    [(mytest tst exp)
     #`(make-test-case (format "test: ~a" (syntax->datum (quote-syntax tst)))
                       #,(syntax/loc stx (assert-equal? tst exp)))]))

(define-struct X (a b c))
(define-match-expander X:
  (lambda (stx)
    (syntax-case stx ()
      [(_ . args) #'(struct X args)])))

(define (f x y)
  (match*
   (x y)
   [((box a) (box b)) (+ a b)]
   [((vector x y z) (vector _)) (* x y z)]
   [((list a b c) (list d)) (+ a b c d)]
   [((cons a b) (cons c _))  (+ a b c)]))


(define (g x)
  (match x
    [1 'one]
    [(and x (? number?)) (list x 'num)]
    [(? boolean?) 'bool]
    [_ 'neither]))


(define (split l)
  (match l
    [(list (list a b) ...) (list a b)]
    [_ 'wrong]))

(define (split2 l)
  (match l
    [(list (list a b) ..2 rest) (list a b rest)]
    [_ 'wrong]))


(define-struct empt ())


(provide new-tests)

(define new-tests
  (make-test-suite 
   "new tests for match"
   
   (comp 
    1
    (match (list 1 2 3)
      [(list x ...) (=> unmatch)
                    (if (= (car x) 1)
                        (begin (+ 100 (unmatch))
                               (error 'bad))
                        0)]
      [_ 1]))
   
   (comp 
    '(1 2 3)
    (match (vector 1 2 3)
      [(vector (? number? x) ...) x]
      [_ 2]))
   
   (comp
    2
    (match (vector 'a 1 2 3)
      [(vector (? number? x) ...) x]
      [_ 2]))
   
   (comp
    3
    (match (list 'a 1 2 3)
      [(vector (? number? x) ...) x]
      [_ 3]))
   
   
   (comp -1
         (match (vector 1 2 3)
           [(or (list x) x) -1]
           [(list a b c) 0]
           [(vector a) 1]
           [(vector a b) 2]
           [(vector a b c) 3]
           [(box _) 4]))
   
   (comp 12
         (match (list 12 12)
           [(list x x) x]
           [_ 13]))
   (comp 13
         (match (list 1 0)
           [(list x x) x]
           [_ 13]))
   
   
   (comp
    6
    (let ()
      (match (make-X 1 2 3)
        [(struct X (a b c)) (+ a b c)]
        [(box a) a]
        [(cons x y) (+ x y)]
        [_ 0])))
   
   (comp
    6
    (match (make-X 1 2 3)
      [(X: a b c) (+ a b c)]))
   

   
   (comp 
    '(6 3 100 6)
    (list
     (f (cons 1 2) (cons 3 4))
     (f (box 1) (box 2))
     (f (list 10 20 30) (list 40))
     (f (vector 1 2 3) (vector 4))))
   
   (comp '(one (2 num) bool neither)
         (list
          (g 1)
          (g 2)
          (g #f)
          (g "foo")))
   
   (comp
    (split (list (list 1 2) (list 'a 'b) (list 'x 'y)))
    '((1 a x) (2 b y)))
   (comp
    (split2 (list (list 1 2) (list 'a 'b) (list 'x 'y)))
    '((1 a) (2 b) (x y)))
   
   (comp
    'yes
    (match (list (box 2) 2)
      [(list (or (box x) (list x)) x) 'yes]
      [_ 'no]))
   
   (comp
    'no
    (parameterize ([match-equality-test eq?])
      (match (list (cons 1 1) (cons 1 1))
        [(list x x) 'yes]
        [_ 'no])))
   
   (comp
    'no
    (match (list (box 2) 3)
      [(list (or (box x) (list x)) x) 'yes]
      [_ 'no]))
   
   (comp
    2
    (match (list 'one 'three)
      [(list 'one 'two) 1]
      [(list 'one 'three) 2]
      [(list 'two 'three) 3]))
   (comp 
    2
    (match (list 'one 'three)
      [(cons 'one (cons 'two '())) 1]
      [(cons 'one (cons 'three '())) 2]
      [(cons 'two (cons 'three '())) 3]))
   
   (comp 'yes
         (match '(1 x 2 y 3 z)
           [(list-no-order 1 2 3 'x 'y 'z) 'yes]
           [_ 'no]))
   
   ;; NOT WORKING YET
   (comp '(x y z)
         (match '(1 x 2 y 3 z)
           [(list-no-order 1 2 3 r1 r2 r3) (list r1 r2 r3)]
           [_ 'no]))
   
   (comp '(x y z)
         (match '(1 x 2 y 3 z)
           [(list-no-order 1 2 3 rest ...) rest]
           [_ 'no]))
   
   (comp
    'yes
    (match '(a (c d))
      [(list-no-order 'a
                      (? pair?
                         (list-no-order 'c 'd)))
       'yes]
      [_ 'no]))
   
   
   (comp 
    '((1 2) (a b 1 2))
    (let ()
      (define-syntax-rule (match-lambda . cl)
        (lambda (e) (match e . cl)))
      
      (define (make-nil)
        '())
      (define nil? null?)
      
      (define make-::
        (match-lambda
          ((list-no-order (list '|1| a) (list '|2| d))
           (cons a d))))
      (define ::? pair?)
      (define (::-content p)
        (list (list '|1| (car p))
              (list '|2| (cdr p))))
      
      (define my-append
        (match-lambda
          ((list-no-order (list '|1| (? nil?))
                          (list '|2| l))
           l)
          ((list-no-order (list '|1| (? ::?
                                        (app ::-content (list-no-order (list
                                                                        '|1| h) (list '|2| t)))))
                          (list '|2| l))
           (make-:: (list (list '|1| h)
                          (list '|2| (my-append (list (list '|1| t) (list '|2|
                                                                          l)))))))))
      (list
       (my-append (list (list '|1| '())
                        (list '|2| '(1 2))))
       
       (my-append (list (list '|1| '(a b))
                        (list '|2| '(1 2)))))))
   
   
   (comp
    'yes
    (match
        (make-immutable-hasheq '((|1| . (a b))))
      [(hash-table ('|1| (app (lambda (p)
                                (make-immutable-hasheq
                                 (list (cons '|1| (car p))
                                       (cons '|2| (cdr p)))))
                              (hash-table ('|1| _) ('|2| _))))) 'yes]
      [_ 'no]))
   
   ;; examples from docs
   
   (comp 'yes
         (match '(1 2 3)
           [(list (not 4) ...) 'yes]
           [_ 'no]))
   
   (comp 'no
         (match '(1 4 3)
           [(list (not 4) ...) 'yes]
           [_ 'no]))
   
   (comp 1
         (match '(1 2)
           [(or (list a 1) (list a 2)) a]
           [_ 'bad]))
   
   (comp '(2 3)
         (match '(1 (2 3) 4)          
           [(list _ (and a (list _ ...)) _) a]
           [_ 'bad]))
   
   
   
   (comp 
    'yes
    (match "apple"
      [(regexp #rx"p+(.)" (list _ "l")) 'yes]
      [_ 'no]))
   (comp 
    'no
    (match "append"
      [(regexp #rx"p+(.)" (list _ "l")) 'yes]
      [_ 'no]))
   
   
   (comp 
    'yes
    (match "apple"
      [(regexp #rx"p+" ) 'yes]
      [_ 'no]))
   (comp 
    'no
    (match "banana"
      [(regexp #rx"p+") 'yes]
      [_ 'no]))
   
   (comp 
    '(0 1)
    (let ()
      (define-struct tree (val left right))
      
      (match (make-tree 0 (make-tree 1 #f #f) #f)   
        [(struct tree (a (struct tree (b  _ _)) _)) (list a b)]
        [_ 'no])))
   
   (comp 1
         (match #&1
           [(box a) a]
           [_ 'no]))
   (comp '(2 1)
         (match #hasheq(("a" . 1) ("b" . 2))
           [(hash-table ("b" b) ("a" a)) (list b a)]
           [_ 'no]))
   
   (comp #t
         (andmap string?
                 (match #hasheq(("b" . 2) ("a" . 1))
                   [(hash-table (key val) ...) key]
                   [_ 'no])))
   
   (comp
    (match #(1 (2) (2) (2) 5)
      [(vector 1 (list a) ..3 5) a]
      [_ 'no])
    '(2 2 2))
   
   (comp '(1 3 4 5)
         (match '(1 2 3 4 5 6)          
           [(list-no-order 6 2 y ...) y]
           [_ 'no]))
   
   (comp 1
         (match '(1 2 3)          
           [(list-no-order 3 2 x) x]))
   (comp '((1 2 3) 4)
         (match '(1 2 3 . 4)          
           [(list-rest a ... d) (list a d)]))
   
   (comp 4
         (match '(1 2 3 . 4)
           [(list-rest a b c d) d]))
   
   ;; different behavior from the way match used to be
   (comp '(2 3 4)
         (match '(1 2 3 4 5)
           [(list 1 a ..3 5) a]      
           [_ 'else]))
   
   (comp '((1 2 3 4) ())
         (match (list 1 2 3 4 5)
           [(list x ... y ... 5) (list x y)]
           [_ 'no]))
   
   (comp '((1 3 2) (4))
         (match (list 1 3 2 3 4 5)
           [(list x ... 3 y ... 5) (list x y)]
           [_ 'no]))
   
   (comp '(3 2 1)
         (match '(1 2 3)
           [(list a b c) (list c b a)]))
   
   (comp '(2 3)
         (match '(1 2 3)
           [(list 1 a ...) a]))
   
   (comp 'else
         (match '(1 2 3)
           [(list 1 a ..3) a]
           [_ 'else]))
   
   (comp '(2 3 4)
         (match '(1 2 3 4)
           [(list 1 a ..3) a]
           [_ 'else]))
   
   (comp
    '(2 2 2)
    (match '(1 (2) (2) (2) 5)
      [(list 1 (list a) ..3 5) a]
      [_ 'else]))
   
   (comp
    #t
    (match "yes"
      ["yes" #t]
      ["no" #f]))
   
   (comp 3
         (match '(1 2 3)
           [(list _ _ a) a]))
   (comp '(3 2 1)
         (match '(1 2 3)          
           [(list a b a) (list a b)]          
           [(list a b c) (list c b a)]))
   
   (comp '(2 '(x y z) 1)
         (match '(1 '(x y z) 2) 
           [(list a b a) (list a b)]          
           [(list a b c) (list c b a)]))
   
   (comp '(1 '(x y z))
         (match '(1 '(x y z) 1) 
           [(list a b a) (list a b)]          
           [(list a b c) (list c b a)]))
   
   (comp '(2 3)
         (match '(1 2 3)
           [`(1 ,a ,(? odd? b)) (list a b)]))
   
   (comp '(2 1 (1 2 3 4))
         (match-let ([(list a b) '(1 2)]                  
                     [(vector x ...) #(1 2 3 4)])        
           (list b a x)))
   
   
   
   (comp '(1 2 3 4)
         (match-let* ([(list a b) '(#(1 2 3 4) 2)]                   
                      [(vector x ...) a])   
           x))
   
   (comp 2
         (let ()
           (match-define (list a b) '(1 2))
           b))
   
   (comp 'yes
         (match '(number_1 . number_2)
           [`(variable-except ,@(list vars ...))
            'no]
           [(? list?)
            'no]
           [_ 'yes]))
   
   (comp "yes"
         (match
             '((555))
           ((list-no-order (and (list 555)
                                (list-no-order 555)))
            "yes")
           (_ "no"))) ;; prints "no"
   
   (comp "yes"
         (match
             '((555))
           ((list-no-order (and (list-no-order 555)
                                (list 555)))
            "yes")
           (_ "no"))) ;; prints "yes"
   
   (comp "yes"
         (match
             '((555))
           ((list (and (list 555)
                       (list-no-order 555)))
            "yes")
           (_ "no"))) ;; prints "yes"
   
   (comp  '("a") (match "a"  ((regexp #rx"a" x) x)))
   (comp  '(#"a") 
          (match #"a"
            ((regexp #rx"a" x) x)
            [_ 'no]))
   
   (comp 'yes (match #"a" (#"a" 'yes)))
   
   (comp 'yes (with-handlers ([exn:fail:syntax? (lambda _ 'yes)]) (expand #'(match-lambda ((a ?) #f))) 'no))
   (comp 'yes (with-handlers ([exn:fail:syntax? (lambda _ 'yes)]) (expand #'(match-lambda ((?) #f))) 'no))
   
   (comp
    'yes
    (let ()
      
      (m:define-match-expander exp1
                               #:plt-match
                               (lambda (stx)
                                 (syntax-case stx ()
                                   ((_match (x y))
                                    #'(list (list x y))))))
      
      (m:define-match-expander exp2
                               #:plt-match
                               (lambda (stx)
                                 (syntax-case stx ()
                                   ((_match x y)
                                    #'(exp1 (x y))))))
      
      (define (test tp)
        (match tp ((exp2 x y) x)))
      'yes))
   (comp '(a b c)
         (match '(a b c)
           [(list-rest foo) foo]))
   (comp 2
         (let ()
           (define (foo x) (match x [1 (+ x x)]))
           (foo 1)))
   
   
   (comp 'yes
         (match (make-empt)
           [(struct empt ()) 'yes]
           [_ 'no]))
   
   (comp 'yes
         (m:match (make-empt)
                  [($ empt) 'yes]
                  [_ 'no]))
   
   (comp 3
         (match (mcons 1 2)
           [(mcons a b) (+ a b)]
           [_ 'no]))
   
   (comp 3
         (match (mlist 1 2)
           [(mlist a b) (+ a b)]
           [_ 'no]))
   
   (comp 3
         (match (mlist 1 2)
           [(mlist a ...) (apply + a)]
           [_ 'no]))

   (comp 1
         (match (box 'x) ('#&x 1) (else #f)))
   
   (comp 2
         (match (vector 1 2) ('#(1 2) 2) (else #f)))

   (comp 'yes
         (with-handlers ([exn:fail? (lambda _ 'yes)]
                         [values (lambda _ 'no)])
                (match 1)
                'no))
   
   (comp 'yes
         (with-handlers ([exn:fail:syntax? (lambda _ 'yes)]
                         [values (lambda _ 'no)])
           (expand #'(let ()
                       (define-struct foo (bar))
                       (define the-bar (match (make-foo 42)
                                         [(struct foo bar) ;; note the bad syntax
                                          bar]))
                       0))))

   ;; raises error
   (comp 'yes (with-handlers ([exn:fail:syntax? (lambda _ 'yes)]) 
                (expand (quote-syntax (match '(1 x 2 y 3 z)
                                        [(list-no-order 1 2 3 rest ... e) rest]
                                        [_ 'no])))
                'no))
   (comp '((2 4) (2 1))   
         (match '(3 2 4 3 2 1)
           [(list x y ... x z ...) 
            (list y z)]))

   (comp '(1 2)
         (match-let ([(vector a b) (vector 1 2)])
                    (list a b)))
   
   (comp '(4 5)
         (let-values ([(x y)
                       (match 1
                         [(or (and x 2) (and x 3) (and x 4)) 3]
                         [_ (values 4 5)])])
           (list x y)))
   
   (comp 'bad
         (match #(1) 
           [(vector a b) a]
           [else 'bad]))

   (comp '(1 2)
         (call-with-values 
          (lambda () 
            (match 'foo [_ (=> skip) (skip)] [_ (values 1 2)]))
          list))
<<<<<<< HEAD
   
=======
   (comp 0
         (let ([z (make-parameter 0)])
           (match 1
             [(? number?) (=> f) (parameterize ([z 1]) (f))] 
             [(? number?) (z)])))
   
   ;; make sure the prompts don't interfere
   (comp 12
         (%
          (let ([z (make-parameter 0)])
            (match 1
              [(? number?) (=> f) (parameterize ([z 1]) (fcontrol 5))] 
              [(? number?) (z)]))
          (lambda _ 12)))
>>>>>>> b5aa158a

   ))<|MERGE_RESOLUTION|>--- conflicted
+++ resolved
@@ -583,9 +583,6 @@
           (lambda () 
             (match 'foo [_ (=> skip) (skip)] [_ (values 1 2)]))
           list))
-<<<<<<< HEAD
-   
-=======
    (comp 0
          (let ([z (make-parameter 0)])
            (match 1
@@ -600,6 +597,5 @@
               [(? number?) (=> f) (parameterize ([z 1]) (fcontrol 5))] 
               [(? number?) (z)]))
           (lambda _ 12)))
->>>>>>> b5aa158a
 
    ))