#lang scheme/gui
(require "drscheme-test-util.ss" mzlib/etc framework scheme/string)

(provide test t rx run-test in-here write-test-modules)

;; utilities to use with scribble/reader
(define t string-append)
(define (rx . strs)
  (regexp (regexp-replace* #rx" *\n *" (string-append* strs) ".*")))

(define-struct test (definitions   ; string
                     interactions  ; (union #f string)
                     result        ; string
                     all?          ; boolean (#t => compare all of the text between the 3rd and n-1-st line)
                     error-ranges  ; (or/c 'dont-test
                                   ;       (-> (is-a?/c text)
                                   ;           (is-a?/c text)
                                   ;           (or/c #f (listof ...))))
                                   ;    fn => called with defs & ints, result must match get-error-ranges method's result
                      line)        ; number or #f: the line number of the test case
                      
  #:omit-define-syntaxes)

(define in-here
  (let ([here (this-expression-source-directory)])
    (lambda (file) (format "~s" (path->string (build-path here file))))))

(define tests '())
(define-syntax (test stx)
  (syntax-case stx ()
    [(_  args ...)
     (with-syntax ([line (syntax-line stx)])
       #'(test/proc line args ...))]))
(define (test/proc line definitions interactions results [all? #f] #:error-ranges [error-ranges 'dont-test])
  (set! tests (cons (make-test (if (string? definitions) 
                                   definitions 
                                   (format "~s" definitions))
                               interactions 
                               results 
                               all? 
                               error-ranges
                               line)
                    tests)))

(define temp-files '())
(define init-temp-files void)

(define (write-test-modules* name code)
  (set! init-temp-files
        (let ([old init-temp-files])
          (λ ()
            (let ([file (build-path (this-expression-source-directory) (format "~a.ss" name))])
              (set! temp-files (cons file temp-files))
              (with-output-to-file file #:exists 'truncate
                (lambda () (printf "~s\n" code))))
            (old)))))

(define-syntax write-test-modules
  (syntax-rules (module)
    [(_ (module name lang x ...) ...)
     (begin (write-test-modules* 'name '(module name lang x ...)) ...)]))

(define (single-test test)
  (let/ec k
    (clear-definitions drs)
    (insert-in-definitions drs (test-definitions test))
    (do-execute drs)

    (let ([ints (test-interactions test)])

      (when ints
        (let ([after-execute-output
               (send interactions-text
                     get-text
                     (send interactions-text paragraph-start-position 2)
                     (send interactions-text paragraph-end-position 2))])
          (unless (or (test-all? test) (string=? "> " after-execute-output))
            (printf "FAILED (line ~a): ~a\n        ~a\n        expected no output after execution, got: ~s\n"
                    (test-line test)
                    (test-definitions test)
                    (or (test-interactions test) 'no-interactions)
                    after-execute-output)
            (k (void)))
          (type-in-interactions drs ints)
          (test:keystroke #\return)
          (wait-for-computation drs)))

      (let* ([text
              (if (test-all? test)
                  (let* ([para (- (send interactions-text position-paragraph
                                        (send interactions-text last-position))
                                  1)])
                    (send interactions-text
                          get-text
                          (send interactions-text paragraph-start-position 2)
                          (send interactions-text paragraph-end-position para)))
                  (let* ([para (- (send interactions-text position-paragraph
                                        (send interactions-text last-position))
                                  1)])
                    (send interactions-text
                          get-text
                          (send interactions-text paragraph-start-position para)
                          (send interactions-text paragraph-end-position para))))]
             [output-passed? (let ([r (test-result test)])
                               ((cond [(string? r) string=?]
                                      [(regexp? r) regexp-match?]
                                      [else 'module-lang-test "bad test value: ~e" r])
                                r text))])
        (unless output-passed?
          (printf "FAILED (line ~a): ~a\n        ~a\n  expected: ~s\n       got: ~s\n"
                  (test-line test)
                  (test-definitions test)
                  (or (test-interactions test) 'no-interactions)
                  (test-result test)
                  text))
        (cond
          [(eq? (test-error-ranges test) 'dont-test)
           (void)]
          [else
           (let ([error-ranges-expected
                  ((test-error-ranges test) definitions-text interactions-text)])
             (unless (equal? error-ranges-expected (send interactions-text get-error-ranges))
               (printf "FAILED (line ~a; ranges): ~a\n  expected: ~s\n       got: ~s\n"
                       (test-line test)
                       (test-definitions test)
                       error-ranges-expected
                       (send interactions-text get-error-ranges))))])))))


(define drs 'not-yet-drs-frame)
(define interactions-text 'not-yet-interactions-text)
(define definitions-text 'not-yet-definitions-text)

(define (run-test)
<<<<<<< HEAD
=======
  (set! drs (wait-for-drscheme-frame))
  (set! interactions-text  (send drs get-interactions-text))
  (set! definitions-text (send drs get-definitions-text))
  (init-temp-files)
>>>>>>> 6ab84587
  
  (run-use-compiled-file-paths-tests)
  
  (set-language-level! '("Module") #f)
  (test:set-radio-box-item! "Debugging")
  (let ([f (get-top-level-focus-window)])
    (test:button-push "OK")
    (wait-for-new-frame f))

  (for-each single-test (reverse tests))
  (clear-definitions drs)
  (send (send drs get-definitions-text) set-modified #f)
  (for ([file temp-files]) (when (file-exists? file) (delete-file file))))

(define (run-use-compiled-file-paths-tests)
  
  (define (setup-dialog/run proc)
    (set-language-level! '("Module") #f)
    (proc)
    (let ([f (get-top-level-focus-window)])
      (test:button-push "OK")
      (wait-for-new-frame f))
    (do-execute drs)
    (fetch-output drs))
    
  (define (run-one-test radio-box expected [no-check-expected #f])
    (let ([got (setup-dialog/run (λ () (test:set-radio-box-item! radio-box)))])
      (unless (equal? got (format "~s" expected))
        (error 'r-u-c-f-p-t "got ~s expected ~s"
               got
               expected)))
    
    (when no-check-expected
      (let ([got (setup-dialog/run 
                  (λ () 
                    (test:set-radio-box-item! radio-box)
                    (test:set-check-box! "Populate compiled/ directories (for faster loading)" #f)))])
        (unless (equal? got (format "~s" no-check-expected))
          (error 'r-u-c-f-p-t.2 "got ~s expected ~s"
                 got
                 expected)))))
      
  (define drs/compiled/et (build-path "compiled" "drscheme" "errortrace"))
  (define drs/compiled (build-path "compiled" "drscheme"))
  (define compiled/et (build-path "compiled" "errortrace"))
  (define compiled (build-path "compiled"))
  
  (clear-definitions drs)
  (insert-in-definitions drs "#lang scheme\n(use-compiled-file-paths)")
  (run-one-test "No debugging or profiling" (list drs/compiled compiled) (list compiled))
  (run-one-test "Debugging" (list drs/compiled/et compiled/et compiled) (list compiled/et compiled))
  (run-one-test "Debugging and profiling" (list compiled))
  (run-one-test "Syntactic test suite coverage" (list compiled)))<|MERGE_RESOLUTION|>--- conflicted
+++ resolved
@@ -132,13 +132,10 @@
 (define definitions-text 'not-yet-definitions-text)
 
 (define (run-test)
-<<<<<<< HEAD
-=======
   (set! drs (wait-for-drscheme-frame))
   (set! interactions-text  (send drs get-interactions-text))
   (set! definitions-text (send drs get-definitions-text))
   (init-temp-files)
->>>>>>> 6ab84587
   
   (run-use-compiled-file-paths-tests)
   
