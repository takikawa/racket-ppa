--- conflicted
+++ resolved
@@ -17,11 +17,7 @@
          (utils tc-utils utils)
          unstable/mutated-vars
          (env type-name-env type-environments init-envs)
-<<<<<<< HEAD
-         schemeunit
-=======
          racunit
->>>>>>> e3a9aa81
          syntax/parse
          (for-syntax (utils tc-utils)
                      (typecheck typechecker)
