--- conflicted
+++ resolved
@@ -2204,22 +2204,14 @@
    '(let ()
       (define/contract i (-> integer? integer?) (lambda (x) 1))
       (i #f))
-<<<<<<< HEAD
-   "the top level")
-=======
    "module top-level")
->>>>>>> 5eab2260
   
   (test/spec-failed
    'define/contract5
    '(let ()
       (define/contract (i x) (-> integer? integer?) 1)
       (i #f))
-<<<<<<< HEAD
-   "the top level")
-=======
    "module top-level")
->>>>>>> 5eab2260
   
   (test/spec-passed
    'define/contract6
@@ -2306,11 +2298,7 @@
 		 (+ n 1))
 	       (foo-dc13 #t)))
       (eval '(require 'foo-dc13)))
-<<<<<<< HEAD
-   "module foo-dc13")
-=======
    "module 'foo-dc13")
->>>>>>> 5eab2260
   
   (test/spec-failed
    'define/contract14
@@ -2325,11 +2313,7 @@
 	       (require 'foo-dc14)
 	       (foo-dc14 #t)))
       (eval '(require 'bar-dc14)))
-<<<<<<< HEAD
-   "module bar-dc14")
-=======
    "module 'bar-dc14")
->>>>>>> 5eab2260
 
   (test/spec-failed
    'define/contract15
@@ -2342,11 +2326,7 @@
 		 (+ n 1))))
       (eval '(require 'foo-dc15))
       (eval '(foo-dc15 #t)))
-<<<<<<< HEAD
-   "the top level")
-=======
    "module top-level")
->>>>>>> 5eab2260
   
 
 ;                                                                                  
@@ -2390,11 +2370,7 @@
         (define (even? n)
           (if (zero? n) #t (odd? (sub1 n)))))
       (odd? #t))
-<<<<<<< HEAD
-   "the top level")
-=======
    "module top-level")
->>>>>>> 5eab2260
   
   (test/spec-failed
    'with-contract3
