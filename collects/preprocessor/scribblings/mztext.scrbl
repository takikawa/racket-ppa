#lang scribble/doc
@(require scribble/manual
          (for-label scheme/base
                     scheme/contract
                     scheme/port
                     preprocessor/mztext))


@title[#:tag "mztext"]{@exec{mztext}}

@exec{mztext} is another Scheme-based preprocessing language.  It can
be used as a preprocessor in a similar way to @exec{mzpp} since it
also uses @schememodname[preprocessor/pp-run] functionality.  However,
@exec{mztext} uses a completely different processing principle, it is
similar to TeX rather than the simple interleaving of text and Scheme
code done by @exec{mzpp}.

Text is being input from file(s), and by default copied to the
standard output.  However, there are some magic sequences that trigger
handlers that can take over this process---these handlers gain
complete control over what is being read and what is printed, and at
some point they hand control back to the main loop.  On a high-level
point of view, this is similar to ``programming'' in TeX, where macros
accept as input the current input stream.  The basic mechanism that
makes this programming is a @deftech{composite input port} which is a
prependable input port---so handlers are not limited to processing
input and printing output, they can append their output back on the
current input which will be reprocessed.

The bottom line of all this is that @exec{mztext} is can perform more
powerful preprocessing than the @exec{mzpp}, since you can define your own
language as the file is processed.

@section{Invoking mztext}

Use the @Flag{h} flag to get the available flags.  SEE above for an
explanation of the @DFlag{run} flag.

@section{mztext processing: the standard command dispatcher}

@exec{mztext} can use arbitrary magic sequences, but for convenience,
there is a default built-in dispatcher that connects Scheme code with
the preprocessed text---by default, it is triggered by @litchar["@"].
When file processing encounters this marker, control is transfered to
the command dispatcher.  In its turn, the command dispatcher reads a
Scheme expression (using @scheme[read]), evaluates it, and decides
what to do next.  In case of a simple Scheme value, it is converted to
a string and pushed back on the preprocessed input.  For example, the
following text:

@verbatim[#:indent 2]|{
  foo
  @"bar"
  @(+ 1 2)
  @"@(* 3 4)"
  @(/ (read) 3)12
}|

generates this output:

@verbatim[#:indent 2]|{
  foo
  bar
  3
  12
  4
}|

An explanation of a few lines:

@itemize[

  @item{@litchar|{@"bar"}|, @litchar|{@(+ 1 2)}|---the Scheme objects
  that is read is evaluated and displayed back on the input port which
  is then printed.}

  @item{@litchar|{@"@(* 3 4)"}| --- demonstrates that the results
  are ``printed'' back on the input: the string that in this case
  contains another use of @litchar["@"] which will then get read back
  in, evaluated, and displayed.}

  @item{@litchar|{@(/ (read) 3)12}| --- demonstrates that the Scheme
  code can do anything with the current input.}

]

The complete behavior of the command dispatcher follows:

@itemize[

  @item{If the marker sequence is followed by itself, then it is simply
  displayed, using the default, @litchar["@@"] outputs a @litchar["@"].}

  @item{Otherwise a Scheme expression is read and evaluated, and the result is
  processed as follows:

    @itemize[

      @item{If the result consists of multiple values, each one is processed,}

      @item{If it is @|void-const| or @scheme[#f], nothing is done,}

      @item{If it is a structure of pairs, this structure is processed
      recursively,}

      @item{If it is a promise, it is forced and its value is used instead,}

      @item{Strings, bytes, and paths are pushed back on the input stream,}

      @item{Symbols, numbers, and characters are converted to strings and pushed
      back on the input,}

      @item{An input port will be perpended to the input, both processed as a
      single input,}

      @item{Procedures of one or zero arity are treated in a special way---see
      below, other procedures cause an error}

      @item{All other values are ignored.}

    ]
  }

  @item{When this processing is done, and printable results have been re-added
  to the input port, control is returned to the main processing loop.}

]

A built-in convenient behavior is that if the evaluation of the Scheme
expression returned a @|void-const| or @scheme[#f] value (or multiple values that are
all @|void-const| or @scheme[#f]), then the next newline is swallowed using
@scheme[swallow-newline] (see below) if there is just white spaces before it.

During evaluation, printed output is displayed as is, without
re-processing.  It is not hard to do that, but it is a little expensive,
so the choice is to ignore it.  (A nice thing to do is to redesign this
so each evaluation is taken as a real filter, which is done in its own
thread, so when a Scheme expression is about to evaluated, it is done in
a new thread, and the current input is wired to that thread's output.
However, this is much too heavy for a "simple" preprocesser...)

So far, we get a language that is roughly the same as we get from @exec{mzpp}
(with the added benefit of reprocessing generated text, which could be
done in a better way using macros).  The special treatment of procedure
values is what allows more powerful constructs.  There are handled by
their arity (preferring a the nullary treatment over the unary one):

@itemize[

@item{A procedure of arity 0 is simply invoked, and its resulting value is
  used.  The procedure can freely use the input stream to retrieve
  arguments.  For example, here is how to define a standard C function
  header for use in a Racket extension file:

@verbatim[#:indent 2]|{
    @(define (cfunc)
       (format
        "Scheme_Object *~a(int argc, Scheme_Object *argv[])\n"
        (read-line)))
    @cfunc foo
    @cfunc bar

  ==>

    Scheme_Object * foo(int argc, Scheme_Object *argv[])
    Scheme_Object * bar(int argc, Scheme_Object *argv[])
}|

  Note how @scheme[read-line] is used to retrieve an argument, and how this
  results in an extra space in the actual argument value.  Replacing
  this with @scheme[read] will work slightly better, except that input will
  have to be a Scheme token (in addition, this will not consume the
  final newline so the extra one in the format string should be
  removed).  The @scheme[get-arg] function can be used to retrieve arguments
  more easily---by default, it will return any text enclosed by
  parenthesis, brackets, braces, or angle brackets (see below).  For
  example:

@verbatim[#:indent 2]|{
    @(define (tt)
       (format "<tt>~a</tt>" (get-arg)))
    @(define (ref)
       (format "<a href=~s>~a</a>" (get-arg) (get-arg)))
    @(define (ttref)
       (format "<a href=~s>@tt{~a}</a>" (get-arg) (get-arg)))
    @(define (reftt)
       (format "<a href=~s>~a</a>" (get-arg) (tt)))
<<<<<<< HEAD
    @ttref{www.racket-lang.org}{PLT Scheme}
    @reftt{www.racket-lang.org}{PLT Scheme}

  ==>

    <a href="www.racket-lang.org"><tt>PLT Scheme</tt></a>
    <a href="www.racket-lang.org"><tt>PLT Scheme</tt></a>
=======
    @ttref{www.racket-lang.org}{Racket}
    @reftt{www.racket-lang.org}{Racket}

  ==>

    <a href="www.racket-lang.org"><tt>Racket</tt></a>
    <a href="www.racket-lang.org"><tt>Racket</tt></a>
>>>>>>> 371b00af
}|

  Note that in @scheme[reftt] we use @scheme[tt] without arguments since it will
  retrieve its own arguments.  This makes @scheme[ttref]'s approach more
  natural, except that "calling" @scheme[tt] through a Scheme string doesn't
  seem natural.  For this there is a @scheme[defcommand] command (see below)
  that can be used to define such functions without using Scheme code:

@verbatim[#:indent 2]|{
    @defcommand{tt}{X}{<tt>X</tt>}
    @defcommand{ref}{url text}{<a href="url">text</a>}
    @defcommand{ttref}{url text}{<a href="url">@tt{text}</a>}
<<<<<<< HEAD
    @ttref{www.racket-lang.org}{PLT Scheme}

  ==>

    <a href="www.racket-lang.org"><tt>PLT Scheme</tt></a>
=======
    @ttref{www.racket-lang.org}{Racket}

  ==>

    <a href="www.racket-lang.org"><tt>Racket</tt></a>
>>>>>>> 371b00af
}|}

  @item{A procedure of arity 1 is invoked differently---it is applied on a
  thunk that holds the "processing continuation".  This application is
  not expected to return, instead, the procedure can decide to hand over
  control back to the main loop by using this thunk.  This is a powerful
  facility that is rarely needed, similarly to the fact that @scheme[call/cc]
  is rarely needed in Scheme.}

]

Remember that when procedures are used, generated output is not
reprocessed, just like evaluating other expressions.

@section[#:tag "mztext-lib"]{Provided bindings}

@defmodule[preprocessor/mztext]

Similarly to @exec{mzpp}, @schememodname[preprocessor/mztext] contains
both the implementation as well as user-visible bindings.

Dispatching-related bindings:

@defproc*[([(command-marker) string?]
           [(command-marker [str string?]) void?])]{


  A string parameter-like procedure that can be used to set a
  different command marker string.  Defaults to @litchar["@"].  It can
  also be set to @scheme[#f] which will disable the command dispatcher
  altogether.  Note that this is a procedure---it cannot be used with
  @scheme[parameterize].}

@defproc*[([(dispatchers) (listof list?)]
           [(dispatchers [disps (listof list?)]) void?])]{

  A parameter-like procedure (same as @scheme[command-marker]) holding a list
  of lists---each one a dispatcher regexp and a handler function.  The
  regexp should not have any parenthesized subgroups, use @scheme["(?:...)"] for
  grouping.  The handler function is invoked whenever the regexp is seen
  on the input stream: it is invoked on two arguments---the matched
  string and a continuation thunk.  It is then responsible for the rest
  of the processing, usually invoking the continuation thunk to resume
  the default preprocessing.  For example:

@verbatim[#:indent 2]|{
    @(define (foo-handler str cont)
       (add-to-input (list->string 
                      (reverse (string->list (get-arg)))))
       (cont))
    @(dispatchers (cons (list "foo" foo-handler) (dispatchers)))
    foo{>Foo<oof}

  ==>

    Foo
}|

  Note that the standard command dispatcher uses the same facility, and
  it is added by default to the dispatcher list unless @scheme[command-marker]
  is set to @scheme[#f].}


@defproc[(make-composite-input [v any/c] ...) input-port?]{

  Creates a composite input port, initialized by the given values
  (input ports, strings, etc).  The resulting port will read data from
  each of the values in sequence, appending them together to form a
  single input port.  This is very similar to
  @scheme[input-port-append], but it is extended to allow prepending
  additional values to the beginning of the port using
  @scheme[add-to-input].  The @exec{mztext} executable relies on this
  functionality to be able to push text back on the input when it is
  supposed to be reprocessed, so use only such ports for the current
  input port.}

@defproc[(add-to-input [v any/c] ...) void?]{

  This should be used to ``output'' a string (or an input port) back
  on the current composite input port.  As a special case, thunks can
  be added to the input too---they will be executed when the ``read
  header'' goes past them, and their output will be added back
  instead.  This is used to plant handlers that happen when reading
  beyond a specific point (for example, this is how the directory is
  changed to the processed file to allow relative includes).  Other
  simple values are converted to strings using @scheme[format], but
  this might change.}

@defparam[paren-pairs pairs (listof (list/c string? string?))]{

  This is a parameter holding a list of lists, each one holding two
  strings which are matching open/close tokens for @scheme[get-arg].}

@defboolparam[get-arg-reads-word? on?]{

  A parameter that holds a boolean value defaulting to @scheme[#f].  If true,
  then @scheme[get-arg] will read a whole word (non-whitespace string delimited
  by whitespaces) for arguments that are not parenthesized with a pair
  in @scheme[paren-pairs].}

@defproc[(get-arg) (or/c string? eof-object?)]{

  This function will retrieve a text argument surrounded by a paren
  pair specified by @scheme[paren-pairs].  First, an open-pattern is
  searched, and then text is assembled making sure that open-close
  patterns are respected, until a matching close-pattern is found.
  When this scan is performed, other parens are ignored, so if the
  input stream has @litchar|{{[(}}|, the return value will be
  @scheme["[("].  It is possible for both tokens to be the same, which
  will have no nesting possible.  If no open-pattern is found, the
  first non-whitespace character is used, and if that is also not
  found before the end of the input, an @scheme[eof] value is
  returned.  For example (using @scheme[defcommand] which uses
  @scheme[get-arg]):

@verbatim[#:indent 2]|{
    @(paren-pairs (cons (list "|" "|") (paren-pairs)))
    @defcommand{verb}{X}{<tt>X</tt>}
    @verb abc
    @(get-arg-reads-word? #t)
    @verb abc
    @verb |FOO|
    @verb

  ==>

    <tt>a</tt>bc
    <tt>abc</tt>
    <tt>FOO</tt>
    verb: expecting an argument for `X'
}|

}

@defproc[(get-arg*) (or/c string? eof-object?)]{

  Similar to @scheme[get-arg], except that the resulting text is first
  processed.  Since arguments are usually text strings,
  ``programming'' can be considered as lazy evaluation, which
  sometimes can be too inefficient (TeX suffers from the same
  problem).  The @scheme[get-arg*] function can be used to reduce some
  inputs immediately after they have been read.}

@defproc[(swallow-newline) void?]{

  This is a simple command that simply does this:

@schemeblock[
    (regexp-try-match #rx"^[ \t]*\r?\n" (stdin))
]

  The result is that a newline will be swallowed if there is only
  whitespace from the current location to the end of the line.  Note
  that as a general principle @scheme[regexp-try-match] should be
  preferred over @scheme[regexp-match] for @exec{mztext}'s
  preprocessing.

}


@defproc[(defcommand [name any/c][args list?][text string?]) void?]{

  This is a command that can be used to define simple template
  commands.  It should be used as a command, not from Scheme code
  directly, and it should receive three arguments:

  @itemize[

    @item{The name for the new command (the contents of this argument is
    converted to a string),}

    @item{The list of arguments (the contents of this is turned to a list of
    identifiers),}

    @item{Arbitrary text, with @bold{textual} instances of the variables that
    denote places they are used.}

  ]

  For example, the sample code above:

@verbatim[#:indent 2]|{
    @defcommand{ttref}{url text}{<a href="url">@tt{text}</a>}
}|

  is translated to the following definition expression:

@schemeblock[
    (define (ttref)
      (let ((url (get-arg)) (text (get-arg)))
        (list "<a href=\"" url "\">@tt{" text "}</a>")))
]

  which is then evaluated.  Note that the arguments play a role as both
  Scheme identifiers and textual markers.

}


@defproc[(include [file path-string?] ...) void?]{

  This will add all of the given inputs to the composite port and run
  the preprocessor loop.  In addition to the given inputs, some thunks
  are added to the input port (see @scheme[add-to-input] above) to change
  directory so relative includes work.

  If it is called with no arguments, it will use @scheme[get-arg] to get an
  input filename, therefore making it possible to use this as a
  dispatcher command as well.}

@defproc[(preprocess [in (or/c path-string? input-port?)]) void?]{

  This is the main entry point to the preprocessor---creating a new
  composite port, setting internal parameters, then calling @scheme[include] to
  start the preprocessing.}


@deftogether[(
@defthing[stdin parameter?]
@defthing[stdout  parameter?]
@defthing[stderr  parameter?]
@defthing[cd  parameter?]
)]{

  These are shorter names for the corresponding port parameters and
  @scheme[current-directory].}

@defparam[current-file path path-string?]{

  This is a parameter that holds the name of the currently processed
  file, or #f if none.}
<|MERGE_RESOLUTION|>--- conflicted
+++ resolved
@@ -185,15 +185,6 @@
        (format "<a href=~s>@tt{~a}</a>" (get-arg) (get-arg)))
     @(define (reftt)
        (format "<a href=~s>~a</a>" (get-arg) (tt)))
-<<<<<<< HEAD
-    @ttref{www.racket-lang.org}{PLT Scheme}
-    @reftt{www.racket-lang.org}{PLT Scheme}
-
-  ==>
-
-    <a href="www.racket-lang.org"><tt>PLT Scheme</tt></a>
-    <a href="www.racket-lang.org"><tt>PLT Scheme</tt></a>
-=======
     @ttref{www.racket-lang.org}{Racket}
     @reftt{www.racket-lang.org}{Racket}
 
@@ -201,7 +192,6 @@
 
     <a href="www.racket-lang.org"><tt>Racket</tt></a>
     <a href="www.racket-lang.org"><tt>Racket</tt></a>
->>>>>>> 371b00af
 }|
 
   Note that in @scheme[reftt] we use @scheme[tt] without arguments since it will
@@ -214,19 +204,11 @@
     @defcommand{tt}{X}{<tt>X</tt>}
     @defcommand{ref}{url text}{<a href="url">text</a>}
     @defcommand{ttref}{url text}{<a href="url">@tt{text}</a>}
-<<<<<<< HEAD
-    @ttref{www.racket-lang.org}{PLT Scheme}
+    @ttref{www.racket-lang.org}{Racket}
 
   ==>
 
-    <a href="www.racket-lang.org"><tt>PLT Scheme</tt></a>
-=======
-    @ttref{www.racket-lang.org}{Racket}
-
-  ==>
-
     <a href="www.racket-lang.org"><tt>Racket</tt></a>
->>>>>>> 371b00af
 }|}
 
   @item{A procedure of arity 1 is invoked differently---it is applied on a
