--- conflicted
+++ resolved
@@ -144,11 +144,7 @@
                [filtered-table
                 (filter (λ (x) (file-exists? (cadr x))) table)])
           (unless (null? filtered-table)
-<<<<<<< HEAD
-            (let* ([dlg (new dialog%
-=======
             (let* ([dlg (new (frame:focus-table-mixin dialog%)
->>>>>>> b5e6a1e3
                              (label (string-constant recover-autosave-files-frame-title)))]
                    [t (new text% (auto-wrap #t))]
                    [ec (new editor-canvas%
