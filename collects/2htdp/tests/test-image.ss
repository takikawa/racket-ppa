--- conflicted
+++ resolved
@@ -1,8 +1,4 @@
 #lang scheme/base
-<<<<<<< HEAD
-(require "../../mrlib/image-core.ss"
-         "../private/image-more.ss"
-=======
 #|
 ;; snippet of code for experimentation
 #lang scheme/gui
@@ -41,7 +37,6 @@
                   bring-between
                   swizzle)
          "../private/img-err.ss"
->>>>>>> c988a824
          "../../mrlib/private/image-core-bitmap.ss"
          lang/posn
          scheme/math
@@ -82,29 +77,6 @@
        (number? b)
        (< (abs (- a b)) 0.001)))
 
-<<<<<<< HEAD
-#;
-(show-image
- (overlay/xy (rectangle 100 10 'solid 'red)
-             0
-             10
-             (rectangle 100 10 'solid 'red)))
-
-
-#;
-(show-image
- (let loop ([image (rectangle 400 8 'solid 'red)]
-            [n 2])
-   (cond
-     [(= n 7) image]
-     [else
-      (loop (overlay/align 'center 'center
-                            image
-                            (rotate (* 180 (/ 1 n)) image))
-            (+ n 1))])))
-
-=======
->>>>>>> c988a824
 (define-syntax-rule 
   (round-numbers e)
   (call-with-values (λ () e) round-numbers/values))
@@ -399,15 +371,9 @@
        #f))
 
 (test (overlay/align 'middle
-<<<<<<< HEAD
-                      'middle
-                      (ellipse 100 50 'solid 'green)
-                      (ellipse 50 100 'solid 'red))
-=======
                      'middle
                      (ellipse 100 50 'solid 'green)
                      (ellipse 50 100 'solid 'red))
->>>>>>> c988a824
       =>
       (make-image
        (make-overlay
@@ -417,15 +383,9 @@
        #f))
 
 (test (overlay/align 'middle
-<<<<<<< HEAD
-                      'middle
-                      (ellipse 50 100 'solid 'red)
-                      (ellipse 100 50 'solid 'green))
-=======
                      'middle
                      (ellipse 50 100 'solid 'red)
                      (ellipse 100 50 'solid 'green))
->>>>>>> c988a824
       =>
       (make-image
        (make-overlay
@@ -436,15 +396,9 @@
 
 
 (test (overlay/align 'right
-<<<<<<< HEAD
-                      'bottom
-                      (ellipse 50 100 'solid 'red)
-                      (ellipse 100 50 'solid 'green))
-=======
                      'bottom
                      (ellipse 50 100 'solid 'red)
                      (ellipse 100 50 'solid 'green))
->>>>>>> c988a824
       =>
       (make-image
        (make-overlay
@@ -454,15 +408,9 @@
        #f))
 
 (test (overlay/align 'right
-<<<<<<< HEAD
-                      'baseline
-                      (ellipse 50 100 'solid 'red)
-                      (ellipse 100 50 'solid 'green))
-=======
                      'baseline
                      (ellipse 50 100 'solid 'red)
                      (ellipse 100 50 'solid 'green))
->>>>>>> c988a824
       =>
       (make-image
        (make-overlay
@@ -472,13 +420,8 @@
        #f))
 
 (test (beside/align 'top
-<<<<<<< HEAD
-                     (ellipse 50 100 'solid 'red)
-                     (ellipse 100 50 'solid 'blue))
-=======
                     (ellipse 50 100 'solid 'red)
                     (ellipse 100 50 'solid 'blue))
->>>>>>> c988a824
       
       =>
       (make-image
@@ -489,13 +432,8 @@
        #f))
 
 (test (beside/align 'center
-<<<<<<< HEAD
-                     (ellipse 50 100 'solid 'red)
-                     (ellipse 100 50 'solid 'blue))
-=======
                     (ellipse 50 100 'solid 'red)
                     (ellipse 100 50 'solid 'blue))
->>>>>>> c988a824
       
       =>
       (make-image
@@ -506,13 +444,8 @@
        #f))
 
 (test (beside/align 'baseline
-<<<<<<< HEAD
-                     (ellipse 50 100 'solid 'red)
-                     (ellipse 100 50 'solid 'blue))
-=======
                     (ellipse 50 100 'solid 'red)
                     (ellipse 100 50 'solid 'blue))
->>>>>>> c988a824
       
       =>
       (make-image
@@ -525,15 +458,6 @@
 (test (beside (ellipse 50 100 'solid 'red)
               (ellipse 100 50 'solid 'blue))
       =>
-<<<<<<< HEAD
-      (beside/align 'top
-                     (ellipse 50 100 'solid 'red)
-                     (ellipse 100 50 'solid 'blue)))
-
-(test (above/align 'left
-                     (ellipse 50 100 'solid 'red)
-                     (ellipse 100 50 'solid 'blue))
-=======
       (beside/align 'center
                     (ellipse 50 100 'solid 'red)
                     (ellipse 100 50 'solid 'blue)))
@@ -541,7 +465,6 @@
 (test (above/align 'left
                    (ellipse 50 100 'solid 'red)
                    (ellipse 100 50 'solid 'blue))
->>>>>>> c988a824
       
       =>
       (make-image
@@ -552,13 +475,8 @@
        #f))
 
 (test (above/align 'center
-<<<<<<< HEAD
-                     (ellipse 50 100 'solid 'red)
-                     (ellipse 100 50 'solid 'blue))
-=======
                    (ellipse 50 100 'solid 'red)
                    (ellipse 100 50 'solid 'blue))
->>>>>>> c988a824
       
       =>
       (make-image
@@ -569,13 +487,8 @@
        #f))
 
 (test (above/align 'right
-<<<<<<< HEAD
-                     (ellipse 50 100 'solid 'red)
-                     (ellipse 100 50 'solid 'blue))
-=======
                    (ellipse 50 100 'solid 'red)
                    (ellipse 100 50 'solid 'blue))
->>>>>>> c988a824
       
       =>
       (make-image
@@ -588,11 +501,6 @@
 (test (above (ellipse 50 100 'solid 'red)
              (ellipse 100 50 'solid 'blue))
       =>
-<<<<<<< HEAD
-      (above/align 'left
-                    (ellipse 50 100 'solid 'red)
-                    (ellipse 100 50 'solid 'blue)))
-=======
       (above/align 'center
                    (ellipse 50 100 'solid 'red)
                    (ellipse 100 50 'solid 'blue)))
@@ -719,7 +627,6 @@
         (make-translate 50 0 (image-shape (ellipse 50 100 'solid 'red))))
        (make-bb 100 100 100)
        #f))
->>>>>>> c988a824
 
 
 ;;;;;;;;;;;;;;;;;;;;;;;;;;;;;;;;;;;;;;;;;;;;;;;;;;;;;;;;;;;;
@@ -1386,12 +1293,6 @@
                   0 0
                   (rectangle 40 40 'solid 'orange)))
 
-<<<<<<< HEAD
-(check-equal? (beside/align "baseline"
-                             (text "a" 18 "black")
-                             (text "b" 18 "black"))
-              (text "ab" 18 "black"))
-=======
 (test (place-image/align (circle 4 'solid 'black)
                          -4 0
                          'left 'top
@@ -1417,7 +1318,6 @@
       (underlay/xy (rectangle 40 40 'solid 'orange)
                    2 7
                    (circle 4 'solid 'black)))
->>>>>>> c988a824
 
 
 ;;;;;;;;;;;;;;;;;;;;;;;;;;;;;;;;;;;;;;;;;;;;;;;;;;;;;;;;;;;;
@@ -1557,66 +1457,3 @@
           =>
           #rx"^polygon: expected <image-color>")
 
-<<<<<<< HEAD
-(let* ([txt (text "H" 24 'black)]
-       [bl (image-baseline txt)])
-  (check-equal? (image-baseline (add-line txt 0 -10 100 100 'red))
-                (+ bl 10)))
-
-;;;;;;;;;;;;;;;;;;;;;;;;;;;;;;;;;;;;;;;;;;;;;;;;;;;;;;;;;;;;
-;;
-;;  bitmaps
-;;
-
-(check-equal? (clamp-1 0 3 5) 3)
-(check-equal? (clamp-1 0 0 5) 0)
-(check-equal? (clamp-1 0 -2 5) 0)
-(check-equal? (clamp-1 0 4 5) 4)
-(check-equal? (clamp-1 0 7 5) 4)
-
-(check-equal? (build-bytes 5 sqr) (list->bytes '(0 1 4 9 16)))
-
-
-(define onePixel (list->bytes '(255 0 0 255)))
-;(call-with-values (λ () (scale onePixel 1 1 100)) show-bitmap)
-
-(define blue2x1 (list->bytes '(255 0 0 255   255 0 255 0)))
-;(call-with-values (λ () (scale blue2x1 2 1 20)) show-bitmap)
-
-(define blue2x2 (list->bytes '(255 0 0 255   255 0 0 255   255 0 0 255   255 0 0 255)))
-(define gray2x2 (list->bytes '(255 100 100 100   255 100 100 100   255 100 100 100   255 100 100 100)))
-;; Some blue x green checkerboards:
-(define checker2x2 (list->bytes '(255 0 0 255   255 0 255 0
-                                  255 0 255 0   255 0 0 255)))
-(define checker3x3 (list->bytes '(255 0 0 255   255 0 255 0    255 0 0 255
-                                  255 0 255 0   255 0 0 255    255 0 255 0
-                                  255 0 0 255   255 0 255 0    255 0 0 255 )))
-  
-
-(check-equal? (bmbytes-ref/safe checker3x3 3 3 0 0) (list->bytes '(255 0 0 255)))
-(check-equal? (bmbytes-ref/safe checker3x3 3 3 1 1) (list->bytes '(255 0 0 255)))
-(check-equal? (bmbytes-ref/safe checker3x3 3 3 2 2) (list->bytes '(255 0 0 255)))
-(check-equal? (bmbytes-ref/safe checker3x3 3 3 1 2) (list->bytes '(255 0 255 0)))
-(check-equal? (bmbytes-ref/safe checker3x3 3 3 0 3) (list->bytes '(  0 0 0 255)))
-(check-equal? (bmbytes-ref/safe checker3x3 3 3 -1 -1) (list->bytes '(  0 0 0 255)))
-(check-equal? (bmbytes-ref/safe checker3x3 3 3 -1 1) (list->bytes '(  0 0 255 0)))
-(check-equal? (bmbytes-ref/safe checker3x3 3 3 1 19) (list->bytes '(  0 0 255 0)))
-
-
-(check-equal? (bytes->list (interpolate checker2x2 2 2 1 0))
-              '(255 0 255 0))
-(check-equal? (bytes->list (interpolate checker3x3 3 3 0 0))
-              '(255 0 0 255))
-(check-equal? (bytes->list (interpolate checker3x3 3 3 0 1))
-              '(255 0 255 0))
-(check-equal? (bytes->list (interpolate checker3x3 3 3 0 2))
-              '(255 0 0 255))
-(check-equal? (bytes->list (interpolate checker3x3 3 3 0.5 0))
-              '(255 0 128 128))
-
-(check-equal? (image-width (bitmap icons/stop-16x16.png))
-              16)
-(check-equal? (image-height (bitmap icons/stop-16x16.png))
-              16)
-=======
->>>>>>> c988a824
