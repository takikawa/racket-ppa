--- conflicted
+++ resolved
@@ -56,11 +56,7 @@
     (class* object% (start-stop<%>)
       (inspect #f)
       (init-field world0)
-<<<<<<< HEAD
-      (init-field name state register check-with on-key on-release on-mouse record?)
-=======
       (init-field name state register check-with on-key on-release on-pad on-mouse record?)
->>>>>>> b5e6a1e3
       (init on-receive on-draw stop-when)
       
       ;; -----------------------------------------------------------------------
@@ -169,11 +165,7 @@
 	(if (boolean? pad) scene (overlay/align 'left 'bottom game-pad-image scene)))
       
       (define/public (deal-with-key %)
-<<<<<<< HEAD
-        (if (and (not on-key) (not on-release))
-=======
         (if (and (not on-key) (not on-pad) (not on-release))
->>>>>>> b5e6a1e3
             %
             (class %
               (super-new)
@@ -260,11 +252,8 @@
       ;; callbacks 
       (field
        (key     (if on-key on-key (lambda (w ke) w)))
-<<<<<<< HEAD
-=======
        (pad     on-pad)
        (game-pad-image #f)
->>>>>>> b5e6a1e3
        (release (if on-release on-release (lambda (w ke) w)))
        (mouse  on-mouse)
        (rec    on-receive))
