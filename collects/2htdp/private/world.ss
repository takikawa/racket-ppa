--- conflicted
+++ resolved
@@ -110,23 +110,6 @@
         (parameterize ([current-custodian *rec*])
           ;; try to register with the server n times 
           (let try ([n TRIES])
-<<<<<<< HEAD
-              (printf "trying to register with ~a ...\n" register)
-              (with-handlers ((tcp-eof? (lambda (x) (printf FMTcom register)))
-                              (exn:fail:network? 
-                               (lambda (x)
-                                 (if (= n 1) 
-                                     (printf FMTtry register TRIES)
-                                     (begin (sleep PAUSE) (try (- n 1)))))))
-                (define-values (in out) (tcp-connect register SQPORT))
-                (tcp-send
-                 out
-                 `(REGISTER ,(if name name (symbol->string (gensym 'world)))))
-                (unless (eq? (tcp-receive in) 'okay) (raise tcp-eof))
-                (printf "... successful registered and ready to receive\n")
-                (set! *out* out)
-                (thread (RECEIVE in))))))
-=======
             (printf "trying to register with ~a ...\n" register)
             (with-handlers ((tcp-eof? (lambda (x) (printf FMTcom register)))
                             (exn:fail:network? 
@@ -139,7 +122,6 @@
               (printf "... successful registered and ready to receive\n")
               (set! *out* out)
               (thread (RECEIVE in))))))
->>>>>>> d1dc3faa
       
       (define/private (broadcast msg)
         (when *out* 
