;; The first three lines of this file were inserted by DrScheme. They record metadata
;; about the language level of this file in a form that our tools can easily process.
<<<<<<< HEAD
#reader(lib "htdp-intermediate-lambda-reader.ss" "lang")((modname chatter) (read-case-sensitive #t) (teachpacks ((lib "universe.ss" "teachpack" "2htdp"))) (htdp-settings #(#t constructor repeating-decimal #f #t none #f ((lib "universe.ss" "teachpack" "2htdp")))))
;(require 2htdp/universe)
=======
#reader(lib "htdp-intermediate-lambda-reader.ss" "lang")((modname chatter) (read-case-sensitive #t) (teachpacks ()) (htdp-settings #(#t constructor repeating-decimal #f #t none #f ())))
(require 2htdp/universe)
>>>>>>> d1dc3faa
(require "auxiliaries.ss")

#|

 +------------------------------------------------------------------+
 | from: text text text text text text				    |
 | from*: text text text text text text				    |
 | ...								    |
 | ...								    |
 +------------------------------------------------------------------+
 | to: text text text text text text				    |
 | *: text text text text text text				    |
 | to2: text blah text[]					    |
 | ...								    |
 +------------------------------------------------------------------+

 Convention: the names of participants may not contain ":". 
 The first typed ":" separates the addressess from the message.
 
 TODO:
   -- the editing of too-tall send messages is a bit off screen. 
   
|#

;                                                          
;                                                          
;      ;;                                 ;;           ;;; 
;       ;          ;                       ;          ;    
;    ;; ;   ;;;   ;;;;;   ;;;           ;; ;   ;;;   ;;;;; 
;   ;  ;;  ;   ;   ;     ;   ;         ;  ;;  ;   ;   ;    
;   ;   ;   ;;;;   ;      ;;;;         ;   ;  ;;;;;   ;    
;   ;   ;  ;   ;   ;     ;   ;         ;   ;  ;       ;    
;   ;   ;  ;   ;   ;   ; ;   ;         ;   ;  ;       ;    
;    ;;;;;  ;;;;;   ;;;   ;;;;;         ;;;;;  ;;;;  ;;;;; 
;                                                          
;                                                          
;                                                          
;                                                          

(define-struct world (todraft mmdraft from to))
(define-struct messg (addr text))

;; World = (make-world StrFl StrFl (Listof Line) (Listof Line))
;; StrFl = String or false 
;; Line  = (make-messg String String)
;; WorldPackage = (make-package World (list String String))

;; NOTE: the from and to fields never contain lists that would 
;;   create images taller than MID-2. We enforce this via send
;;   and receive. 

;; visual constants 

(define WIDTH 400)
(define HEIGHT 300) ;; at least 200 
(define MID (/ HEIGHT 2))

(define FTSZ 11)
(define FTCL "black")

(define SP " ")

(define MT (scene+line (empty-scene WIDTH HEIGHT) 0 MID WIDTH MID FTCL))
(define BLANK (rectangle WIDTH FTSZ "outline" "white"))

(define CURSOR (rectangle 3 FTSZ "solid" "red"))

;                                            
;                                            
;                           ;;               
;                            ;               
;   ;; ;;   ;;;  ;; ;;    ;; ;   ;;;   ;; ;; 
;    ;;    ;   ;  ;;  ;  ;  ;;  ;   ;   ;;   
;    ;     ;;;;;  ;   ;  ;   ;  ;;;;;   ;    
;    ;     ;      ;   ;  ;   ;  ;       ;    
;    ;     ;      ;   ;  ;   ;  ;       ;    
;   ;;;;;   ;;;; ;;; ;;;  ;;;;;  ;;;;  ;;;;; 
;                                            
;                                            
;                                            
;                                            

;; World -> Scene 
;; render the world as a scene 
(define (render w)
  (local ((define fr (line*-render (world-from w)))
          (define t1 (line*-render (world-to w)))
          (define last-to-line
	    (line-render-cursor (world-todraft w) (world-mmdraft w)))
          (define tt (image-stack t1 last-to-line)))
    (place-image fr 1 1 (place-image tt 1 MID MT))))

;; -----------------------------------------------------------------------------
;; [Listof Line] -> Image
;; render this list of lines 
(define (line*-render lines)
  (cond
    [(empty? lines) (circle 0 "solid" "red")]
    [else
     (local ((define fst (first lines)))
       (image-stack (line-render (messg-addr fst) (messg-text fst))
                    (line*-render (rest lines))))]))

;; -----------------------------------------------------------------------------
;; String String -> Image
;; render a single display line 

(define result0 (text (string-append SP "ada: hello") FTSZ FTCL))

(check-expect (line-render "ada" "hello") result0)

(define (line-render addr msg)
  (text (string-append SP addr ": " msg) FTSZ FTCL))

;; -----------------------------------------------------------------------------
;; StrFl StrFl -> Image
;; render a single display line, with a cursor at current 'editing' position
<<<<<<< HEAD

(check-expect (line-render-cursor false false) 
              (image-append (text SP FTSZ FTCL) CURSOR))

(check-expect (line-render-cursor "ada" false) 
              (image-append (text (string-append SP "ada") FTSZ FTCL) CURSOR))

(check-expect (line-render-cursor "ada" "hello") 
              (image-append result0 CURSOR))

=======

(check-expect (line-render-cursor false false) 
              (image-append (text SP FTSZ FTCL) CURSOR))

(check-expect (line-render-cursor "ada" false) 
              (image-append (text (string-append SP "ada") FTSZ FTCL) CURSOR))

(check-expect (line-render-cursor "ada" "hello") 
              (image-append result0 CURSOR))

>>>>>>> d1dc3faa
(define (line-render-cursor addr msg)  
  (cond
    [(and (boolean? addr) (boolean? msg)) 
     (image-append (text SP FTSZ FTCL) CURSOR)]
    [(and (string? addr) (boolean? msg)) 
     (image-append (text (string-append SP addr) FTSZ FTCL) CURSOR)]
    [else 
     (image-append (text (string-append SP addr ": " msg) FTSZ FTCL) CURSOR)]))

;                                                   
;                                                   
;                   ;                               
;                                                   
;    ;; ;;;;  ;;  ;;;            ;;;  ;;  ;; ;;  ;; 
;   ;  ;;  ;   ;    ;           ;   ;  ;   ;  ;  ;  
;   ;   ;  ;   ;    ;            ;;;;  ;   ;   ;;   
;   ;   ;  ;   ;    ;           ;   ;  ;   ;   ;;   
;   ;   ;  ;  ;;    ;           ;   ;  ;  ;;  ;  ;  
;    ;;;;   ;; ;; ;;;;;          ;;;;;  ;; ;;;;  ;; 
;       ;                                           
;    ;;;                                            
;                                                   
;                                                   

;; Image Image -> Image 
;; stack two images along left vertical 

(check-expect (image-stack (rectangle 10 20 "solid" "red") 
                           (rectangle 10 20 "solid" "red"))
              (put-pinhole (rectangle 10 40 "solid" "red") 0 0))

(define (image-stack i j)
  (overlay/xy (put-pinhole i 0 0) 0 (image-height i) (put-pinhole j 0 0)))

;; Image Image -> Image 
;; append two images along bottom line

(check-expect (image-append (rectangle 10 20 "solid" "red") 
                            (rectangle 10 20 "solid" "red"))
              (put-pinhole (rectangle 20 20 "solid" "red") 0 0))

(check-expect (image-append (rectangle 10 20 "solid" "red") 
                            (rectangle 10 10 "solid" "red"))
              (overlay/xy (put-pinhole (rectangle 10 20 "solid" "red") 0 0)
                          10 10
                          (put-pinhole (rectangle 10 10 "solid" "red") 0 0)))

(define (image-append i j)
  (local ((define hi (image-height i))
          (define hj (image-height j)))
    (overlay/xy (put-pinhole i 0 0) (image-width i) (- hi hj) (put-pinhole j 0 0))))

;                                                   
;                                                   
;                                 ;                 
;                                                   
;   ;; ;;   ;;;    ;;;;   ;;;   ;;;   ;;; ;;;  ;;;  
;    ;;    ;   ;  ;   ;  ;   ;    ;    ;   ;  ;   ; 
;    ;     ;;;;;  ;      ;;;;;    ;    ;   ;  ;;;;; 
;    ;     ;      ;      ;        ;     ; ;   ;     
;    ;     ;      ;   ;  ;        ;     ; ;   ;     
;   ;;;;;   ;;;;   ;;;    ;;;;  ;;;;;    ;     ;;;; 
;                                                   
;                                                   
;                                                   
;                                                   

;; World Message -> World 
;; receive a message, append to end of received messages 

(define w0 (make-world false false '() '()))
(define w1 (make-world false false (list (make-messg "bob*" "hello")) '()))

(check-expect (receive w0 (list "bob*" "hello")) w1)
(check-expect (receive w1 (list "angie" "world")) 
              (make-world false false 
                          (list (make-messg "bob*" "hello")
                                (make-messg "angie" "world"))
                          '()))

(define (receive w m)
  (make-world (world-todraft w)
              (world-mmdraft w)
              (enqueue 2 (world-from w) (first m) (second m))
              (world-to w)))

;                                                          
;                                                          
;    ;;      ;                                             
;     ;                                                    
;     ;    ;;;   ;; ;;    ;;;           ;;;  ;;  ;; ;;  ;; 
;     ;      ;    ;;  ;  ;   ;         ;   ;  ;   ;  ;  ;  
;     ;      ;    ;   ;  ;;;;;          ;;;;  ;   ;   ;;   
;     ;      ;    ;   ;  ;             ;   ;  ;   ;   ;;   
;     ;      ;    ;   ;  ;             ;   ;  ;  ;;  ;  ;  
;   ;;;;;  ;;;;; ;;; ;;;  ;;;;          ;;;;;  ;; ;;;;  ;; 
;                                                          
;                                                          
;                                                          
;                                                          

;; Nat [Listof Line] String String -> [Listof Line]
;; generative: add the line at end of list; if small enough, okay. 

;; this tests adding one too many items to the list
(check-expect 
 (enqueue 2 (build-list 11 (lambda (i) (make-messg "a*" (number->string i))))
          "ada" "hello world")
 (build-list 11 (lambda (i) 
                  (if (<= i 9)
                      (make-messg "a*" (number->string (+ i 1)))
                      (make-messg "ada" "hello world")))))
                      

(define (enqueue h from* from msg)
  (local ((define candidate (append from* (list (make-messg from msg))))
          (define rendered  (line*-render candidate)))
    (cond
      [(<= (image-height rendered) (- MID h)) candidate]
      [else (enqueue h (rest from*) from msg)])))
    


;                                                                               
;                                                                               
;             ;;    ;                                                        ;; 
;              ;          ;                                                   ; 
;    ;;;    ;; ;  ;;;    ;;;;;           ;;           ;;;;   ;;;  ;; ;;    ;; ; 
;   ;   ;  ;  ;;    ;     ;             ;            ;   ;  ;   ;  ;;  ;  ;  ;; 
;   ;;;;;  ;   ;    ;     ;             ;             ;;;   ;;;;;  ;   ;  ;   ; 
;   ;      ;   ;    ;     ;            ; ; ;             ;  ;      ;   ;  ;   ; 
;   ;      ;   ;    ;     ;   ;        ;  ;          ;   ;  ;      ;   ;  ;   ; 
;    ;;;;   ;;;;; ;;;;;    ;;;          ;; ;         ;;;;    ;;;; ;;; ;;;  ;;;;;
;                                                                               
;                                                                               
;                                                                               
;                                                                               

;; World String -> World u WorldPackage
;; add char to address (unless ":"); otherwise to message draft
;; if line is too wide to display, send off the message

;; edit a text: one char at a time until 
;; -- (1) ":" which is the name or 
;; -- (2) "\r"/rendering a line is wider than the window
;; WHAT HAPPENS IF THE LINE BECOMES WIDER THAN THE BUFFER BEFORE ":" ?

(define WIDE-STRING (replicate WIDTH "m"))

(check-expect (react w0 ":") w0)
(check-expect (react w0 " ") w0)
(check-expect (react w0 "a") (make-world "a" false '() '()))
(check-expect (react (make-world "a" false '() '()) "d") 
              (make-world "ad" false '() '()))
(check-expect (react (make-world "ada" false '() '()) ":")
              (make-world "ada" "" '() '()))
(check-expect (react (make-world "ada" false '() '()) "left")
              (make-world "ada" false '() '()))
(check-expect (react (make-world "ada" "" '() '()) " ")
              (make-world "ada" " " '() '()))
(check-expect (react (make-world "ada" "" '() '()) "left")
              (make-world "ada" "" '() '()))
(check-expect (react (make-world "ada" "" '() '()) "h")
              (make-world "ada" "h" '() '()))
(check-expect (react (make-world "ada" "h" '() '()) ":")
              (make-world "ada" "h:" '() '()))
(check-expect (react w0 "\r") w0)
(check-expect (react (make-world "ada" "x" '() '()) "\r")
              (send "ada" "x" '() '()))
(check-expect (react (make-world "ada" false '() '()) "\r")
              (send "ada" "" '() '()))
(check-expect (react (make-world "ada" WIDE-STRING '() '()) "x")
              (send "ada" WIDE-STRING '() '()))
(check-expect (react (make-world WIDE-STRING false '() '()) "x")
              (send WIDE-STRING "" '() '()))

;; -------------------------------
;; editing keys, not required 

(check-expect (react (make-world "abc" false '() '()) "\b")
              (make-world "ab" false '() '()))
(check-expect (react (make-world false false '() '()) "\b")
              (make-world false false '() '()))
(check-expect (react (make-world "abc" "def" '() '()) "\b")
              (make-world "abc" "de" '() '()))

(define (react w key)
  (local ((define to (world-todraft w))
          (define mm (world-mmdraft w))
          (define from* (world-from w))
          (define to* (world-to w)))
    (cond
      [(key=? "\r" key) 
       (if (boolean? to) w (send to (if (boolean? mm) "" mm) from* to*))]
      ;; -------------------------------
      ;; editing keys; not required 
      [(key=? "\b" key)
       (cond
         [(boolean? to) w]
         [(string? mm) (world-mmdraft! w (shorten mm))]
         ;; (boolean? mm) ^ (not (boolean? to)) => (string? mm)
         [else (world-todraft! w (shorten to))])]       
      ;; -------------------------------
      [(key=? ":" key)
       (cond
         [(boolean? to) w]
         [(boolean? mm) (world-mmdraft! w "")]
         ;; (and (string? to) (string? mm))
         ;; so this string belongs to the end of mm
         [else (world-mmdraft! w (string-append mm ":"))])]
      [else 
       (cond
         [(and (boolean? to) (boolean? mm))
          ;; the key belongs into the address; it can't possibly be too wide
          (cond
            [(bad-name-key? key) w]
            [else (world-todraft! w key)])]
         [(and (string? to) (boolean? mm))
          ;; the key also belongs into address 
          (local ((define to-new (string-append to key)))
            (cond
              [(bad-name-key? key) w]
              [(too-wide? to-new mm) (send to "" from* to*)]
              [else (world-todraft! w to-new)]))]
         ; [(and (boolean? to) (string? mm)) (error 'react "can't happen")]
         [else				; (and (string? to) (string? mm))
          ;; the key belongs into the message text 
          (local ((define new-mm (string-append mm key)))
            (cond
              [(bad-msg-key? key) w]
              [(too-wide? to new-mm) (send to mm from* to*)]
              [else (world-mmdraft! w new-mm)]))])])))

;; -----------------------------------------------------------------------------
;; String -> String 
;; take off last character 
(check-expect (shorten "") "")
(check-expect (shorten "abc") "ab")
(define (shorten to)
  (if (= (string-length to) 0)
      to
      (substring to 0 (- (string-length to) 1))))

;; -----------------------------------------------------------------------------
;; String -> Boolean 
;; is this key bad for text messages?

(check-expect (bad-msg-key? " ") false)
(check-expect (bad-msg-key? "right") true)

(define (bad-msg-key? key)
  (or (string=? "\b" key) (>= (string-length key) 2)))

;; -----------------------------------------------------------------------------
;; String -> Boolean 
;; is the key bad (special key, or space or ":") for names

(check-expect (bad-name-key? "x") false)
(check-expect (bad-name-key? ":") true)
(check-expect (bad-name-key? "false") true)

(define (bad-name-key? key)
  (or (string=? " " key) (string=? ":" key) (>= (string-length key) 2)))

;; -----------------------------------------------------------------------------
;; String String [Listof Line] [Listof Line] -> WorldPackage
;; add (make-messg addr msg) to from list, send (list addr msg)

(check-expect (send "ada" "hello" '() '())
              (make-package
               (make-world false false '() (list (make-messg "ada" "hello")))
               (list "ada" "hello")))

(define (send addr msg from* to*)
  (local ((define new-to* (enqueue (+ (image-height CURSOR) 2) to* addr msg)))
    (make-package (make-world false false from* new-to*) (list addr msg))))

;; -----------------------------------------------------------------------------
;; World String -> World 
;; create world from old fiels, use str for mmdraft

(check-expect (world-mmdraft! (make-world false "" '() '()) ":") 
              (make-world false ":" '() '()))

(define from0 (list (make-messg "ada" "hello world")))
(check-expect (world-mmdraft! (make-world false "" '() from0) ":")
              (make-world false ":" '() from0))

(define (world-mmdraft! w str)
  (make-world (world-todraft w) str (world-from w) (world-to w)))

;; -----------------------------------------------------------------------------
;; World String -> World 
;; create world from old fiels, use str for todraft

(check-expect (world-todraft! (make-world false false '() '()) "x") 
              (make-world "x" false '() '()))

(check-expect (world-todraft! (make-world "xy" false '() from0) "xyz")
              (make-world "xyz" false '() from0))

(define (world-todraft! w str)
  (make-world str (world-mmdraft w) (world-from w) (world-to w)))

;; -----------------------------------------------------------------------------
;; String String -> Boolean

(check-expect (too-wide? "" (replicate WIDTH "m")) true)
(check-expect (too-wide? "ada" "hello") false) ; must succeed 

(define (too-wide? addr msg)
  (>= (image-width (line-render-cursor addr msg)) (- WIDTH 2)))

;                                     
;                                     
;                                     
;    ;                    ;           
;   ;;;;;   ;;;    ;;;;  ;;;;;   ;;;; 
;    ;     ;   ;  ;   ;   ;     ;   ; 
;    ;     ;;;;;   ;;;    ;      ;;;  
;    ;     ;          ;   ;         ; 
;    ;   ; ;      ;   ;   ;   ; ;   ; 
;     ;;;   ;;;;  ;;;;     ;;;  ;;;;  
;                                     
;                                     
;                                     
;                                     

(define world0 (make-world false false '() '()))
(define world1 (make-world  
                false false 
                (list (make-messg "ada*" "hello")) 
                (list (make-messg "ada" "world"))))
(define world2 (make-world  
                false false 
                (list (make-messg "ada*" "hello")
                      (make-messg "bob" "secret code")
                      (make-messg "cynthia" "more secrets")
                      (make-messg "doug" "it's all the same to me"))
                (list (make-messg "ada" "world") 
                      (make-messg "*" "world!!!"))))

(render world0)
(render world1)
(render world2)

(define (main n)
  (big-bang world0 
            (on-key react)
            (on-draw render)
            (on-receive receive)
            (check-with world?)
            (name n)
<<<<<<< HEAD
            (register LOCALHOST)))
=======
	    (state true)
            (register LOCALHOST)))

(define (run* _)
  (launch-many-worlds (main "carl") (main "sam")))

(run* 0)
>>>>>>> d1dc3faa
<|MERGE_RESOLUTION|>--- conflicted
+++ resolved
@@ -1,12 +1,7 @@
 ;; The first three lines of this file were inserted by DrScheme. They record metadata
 ;; about the language level of this file in a form that our tools can easily process.
-<<<<<<< HEAD
-#reader(lib "htdp-intermediate-lambda-reader.ss" "lang")((modname chatter) (read-case-sensitive #t) (teachpacks ((lib "universe.ss" "teachpack" "2htdp"))) (htdp-settings #(#t constructor repeating-decimal #f #t none #f ((lib "universe.ss" "teachpack" "2htdp")))))
-;(require 2htdp/universe)
-=======
 #reader(lib "htdp-intermediate-lambda-reader.ss" "lang")((modname chatter) (read-case-sensitive #t) (teachpacks ()) (htdp-settings #(#t constructor repeating-decimal #f #t none #f ())))
 (require 2htdp/universe)
->>>>>>> d1dc3faa
 (require "auxiliaries.ss")
 
 #|
@@ -124,7 +119,6 @@
 ;; -----------------------------------------------------------------------------
 ;; StrFl StrFl -> Image
 ;; render a single display line, with a cursor at current 'editing' position
-<<<<<<< HEAD
 
 (check-expect (line-render-cursor false false) 
               (image-append (text SP FTSZ FTCL) CURSOR))
@@ -135,18 +129,6 @@
 (check-expect (line-render-cursor "ada" "hello") 
               (image-append result0 CURSOR))
 
-=======
-
-(check-expect (line-render-cursor false false) 
-              (image-append (text SP FTSZ FTCL) CURSOR))
-
-(check-expect (line-render-cursor "ada" false) 
-              (image-append (text (string-append SP "ada") FTSZ FTCL) CURSOR))
-
-(check-expect (line-render-cursor "ada" "hello") 
-              (image-append result0 CURSOR))
-
->>>>>>> d1dc3faa
 (define (line-render-cursor addr msg)  
   (cond
     [(and (boolean? addr) (boolean? msg)) 
@@ -500,14 +482,10 @@
             (on-receive receive)
             (check-with world?)
             (name n)
-<<<<<<< HEAD
-            (register LOCALHOST)))
-=======
 	    (state true)
             (register LOCALHOST)))
 
 (define (run* _)
   (launch-many-worlds (main "carl") (main "sam")))
 
-(run* 0)
->>>>>>> d1dc3faa
+(run* 0)