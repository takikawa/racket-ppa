#lang racket/base

#|

Need to test copy & paste. Also test that if the "if" 
expression in image-snipclass%'s read
method returns #f, then you get a black circle out.

---

improvments/changes wrt to htdp/image:

  - copying and pasting does not introduce jaggies
  - equal comparisions are more efficient
  - added rotation & scaling
  - got rid of pinholes (see the new overlay, beside, and above functions)
  - a bunch of new polygon functions

Equality change: equality is now based on the structure of the construction of the picture. 
This means that some equalities that were there before are no longer true. For example,
in the old library, these two images are the same:

  (overlay/xy (rectangle 100 10 'solid 'red)
               0
               10
               (rectangle 100 10 'solid 'red))

  (rectangle 100 20 'solid 'red)

... and why aren't they the same again....?!

todo: sort out wxme library support (loading in text mode).

------------

From Matthias: (to use to compare with this library)


You asked about exercises and code snippets for HtDP/2e yesterday. I actually do have a bunch of stuff in

 svn: 2HtDP/SampleCode/

and they all have good sample contracts. (It is amazing what we can do with kids who have just a few weeks of cs down; I would have never dared to write an editor after six weeks in Algol.)


|#


(require (except-in "../mrlib/image-core.ss" make-color color make-pen pen)
         "private/image-more.ss"
         "private/img-err.ss"
         (only-in lang/prim provide-primitive provide-primitives define-primitive)
         htdp/error)

(provide-primitives
         overlay
         overlay/align
         overlay/xy
         underlay
         underlay/align
         underlay/xy
         
         beside
         beside/align

         above
         above/align
         
	 crop
         rotate
         flip-horizontal
         flip-vertical
         frame
         place-image
         place-image/align
         
         scale
         scale/xy
         
         circle
         ellipse
         rectangle
         empty-scene
         square
         rhombus
         regular-polygon
         polygon
         star
         star-polygon
         radial-star
         triangle
         triangle/sss
         triangle/ssa
         triangle/sas
         triangle/ass
         triangle/aas
         triangle/asa
         triangle/saa
         isosceles-triangle
         right-triangle
         line
         add-line
         add-curve
         scene+line
         scene+curve
         text
         text/font
         image->color-list
         color-list->bitmap
         
         x-place?
         y-place?
         image?
         mode?
         angle?
         side-count?
         image-color?
         pen-style? 
         pen-cap?
         pen-join?
         color-red color-blue color-green color? color
         pen-color pen-width pen-style pen-cap pen-join 

         image-width
         image-height
         image-baseline

         put-pinhole
         clear-pinhole
         center-pinhole
         pinhole-x
         pinhole-y
         overlay/pinhole
         underlay/pinhole
         
         make-color
<<<<<<< HEAD
         make-pen
=======
         make-pen pen
>>>>>>> 371b00af
         pen?
         step-count?
         save-image)

(provide bitmap)

(define-primitive make-color build-color/make-color)
(define-primitive color build-color/color)
(define-primitive make-pen build-pen/make-pen)
(define-primitive pen build-pen/pen)

#;
(provide (rename-out [build-color make-color])
         (rename-out [build-pen make-pen]))<|MERGE_RESOLUTION|>--- conflicted
+++ resolved
@@ -134,11 +134,7 @@
          underlay/pinhole
          
          make-color
-<<<<<<< HEAD
-         make-pen
-=======
          make-pen pen
->>>>>>> 371b00af
          pen?
          step-count?
          save-image)
