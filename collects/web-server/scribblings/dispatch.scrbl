--- conflicted
+++ resolved
@@ -14,13 +14,8 @@
    (let ([the-eval (make-base-eval)])
      (the-eval '(require web-server/http
                          net/url
-<<<<<<< HEAD
-                         scheme/list 
-                         scheme/promise
-=======
                          racket/list 
                          racket/promise
->>>>>>> 0954877d
                          web-server/dispatch
                          web-server/dispatch/extend))
      the-eval))
