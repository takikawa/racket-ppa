--- conflicted
+++ resolved
@@ -66,10 +66,7 @@
       (define response
         (with-handlers ([exn:fail:filesystem:exists?
                          (lambda (the-exn) (next-dispatcher))]
-<<<<<<< HEAD
-=======
                         [exn:dispatcher? raise]
->>>>>>> b5aa158a
                         [(lambda (x) #t)
                          (lambda (the-exn) (responders-servlet-loading uri the-exn))])
           (define the-servlet (url->servlet uri))
@@ -77,12 +74,8 @@
                          [current-custodian (servlet-custodian the-servlet)]
                          [current-directory (servlet-directory the-servlet)]
                          [current-namespace (servlet-namespace the-servlet)])
-<<<<<<< HEAD
-            (with-handlers ([(lambda (x) #t)
-=======
             (with-handlers ([exn:dispatcher? raise]
                             [(lambda (x) #t)
->>>>>>> b5aa158a
                              (lambda (exn) (responders-servlet uri exn))])
               (call-with-continuation-barrier 
                (lambda ()
