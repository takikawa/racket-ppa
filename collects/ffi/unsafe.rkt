--- conflicted
+++ resolved
@@ -349,20 +349,6 @@
        (syntax-case* t
            (type: expr: bind: 1st-arg: prev-arg: pre: post: keywords: =>)
            id=?
-<<<<<<< HEAD
-         [(type: t x ...)      (next #'(x ...) 'type #'t)]
-         [(expr:     e  x ...) (next #'(x ...) 'expr #'e)]
-         [(bind:     id x ...) (next #'(x ...) 'bind (cert-id #'id) #t)]
-         [(1st-arg:  id x ...) (next #'(x ...) '1st  (cert-id #'id) #t)]
-         [(prev-arg: id x ...) (next #'(x ...) 'prev (cert-id #'id) #t)]
-         ;; in the following two cases pass along orig for recertifying
-         ;; first explicitly check if the `(id => expr)' form left off
-         ;; the parentheses
-         [(pre:      p => expr x ...) (err "bad form for `pre:'. Expected either `pre: (id => expression)' or `pre: expression'" #'(pre: p => expr))]
-         [(pre:      p  x ...) (next #'(x ...) 'pre  (with-arg #'p))]
-         [(post:     p => expr x ...) (err "bad form for `post:' Expected either `post: (id => expression)' or `post: expression'" #'(post: p => expr))]
-         [(post:     p  x ...) (next #'(x ...) 'post (with-arg #'p))]
-=======
          [(type: t x ...)      (next #'(x ...) 'type (rearm #'t))]
          [(expr:     e  x ...) (next #'(x ...) 'expr (rearm #'e))]
          [(bind:     id x ...) (next #'(x ...) 'bind (rearm #'id) #t)]
@@ -372,7 +358,6 @@
          [(pre:      p  x ...) (next #'(x ...) 'pre  (with-arg #'p rearm))]
          [(post:     p => expr x ...) (err "bad form for `post:' Expected either `post: (id => expression)' or `post: expression'" #'(post: p => expr))]
          [(post:     p  x ...) (next #'(x ...) 'post (with-arg #'p rearm))]
->>>>>>> 9bd8e67e
          [(keywords: x ...)
           (let kloop ([ks '()] [xs #'(x ...)])
             (syntax-case xs ()
