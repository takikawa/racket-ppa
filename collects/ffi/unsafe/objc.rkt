--- conflicted
+++ resolved
@@ -82,13 +82,6 @@
 
 (define sizes-for-direct-struct-results
   (case (string->symbol (path->string (system-library-subpath #f)))
-<<<<<<< HEAD
-    [(i386-macosx i386-darwin) '(1 2 4 8)]
-    [(ppc-macosx ppc-darwin) '(1 2 3 4)]
-    [(x86_64-macosx x86_64-darwin) 
-     ;; Do we need more analysis for unaligned fields?
-     '(1 2 3 4 5 6 7 8)]))
-=======
     [(i386-macosx i386-darwin) (lambda (v) (memq (ctype-sizeof v) '(1 2 4 8)))]
     [(ppc-macosx ppc-darwin) (lambda (v) (memq (ctype-sizeof v) '(1 2 3 4)))]
     [(x86_64-macosx x86_64-darwin) 
@@ -103,7 +96,6 @@
 ;; or killed during access, whcih would block other threads.
 (define-syntax-rule (as-atomic e)
   (begin (start-atomic) (begin0 e (end-atomic))))
->>>>>>> 371b00af
 
 (define (lookup-send types msgSends msgSend msgSend_fpret msgSend_stret first-arg-type)
   ;; First type in `types' vector is the result type
