--- conflicted
+++ resolved
@@ -52,11 +52,7 @@
           (when (and curr-win (docked?))
             (send drscheme-frame display-test-panel content)
             #;(send curr-win show #f))
-<<<<<<< HEAD
-          (printf "done~n"))))
-=======
           )))
->>>>>>> 62550e06
     
     (define/public (display-results)
       (let* ([curr-win (and current-tab (send current-tab get-test-window))]
@@ -240,10 +236,6 @@
     (super-instantiate
      ((string-constant test-engine-window-title) #f 400 350))
 
-<<<<<<< HEAD
-    #;(define editor #f)
-=======
->>>>>>> 62550e06
     (define switch-func void)
     (define disable-func void)
     (define close-cleanup void)
@@ -275,10 +267,6 @@
             (make-object grow-box-spacer-pane% button-panel)))
 
     (define/public (update-editor e)
-<<<<<<< HEAD
-      #;(set! editor e)
-=======
->>>>>>> 62550e06
       (send content set-editor e))
 
     (define/public (update-switch thunk)
