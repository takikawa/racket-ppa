--- conflicted
+++ resolved
@@ -66,12 +66,7 @@
                        (syntax-column stx)
                        (syntax-position stx)
                        (syntax-span stx)))))
-<<<<<<< HEAD
-  (quasisyntax/loc stx
-    (define #,bogus-name
-=======
   #`(define #,bogus-name
->>>>>>> aa24f732
       #,(stepper-syntax-property
          #`(let ([test-info (namespace-variable-value
                              'test~object #f builder (current-namespace))])
@@ -79,19 +74,6 @@
                (insert-test test-info
                             (lambda ()
                               #,(with-stepper-syntax-properties
-<<<<<<< HEAD
-                                    (['stepper-hint hint-tag]
-                                     ['stepper-hide-reduction #t]
-                                     ['stepper-use-val-as-final #t])
-                                  (quasisyntax/loc stx
-                                    (#,checker-proc-stx
-                                     #,@embedded-stxes
-                                     #,src-info
-                                     #,(with-stepper-syntax-properties
-                                           (['stepper-no-lifting-info #t]
-                                            ['stepper-hide-reduction #t])
-                                         #'test-info))))))))
-=======
                                  (['stepper-hint hint-tag]
                                   ['stepper-hide-reduction #t]
                                   ['stepper-use-val-as-final #t])
@@ -111,7 +93,6 @@
                                        (['stepper-no-lifting-info #t]
                                         ['stepper-hide-reduction #t])
                                        #'test-info))))))))
->>>>>>> aa24f732
          'stepper-skipto
          (append skipto/third ;; let
                  skipto/third skipto/second ;; unless (it expands into a begin)
