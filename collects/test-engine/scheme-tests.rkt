--- conflicted
+++ resolved
@@ -1,378 +1,3 @@
-<<<<<<< HEAD
-#lang mzscheme
-
-(require lang/private/teachprims
-         scheme/class
-         scheme/match
-         (only scheme/base for memf)
-         "test-engine.scm"
-	 "test-info.scm"
-         )
-
-(require-for-syntax stepper/private/shared)
-
-(provide
- check-expect ;; syntax : (check-expect <expression> <expression>)
- check-within ;; syntax : (check-within <expression> <expression> <expression>)
- check-member-of ;; syntax : (check-member-of <expression> <expression>)
- check-range ;; syntax : (check-range <expression> <expression> <expression>)
- check-error  ;; syntax : (check-error <expression> <expression>)
- )
-
-; for other modules implementing check-expect-like forms
-(provide
- (for-syntax check-expect-maker))
-
-(define INEXACT-NUMBERS-FMT
-  "check-expect cannot compare inexact numbers. Try (check-within test ~a range).")
-(define FUNCTION-FMT
-  "check-expect cannot compare functions.")
-(define CHECK-ERROR-STR-FMT
-  "check-error requires a string for the second argument, representing the expected error message. Given ~s")
-(define CHECK-WITHIN-INEXACT-FMT
-  "check-within requires an inexact number for the range. ~a is not inexact.")
-(define CHECK-WITHIN-FUNCTION-FMT
-  "check-within cannot compare functions.")
-(define LIST-FMT
-  "check-member-of requires a list for the second argument, containing the possible outcomes. Given ~s")
-(define CHECK-MEMBER-OF-FUNCTION-FMT
-  "check-member-of cannot compare functions.")
-(define RANGE-MIN-FMT
-  "check-range requires a number for the minimum value. Given ~a")
-(define RANGE-MAX-FMT
-  "check-range requires a number for the maximum value. Given ~a")
-(define CHECK-RANGE-FUNCTION-FMT
-  "check-range cannot compare functions.")
-
-
-(define-for-syntax CHECK-EXPECT-STR
-  "check-expect requires two expressions. Try (check-expect test expected).")
-(define-for-syntax CHECK-ERROR-STR
-  "check-error requires two expressions. Try (check-error test message).")
-(define-for-syntax CHECK-WITHIN-STR
-  "check-within requires three expressions. Try (check-within test expected range).")
-(define-for-syntax CHECK-MEMBER-OF-STR
-  "check-member-of requires at least two expressions. Try (check-member-of test option options ...).")
-(define-for-syntax CHECK-RANGE-STR
-  "chech-range requires three expressions. Try (check-range test min max).")
-
-(define-for-syntax CHECK-EXPECT-DEFN-STR
-  "found a test that is not at the top level")
-(define-for-syntax CHECK-WITHIN-DEFN-STR
-  CHECK-EXPECT-DEFN-STR)
-(define-for-syntax CHECK-ERROR-DEFN-STR
-  CHECK-EXPECT-DEFN-STR)
-
-;; check-expect-maker : syntax? syntax? (listof syntax?) symbol? -> syntax?
-;; the common part of all three test forms.
-(define-for-syntax (check-expect-maker stx checker-proc-stx embedded-stxes
-                                       hint-tag)
-  (define bogus-name
-    (stepper-syntax-property #`#,(gensym 'test) 'stepper-hide-completed #t))
-  (define src-info
-    (with-stepper-syntax-properties (['stepper-skip-completely #t])
-      #`(list #,@(list #`(quote #,(syntax-source stx))
-                       (syntax-line stx)
-                       (syntax-column stx)
-                       (syntax-position stx)
-                       (syntax-span stx)))))
-  (if (eq? 'module (syntax-local-context))
-      #`(define #,bogus-name
-          #,(stepper-syntax-property
-             #`(let ([test-info (namespace-variable-value
-                                 'test~object #f builder (current-namespace))])
-                 (when test-info
-                   (insert-test test-info
-                                (lambda ()
-                                  #,(with-stepper-syntax-properties
-                                     (['stepper-hint hint-tag]
-                                      ['stepper-hide-reduction #t]
-                                      ['stepper-use-val-as-final #t])
-                                     (quasisyntax/loc stx
-                                       (#,checker-proc-stx
-                                        #,(with-stepper-syntax-properties
-                                           (['stepper-hide-reduction #t])
-                                           #`(car 
-                                              #,(with-stepper-syntax-properties
-                                                 (['stepper-hide-reduction #t])
-                                                 #`(list
-                                                    (lambda () #,test-expr)
-                                                    #,(syntax/loc stx (void))))))
-                                        #,@embedded-stxes
-                                        #,src-info
-                                        #,(with-stepper-syntax-properties
-                                           (['stepper-no-lifting-info #t]
-                                            ['stepper-hide-reduction #t])
-                                           #'test-info))))))))
-             'stepper-skipto
-             (append skipto/third ;; let
-                     skipto/third skipto/second ;; unless (it expands into a begin)
-                     skipto/cdr skipto/third ;; application of insert-test
-                     '(syntax-e cdr cdr syntax-e car) ;; lambda
-                     )))
-      #`(begin
-          (let ([test-info (namespace-variable-value
-                            'test~object #f builder (current-namespace))])
-            (when test-info
-              (begin
-                (send test-info reset-info)
-                (insert-test test-info
-                             (lambda ()
-                               #,(with-stepper-syntax-properties
-                                  (['stepper-hint hint-tag]
-                                   ['stepper-hide-reduction #t]
-                                   ['stepper-use-val-as-final #t])
-                                  (quasisyntax/loc stx
-                                    (#,checker-proc-stx
-                                     #,(with-stepper-syntax-properties
-                                        (['stepper-hide-reduction #t])
-                                        #`(car 
-                                           #,(with-stepper-syntax-properties
-                                              (['stepper-hide-reduction #t])
-                                              #`(list
-                                                 (lambda () #,test-expr)
-                                                 #,(syntax/loc stx (void))))))
-                                     #,@embedded-stxes
-                                     #,src-info
-                                     #,(with-stepper-syntax-properties
-                                        (['stepper-no-lifting-info #t]
-                                         ['stepper-hide-reduction #t])
-                                        #'test-info)))))))))
-          (test))))
-
-(define-for-syntax (check-context?)
-  (let ([c (syntax-local-context)])
-    (memq c '(module top-level))))
-
-;; check-expect
-(define-syntax (check-expect stx)
-  (unless (check-context?)
-    (raise-syntax-error 'check-expect CHECK-EXPECT-DEFN-STR stx))
-  (syntax-case stx ()
-    [(_ test actual)
-     (check-expect-maker stx #'check-values-expected
-                         (list #`(lambda () test) #`actual)
-                         'comes-from-check-expect)]
-    [_ (raise-syntax-error 'check-expect CHECK-EXPECT-STR stx)]))
-
-;; check-values-expected: (-> scheme-val) scheme-val src test-object -> void
-(define (check-values-expected test actual src test-info)
-  (error-check (lambda (v) (if (number? v) (exact? v) #t))
-               actual INEXACT-NUMBERS-FMT #t)
-  (error-check (lambda (v) (not (procedure? v))) actual FUNCTION-FMT #f)
-  (send (send test-info get-info) add-check)
-  (run-and-check (lambda (v1 v2 _) (beginner-equal? v1 v2))
-                 (lambda (src format v1 v2 _) (make-unequal src format v1 v2))
-                 test actual #f src test-info 'check-expect))
-
-;;check-within
-(define-syntax (check-within stx)
-  (unless (check-context?)
-    (raise-syntax-error 'check-within CHECK-WITHIN-DEFN-STR stx))
-  (syntax-case stx ()
-    [(_ test actual within)
-     (check-expect-maker stx #'check-values-within
-                         (list #`(lambda () test) #`actual #`within)
-                         'comes-from-check-within)]
-    [_ (raise-syntax-error 'check-within CHECK-WITHIN-STR stx)]))
-
-;; check-values-within: (-> scheme-val) scheme-val number src test-object -> void
-(define (check-values-within test actual within src test-info)
-  (error-check number? within CHECK-WITHIN-INEXACT-FMT #t)
-  (error-check (lambda (v) (not (procedure? v))) actual CHECK-WITHIN-FUNCTION-FMT #f)
-  (send (send test-info get-info) add-check)
-  (run-and-check beginner-equal~? make-outofrange test actual within src
-                 test-info
-                 'check-within))
-
-;; check-error
-(define-syntax (check-error stx)
-  (unless (check-context?)
-    (raise-syntax-error 'check-error CHECK-ERROR-DEFN-STR stx))
-  (syntax-case stx ()
-    [(_ test error)
-     (check-expect-maker stx #'check-values-error
-                         (list #'(lambda () test) #`error)
-                         'comes-from-check-error)]
-    [_ (raise-syntax-error 'check-error CHECK-ERROR-STR stx)]))
-
-;; check-values-error: (-> scheme-val) scheme-val src test-object -> void
-(define (check-values-error test error src test-info)
-  (error-check string? error CHECK-ERROR-STR-FMT #t)
-  (send (send test-info get-info) add-check)
-  (let ([result (with-handlers ([exn?
-                                 (lambda (e)
-                                   (or (equal? (exn-message e) error)
-                                       (make-incorrect-error src (test-format) error
-                                                             (exn-message e) e)))])
-                  (let ([test-val (test)])
-                    (make-expected-error src (test-format) error test-val)))])
-    (if (check-fail? result)
-        (begin
-          (send (send test-info get-info) check-failed
-                result (check-fail-src result)
-                (and (incorrect-error? result) (incorrect-error-exn result)))
-          #f)
-        #t)))
-
-
-;;error-check: (scheme-val -> boolean) format-string boolean) -> void : raise exn:fail:contract
-(define (error-check pred? actual fmt fmt-act?)
-  (unless (pred? actual)
-    (raise (make-exn:fail:contract (if fmt-act? (format fmt actual) fmt)
-                                   (current-continuation-marks)))))
-
-;;check-member-of
-(define-syntax (check-member-of stx)
-  (unless (check-context?)
-    (raise-syntax-error 'check-member-of CHECK-EXPECT-DEFN-STR stx))
-  (syntax-case stx ()
-    [(_ test actual actuals ...)
-     (check-expect-maker stx #'check-member-of-values-expected #`test (list #`actual #`(list actuals ...))
-                         'comes-from-check-member-of)]
-    [_ (raise-syntax-error 'check-member-of CHECK-MEMBER-OF-STR stx)]))
-
-;; check-member-of-values-expected: (-> scheme-val) scheme-val src test-object -> void
-(define (check-member-of-values-expected test first-actual actuals src test-info)
-  (error-check (lambda (v) (not (procedure? v))) first-actual CHECK-MEMBER-OF-FUNCTION-FMT #f)
-  (send (send test-info get-info) add-check)
-  (run-and-check (lambda (v2 v1 _) (memf (lambda (i) (beginner-equal? v1 i)) v2))
-                 (lambda (src format v1 v2 _) (make-not-mem src format v1 v2))
-                 test (cons first-actual actuals) #f src test-info 'check-member-of))
-
-;;check-range
-(define-syntax (check-range stx)
-  (unless (check-context?)
-    (raise-syntax-error 'check-member-of CHECK-EXPECT-DEFN-STR stx))
-  (syntax-case stx ()
-    [(_ test min max)
-     (check-expect-maker stx #'check-range-values-expected #`test (list #`min #`max)
-                         'comes-from-check-range)]
-    [_ (raise-syntax-error 'check-range CHECK-RANGE-STR stx)]))
-
-;; check-range-values-expected: (-> scheme-val) scheme-val src test-object -> void
-(define (check-range-values-expected test min max src test-info)
-  (error-check number? min RANGE-MIN-FMT #t)
-  (error-check number? max RANGE-MAX-FMT #t) 
-  (error-check (lambda (v) (not (procedure? v))) min CHECK-RANGE-FUNCTION-FMT #f)
-  (error-check (lambda (v) (not (procedure? v))) max CHECK-RANGE-FUNCTION-FMT #f)
-  (send (send test-info get-info) add-check)
-  (run-and-check (lambda (v2 v1 v3) (and (number? v1) (and (<= v2 v1) (<= v1 v3))))
-                 (lambda (src format v1 v2 v3) (make-not-range src format v1 v2 v3))
-                 test min max src test-info 'check-range))
-
-  
-;; run-and-check: (scheme-val scheme-val scheme-val -> boolean)
-;;                (src format scheme-val scheme-val scheme-val -> check-fail)
-;;                ( -> scheme-val) scheme-val scheme-val object symbol? -> void
-(define (run-and-check check maker test expect range src test-info kind)
-  (match-let ([(list result result-val exn)
-               (with-handlers ([exn:fail?
-                                (lambda (e)
-                                  (let ([display (error-display-handler)])
-                                    (list (make-unexpected-error src (test-format) expect
-                                                                 (exn-message e) 
-                                                                 e)
-                                          'error
-                                          e)))])
-                 (let ([test-val (test)])
-                   (cond [(check expect test-val range) (list #t test-val #f)]
-                         [else 
-                          (list (maker src (test-format) test-val expect range) test-val #f)])))])
-    (cond [(check-fail? result)
-           (send (send test-info get-info) check-failed result (check-fail-src result) exn)
-           (if exn
-	       (raise exn)
-	       #f)]
-          [else
-           #t])))
-
-(define (builder)
-  (let ([te (build-test-engine)])
-    (namespace-set-variable-value! 'test~object te (current-namespace))
-    te))
-
-(define-syntax (test stx) 
-  (syntax-case stx ()
-    [(_)
-     (syntax-property
-      #'(test*)
-      'test-call #t)]))
-
-(define (test*)
-  (dynamic-wind
-   values
-   (lambda () (run-tests))
-   (lambda () (display-results))))
-
-(define-syntax (run-tests stx)
-  (syntax-case stx ()
-    [(_)
-     (syntax-property
-      #'(run)
-      'test-call #t)]))
-
-(define (run) 
-  (let ([test-info
-         (namespace-variable-value 'test~object #f builder (current-namespace))]) 
-    (and test-info (send test-info run))))
-
-(define (display-results*)
-  (let ([test-info (namespace-variable-value 'test~object #f builder (current-namespace))])
-    (and test-info
-         (let ([display-data (scheme-test-data)])
-           (when (caddr display-data)
-             (send test-info refine-display-class (caddr display-data)))
-           (send test-info setup-display (car display-data) (cadr display-data))
-           (send test-info summarize-results (current-output-port))))))
-
-(define-syntax (display-results stx) 
-  (syntax-case stx ()
-    [(_)
-     (syntax-property
-      #'(display-results*)
-      'test-call #t)]))
-
-(provide run-tests display-results test builder)
-
-(define (build-test-engine)
-  (let ([engine (make-object scheme-test%)])
-    (send engine setup-info 'test-check)
-    engine))
-
-(define (insert-test test-info test) (send test-info add-test test))
-
-(define scheme-test-data (make-parameter (list #f #f #f)))
-
-(define scheme-test%
-  (class* test-engine% ()
-    (super-instantiate ())
-    (inherit-field test-info test-display)
-    (inherit setup-info)
-
-    (field [tests null]
-           [test-objs null])
-
-    (define/public (add-test tst)
-      (set! tests (cons tst tests)))
-    (define/public (get-info)
-      (unless test-info (send this setup-info 'check-require))
-      test-info)
-    (define/public (reset-info)
-      (set! tests null)
-      #;(send this setup-info 'check-require))
-
-    (define/augment (run)
-      (inner (void) run)
-      (for ([t (reverse tests)]) (run-test t)))
-
-    (define/augment (run-test test)
-      (test)
-      (inner (void) run-test test))))
-
-(provide scheme-test-data test-format test-execute test-silence error-handler)
-=======
 #lang racket/base
 (require "racket-tests.rkt")
 (provide (all-from-out "racket-tests.rkt"))
->>>>>>> 371b00af
