#lang scheme/base

(require scheme/class
         "test-info.scm")

(define test-display-textual%
  (class* object% ()

    (init-field (current-rep #f))

    (define test-info #f)
    (define/pubment (install-info t)
      (set! test-info t)
      (inner (void) install-info t))

    (define/public (display-results)
      (insert-test-results test-info))

    (define/pubment (insert-test-results test-info)
      (let* ([style (send test-info test-style)]
             [total-tests (send test-info tests-run)]
             [failed-tests (send test-info tests-failed)]
             [total-checks (send test-info checks-run)]
             [failed-checks (send test-info checks-failed)]
             [test-outcomes
              (lambda (zero-message)
                (printf "~a"
                        (cond [(zero? total-tests) zero-message]
                              [(= 1 total-tests) "Ran 1 test.\n"]
                              [else (format "Ran ~a tests.\n" total-tests)]))
                (when (> total-tests 0)
                  (printf "~a"
                          (cond
                            [(and (zero? failed-tests) (= 1 total-tests))
                             "Test passed!\n\n"]
                            [(zero? failed-tests) "All tests passed!\n\n"]
                            [(= failed-tests total-tests) "0 tests passed.\n"]
                            [else "~a of the ~a tests failed.\n\n"]))))]
             [check-outcomes
              (lambda (zero-message)
                (printf "~a"
                        (cond
                          [(zero? total-checks) zero-message]
                          [(= 1 total-checks) "Ran 1 check.\n"]
                          [else (format "Ran ~a checks.\n" total-checks)]))
                (when (> total-checks 0)
                  (printf "~a"
                          (cond
                            [(and (zero? failed-checks) (= 1 total-checks))
                             "Check passed!\n\n"]
                            [(zero? failed-checks) "All checks passed!\n\n"]
                            [(= failed-checks total-checks) "0 checks passed.\n"]
                            [else (format "~a of the ~a checks failed.\n\n"
                                          failed-checks total-checks)]))))])
        (case style
          [(test-require)
           (test-outcomes "This program must be tested!\n")
           (check-outcomes "This program is unchecked!\n")]
          [(check-require)
           (check-outcomes "This program is unchecked!\n")]
          [(test-basic)
           (test-outcomes "")
           (check-outcomes "")]
          [else (check-outcomes "")])

        (unless (and (zero? total-checks) (zero? total-tests))
          (inner (display-check-failures (send test-info failed-checks)
                                         test-info)
                 insert-test-results test-info))))

    (define/public (display-check-failures checks test-info)
      (for ([failed-check (reverse checks)])
        (printf "~a" "\t")
        (make-link (failed-check-msg failed-check)
                   (failed-check-src failed-check))
        (printf "~a" "\n")))

    (define/public (report-success) (void))
    
    (define/public (next-line) (printf "~a" "\n\t"))

    ;; make-link: (listof (U string snip%)) src -> void
    (define (make-link msg dest)
      (for-each printf msg)
      (printf (format-src dest)))

    (define (format-src src)
      (let ([src-file car]
            [src-line cadr]
            [src-col caddr])
        (string-append
         (cond [(symbol? (src-file src)) " At "]
               [(path? (src-file src))
                (string-append " In " (path->string (src-file src)) " at ")]
               [else " At "])
         "line " (cond [(src-line src) => number->string]
                       [else "(unknown)"])
         " column " (cond [(src-col src) => number->string]
                          [else "(unknown)"]))))

      (super-instantiate ())))

(define test-engine%
  (class* object% ()
    (field [test-info #f]
           [test-display #f])

    (define display-class test-display-textual%)
    (define display-rep #f)
    (define display-event-space #f)

    (super-instantiate ())

    (define/public (refine-display-class d) (set! display-class d))
    (define/public (info-class) test-info-base%)

    (define/public (add-analysis a) (send test-info add-analysis a))

    (define/public (setup-info style)
      (set! test-info (make-object (info-class) style)))
    (define/pubment (setup-display cur-rep event-space)
      (set! test-display (make-object display-class cur-rep))
      (set! display-rep cur-rep)
      (set! display-event-space event-space)
      (inner (void) setup-display cur-rep event-space))

    (define/pubment (run)
      (when (test-execute)
        (unless test-info (setup-info 'check-base))
        (inner (void) run)))
    (define/public (summarize-results port)
<<<<<<< HEAD
      (when (test-execute)
        (unless test-display (setup-display #f #f))
        (let ([result (send test-info summarize-results)])
          (send test-display install-info test-info)
          (case result
            [(no-tests) (send this display-untested port)]
            [(all-passed) (send this display-success port display-event-space)]
            [(mixed-results)
             (send this display-results display-rep display-event-space)]))))

    (define/public (display-success port event)
      #;(when event
=======
      (cond
        [(test-execute)
         (unless test-display (setup-display #f #f))
         (let ([result (send test-info summarize-results)])
           (send test-display install-info test-info)
           (case result
             [(no-tests) (display-untested port)]
             [(all-passed) (display-success port display-event-space
                                            (+ (send test-info tests-run)
                                               (send test-info checks-run)))]
             [(mixed-results)
              (display-results display-rep display-event-space)]))]
        [else
         (fprintf port "Tests disabled.\n")]))

    (define/private (display-success port event count)
      (when event
>>>>>>> 62550e06
        (parameterize ([(dynamic-require 'scheme/gui 'current-eventspace) event])
          ((dynamic-require 'scheme/gui 'queue-callback)
            (lambda () (send test-display report-success)))))
      (unless (test-silence)
        (fprintf port "~a test~a passed!\n"
                 (case count
                   [(0) "Zero"]
                   [(1) "The only"]
                   [(2) "Both"]
                   [else (format "All ~a" count)])
                 (if (= count 1) "" "s"))))
    (define/public (display-untested port)
      (unless (test-silence)
        (fprintf port "This program should be tested.~n")))
    (define/public (display-results rep event-space)
      (cond
        [(and rep event-space)
         (parameterize ([(dynamic-require 'scheme/gui 'current-eventspace) event-space])
           ((dynamic-require 'scheme/gui 'queue-callback)
            (lambda () (send rep display-test-results test-display))))]
        [event-space 
         (parameterize ([(dynamic-require 'scheme/gui 'current-eventspace) event-space])
           ((dynamic-require 'scheme/gui 'queue-callback) (lambda () (send test-display display-results))))]
        [else (send test-display display-results)]))

    (define/pubment (initialize-test test)
      (inner (void) initialize-test test))

    (define/pubment (run-test test)
      (inner (void) run-test test))

    (define/pubment (run-testcase testcase)
      (inner (void) run-testcase testcase))))

(define test-format (make-parameter (lambda (v) (format "~a" v))))
(define test-execute (make-parameter #t))
(define error-handler (make-parameter (lambda (e) (e))))
(define test-silence (make-parameter #f))

(provide test-engine% test-display-textual% test-format error-handler test-execute test-silence)<|MERGE_RESOLUTION|>--- conflicted
+++ resolved
@@ -129,20 +129,6 @@
         (unless test-info (setup-info 'check-base))
         (inner (void) run)))
     (define/public (summarize-results port)
-<<<<<<< HEAD
-      (when (test-execute)
-        (unless test-display (setup-display #f #f))
-        (let ([result (send test-info summarize-results)])
-          (send test-display install-info test-info)
-          (case result
-            [(no-tests) (send this display-untested port)]
-            [(all-passed) (send this display-success port display-event-space)]
-            [(mixed-results)
-             (send this display-results display-rep display-event-space)]))))
-
-    (define/public (display-success port event)
-      #;(when event
-=======
       (cond
         [(test-execute)
          (unless test-display (setup-display #f #f))
@@ -160,7 +146,6 @@
 
     (define/private (display-success port event count)
       (when event
->>>>>>> 62550e06
         (parameterize ([(dynamic-require 'scheme/gui 'current-eventspace) event])
           ((dynamic-require 'scheme/gui 'queue-callback)
             (lambda () (send test-display report-success)))))
