--- conflicted
+++ resolved
@@ -25,11 +25,7 @@
            mrlib/include-bitmap
            "drsig.ss"
            "auto-language.ss"
-<<<<<<< HEAD
-           "insert-large-letters.ss"
-=======
            "insert-large-letters-typed.ss"
->>>>>>> 7255a221
            "first-line-text.ss"
            mrlib/switchable-button
            mrlib/cache-image-snip
