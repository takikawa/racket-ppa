#lang scheme/unit
;; WARNING: printf is rebound in this module to always use the 
;;          original stdin/stdout of drscheme, instead of the 
;;          user's io ports, to aid any debugging printouts.
;;          (esp. useful when debugging the users's io)

(require "drsig.ss"
         string-constants
         
         ;; NOTE: this module instantiates stacktrace itself, so we have
         ;; to be careful to not mix that instantiation with the one
         ;; drscheme/private/debug.ss does. errortrace-lib's is for the
         ;; compilation handling, DrScheme's is for profiling and test coverage
         ;; (which do not do compilation)
         (prefix-in el: errortrace/errortrace-lib) 
         
         mzlib/pconvert
         scheme/pretty
         mzlib/struct
         scheme/class
         scheme/file
         scheme/list
         compiler/embed
         launcher
         mred
         framework
         mrlib/syntax-browser
         compiler/distribute
         compiler/bundle-dist
         "rep.ss")
  
  (import [prefix drscheme:debug: drscheme:debug^]
          [prefix drscheme:tools: drscheme:tools^]
          [prefix drscheme:rep: drscheme:rep^]
          [prefix drscheme:help-desk: drscheme:help-desk^])
  (export drscheme:language^)
  
  (define original-output-port (current-output-port))
  (define (printf . args) (apply fprintf original-output-port args)) 
  
  (define-struct text/pos (text start end))
  ;; text/pos = (make-text/pos (instanceof text% number number))
  ;; this represents a portion of a text to be processed.
  
  (define language<%>
    (interface ()
      marshall-settings
      unmarshall-settings
      default-settings
      default-settings?
      
      front-end/complete-program
      front-end/finished-complete-program
      front-end/interaction
      config-panel
      on-execute
      extra-repl-information
      
      first-opened
      render-value/format
      render-value
      
      capability-value
      
      create-executable
      
      get-reader-module
      get-metadata
      metadata->settings
      get-metadata-lines
      
      get-language-position
      get-language-name
      get-style-delta
      get-language-numbers
      get-one-line-summary
      get-language-url
      get-comment-character))
  
  (define module-based-language<%>
    (interface ()
      marshall-settings
      unmarshall-settings
      default-settings
      default-settings?
      
      get-module
      get-transformer-module
      use-namespace-require/copy?
      use-namespace-require/copy-from-setting?
      config-panel
      
      get-reader
      
      on-execute
      get-init-code
      use-mred-launcher
      
      render-value/format
      render-value
      
      get-language-position 
      get-language-numbers
      get-one-line-summary
      get-language-url))
  
  (define simple-module-based-language<%>
    (interface ()
      get-module
      get-language-position
      get-language-numbers
      get-one-line-summary
      get-language-url
      get-reader))
  
  
  (define simple-module-based-language%
    (class* object% (simple-module-based-language<%>)
      (init-field module
                  language-position
                  (language-numbers (map (λ (x) 0) language-position))
                  (one-line-summary "")
                  (language-url #f)
                  (documentation-reference #f)
                  (reader (λ (src port)
                            (let ([v (parameterize ([read-accept-reader #t])
                                        (with-stack-checkpoint
                                         (read-syntax src port)))])
                              (if (eof-object? v)
                                  v
                                  (namespace-syntax-introduce v)))))
                  (language-id (if (pair? language-position)
                                   (car (last-pair language-position))
                                   (error 'simple-module-based-language<%>
                                          "expected non-empty list of strings, got ~e" language-position))))
      (define/public (get-module) module)
      (define/public (get-language-position) language-position)
      (define/public (get-language-numbers) language-numbers)
      (define/public (get-one-line-summary) one-line-summary)
      (define/public (get-language-url) language-url)
      (define/public (get-reader) reader)
      (super-instantiate ())))
  
  
  
  ;; simple-module-based-language->module-based-language : module-based-language<%>
  ;; transforms a simple-module-based-language into a module-based-language<%>
  (define simple-module-based-language->module-based-language-mixin
    (mixin (simple-module-based-language<%>) (module-based-language<%>)
      (define/public (get-transformer-module) 'mzscheme)
      (define/public (use-namespace-require/copy?) #f)
      (define/public (use-namespace-require/copy-from-setting? setting)
        (use-namespace-require/copy?))
      (define/public (use-mred-launcher) #t)
      
      (inherit get-module)
      (define/public (marshall-settings settings)
        (simple-settings->vector settings))
      (define/public (unmarshall-settings printable)
        (and (vector? printable)
             (= (vector-length printable)
                (procedure-arity make-simple-settings))
             (boolean? (vector-ref printable 0))
             (memq (vector-ref printable 1) '(constructor quasiquote write))
             (memq (vector-ref printable 2) 
                   '(mixed-fraction 
                     mixed-fraction-e
                     repeating-decimal 
                     repeating-decimal-e))
             (boolean? (vector-ref printable 3))
             (boolean? (vector-ref printable 4))
             (memq (vector-ref printable 5) '(none debug debug/profile test-coverage))
             (apply make-simple-settings (vector->list printable))))
      (define/public (default-settings) 
        (make-simple-settings #t 'write 'mixed-fraction-e #f #t 'debug))
      (define/public (default-settings? x)
        (equal? (simple-settings->vector x)
                (simple-settings->vector (default-settings))))
      (define/public (config-panel parent)
        (simple-module-based-language-config-panel parent))
      
      (define/public (on-execute setting run-in-user-thread)
        (initialize-simple-module-based-language setting run-in-user-thread))
      (define/public (get-init-code setting)
        (simple-module-based-language-get-init-code setting))
      
      (define/public (render-value/format value settings port width)
        (simple-module-based-language-render-value/format value settings port width))
      (define/public (render-value value settings port)
        (simple-module-based-language-render-value/format value settings port 'infinity))
      (super-instantiate ())))
  
  ;; settings for a simple module based language
  (define-struct simple-settings (case-sensitive 
                                  printing-style
                                  fraction-style
                                  show-sharing
                                  insert-newlines
                                  annotations))
  ;;  case-sensitive  : boolean
  ;;  printing-style  : (union 'write 'constructor 'quasiquote)
  ;;  fraction-style  : (union 'mixed-fraction 'mixed-fraction-e 'repeating-decimal 'repeating-decimal-e)
  ;;  show-sharing    : boolean
  ;;  insert-newlines : boolean
  ;;  annotations     : (union 'none 'debug 'debug/profile 'test-coverage)
  (define simple-settings->vector (make-->vector simple-settings))
  
  ;; simple-module-based-language-config-panel :
  ;;   parent [#:case-sensitive (union #f #t '?)]
  ;;     -> (case-> (-> settings) (settings -> void))
  (define (simple-module-based-language-config-panel
           _parent
           #:case-sensitive [*case-sensitive '?]
           #:dynamic-panel-extras [dynamic-panel-extras void]
           #:get-debugging-radio-box [get-debugging-radio-box void]
           #:debugging-radio-box-callback [debugging-radio-box-callback void])
    (letrec ([parent (instantiate vertical-panel% ()
                       (parent _parent)
                       (alignment '(center center)))]
             
             [input-panel (and (eq? *case-sensitive '?)
                               (instantiate group-box-panel% ()
                                 (label (string-constant input-syntax))
                                 (parent parent)
                                 (alignment '(left center))))]
             
             [dynamic-panel (instantiate group-box-panel% ()
                              (label (string-constant dynamic-properties))
                              (parent parent)
                              (alignment '(left center)))]
             
             [output-panel (instantiate group-box-panel% ()
                             (label (string-constant output-syntax))
                             (parent parent)
                             (alignment '(left center)))]
             
             [case-sensitive (and input-panel
                                  (make-object check-box%
                                    (string-constant case-sensitive-label)
                                    input-panel
                                    void))]
<<<<<<< HEAD
             [debugging (instantiate radio-box% ()
                          (label #f)
                          (choices 
                           (list (string-constant no-debugging-or-profiling)
                                 (string-constant debugging)
                                 (string-constant debugging-and-profiling)
                                 (string-constant test-coverage)))
                          (parent dynamic-panel)
                          (callback debugging-radio-box-callback))]
=======
             [debugging-panel (new horizontal-panel%
                                   [parent dynamic-panel]
                                   [stretchable-height #f]
                                   [alignment '(left center)])]
             [debugging-left (new radio-box%
                                  (label #f)
                                  (choices 
                                   (list (string-constant no-debugging-or-profiling)
                                         (string-constant debugging)))
                                  (parent debugging-panel)
                                  (callback
                                   (λ (a b)
                                     (send debugging-right set-selection #f)
                                     (debugging-radio-box-callback a b))))]
             [debugging-right (new radio-box%
                                   (label #f)
                                   (choices 
                                    (list (string-constant debugging-and-profiling)
                                          (string-constant test-coverage)))
                                   (parent debugging-panel)
                                   (callback
                                    (λ (a b)
                                      (send debugging-left set-selection #f)
                                      (debugging-radio-box-callback a b))))]
>>>>>>> a91c5a63
             [output-style (make-object radio-box%
                             (string-constant output-style-label)
                             (list (string-constant constructor-printing-style)
                                   (string-constant quasiquote-printing-style)
                                   (string-constant print-printing-style))
                             output-panel
                             (λ (rb evt)
                               (let ([on? (not (= (send rb get-selection) 3))])
                                 (send fraction-style enable on?)
                                 (send show-sharing enable on?)
                                 (send insert-newlines enable on?)))
                             '(horizontal vertical-label))]
             [fraction-style
              (make-object check-box% (string-constant decimal-notation-for-rationals)
                output-panel
                void)]
             [show-sharing (make-object check-box%
                             (string-constant sharing-printing-label)
                             output-panel
                             void)]
             [insert-newlines (make-object check-box%
                                (string-constant use-pretty-printer-label)
                                output-panel
                                void)])
      (get-debugging-radio-box debugging-left debugging-right)
      (dynamic-panel-extras dynamic-panel)
      
      (case-lambda
        [()
         (make-simple-settings
          (if case-sensitive
            (send case-sensitive get-value)
            (and *case-sensitive #t))
          (case (send output-style get-selection)
            [(0) 'constructor]
            [(1) 'quasiquote]
            [(2) 'write])
          (if (send fraction-style get-value)
              'repeating-decimal-e
              'mixed-fraction-e)
          (send show-sharing get-value)
          (send insert-newlines get-value)
          (case (send debugging-left get-selection)
            [(0) 'none]
            [(1) 'debug]
            [(#f)
             (case (send debugging-right get-selection)
               [(0) 'debug/profile]
               [(1) 'test-coverage])]))]
        [(settings)
         (when case-sensitive
           (send case-sensitive set-value
                 (simple-settings-case-sensitive settings)))
         (send output-style set-selection
               (case (simple-settings-printing-style settings)
                 [(constructor) 0]
                 [(quasiquote) 1]
                 [(write) 2]))
         (send fraction-style set-value (eq? (simple-settings-fraction-style settings)
                                             'repeating-decimal-e))
         (send show-sharing set-value (simple-settings-show-sharing settings))
         (send insert-newlines set-value (simple-settings-insert-newlines settings))
         (case (simple-settings-annotations settings)
           [(none) (send debugging-right set-selection #f) (send debugging-left set-selection 0)]
           [(debug) (send debugging-right set-selection #f) (send debugging-left set-selection 1)]
           [(debug/profile) (send debugging-left set-selection #f) (send debugging-right set-selection 0)]
           [(test-coverage) (send debugging-left set-selection #f) (send debugging-right set-selection 1)])])))
  
  ;; simple-module-based-language-render-value/format : TST settings port (union #f (snip% -> void)) (union 'infinity number) -> void
  (define (simple-module-based-language-render-value/format value settings port width)
    (let ([converted-value (simple-module-based-language-convert-value value settings)])
      (setup-printing-parameters 
       (λ ()
         (cond
           [(simple-settings-insert-newlines settings)
            (if (number? width)
                (parameterize ([pretty-print-columns width])
                  (pretty-print converted-value port))
                (pretty-print converted-value port))]
           [else
            (parameterize ([pretty-print-columns 'infinity])
              (pretty-print converted-value port))
            (newline port)]))
       settings
       width)))
  
  (define default-pretty-print-current-style-table (pretty-print-current-style-table))
  
  ;; setup-printing-parameters : (-> void) simple-settings number -> void
  (define (setup-printing-parameters thunk settings width)
    (let ([use-number-snip?
           (λ (x)
             (and (number? x)
                  (exact? x)
                  (real? x)
                  (not (integer? x))))])
      (parameterize (
                     ;; these three handlers aren't used, but are set to override the user's settings
                     [pretty-print-print-line (λ (line-number op old-line dest-columns) 
                                                (when (and (not (equal? line-number 0))
                                                           (not (equal? dest-columns 'infinity)))
                                                  (newline op))
                                                0)]
                     [pretty-print-pre-print-hook (λ (val port) (void))]
                     [pretty-print-post-print-hook (λ (val port) (void))]
                     [pretty-print-exact-as-decimal #f]
                     [pretty-print-depth #f]
                     [pretty-print-.-symbol-without-bars #f]
                     [pretty-print-show-inexactness #f]
                     [pretty-print-abbreviate-read-macros #t]
                     [pretty-print-current-style-table default-pretty-print-current-style-table]
                     [pretty-print-remap-stylable (λ (x) #f)]
                     [pretty-print-print-line
                      (lambda (line port offset width)
                        (when (and (number? width)
                                   (not (eq? 0 line)))
                          (newline port))
                        0)]
                          
                     [pretty-print-columns width]
                     [pretty-print-size-hook
                      (λ (value display? port)
                        (cond
                          [(not (port-writes-special? port)) #f]
                          [(is-a? value snip%) 1]
                          [(use-number-snip? value) 1]
                          [(syntax? value) 1]
                          [(to-snip-value? value) 1]
                          [else #f]))]
                     [pretty-print-print-hook
                      (λ (value display? port)
                        (cond
                          [(is-a? value snip%)
                           (write-special value port)
                           1]
                          [(use-number-snip? value)
                           (write-special
                            (case (simple-settings-fraction-style settings)
                              [(mixed-fraction) 
                               (number-snip:make-fraction-snip value #f)]
                              [(mixed-fraction-e)
                               (number-snip:make-fraction-snip value #t)]
                              [(repeating-decimal)
                               (number-snip:make-repeating-decimal-snip value #f)]
                              [(repeating-decimal-e)
                               (number-snip:make-repeating-decimal-snip value #t)])
                            port)
                           1]
                          [(syntax? value)
                           (write-special (render-syntax/snip value) port)]
                          [else (write-special (value->snip value) port)]))]
                     [print-graph
                      ;; only turn on print-graph when using `write' printing 
                      ;; style because the sharing is being taken care of
                      ;; by the print-convert sexp construction when using
                      ;; other printing styles.
                      (and (eq? (simple-settings-printing-style settings) 'write)
                           (simple-settings-show-sharing settings))])
        (thunk))))
  
  ;; drscheme-inspector : inspector
  (define drscheme-inspector (current-inspector))
  
  ;; simple-module-based-language-convert-value : TST settings -> TST
  (define (simple-module-based-language-convert-value value settings)
    (case (simple-settings-printing-style settings)
      [(write) value]
      [(constructor)
       (parameterize ([constructor-style-printing #t]
                      [show-sharing (simple-settings-show-sharing settings)]
                      [current-print-convert-hook (leave-snips-alone-hook (current-print-convert-hook))])
         (print-convert value))]
      [(quasiquote)
       (parameterize ([constructor-style-printing #f]
                      [show-sharing (simple-settings-show-sharing settings)]
                      [current-print-convert-hook (leave-snips-alone-hook (current-print-convert-hook))])
         (print-convert value))]))
  
  ;; leave-snips-alone-hook : any? (any? -> printable) any? -> printable
  (define ((leave-snips-alone-hook sh) expr basic-convert sub-convert)
    (if (or (is-a? expr snip%)
            (to-snip-value? expr))
        expr
        (sh expr basic-convert sub-convert)))
  
  ;; initialize-simple-module-based-language : setting ((-> void) -> void)
  (define (initialize-simple-module-based-language setting run-in-user-thread)
    (run-in-user-thread
     (λ ()
       
       (let ([annotations (simple-settings-annotations setting)])
         (case annotations
           [(debug)
            (current-compile (el:make-errortrace-compile-handler))
            (error-display-handler 
             (drscheme:debug:make-debug-error-display-handler
              (error-display-handler)))
            (use-compiled-file-paths
             (cons (build-path "compiled" "errortrace")
                   (use-compiled-file-paths)))]
           
           [(debug/profile)
            (drscheme:debug:profiling-enabled #t)
            (error-display-handler 
             (drscheme:debug:make-debug-error-display-handler
              (error-display-handler)))
            (current-eval (drscheme:debug:make-debug-eval-handler (current-eval)))]
           
           [(debug/profile test-coverage)
            (drscheme:debug:test-coverage-enabled #t)
            (current-eval (drscheme:debug:make-debug-eval-handler (current-eval)))]))
       
       (global-port-print-handler
        (λ (value port)
          (let ([converted-value (simple-module-based-language-convert-value value setting)])
            (setup-printing-parameters 
             (λ ()
               (parameterize ([pretty-print-columns 'infinity])
                 (pretty-print converted-value port)))
             setting
             'infinity))))
       (current-inspector (make-inspector))
       (read-case-sensitive (simple-settings-case-sensitive setting)))))
  
  ;; simple-module-based-language-get-init-code : setting -> sexp[module]
  (define (simple-module-based-language-get-init-code setting)
    `(module mod-name mzscheme
       (require mzlib/pconvert
                mzlib/pretty)
       
       (provide init-code)
       
       (define (executable-error-value->string-handler val size)
         (let ([o (open-output-string)])
           (render-value val o)
           (let ([s (get-output-string o)])
             (if ((string-length s) . <= . size)
                 s
                 (string-append
                  (substring s 0 (- size 3))
                  "...")))))
       
       (define (render-value value port)
         (parameterize ([pretty-print-columns 'infinity])
           (pretty-print (convert-value value) port)))
       
       (define (convert-value value)
         ,(case (simple-settings-printing-style setting)
            [(write) `value]
            [(constructor)
             `(parameterize ([constructor-style-printing #t]
                             [show-sharing ,(simple-settings-show-sharing setting)])
                (print-convert value))]
            [(quasiquote)
             `(parameterize ([constructor-style-printing #f]
                             [show-sharing ,(simple-settings-show-sharing setting)])
                (print-convert value))]))
       
       ,(if (memq (simple-settings-annotations setting) '(debug debug/profile test-coverage))
            `(require errortrace)
            `(void))
       
       (define (init-code)
         (current-inspector (make-inspector))
         (error-value->string-handler executable-error-value->string-handler)
         (read-case-sensitive ,(simple-settings-case-sensitive setting)))))
  
  
  ;; module-based-language->language : module-based-language -> language<%>
  ;; given a module-based-language, implements a language
  (define module-based-language->language-mixin
    (mixin (module-based-language<%>) (language<%>)
      (inherit get-module get-transformer-module use-namespace-require/copy-from-setting?
               get-init-code use-mred-launcher get-reader)
      
      (define/public (front-end/finished-complete-program settings) (void))
      (define/public (module-based-language->language-mixin settings) (void))
      
      (define/pubment (capability-value s) 
        (inner (get-capability-default s) capability-value s))
      
      (define/public (first-opened) (void))
      (define/public (get-comment-character) (values ";  " #\;))
      
      (inherit get-language-position)
      (define/public (get-language-name)
        (let ([pos (get-language-position)])
          (if (null? pos)
              "<<unknown>>"
              (car (last-pair pos)))))
      (define/public (get-style-delta) #f)
      (define/override (on-execute setting run-in-user-thread)
        (super on-execute setting run-in-user-thread)
        (initialize-module-based-language (use-namespace-require/copy-from-setting? setting)
                                          (get-module)
                                          (get-transformer-module)
                                          run-in-user-thread))
      (define/public (front-end/complete-program port settings)
        (module-based-language-front-end port (get-reader)))
      (define/public (front-end/interaction port settings)
        (module-based-language-front-end port (get-reader)))
      (define/public (create-executable setting parent program-filename)
        (create-module-based-language-executable parent 
                                                 program-filename
                                                 (get-module)
                                                 (get-transformer-module)
                                                 (get-init-code setting)
                                                 (use-mred-launcher)
                                                 (use-namespace-require/copy-from-setting? setting)))
      (define/public (extra-repl-information _1 _2) (void))
      (define/public (get-reader-module) #f)
      (define/public (get-metadata a b) #f)
      (define/public (metadata->settings m) #f)
      (define/public (get-metadata-lines) #f)
      
      (super-new)))
  
  ;; create-module-based-language-executable :  
  ;; (is-a?/c area-container<%>) string (or #f module-spec) module-spec sexp (union boolean? 'ask) boolean?
  ;;  -> void
  (define (create-module-based-language-executable parent
                                                   program-filename
                                                   module-language-spec
                                                   transformer-module-language-spec
                                                   init-code
                                                   mred-launcher
                                                   use-copy?)
    (let ([executable-specs (create-executable-gui parent
                                                   program-filename
                                                   #t 
                                                   (if (boolean? mred-launcher)
                                                       (if mred-launcher
                                                           'mred
                                                           'mzscheme)
                                                       #t))])
      (when executable-specs
        (let* ([type (car executable-specs)]
               [base (cadr executable-specs)]
               [executable-filename (caddr executable-specs)]
               [create-executable
                (case type
                  [(launcher) create-module-based-launcher]
                  [(stand-alone) create-module-based-stand-alone-executable]
                  [(distribution) create-module-based-distribution])])
          (create-executable
           program-filename
           executable-filename
           module-language-spec
           transformer-module-language-spec
           init-code
           (if (boolean? mred-launcher)
               mred-launcher
               (eq? base 'mred))
           use-copy?)))))
  
  
  ;; create-executable-gui : (union #f (is-a?/c top-level-area-container<%>))
  ;;                         (union #f string?)
  ;;                         (union #t 'launcher 'stand-alone 'distribution)
  ;;                         (union #t 'mzscheme 'mred)
  ;;                      -> (union #f (list (union 'no-show 'launcher 'stand-alone 'distribution)
  ;;                                         (union 'no-show 'mzscheme 'mred)
  ;;                                         string[filename]))
  (define (create-executable-gui parent program-filename show-type show-base)
    (define dlg (make-object dialog% (string-constant create-executable-title) parent))
    (define filename-panel (make-object horizontal-panel% dlg))
    (define filename-text-field (new text-field% 
                                     [label (string-constant filename)]
                                     [parent filename-panel]
                                     [init-value (path->string 
                                                  (default-executable-filename 
                                                    program-filename 
                                                    (if (eq? show-type #t) 'launcher show-type)
                                                    #f))]
                                     [min-width 400]
                                     [callback void]))
    (define filename-browse-button (instantiate button% ()
                                     (label (string-constant browse...))
                                     (parent filename-panel)
                                     (callback
                                      (λ (x y) (browse-callback)))))
    (define type/base-panel (instantiate vertical-panel% ()
                              (parent dlg)
                              (stretchable-width #f)))
    (define type-panel (make-object horizontal-panel% type/base-panel))
    (define type-rb (and (boolean? show-type)
                         (instantiate radio-box% ()
                           (label (string-constant executable-type))
                           (choices (list (string-constant launcher-explanatory-label)
                                          (string-constant stand-alone-explanatory-label)
                                          (string-constant distribution-explanatory-label)))
                           (parent type-panel)
                           (callback (lambda (rb e) (reset-filename-suffix))))))
    (define base-panel (make-object horizontal-panel% type/base-panel))
    (define base-rb (and (boolean? show-base)
                         (instantiate radio-box% ()
                           (label (string-constant executable-base))
                           (choices (list "MzScheme" "MrEd"))
                           (parent base-panel)
                           (callback (lambda (rb e) (reset-filename-suffix))))))
    
    (define (reset-filename-suffix)
      (let ([s (send filename-text-field get-value)])
        (unless (string=? s "")
          (let ([new-s (default-executable-filename 
                         (string->path s)
                         (current-mode)
                         (not (currently-mzscheme-binary?)))])
            (send filename-text-field set-value (path->string new-s))))))
    
    (define button-panel (instantiate horizontal-panel% ()
                           (parent dlg)
                           (alignment '(right center))))
    
    (define-values (ok-button cancel-button)
      (gui-utils:ok/cancel-buttons
       button-panel
       (λ (x y)
         (when (check-filename)
           (set! cancelled? #f)
           (send dlg show #f)))
       (λ (x y) (send dlg show #f))
       (string-constant create)
       (string-constant cancel)))
    
    (define (browse-callback)
      (let ([ftf (send filename-text-field get-value)])
        (let-values ([(base name _) 
                      (if (path-string? ftf)
                          (split-path ftf)
                          (values (current-directory) "" #f))])
          (let* ([mzscheme? (currently-mzscheme-binary?)]
                 [mode (current-mode)]
                 [filename 
                  (put-executable/defaults
                   dlg
                   base
                   name
                   mode
                   (not mzscheme?)
                   (case mode
                     [(launcher)
                      (if mzscheme?
                          (string-constant save-a-mzscheme-launcher)
                          (string-constant save-a-mred-launcher))]
                     [(stand-alone)
                      (if mzscheme?
                          (string-constant save-a-mzscheme-stand-alone-executable)
                          (string-constant save-a-mred-stand-alone-executable))]
                     [(distribution)
                      (if mzscheme?
                          (string-constant save-a-mzscheme-distribution)
                          (string-constant save-a-mred-distribution))]))])
            (when filename
              (send filename-text-field set-value (path->string filename)))))))
    
    (define (currently-mzscheme-binary?)
      (cond
        [base-rb
         (= 0 (send base-rb get-selection))]
        [else (eq? show-base 'mzscheme)]))
    
    (define (current-mode)
      (cond
        [type-rb
         (let ([s (send type-rb get-item-label (send type-rb get-selection))])
           (cond
             [(equal? s (string-constant launcher-explanatory-label)) 'launcher]
             [(equal? s (string-constant stand-alone-explanatory-label)) 'stand-alone]
             [(equal? s (string-constant distribution-explanatory-label)) 'distribution]))]
        [else show-type]))
    
    (define (check-filename)
      (let ([filename-str (send filename-text-field get-value)]
            [mred? (not (currently-mzscheme-binary?))]
            [mode (current-mode)])
        (let-values ([(extension style filters)
                      (mode->put-file-extension+style+filters mode mred?)])
          (cond
            [(string=? "" filename-str)
             (message-box (string-constant drscheme)
                          (string-constant please-specify-a-filename)
                          dlg)
             #f]
            [(not (users-name-ok? mode extension dlg (string->path filename-str)))
             #f]
            [(or (directory-exists? filename-str)
                 (file-exists? filename-str))
             (ask-user-can-clobber? filename-str)]
            [else #t]))))
    
    ;; ask-user-can-clobber-directory? : (is-a?/c top-level-window<%>) string -> boolean
    (define (ask-user-can-clobber? filename)
      (eq? (message-box (string-constant drscheme)
                        (format (string-constant are-you-sure-delete?) filename)
                        dlg
                        '(yes-no))
           'yes))
    
    (define cancelled? #t)
    
    (reset-filename-suffix)
    (send dlg show #t)
    (cond
      [cancelled? #f]
      [else
       (list
        (if type-rb
            (current-mode)
            'no-show)
        (if base-rb
            (case (send base-rb get-selection)
              [(0) 'mzscheme]
              [(1) 'mred])
            'no-show)
        (send filename-text-field get-value))]))
  
  (define (normalize-mode mode)
    (case mode
      [(launcher stand-alone distribution) mode]
      ;; Backward compatibility: interpret a boolean
      [else (if mode 'launcher 'stand-alone)]))
  
  ;; put-executable : parent string (union boolean 'launcher 'stand-alone 'distribution) boolean -> (union false? string)
  ;; invokes the put-file dialog with arguments specific to building executables
  (define (put-executable parent program-filename mode mred? title)
    (let-values ([(base name dir) (split-path program-filename)])
      (let ([mode (normalize-mode mode)])
        (let ([default-name (default-executable-filename name mode mred?)])
          (put-executable/defaults
           parent
           base
           default-name
           mode
           mred? 
           title)))))
  
  ;; put-executable/defaults : parent string string symbol boolean -> (union false? string)
  (define (put-executable/defaults parent default-dir default-name mode mred? title)
    (let-values ([(extension style filters)
                  (mode->put-file-extension+style+filters mode mred?)])
      (let* ([dir? (case mode
                     [(launcher)
                      (if mred?
                          (mred-launcher-is-directory?)
                          (mzscheme-launcher-is-directory?))]
                     [(stand-alone)
                      (embedding-executable-is-directory? mred?)]
                     [(distribution) #f])]
             [users-name
              (if dir?
                  (get-directory title
                                 parent
                                 default-dir
                                 style)
                  (put-file title
                            parent
                            default-dir
                            default-name
                            extension
                            style
                            filters))])
        (and users-name
             (users-name-ok? mode extension parent users-name)
             (or (not dir?)
                 (gui-utils:get-choice
                  (format (string-constant warning-directory-will-be-replaced)
                          users-name)
                  (string-constant yes)
                  (string-constant no)
                  (string-constant drscheme)
                  #f
                  parent))
             users-name))))
  
  ;; users-name-ok? : symbol string (union #f frame% dialog%) string -> boolean
  ;; returns #t if the string is an acceptable name for
  ;; a saved executable, and #f otherwise.
  (define (users-name-ok? mode extension parent name)
    (or (not extension)
        (let ([suffix-m (regexp-match #rx"[.][^.]*$" (path->string name))])
          (or (and suffix-m
                   (string=? (substring (car suffix-m) 1) extension))
              (and
               (message-box (string-constant drscheme)
                            (format
                             (string-constant ~a-must-end-with-~a)
                             (case mode
                               [(launcher) (string-constant launcher)]
                               [(stand-alone) (string-constant stand-alone)]
                               [(distribution) (string-constant distribution)])
                             name
                             extension)
                            parent)
               #f)))))
  
  ;; default-executable-filename : path symbol boolean -> path
  (define (default-executable-filename program-filename mode mred?)
    (let ([ext (let-values ([(extension style filters)
                             (mode->put-file-extension+style+filters mode mred?)])
                 (if extension
                     (string->bytes/utf-8 (string-append "." extension))
                     #""))])
      (path-replace-suffix program-filename ext)))
  
  (define (mode->put-file-extension+style+filters mode mred?)
    (case mode
      [(launcher)
       (if mred?
           (mred-launcher-put-file-extension+style+filters)
           (mzscheme-launcher-put-file-extension+style+filters))]
      [(stand-alone)
       (embedding-executable-put-file-extension+style+filters mred?)]
      [(distribution)
       (bundle-put-file-extension+style+filters)]))
  
  ;; create-module-based-stand-alone-executable : ... -> void (see docs)
  (define (create-module-based-stand-alone-executable program-filename 
                                                      executable-filename
                                                      module-language-spec
                                                      transformer-module-language-spec
                                                      init-code
                                                      gui?
                                                      use-copy?)
    
    (with-handlers ([(λ (x) #f) ;exn:fail?
                     (λ (x)
                       (message-box 
                        (string-constant drscheme)
                        (format "~a" (exn-message x)))
                       (void))])
      (define init-code-tmp-filename (make-temporary-file "drs-standalone-exectable-init~a"))
      (define bootstrap-tmp-filename (make-temporary-file "drs-standalone-exectable-bootstrap~a"))
      (let ([init-code-mod-name
             (let-values ([(base name dir?) 
                           (split-path init-code-tmp-filename)])
               (string->symbol (path->string name)))])
        
        (call-with-output-file bootstrap-tmp-filename
          (λ (port)
            (write `(let () ;; cannot use begin, since it gets flattened to top-level (and re-compiled!)
                      ,@(if module-language-spec
                            (if use-copy?
                                (list 
                                 `(namespace-require/copy ',module-language-spec))
                                (list
                                 `(namespace-require/constant ',module-language-spec)))
                            '())
                      ,@(if transformer-module-language-spec
                            (list `(namespace-require `(for-syntax ,transformer-module-language-spec)))
                            (list))
                      ((dynamic-require ',init-code-mod-name 'init-code)))
                   port))
          #:exists 'truncate
          #:mode 'text)
        
        (let ([new-init-code 
               (list*
                (car init-code)
                init-code-mod-name
                (cddr init-code))])
          (call-with-output-file init-code-tmp-filename
            (λ (port)
              (write new-init-code port))
            #:exists 'truncate #:mode 'text)))
      
      (let* ([pre-to-be-embedded-module-specs0
              (cond
                [(and module-language-spec transformer-module-language-spec)
                 (if (equal? module-language-spec transformer-module-language-spec)
                     (list module-language-spec)
                     (list module-language-spec transformer-module-language-spec))]
                [module-language-spec 
                 (list module-language-spec)]
                [transformer-module-language-spec
                 (list transformer-module-language-spec)]
                [else '()])]
             [pre-to-be-embedded-module-specs1
              (if gui?
                  (cons '(lib "mred/mred.ss")
                        pre-to-be-embedded-module-specs0)
                  pre-to-be-embedded-module-specs0)]
             [pre-to-be-embedded-module-specs2
              (cons `(file ,(path->string init-code-tmp-filename))
                    pre-to-be-embedded-module-specs1)]
             [pre-to-be-embedded-module-specs3
              (filter (λ (x) (not (eq? x 'mzscheme)))
                      pre-to-be-embedded-module-specs2)]
             [to-be-embedded-module-specs
              (map (λ (x) (list #f x))
                   pre-to-be-embedded-module-specs3)])
        
        (create-embedding-executable 
         executable-filename
         #:mred? gui?
         #:verbose? #f ;; verbose?
         #:modules to-be-embedded-module-specs
         #:literal-files (list 
                          bootstrap-tmp-filename
                          program-filename)
         #:cmdline (if gui?
                       (list "-mvqZ")
                       (list "-mvq"))))
      (delete-file init-code-tmp-filename)
      (delete-file bootstrap-tmp-filename)
      (void)))
  
  ;; create-module-based-distribution : ... -> void (see docs)
  (define (create-module-based-distribution program-filename 
                                            distribution-filename
                                            module-language-spec
                                            transformer-module-language-spec
                                            init-code
                                            gui?
                                            use-copy?)
    (create-distribution-for-executable
     distribution-filename
     gui?
     (lambda (exe-name)
       (create-module-based-stand-alone-executable program-filename 
                                                   exe-name
                                                   module-language-spec
                                                   transformer-module-language-spec
                                                   init-code
                                                   gui?
                                                   use-copy?))))
  
  ;; create-distribution-for-executable : ... -> void (see docs)
  (define (create-distribution-for-executable distribution-filename
                                              gui?
                                              make-executable)
    ;; Delete old file, if it exists:
    (when (file-exists? distribution-filename)
      (delete-file distribution-filename))
    ;; Figure out base name, and create working temp directory:
    (let* ([base-name (let-values ([(base name dir?) (split-path distribution-filename)])
                        (path-replace-suffix name #""))]
           [temp-dir
            (make-temporary-file "drscheme-tmp-~a" 'directory)]
           [c (make-custodian)]
           [dialog (new dialog%
                        [label (string-constant distribution-progress-window-title)]
                        [width 400])]
           [status-message
            (new message%
                 [label (string-constant creating-executable-progress-status)]
                 [parent dialog]
                 [stretchable-width #t])]
           [pane (new vertical-pane%
                      [parent dialog])]
           [abort-button
            (new button%
                 [parent pane]
                 [label (string-constant abort)]
                 [callback (lambda (_1 _2)
                             (custodian-shutdown-all c))])]
           
           [exn #f]
           
           [worker-thread
            (parameterize ([current-custodian c])
              (thread
               (λ ()
                 (with-handlers ([exn? (λ (e) (set! exn e))])
                   ;; Build the exe:
                   (make-directory (build-path temp-dir "exe"))
                   (let ([exe-name (build-path temp-dir "exe" (default-executable-filename base-name 'stand-alone gui?))])
                     (make-executable exe-name)
                     (when (or (file-exists? exe-name)
                               (directory-exists? exe-name))
                       (let ([dist-dir (build-path temp-dir base-name)])
                         ;; Assemble the bundle directory:
                         (queue-callback 
                          (λ ()
                            (send status-message set-label (string-constant assembling-distribution-files-progress-status))))
                         (assemble-distribution dist-dir (list exe-name))
                         ;; Pack it:
                         (queue-callback
                          (λ ()
                            (send status-message set-label (string-constant packing-distribution-progress-status))))
                         (bundle-directory distribution-filename dist-dir #t))))))))])
      
      ;; create a thread that will trigger hiding the dialog and the return from `show'
      ;; when things are done (no matter if there was a kill, or just normal terminiation)
      (thread
       (λ ()
         (thread-wait worker-thread)
         (queue-callback (λ () (send dialog show #f)))))
      
      (send dialog show #t)
      
      ;; Clean up:
      (custodian-shutdown-all c)
      (delete-directory/files temp-dir)
      
      (when exn
        (raise exn))))
  
  
  (define (condense-scheme-code-string s)
    (let ([i (open-input-string s)]
          [o (open-output-string)])
      (let loop ()
        (let ([c (read-char i)])
          (unless (eof-object? c)
            (let ([next (λ ()
                          (display c o)
                          (loop))])
              (case c
                [(#\space)
                 (if (char=? #\( (peek-char i))
                     (loop)
                     (next))]
                [(#\))
                 (if (eq? #\space (peek-char i))
                     (begin
                       (display #\) o)
                       (read-char i)
                       (loop))
                     (next))]
                [(#\\)
                 (begin
                   (display #\\ o)
                   (display (read-char i) o)
                   (loop))]
                [(#\" #\|)
                 (display c o)
                 (let loop ()
                   (let ([v (read-char i)])
                     (cond
                       [(eq? v c) (next)]
                       [(eq? v #\\)
                        (display v o)
                        (display (read-char i) o)
                        (loop)]
                       [else (display v o)
                             (loop)])))]
                [else (next)])))))
      (get-output-string o)))
  
  (define (create-module-based-launcher program-filename 
                                        executable-filename
                                        module-language-spec
                                        transformer-module-language-spec
                                        init-code
                                        gui?
                                        use-copy?)
    
    (with-handlers ([(λ (x) #f) ;exn:fail?
                     (λ (x)
                       (message-box 
                        (string-constant drscheme)
                        (format "~a" (exn-message x)))
                       (void))])
      
      ((if gui? make-mred-launcher make-mzscheme-launcher)
       (list
        (path->string
         (build-path (collection-path "drscheme" "private") 
                     (if gui? 
                         "launcher-mred-bootstrap.ss"
                         "launcher-mz-bootstrap.ss")))
        (condense-scheme-code-string (format "~s" init-code))
        (path->string program-filename)
        (format "~s" module-language-spec)
        (format "~s" transformer-module-language-spec)
        (format "~s" use-copy?))
       (if (path? executable-filename)
           (path->string executable-filename)
           executable-filename))))
  
  ;; initialize-module-based-language : boolean (or #f module-spec) module-spec ((-> void) -> void)
  (define (initialize-module-based-language use-copy?
                                            module-spec
                                            transformer-module-spec
                                            run-in-user-thread)
    (run-in-user-thread
     (λ ()
       (with-handlers ([(λ (x) #t)
                        (λ (x)
                          (display (if (exn? x) 
                                       (exn-message x) 
                                       (format "~s" x)))
                          (newline))])
         (when module-spec
           (if use-copy?
               (namespace-require/copy module-spec)
               (namespace-require/constant module-spec)))
         (when transformer-module-spec
           (namespace-require `(for-syntax ,transformer-module-spec)))))))
  
  ;; module-based-language-front-end : (port reader -> (-> (union sexp syntax eof)))
  ;; type reader = type-spec-of-read-syntax (see mz manual for details)
  (define (module-based-language-front-end port reader)
    (λ () 
      (let ([s (reader (object-name port) port)])
        (if (syntax? s)
            (namespace-syntax-introduce
             (datum->syntax 
              #f 
              (cons '#%top-interaction s)
              s))
            s))))
  
  ;;;;;;;;;;;;;;;;;;;;;;;;;;;;;;;;;;;;;;;;;;;;;;;;;;;;;;;;;;;;
  ;;
  ;;  snip/value extensions
  ;;
  
  (define to-snips null)
  (define-struct to-snip (predicate? >value setup-thunk))
  (define add-snip-value
    (lambda (predicate constructor [setup-thunk void])
      (set! to-snips (cons (make-to-snip predicate constructor setup-thunk) to-snips))))
  
  (define (value->snip v)
    (ormap (λ (to-snip) (and ((to-snip-predicate? to-snip) v)
                             ((to-snip->value to-snip) v)))
           to-snips))
  (define (to-snip-value? v)
    (ormap (λ (to-snip) ((to-snip-predicate? to-snip) v)) to-snips))
  (define (setup-setup-values) 
    (for-each (λ (t) ((to-snip-setup-thunk t))) to-snips))
  
  
  (define capabilities '())
  (define (capability-registered? x) (and (assoc x capabilities) #t))
  (define (register-capability name contract default)
    (when (capability-registered? name)
      (error 'register-capability "already registered capability ~s" name))
    (set! capabilities (cons (list name default contract) capabilities)))
  (define (get-capability-default name)
    (let ([l (assoc name capabilities)])
      (unless l
        (error 'get-capability-default "name not bound ~s" name))
      (cadr l)))
  (define (get-capability-contract name)
    (let ([l (assoc name capabilities)])
      (unless l
        (error 'get-capability-contract "name not bound ~s" name))
      (caddr l)))
  

;                                                                        
;                                                                        
;  ;;;;;;                                       ;                        
;   ;   ;          ;                                                     
;   ; ;   ;;  ;;  ;;;;;   ;;;  ;; ;;    ;;;;  ;;;     ;;;  ;; ;;    ;;;; 
;   ;;;    ;  ;    ;     ;   ;  ;;  ;  ;   ;    ;    ;   ;  ;;  ;  ;   ; 
;   ; ;     ;;     ;     ;;;;;  ;   ;   ;;;     ;    ;   ;  ;   ;   ;;;  
;   ;       ;;     ;     ;      ;   ;      ;    ;    ;   ;  ;   ;      ; 
;   ;   ;  ;  ;    ;   ; ;      ;   ;  ;   ;    ;    ;   ;  ;   ;  ;   ; 
;  ;;;;;; ;;  ;;    ;;;   ;;;; ;;; ;;; ;;;;   ;;;;;   ;;;  ;;; ;;; ;;;;  
;                                                                        
;                                                                        
;                                                                        
;                                                                        
  
  
  
  (define language-extensions null)
  (define (get-language-extensions) 
    (drscheme:tools:only-in-phase
     'drscheme:language:get-default-mixin
     'phase2)
    language-extensions)
  
  (define (default-mixin x) x)
  (define (get-default-mixin)
    (drscheme:tools:only-in-phase
     'drscheme:language:get-default-mixin
     'phase2)
    default-mixin)
  
  (define (extend-language-interface extension<%> default-impl)
    (drscheme:tools:only-in-phase
     'drscheme:language:extend-language-interface
     'phase1)
    (set! default-mixin (compose default-impl default-mixin))
    (set! language-extensions (cons extension<%> language-extensions)))<|MERGE_RESOLUTION|>--- conflicted
+++ resolved
@@ -239,17 +239,6 @@
                                     (string-constant case-sensitive-label)
                                     input-panel
                                     void))]
-<<<<<<< HEAD
-             [debugging (instantiate radio-box% ()
-                          (label #f)
-                          (choices 
-                           (list (string-constant no-debugging-or-profiling)
-                                 (string-constant debugging)
-                                 (string-constant debugging-and-profiling)
-                                 (string-constant test-coverage)))
-                          (parent dynamic-panel)
-                          (callback debugging-radio-box-callback))]
-=======
              [debugging-panel (new horizontal-panel%
                                    [parent dynamic-panel]
                                    [stretchable-height #f]
@@ -274,7 +263,6 @@
                                     (λ (a b)
                                       (send debugging-left set-selection #f)
                                       (debugging-radio-box-callback a b))))]
->>>>>>> a91c5a63
              [output-style (make-object radio-box%
                              (string-constant output-style-label)
                              (list (string-constant constructor-printing-style)
