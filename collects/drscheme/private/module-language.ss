#lang scheme/base

(provide module-language@)
(require scheme/unit
         scheme/class
         scheme/list
         mred
         compiler/embed
         launcher
         framework
         string-constants
         "drsig.ss"
         scheme/contract)

(define op (current-output-port))
(define (oprintf . args) (apply fprintf op args))

(define-unit module-language@
  (import [prefix drscheme:language-configuration: drscheme:language-configuration/internal^]
          [prefix drscheme:language: drscheme:language^]
          [prefix drscheme:unit: drscheme:unit^]
          [prefix drscheme:rep: drscheme:rep^]
          [prefix drscheme:init: drscheme:init^])
  (export drscheme:module-language^)
  
  (define module-language<%>
    (interface ()
      ))
  
  ;; add-module-language : -> void
  ;; adds the special module-only language to drscheme
  (define (add-module-language)
    (define module-language%
      (module-mixin
       ((drscheme:language:get-default-mixin)
        (drscheme:language:module-based-language->language-mixin
         (drscheme:language:simple-module-based-language->module-based-language-mixin
          drscheme:language:simple-module-based-language%)))))
    (drscheme:language-configuration:add-language
     (new module-language%)))
  
  ;; collection-paths : (listof (union 'default string))
  ;; command-line-args : (vectorof string)
  ;; auto-text : string
  (define-struct (module-language-settings drscheme:language:simple-settings)
    (collection-paths command-line-args auto-text))
  
  ;; module-mixin : (implements drscheme:language:language<%>)
  ;;             -> (implements drscheme:language:language<%>)
  (define (module-mixin %)
    (class* % (drscheme:language:language<%> module-language<%>)
      (define/override (use-namespace-require/copy?) #f)
      
      (define/augment (capability-value key)
        (cond
          [(eq? key 'drscheme:autocomplete-words)
           (drscheme:language-configuration:get-all-manual-keywords)]
          [else (drscheme:language:get-capability-default key)]))
      
      ;; config-panel : as in super class
      ;; uses drscheme:language:simple-module-based-language-config-panel
      ;; and adds a collection paths configuration to it.
      (define/override (config-panel parent)
        (module-language-config-panel parent))
      
      (define/override (default-settings)
        (let ([super-defaults (super default-settings)])
          (apply make-module-language-settings
                 (append 
                  (vector->list (drscheme:language:simple-settings->vector super-defaults))
                  (list '(default)
                        #()
                        default-auto-text)))))
      
      ;; default-settings? : -> boolean
      (define/override (default-settings? settings)
        (and (super default-settings? settings)
             (equal? (module-language-settings-collection-paths settings)
                     '(default))
             (equal? (module-language-settings-command-line-args settings)
                     #())
             ;; Never show that this is a "custom" language because of the
             ;; auto-text
             ;; (equal? (module-language-settings-auto-text settings)
             ;;         default-auto-text)
             ))
      
      (define/override (marshall-settings settings)
        (let ([super-marshalled (super marshall-settings settings)])
          (list super-marshalled
                (module-language-settings-collection-paths settings)
                (module-language-settings-command-line-args settings)
                (module-language-settings-auto-text settings))))
      
      (define/override (unmarshall-settings marshalled)
        (and (list? marshalled)
             ;; older formats had no auto-text
             (<= 3 (length marshalled) 4)
             (list? (cadr marshalled))
             (andmap (λ (x) (or (string? x) (symbol? x)))
                     (cadr marshalled))
             (vector? (caddr marshalled))
             (andmap string? (vector->list (caddr marshalled)))
             (or (= 3 (length marshalled))
                 (string? (cadddr marshalled)))
             (let ([super (super unmarshall-settings (car marshalled))])
               (and super
                    (apply make-module-language-settings
                           (append
                            (vector->list (drscheme:language:simple-settings->vector super))
                            (list (cadr marshalled)
                                  (caddr marshalled)
                                  (if (= 3 (length marshalled))
                                    default-auto-text
                                    (cadddr marshalled)))))))))
      
      (define/override (on-execute settings run-in-user-thread)
        (super on-execute settings run-in-user-thread)
        (run-in-user-thread
         (λ ()
           (current-command-line-arguments
            (module-language-settings-command-line-args settings))
           (let* ([default (current-library-collection-paths)]
                  [cpaths (append-map (λ (x) (if (symbol? x) default (list x)))
                                      (module-language-settings-collection-paths
                                       settings))])
             (when (null? cpaths)
               (fprintf (current-error-port)
                        "Warning: your collection paths are empty!\n"))
             (current-library-collection-paths cpaths)))))
      
      (define/override (get-one-line-summary)
        (string-constant module-language-one-line-summary))
      
      (define default-auto-text "#lang scheme\n")
      (define/public (get-auto-text settings)
        (module-language-settings-auto-text settings))
      
      ;; utility for the front-end method: return a function that will return
      ;; each of the given syntax values on each call, executing thunks when
      ;; included; when done with the list, send eof.
      (define (expr-getter . exprs/thunks)
        (define (loop)
          (if (null? exprs/thunks)
            eof
            (let ([x (car exprs/thunks)])
              (set! exprs/thunks (cdr exprs/thunks))
              (if (procedure? x) (begin (x) (loop)) x))))
        loop)
      
      (inherit get-reader)
      (define repl-init-thunk (make-thread-cell #f))
      
      (define/override (front-end/complete-program port settings)
        (define (super-thunk) ((get-reader) (object-name port) port))
        (define path
          (cond [(get-filename port) => (compose simplify-path cleanse-path)]
                [else #f]))
        (define resolved-modpath (and path (make-resolved-module-path path)))
        (define-values (name lang module-expr)
          (let ([expr
                 ;; just reading the definitions might be a syntax error,
                 ;; possibly due to bad language (eg, no foo/lang/reader)
                 (with-handlers ([exn? (λ (e)
                    ;; [Eli] FIXME: use `read-language' on `port' after calling
                    ;; `file-position' to reset it to the beginning (need to
                    ;; make sure that it's always a seekable port), then see
                    ;; the position that we're left at, re-read that part of
                    ;; the port (a second reset), construct a string holding
                    ;; the #lang, and read from it an empty module, and extract
                    ;; the base module from it (ask Matthew about this).
                                         (raise-hopeless-exception
                                          e "invalid module text"))])
                   (super-thunk))])
            (when (eof-object? expr) (raise-hopeless-syntax-error))
            (let ([more (super-thunk)])
              (unless (eof-object? more)
                (raise-hopeless-syntax-error
                 "there can only be one expression in the definitions window"
                 more)))
            (transform-module path expr)))
        (define modspec (or path `',(syntax-e name)))
        (define (check-interactive-language)
          (unless (memq '#%top-interaction (namespace-mapped-symbols))
            (raise-hopeless-exception
             #f #f ; no error message, just a suffix
             (format "~s does not support a REPL (no #%top-interaction)"
                     (syntax->datum lang)))))
        ;; We're about to send the module expression to drscheme now, the rest
        ;; of the setup is done in `front-end/finished-complete-program' below,
        ;; so use `repl-init-thunk' to store an appropriate continuation for
        ;; this setup.  Once we send the expression, we'll be called again only
        ;; if it was evaluated (or expanded) with no errors, so begin with a
        ;; continuation that deals with an error, and if we're called again,
        ;; change it to a continuation that initializes the repl for the
        ;; module.  So the code is split among several thunks that follow.
        (define (*pre)
          (thread-cell-set! repl-init-thunk *error)
          (current-module-declare-name resolved-modpath))
        (define (*post)
          (current-module-declare-name #f)
          (when path ((current-module-name-resolver) resolved-modpath))
          (thread-cell-set! repl-init-thunk *init))
        (define (*error)
          (current-module-declare-name #f)
          ;; syntax error => try to require the language to get a working repl
          (with-handlers ([void (λ (e)
                                  (raise-hopeless-syntax-error
                                   "invalid language specification"
                                   lang))])
            (namespace-require lang))
          (check-interactive-language))
        (define (*init)
          (parameterize ([current-namespace (current-namespace)])
            ;; the prompt makes it continue after an error
            (call-with-continuation-prompt
             (λ () (dynamic-require modspec #f))))
          (current-namespace (module->namespace modspec))
          (check-interactive-language))
        ;; here's where they're all combined with the module expression
        (expr-getter *pre module-expr *post))
      
      (define/override (front-end/finished-complete-program settings)
        (cond [(thread-cell-ref repl-init-thunk)
               => (λ (t) (thread-cell-set! repl-init-thunk #f) (t))]))
      
      ;; printer settings are just ignored here.
      (define/override (create-executable setting parent program-filename)
        (let* ([executable-specs (drscheme:language:create-executable-gui
                                  parent program-filename #t #t)])
          (when executable-specs
            (let ([launcher? (eq? 'launcher (car executable-specs))]
                  [gui? (eq? 'mred (cadr executable-specs))]
                  [executable-filename (caddr executable-specs)])
              (with-handlers ([(λ (x) #f) ;exn:fail?
                               (λ (x)
                                 (message-box
                                  (string-constant drscheme)
                                  (if (exn? x)
                                      (format "~a" (exn-message x))
                                      (format "uncaught exception: ~s" x))))])
                (if (not launcher?)
                    (let ([short-program-name
                           (let-values ([(base name dir) (split-path program-filename)])
                             (path-replace-suffix name #""))])
                      ((if (eq? 'distribution (car executable-specs))
                           drscheme:language:create-distribution-for-executable
                           (lambda (executable-filename gui? make)
                             (make executable-filename)))
                       executable-filename
                       gui?
                       (lambda (exe-name)
                         (create-embedding-executable
                          exe-name
                          #:mred? gui?
                          #:verbose? #f ;; verbose?
                          #:modules (list (list #f program-filename))
                          #:literal-expression
                          (begin
                            (parameterize ([current-namespace (make-base-empty-namespace)])
                              (namespace-require 'scheme/base)
                              (compile 
                               `(namespace-require '',(string->symbol (path->string short-program-name))))))
                          #:cmdline null))))
                    (let ([make-launcher (if gui? make-mred-launcher make-mzscheme-launcher)])
                      (make-launcher (list "-qt-" (path->string program-filename))
                                     executable-filename))))))))
      
      (super-new
       [module #f]
       [language-position (list "Module")]
       [language-numbers (list -32768)])))
  
  ;; can be called with #f to just kill the repl (in case we want to kill it
  ;; but keep the highlighting of a previous error)
  (define (raise-hopeless-exception exn [prefix #f] [suffix #f])
    (define rep (drscheme:rep:current-rep))
    ;; Throw an error as usual if we don't have the drscheme rep, then we just
    ;; raise the exception as normal.  (It can happen in some rare cases like
    ;; having a single empty scheme box in the definitions.)
    (unless rep (if exn (raise exn) (error "\nInteractions disabled")))
    (when prefix (fprintf (current-error-port) "Module Language: ~a\n" prefix))
    (when exn ((error-display-handler) (exn-message exn) exn))
    ;; these are needed, otherwise the warning can appear before the output
    (flush-output (current-output-port))
    (flush-output (current-error-port))
    ;; do the rep-related work carefully -- using drscheme's eventspace, and
    ;; wait for it to finish before we continue.
    (let ([s (make-semaphore 0)]
          [msg (string-append "\nInteractions disabled"
                              (if suffix (string-append ": " suffix) "."))])
      (parameterize ([current-eventspace drscheme:init:system-eventspace])
        (queue-callback
         (λ ()
           (send rep call-without-reset-highlighting
             (λ ()
               (send* rep (insert-warning msg)
                          (set-show-no-user-evaluation-message? #f))))
           (semaphore-post s))))
      (semaphore-wait s))
    (custodian-shutdown-all (send rep get-user-custodian)))
  (define (raise-hopeless-syntax-error . error-args)
    (with-handlers ([exn? raise-hopeless-exception])
      (apply raise-syntax-error '|Module Language|
             (if (null? error-args)
               (list (string-append
                      "There must be a valid module in the\n"
                      "definitions window.  Try starting your program with\n"
                      "\n"
                      "  #lang scheme\n"
                      "\n"
                      "and clicking ‘Run’."))
               error-args))))
  
  ;; module-language-config-panel : panel -> (case-> (-> settings) (settings -> void))
  (define (module-language-config-panel parent)
    (define new-parent
      (new vertical-panel%
           [parent parent]
           [alignment '(center center)]
           [stretchable-height #f]
           [stretchable-width #f]))
    (define simple-case-lambda
      (drscheme:language:simple-module-based-language-config-panel
       new-parent #:case-sensitive #t))
    (define cp-panel (new group-box-panel%
                          [parent new-parent]
                          [label (string-constant ml-cp-collection-paths)]))
    
    (define args-panel (new group-box-panel%
                            [parent new-parent]
                            [label (string-constant ml-command-line-arguments)]))
    (define args-text-box (new text-field%
                               [parent args-panel]
                               [label #f]
                               [init-value "#()"]
                               [callback void]))
    (define auto-text-panel (new group-box-panel%
                                 [parent new-parent]
                                 [label (string-constant module-language-auto-text)]))
    (define auto-text-text-box (new text-field%
                                    [parent auto-text-panel]
                                    [label #f]
                                    [init-value ""]
                                    [callback void]))
    
    ;; data associated with each item in listbox : boolean
    ;; indicates if the entry is the default paths.
    (define collection-paths-lb (new list-box%
                                     [parent cp-panel]
                                     [choices '("a" "b" "c")]
                                     [label #f]
                                     [callback (λ (x y) (update-buttons))]))
    (define button-panel (new horizontal-panel%
                              [parent cp-panel]
                              [alignment '(center center)]
                              [stretchable-height #f]))
    (define add-button
      (make-object button% (string-constant ml-cp-add) button-panel
        (λ (x y) (add-callback))))
    (define add-default-button
      (make-object button% (string-constant ml-cp-add-default) button-panel
        (λ (x y) (add-default-callback))))
    (define remove-button
      (make-object button% (string-constant ml-cp-remove) button-panel
        (λ (x y) (remove-callback))))
    (define raise-button
      (make-object button% (string-constant ml-cp-raise) button-panel
        (λ (x y) (move-callback -1))))
    (define lower-button
      (make-object button% (string-constant ml-cp-lower) button-panel
        (λ (x y) (move-callback +1))))
    
    (define (update-buttons)
      (let ([lb-selection (send collection-paths-lb get-selection)]
            [lb-tot (send collection-paths-lb get-number)])
        (send remove-button enable lb-selection)
        (send raise-button enable (and lb-selection (not (= lb-selection 0))))
        (send lower-button enable
              (and lb-selection (not (= lb-selection (- lb-tot 1)))))))
    
    (define (add-callback)
      (let ([dir (get-directory (string-constant ml-cp-choose-a-collection-path)
                                (send parent get-top-level-window))])
        (when dir
          (send collection-paths-lb append (path->string dir) #f)
          (update-buttons))))
    
    (define (add-default-callback)
      (cond [(has-default?)
             (message-box (string-constant drscheme)
                          (string-constant ml-cp-default-already-present)
                          (send parent get-top-level-window))]
            [else
             (send collection-paths-lb append (string-constant ml-cp-default-collection-path) #t)
             (update-buttons)]))
    
    ;; has-default? : -> boolean
    ;; returns #t if the `default' entry has already been added
    (define (has-default?)
      (let loop ([n (send collection-paths-lb get-number)])
        (cond [(= n 0) #f]
              [(send collection-paths-lb get-data (- n 1)) #t]
              [else (loop (- n 1))])))
    
    (define (remove-callback)
      (let ([to-delete (send collection-paths-lb get-selection)])
        (send collection-paths-lb delete to-delete)
        (unless (zero? (send collection-paths-lb get-number))
          (send collection-paths-lb set-selection (min to-delete (- (send collection-paths-lb get-number) 1))))
        (update-buttons)))
    
    (define (move-callback d)
      (let* ([sel (send collection-paths-lb get-selection)]
             [vec (get-lb-vector)]
             [new (+ sel d)]
             [other (vector-ref vec new)])
        (vector-set! vec new (vector-ref vec sel))
        (vector-set! vec sel other)
        (set-lb-vector vec)
        (send collection-paths-lb set-selection new)
        (update-buttons)))
    
    (define (get-lb-vector)
      (list->vector (for/list ([n (in-range (send collection-paths-lb get-number))])
                              (cons (send collection-paths-lb get-string n) (send collection-paths-lb get-data n)))))
    
    (define (set-lb-vector vec)
      (send collection-paths-lb clear)
      (for ([x (in-vector vec)] [n (in-naturals)])
           (send collection-paths-lb append (car x))
           (send collection-paths-lb set-data n (cdr x))))
    
    (define (get-collection-paths)
      (for/list ([n (in-range (send collection-paths-lb get-number))])
                (let ([data (send collection-paths-lb get-data n)])
                  (if data 'default (send collection-paths-lb get-string n)))))
    
    (define (install-collection-paths paths)
      (send collection-paths-lb clear)
      (for ([cp paths])
           (if (symbol? cp)
               (send collection-paths-lb append (string-constant ml-cp-default-collection-path) #t)
               (send collection-paths-lb append cp #f))))
    
    (define (get-command-line-args)
      (let* ([str (send args-text-box get-value)]
             [read-res (parameterize ([read-accept-graph #f])
                         (with-handlers ([exn:fail:read? (λ (x) #())])
                           (read (open-input-string str))))])
        (if (and (vector? read-res) (andmap string? (vector->list read-res)))
            read-res
            #())))
    
    (define (install-command-line-args vec)
      (send args-text-box set-value
            (parameterize ([print-vector-length #f])
              (format "~s" vec))))
    
    (define (get-auto-text)
      (let ([str (send auto-text-text-box get-value)])
        (cond
          [(equal? str "") ""]
          [else (string-append str "\n")])))
    
    (define (install-auto-text str)
      (send auto-text-text-box set-value (regexp-replace #rx"\n$" str "")))
    
<<<<<<< HEAD
    (send collection-paths-lb set '())
=======
    (define (update-compilation-on-radio-box-visibility)
      (send compilation-on-radio-box enable (equal? 0 (send annotations-radio-box get-selection))))
    
    (install-collection-paths '(default))
>>>>>>> aa24f732
    (update-buttons)
    (install-auto-text default-auto-text)
    
    (case-lambda
      [()
       (let ([simple-settings (simple-case-lambda)])
         (apply make-module-language-settings
                (append 
                 (vector->list (drscheme:language:simple-settings->vector simple-settings))
                 (list (get-collection-paths)
                       (get-command-line-args)
                       (get-auto-text)))))]
      [(settings)
       (simple-case-lambda settings)
       (install-collection-paths (module-language-settings-collection-paths settings))
       (install-command-line-args (module-language-settings-command-line-args settings))
       (install-auto-text (module-language-settings-auto-text settings))
       (update-buttons)]))
  
  ;; transform-module : (union #f path) syntax
  ;;   -> (values syntax[name-of-module] syntax[lang-of-module] syntax[module])
  ;; = User =
  (define (transform-module filename stx)
    (define-values (mod name lang body)
      (syntax-case stx ()
        [(module name lang . body)
         (eq? 'module (syntax-e #'module))
         (values #'module #'name #'lang #'body)]
        [_ (raise-hopeless-syntax-error
            (string-append "only a module expression is allowed, either\n"
                           "    #lang <language-name>\n or\n"
                           "    (module <name> <language> ...)\n")
            stx)]))
    (define name* (syntax-e name))
    (unless (symbol? name*)
      (raise-hopeless-syntax-error "bad syntax in name position of module"
                                   stx name))
    (when filename (check-filename-matches filename name* stx))
    (let* (;; rewrite the module to use the scheme/base version of `module'
           [mod  (datum->syntax #'here 'module mod)]
           [expr (datum->syntax stx `(,mod ,name ,lang . ,body) stx stx)])
      (values name lang expr)))
  
  ;; get-filename : port -> (union string #f)
  ;; extracts the file the definitions window is being saved in, if any.
  (define (get-filename port)
    (let ([source (object-name port)])
      (cond
        [(path? source) source]
        [(is-a? source text%)
         (let ([canvas (send source get-canvas)])
           (and canvas
                (let ([frame (send canvas get-top-level-window)])
                  (and (is-a? frame drscheme:unit:frame%)
                       (let* ([b (box #f)]
                              [filename (send (send frame get-definitions-text)
                                              get-filename
                                              b)])
                         (if (unbox b)
                             #f
                             filename))))))]
        [else #f])))
  
  ;; check-filename-matches : path datum syntax -> void
  (define (check-filename-matches filename datum unexpanded-stx)
    (let-values ([(base name dir?) (split-path filename)])
      (let ([expected (string->symbol
                       (path->string (path-replace-suffix name #"")))])
        (unless (equal? expected datum)
          (raise-hopeless-syntax-error
           (format
            "module name doesn't match saved filename, got ~s and expected ~s"
            datum
            expected)
           unexpanded-stx)))))
  
  (define module-language-put-file-mixin
    (mixin (text:basic<%>) ()
      (inherit get-text last-position get-character get-top-level-window)
      (define/override (put-file directory default-name)
        (let ([tlw (get-top-level-window)])
          (if (and tlw
                   (is-a? tlw drscheme:unit:frame<%>))
              (let* ([definitions-text (send tlw get-definitions-text)]
                     [module-language?
                      (is-a? (drscheme:language-configuration:language-settings-language
                              (send definitions-text get-next-settings))
                             module-language<%>)]
                     [module-default-filename
                      (and module-language? (get-module-filename))])
                (super put-file directory module-default-filename))
              (super put-file directory default-name))))
      
      ;; returns the name after "(module " suffixed with .scm
      ;; in the beginning of the editor
      ;; or #f if the beginning doesn't match "(module "
      (define/private (get-module-filename)
        (let ([open-paren (skip-whitespace 0)])
          (or (match-paren open-paren "(")
              (match-paren open-paren "[")
              (match-paren open-paren "{"))))
      
      (define/private (match-paren open-paren paren)
        (and (matches open-paren paren)
             (let ([module (skip-whitespace (+ open-paren 1))])
               (and (matches module "module")
                    (let* ([end-module (+ module (string-length "module"))]
                           [filename-start (skip-whitespace end-module)]
                           [filename-end (skip-to-whitespace filename-start)])
                      (and (not (= filename-start end-module))
                           (string-append (get-text filename-start filename-end)
                                          ".ss")))))))
      
      
      (define/private (matches start string)
        (let ([last-pos (last-position)])
          (let loop ([i 0])
            (cond
              [(and (i . < . (string-length string))
                    ((+ i start) . < . last-pos))
               (and (char=? (string-ref string i)
                            (get-character (+ i start)))
                    (loop (+ i 1)))]
              [(= i (string-length string)) #t]
              [else #f]))))
      
      (define/private (skip-whitespace start)
        (let ([last-pos (last-position)])
          (let loop ([pos start])
            (cond
              [(pos . >= . last-pos) last-pos]
              [else
               (let ([char (get-character pos)])
                 (cond
                   [(char-whitespace? char)
                    (loop (+ pos 1))]
                   [else pos]))]))))
      
      (define/private (skip-to-whitespace start)
        (let ([last-pos (last-position)])
          (let loop ([pos start])
            (cond 
              [(pos . >= . last-pos)
               last-pos]
              [(char-whitespace? (get-character pos))
               pos]
              [else
               (loop (+ pos 1))]))))
      
      (super-new))))<|MERGE_RESOLUTION|>--- conflicted
+++ resolved
@@ -466,14 +466,10 @@
     (define (install-auto-text str)
       (send auto-text-text-box set-value (regexp-replace #rx"\n$" str "")))
     
-<<<<<<< HEAD
-    (send collection-paths-lb set '())
-=======
     (define (update-compilation-on-radio-box-visibility)
       (send compilation-on-radio-box enable (equal? 0 (send annotations-radio-box get-selection))))
     
     (install-collection-paths '(default))
->>>>>>> aa24f732
     (update-buttons)
     (install-auto-text default-auto-text)
     
