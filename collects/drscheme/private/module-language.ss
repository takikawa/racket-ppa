--- conflicted
+++ resolved
@@ -20,211 +20,6 @@
             [prefix drscheme:unit: drscheme:unit^]
             [prefix drscheme:rep: drscheme:rep^])
     (export drscheme:module-language^)
-<<<<<<< HEAD
-
-      (define module-language<%> 
-        (interface ()
-          ))
-      
-      ;; add-module-language : -> void
-      ;; adds the special module-only language to drscheme
-      (define (add-module-language)
-        (define module-language%
-          (module-mixin
-           ((drscheme:language:get-default-mixin)
-            (drscheme:language:module-based-language->language-mixin
-             (drscheme:language:simple-module-based-language->module-based-language-mixin
-              drscheme:language:simple-module-based-language%)))))
-        (drscheme:language-configuration:add-language
-         (instantiate module-language% ())))
-      
-      ;; collection-paths : (listof (union 'default string))
-      ;; command-line-args : (vectorof string)
-      (define-struct (module-language-settings drscheme:language:simple-settings)
-                     (collection-paths command-line-args))
-      
-      ;; module-mixin : (implements drscheme:language:language<%>)
-      ;;             -> (implements drscheme:language:language<%>)
-      (define (module-mixin %)
-        (class* % (drscheme:language:language<%> module-language<%>)
-          (define/override (use-namespace-require/copy?) #t)
-          (field [iteration-number 0])
-          
-          ;; config-panel : as in super class
-          ;; uses drscheme:language:simple-module-based-language-config-panel
-          ;; and adds a collection paths configuration to it.
-          (define/override (config-panel parent)
-            (module-language-config-panel parent))
-          
-          (define/override (default-settings)
-            (let ([super-defaults (super default-settings)])
-              (apply make-module-language-settings
-                     (append
-                      (vector->list (drscheme:language:simple-settings->vector super-defaults))
-                      (list '(default)
-                            #())))))
-          
-          ;; default-settings? : -> boolean
-          (define/override (default-settings? settings)
-            (and (super default-settings? settings)
-                 (and (equal? (module-language-settings-collection-paths settings)
-                              '(default))
-                      (eq? (module-language-settings-command-line-args settings)
-                           #()))))
-          
-          (define/override (marshall-settings settings)
-            (let ([super-marshalled (super marshall-settings settings)])
-              (list super-marshalled
-                    (module-language-settings-collection-paths settings)
-                    (module-language-settings-command-line-args settings))))
-          
-          (define/override (unmarshall-settings marshalled)
-            (and (pair? marshalled)
-                 (pair? (cdr marshalled))
-                 (pair? (cddr marshalled))
-                 (null? (cdddr marshalled))
-                 (list? (cadr marshalled))
-                 (vector? (caddr marshalled))
-                 (andmap string? (vector->list (caddr marshalled)))
-                 (andmap (λ (x) (or (string? x) (symbol? x)))
-                         (cadr marshalled))
-                 (let ([super (super unmarshall-settings (car marshalled))])
-                   (and super
-                        (apply make-module-language-settings
-                               (append 
-                                (vector->list (drscheme:language:simple-settings->vector super))
-                                (list (cadr marshalled)
-                                      (caddr marshalled))))))))
-          
-          (define/override (on-execute settings run-in-user-thread)
-            (set! iteration-number 0)
-            (super on-execute settings run-in-user-thread)
-            (run-in-user-thread
-             (λ ()
-               (current-command-line-arguments (module-language-settings-command-line-args settings))
-               (let ([default (current-library-collection-paths)])
-                 (current-library-collection-paths
-                  (apply 
-                   append
-                   (map (λ (x) (if (symbol? x)
-                                        default
-                                        (list x)))
-                        (module-language-settings-collection-paths settings))))))))
-
-          (define/override (get-one-line-summary)
-            (string-constant module-language-one-line-summary))
-          
-          (define/override (get-style-delta) module-language-style-delta)
-          
-          (inherit get-reader)
-          (define/override (front-end/complete-program port settings)
-            (let* ([super-thunk (λ () ((get-reader) (object-name port) port))]
-                   [filename (get-filename port)]
-                   [module-name #f]
-                   [module-name-prefix (get-module-name-prefix filename)]
-                   [get-full-module-name
-                    (λ ()
-                      ;; "clearing out" the module-name via datum->syntax-object ensures
-                      ;; that check syntax doesn't think the original module name
-                      ;; is being used in this require (so it doesn't get turned red)
-                      (datum->syntax-object #'here 
-                                            (string->symbol
-                                             (format "~a~a"
-                                                     (or module-name-prefix "")
-                                                     (syntax-e module-name)))))])
-              (λ ()
-                (set! iteration-number (+ iteration-number 1))
-                (cond
-                  [(= 1 iteration-number)
-                   #`(current-module-name-prefix '#,module-name-prefix)]
-                  [(= 2 iteration-number)
-                   (let ([super-result (super-thunk)])
-                     (if (eof-object? super-result)
-                         (raise-syntax-error
-                          'module-language
-                          "the definitions window must contain a module")
-                         (let-values ([(name new-module)
-                                       (transform-module filename super-result super-result)])
-                           (set! module-name name)
-                           new-module)))]
-                  [(= 3 iteration-number)
-                   (let ([super-result (super-thunk)])
-                     (if (eof-object? super-result)
-                         #`(begin 
-                             (current-module-name-prefix #f)
-                             (call-with-continuation-prompt
-                              (λ () (eval '(require #,(get-full-module-name))))))
-                         (raise-syntax-error
-                          'module-language
-                          "there can only be one expression in the definitions window"
-                          super-result)))]
-                  [(= 4 iteration-number)
-                   #`(eval #,#`(#%app current-namespace 
-                                      (#%app 
-                                       module->namespace
-                                       '#,(get-full-module-name))))]
-                  [else eof]))))
-          
-          ;; printer settings are just ignored here.
-          (define/override (create-executable setting parent program-filename)
-            (let* ([executable-specs (drscheme:language:create-executable-gui
-                                      parent 
-                                      program-filename
-                                      #t
-                                      #t)])
-              (when executable-specs
-                (let ([launcher? (eq? 'launcher (car executable-specs))]
-                      [gui? (eq? 'mred (cadr executable-specs))]
-                      [executable-filename (caddr executable-specs)])
-                  (with-handlers ([(λ (x) #f) ;exn:fail?
-                                   (λ (x)
-                                     (message-box
-                                      (string-constant drscheme)
-                                      (if (exn? x)
-                                          (format "~a" (exn-message x))
-                                          (format "uncaught exception: ~s" x))))])
-                    (if (not launcher?)
-                        (let ([short-program-name 
-                               (let-values ([(base name dir) (split-path program-filename)])
-                                 (path-replace-suffix name #""))])
-                          ((if (eq? 'distribution (car executable-specs))
-                               drscheme:language:create-distribution-for-executable
-                               (lambda (executable-filename gui? make)
-                                 (make executable-filename)))
-                           executable-filename 
-                           gui?
-                           (lambda (exe-name)
-                             (make-embedding-executable
-                              exe-name
-                              gui?
-                              #f ;; verbose?
-                              (list (list #f program-filename))
-                              null
-                              null
-                              (list (if gui? "-Zmvqe-" "-mvqe-")
-                                    (format "~s" `(require ,(string->symbol (path->string short-program-name)))))))))
-                        (let ([make-launcher (if gui? make-mred-launcher make-mzscheme-launcher)])
-                          (make-launcher (list "-mvqt-" (path->string program-filename))
-                                         executable-filename))))))))
-          
-          (super-new
-            (module '(lib "plt-mred.ss" "lang"))
-            (language-position (list (string-constant professional-languages) "(module ...)"))
-            (language-numbers (list -1000 1000)))))
-      
-      ;; module-language-config-panel : panel -> (case-> (-> settings) (settings -> void))
-      (define (module-language-config-panel parent)
-        (define new-parent 
-          (instantiate vertical-panel% ()
-            (parent parent)
-            (alignment '(center center))
-            (stretchable-height #f)
-            (stretchable-width #f)))
-        (define simple-case-lambda (drscheme:language:simple-module-based-language-config-panel new-parent))
-        (define cp-panel (instantiate group-box-panel% ()
-                           (parent new-parent)
-                           (label (string-constant ml-cp-collection-paths))))
-=======
     
     (define module-language<%> 
       (interface ()
@@ -253,7 +48,6 @@
       (class* % (drscheme:language:language<%> module-language<%>)
         (define/override (use-namespace-require/copy?) #t)
         (field [iteration-number 0])
->>>>>>> 7d09bb70
         
         ;; config-panel : as in super class
         ;; uses drscheme:language:simple-module-based-language-config-panel
@@ -480,28 +274,12 @@
             (send lb append (path->string dir) #f)
             (update-buttons))))
       
-<<<<<<< HEAD
-      ;; transform-module : (union #f string) syntax syntax -> (values symbol[name-of-module] syntax[module])
-      ;; in addition to exporting everything, the result module's name
-      ;; is the fully path-expanded name with a directory prefix, 
-      ;; if the file has been saved
-      (define (transform-module filename stx unexpanded-stx)
-        (syntax-case stx (module)
-          [(module name lang bodies ...)
-           (let ([v-name (syntax name)])
-             (when filename
-               (check-filename-matches filename
-                                       (syntax-object->datum (syntax name)) 
-                                       unexpanded-stx))
-             (values v-name stx))]
-=======
       (define (add-default-callback)
         (cond
           [(has-default?)
            (message-box (string-constant drscheme)
                         (string-constant ml-cp-default-already-present)
                         (send parent get-top-level-window))]
->>>>>>> 7d09bb70
           [else
            (send lb append (string-constant ml-cp-default-collection-path) #t)
            (update-buttons)]))
