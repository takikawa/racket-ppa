#lang scheme/base

(provide module-language@)
(require scheme/unit
         scheme/class
         scheme/list
         scheme/path
         scheme/contract
         mred
         compiler/embed
         launcher
         framework
         string-constants
         planet/config
         "drsig.ss"
         "rep.ss")

(define op (current-output-port))
(define (oprintf . args) (apply fprintf op args))

(define-unit module-language@
  (import [prefix drscheme:language-configuration: drscheme:language-configuration/internal^]
          [prefix drscheme:language: drscheme:language^]
          [prefix drscheme:unit: drscheme:unit^]
          [prefix drscheme:rep: drscheme:rep^]
          [prefix drscheme:init: drscheme:init^])
  (export drscheme:module-language^)
  
  (define module-language<%>
    (interface ()
      ))
  
  ;; add-module-language : -> void
  ;; adds the special module-only language to drscheme
  (define (add-module-language)
    (define module-language%
      (module-mixin
       ((drscheme:language:get-default-mixin)
        (drscheme:language:module-based-language->language-mixin
         (drscheme:language:simple-module-based-language->module-based-language-mixin
          drscheme:language:simple-module-based-language%)))))
    (drscheme:language-configuration:add-language
     (new module-language%)))
  
  ;; collection-paths : (listof (union 'default string))
  ;; command-line-args : (vectorof string)
  ;; auto-text : string
  (define-struct (module-language-settings drscheme:language:simple-settings)
<<<<<<< HEAD
    (collection-paths command-line-args auto-text))
=======
    (collection-paths command-line-args auto-text compilation-on? full-trace?))
  
  (define default-compilation-on? #t)
  (define default-full-trace? #t)
  (define default-auto-text "#lang scheme\n")  
>>>>>>> d1dc3faa
  
  ;; module-mixin : (implements drscheme:language:language<%>)
  ;;             -> (implements drscheme:language:language<%>)
  (define (module-mixin %)
    (class* % (drscheme:language:language<%> module-language<%>)
      (define/override (use-namespace-require/copy?) #f)
      
      (define/augment (capability-value key)
        (cond
          [(eq? key 'drscheme:autocomplete-words)
           (drscheme:language-configuration:get-all-manual-keywords)]
          [else (drscheme:language:get-capability-default key)]))
      
      ;; config-panel : as in super class
      ;; uses drscheme:language:simple-module-based-language-config-panel
      ;; and adds a collection paths configuration to it.
      (define/override (config-panel parent)
        (module-language-config-panel parent))
      
      ;; NOTE: this method is also used in the super class's implementation
      ;; of default-settings?, which is why the super call is appropriate
      ;; there, even tho these settings are not the same as the defaults
      ;; in other languages (here 'none is the default annotations,
      ;; there you get errortrace annotations).
      (define/override (default-settings)
        (let ([super-defaults (super default-settings)])
<<<<<<< HEAD
          (apply make-module-language-settings
                 (append 
                  (vector->list (drscheme:language:simple-settings->vector super-defaults))
                  (list '(default)
                        #()
                        default-auto-text)))))
=======
          (make-module-language-settings
           #t 'write 'mixed-fraction-e #f #t 'debug;; simple settings defaults 
           
           '(default)
           #()
           default-auto-text
           default-compilation-on?
           default-full-trace?)))
>>>>>>> d1dc3faa
      
      ;; default-settings? : -> boolean
      (define/override (default-settings? settings)
        
        (and (super default-settings? settings)
             
             (equal? (module-language-settings-collection-paths settings)
                     '(default))
             (equal? (module-language-settings-command-line-args settings)
                     #())
             ;; Never show that this is a "custom" language because of the
             ;; auto-text
             ;; (equal? (module-language-settings-auto-text settings)
             ;;         default-auto-text)
<<<<<<< HEAD
             ))
=======
             (equal? (module-language-settings-compilation-on? settings)
                     default-compilation-on?)
             (equal? (module-language-settings-full-trace? settings)
                     default-full-trace?)))
>>>>>>> d1dc3faa
      
      (define/override (marshall-settings settings)
        (let ([super-marshalled (super marshall-settings settings)])
          (list super-marshalled
                (module-language-settings-collection-paths settings)
                (module-language-settings-command-line-args settings)
                (module-language-settings-auto-text settings))))
      
      (define/override (unmarshall-settings marshalled)
        (and (list? marshalled)
<<<<<<< HEAD
             ;; older formats had no auto-text
             (<= 3 (length marshalled) 4)
             (list? (cadr marshalled))
             (andmap (λ (x) (or (string? x) (symbol? x)))
                     (cadr marshalled))
             (vector? (caddr marshalled))
             (andmap string? (vector->list (caddr marshalled)))
             (or (= 3 (length marshalled))
                 (string? (cadddr marshalled)))
             (let ([super (super unmarshall-settings (car marshalled))])
               (and super
                    (apply make-module-language-settings
                           (append
                            (vector->list (drscheme:language:simple-settings->vector super))
                            (list (cadr marshalled)
                                  (caddr marshalled)
                                  (if (= 3 (length marshalled))
                                    default-auto-text
                                    (cadddr marshalled)))))))))
=======
             (let ([marshalled-len (length marshalled)])
               ;; older formats had no auto-text or compilation disabling
               (and (<= 3 marshalled-len)
                    (let ([collection-paths (list-ref marshalled 1)]
                          [command-line-args (list-ref marshalled 2)]
                          [auto-text (if (<= marshalled-len 3)
                                         default-auto-text
                                         (list-ref marshalled 3))]
                          [compilation-on? (if (<= marshalled-len 4)
                                               default-compilation-on?
                                               (list-ref marshalled 4))]
                          [full-trace? (if (<= marshalled-len 5)
                                           default-full-trace?
                                           (list-ref marshalled 5))])
                      (and (list? collection-paths)
                           (andmap (λ (x) (or (string? x) (symbol? x)))
                                   collection-paths)
                           (vector? command-line-args)
                           (andmap string? (vector->list command-line-args))
                           (string? auto-text)
                           (boolean? compilation-on?)
                           (let ([super (super unmarshall-settings (car marshalled))])
                             (and super
                                  (apply make-module-language-settings
                                         (append
                                          (vector->list (drscheme:language:simple-settings->vector super))
                                          (list collection-paths
                                                command-line-args
                                                auto-text
                                                
                                                ;; current versions of drscheme do not allow this combination
                                                ;; in the first place (compilation is only allowed in 'none
                                                ;; and 'debug mode), but older versions might.
                                                (and (memq (drscheme:language:simple-settings-annotations super) 
                                                           '(none debug))
                                                     compilation-on?)
                                                
                                                full-trace?)))))))))))
>>>>>>> d1dc3faa
      
      (define/override (on-execute settings run-in-user-thread)
        (super on-execute settings run-in-user-thread)
        (run-in-user-thread
         (λ ()
           (current-command-line-arguments
            (module-language-settings-command-line-args settings))
           (let* ([default (current-library-collection-paths)]
                  [cpaths (append-map (λ (x) (if (symbol? x) default (list x)))
                                      (module-language-settings-collection-paths
                                       settings))])
             (when (null? cpaths)
               (fprintf (current-error-port)
<<<<<<< HEAD
                        "Warning: your collection paths are empty!\n"))
             (current-library-collection-paths cpaths)))))
=======
                        "WARNING: your collection paths are empty!\n"))
             (current-library-collection-paths cpaths))
           
           (compile-context-preservation-enabled (module-language-settings-full-trace? settings))
           
           (when (module-language-settings-compilation-on? settings)
             
             (let ([annotations (drscheme:language:simple-settings-annotations settings)])
               (case annotations
                 [(none)
                  (use-compiled-file-paths
                   (cons (build-path "compiled" "drscheme")
                         (use-compiled-file-paths)))]
                 [(debug)
                  (use-compiled-file-paths
                   (cons (build-path "compiled" "drscheme" "errortrace")
                         (use-compiled-file-paths)))]))
             
             (current-load/use-compiled (make-compilation-manager-load/use-compiled-handler))
             (manager-skip-file-handler
              (λ (p) (file-date-in-paths 
                      p
                      (cons (CACHE-DIR) (current-library-collection-paths)))))))))
>>>>>>> d1dc3faa
      
      (define/override (get-one-line-summary)
        (string-constant module-language-one-line-summary))
      
      (define default-auto-text "#lang scheme\n")
      (define/public (get-auto-text settings)
        (module-language-settings-auto-text settings))
      
      ;; utility for the front-end method: return a function that will return
      ;; each of the given syntax values on each call, executing thunks when
      ;; included; when done with the list, send eof.
      (define (expr-getter . exprs/thunks)
        (define (loop)
          (if (null? exprs/thunks)
            eof
            (let ([x (car exprs/thunks)])
              (set! exprs/thunks (cdr exprs/thunks))
              (if (procedure? x) (begin (x) (loop)) x))))
        loop)
      
      (inherit get-reader)
      (define repl-init-thunk (make-thread-cell #f))
      
      (define/override (front-end/complete-program port settings)
        (define (super-thunk) ((get-reader) (object-name port) port))
        (define path
          (cond [(get-filename port) => (compose simplify-path cleanse-path)]
                [else #f]))
        (define resolved-modpath (and path (make-resolved-module-path path)))
        (define-values (name lang module-expr)
          (let ([expr
                 ;; just reading the definitions might be a syntax error,
                 ;; possibly due to bad language (eg, no foo/lang/reader)
                 (with-handlers ([exn? (λ (e)
                    ;; [Eli] FIXME: use `read-language' on `port' after calling
                    ;; `file-position' to reset it to the beginning (need to
                    ;; make sure that it's always a seekable port), then see
                    ;; the position that we're left at, re-read that part of
                    ;; the port (a second reset), construct a string holding
                    ;; the #lang, and read from it an empty module, and extract
                    ;; the base module from it (ask Matthew about this).
                                         (raise-hopeless-exception
                                          e "invalid module text"))])
                   (super-thunk))])
            (when (eof-object? expr) (raise-hopeless-syntax-error))
            (let ([more (super-thunk)])
              (unless (eof-object? more)
                (raise-hopeless-syntax-error
                 "there can only be one expression in the definitions window"
                 more)))
            (transform-module path expr)))
        (define modspec (or path `',(syntax-e name)))
        (define (check-interactive-language)
          (unless (memq '#%top-interaction (namespace-mapped-symbols))
            (raise-hopeless-exception
             #f #f ; no error message, just a suffix
             (format "~s does not support a REPL (no #%top-interaction)"
                     (syntax->datum lang)))))
        ;; We're about to send the module expression to drscheme now, the rest
        ;; of the setup is done in `front-end/finished-complete-program' below,
        ;; so use `repl-init-thunk' to store an appropriate continuation for
        ;; this setup.  Once we send the expression, we'll be called again only
        ;; if it was evaluated (or expanded) with no errors, so begin with a
        ;; continuation that deals with an error, and if we're called again,
        ;; change it to a continuation that initializes the repl for the
        ;; module.  So the code is split among several thunks that follow.
        (define (*pre)
          (thread-cell-set! repl-init-thunk *error)
          (current-module-declare-name resolved-modpath))
        (define (*post)
          (current-module-declare-name #f)
          (when path ((current-module-name-resolver) resolved-modpath))
          (thread-cell-set! repl-init-thunk *init))
        (define (*error)
          (current-module-declare-name #f)
          ;; syntax error => try to require the language to get a working repl
          (with-handlers ([void (λ (e)
                                  (raise-hopeless-syntax-error
                                   "invalid language specification"
                                   lang))])
            (namespace-require lang))
          (check-interactive-language))
        (define (*init)
          (parameterize ([current-namespace (current-namespace)])
            ;; the prompt makes it continue after an error
            (call-with-continuation-prompt
             (λ () (with-stack-checkpoint (namespace-require modspec)))))
          (current-namespace (module->namespace modspec))
          (check-interactive-language))
        ;; here's where they're all combined with the module expression
        (expr-getter *pre module-expr *post))
      
      (define/override (front-end/finished-complete-program settings)
        (cond [(thread-cell-ref repl-init-thunk)
               => (λ (t) (thread-cell-set! repl-init-thunk #f) (t))]))
      
      ;; printer settings are just ignored here.
      (define/override (create-executable setting parent program-filename)
        (let* ([executable-specs (drscheme:language:create-executable-gui
                                  parent program-filename #t #t)])
          (when executable-specs
            (let ([launcher? (eq? 'launcher (car executable-specs))]
                  [gui? (eq? 'mred (cadr executable-specs))]
                  [executable-filename (caddr executable-specs)])
              (with-handlers ([(λ (x) #f) ;exn:fail?
                               (λ (x)
                                 (message-box
                                  (string-constant drscheme)
                                  (if (exn? x)
                                      (format "~a" (exn-message x))
                                      (format "uncaught exception: ~s" x))))])
                (if (not launcher?)
                    (let ([short-program-name
                           (let-values ([(base name dir) (split-path program-filename)])
                             (path-replace-suffix name #""))])
                      ((if (eq? 'distribution (car executable-specs))
                           drscheme:language:create-distribution-for-executable
                           (lambda (executable-filename gui? make)
                             (make executable-filename)))
                       executable-filename
                       gui?
                       (lambda (exe-name)
                         (create-embedding-executable
                          exe-name
                          #:mred? gui?
                          #:verbose? #f ;; verbose?
                          #:modules (list (list #f program-filename))
                          #:literal-expression
                          (begin
                            (parameterize ([current-namespace (make-base-empty-namespace)])
                              (namespace-require 'scheme/base)
                              (compile 
                               `(namespace-require '',(string->symbol (path->string short-program-name))))))
                          #:cmdline '("-U" "--")))))
                    (let ([make-launcher (if gui? make-mred-launcher make-mzscheme-launcher)])
                      (make-launcher (list "-qt-" (path->string program-filename))
                                     executable-filename))))))))
      
      (super-new
       [module #f]
       [language-position (list "Module")]
       [language-numbers (list -32768)])))
  
  ;; can be called with #f to just kill the repl (in case we want to kill it
  ;; but keep the highlighting of a previous error)
  (define (raise-hopeless-exception exn [prefix #f] [suffix #f])
    (define rep (drscheme:rep:current-rep))
    ;; Throw an error as usual if we don't have the drscheme rep, then we just
    ;; raise the exception as normal.  (It can happen in some rare cases like
    ;; having a single empty scheme box in the definitions.)
    (unless rep (if exn (raise exn) (error "\nInteractions disabled")))
    (when prefix (fprintf (current-error-port) "Module Language: ~a\n" prefix))
    (when exn ((error-display-handler) (exn-message exn) exn))
    ;; these are needed, otherwise the warning can appear before the output
    (flush-output (current-output-port))
    (flush-output (current-error-port))
    ;; do the rep-related work carefully -- using drscheme's eventspace, and
    ;; wait for it to finish before we continue.
    (let ([s (make-semaphore 0)]
          [msg (string-append "\nInteractions disabled"
                              (if suffix (string-append ": " suffix) "."))])
      (parameterize ([current-eventspace drscheme:init:system-eventspace])
        (queue-callback
         (λ ()
           (send rep call-without-reset-highlighting
             (λ ()
               (send* rep (insert-warning msg)
                          (set-show-no-user-evaluation-message? #f))))
           (semaphore-post s))))
      (semaphore-wait s))
    (custodian-shutdown-all (send rep get-user-custodian)))
  
  (define (raise-hopeless-syntax-error . error-args)
    (with-handlers ([exn? raise-hopeless-exception])
      (apply raise-syntax-error '|Module Language|
             (if (null? error-args)
               (list (string-append
                      "There must be a valid module in the\n"
                      "definitions window.  Try starting your program with\n"
                      "\n"
                      "  #lang scheme\n"
                      "\n"
                      "and clicking ‘Run’."))
               error-args))))
  
  ;; module-language-config-panel : panel -> (case-> (-> settings) (settings -> void))
  (define (module-language-config-panel parent)
    (define new-parent
      (new vertical-panel%
           [parent parent]
           [alignment '(center center)]
           [stretchable-height #f]
           [stretchable-width #f]))
<<<<<<< HEAD
    (define simple-case-lambda
      (drscheme:language:simple-module-based-language-config-panel
       new-parent #:case-sensitive #t))
=======
    (define compilation-on-check-box #f)
    (define compilation-on? #t)
    (define save-stacktrace-on-check-box #f)
    (define debugging-radio-box #f)
    (define simple-case-lambda
      (drscheme:language:simple-module-based-language-config-panel
       new-parent
       #:case-sensitive #t
       
       #:get-debugging-radio-box (λ (rb) (set! debugging-radio-box rb))
       
       #:debugging-radio-box-callback
       (λ (debugging-radio-box evt)
         (update-compilation-checkbox debugging-radio-box))

       #:dynamic-panel-extras
       (λ (dynamic-panel)
         (set! compilation-on-check-box
               (new check-box%
                    [label (string-constant automatically-compile)]
                    [parent dynamic-panel]
                    [callback
                     (λ (_1 _2) (set! compilation-on? (send compilation-on-check-box get-value)))]))
         (set! save-stacktrace-on-check-box (new check-box%
                                                 [label (string-constant preserve-stacktrace-information)]
                                                 [parent dynamic-panel])))))
    (define (update-compilation-checkbox debugging-radio-box)
      (case (send debugging-radio-box get-selection)
        [(2 3)
         (send compilation-on-check-box enable #f)
         (send compilation-on-check-box set-value #f)]
        [(0 1)
         (send compilation-on-check-box enable #t)
         (send compilation-on-check-box set-value compilation-on?)]))
    
>>>>>>> d1dc3faa
    (define cp-panel (new group-box-panel%
                          [parent new-parent]
                          [label (string-constant ml-cp-collection-paths)]))
    
    (define args-panel (new group-box-panel%
                            [parent new-parent]
                            [label (string-constant ml-command-line-arguments)]))
    (define args-text-box (new text-field%
                               [parent args-panel]
                               [label #f]
                               [init-value "#()"]
                               [callback void]))
    (define auto-text-panel (new group-box-panel%
                                 [parent new-parent]
                                 [label (string-constant module-language-auto-text)]))
    (define auto-text-text-box (new text-field%
                                    [parent auto-text-panel]
                                    [label #f]
                                    [init-value ""]
                                    [callback void]))
    
    ;; data associated with each item in listbox : boolean
    ;; indicates if the entry is the default paths.
    (define collection-paths-lb (new list-box%
                                     [parent cp-panel]
                                     [choices '("a" "b" "c")]
                                     [label #f]
                                     [callback (λ (x y) (update-buttons))]))
    (define button-panel (new horizontal-panel%
                              [parent cp-panel]
                              [alignment '(center center)]
                              [stretchable-height #f]))
    (define add-button
      (make-object button% (string-constant ml-cp-add) button-panel
        (λ (x y) (add-callback))))
    (define add-default-button
      (make-object button% (string-constant ml-cp-add-default) button-panel
        (λ (x y) (add-default-callback))))
    (define remove-button
      (make-object button% (string-constant ml-cp-remove) button-panel
        (λ (x y) (remove-callback))))
    (define raise-button
      (make-object button% (string-constant ml-cp-raise) button-panel
        (λ (x y) (move-callback -1))))
    (define lower-button
      (make-object button% (string-constant ml-cp-lower) button-panel
        (λ (x y) (move-callback +1))))
    
    (define (update-buttons)
      (let ([lb-selection (send collection-paths-lb get-selection)]
            [lb-tot (send collection-paths-lb get-number)])
        (send remove-button enable lb-selection)
        (send raise-button enable (and lb-selection (not (= lb-selection 0))))
        (send lower-button enable
              (and lb-selection (not (= lb-selection (- lb-tot 1)))))))
    
    (define (add-callback)
      (let ([dir (get-directory (string-constant ml-cp-choose-a-collection-path)
                                (send parent get-top-level-window))])
        (when dir
          (send collection-paths-lb append (path->string dir) #f)
          (update-buttons))))
    
    (define (add-default-callback)
      (cond [(has-default?)
             (message-box (string-constant drscheme)
                          (string-constant ml-cp-default-already-present)
                          (send parent get-top-level-window))]
            [else
             (send collection-paths-lb append (string-constant ml-cp-default-collection-path) #t)
             (update-buttons)]))
    
    ;; has-default? : -> boolean
    ;; returns #t if the `default' entry has already been added
    (define (has-default?)
      (let loop ([n (send collection-paths-lb get-number)])
        (cond [(= n 0) #f]
              [(send collection-paths-lb get-data (- n 1)) #t]
              [else (loop (- n 1))])))
    
    (define (remove-callback)
      (let ([to-delete (send collection-paths-lb get-selection)])
        (send collection-paths-lb delete to-delete)
        (unless (zero? (send collection-paths-lb get-number))
          (send collection-paths-lb set-selection (min to-delete (- (send collection-paths-lb get-number) 1))))
        (update-buttons)))
    
    (define (move-callback d)
      (let* ([sel (send collection-paths-lb get-selection)]
             [vec (get-lb-vector)]
             [new (+ sel d)]
             [other (vector-ref vec new)])
        (vector-set! vec new (vector-ref vec sel))
        (vector-set! vec sel other)
        (set-lb-vector vec)
        (send collection-paths-lb set-selection new)
        (update-buttons)))
    
    (define (get-lb-vector)
      (list->vector (for/list ([n (in-range (send collection-paths-lb get-number))])
                              (cons (send collection-paths-lb get-string n) (send collection-paths-lb get-data n)))))
    
    (define (set-lb-vector vec)
      (send collection-paths-lb clear)
      (for ([x (in-vector vec)] [n (in-naturals)])
           (send collection-paths-lb append (car x))
           (send collection-paths-lb set-data n (cdr x))))
    
    (define (get-collection-paths)
      (for/list ([n (in-range (send collection-paths-lb get-number))])
                (let ([data (send collection-paths-lb get-data n)])
                  (if data 'default (send collection-paths-lb get-string n)))))
    
    (define (install-collection-paths paths)
      (send collection-paths-lb clear)
      (for ([cp paths])
           (if (symbol? cp)
               (send collection-paths-lb append (string-constant ml-cp-default-collection-path) #t)
               (send collection-paths-lb append cp #f))))
    
    (define (get-command-line-args)
      (let* ([str (send args-text-box get-value)]
             [read-res (parameterize ([read-accept-graph #f])
                         (with-handlers ([exn:fail:read? (λ (x) #())])
                           (read (open-input-string str))))])
        (if (and (vector? read-res) (andmap string? (vector->list read-res)))
            read-res
            #())))
    
    (define (install-command-line-args vec)
      (send args-text-box set-value
            (parameterize ([print-vector-length #f])
              (format "~s" vec))))
    
    (define (get-auto-text)
      (let ([str (send auto-text-text-box get-value)])
        (cond
          [(equal? str "") ""]
          [else (string-append str "\n")])))
    
    (define (install-auto-text str)
      (send auto-text-text-box set-value (regexp-replace #rx"\n$" str "")))
    
    (install-collection-paths '(default))
    (update-buttons)
    (install-auto-text default-auto-text)
    (update-compilation-checkbox debugging-radio-box)
    
    (case-lambda
      [()
       (let ([simple-settings (simple-case-lambda)])
         (apply make-module-language-settings
                (append 
                 (vector->list (drscheme:language:simple-settings->vector simple-settings))
                 (list (get-collection-paths)
                       (get-command-line-args)
<<<<<<< HEAD
                       (get-auto-text)))))]
=======
                       (get-auto-text)
                       (case (send debugging-radio-box get-selection)
                         [(2 3) #f]
                         [(0 1) compilation-on?])
                       (send save-stacktrace-on-check-box get-value)))))]
>>>>>>> d1dc3faa
      [(settings)
       (simple-case-lambda settings)
       (install-collection-paths (module-language-settings-collection-paths settings))
       (install-command-line-args (module-language-settings-command-line-args settings))
       (install-auto-text (module-language-settings-auto-text settings))
<<<<<<< HEAD
=======
       (set! compilation-on? (module-language-settings-compilation-on? settings))
       (send compilation-on-check-box set-value (module-language-settings-compilation-on? settings))
       (update-compilation-checkbox debugging-radio-box)
       (send save-stacktrace-on-check-box set-value (module-language-settings-full-trace? settings))
>>>>>>> d1dc3faa
       (update-buttons)]))
  
  ;; transform-module : (union #f path) syntax
  ;;   -> (values syntax[name-of-module] syntax[lang-of-module] syntax[module])
  ;; = User =
  (define (transform-module filename stx)
    (define-values (mod name lang body)
      (syntax-case stx ()
        [(module name lang . body)
         (eq? 'module (syntax-e #'module))
         (values #'module #'name #'lang #'body)]
        [_ (raise-hopeless-syntax-error
            (string-append "only a module expression is allowed, either\n"
                           "    #lang <language-name>\n or\n"
                           "    (module <name> <language> ...)\n")
            stx)]))
    (define name* (syntax-e name))
    (unless (symbol? name*)
      (raise-hopeless-syntax-error "bad syntax in name position of module"
                                   stx name))
    (when filename (check-filename-matches filename name* stx))
    (let* (;; rewrite the module to use the scheme/base version of `module'
           [mod  (datum->syntax #'here 'module mod)]
           [expr (datum->syntax stx `(,mod ,name ,lang . ,body) stx stx)])
      (values name lang expr)))
  
  ;; get-filename : port -> (union string #f)
  ;; extracts the file the definitions window is being saved in, if any.
  (define (get-filename port)
    (let ([source (object-name port)])
      (cond
        [(path? source) source]
        [(is-a? source text%)
         (let ([canvas (send source get-canvas)])
           (and canvas
                (let ([frame (send canvas get-top-level-window)])
                  (and (is-a? frame drscheme:unit:frame%)
                       (let* ([b (box #f)]
                              [filename (send (send frame get-definitions-text)
                                              get-filename
                                              b)])
                         (if (unbox b)
                             #f
                             filename))))))]
        [else #f])))
  
  ;; check-filename-matches : path datum syntax -> void
  (define (check-filename-matches filename datum unexpanded-stx)
    (let-values ([(base name dir?) (split-path filename)])
      (let ([expected (string->symbol
                       (path->string (path-replace-suffix name #"")))])
        (unless (equal? expected datum)
          (raise-hopeless-syntax-error
           (format
            "module name doesn't match saved filename, got ~s and expected ~s"
            datum
            expected)
           unexpanded-stx)))))
  
  (define module-language-put-file-mixin
    (mixin (text:basic<%>) ()
      (inherit get-text last-position get-character get-top-level-window)
      (define/override (put-file directory default-name)
        (let ([tlw (get-top-level-window)])
          (if (and tlw
                   (is-a? tlw drscheme:unit:frame<%>))
              (let* ([definitions-text (send tlw get-definitions-text)]
                     [module-language?
                      (is-a? (drscheme:language-configuration:language-settings-language
                              (send definitions-text get-next-settings))
                             module-language<%>)]
                     [module-default-filename
                      (and module-language? (get-module-filename))])
                (super put-file directory module-default-filename))
              (super put-file directory default-name))))
      
      ;; returns the name after "(module " suffixed with .scm
      ;; in the beginning of the editor
      ;; or #f if the beginning doesn't match "(module "
      (define/private (get-module-filename)
        (let ([open-paren (skip-whitespace 0)])
          (or (match-paren open-paren "(")
              (match-paren open-paren "[")
              (match-paren open-paren "{"))))
      
      (define/private (match-paren open-paren paren)
        (and (matches open-paren paren)
             (let ([module (skip-whitespace (+ open-paren 1))])
               (and (matches module "module")
                    (let* ([end-module (+ module (string-length "module"))]
                           [filename-start (skip-whitespace end-module)]
                           [filename-end (skip-to-whitespace filename-start)])
                      (and (not (= filename-start end-module))
                           (string-append (get-text filename-start filename-end)
                                          ".ss")))))))
      
      
      (define/private (matches start string)
        (let ([last-pos (last-position)])
          (let loop ([i 0])
            (cond
              [(and (i . < . (string-length string))
                    ((+ i start) . < . last-pos))
               (and (char=? (string-ref string i)
                            (get-character (+ i start)))
                    (loop (+ i 1)))]
              [(= i (string-length string)) #t]
              [else #f]))))
      
      (define/private (skip-whitespace start)
        (let ([last-pos (last-position)])
          (let loop ([pos start])
            (cond
              [(pos . >= . last-pos) last-pos]
              [else
               (let ([char (get-character pos)])
                 (cond
                   [(char-whitespace? char)
                    (loop (+ pos 1))]
                   [else pos]))]))))
      
      (define/private (skip-to-whitespace start)
        (let ([last-pos (last-position)])
          (let loop ([pos start])
            (cond 
              [(pos . >= . last-pos)
               last-pos]
              [(char-whitespace? (get-character pos))
               pos]
              [else
               (loop (+ pos 1))]))))
      
      (super-new))))<|MERGE_RESOLUTION|>--- conflicted
+++ resolved
@@ -46,15 +46,11 @@
   ;; command-line-args : (vectorof string)
   ;; auto-text : string
   (define-struct (module-language-settings drscheme:language:simple-settings)
-<<<<<<< HEAD
-    (collection-paths command-line-args auto-text))
-=======
     (collection-paths command-line-args auto-text compilation-on? full-trace?))
   
   (define default-compilation-on? #t)
   (define default-full-trace? #t)
   (define default-auto-text "#lang scheme\n")  
->>>>>>> d1dc3faa
   
   ;; module-mixin : (implements drscheme:language:language<%>)
   ;;             -> (implements drscheme:language:language<%>)
@@ -81,14 +77,6 @@
       ;; there you get errortrace annotations).
       (define/override (default-settings)
         (let ([super-defaults (super default-settings)])
-<<<<<<< HEAD
-          (apply make-module-language-settings
-                 (append 
-                  (vector->list (drscheme:language:simple-settings->vector super-defaults))
-                  (list '(default)
-                        #()
-                        default-auto-text)))))
-=======
           (make-module-language-settings
            #t 'write 'mixed-fraction-e #f #t 'debug;; simple settings defaults 
            
@@ -97,7 +85,6 @@
            default-auto-text
            default-compilation-on?
            default-full-trace?)))
->>>>>>> d1dc3faa
       
       ;; default-settings? : -> boolean
       (define/override (default-settings? settings)
@@ -112,14 +99,10 @@
              ;; auto-text
              ;; (equal? (module-language-settings-auto-text settings)
              ;;         default-auto-text)
-<<<<<<< HEAD
-             ))
-=======
              (equal? (module-language-settings-compilation-on? settings)
                      default-compilation-on?)
              (equal? (module-language-settings-full-trace? settings)
                      default-full-trace?)))
->>>>>>> d1dc3faa
       
       (define/override (marshall-settings settings)
         (let ([super-marshalled (super marshall-settings settings)])
@@ -130,27 +113,6 @@
       
       (define/override (unmarshall-settings marshalled)
         (and (list? marshalled)
-<<<<<<< HEAD
-             ;; older formats had no auto-text
-             (<= 3 (length marshalled) 4)
-             (list? (cadr marshalled))
-             (andmap (λ (x) (or (string? x) (symbol? x)))
-                     (cadr marshalled))
-             (vector? (caddr marshalled))
-             (andmap string? (vector->list (caddr marshalled)))
-             (or (= 3 (length marshalled))
-                 (string? (cadddr marshalled)))
-             (let ([super (super unmarshall-settings (car marshalled))])
-               (and super
-                    (apply make-module-language-settings
-                           (append
-                            (vector->list (drscheme:language:simple-settings->vector super))
-                            (list (cadr marshalled)
-                                  (caddr marshalled)
-                                  (if (= 3 (length marshalled))
-                                    default-auto-text
-                                    (cadddr marshalled)))))))))
-=======
              (let ([marshalled-len (length marshalled)])
                ;; older formats had no auto-text or compilation disabling
                (and (<= 3 marshalled-len)
@@ -189,7 +151,6 @@
                                                      compilation-on?)
                                                 
                                                 full-trace?)))))))))))
->>>>>>> d1dc3faa
       
       (define/override (on-execute settings run-in-user-thread)
         (super on-execute settings run-in-user-thread)
@@ -203,10 +164,6 @@
                                        settings))])
              (when (null? cpaths)
                (fprintf (current-error-port)
-<<<<<<< HEAD
-                        "Warning: your collection paths are empty!\n"))
-             (current-library-collection-paths cpaths)))))
-=======
                         "WARNING: your collection paths are empty!\n"))
              (current-library-collection-paths cpaths))
            
@@ -230,7 +187,6 @@
               (λ (p) (file-date-in-paths 
                       p
                       (cons (CACHE-DIR) (current-library-collection-paths)))))))))
->>>>>>> d1dc3faa
       
       (define/override (get-one-line-summary)
         (string-constant module-language-one-line-summary))
@@ -424,11 +380,6 @@
            [alignment '(center center)]
            [stretchable-height #f]
            [stretchable-width #f]))
-<<<<<<< HEAD
-    (define simple-case-lambda
-      (drscheme:language:simple-module-based-language-config-panel
-       new-parent #:case-sensitive #t))
-=======
     (define compilation-on-check-box #f)
     (define compilation-on? #t)
     (define save-stacktrace-on-check-box #f)
@@ -464,7 +415,6 @@
          (send compilation-on-check-box enable #t)
          (send compilation-on-check-box set-value compilation-on?)]))
     
->>>>>>> d1dc3faa
     (define cp-panel (new group-box-panel%
                           [parent new-parent]
                           [label (string-constant ml-cp-collection-paths)]))
@@ -621,27 +571,20 @@
                  (vector->list (drscheme:language:simple-settings->vector simple-settings))
                  (list (get-collection-paths)
                        (get-command-line-args)
-<<<<<<< HEAD
-                       (get-auto-text)))))]
-=======
                        (get-auto-text)
                        (case (send debugging-radio-box get-selection)
                          [(2 3) #f]
                          [(0 1) compilation-on?])
                        (send save-stacktrace-on-check-box get-value)))))]
->>>>>>> d1dc3faa
       [(settings)
        (simple-case-lambda settings)
        (install-collection-paths (module-language-settings-collection-paths settings))
        (install-command-line-args (module-language-settings-command-line-args settings))
        (install-auto-text (module-language-settings-auto-text settings))
-<<<<<<< HEAD
-=======
        (set! compilation-on? (module-language-settings-compilation-on? settings))
        (send compilation-on-check-box set-value (module-language-settings-compilation-on? settings))
        (update-compilation-checkbox debugging-radio-box)
        (send save-stacktrace-on-check-box set-value (module-language-settings-full-trace? settings))
->>>>>>> d1dc3faa
        (update-buttons)]))
   
   ;; transform-module : (union #f path) syntax
