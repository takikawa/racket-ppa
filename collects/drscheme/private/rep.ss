#lang scheme/base

#|

TODO
- should a GC should happen on each execution? (or perhaps better, each kill?)
- front-end methods have new signature


|#
; =Kernel= means in DrScheme's thread and parameterization
; 
; =User= means the user's thread and parameterization
; 
; =Handler= means in the handler thread of some eventspace; it must
;  be combined with either =Kernel= or =User=

;; WARNING: printf is rebound in this module to always use the 
;;          original stdin/stdout of drscheme, instead of the 
;;          user's io ports, to aid any debugging printouts.
;;          (esp. useful when debugging the users's io)

(require scheme/class
         scheme/path
         scheme/pretty
         scheme/unit
         scheme/list
         "drsig.ss"
         string-constants
         setup/xref
         scheme/gui/base
         framework
<<<<<<< HEAD
         browser/external)
=======
         browser/external
         "drsig.ss"
         
         ;; the dynamic-require below loads this module, 
         ;; so we make the dependency explicit here, even
         ;; tho nothing is used from this module.
         planet/terse-info)
>>>>>>> aa24f732

(provide rep@ with-stacktrace-name)

(define stacktrace-runtime-name
  (string->uninterned-symbol "this-is-the-funny-name"))

;; this function wraps its argument expression in some code in a non-tail manner
;; so that a new name gets put onto the mzscheme stack. DrScheme's exception
;; handlers trims the stack starting at this point to avoid showing drscheme's
;; internals on the stack in the REPL.
(define call-with-stacktrace-name
  (eval `(let ([,stacktrace-runtime-name
                (lambda (thunk)
                  (begin0
                    (thunk)
                    (void)))])
           ,stacktrace-runtime-name)
        (make-base-namespace)))

(define-syntax-rule (with-stacktrace-name expr)
  (call-with-stacktrace-name (lambda () expr)))

(define no-breaks-break-parameterization
  (parameterize-break 
   #f
   (current-break-parameterization)))

(define-unit rep@
  (import (prefix drscheme:init: drscheme:init^)
          (prefix drscheme:language-configuration: drscheme:language-configuration/internal^)
          (prefix drscheme:language: drscheme:language^)
          (prefix drscheme:app: drscheme:app^)
          (prefix drscheme:frame: drscheme:frame^)
          (prefix drscheme:unit: drscheme:unit^)
          (prefix drscheme:text: drscheme:text^)
          (prefix drscheme:help-desk: drscheme:help-desk^)
          (prefix drscheme:debug: drscheme:debug^)
          [prefix drscheme:eval: drscheme:eval^])
  (export (rename drscheme:rep^
                  [-text% text%]
                  [-text<%> text<%>]))
  
  (define -text<%>
    (interface ((class->interface text%)
                text:ports<%>
                editor:file<%>
                scheme:text<%>
                color:text<%>
                text:ports<%>)
      reset-highlighting
      highlight-errors
      highlight-errors/exn
      
      get-user-custodian
      get-user-eventspace
      get-user-thread
      get-user-namespace
      
      get-definitions-text
      
      kill-evaluation
      
      display-results
      
      run-in-evaluation-thread
      after-many-evals
      
      shutdown
      
      get-error-ranges
      reset-error-ranges
      
      reset-console
      
      copy-prev-previous-expr
      copy-next-previous-expr
      copy-previous-expr
      
      
      initialize-console
      
      reset-pretty-print-width
      
      get-prompt
      insert-prompt
      get-context))
  
  (define context<%>
    (interface ()
      ensure-rep-shown   ;; (interactions-text -> void)
      ;; make the rep visible in the frame
      
      needs-execution   ;; (-> boolean)
      ;; ask if things have changed that would mean the repl is out
      ;; of sync with the program being executed in it.
      
      enable-evaluation  ;; (-> void)
      ;; make the context enable all methods of evaluation
      ;; (disable buttons, menus, etc)
      
      disable-evaluation ;; (-> void)
      ;; make the context disable all methods of evaluation
      ;; (disable buttons, menus, etc)
      
      set-breakables ;; (union thread #f) (union custodian #f) -> void
      ;; the context might initiate breaks or kills to
      ;; the thread passed to this function
      
      get-breakables ;; -> (values (union thread #f) (union custodian #f))
      ;; returns the last values passed to set-breakables.
      
      reset-offer-kill ;; (-> void)
      ;; the next time the break button is pushed, it will only
      ;; break. (if the break button is clicked twice without
      ;; this method being called in between, it will offer to
      ;; kill the user's program)
      
      update-running        ;; (boolean -> void)
      ;; a callback to indicate that the repl may have changed its running state
      ;; use the repls' get-in-evaluation? method to find out what the current state is.
      
      clear-annotations  ;; (-> void)
      ;; clear any error highlighting context
      
      get-directory      ;; (-> (union #f string[existing directory]))
      ;; returns the directory that should be the default for
      ;; the `current-directory' and `current-load-relative-directory'
      ;; parameters in the repl.
      ))
  
  (define sized-snip<%>
    (interface ((class->interface snip%))
      ;; get-character-width : -> number
      ;; returns the number of characters wide the snip is,
      ;; for use in pretty printing the snip.
      get-character-width))
  
  ;; current-language-settings : (parameter language-setting)
  ;; set to the current language and its setting on the user's thread.
  (define current-language-settings (make-parameter #f))
  
  ;; current-rep : (parameter (union #f (instanceof rep:text%)))
  ;; the repl that controls the evaluation in this thread.
  (define current-rep (make-parameter #f))
  
  ;; a port that accepts values for printing in the repl
  (define current-value-port (make-parameter #f))
  
  ;; drscheme-error-display-handler : (string (union #f exn) -> void
  ;; =User=
  ;; the timing is a little tricky here. 
  ;; the file icon must appear before the error message in the text, so that happens first.
  ;; the highlight must be set after the error message, because inserting into the text resets
  ;;     the highlighting.
  (define (drscheme-error-display-handler msg exn)
    (let* ([cut-stack (if (and (exn? exn)
                               (main-user-eventspace-thread?))
                          (cut-out-top-of-stack exn)
                          '())]
           [srclocs-stack (filter values (map cdr cut-stack))]
           [stack 
            (filter
             values
             (map (λ (srcloc)
                    (let ([source (srcloc-source srcloc)]
                          [pos (srcloc-position srcloc)]
                          [span (srcloc-span srcloc)])
                      (and source pos span 
                           srcloc)))
                  srclocs-stack))]
           [src-locs (if (exn:srclocs? exn)
                         ((exn:srclocs-accessor exn) exn)
                         (if (null? stack)
                             '()
                             (list (car srclocs-stack))))])
      
      ;; for use in debugging the stack trace stuff
      #;
      (when (exn? exn)
        (print-struct #t)
        (for-each 
         (λ (frame) (printf " ~s\n" frame))
         (continuation-mark-set->context (exn-continuation-marks exn)))
        (printf "\n"))
      
      (drscheme:debug:error-display-handler/stacktrace msg exn stack)))
  
  (define (main-user-eventspace-thread?)
    (let ([rep (current-rep)])
      (and rep
           (eq? (eventspace-handler-thread (send rep get-user-eventspace))
                (current-thread)))))
  
  (define (cut-out-top-of-stack exn)
    (let ([initial-stack (continuation-mark-set->context (exn-continuation-marks exn))])
      initial-stack ;; just give up on trying to trim out DrScheme's frame's from the stack for now.
      #;
      (let loop ([stack initial-stack])
        (cond
          [(null? stack) 
           (unless (exn:break? exn)
             ;; give break exn's a free pass on this one.
             ;; sometimes they get raised in a funny place. 
             ;; (see call-with-break-parameterization below)
             (unless (null? initial-stack)
               ;; sometimes, mzscheme just doesn't have any backtrace all. in that case,
               ;; don't print anything either.
               (fprintf (current-error-port) "ACK! didn't find drscheme's stackframe when filtering\n")))
           initial-stack]
          [else 
           (let ([top (car stack)])
             (cond
               [(cut-here? top) null]
               [else (cons top (loop (cdr stack)))]))]))))
  
  ;; is-cut? : any symbol -> boolean
  ;; determines if this stack entry is drscheme's barrier in the stacktrace
  (define (cut-here? top)
    (and (pair? top)
         (let ([fn-name (car top)])
           (eq? fn-name stacktrace-runtime-name))))
  
  (define drs-bindings-keymap (make-object keymap:aug-keymap%))

  (let* ([get-frame
          (λ (obj)
            (and (is-a? obj editor<%>)
                 (let ([canvas (send obj get-canvas)])
                   (and canvas
                        (let ([frame (send canvas get-top-level-window)])
                          (and (is-a? frame drscheme:unit:frame%)
                               frame))))))]
         [add-drs-function
          (λ (name f)
            (send drs-bindings-keymap add-function name
                  (λ (obj evt) (cond [(get-frame obj) => f]))))])
    (send drs-bindings-keymap add-function "search-help-desk"
          (λ (obj evt)
            (if (not (and (is-a? obj text%) (get-frame obj))) ; is `get-frame' needed?
              (drscheme:help-desk:help-desk)
              (let* ([start (send obj get-start-position)]
                     [end (send obj get-end-position)]
                     [str (if (= start end)
                            (drscheme:unit:find-symbol obj start)
                            (send obj get-text start end))])
                (if (or (not str) (equal? "" str))
                  (drscheme:help-desk:help-desk)
                  (let* ([l (send obj get-canvas)]
                         [l (and l (send l get-top-level-window))]
                         [l (and l (is-a? l drscheme:unit:frame<%>) (send l get-definitions-text))]
                         [l (and l (send l get-next-settings))]
                         [l (and l (drscheme:language-configuration:language-settings-language l))]
                         [ctxt (and l (send l capability-value 'drscheme:help-context-term))]
                         [name (and l (send l get-language-name))])
                    (drscheme:help-desk:help-desk
                     str (and ctxt (list ctxt name)))))))))
    (add-drs-function "execute"  (λ (frame) (send frame execute-callback)))
    (add-drs-function "next-tab" (λ (frame) (send frame next-tab)))
    (add-drs-function "prev-tab" (λ (frame) (send frame prev-tab)))
    (add-drs-function "collapse" (λ (frame) (send frame collapse)))
    (add-drs-function "split"    (λ (frame) (send frame split))))
  
  (send drs-bindings-keymap map-function "f5" "execute")
  (send drs-bindings-keymap map-function "f1" "search-help-desk")
  (send drs-bindings-keymap map-function "c:tab" "next-tab")
  (send drs-bindings-keymap map-function "c:s:tab" "prev-tab")
  (send drs-bindings-keymap map-function "d:s:right" "next-tab")
  (send drs-bindings-keymap map-function "d:s:left" "prev-tab")
  (send drs-bindings-keymap map-function "c:pagedown" "next-tab")
  (send drs-bindings-keymap map-function "c:pageup" "prev-tab")
  
  (send drs-bindings-keymap map-function "c:x;0" "collapse")
  (send drs-bindings-keymap map-function "c:x;2" "split")
  
  (define (get-drs-bindings-keymap) drs-bindings-keymap)
  
  ;; drs-bindings-keymap-mixin :
  ;;   ((implements editor:keymap<%>) -> (implements editor:keymap<%>))
  ;;   for any x that is an instance of the resulting class,
  ;;     (is-a? (send (send x get-canvas) get-top-level-frame) drscheme:unit:frame%)
  (define drs-bindings-keymap-mixin
    (mixin (editor:keymap<%>) (editor:keymap<%>)
      (define/override (get-keymaps)
        (editor:add-after-user-keymap drs-bindings-keymap (super get-keymaps)))
      (super-instantiate ())))
  
  ;; Max length of output queue (user's thread blocks if the
  ;; queue is full):
  (define output-limit-size 2000)
  
  (define (printf . args) (apply fprintf drscheme:init:original-output-port args))
  
  (define setup-scheme-interaction-mode-keymap
    (λ (keymap)
      (define (beginning-of-line text select?)
        (let* ([para (send text position-line (send text get-start-position))]
               [para-start (send text line-start-position para)]
               [prompt (send text get-prompt)]
               [para-start-text (send text get-text para-start (+ para-start (string-length prompt)))]
               [new-start 
                (cond
                  [(equal? prompt para-start-text)
                   (+ para-start (string-length prompt))]
                  [else
                   para-start])])
          (if select?
              (send text set-position new-start (send text get-end-position))
              (send text set-position new-start new-start))))
      
      (send keymap add-function "beginning-of-line/prompt"
            (λ (text event) (beginning-of-line text #f)))
      (send keymap add-function "select-to-beginning-of-line/prompt"
            (λ (text event) (beginning-of-line text #t)))
      
      (send keymap add-function "put-previous-sexp"
            (λ (text event) 
              (send text copy-prev-previous-expr)))
      (send keymap add-function "put-next-sexp"
            (λ (text event) 
              (send text copy-next-previous-expr)))
      
      (send keymap map-function "c:a" "beginning-of-line/prompt")
      (send keymap map-function "s:c:a" "select-to-beginning-of-line/prompt")
      (send keymap map-function "home" "beginning-of-line/prompt")
      (send keymap map-function "s:home" "select-to-beginning-of-line/prompt")
      
      (keymap:send-map-function-meta keymap "p" "put-previous-sexp")
      (keymap:send-map-function-meta keymap "n" "put-next-sexp")
      (send keymap map-function "c:up" "put-previous-sexp")
      (send keymap map-function "c:down" "put-next-sexp")))
  
  (define scheme-interaction-mode-keymap (make-object keymap:aug-keymap%))
  (setup-scheme-interaction-mode-keymap scheme-interaction-mode-keymap)
  
  (define drs-font-delta (make-object style-delta% 'change-family 'decorative))
  
  (define output-delta (make-object style-delta%)) ; used to be 'change-weight 'bold
  (define result-delta (make-object style-delta%)) ; used to be 'change-weight 'bold
  (define error-delta (make-object style-delta%
                        'change-style
                        'italic))
  (send error-delta set-delta-foreground (make-object color% 255 0 0))
  (send result-delta set-delta-foreground (make-object color% 0 0 175))
  (send output-delta set-delta-foreground (make-object color% 150 0 150))
  
  (define error-text-style-delta (make-object style-delta%))
  (send error-text-style-delta set-delta-foreground (make-object color% 200 0 0))
  
  (define grey-delta (make-object style-delta%))
  (send grey-delta set-delta-foreground "GREY")
  
  (define welcome-delta (make-object style-delta% 'change-family 'decorative))
  (define click-delta (gui-utils:get-clickback-delta))
  (define red-delta (make-object style-delta%))
  (define dark-green-delta (make-object style-delta%))
  (send* red-delta
    (copy welcome-delta)
    (set-delta-foreground "RED"))  
  (send* dark-green-delta
    (copy welcome-delta)
    (set-delta-foreground "dark green"))
  (define warning-style-delta (make-object style-delta% 'change-bold))
  (send* warning-style-delta
    (set-delta-foreground "BLACK")
    (set-delta-background "YELLOW"))
  (define (get-welcome-delta) welcome-delta)
  (define (get-dark-green-delta) dark-green-delta)
  
  ;; is-default-settings? : language-settings -> boolean
  ;; determines if the settings in `language-settings'
  ;; correspond to the default settings of the language.
  (define (is-default-settings? language-settings)
    (send (drscheme:language-configuration:language-settings-language language-settings)
          default-settings?
          (drscheme:language-configuration:language-settings-settings language-settings)))
  
  (define (extract-language-name language-settings)
    (send (drscheme:language-configuration:language-settings-language language-settings)
          get-language-name))
  (define (extract-language-style-delta language-settings)
    (send (drscheme:language-configuration:language-settings-language language-settings)
          get-style-delta))
  (define (extract-language-url language-settings)
    (send (drscheme:language-configuration:language-settings-language language-settings)
          get-language-url))
  
  (define-struct sexp (left right prompt))
  
  (define console-max-save-previous-exprs 30)
  (let* ([list-of? (λ (p?)
                     (λ (l)
                       (and (list? l)
                            (andmap p? l))))]
         [snip/string? (λ (s) (or (is-a? s snip%) (string? s)))]
         [list-of-snip/strings? (list-of? snip/string?)]
         [list-of-lists-of-snip/strings? (list-of? list-of-snip/strings?)])
    (preferences:set-default
     'drscheme:console-previous-exprs
     null
     list-of-lists-of-snip/strings?))
  (let ([marshall 
         (λ (lls)
           (map (λ (ls)
                  (list
                   (apply
                    string-append
                    (reverse
                     (map (λ (s)
                            (cond
                              [(is-a? s string-snip%)
                               (send s get-text 0 (send s get-count))]
                              [(string? s) s]
                              [else "'non-string-snip"]))
                          ls)))))
                lls))]
        [unmarshall (λ (x) x)])
    (preferences:set-un/marshall
     'drscheme:console-previous-exprs
     marshall unmarshall))
  
  (define color? ((get-display-depth) . > . 8))
  
  ;; instances of this interface provide a context for a rep:text%
  ;; its connection to its graphical environment (ie frame) for
  ;; error display and status infromation is all mediated
  ;; through an instance of this interface.
  
  (define file-icon
    (let ([bitmap
           (make-object bitmap%
             (build-path (collection-path "icons") "file.gif"))])
      (if (send bitmap ok?)
          (make-object image-snip% bitmap)
          (make-object string-snip% "[open file]"))))
  
  
  ;; insert/delta : (instanceof text%) (union snip string) (listof style-delta%) *-> (values number number)
  ;; inserts the string/stnip into the text at the end and changes the
  ;; style of the newly inserted text based on the style deltas.
  (define (insert/delta text s . deltas)
    (let ([before (send text last-position)])
      (send text insert s before before #f)
      (let ([after (send text last-position)])
        (for-each (λ (delta)
                    (when (is-a? delta style-delta%)
                      (send text change-style delta before after)))
                  deltas)
        (values before after))))
  
  (define log-max-size 1000)
  (define log-entry-max-size 1000)
  
  (define text-mixin
    (mixin ((class->interface text%)
            text:ports<%>
            editor:file<%>
            scheme:text<%>
            color:text<%>
            text:ports<%>)
      (-text<%>)
      (init-field context)
      (inherit auto-wrap
               begin-edit-sequence
               change-style
               clear-box-input-port
               clear-undos
               clear-input-port
               clear-output-ports
               delete
               delete/io
               end-edit-sequence
               erase
               find-snip
               find-string
               freeze-colorer
               get-active-canvas
               get-admin
               get-can-close-parent
               get-canvases
               get-character
               get-end-position
               get-err-port
               get-extent
               get-focus-snip
               get-in-port
               get-in-box-port
               get-insertion-point
               get-out-port
               get-regions
               get-snip-position
               get-start-position
               get-styles-fixed
               get-style-list
               get-text
               get-top-level-window
               get-unread-start-point
               get-value-port
               in-edit-sequence?
               insert
               insert-before
               insert-between
               invalidate-bitmap-cache
               is-frozen?
               is-locked?
               last-position
               line-location
               lock
               paragraph-start-position
               position-line
               position-paragraph
               port-name-matches?
               release-snip
               reset-input-box
               reset-regions
               run-after-edit-sequence
               scroll-to-position
               send-eof-to-in-port 
               set-allow-edits
               set-caret-owner
               set-clickback
               set-insertion-point
               set-position
               set-styles-sticky
               set-styles-fixed
               set-unread-start-point
               split-snip
               thaw-colorer)
      
      (define definitions-text 'not-yet-set-definitions-text)
      (define/public (set-definitions-text dt) (set! definitions-text dt))
      (define/public (get-definitions-text) definitions-text)
      
      (unless (is-a? context context<%>)
        (error 'drscheme:rep:text% 
               "expected an object that implements drscheme:rep:context<%> as initialization argument, got: ~e"
               context))
      
      (define/public (get-context) context)
      
      ;;;;;;;;;;;;;;;;;;;;;;;;;;;;;;;;;;;;;;;;;;;;;;;;
      ;;;				           ;;;
      ;;;            User -> Kernel                ;;;
      ;;;				           ;;;
      ;;;;;;;;;;;;;;;;;;;;;;;;;;;;;;;;;;;;;;;;;;;;;;;;
      
      ;; =User= (probably doesn't matter)
      (define/private queue-system-callback
        (λ (ut thunk [always? #f])
          (parameterize ([current-eventspace drscheme:init:system-eventspace])
            (queue-callback 
             (λ ()
               (when (or always? (eq? ut (get-user-thread)))
                 (thunk)))
             #f))))
      
      ;; =User=
      (define/private queue-system-callback/sync
        (λ (ut thunk)
          (let ([s (make-semaphore 0)])
            (queue-system-callback 
             ut 
             (λ ()
               (when (eq? ut (get-user-thread))
                 (thunk))
               (semaphore-post s))
             #t)
            (semaphore-wait s))))
      
      ;; display-results : (listof TST) -> void
      ;; prints each element of anss that is not void as values in the REPL.
      (define/public (display-results anss) ; =User=, =Handler=, =Breaks=
        (display-results/void (filter (λ (x) (not (void? x))) anss)))
      
      ;; display-results : (listof TST) -> void
      ;; prints each element of anss in the REPL.
      (define/public (display-results/void anss) ; =User=, =Handler=, =Breaks=
        (for-each 
         (λ (v) 
           (let* ([ls (current-language-settings)]
                  [lang (drscheme:language-configuration:language-settings-language ls)]
                  [settings (drscheme:language-configuration:language-settings-settings ls)])
             (send lang render-value/format
                   v
                   settings
                   (get-value-port)
                   (get-repl-char-width))))
         anss))
      
      ;; get-repl-char-width : -> (and/c exact? integer?)
      ;; returns the width of the repl in characters, or 80 if the
      ;; answer cannot be found.
      (define/private (get-repl-char-width)
        (let ([admin (get-admin)]
              [standard (send (get-style-list) find-named-style "Standard")])
          (if (and admin standard)
              (let ([bw (box 0)])
                (send admin get-view #f #f bw #f)
                (let* ([dc (send admin get-dc)]
                       [standard-font (send standard get-font)]
                       [old-font (send dc get-font)])
                  (send dc set-font standard-font)
                  (let* ([char-width (send dc get-char-width)]
                         [answer (inexact->exact (floor (/ (unbox bw) char-width)))])
                    (send dc set-font old-font)
                    answer)))
              80)))
      
      ;;;;;;;;;;;;;;;;;;;;;;;;;;;;;;;;;;;;;;;;;;;;;;;;;;
      ;;;                                            ;;;
      ;;;            Error Highlighting              ;;;
      ;;;                                            ;;;
      ;;;;;;;;;;;;;;;;;;;;;;;;;;;;;;;;;;;;;;;;;;;;;;;;;;
      
      ;; error-ranges : (union false? (cons (list file number number) (listof (list file number number))))
      (define error-ranges #f)
      (define/public (get-error-ranges) error-ranges)
      (define internal-reset-callback void)
      (define internal-reset-error-arrows-callback void)
      (define/public (reset-error-ranges) 
        (internal-reset-callback)
        (internal-reset-error-arrows-callback))
      
      ;; highlight-error : file number number -> void
      (define/public (highlight-error file start end)
        (highlight-errors (list (make-srcloc file #f #f start (- end start))) #f))
      
      ;; highlight-errors/exn : exn -> void
      ;; highlights all of the errors associated with the exn (incl. arrows)
      (define/public (highlight-errors/exn exn)
        (let ([locs (cond
                      [(exn:srclocs? exn)
                       ((exn:srclocs-accessor exn) exn)]
                      [else '()])])
          (highlight-errors locs #f)))
      
      ;; =Kernel= =handler=
      ;; highlight-errors :    (listof srcloc)
      ;;                       (union #f (listof srcloc))
      ;;                    -> (void)
      (define/public (highlight-errors raw-locs raw-error-arrows)
        (let* ([cleanup-locs
                (λ (locs)
                  (let ([ht (make-hasheq)])
                    (filter (λ (loc) (and (is-a? (srcloc-source loc) text:basic<%>)
                                          (number? (srcloc-position loc))
                                          (number? (srcloc-span loc))))
                            (map (λ (srcloc)
                                   (cond
                                     [(hash-ref ht (srcloc-source srcloc) #f)
                                      =>
                                      (λ (e) 
                                        (make-srcloc e
                                                     (srcloc-line srcloc)
                                                     (srcloc-column srcloc)
                                                     (srcloc-position srcloc)
                                                     (srcloc-span srcloc)))]
                                     [(send definitions-text port-name-matches? (srcloc-source srcloc))
                                      (hash-set! ht (srcloc-source srcloc) definitions-text)
                                      (make-srcloc definitions-text
                                                   (srcloc-line srcloc)
                                                   (srcloc-column srcloc)
                                                   (srcloc-position srcloc)
                                                   (srcloc-span srcloc))]
                                     [(port-name-matches? (srcloc-source srcloc))
                                      (hash-set! ht (srcloc-source srcloc) this)
                                      (make-srcloc this
                                                   (srcloc-line srcloc)
                                                   (srcloc-column srcloc)
                                                   (srcloc-position srcloc)
                                                   (srcloc-span srcloc))]
                                     [(and (symbol? (srcloc-source srcloc))
                                           (text:lookup-port-name (srcloc-source srcloc)))
                                      =>
                                      (lambda (editor)
                                        (make-srcloc editor
                                                     (srcloc-line srcloc)
                                                     (srcloc-column srcloc)
                                                     (srcloc-position srcloc)
                                                     (srcloc-span srcloc)))]
                                     [else srcloc]))
                                 locs))))]
               [locs (cleanup-locs raw-locs)]
               [error-arrows (and raw-error-arrows (cleanup-locs raw-error-arrows))])
          
          (reset-highlighting)
          
          (set! error-ranges locs)
          
          (for-each (λ (loc) (send (srcloc-source loc) begin-edit-sequence)) locs)
          
          (when color?
            (let ([resets
                   (map (λ (loc)
                          (let* ([file (srcloc-source loc)]
                                 [start (- (srcloc-position loc) 1)]
                                 [span (srcloc-span loc)]
                                 [finish (+ start span)])
                            (send file highlight-range start finish (drscheme:debug:get-error-color) #f 'high)))
                        locs)])
              
              (when (and definitions-text error-arrows)
                (let ([filtered-arrows
                       (remove-duplicate-error-arrows
                        (filter
                         (λ (arr) (embedded-in? (srcloc-source arr) definitions-text))
                         error-arrows))])
                  (send definitions-text set-error-arrows filtered-arrows)))
              
              (set! internal-reset-callback
                    (λ ()
                      (set! error-ranges #f)
                      (when definitions-text
                        (send definitions-text set-error-arrows #f))
                      (set! internal-reset-callback void)
                      (for-each (λ (x) (x)) resets)))))
          
          (let* ([first-loc (and (pair? locs) (car locs))]
                 [first-file (and first-loc (srcloc-source first-loc))]
                 [first-start (and first-loc (- (srcloc-position first-loc) 1))]
                 [first-span (and first-loc (srcloc-span first-loc))])
            
            (when (and first-loc first-start first-span)
              (let ([first-finish (+ first-start first-span)])
                (when (eq? first-file definitions-text) ;; only move set the cursor in the defs window
                  (send first-file set-position first-start first-start))
                (send first-file scroll-to-position first-start #f first-finish)))
            
            (for-each (λ (loc) (send (srcloc-source loc) end-edit-sequence)) locs)
            
            (when first-loc
              (send first-file set-caret-owner (get-focus-snip) 'global)))))
      
      (define highlights-can-be-reset (make-parameter #t))
      (define/public (reset-highlighting)
        (when (highlights-can-be-reset) (reset-error-ranges)))
      (define/public (call-without-reset-highlighting thunk)
        (parameterize ([highlights-can-be-reset #f])
          (thunk)))
      
      ;; remove-duplicate-error-arrows : (listof X) -> (listof X)
      ;; duplicate arrows point from and to the same place -- only
      ;; need one arrow for each pair of locations they point to.
      (define/private (remove-duplicate-error-arrows error-arrows)
        (let ([ht (make-hash)])
          (let loop ([arrs error-arrows]
                     [n 0])
            (unless (null? arrs)
              (hash-set! ht (car arrs) n)
              (loop (cdr arrs) (+ n 1))))
          (let* ([unsorted (hash-map ht list)]
                 [sorted (sort unsorted (λ (x y) (<= (cadr x) (cadr y))))]
                 [arrs (map car sorted)])
            arrs)))
      
      (define/private (embedded-in? txt-inner txt-outer)
        (let loop ([txt-inner txt-inner])
          (cond
            [(eq? txt-inner txt-outer) #t]
            [else (let ([admin (send txt-inner get-admin)])
                    (and (is-a? admin editor-snip-editor-admin<%>)
                         (loop (send (send (send admin get-snip) get-admin) get-editor))))])))
      
      ;;;;;;;;;;;;;;;;;;;;;;;;;;;;;;;;;;;;;;;;;;;;;;;;;;;;;;;;;;;;
      ;;
      ;;  specialization
      ;;
      
      (define/override (after-io-insertion)
        (super after-io-insertion)
        (let ([frame (get-frame)])
          (when frame
            (let ([tab (send definitions-text get-tab)])
              (when (eq? (send frame get-current-tab) tab)
                (send context ensure-rep-shown this))))))
      
      (define/augment (after-insert start len)
        (inner (void) after-insert start len)
        (cond
          [(in-edit-sequence?) 
           (set! had-an-insert (cons (cons start len) had-an-insert))]
          [else (update-after-insert start len)]))
      
      ;; private field
      (define had-an-insert '())
      
      (define/augment (after-edit-sequence)
        (inner (void) after-edit-sequence)
        (let ([to-clean had-an-insert])
          (set! had-an-insert '())
          (for-each
           (lambda (pr)
             (update-after-insert (car pr) (cdr pr)))
           to-clean)))
      
      (define/private (update-after-insert start len)
        (unless inserting-prompt?
          (reset-highlighting))
        (when (and prompt-position (< start prompt-position))
          
          ;; trim extra space, according to preferences
          #;
          (let* ([start (get-repl-header-end)]
                 [end (get-insertion-point)]
                 [space (- end start)]
                 [pref (preferences:get 'drscheme:repl-buffer-size)])
            (when (car pref)
              (let ([max-space (* 1000 (cdr pref))])
                (when (space . > . max-space)
                  (let ([to-delete-end (+ start (- space max-space))])
                    (delete/io start to-delete-end))))))
          
          (set! prompt-position (get-unread-start-point))
          (reset-regions (append (all-but-last (get-regions))
                                 (list (list prompt-position 'end))))))
      
      (define/augment (after-delete x y)
        (unless inserting-prompt?
          (reset-highlighting))
        (inner (void) after-delete x y))
      
      (define/override (get-keymaps)
        (editor:add-after-user-keymap scheme-interaction-mode-keymap
                                      (super get-keymaps)))
      
      ;;;;;;;;;;;;;;;;;;;;;;;;;;;;;;;;;;;;;;;;;;;;;;;;;;
      ;;;                                            ;;;
      ;;;                Evaluation                  ;;;
      ;;;                                            ;;;
      ;;;;;;;;;;;;;;;;;;;;;;;;;;;;;;;;;;;;;;;;;;;;;;;;;;
      
      (define/public (eval-busy?)
        (not (and (get-user-thread)
                  (thread-running? (get-user-thread)))))
      
      (field (user-language-settings #f)
             (user-custodian-parent #f)
             (memory-killed-thread #f)
             (user-custodian #f)
             (custodian-limit (and (custodian-memory-accounting-available?)
                                   (preferences:get 'drscheme:child-only-memory-limit)))
             (user-eventspace-box (make-weak-box #f))
             (user-namespace-box (make-weak-box #f))
             (user-eventspace-main-thread #f)
             (user-break-parameterization #f)
             (user-logger (make-logger))
             
             ;; user-exit-code (union #f (integer-in 0 255))
             ;; #f indicates that exit wasn't called. Integer indicates exit code
             (user-exit-code #f))
            
      (define/public (get-user-language-settings) user-language-settings)
      (define/public (get-user-custodian) user-custodian)
      (define/public (get-user-eventspace) (weak-box-value user-eventspace-box))
      (define/public (get-user-thread) user-eventspace-main-thread)
      (define/public (get-user-namespace) (weak-box-value user-namespace-box))
      (define/pubment (get-user-break-parameterization) user-break-parameterization) ;; final method
      (define/pubment (get-custodian-limit) custodian-limit)
      (define/pubment (set-custodian-limit c) (set! custodian-limit c))
      (field (in-evaluation? #f)
             (ask-about-kill? #f))
      (define/public (get-in-evaluation?) in-evaluation?)
      
      (define/public-final (insert-warning message)
        (let ([locked? (is-locked?)])
          (when locked? (lock #f))
          (begin-edit-sequence)
          (let ([start (get-unread-start-point)])
            (insert-before message)
            (let ([end (get-unread-start-point)])
              (change-style warning-style-delta start end)
              (insert-before "\n")))
          (end-edit-sequence)
          (when locked? (lock #t))))
      
      (field (already-warned? #f)
             (show-no-user-evaluation-message? #t))
      
      ;; use this to be able to kill the evaluator without the popup dialog
      (define/public (set-show-no-user-evaluation-message? b)
        (set! show-no-user-evaluation-message? b))
      
      (define/private (cleanup)
        (set! in-evaluation? #f)
        (update-running #f)
        (unless (and (get-user-thread) (thread-running? (get-user-thread)))
          (lock #t)
          (when (and show-no-user-evaluation-message? (not shutting-down?))
            (no-user-evaluation-message
             (get-frame)
             user-exit-code
             (not (thread-running? memory-killed-thread))))
          (set! show-no-user-evaluation-message? #t)))
      
      (field (need-interaction-cleanup? #f))
      
      (define/private (no-user-evaluation-message frame exit-code memory-killed?)
        (let* ([new-limit (and custodian-limit (+ custodian-limit custodian-limit))]
               [ans (message-box/custom
                     (string-constant evaluation-terminated)
                     (string-append
                      (string-constant evaluation-terminated-explanation)
                      (if exit-code
                          (string-append
                           "\n\n"
                           (if (zero? exit-code)
                               (string-constant exited-successfully)
                               (format (string-constant exited-with-error-code) exit-code)))
                          "")
                      (if memory-killed?
                          (string-append 
                           "\n\n"
                           (string-constant program-ran-out-of-memory))
                          ""))
                     (string-constant ok)
                     #f
                     (and memory-killed?
                          new-limit
                          (format "Increase memory limit to ~a megabytes" 
                                  (floor (/ new-limit 1024 1024))))
                     frame
                     '(default=1 stop)
                     )])
          (when (equal? ans 3)
            (set-custodian-limit new-limit)
            (preferences:set 'drscheme:child-only-memory-limit new-limit))
          (set-insertion-point (last-position))
          (insert-warning "\nInteractions disabled")))
      
      (define/private (cleanup-interaction) ; =Kernel=, =Handler=
        (set! need-interaction-cleanup? #f)
        (begin-edit-sequence)
        (set-caret-owner #f 'display)
        (cleanup)
        (end-edit-sequence)
        (send context set-breakables #f #f)
        (send context enable-evaluation))
      
      (define/augment (submit-to-port? key)
        (and prompt-position
             (only-whitespace-after-insertion-point)
             (submit-predicate this prompt-position)))
      
      (define/private (only-whitespace-after-insertion-point)
        (let ([start (get-start-position)]
              [end (get-end-position)])
          (and (= start end)
               (let loop ([pos start])
                 (cond
                   [(= pos (last-position)) #t]
                   [else (and (char-whitespace? (get-character pos))
                              (loop (+ pos 1)))])))))
      
      (define/augment (on-submit)
        (inner (void) on-submit)
        (when (and (get-user-thread) 
                   (thread-running? (get-user-thread)))
          ;; the -2 drops the last newline from history (why -2 and not -1?!)
          (save-interaction-in-history prompt-position (- (last-position) 2))
          
          (let* ([old-regions (get-regions)]
                 [abl (all-but-last old-regions)]
                 [lst (last old-regions)])
            (reset-regions (append abl (list (list (list-ref lst 0) (last-position))))))
          
          (let ([needs-execution (send context needs-execution)])
            (when (if (preferences:get 'drscheme:execute-warning-once)
                      (and (not already-warned?)
                           needs-execution)
                      needs-execution)
              (set! already-warned? #t)
              (insert-warning needs-execution)))
          
          ;; lets us know we are done with this one interaction
          ;; (since there may be multiple expressions at the prompt)
          (send-eof-to-in-port)
          
          (set! prompt-position #f)
          (evaluate-from-port
           (get-in-port) 
           #f
           (λ ()
             ;; clear out the eof object if it wasn't consumed
             (clear-input-port)))))
      
      (inherit get-backward-sexp)
      (define/override (on-local-char key)
        (let ([start (get-start-position)]
              [end (get-end-position)]
              [code (send key get-key-code)])
          (cond
            [(not (or (eq? code 'numpad-enter)
                      (equal? code #\return)
                      (equal? code #\newline)))
             (super on-local-char key)]
            [(not prompt-position) 
             ;; evaluating? just drop the keypress
             (void)] 
            [(and (< end prompt-position)
                  (= start end)
                  (get-backward-sexp end))
             =>
             (λ (sexp-start)
               (copy-down sexp-start end))]
            [(and (< end prompt-position)
                  (not (= start end)))
             (copy-down start end)]
            [else
             (super on-local-char key)])))
      
      (define/private (copy-down start end)
        (begin-edit-sequence)
        (split-snip start)
        (split-snip end)
        (let loop ([snip (find-snip start 'after-or-none)])
          (when snip
            (let ([pos (+ (get-snip-position snip)
                          (send snip get-count))])
              (when (<= pos end)
                (insert (send snip copy) (last-position) (last-position))
                (loop (send snip next))))))
        (set-position (last-position) (last-position))
        (end-edit-sequence))
      
      ;; prompt-position : (union #f integer)
      ;; the position just after the last prompt
      (field (prompt-position #f))
      (define inserting-prompt? #f)
      (define/public (get-prompt) "> ")
      (define/public (insert-prompt)
        (set! inserting-prompt? #t)
        (begin-edit-sequence)
        (reset-input-box)
        (let* ([pmt (get-prompt)]
               [prompt-space (string-length pmt)])
          
          ;; insert the prompt, possibly inserting a newline first
          (let* ([usp (get-unread-start-point)]
                 [usp-para (position-paragraph usp)]
                 [usp-para-start (paragraph-start-position usp-para)])
            (unless (equal? usp usp-para-start)
              (insert-between "\n")
              (set! prompt-space (+ prompt-space 1)))
            (insert-between pmt))
          
          (let ([sp (get-unread-start-point)])
            (set! prompt-position sp)
            (reset-regions (append (get-regions) (list (list sp 'end))))))
        (end-edit-sequence)
        (set! inserting-prompt? #f))
      
      (field [submit-predicate (λ (text prompt-position) #t)])
      (define/public (set-submit-predicate p)
        (set! submit-predicate p))
      
      (define/public (evaluate-from-port port complete-program? cleanup) ; =Kernel=, =Handler=
        (send context disable-evaluation)
        (send context reset-offer-kill)
        (send context set-breakables (get-user-thread) (get-user-custodian))
        (reset-pretty-print-width)
        (set! in-evaluation? #t)
        (update-running #t)
        (set! need-interaction-cleanup? #t)
        
        (run-in-evaluation-thread
         (λ () ; =User=, =Handler=, =No-Breaks=
           (let* ([settings (current-language-settings)]
                  [lang (drscheme:language-configuration:language-settings-language settings)]
                  [settings (drscheme:language-configuration:language-settings-settings settings)]
                  [dummy-value (box #f)]
                  [get-sexp/syntax/eof 
                   (if complete-program?
                       (send lang front-end/complete-program port settings)
                       (send lang front-end/interaction port settings))])
             
             ; Evaluate the user's expression. We're careful to turn on
             ;   breaks as we go in and turn them off as we go out.
             ;   (Actually, we adjust breaks however the user wanted it.)
             
             (call-with-continuation-prompt
              (λ ()
                (call-with-break-parameterization
                 user-break-parameterization
                 (λ ()
                   (let loop ()
                     (let ([sexp/syntax/eof (with-stacktrace-name (get-sexp/syntax/eof))])
                       (unless (eof-object? sexp/syntax/eof)
                         (call-with-values
                          (λ () 
                            (call-with-continuation-prompt
                             (λ () (with-stacktrace-name (eval-syntax sexp/syntax/eof)))
                             (default-continuation-prompt-tag)
                             (and complete-program?
                                  (λ args
                                    (abort-current-continuation 
                                     (default-continuation-prompt-tag))))))
                          (λ x (for-each (λ (x) ((current-print) x)) x)))
                         (loop)))))))
              (default-continuation-prompt-tag)
              (λ args (void)))
             
             (when complete-program?
               (call-with-continuation-prompt
                (λ ()
                  (call-with-break-parameterization
                   user-break-parameterization
                   (λ ()
                     (send lang front-end/finished-complete-program settings))))
                (default-continuation-prompt-tag)
                (λ args (void))))
             
             (set! in-evaluation? #f)
             (update-running #f)
             (cleanup)
             (flush-output (get-value-port))
             (queue-system-callback/sync
              (get-user-thread)
              (λ () ; =Kernel=, =Handler= 
                (after-many-evals)
                (cleanup-interaction)
                (insert-prompt)))))))
      
      (define/pubment (after-many-evals) (inner (void) after-many-evals))
      
      (define/private shutdown-user-custodian ; =Kernel=, =Handler=
        ; Use this procedure to shutdown when in the middle of other cleanup
        ;  operations, such as when the user clicks "Execute".
        ; Don't use it to kill a thread where other, external cleanup
        ;  actions must occur (e.g., the exit handler for the user's
        ;  thread). In that case, shut down user-custodian directly.
        (λ ()
          (when user-custodian
            (custodian-shutdown-all user-custodian))
          (set! user-custodian #f)
          (set! user-eventspace-main-thread #f)))
      
      (define/public (kill-evaluation) ; =Kernel=, =Handler=
        (when user-custodian
          (custodian-shutdown-all user-custodian))
        (set! user-custodian #f))
      
      (field (eval-thread-thunks null)
             (eval-thread-state-sema 'not-yet-state-sema)
             (eval-thread-queue-sema 'not-yet-thread-sema)
             
             (cleanup-sucessful 'not-yet-cleanup-sucessful)
             (cleanup-semaphore 'not-yet-cleanup-semaphore)
             (thread-killed 'not-yet-thread-killed))
      (define/private (initialize-killed-thread) ; =Kernel=
        (when (thread? thread-killed)
          (kill-thread thread-killed))
        (set! thread-killed
              (thread
               (λ () ; =Kernel=
                 (let ([ut (get-user-thread)])
                   (thread-wait ut)
                   (queue-system-callback
                    ut
                    (λ () ; =Kernel=, =Handler=
                      (if need-interaction-cleanup?
                          (cleanup-interaction)
                          (cleanup))
                      ;; HACK: lock the interactions now; the reason for this
                      ;; is that `cleanup-interaction' invokes
                      ;; `enable-evaluation', and in "unit.ss" this is defined
                      ;; to unlock the interactions which might make sense in
                      ;; that context.
                      (lock #t))))))))
      
      (define/public (run-in-evaluation-thread thunk) ; =Kernel=
        (semaphore-wait eval-thread-state-sema)
        (set! eval-thread-thunks (append eval-thread-thunks (list thunk)))
        (semaphore-post eval-thread-state-sema)
        (semaphore-post eval-thread-queue-sema))
      
      (define/private (init-evaluation-thread) ; =Kernel=
        (set! user-language-settings (send definitions-text get-next-settings))
        
        (set! user-custodian-parent (make-custodian))
        (set! user-custodian (parameterize ([current-custodian user-custodian-parent])
                               (make-custodian)))
        (set! memory-killed-thread 
              (parameterize ([current-custodian user-custodian-parent])
                (thread (λ () (semaphore-wait (make-semaphore 0))))))
        (when custodian-limit
          (custodian-limit-memory user-custodian-parent 
                                  custodian-limit
                                  user-custodian-parent))
        (let ([user-eventspace (parameterize ([current-custodian user-custodian])
                                 (make-eventspace))])
          (set! user-eventspace-box (make-weak-box user-eventspace))
          (set! user-break-parameterization (parameterize-break 
                                             #t 
                                             (current-break-parameterization)))
          (set! eval-thread-thunks null)
          (set! eval-thread-state-sema (make-semaphore 1))
          (set! eval-thread-queue-sema (make-semaphore 0))
          (set! user-exit-code #f)
          
          (reset-logger-messages)
          
          (let* ([init-thread-complete (make-semaphore 0)]
                 [goahead (make-semaphore)])
            
            ; setup standard parameters
            (let ([snip-classes
                   ; the snip-classes in the DrScheme eventspace's snip-class-list
                   (drscheme:eval:get-snip-classes)]
                  [drs-eventspace (current-eventspace)])
              (queue-user/wait
               (λ () ; =User=, =No-Breaks=
                 ; No user code has been evaluated yet, so we're in the clear...
                 (break-enabled #f)
                 (set! user-eventspace-main-thread (current-thread))
                 
                 (current-logger user-logger)
                 
                 (thread
                  (λ ()
                    ;; forward system events the the user's logger,
                    ;; and record any events that happen on the user's logger to show in the GUI
                    (let ([sys-evt (make-log-receiver drscheme:init:system-logger 'debug)]
                          [user-evt (make-log-receiver user-logger 'debug)])
                      (let loop ()
                        (sync
                         (handle-evt
                          sys-evt
                          (λ (logged)
                            (log-message user-logger 
                                         (vector-ref logged 0)
                                         (vector-ref logged 1)
                                         (vector-ref logged 2))
                            (loop)))
                         (handle-evt
                          user-evt
                          (λ (vec)
                            (parameterize ([current-eventspace drscheme:init:system-eventspace])
                              (queue-callback (λ () (new-log-message vec))))
                            (loop))))))))
                 
                 (let ([drscheme-exit-handler
                        (λ (x)
                          (parameterize-break
                           #f
                           (let ([s (make-semaphore)])
                             (parameterize ([current-eventspace drs-eventspace])
                               (queue-callback
                                (λ ()
                                  (set! user-exit-code 
                                        (if (and (integer? x)
                                                 (<= 0 x 255))
                                            x
                                            0))
                                  (semaphore-post s))))
                             (semaphore-wait s)
                             (custodian-shutdown-all user-custodian))))])
                   (exit-handler drscheme-exit-handler))
                 (initialize-parameters snip-classes))))
            

            ;; register drscheme with the planet-terse-register for the user's namespace
            ;; must be called after 'initialize-parameters' is called (since it initializes
            ;; the user's namespace)
            (planet-terse-set-key (gensym))
            (planet-terse-register
             (lambda (tag package)
               (parameterize ([current-eventspace drscheme:init:system-eventspace])
                 (queue-callback (λ () (new-planet-info tag package))))))
            
            ;; disable breaks until an evaluation actually occurs
            (send context set-breakables #f #f)
            
            ;; initialize the language
            (send (drscheme:language-configuration:language-settings-language user-language-settings)
                  on-execute
                  (drscheme:language-configuration:language-settings-settings user-language-settings)
                  (let ([run-on-user-thread (lambda (t) (queue-user/wait t))])
                    run-on-user-thread))
            
            ;; setup the special repl values
            (let ([raised-exn? #f]
                  [exn #f])
              (queue-user/wait
               (λ () ; =User=, =No-Breaks=
                 (with-handlers ((void (λ (x) 
                                         (set! exn x)
                                         (set! raised-exn? #t))))
                   (drscheme:language:setup-setup-values))))
              (when raised-exn?
                (fprintf 
                 (current-error-port)
                 "copied exn raised when setting up snip values (thunk passed as third argume to drscheme:language:add-snip-value)\n")
                (raise exn)))
            
            (parameterize ([current-eventspace user-eventspace])
              (queue-callback
               (λ ()
                 (set! in-evaluation? #f)
                 (update-running #f)
                 (send context set-breakables #f #f)
                 
                 ;; set this relatively late, so that the 
                 ;; setup code for the language doesn't use it
                 ;(current-load/use-compiled drscheme-load/use-compiled-handler)
                 
                 ;; after this returns, future event dispatches
                 ;; will use the user's break parameterization
                 (initialize-dispatch-handler)
                 
                 ;; let init-thread procedure return,
                 ;; now that parameters are set
                 (semaphore-post init-thread-complete)
                 
                 ; We're about to start running user code.
                 
                 ; Pause to let killed-thread get initialized
                 (semaphore-wait goahead)
                 
                 (let loop () ; =User=, =Handler=, =No-Breaks=
                   ; Wait for something to do
                   (unless (semaphore-try-wait? eval-thread-queue-sema)
                     ; User event callbacks run here; we turn on
                     ;  breaks in the dispatch handler.
                     (yield eval-thread-queue-sema))
                   ; About to eval something
                   (semaphore-wait eval-thread-state-sema)
                   (let ([thunk (car eval-thread-thunks)])
                     (set! eval-thread-thunks (cdr eval-thread-thunks))
                     (semaphore-post eval-thread-state-sema)
                     ; This thunk evals the user's expressions with appropriate
                     ;   protections.
                     (thunk))
                   (loop)))))
            (semaphore-wait init-thread-complete)
            ; Start killed-thread
            (initialize-killed-thread)
            ; Let user expressions go...
            (semaphore-post goahead))))
      
      (define/private (queue-user/wait thnk)
        (let ([wait (make-semaphore 0)])
          (parameterize ([current-eventspace (get-user-eventspace)])
            (queue-callback
             (λ ()
               (thnk)
               (semaphore-post wait))))
          (semaphore-wait wait)))
      
      (field (shutting-down? #f))
      
      (define/override (allow-close-with-no-filename?) #t)
      (define/augment (can-close?)
        (and (cond
               [in-evaluation?
                (equal? (message-box/custom
                         (string-constant drscheme)
                         (string-constant program-is-still-running)
                         (string-constant close-anyway)
                         (string-constant cancel)
                         #f
                         (or (get-top-level-window) (get-can-close-parent))
                         '(default=1 caution)
                         2)
                        1)]
               [(let ([user-eventspace (get-user-eventspace)])
                  (and user-eventspace
                       (parameterize ([current-eventspace user-eventspace])
                         (not (null? (get-top-level-windows))))))
                (equal? (message-box/custom
                         (string-constant drscheme)
                         (string-constant program-has-open-windows)
                         (string-constant close-anyway)
                         (string-constant cancel)
                         #f
                         (or (get-top-level-window) (get-can-close-parent))
                         '(default=1 caution)
                         2)
                        1)]
               [else #t])
             (inner #t can-close?)))
      
      (define/augment (on-close)
        (shutdown)
        (preferences:set 'drscheme:console-previous-exprs 
                         (trim-previous-exprs
                          (append 
                           (preferences:get 'drscheme:console-previous-exprs)
                           local-previous-exprs)))
        (inner (void) on-close))
      
      (define/public (shutdown) ; =Kernel=, =Handler=
        (set! shutting-down? #t)
        (when (thread? thread-killed)
          (kill-thread thread-killed)
          (set! thread-killed #f))
        (shutdown-user-custodian))
      
      (define/private update-running ; =User=, =Handler=, =No-Breaks=
        (λ (bool)
          (queue-system-callback
           (get-user-thread)
           (λ ()
             (send context update-running bool)))))
      
      (define logger-editor #f)
      (define logger-messages '())
      (define/public (get-logger-messages) logger-messages)
      (define/private (new-log-message vec)
        (let* ([level (vector-ref vec 0)]
               [str (cond
                      [(<= (string-length (vector-ref vec 1)) log-entry-max-size)
                       (vector-ref vec 1)]
                      [else
                       (substring (vector-ref vec 1) 0 log-entry-max-size)])]
               [msg (vector level str)])
          (cond
            [(< (length logger-messages) log-max-size)
             (set! logger-messages (cons msg logger-messages))
             (update-logger-gui (cons 'add-line msg))]
            [else
             (set! logger-messages
                   (cons
                    msg
                    (let loop ([msgs logger-messages])
                      (cond
                        [(null? (cdr msgs)) null]
                        [else (cons (car msgs) (loop (cdr msgs)))]))))
             (update-logger-gui (cons 'clear-last-line-and-add-line msg))])))
      
      (define/private (reset-logger-messages) 
        (set! logger-messages '())
        (update-logger-gui #f))
      
      (define/private (update-logger-gui command)
        (let ([tab (send definitions-text get-tab)])
          (send tab update-logger-window command)))
                        
      (define/private (new-planet-info tag package) 
        (let ([frame (get-frame)])
          (when frame
            (send (send frame get-current-tab) new-planet-status tag package))))
      
      
      ;;;;;;;;;;;;;;;;;;;;;;;;;;;;;;;;;;;;;;;;;;;;;;;;
      ;;;                                          ;;;
      ;;;                Execution                 ;;;
      ;;;                                          ;;;
      ;;;;;;;;;;;;;;;;;;;;;;;;;;;;;;;;;;;;;;;;;;;;;;;;
      
      ;; initialize-paramters : (listof snip-class%) -> void
      (define/private (initialize-parameters snip-classes) ; =User=
        
        (current-language-settings user-language-settings)
        (error-print-source-location #f)
        (error-display-handler drscheme-error-display-handler)
        (current-load-relative-directory #f)
        (current-custodian user-custodian)
        (current-load text-editor-load-handler)
        
        (drscheme:eval:set-basic-parameters snip-classes)
        (current-rep this)
        (let ([dir (or (send context get-directory)
                       drscheme:init:first-dir)])
          (current-directory dir)
          (current-load-relative-directory dir))
        
        (set! user-namespace-box (make-weak-box (current-namespace)))
        
        (current-output-port (get-out-port))
        (current-error-port (get-err-port))
        (current-value-port (get-value-port))
        (current-input-port (get-in-box-port))

        (current-print (lambda (v) (display-results (list v)))))
      
      (define/private (initialize-dispatch-handler) ;;; =User=
        (let* ([primitive-dispatch-handler (event-dispatch-handler)])
          (event-dispatch-handler
           (letrec ([drscheme-event-dispatch-handler ; <= a name for #<...> printout
                     (λ (eventspace) ; =User=, =Handler=
                       ; Breaking is enabled if the user turned on breaks and
                       ;  is in a `yield'. If we get a break, that's ok, because
                       ;  the kernel never queues an event in the user's eventspace.
                       (cond
                         [(eq? eventspace (get-user-eventspace))
                          ; =User=, =Handler=
                          
                          ; We must distinguish between "top-level" events and
                          ;  those within `yield' in the user's program.
                          (cond
                            [(not in-evaluation?)
                             ;; at this point, we must not be in a nested dispatch, so we can
                             ;; just disable breaks and rely on call-with-break-parameterization
                             ;; to restore them to the user's setting.
                             (call-with-break-parameterization
                              no-breaks-break-parameterization
                              (λ ()
                                ; =No-Breaks=
                                (send context reset-offer-kill)
                                (send context set-breakables (get-user-thread) (get-user-custodian))
                                (call-with-continuation-prompt
                                 (λ () ; =User=, =Handler=, =No-Breaks=
                                   (call-with-break-parameterization
                                    user-break-parameterization
                                    (λ () (primitive-dispatch-handler eventspace)))))
                                
                                ;; in principle, the line below might cause
                                ;; "race conditions" in the GUI. That is, there might
                                ;; be many little events that the user won't quite
                                ;; be able to break.
                                (send context set-breakables #f #f)))]
                            [else
                             ; Nested dispatch; don't adjust interface
                             (primitive-dispatch-handler eventspace)])]
                         [else 
                          ; =User=, =Non-Handler=, =No-Breaks=
                          (primitive-dispatch-handler eventspace)]))])
             drscheme-event-dispatch-handler))))
      
      (define/public (new-empty-console)
        (queue-user/wait
         (λ () ; =User=, =No-Breaks=
           (send (drscheme:language-configuration:language-settings-language user-language-settings)
                 first-opened))))
      
      (define/public (reset-console)
        (when (thread? thread-killed)
          (kill-thread thread-killed))
        (send context clear-annotations)
        (drscheme:debug:hide-backtrace-window)
        (shutdown-user-custodian)
        (clear-input-port)
        (clear-box-input-port)
        (clear-output-ports)
        (set-allow-edits #t)
        
        ;; in case the last evaluation thread was killed, clean up some state.
        (lock #f)
        (set! in-evaluation? #f)
        (update-running #f)
        
        ;; clear out repl first before doing any work.
        (begin-edit-sequence)
        (set! prompt-position #f)
        (reset-input-box)
        (delete (paragraph-start-position 1) (last-position))
        (end-edit-sequence)
        
        ;; must init-evaluation-thread before determining
        ;; the language's name, since this updates user-language-settings
        (init-evaluation-thread)
        
        (begin-edit-sequence)
        (set-position (last-position) (last-position))
        
        (set! setting-up-repl? #t)
        (insert/delta this (string-append (string-constant language) ": ") welcome-delta)
        (let-values (((before after)
                      (insert/delta
                       this
                       (extract-language-name user-language-settings)
                       dark-green-delta
                       (extract-language-style-delta user-language-settings)))
                     ((url) (extract-language-url user-language-settings)))
          (when url
            (set-clickback before after (λ args (send-url url))
                           click-delta)))
        (unless (is-default-settings? user-language-settings)
          (insert/delta this (string-append " " (string-constant custom)) dark-green-delta))
        (when custodian-limit
          (insert/delta this 
                        "; memory limit: "
                        welcome-delta)
          (insert/delta this
                        (format "~a megabytes" (floor (/ custodian-limit 1024 1024)))
                        dark-green-delta))
        (insert/delta this ".\n" welcome-delta)
        
        (let ([osf (get-styles-fixed)])
          (set-styles-fixed #f)
          (send (drscheme:language-configuration:language-settings-language user-language-settings)
                extra-repl-information
                (drscheme:language-configuration:language-settings-settings user-language-settings)
                (open-output-text-editor this 'end))
          (set-styles-fixed osf))
        
        (set! setting-up-repl? #f)
        
        (set! already-warned? #f)
        (reset-regions (list (list (last-position) (last-position))))
        (set-unread-start-point (last-position))
        (set-insertion-point (last-position))
        (set-allow-edits #f)
        (set! repl-header-end #f)
        (end-edit-sequence))
      
      (define/public (initialize-console)
        (begin-edit-sequence)
        (freeze-colorer)
        (set! setting-up-repl? #t)
        (insert/delta this (string-append (string-constant welcome-to) " ") welcome-delta)
        (let-values ([(before after)
                      (insert/delta this 
                                    (string-constant drscheme)
                                    click-delta
                                    drs-font-delta)])
          (insert/delta this (format (string-append ", " (string-constant version) " ~a [~a].\n") 
                                     (version:version) (system-type 'gc))
                        welcome-delta)
          (set-clickback before after 
                         (λ args (drscheme:app:about-drscheme))
                         click-delta))
        (set! setting-up-repl? #f)
        (thaw-colorer)
        (send context disable-evaluation)
        (reset-console)
        
        (queue-user/wait
         (λ () ; =User=, =No-Breaks=
           (send (drscheme:language-configuration:language-settings-language user-language-settings)
                 first-opened)))
        
        (insert-prompt)
        (send context enable-evaluation)
        (end-edit-sequence)
        (clear-undos))
      
      ;; avoid calling paragraph-start-position very often.
      (define repl-header-end #f)
      (define/private (get-repl-header-end)
        (if repl-header-end
            repl-header-end
            (begin (set! repl-header-end (paragraph-start-position 2))
                   repl-header-end)))
      
      (define setting-up-repl? #f)
      (define/augment (can-change-style? start len)
        (and (inner #t can-change-style? start len)
             (or setting-up-repl?
                 (start . >= . (get-repl-header-end)))))
      
      (define/private (last-str l)
        (if (null? (cdr l))
            (car l)
            (last-str (cdr l))))
      
      (field (previous-expr-pos -1))
      
      (define/public (copy-previous-expr)
        (when prompt-position
          (let ([snip/strings (list-ref (get-previous-exprs) previous-expr-pos)])
            (begin-edit-sequence)
            (delete prompt-position (last-position) #f)
            (for-each (λ (snip/string)
                        (insert (if (is-a? snip/string snip%)
                                    (send snip/string copy)
                                    snip/string)
                                prompt-position))
                      snip/strings)
            (set-position (last-position))
            (end-edit-sequence))))
      
      (define/public (copy-next-previous-expr)
        (let ([previous-exprs (get-previous-exprs)])
          (unless (null? previous-exprs)
            (set! previous-expr-pos
                  (if (< (add1 previous-expr-pos) (length previous-exprs))
                      (add1 previous-expr-pos)
                      0))
            (copy-previous-expr))))
      (define/public (copy-prev-previous-expr)
        (let ([previous-exprs (get-previous-exprs)])
          (unless (null? previous-exprs)
            (set! previous-expr-pos
                  (if (previous-expr-pos . <= . 0)
                      (sub1 (length previous-exprs))
                      (sub1 previous-expr-pos)))
            (copy-previous-expr))))
      
      ;; private fields
      (define global-previous-exprs (preferences:get 'drscheme:console-previous-exprs))
      (define local-previous-exprs null)
      (define/private (get-previous-exprs)
        (append global-previous-exprs local-previous-exprs))
      (define/private (add-to-previous-exprs snips)
        (let* ([new-previous-exprs 
                (let* ([trimmed-previous-exprs (trim-previous-exprs local-previous-exprs)])
                  (let loop ([l trimmed-previous-exprs])
                    (if (null? l)
                        (list snips)
                        (cons (car l) (loop (cdr l))))))])
          (set! local-previous-exprs new-previous-exprs)))
      
      (define/private (trim-previous-exprs lst)
        (if ((length lst). >= .  console-max-save-previous-exprs)
            (cdr lst)
            lst))
      
      (define/private (save-interaction-in-history start end)
        (split-snip start)
        (split-snip end)
        (let ([snips
               (let loop ([snip (find-snip start 'after-or-none)]
                          [snips null])
                 (cond
                   [(not snip) snips]
                   [((get-snip-position snip) . <= . end)
                    (loop (send snip next)
                          (cons (send snip copy) snips))]
                   [else snips]))])
          (set! previous-expr-pos -1)
          (add-to-previous-exprs snips)))
      
      (define/public (reset-pretty-print-width)
        (let* ([standard (send (get-style-list) find-named-style "Standard")])
          (when standard
            (let* ([admin (get-admin)]
                   [width
                    (let ([bw (box 0)]
                          [b2 (box 0)])
                      (send admin get-view b2 b2 bw b2)
                      (unbox bw))]
                   [dc (send admin get-dc)]
                   [new-font (send standard get-font)]
                   [old-font (send dc get-font)])
              (send dc set-font new-font)
              (let* ([char-width (send dc get-char-width)]
                     [min-columns 50]
                     [new-columns (max min-columns 
                                       (floor (/ width char-width)))])
                (send dc set-font old-font)
                (pretty-print-columns new-columns))))))

      
      ;; get-frame : -> (or/c #f (is-a?/c frame))
      (define/private (get-frame)
        (let ([c (get-any-canvas)])
          (and c (send c get-top-level-window))))
      

      ;; returns the most recently active canvas or, if no canvas
      ;; has ever been active, it returns just any canvas
      (define/private (get-any-canvas)
        (or (get-active-canvas)
            (let ([canvases (get-canvases)])
              (and (not (null? canvases))
                   (car canvases)))))

      (super-new)
      (auto-wrap #t)
      (set-styles-sticky #f)
      
      (inherit set-max-undo-history)
      (set-max-undo-history 'forever)))
  
  (define (all-but-last lst)
    (let loop ([o lst])
      (cond
        [(null? o) null]
        [(null? (cdr o)) null]
        [else (cons (car o) (loop (cdr o)))])))
  
  (define input-delta (make-object style-delta%))
  (send input-delta set-delta-foreground (make-object color% 0 150 0))

  (define drscheme-load/use-compiled-handler
    (let ([ol (current-load/use-compiled)])
      (λ (path mod) ;; =User=
        (verify-file-saved path)
        (cond
          [(already-a-compiled-file? path)
           (ol path mod)]
          [else
           (error 'drscheme-load/use-compiled-handler
                  "time to compile! ~s" path)]))))
  
  ;; =User=
  (define (verify-file-saved path) 
    (parameterize ([current-eventspace drscheme:init:system-eventspace])
      (let ([s (make-semaphore 0)])
        (queue-callback
         (λ () ;; =Kernel= =Handler=
           (let ([frame (send (group:get-the-frame-group) locate-file path)])
             (when frame
               (send frame offer-to-save-file path)))
           (semaphore-post s)))
        (semaphore-wait s))))
    
  ;; =User=
  (define (already-a-compiled-file? path) 
    (let* ([filename (file-name-from-path path)]
           [base (path-only path)]
           [extension (and filename base (filename-extension filename))]
           [basename (and extension
                          (let ([pbs (path->bytes filename)])
                            (subbytes pbs
                                      0 
                                      (- (bytes-length pbs)
                                         (bytes-length extension)
                                         1 ;; extra one for '.' in there
                                         ))))]
           [fm (file-or-directory-modify-seconds path)]
           [newer-exists?
            (λ (pot-path)
              (and (file-exists? pot-path)
                   (< fm (file-or-directory-modify-seconds pot-path))))])
      (and basename
           (ormap 
            (λ (c-f-p)
              (or (newer-exists? (build-path base c-f-p 
                                             (bytes->path
                                              (bytes-append basename #"_" extension #".zo"))))
                  (ormap
                   (λ (ext)
                     (newer-exists? (build-path base 
                                                c-f-p 
                                                "native"
                                                (system-library-subpath)
                                                (bytes->path
                                                 (bytes-append basename #"_" extension ext)))))
                   '(#".so" #".dll" #".dylib"))))
            (use-compiled-file-paths)))))
  
  (define (path->cache-zo-file-path path)
    (apply build-path 
           
           (cdr (explode-path path))))
  
  
  ;; insert-error-in-text : (is-a?/c text%)
  ;;                        (union #f (is-a?/c drscheme:rep:text<%>))
  ;;                        string?
  ;;                        exn?
  ;;                        (union false? (and/c string? directory-exists?))
  ;;                        ->
  ;;                        void?
  (define (insert-error-in-text text interactions-text msg exn user-dir)
    (insert-error-in-text/highlight-errors
     text
     (λ (l) (send interactions-text highlight-errors l))
     msg
     exn
     user-dir))
  
  ;; insert-error-in-text/highlight-errors : (is-a?/c text%)
  ;;                                         ((listof (list text% number number)) -> void)
  ;;                                         string?
  ;;                                         exn?
  ;;                                         (union false? (and/c string? directory-exists?))
  ;;                                         ->
  ;;                                         void?
  (define (insert-error-in-text/highlight-errors text highlight-errors msg exn user-dir)
    (let ([locked? (send text is-locked?)]
          [insert-file-name/icon
           ;; insert-file-name/icon : string number number number number -> void
           (λ (source-name start span row col)
             (let ([range-spec
                    (cond
                      [(and row col)
                       (format ":~a:~a" row col)]
                      [start
                       (format "::~a" start)]
                      [else ""])])
               (cond
                 [(file-exists? source-name)
                  (let* ([normalized-name (normalize-path source-name)]
                         [short-name (if user-dir
                                         (find-relative-path user-dir normalized-name)
                                         source-name)])
                    (let-values ([(icon-start icon-end) (insert/delta text (send file-icon copy))]
                                 [(space-start space-end) (insert/delta text " ")]
                                 [(name-start name-end) (insert/delta text short-name)]
                                 [(range-start range-end) (insert/delta text range-spec)]
                                 [(colon-start colon-ent) (insert/delta text ": ")])
                      (when (number? start)
                        (send text set-clickback icon-start range-end
                              (λ (_1 _2 _3)
                                (open-file-and-highlight normalized-name
                                                         (- start 1) 
                                                         (if span
                                                             (+ start -1 span)
                                                             start)))))))]
                 [else
                  (insert/delta text source-name)
                  (insert/delta text range-spec)
                  (insert/delta text ": ")])))])
      (send text begin-edit-sequence)
      (send text lock #f)
      (cond
        [(exn:fail:syntax? exn)
         (for-each
          (λ (expr)
            (let ([src (and (syntax? expr) (syntax-source expr))]
                  [pos (and (syntax? expr) (syntax-position expr))]
                  [span (and (syntax? expr) (syntax-span expr))]
                  [col (and (syntax? expr) (syntax-column expr))]
                  [line (and (syntax? expr) (syntax-line expr))])
              (when (and (string? src)
                         (number? pos)
                         (number? span)
                         (number? line)
                         (number? col))
                (insert-file-name/icon src pos span line col))
              (insert/delta text (format "~a" (exn-message exn)) error-delta)
              (when (syntax? expr)
                (insert/delta text " in: ")
                (insert/delta text (format "~s" (syntax->datum expr)) error-text-style-delta))
              (insert/delta text "\n")
              (when (and (is-a? src text:basic%)
                         (number? pos)
                         (number? span))
                (highlight-errors (list (list src (- pos 1) (+ pos -1 span)))))))
          (exn:fail:syntax-exprs exn))]
        [(exn:fail:read? exn)
         '(let ([src (exn:read-source exn)]
                [pos (exn:read-position exn)]
                [span (exn:read-span exn)]
                [line (exn:read-line exn)]
                [col (exn:read-column exn)])
            (when (and (string? src)
                       (number? pos)
                       (number? span)
                       (number? line)
                       (number? col))
              (insert-file-name/icon src pos span line col))
            (insert/delta text (format "~a" (exn-message exn)) error-delta)
            (insert/delta text "\n")
            (when (and (is-a? src text:basic%)
                       (number? pos)
                       (number? span))
              (highlight-errors (list (list src (- pos 1) (+ pos -1 span))))))]
        [(exn? exn)
         (insert/delta text (format "~a" (exn-message exn)) error-delta)
         (insert/delta text "\n")]
        [else
         (insert/delta text "uncaught exception: " error-delta)
         (insert/delta text (format "~s" exn) error-delta)
         (insert/delta text "\n")])
      (send text lock locked?)
      (send text end-edit-sequence)))
  
  
  ;; open-file-and-highlight : string (union number #f) (union number #f)
  ;; =Kernel, =Handler=
  ;; opens the file named by filename. If position is #f,
  ;; doesn't highlight anything. If position is a number and other-position
  ;; is #f, highlights the range from position to the end of sexp.
  ;; if other-position is a number, highlights from position to 
  ;; other position.
  (define (open-file-and-highlight filename position other-position)
    (let ([file (handler:edit-file filename)])
      (when (and (is-a? file drscheme:unit:frame%)
                 position)
        (if other-position
            (send (send file get-interactions-text)
                  highlight-error
                  (send file get-definitions-text)
                  position
                  other-position)
            (send (send file get-interactions-text)
                  highlight-error/forward-sexp
                  (send file get-definitions-text)
                  position)))))
  
  (define drs-autocomplete-mixin
    (λ (get-defs x)
      (class (text:autocomplete-mixin x)
        (define/override (get-all-words)
          (let* ([definitions-text (get-defs this)]
                 [settings (send definitions-text get-next-settings)]
                 [language (drscheme:language-configuration:language-settings-language settings)])
            (send language capability-value 'drscheme:autocomplete-words)))
        (super-new))))
  
  (define -text% 
    (drs-bindings-keymap-mixin
     (text-mixin 
      (text:ports-mixin
       (scheme:text-mixin
        (color:text-mixin
         (text:info-mixin
          (editor:info-mixin
           (text:searching-mixin
            (mode:host-text-mixin
             (drs-autocomplete-mixin 
              (λ (txt) (send txt get-definitions-text))
              (text:foreground-color-mixin
               (text:normalize-paste-mixin
                text:clever-file-format%))))))))))))))<|MERGE_RESOLUTION|>--- conflicted
+++ resolved
@@ -30,9 +30,6 @@
          setup/xref
          scheme/gui/base
          framework
-<<<<<<< HEAD
-         browser/external)
-=======
          browser/external
          "drsig.ss"
          
@@ -40,7 +37,6 @@
          ;; so we make the dependency explicit here, even
          ;; tho nothing is used from this module.
          planet/terse-info)
->>>>>>> aa24f732
 
 (provide rep@ with-stacktrace-name)
 
