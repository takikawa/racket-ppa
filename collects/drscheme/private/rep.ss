--- conflicted
+++ resolved
@@ -45,15 +45,6 @@
 (define stack-checkpoint (make-parameter #f))
 (define checkpoints (make-weak-hasheq))
 (define (call-with-stack-checkpoint thunk)
-<<<<<<< HEAD
-  (define checkpoint (current-continuation-marks))
-  (call-with-exception-handler
-   (λ (exn)
-     (unless (hash-has-key? checkpoints exn)
-       (hash-set! checkpoints exn checkpoint))
-     exn)
-   thunk))
-=======
   (define checkpoint #f)
   (call-with-exception-handler
    (λ (exn)
@@ -64,7 +55,6 @@
    (lambda ()
      (set! checkpoint (current-continuation-marks))
      (thunk))))
->>>>>>> 577cd488
 ;; returns the stack of the input exception, cutting off any tail that was
 ;; registered as a checkpoint
 (define (cut-stack-at-checkpoint exn)
