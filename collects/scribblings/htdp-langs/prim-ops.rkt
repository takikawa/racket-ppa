--- conflicted
+++ resolved
@@ -279,11 +279,7 @@
 
     Evaluates to @true-elem if all the @racket[expression]s are
     @|true-elem|. If any @racket[expression] is @|false-elem|, the @and-elem
-<<<<<<< HEAD
-    expression immediately evaluates to @false-elem (and the expressions to the
-=======
     expression evaluates to @false-elem (and the expressions to the
->>>>>>> e42bfe36
     right of that expression are not evaluated.)
 
     If any of the expressions evaluate to a value other than @true-elem or
