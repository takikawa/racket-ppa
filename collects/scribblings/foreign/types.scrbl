#lang scribble/doc
@(require "utils.rkt" 
          (for-label scheme/match)
          (for-syntax racket/base)
          scribble/racket)

@(define-syntax _float*
   (make-element-id-transformer
     (lambda (stx)
       #'@racketidfont{_float*})))

@title[#:tag "types" #:style 'toc]{C Types}

@deftech{C types} are the main concept of the @tech{FFI}, either
primitive types or user-defined types.  The @tech{FFI} deals with
primitive types internally, converting them to and from C types.  A
user type is defined in terms of existing primitive and user types,
along with conversion functions to and from the existing types.

@local-table-of-contents[]

@; ----------------------------------------------------------------------

@section[#:tag "ctype"]{Type Constructors}

@defproc[(make-ctype [type ctype?]
                     [scheme-to-c (or/c #f (any/c . -> . any))]
                     [c-to-scheme (or/c #f (any/c . -> . any))])
         ctype?]{

Creates a new @tech{C type} value whose representation for foreign
code is the same as @racket[type]'s. The given conversions functions
convert to and from the Racket representation of @racket[type]. Either
conversion function can be @racket[#f], meaning that the conversion
for the corresponding direction is the identity function.  If both
functions are @racket[#f], @racket[type] is returned.}


@defproc[(ctype? [v any/c]) boolean?]{

Returns @racket[#t] if @racket[v] is a @tech{C type}, @racket[#f]
otherwise.}


@defproc*[([(ctype-sizeof [type ctype?]) exact-nonnegative-integer?]
           [(ctype-alignof [type ctype?]) exact-nonnegative-integer?])]{

Returns the size or alignment of a given @racket[type] for the current
platform.}


@defproc[(ctype->layout [type ctype?])
         (flat-rec-contract rep symbol? (listof rep))]{

Returns a value to describe the eventual C representation of the
type. It can be any of the following symbols:

@racketblock[
  'int8 'uint8 'int16 'uint16 'int32 'uint32 'int64 'uint64
  'float 'double 'bool 'void 'pointer 'fpointer 
  'bytes 'string/ucs-4 'string/utf-16
]

The result can also be a list, which describes a C struct whose
element representations are provided in order within the list.}


@defproc[(compiler-sizeof [sym symbol?]) exact-nonnegative-integer?]{

Possible values for @racket[symbol] are @racket['int], @racket['char],
@racket['short], @racket['long], @racket['*], @racket['void],
@racket['float], @racket['double]. The result is the size of the
correspond type according to the C @cpp{sizeof} operator for the
current platform. The @racket[compiler-sizeof] operation should be
used to gather information about the current platform, such as
defining alias type like @racket[_int] to a known type like
@racket[_int32].}

@; ----------------------------------------------------------------------

@section{Numeric Types}

@defthing*[([_int8 ctype?]
            [_sint8 ctype?]
            [_uint8 ctype?]
            [_int16 ctype?]
            [_sint16 ctype?]
            [_uint16 ctype?]
            [_int32 ctype?]
            [_sint32 ctype?]
            [_uint32 ctype?]
            [_int64 ctype?]
            [_sint64 ctype?]
            [_uint64 ctype?])]{

The basic integer types at various sizes. The @racketidfont{s} or
@racketidfont{u} prefix specifies a signed or an unsigned integer,
respectively; the ones with no prefix are signed.}

@defthing*[([_byte ctype?]
            [_sbyte ctype?]
            [_ubyte ctype?]
            [_short ctype?]
            [_sshort ctype?]
            [_ushort ctype?]
            [_int ctype?]
            [_sint ctype?]
            [_uint ctype?]
            [_word ctype?]
            [_sword ctype?]
            [_uword ctype?]
            [_long ctype?]
            [_slong ctype?]
            [_ulong ctype?]
            [_llong ctype?]
            [_sllong ctype?]
            [_ullong ctype?]
            [_intptr ctype?]
            [_sintptr ctype?]
            [_uintptr ctype?])]{

Aliases for basic integer types. The @racket[_byte] aliases correspond
to @racket[_int8]. The @racket[_short] and @racket[_word] aliases
correspond to @racket[_int16]. The @racket[_int] aliases correspond to
@racket[_int32]. The @racket[_long] aliases correspond to either
@racket[_int32] or @racket[_int64], depending on the platform. Similarly,
the @racket[_intptr] aliases correspond to either
@racket[_int32] or @racket[_int64], depending on the platform.}

@defthing*[([_fixnum ctype?]
            [_ufixnum ctype?])]{

For cases where speed matters and where you know that the integer is
small enough, the types @racket[_fixnum] and @racket[_ufixnum] are
similar to @racket[_intptr] and @racket[_uintptr] but assume that the
quantities fit in Racket's immediate integers (i.e., not bignums).}

@defthing*[([_fixint ctype?]
            [_ufixint ctype?])]{

Similar to @racket[_fixnum]/@racket[_ufixnum], but based on
@racket[_int]/@racket[_uint] instead of
@racket[_intptr]/@racket[_uintptr], and coercions from C are checked
to be in range.}

@defthing*[([_float ctype?]
            [_double ctype?]
            [_double* ctype?])]{

The @racket[_float] and @racket[_double] types represent the
corresponding C types. Both single- and double-precision Racket
numbers are accepted for conversion via both @racket[_float] and 
@racket[_double], while both @racket[_float] and @racket[_double]
coerce C values to double-precision Racket numbers.
The type @racket[_double*]
coerces any Racket real number to a C @cpp{double}.}

@; ------------------------------------------------------------

@section{Other Atomic Types}

@defthing[_bool ctype?]{

Translates @racket[#f] to a @racket[0] @racket[_int], and any other
value to @racket[1].}

@defthing[_void ctype?]{

Indicates a Racket @|void-const| return value, and it cannot be used
to translate values to C. This type cannot be used for function
inputs.}

@; ------------------------------------------------------------

@section{String Types}

@subsection{Primitive String Types}

The five primitive string types correspond to cases where a C
representation matches Racket's representation without encodings.

The form @racket[_bytes] form can be used type for Racket byte
strings, which corresponds to C's @cpp{char*} type.  In addition to
translating byte strings, @racket[#f] corresponds to the @cpp{NULL}
pointer.

@deftogether[(
@defthing[_string/ucs-4 ctype?]
)]{

A type for Racket's native Unicode strings, which are in UCS-4 format.
These correspond to the C @cpp{mzchar*} type used by Racket. As usual, the types
treat @racket[#f] as @cpp{NULL} and vice versa.}


@deftogether[(
@defthing[_string/utf-16 ctype?]
)]{

Unicode strings in UTF-16 format. As usual, the types treat
@racket[#f] as @cpp{NULL} and vice versa.}


@defthing[_path ctype?]{

Simple @cpp{char*} strings, corresponding to Racket's paths. As usual,
the types treat @racket[#f] as @cpp{NULL} and vice versa.

Beware that changing the current directory via
@racket[current-directory] does not change the OS-level current
directory as seen by foreign library functions. Paths normally should
be converted to absolute form using @racket[path->complete-path]
(which uses the @racket[current-directory] parameter) before passing
them to a foreign function.}


@defthing[_symbol ctype?]{

Simple @cpp{char*} strings as Racket symbols (encoded in UTF-8).
Return values using this type are interned as symbols.}


@subsection{Fixed Auto-Converting String Types}

@defthing*[([_string/utf-8 ctype?]
            [_string/latin-1 ctype?]
            [_string/locale ctype?])]{

Types that correspond to (character) strings on the Racket side and
@cpp{char*} strings on the C side.  The bridge between the two requires
a transformation on the content of the string.  As usual, the types
treat @racket[#f] as @cpp{NULL} and vice versa.}

@defthing*[([_string*/utf-8 ctype?]
            [_string*/latin-1 ctype?]
            [_string*/locale ctype?])]{

Similar to @racket[_string/utf-8], etc., but accepting a wider range
of values: Racket byte strings are allowed and passed as is, and
Racket paths are converted using @racket[path->bytes].}


@subsection{Variable Auto-Converting String Type}

The @racket[_string/ucs-4] type is rarely useful when interacting with
foreign code, while using @racket[_bytes] is somewhat unnatural, since
it forces Racket programmers to use byte strings. Using
@racket[_string/utf-8], etc., meanwhile, may prematurely commit to a
particular encoding of strings as bytes. The @racket[_string] type
supports conversion between Racket strings and @cpp{char*} strings
using a parameter-determined conversion.

@defthing[_string ctype?]{

Expands to a use of the @racket[default-_string-type] parameter.  The
parameter's value is consulted when @racket[_string] is evaluated, so
the parameter should be set before any interface definition that uses
@racket[_string].}

@defparam[default-_string-type type ctype?]{

A parameter that determines the current meaning of @racket[_string].
It is initially set to @racket[_string*/utf-8].  If you change it, do
so @italic{before} interfaces are defined.}


@subsection{Other String Types}

@defthing[_file ctype?]{

Like @racket[_path], but when values go from Racket to C,
@racket[cleanse-path] is used on the given value.  As an output value,
it is identical to @racket[_path].}

@defthing[_bytes/eof ctype?]{

Similar to the @racket[_bytes] type, except that a foreign return
value of @cpp{NULL} is translated to a Racket @racket[eof] value.}

@defthing[_string/eof ctype?]{

Similar to the @racket[_string] type, except that a foreign return
value of @cpp{NULL} is translated to a Racket @racket[eof] value.}

@; ------------------------------------------------------------

@section{Pointer Types}

@defthing[_pointer ctype?]{

Corresponds to Racket ``C pointer'' objects.  These pointers can have
an arbitrary Racket object attached as a type tag.  The tag is ignored
by built-in functionality; it is intended to be used by interfaces.
See @secref["foreign:tagged-pointers"] for creating pointer types that
use these tags for safety. A @racket[#f] value is converted to
@cpp{NULL} and vice versa.

The address referenced by a @racket[_pointer] value must not refer to
memory managed by the garbage collector (unless the address
corresponds to a value that supports interior pointers and that is
otherwise referenced to preserve the value from garbage collection).
The reference is not traced or updated by the garbage collector.

The @racket[equal?] predicate equates C pointers (including pointers
for @racket[_gcpointer] and possibly containing an offset) when they
refer to the same address.}


@defthing[_gcpointer ctype?]{

Like @racket[_pointer], but for a value that can refer to memory
managed by the garbage collector.

Although a @racket[_gcpointer] can reference to memory that is not
managed by the garbage collector, beware of using an address that
might eventually become managed by the garbage collector. For example,
if a reference is created by @racket[malloc] with @racket['raw] and
released by @racket[free], then the @racket[free] may allow the memory
formerly occupied by the reference to be used later by the garbage
collector.}


@deftogether[(
@defthing[_racket ctype?]
@defthing[_scheme ctype?]
)]{

A type that can be used with any Racket object; it corresponds to the
@cpp{Scheme_Object*} type of Racket's C API (see
@|InsideRacket|).  It is useful only for libraries that are aware of
Racket's C API.}


@defthing[_fpointer ctype?]{

Similar to @racket[_pointer], except that when an @racket[_fpointer]
is extracted from a pointer produced by @racket[ffi-obj-ref], then a
level of indirection is skipped. A level of indirection is similarly
skipped when extracting a pointer via @racket[get-ffi-obj]. Like
@racket[_pointer], @racket[_fpointer] treats @racket[#f] as @cpp{NULL}
and vice versa.

A type generated by @racket[_cprocedure] builds on @racket[_fpointer],
and normally @racket[_cprocedure] should be used instead of
@racket[_fpointer].}


@defproc[(_or-null [ctype ctype?]) ctype?]{

Creates a type that is like @racket[ctype], but @racket[#f] is
converted to @cpp{NULL} and vice versa. The given @racket[ctype] must
have the same C representation as @racket[_pointer],
@racket[_gcpointer], or @racket[_fpointer].}


@defproc[(_gcable [ctype ctype?]) ctype?]{

Creates a type that is like @racket[ctype], but whose base
representation is like @racket[_gcpointer] instead of
@racket[_pointer]. The given @racket[ctype] must have a base
representation like @racket[_pointer] or @racket[_gcpointer] (and in
the later case, the result is the @racket[ctype]).}


@; ------------------------------------------------------------

@section[#:tag "foreign:procedures"]{Function Types}

@defproc[(_cprocedure [input-types (list ctype?)]
                      [output-type ctype?]
                      [#:abi abi (or/c #f 'default 'stdcall 'sysv) #f]
                      [#:atomic? atomic? any/c #f]
                      [#:async-apply async-apply (or/c #f ((-> any) . -> . any)) #f]
                      [#:in-original-place? in-original-place? any/c #f]
                      [#:save-errno save-errno (or/c #f 'posix 'windows) #f]
                      [#:wrapper wrapper (or/c #f (procedure? . -> . procedure?))
                                         #f]
                      [#:keep keep (or/c boolean? box? (any/c . -> . any/c))
                                   #t])
         any]{

A type constructor that creates a new function type, which is
specified by the given @racket[input-types] list and @racket[output-type].
Usually, the @racket[_fun] syntax (described below) should be used
instead, since it manages a wide range of complicated cases.

The resulting type can be used to reference foreign functions (usually
@racket[ffi-obj]s, but any pointer object can be referenced with this type),
generating a matching foreign callout object.  Such objects are new primitive
procedure objects that can be used like any other Racket procedure.
As with other pointer types, @racket[#f] is treated as a @cpp{NULL}
function pointer and vice versa.

A type created with @racket[_cprocedure] can also be used for passing
Racket procedures to foreign functions, which will generate a foreign
function pointer that calls the given Racket procedure when it is
used.  There are no restrictions on the Racket procedure; in
particular, its lexical context is properly preserved.

The optional @racket[abi] keyword argument determines the foreign ABI
that is used. Supplying @racket[#f] or @racket['default] indicates the
platform-dependent default. The other possible
values---@racket['stdcall] and @racket['sysv] (i.e., ``cdecl'')---are
currently supported only for 32-bit Windows; using them on other
platforms raises an exception. See also @racketmodname[ffi/winapi].

If @racket[atomic?] is true, then when a Racket procedure is given
this procedure type and called from foreign code, then the Racket
process is put into atomic mode while evaluating the Racket procedure
body. In atomic mode, other Racket threads do not run, so the Racket
code must not call any function that potentially blocks on
synchronization with other threads, or else it may lead to deadlock. In
addition, the Racket code must not perform any potentially blocking
operation (such as I/O), it must not raise an uncaught exception, it
must not perform any escaping continuation jumps, and its non-tail
recursion must be minimal to avoid C-level stack overflow; otherwise,
the process may crash or misbehave.

If an @racket[async-apply] procedure is provided, then a Racket
procedure with the generated procedure type can be applied in a
foreign thread (i.e., an OS-level thread other than the one used to
run Racket). The call in the foreign thread is transferred to the
OS-level thread that runs Racket, but the Racket-level thread (in the
sense of @racket[thread]) is unspecified; the job of the provided
@racket[async-apply] procedure is to arrange for the callback procedure to be
run in a suitable Racket thread. The given @racket[async-apply] procedure is
applied to a thunk that encapsulates the specific callback invocation,
and the foreign OS-level thread blocks until the thunk is called and
completes; the thunk must be called exactly once, and the callback
invocation must return normally. The given @racket[async-apply] procedure
itself is called in atomic mode (see @racket[atomic?] above). If the
callback is known to complete quickly, requires no synchronization,
and works independent of the Racket thread in which it runs, then
it is safe for the given 
@racket[async-apply] procedure to apply the thunk directly. Otherwise,
the given @racket[async-apply] procedure
must arrange for the thunk to be applied in a
suitable Racket thread sometime after the given
@racket[async-apply] procedure itself
returns; if the thunk raises an exception or synchronizes within an
unsuitable Racket-level thread, it can deadlock or otherwise damage
the Racket process. Foreign-thread detection to trigger
@racket[async-apply] works only when Racket is compiled with OS-level
thread support, which is the default for many platforms. If a callback
with an @racket[async-apply] is called from foreign code in the same
OS-level thread that runs Racket, then the @racket[async-apply] wrapper is
not used.

@margin-note{The @racket[atomic?] and @racket[async-apply] arguments
affect callbacks into Racket, while @racket[in-original-place?]
affects calls from Racket into foreign code.}

If @racket[in-original-place?] is true, then when a foreign procedure
with the generated type is called in any Racket @tech[#:doc '(lib
"scribblings/reference/reference.scrbl")]{place}, the procedure is
called from the original Racket place. Use this mode for a foreign
function that is not thread-safe at the C level, which means that it
is not place-safe at the Racket level. Callbacks from place-unsafe
code back into Racket at a non-original place typically will not work,
since the place of the Racket code may have a different allocator than
the original place.

If @racket[save-errno] is @racket['posix], then the value of
@as-index{@tt{errno}} is saved (specific to the current thread)
immediately after a foreign function returns. The saved value is
accessible through @racket[saved-errno]. If @racket[save-errno] is
@racket['windows], then the value of
@as-index{@tt{GetLastError}}@tt{()} is saved for later use via
@racket[saved-errno]; the @racket['windows] option is available only
on Windows (on other platforms @racket[saved-errno] will return
0). If @racket[save-errno] is @racket[#f], no error value is saved
automatically. The error-recording support provided by
@racket[save-errno] is needed because the Racket runtime system
may otherwise preempt the current Racket thread and itself call
functions that set error values.

The optional @racket[wrapper], if provided, is expected to be a
function that can change a callout procedure: when a callout is
generated, the wrapper is applied on the newly created primitive
procedure, and its result is used as the new function.  Thus,
@racket[wrapper] is a hook that can perform various argument
manipulations before the foreign function is invoked, and return
different results (for example, grabbing a value stored in an
``output'' pointer and returning multiple values).  It can also be
used for callbacks, as an additional layer that tweaks arguments from
the foreign code before they reach the Racket procedure, and possibly
changes the result values too.

Sending Racket functions as callbacks to foreign code is achieved by
translating them to a foreign ``closure,'' which foreign code can call
as plain C functions.  Additional care must be taken in case the
foreign code might hold on to the callback function.  In these cases
you must arrange for the callback value to not be garbage-collected,
or the held callback will become invalid.  The optional @racket[keep]
keyword argument is used to achieve this.  It can have the following
values: @itemize[

@item{@racket[#t] makes the callback value stay in memory as long as
  the converted function is.  In order to use this, you need to hold
  on to the original function, for example, have a binding for it.
  Note that each function can hold onto one callback value (it is
  stored in a weak hash table), so if you need to use a function in
  multiple callbacks you will need to use one of the last two
  options below.  (This is the default, as it is fine in most cases.)}

@item{@racket[#f] means that the callback value is not held.  This may
  be useful for a callback that is only used for the duration of the
  foreign call --- for example, the comparison function argument to
  the standard C library @tt{qsort} function is only used while
  @tt{qsort} is working, and no additional references to the
  comparison function are kept.  Use this option only in such cases,
  when no holding is necessary and you want to avoid the extra cost.}

@item{A box holding @racket[#f] (or a callback value) --- in this case
  the callback value will be stored in the box, overriding any value
  that was in the box (making it useful for holding a single callback
  value).  When you know that it is no longer needed, you can
  ``release'' the callback value by changing the box contents, or by
  allowing the box itself to be garbage-collected.  This is can be
  useful if the box is held for a dynamic extent that corresponds to
  when the callback is needed; for example, you might encapsulate some
  foreign functionality in a Racket class or a unit, and keep the
  callback box as a field in new instances or instantiations of the
  unit.}

@item{A box holding @racket[null] (or any list) -- this is similar to
  the previous case, except that new callback values are consed onto
  the contents of the box.  It is therefore useful in (rare) cases
  when a Racket function is used in multiple callbacks (that is, sent
  to foreign code to hold onto multiple times).}

@item{Finally, if a one-argument function is provided as
  @racket[keep], it will be invoked with the callback value when it
  is generated.  This allows you to grab the value directly and use it
  in any way.}

]}

@defform/subs[#:literals (-> :: :)
              (_fun fun-option ... maybe-args type-spec ... -> type-spec
                    maybe-wrapper)
              ([fun-option (code:line #:abi abi-expr)
                           (code:line #:save-errno save-errno-expr)
                           (code:line #:keep keep-expr)
                           (code:line #:atomic? atomic?-expr)
                           (code:line #:async-apply async-apply-expr)
                           (code:line #:in-original-place? in-original-place?-expr)]
               [maybe-args code:blank
                           (code:line (id ...) ::)
                           (code:line id ::)
                           (code:line (id ... . id) ::)]
               [type-spec type-expr
                          (id : type-expr)
                          (type-expr = value-expr)
                          (id : type-expr = value-expr)]
               [maybe-wrapper code:blank
                               (code:line -> output-expr)])]{

Creates a new function type.  The @racket[_fun] form is a convenient
syntax for the @racket[_cprocedure] type constructor. In its simplest
form, only the input @racket[type-expr]s and the output @racket[type-expr] are
specified, and each types is a simple expression, which creates a
straightforward function type.

For instance,

@racketblock[
(_fun _int _string -> _int)
]

specifies a function that receives an integer and a
string, and returns an integer.

In its full form, the @racket[_fun] syntax provides an IDL-like
language that can be used to create a wrapper function around the
primitive foreign function.  These wrappers can implement complex
foreign interfaces given simple specifications. The full form of each
of the type specifications can include an optional label and an
expression. If a @racket[= value-expr] is provided, then the resulting
function will be a wrapper that calculates the argument for that
position itself, meaning that it does not expect an argument for that
position.  The expression can use previous arguments if they were
labeled with @racket[id :].  In addition, the result of a function
call need not be the value returned from the foreign call: if the
optional @racket[output-expr] is specified, or if an expression is
provided for the output type, then this specifies an expression that
will be used as a return value.  This expression can use any of the
previous labels, including a label given for the output which can be
used to access the actual foreign return value.

In rare cases where complete control over the input arguments is needed, the
wrapper's argument list can be specified as @racket[args], in any form
(including a ``rest'' argument).  Identifiers in this place are related to type
labels, so if an argument is there is no need to use an expression.

For example,

@racketblock[
(_fun (n s) :: (s : _string) (n : _int) -> _int)
]

specifies a function that receives an integer and a string, but the
foreign function receives the string first.}

@defproc[(function-ptr [ptr-or-proc (or cpointer? procedure?)]
                       [fun-type ctype?])
         cpointer?]{

Casts @racket[ptr-or-proc] to a function pointer of type @racket[fun-type].}

@; ----------------------------------------------------------------------

@subsection[#:tag "foreign:custom-types"]{Custom Function Types}

The behavior of the @racket[_fun] type can be customized via
@deftech{custom function types}, which are pieces of syntax that can
behave as C types and C type constructors, but they can interact with
function calls in several ways that are not possible otherwise.  When
the @racket[_fun] form is expanded, it tries to expand each of the
given type expressions, and ones that expand to certain keyword-value
lists interact with the generation of the foreign function wrapper.
This expansion makes it possible to construct a single wrapper
function, avoiding the costs involved in compositions of higher-order
functions.

Custom function types are macros that expand to a sequence
@racket[(_key: _val ...)], where each @racket[_key:] is from a short list
of known keys.  Each key interacts with generated wrapper functions in
a different way, which affects how its corresponding argument is
treated:

@itemize[

 @item{@racket[type:] specifies the foreign type that should be used, if it is
   @racket[#f] then this argument does not participate in the foreign call.}

 @item{@racket[expr:] specifies an expression to be used for arguments of this
   type, removing it from wrapper arguments.}

 @item{@racket[bind:] specifies a name that is bound to the original
   argument if it is required later (e.g., @racket[_box] converts its
   associated value to a C pointer, and later needs to refer back to
   the original box).}

 @item{@racket[1st-arg:] specifies a name that can be used to refer to
   the first argument of the foreign call (good for common cases where
   the first argument has a special meaning, e.g., for method calls).}

 @item{@racket[prev-arg:] similar to @racket[1st-arg:], but refers to the
   previous argument.}

 @item{@racket[pre:] a pre-foreign code chunk that is used to change the
   argument's value.}

 @item{@racket[post:] a similar post-foreign code chunk.}

 @item{@racket[keywords:] specifies keyword/value expressions that will
   be used with the surrounding @racket[_fun] form.  (Note: the
   keyword/value sequence follows @racket[keywords:], not parenthesized.)}
]

The @racket[pre:] and @racket[post:] bindings can be of the form
@racket[(_id => _expr)] to use the existing value.  Note that if the
@racket[pre:] expression is not @racket[(_id => _expr)], then it means
that there is no input for this argument to the
@racket[_fun]-generated procedure.  Also note that if a custom type is
used as an output type of a function, then only the @racket[post:]
code is used.

Most custom types are meaningful only in a @racket[_fun] context, and
will raise a syntax error if used elsewhere.  A few such types can be
used in non-@racket[_fun] contexts: types which use only
@racket[type:], @racket[pre:], @racket[post:], and no others.  Such
custom types can be used outside a @racket[_fun] by expanding them
into a usage of @racket[make-ctype], using other keywords makes this
impossible, because it means that the type has specific interaction
with a function call.


@defform[(define-fun-syntax id transformer-expr)]{

<<<<<<< HEAD
Binds @scheme[id] as a @tech{custom function type}. The type is
expanded by applying the procedure produced by
@scheme[transformer-expr] to a use of the @tech{custom function
type}.

For instance, the following defines a new type that automatically coerces
the input number to an inexact form which is compatible with the _float type.

@racketblock[
(define-fun-syntax _float*
  (syntax-id-rules (_float*)
    [(_float*) (type: _float pre: (x => (+ 0.0 x)))]))

=======
Binds @racket[id] as a @tech{custom function type} as well as a syntax
transformer (i.e, macro). The type is expanded by applying the
procedure produced by @scheme[transformer-expr] to a use of the
@tech{custom function type}.

For instance, the following defines a new type that automatically
coerces the input number to an inexact form which is compatible with
the @racket[_float] type.

@racketblock[
(define-fun-syntax _float*
  (syntax-id-rules (_float*)
    [(_float*) (type: _float pre: (x => (+ 0.0 x)))]))

>>>>>>> 9bd8e67e
(_fun _float* -> _bool)]}

@defidform[_?]{

A @tech{custom function type} that is a marker for expressions that
should not be sent to the foreign function.  Use this to bind local
values in a computation that is part of an ffi wrapper interface, or
to specify wrapper arguments that are not sent to the foreign function
(e.g., an argument that is used for processing the foreign output).}


@defform/subs[#:literals (i o io)
              (_ptr mode type-expr)
              ([mode i o io])]{

Creates a C pointer type, where @racket[mode] indicates input or
output pointers (or both).  The @racket[mode] can be one of the
following:

@itemize[

 @item{@racket[i] --- indicates an @italic{input} pointer argument:
  the wrapper arranges for the function call to receive a value that
  can be used with the @racket[type] and to send a pointer to this
  value to the foreign function.  After the call, the value is
  discarded.}

 @item{@racket[o] --- indicates an @italic{output} pointer argument:
  the foreign function expects a pointer to a place where it will save
  some value, and this value is accessible after the call, to be used
  by an extra return expression.  If @racket[_ptr] is used in this
  mode, then the generated wrapper does not expect an argument since
  one will be freshly allocated before the call.}

 @item{@racket[io] --- combines the above into an
  @italic{input/output} pointer argument: the wrapper gets the Racket
  value, allocates and set a pointer using this value, and then
  references the value after the call.  The ``@racket[_ptr]'' name can
  be confusing here: it means that the foreign function expects a
  pointer, but the generated wrapper uses an actual value.  (Note that
  if this is used with structs, a struct is created when calling the
  function, and a copy of the return value is made too---which is
  inefficient, but ensures that structs are not modified by C code.)}

]

For example, the @racket[_ptr] type can be used in output mode to create a
foreign function wrapper that returns more than a single argument.  The
following type:

@racketblock[
(_fun (i : (_ptr o _int))
      -> (d : _double)
      -> (values d i))
]

creates a function that calls the foreign function with a fresh
integer pointer, and use the value that is placed there as a second
return value.}


@defidform[_box]{

A @tech{custom function type} similar to a @racket[(_ptr io _type)]
argument, where the input is expected to be a box holding an
appropriate value, which is unboxed on entry and modified accordingly
on exit.}

@defform/subs[(_list mode type maybe-len)
              ([mode i o io]
               [maybe-len code:blank
                          len-expr])]{

A @tech{custom function type} that is similar to @racket[_ptr], except
that it is used for converting lists to/from C vectors.  The optional
@racket[maybe-len] argument is needed for output values where it is used in
the post code, and in the pre code of an output mode to allocate the
block.  In either case, it can refer to a previous binding for the
length of the list which the C function will most likely require.}

@defform[(_vector mode type maybe-len)]{

A @tech{custom function type} like @racket[_list], except that it uses
Racket vectors instead of lists.}


@defform*[#:literals (o)
          [(_bytes o len-expr)
           _bytes]]{

A @tech{custom function type} that can be used by itself as a simple
type for a byte string as a C pointer.  Alternatively, the second form
is for a pointer return value, where the size should be explicitly
specified.

There is no need for other modes: input or input/output would be just
like @racket[_bytes], since the string carries its size information
(there is no real need for the @racket[o] part of the syntax, but it
is present for consistency with the above macros).}


@; ------------------------------------------------------------

@section{C Struct Types}

@defproc[(make-cstruct-type [types (listof ctype?)]
                            [abi (or/c #f 'default 'stdcall 'sysv) #f]
                            [alignment (or/c #f 1 2 4 8 16) #f]) 
         ctype?]{

The primitive type constructor for creating new C struct types.  These
types are actually new primitive types; they have no conversion
functions associated.  The corresponding Racket objects that are used
for structs are pointers, but when these types are used, the value
that the pointer @italic{refers to} is used, rather than the pointer
itself.  This value is basically made of a number of bytes that is
known according to the given list of @racket[types] list.

If @racket[alignment] is @racket[#f], then the natural alignment of
each type in @racket[types] is used for its alignment within the
struct type. Otherwise, @racket[alignment] is used for all struct type
members.}


@defproc[(_list-struct [#:alignment alignment (or/c #f 1 2 4 8 16) #f] 
                       [type ctype?] ...+)
         ctype?]{

A type constructor that builds a struct type using
@racket[make-cstruct-type] function and wraps it in a type that
marshals a struct as a list of its components.  Note that space for
structs must to be allocated; the converter for a
@racket[_list-struct] type immediately allocates and uses a list from
the allocated space, so it is inefficient. Use @racket[define-cstruct]
below for a more efficient approach.}


@defform/subs[(define-cstruct id/sup ([field-id type-expr] ...) alignment)
              [(id/sup _id
                       (_id super-id))
               (alignment code:blank
                          (code:line #:alignment alignment-expr))]]{

Defines a new C struct type, but unlike @racket[_list-struct], the
resulting type deals with C structs in binary form, rather than
marshaling them to Racket values.  The syntax is similar to
@racket[define-struct], providing accessor functions for raw struct
values (which are pointer objects).  The new type uses pointer tags to
guarantee that only proper struct objects are used.  The @racket[_id]
must start with @litchar{_}.

The resulting bindings are as follows:

@itemize[

 @item{@racket[_id] : the new C type for this struct.}

 @item{@racket[_id]@racketidfont{-pointer}: a pointer type that should
  be used when a pointer to values of this struct are used.}

 @item{@racketvarfont{id}@racketidfont{?}: a predicate for the new type.}

 @item{@racketvarfont{id}@racketidfont{-tag}: the tag string object that is
  used with instances.}

 @item{@racketidfont{make-}@racketvarfont{id} : a constructor, which expects
  an argument for each type.}

 @item{@racketvarfont{id}@racketidfont{-}@racket[field-id] : an accessor
  function for each @racket[field-id]; if the field has a cstruct type, then
  the result of the accessor is a pointer to the field within the
  enclosing structure, rather than a  copy of the field.}

 @item{@racketidfont{set-}@racketvarfont{id}@racketidfont{-}@racket[field-id]@racketidfont{!}
  : a mutator function for each @racket[field-id].}

 @item{@racketvarfont{id}: structure-type information compatible with
  @racket[struct-out] or @racket[match] (but not @racket[define-struct]);
  currently, this information is correct only when no @racket[super-id]
  is specified.}

]

Objects of the new type are actually C pointers, with a type tag that
is a list that contains the string form of @racketvarfont{id}.  Since
structs are implemented as pointers, they can be used for a
@racket[_pointer] input to a foreign function: their address will be
used.  To make this a little safer, the corresponding cpointer type is
defined as @racket[_id]@racketidfont{-pointer}.  The @racket[_id] type
should not be used when a pointer is expected, since it will cause the
struct to be copied rather than use the pointer value, leading to
memory corruption.

If the first field is itself a cstruct type, its tag will be used in
addition to the new tag.  This feature supports common cases of object
inheritance, where a sub-struct is made by having a first field that
is its super-struct.  Instances of the sub-struct can be considered as
instances of the super-struct, since they share the same initial
layout.  Using the tag of an initial cstruct field means that the same
behavior is implemented in Racket; for example, accessors and mutators
of the super-cstruct can be used with the new sub-cstruct.  See the
example below.

Providing a @racket[super-id] is shorthand for using an initial field
named @racket[super-id] and using @racketidfont{_}@racket[super-id]
as its type.  Thus, the new struct will use
@racketidfont{_}@racket[super-id]'s tag in addition to its own tag,
meaning that instances of @racket[_id] can be used as instances of
@racketidfont{_}@racket[super-id].  Aside from the syntactic sugar,
the constructor function is different when this syntax is used:
instead of expecting a first argument that is an instance of
@racketidfont{_}@racket[super-id], the constructor will expect
arguments for each of @racketidfont{_}@racket[super-id]'s fields, in
addition for the new fields.  This adjustment of the constructor is,
again, in analogy to using a supertype with @racket[define-struct].

Note that structs are allocated as atomic blocks, which means that the
garbage collector ignores their content.  Thus, struct fields can hold
only non-pointer values, pointers to memory outside the GC's control,
and otherwise-reachable pointers to immobile GC-managed values (such
as those allocated with @racket[malloc] and @racket['internal] or
@racket['internal-atomic]).

As an example, consider the following C code:

@verbatim[#:indent 2]{
 typedef struct { int x; char y; } A;
 typedef struct { A a; int z; } B;

 A* makeA() {
   A *p = malloc(sizeof(A));
   p->x = 1;
   p->y = 2;
   return p;
 }

 B* makeB() {
   B *p = malloc(sizeof(B));
   p->a.x = 1;
   p->a.y = 2;
   p->z   = 3;
   return p;
 }

 char gety(A* a) {
   return a->y;
 }
}

Using the simple @racket[_list-struct], you might expect this code to
work:

@racketblock[
(define makeB
  (get-ffi-obj 'makeB "foo.so"
    (_fun -> (_list-struct (_list-struct _int _byte) _int))))
(makeB) (code:comment @#,t{should return @racket['((1 2) 3)]})
]

The problem here is that @cpp{makeB} returns a pointer to the struct rather
than the struct itself.  The following works as expected:

@racketblock[
(define makeB
  (get-ffi-obj 'makeB "foo.so" (_fun -> _pointer)))
(ptr-ref (makeB) (_list-struct (_list-struct _int _byte) _int))
]

As described above, @racket[_list-struct]s should be used in cases where
efficiency is not an issue.  We continue using @racket[define-cstruct], first
define a type for @cpp{A} which makes it possible to use @cpp{makeA}:

@racketblock[
(define-cstruct #,(racketidfont "_A") ([x _int] [y _byte]))
(define makeA
  (get-ffi-obj 'makeA "foo.so"
    (_fun -> #,(racketidfont "_A-pointer")))) (code:comment @#,t{using @racketidfont{_A} is a memory-corrupting bug!})
(define a (makeA))
(list a (A-x a) (A-y a))
(code:comment @#,t{produces an @racket[A] containing @racket[1] and @racket[2]})
]

Using @cpp{gety} is also simple:

@racketblock[
(define gety
  (get-ffi-obj 'gety "foo.so"
    (_fun #,(racketidfont "_A-pointer") -> _byte)))
(gety a) (code:comment @#,t{produces @racket[2]})
]

We now define another C struct for @cpp{B}, and expose @cpp{makeB}
using it:

@racketblock[
(define-cstruct #,(racketidfont "_B") ([a #,(racketidfont "_A")] [z _int]))
(define makeB
  (get-ffi-obj 'makeB "foo.so"
    (_fun -> #,(racketidfont "_B-pointer"))))
(define b (makeB))
]

We can access all values of @racket[b] using a naive approach:

@racketblock[
(list (A-x (B-a b)) (A-y (B-a b)) (B-z b))
]

but this is inefficient as it allocates and copies an instance of
@cpp{A} on every access.  Inspecting the tags @racket[(cpointer-tag
b)] we can see that @cpp{A}'s tag is included, so we can simply use
its accessors and mutators, as well as any function that is defined to
take an @cpp{A} pointer:

@racketblock[
(list (A-x b) (A-y b) (B-z b))
(gety b)
]

Constructing a @cpp{B} instance in Racket requires allocating a
 temporary @cpp{A} struct:

@racketblock[
(define b (make-B (make-A 1 2) 3))
]

To make this more efficient, we switch to the alternative
@racket[define-cstruct] syntax, which creates a constructor that
expects arguments for both the super fields and the new ones:

@racketblock[
 (define-cstruct (#,(racketidfont "_B") #,(racketidfont "_A")) ([z _int]))
 (define b (make-B 1 2 3))
]}


@; ------------------------------------------------------------

@section{Enumerations and Masks}

Although the constructors below are describes as procedures, they are
implemented as syntax, so that error messages can report a type name
where the syntactic context implies one.

@defproc[(_enum [symbols list?]
                [basetype ctype? _ufixint]
                [#:unknown unknown any/c (lambda (x) (error ....))])
         ctype?]{

Takes a list of symbols and generates an enumeration type.  The
enumeration maps between a symbol in the given @racket[symbols] list and
corresponding integers, counting from @racket[0].

The list @racket[symbols] can also set the values of symbols by
putting @racket['=] and an exact integer after the symbol.  For
example, the list @racket['(x y = 10 z)] maps @racket['x] to
@racket[0], @racket['y] to @racket[10], and @racket['z] to
@racket[11].

The @racket[basetype] argument specifies the base type to use.

The @racket[unknown] argument specifies the result of converting an
unknown integer from the foreign side: it can be a one-argument function
to be applied on the integer, or a value to return instead.  The default
is to throw an exception.}

@defproc[(_bitmask [symbols (or symbol? list?)] [basetype ctype? _uint])
         ctype?]{

Similar to @racket[_enum], but the resulting mapping translates a list
of symbols to a number and back, using @racket[bitwise-ior].  A single
symbol is equivalent to a list containing just the symbol.  The
default @racket[basetype] is @racket[_uint], since high bits are often
used for flags.}<|MERGE_RESOLUTION|>--- conflicted
+++ resolved
@@ -679,21 +679,6 @@
 
 @defform[(define-fun-syntax id transformer-expr)]{
 
-<<<<<<< HEAD
-Binds @scheme[id] as a @tech{custom function type}. The type is
-expanded by applying the procedure produced by
-@scheme[transformer-expr] to a use of the @tech{custom function
-type}.
-
-For instance, the following defines a new type that automatically coerces
-the input number to an inexact form which is compatible with the _float type.
-
-@racketblock[
-(define-fun-syntax _float*
-  (syntax-id-rules (_float*)
-    [(_float*) (type: _float pre: (x => (+ 0.0 x)))]))
-
-=======
 Binds @racket[id] as a @tech{custom function type} as well as a syntax
 transformer (i.e, macro). The type is expanded by applying the
 procedure produced by @scheme[transformer-expr] to a use of the
@@ -708,7 +693,6 @@
   (syntax-id-rules (_float*)
     [(_float*) (type: _float pre: (x => (+ 0.0 x)))]))
 
->>>>>>> 9bd8e67e
 (_fun _float* -> _bool)]}
 
 @defidform[_?]{
