#lang scribble/doc
@(require scribble/manual
          scribble/bnf
          "common.ss"
          (for-label scheme/base
                     scheme/include
                     scheme/contract
                     compiler/cm
                     compiler/cm-accomplice))

@title[#:tag "make"]{Compiling Modified Modules to Bytecode}

The default mode for @|mzc| is to accept filenames for Scheme modules
to be compiled to bytecode format. Modules are re-compiled only if the
source Scheme file is newer than the bytecode file, or if any imported
module is recompiled.

@; ----------------------------------------------------------------------

@section{Bytecode Files}

A file @filepath{@nonterm{name}.@nonterm{ext}} is compiled to bytecode
that is saved as @filepath{compiled/@nonterm{name}_@nonterm{ext}.zo}
relative to the file. As a result, the bytecode file is normally used
automatically when @filepath{@nonterm{name}.@nonterm{ext}} is required
as a module, since the underlying @scheme[load/use-compiled] operation
detects such a bytecode file.

For example, in a directory that contains the following files:

@itemize[

 @item{@filepath{a.scm}:

@schememod[
scheme
(require "b.scm" "c.scm")
(+ b c)
]}

 @item{@filepath{b.scm}:

@schememod[
scheme
(provide b)
(define b 1)
]}

 @item{@filepath{c.scm}:

@schememod[
scheme
(provide c)
(define c 1)
]}]

then

@commandline{mzc a.scm}

triggers the creation of @filepath{compiled/a_ss.zo},
@filepath{compiled/b_ss.zo}, and @filepath{compiled/c_ss.zo}.
A subsequent

@commandline{mzscheme a.scm}

loads bytecode from the generated @filepath{.zo} files, paying attention
to the @filepath{.scm} sources only to confirm that each
@filepath{.zo} file has a later timestamp.

In contrast,

@commandline{mzc b.scm c.scm}

would create only @filepath{compiled/b_scm.zo} and
@filepath{compiled/c_scm.zo}, since neither @filepath{b.scm} nor
@filepath{c.scm} imports @filepath{a.scm}.

@; ----------------------------------------------------------------------

@section{Dependency Files}

In addition to a bytecode file, @|mzc| creates a file
@filepath{compiled/@nonterm{name}_@nonterm{ext}.dep} that records
dependencies of the compiled module on other module files.  Using this
dependency information, a re-compilation request via @|mzc| can
consult both the source file's timestamp and the timestamps for the
sources and bytecode of imported modules.  Furthermore, imported
modules are themselves compiled as necessary, including updating the
bytecode and dependency files for the imported modules, transitively.

Continuing the @exec{mzc a.scm} example from the previous section, the
@|mzc| creates @filepath{compiled/a_scm.dep},
@filepath{compiled/b_scm.dep}, and @filepath{compiled/c_scm.dep} at
the same time as the @filepath{.zo} files. The
@filepath{compiled/a_scm.dep} file records the dependency of
@filepath{a.scm} on @filepath{b.scm}, @filepath{c.scm} and the
@schememodname[scheme] library. If the @filepath{b.scm} file is
modified (so that its timestamp changes), then running

@commandline{mzc a.scm}

again rebuilds @filepath{compiled/a_ss.zo} and
@filepath{compiled/b_ss.zo}.

For module files that are within library collections, @exec{setup-plt}
uses the same @filepath{.zo} and @filepath{.dep} conventions and files
as @|mzc|, so the two tools can be used together.

@; ----------------------------------------------------------------------

@section{Scheme Compilation Manager API}

@defmodule[compiler/cm]{The @schememodname[compiler/cm] module
implements the compilation and dependency management used by @|mzc|
and @exec{setup-plt}.}

@defproc[(make-compilation-manager-load/use-compiled-handler)
         (path? (or/c symbol? false/c) . -> . any)]{

Returns a procedure suitable as a value for the
@scheme[current-load/use-compiled] parameter. The returned procedure
passes it arguments on to the @scheme[current-load/use-compiled]
procedure that is installed when
@scheme[make-compilation-manager-load/use-compiled-handler] is called,
but first it automatically compiles a source file to a @filepath{.zo}
file if

@itemize[

 @item{the file is expected to contain a module (i.e., the second
 argument to the handler is a symbol);}

 @item{the value of each of @scheme[(current-eval)],
 @scheme[(current-load)], and @scheme[(namespace-module-registry
 (current-namespace))] is the same as when
 @scheme[make-compilation-manager-load/use-compiled-handler] was
 called;}

 @item{the value of @scheme[use-compiled-file-paths] contains the
 first path that was present when
 @scheme[make-compilation-manager-load/use-compiled-handler] was
 called;}

 @item{the value of @scheme[current-load/use-compiled] is the result
 of this procedure; and}

 @item{one of the following holds:

 @itemize[

  @item{the source file is newer than the @filepath{.zo} file in the
        first sub-directory listed in @scheme[use-compiled-file-paths]
        (at the time that
        @scheme[make-compilation-manager-load/use-compiled-handler]
        was called)}

  @item{no @filepath{.dep} file exists next to the @filepath{.zo}
        file;}

  @item{the version recorded in the @filepath{.dep} file does not
        match the result of @scheme[(version)];}

  @item{one of the files listed in the @filepath{.dep} file has a
        @filepath{.zo} timestamp newer than the one recorded in the
        @filepath{.dep} file.}

  ]}

]

After the handler procedure compiles a @filepath{.zo} file, it creates
a corresponding @filepath{.dep} file that lists the current version,
plus the @filepath{.zo} timestamp for every file that is
@scheme[require]d by the module in the compiled file. Additional
dependencies can be installed during compilation via
@schememodname[compiler/cm-accomplice].

The handler caches timestamps when it checks @filepath{.dep} files,
and the cache is maintained across calls to the same handler. The
cache is not consulted to compare the immediate source file to its
@filepath{.zo} file, which means that the caching behavior is
consistent with the caching of the default module name resolver (see
@scheme[current-module-name-resolver]).

If @scheme[use-compiled-file-paths] contains an empty list when
@scheme[make-compilation-manager-load/use-compiled-handler] is called,
then @scheme[exn:fail:contract] exception is raised.

@emph{Do not} install the result of
@scheme[make-compilation-manager-load/use-compiled-handler] when the
current namespace contains already-loaded versions of modules that may
need to be recompiled---unless the already-loaded modules are never
referenced by not-yet-loaded modules. References to already-loaded
modules may produce compiled files with inconsistent timestamps and/or
@filepath{.dep} files with incorrect information.}


@defproc[(managed-compile-zo [file path-string?]
                             [read-src-syntax (any/c input-port? . -> . syntax?) read-syntax]) 
         void?]{

Compiles the given module source file to a @filepath{.zo}, installing
a compilation-manager handler while the file is compiled (so that
required modules are also compiled), and creating a @filepath{.dep} file
to record the timestamps of immediate files used to compile the source
(i.e., files @scheme[require]d in the source).

If @scheme[file] is compiled from source, then
@scheme[read-src-syntax] is used in the same way as
@scheme[read-syntax] to read the source module. The normal
@scheme[read-syntax] is used for any required files, however.}


@defboolparam[trust-existing-zos trust?]{

A parameter that is intended for use by @exec{setup-plt} when
installing with pre-built @filepath{.zo} files. It causes a
compilation-manager @scheme[load/use-compiled] handler to ``touch''
out-of-date @filepath{.zo} files instead of re-compiling from source.}


@defproc[(make-caching-managed-compile-zo
          [read-src-syntax (any/c input-port? . -> . syntax?)])
         (path-string? . -> . void?)]{

Returns a procedure that behaves like @scheme[managed-compile-zo]
(providing the same @scheme[read-src-syntax] each time), but a cache
of timestamp information is preserved across calls to the procedure.}


@defparam[manager-compile-notify-handler notify (path? . -> . any)]{

A parameter for a procedure of one argument that is called whenever a
compilation starts. The argument to the procedure is the file's path.}


@defparam[manager-trace-handler notify (string? . -> . any)]{

A parameter for a procedure of one argument that is called to report
 compilation-manager actions, such as checking a file. The argument to
 the procedure is a string.}

<<<<<<< HEAD
@;{
@defparam[manager-skip-file-handler proc (-> path? (or/c number? #f))]{
  This handler is consulted for each file that is loaded. If it
  returns a number, then the file is skipped (ie, not compiled), 
  and the number is used as the timestamp. If it returns @scheme[#f],
  then the file is compiled (if necessary) as usual.

@;{Defaults to a function that checks to see if the module in the file
   has already been loaded in the filesystem and, if it has, it
   returns the timestamp of the .zo file for that file (or the .ss file
   if the .zo file does not exist).}

  Defaults to @scheme[(λ (x) #f)].
}
}
=======
@defparam[manager-skip-file-handler proc (-> path? (or/c number? #f))]{

A parameter whose value is called for each file that is loaded and
 needs recompilation. If the procedure returns a number, then the file
 is skipped (i.e., not compiled), and the number is used as the
 timestamp for the file's bytecode. If the procedure returns
 @scheme[#f], then the file is compiled as usual. The default is
 @scheme[(lambda (x) #f)].}
>>>>>>> d8a4b9e9

@; ----------------------------------------------------------------------

@section{Compilation Manager Hook for Syntax Transformers}

@defmodule[compiler/cm-accomplice]

@defproc[(register-external-file [file (and path? complete-path?)]) void?]{

Logs a message (see @scheme[log-message]) at level @scheme['info]. The
message data is a @schemeidfont{file-dependency} prefab structure type
with one field whose value is @scheme[file].

A compilation manager implemented by @schememodname[compiler/cm] looks
for such messages to register an external dependency. The compilation
manager records (in a @filepath{.dep} file) the path as contributing
to the implementation of the module currently being
compiled. Afterward, if the registered file is modified, the
compilation manager will know to recompile the module.

The @scheme[include] macro, for example, calls this procedure with the
path of an included file as it expands an @scheme[include] form.}<|MERGE_RESOLUTION|>--- conflicted
+++ resolved
@@ -241,23 +241,6 @@
  compilation-manager actions, such as checking a file. The argument to
  the procedure is a string.}
 
-<<<<<<< HEAD
-@;{
-@defparam[manager-skip-file-handler proc (-> path? (or/c number? #f))]{
-  This handler is consulted for each file that is loaded. If it
-  returns a number, then the file is skipped (ie, not compiled), 
-  and the number is used as the timestamp. If it returns @scheme[#f],
-  then the file is compiled (if necessary) as usual.
-
-@;{Defaults to a function that checks to see if the module in the file
-   has already been loaded in the filesystem and, if it has, it
-   returns the timestamp of the .zo file for that file (or the .ss file
-   if the .zo file does not exist).}
-
-  Defaults to @scheme[(λ (x) #f)].
-}
-}
-=======
 @defparam[manager-skip-file-handler proc (-> path? (or/c number? #f))]{
 
 A parameter whose value is called for each file that is loaded and
@@ -266,7 +249,6 @@
  timestamp for the file's bytecode. If the procedure returns
  @scheme[#f], then the file is compiled as usual. The default is
  @scheme[(lambda (x) #f)].}
->>>>>>> d8a4b9e9
 
 @; ----------------------------------------------------------------------
 
