#lang scribble/doc
@(require "mz.rkt" racket/serialize (for-label racket/serialize racket/fasl))

@(define ser-eval (make-base-eval))
@(interaction-eval #:eval ser-eval (require racket/serialize))

@title[#:tag "serialization"]{Serialization}

@note-lib-only[racket/serialize #:use-sources (racket/private/serialize)]

@defproc[(serializable? [v any/c]) boolean?]{

Returns @racket[#t] if @racket[v] appears to be serializable, without
checking the content of compound values, and @racket[#f] otherwise.
See @racket[serialize] for an enumeration of serializable values.}

@; ----------------------------------------------------------------------

@defproc[(serialize [v serializable?]) any]{

Returns a value that encapsulates the value @racket[v]. This value
includes only readable values, so it can be written to a stream with
@racket[write] or @racket[s-exp->fasl], later read from a stream using
@racket[read] or @racket[fasl->s-exp], and then converted to a value
like the original using @racket[deserialize]. Serialization followed
by deserialization produces a value with the same graph structure and
mutability as the original value, but the serialized value is a plain
tree (i.e., no sharing).

The following kinds of values are serializable:

@itemize[

 @item{structures created through @racket[serializable-struct] or
       @racket[serializable-struct/versions], or more generally
       structures with the @racket[prop:serializable] property (see
       @racket[prop:serializable] for more information);}

 @item{structures that instantiate @techlink{prefab} structure types;}

 @item{instances of classes defined with @racket[define-serializable-class]
       or @racket[define-serializable-class];}

 @item{@tech{booleans}, @tech{numbers}, @tech{characters}, @tech{interned} symbols,
       @tech{unreadable symbols}, @tech{strings}, @tech{byte strings}, @tech{paths} (for a
       specific convention), @|void-const|, and the empty list;}

 @item{@tech{pairs}, @tech{mutable pairs}, @tech{vectors}, @tech{box}es, @tech{hash tables}, and @tech{sets};}

 @item{@racket[date] and @racket[arity-at-least] structures; and}
 
 @item{@tech{module path index} values.}

]

Serialization succeeds for a compound value, such as a pair, only if
all content of the value is serializable.  If a value given to
@racket[serialize] is not completely serializable, the
@exnraise[exn:fail:contract].

If @racket[v] contains a cycle (i.e., a collection of objects that
are all reachable from each other), then @racket[v] can be serialized
only if the cycle includes a mutable value, where a @tech{prefab}
structure counts as mutable only if all of its fields are mutable.

@margin-note{The @racket[serialize] and @racket[deserialize] functions
currently do not handle certain cyclic values that @racket[read] and
@racket[write] can handle, such as @racket['@#,read[(open-input-string "#0=(#0#)")]].}

See @racket[deserialize] for information on the format of serialized
data.}

@; ----------------------------------------------------------------------

@defproc[(deserialize [v any/c]) any]{

Given a value @racket[v] that was produced by @racket[serialize],
produces a value like the one given to @racket[serialize], including
the same graph structure and mutability.

A serialized representation @racket[v] is a list of six or seven
elements:

@itemize[

 @item{An optional list @racket['(1)] or @racket['(2)] that represents
       the version of the serialization format. If the first element
       of a representation is not a list, then the version is
       @racket[0]. Version 1 adds support for mutable pairs, and
       version 2 adds support for @tech{unreadable symbols}.}

 @item{A non-negative exact integer @racket[_s-count] that represents the
       number of distinct structure types represented in the
       serialized data.}

 @item{A list @racket[_s-types] of length @racket[_s-count], where
       each element represents a structure type. Each structure type
       is encoded as a pair. The @racket[car] of the pair is
       @racket[#f] for a structure whose deserialization information
       is defined at the top level, otherwise it is a quoted
       @tech{module path} or a byte string (to be converted into a
       platform-specific path using @racket[bytes->path]) for a module
       that exports the structure's deserialization information.  The
       @racket[cdr] of the pair is the name of a binding (at the top
       level or exported from a module) for deserialization
       information, either a symbol or a string representing an
       @tech{unreadable symbol}. These two are used with either
       @racket[namespace-variable-binding] or @racket[dynamic-require]
       to obtain deserialization information. See
<<<<<<< HEAD
       @scheme[make-deserialize-info] for more information on the
       binding's value. See also @scheme[deserialize-module-guard].}
=======
       @racket[make-deserialize-info] for more information on the
       binding's value. See also @racket[deserialize-module-guard].}
>>>>>>> 9bd8e67e

 @item{A non-negative exact integer, @racket[_g-count] that represents the
       number of graph points contained in the following list.}

 @item{A list @racket[_graph] of length @racket[_g-count], where each element
       represents a serialized value to be referenced during the
       construction of other serialized values. Each list element is
       either a box or not:

      @itemize[

       @item{A box represents a value that is part of a cycle, and for
            deserialization, it must be allocated with @racket[#f] for
            each of its fields. The content of the box indicates the
            shape of the value:

            @itemize[

            @item{a non-negative exact integer @racket[_i] for an instance
                  of a structure type that is represented by the
                  @racket[_i]th element of the @racket[_s-types] list;}

            @item{@racket['c] for a pair, which fails on
                  deserialization (since pairs are immutable; this
                  case does not appear in output generated by
                  @racket[serialize]);}
 
            @item{@racket['m] for a mutable pair;}
 
            @item{@racket['b] for a box;}

            @item{a pair whose @racket[car] is @racket['v] and whose
                  @racket[cdr] is a non-negative exact integer @racket[_s]
                  for a vector of length @racket[_s];}

            @item{a list whose first element is @racket['h] and whose
                  remaining elements are symbols that determine the
                  hash-table type:

                  @itemize[
                    @item{@racket['equal] --- @racket[(make-hash)]}
                    @item{@racket['equal 'weak] --- @racket[(make-weak-hash)]}
                    @item{@racket['weak] --- @racket[(make-weak-hasheq)]}
                    @item{no symbols --- @racket[(make-hasheq)]}
                  ]}

            @item{@racket['date] for a @racket[date] structure, which
                  fails on deserialization (since dates are immutable;
                  this case does not appear in output generated by
                  @racket[serialize]);}

            @item{@racket['arity-at-least] for an
                  @racket[arity-at-least] structure, which fails on
                  deserialization (since dates are immutable; this
                  case does not appear in output generated by
                  @racket[serialize]); or}

            @item{@racket['mpi] for a @tech{module path index}, which
                  fails on deserialization (since dates are immutable;
                  this case does not appear in output generated by
                  @racket[serialize]).}

            ]

            The @racket[#f]-filled value will be updated with content specified
            by the fifth element of the serialization list @racket[v].}

       @item{A non-box represents a @defterm{serial} value to be
             constructed immediately, and it is one of the following:

            @itemize[

            @item{a boolean, number, character, interned symbol, or empty list,
                  representing itself.}

            @item{a string, representing an immutable string.}

            @item{a byte string, representing an immutable byte
                  string.}

            @item{a pair whose @racket[car] is @racket['?] and whose
                  @racket[cdr] is a non-negative exact integer
                  @racket[_i]; it represents the value constructed for the
                  @racket[_i]th element of @racket[_graph], where @racket[_i] is
                  less than the position of this element within
                  @racket[_graph].}

            @item{a pair whose @racket[car] is a number @racket[_i]; it
                  represents an instance of a structure type that is
                  described by the @racket[_i]th element of the
                  @racket[_s-types] list. The @racket[cdr] of the pair is
                  a list of serials representing arguments to be
                  provided to the structure type's deserializer.}

            @item{a pair whose @racket[car] is @racket['f]; it
                  represents an instance of a @tech{prefab} structure
                  type. The @racket[cadr] of the pair is a @tech{prefab}
                  structure type key, and the @racket[cddr] is a list of
                  serials representing the field values.}

            @item{a pair whose @racket[car] is @racket['void],
                  representing @|void-const|.}

            @item{a pair whose @racket[car] is @racket['su] and whose
                  @racket[cdr] is a character string; it represents an
                  @tech{unreadable symbol}.}

            @item{a pair whose @racket[car] is @racket['u] and whose
                  @racket[cdr] is either a byte string or character
                  string; it represents a mutable byte or character
                  string.}

            @item{a pair whose @racket[car] is @racket['p] and whose
                  @racket[cdr] is a byte string; it represents a 
                  path using the serializer's path convention 
                  (deprecated in favor of @racket['p+]).}

            @item{a pair whose @racket[car] is @racket['p+], whose
                  @racket[cadr] is a byte string, and whose @racket[cddr]
                  is one of the possible symbol results of 
                  @racket[system-path-convention-type]; it represents a 
                  path using the specified convention.}

            @item{a pair whose @racket[car] is @racket['c] and whose
                  @racket[cdr] is a pair of serials; it represents an
                  immutable pair.}

            @item{a pair whose @racket[car] is @racket['c!] and whose
                  @racket[cdr] is a pair of serials; it represents a
                  pair (but formerly represented a mutable pair), and
                  does not appear in output generated by
                  @racket[serialize].}

            @item{a pair whose @racket[car] is @racket['m] and whose
                  @racket[cdr] is a pair of serials; it represents a
                  mutable pair.}

            @item{a pair whose @racket[car] is @racket['v] and whose
                  @racket[cdr] is a list of serials; it represents an
                  immutable vector.}

            @item{a pair whose @racket[car] is @racket['v!] and whose
                  @racket[cdr] is a list of serials; it represents a
                  mutable vector.}

            @item{a pair whose @racket[car] is @racket['b] and whose
                  @racket[cdr] is a serial; it represents an immutable
                  box.}

            @item{a pair whose @racket[car] is @racket['b!] and whose
                  @racket[cdr] is a serial; it represents a mutable
                  box.}

            @item{a pair whose @racket[car] is @racket['h], whose
                  @racket[cadr] is either @racket['!] or @racket['-]
                  (mutable or immutable, respectively), whose
                  @racket[caddr] is a list of symbols (containing
                  @racket['equal], @racket['weak], both, or neither)
                  that determines the hash table type, and whose
                  @racket[cdddr] is a list of pairs, where the
                  @racket[car] of each pair is a serial for a
                  hash-table key and the @racket[cdr] is a serial for
                  the corresponding value.}

            @item{a pair whose @racket[car] is @racket['date] and whose
                  @racket[cdr] is a list of serials; it represents a
                  @racket[date] structure.}

            @item{a pair whose @racket[car] is @racket['arity-at-least]
                  and whose @racket[cdr] is a serial; it represents an
                  @racket[arity-at-least] structure.}

            @item{a pair whose @racket[car] is @racket['mpi] and whose
                  @racket[cdr] is a pair; it represents a
                  @tech{module path index} that joins the paired
                  values.}

            ]}

       ]}

 @item{A list of pairs, where the @racket[car] of each pair is a
       non-negative exact integer @racket[_i] and the @racket[cdr] is a
       serial (as defined in the previous bullet). Each element
       represents an update to an @racket[_i]th element of @racket[_graph]
       that was specified as a box, and the serial describes how to
       construct a new value with the same shape as specified by the
       box. The content of this new value must be transferred into the
       value created for the box in @racket[_graph].}

 @item{A final serial (as defined in the two bullets back)
       representing the result of @racket[deserialize].}
       
]

The result of @racket[deserialize] shares no mutable values with the
argument to @racket[deserialize].

If a value provided to @racket[serialize] is a simple tree (i.e., no
sharing), then the fourth and fifth elements in the serialized
representation will be empty.}

@; ----------------------------------------------------------------------

@defproc[(serialized=? [v1 any/c] [v2 any/c]) boolean?]{

Returns @racket[#t] if @racket[v1] and @racket[v2] represent the same
serialization information.

More precisely, it returns the same value that @racket[(equal?
(deserialize v1) (deserialize v2))] would return if

@itemize[

 @item{all structure types whose deserializers are accessed with
       distinct module paths are actually distinct types;}

 @item{all structure types are transparent; and}

 @item{all structure instances contain only the constituent values
       recorded in each of @racket[v1] and @racket[v2].}

]}

@; ----------------------------------------------------------------------

@defparam[deserialize-module-guard guard (module-path? symbol? . -> . void?)]{

A parameter whose value is called by @racket[deserialize] before
dynamically loading a module via @racket[dynamic-require]. The two
arguments provided to the procedure are the same as the arguments to
be passed to @racket[dynamic-require]. The procedure can raise an
exception to disallow the @racket[dynamic-require].}

@; ----------------------------------------------------------------------

@defform[(serializable-struct id maybe-super (field ...)
                              struct-option ...)]{

Like @racket[struct], but instances of the structure type are
serializable with @racket[serialize].  This form is allowed only at
the top level or in a module's top level (so that deserialization
information can be found later).

Serialization only supports cycles involving the created structure
type when all fields are mutable (or when the cycle can be broken
through some other mutable value).

In addition to the bindings generated by @racket[struct],
@racket[serializable-struct] binds
@racketidfont{deserialize-info:}@racket[_id]@racketidfont{-v0} to
deserialization information. Furthermore, in a module context, it
automatically @racket[provide]s this binding.

The @racket[serializable-struct] form enables the construction of
structure instances from places where @racket[id] is not accessible,
since deserialization must construct instances. Furthermore,
@racket[serializable-struct] provides limited access to field
mutation, but only for instances generated through the deserialization
information bound to
@racketidfont{deserialize-info:}@racket[_id]@racketidfont{-v0}. See
@racket[make-deserialize-info] for more information.

The @racket[-v0] suffix on the deserialization enables future
versioning on the structure type through
@racket[serializable-struct/version].

When a supertype is supplied as @racket[maybe-super],
compile-time information bound to the supertype identifier must
include all of the supertype's field accessors. If any field mutator
is missing, the structure type will be treated as immutable for the
purposes of marshaling (so cycles involving only instances of the
structure type cannot be handled by the deserializer).

@examples[
#:eval ser-eval
(serializable-struct point (x y))
(point-x (deserialize (serialize (point 1 2))))
]}

@; ----------------------------------------------------------------------

@defform[(define-serializable-struct id-maybe-super (field ...)
                                      struct-option ...)]{

Like @racket[serializable-struct], but with the supertype syntax and
default constructor name of @racket[define-struct].}

@; ----------------------------------------------------------------------

@defform/subs[(serializable-struct/versions id maybe-super vers (field ...)
                                            (other-version-clause ...)
                                            struct-option ...)
              ([other-version-clause (other-vers make-proc-expr 
                                                 cycle-make-proc-expr)])]{

Like @racket[serializable-struct], but the generated deserializer
binding is
@racketidfont{deserialize-info:}@racket[_id]@racketidfont{-v}@racket[vers]. In
addition,
@racketidfont{deserialize-info:}@racket[_id]@racketidfont{-v}@racket[other-vers]
is bound for each @racket[other-vers]. The @racket[vers] and each
@racket[other-vers] must be a literal, exact, nonnegative integer.

Each @racket[make-proc-expr] should produce a procedure, and the
procedure should accept as many argument as fields in the
corresponding version of the structure type, and it produce an
instance of @racket[id]. Each @racket[cycle-make-proc-expr] should
produce a procedure of no arguments; this procedure should return two
values: an instance @racket[x] of @racket[id] (typically with
@racket[#f] for all fields) and a procedure that accepts another
instance of @racket[id] and copies its field values into @racket[x].

@examples[
#:eval ser-eval
(serializable-struct point (x y) #:mutable #:transparent)
(define ps (serialize (point 1 2)))
(deserialize ps)

(define x (point 1 10))
(set-point-x! x x)
(define xs (serialize x))
(deserialize xs)

(serializable-struct/versions point 1 (x y z)
   ([0 
     (code:comment @#,t{Constructor for simple v0 instances:})
     (lambda (x y) (point x y 0))
     (code:comment @#,t{Constructor for v0 instance in a cycle:})
     (lambda ()
       (let ([p0 (point #f #f 0)])
         (values
           p0
           (lambda (p)
             (set-point-x! p0 (point-x p))
             (set-point-y! p0 (point-y p))))))])
   #:mutable #:transparent)
(deserialize (serialize (point 4 5 6)))
(deserialize ps)
(deserialize xs)
]}

@; ----------------------------------------------------------------------

@defform[(define-serializable-struct/versions id-maybe-super vers (field ...)
                                              (other-version-clause ...)
                                              struct-option ...)]{
Like @racket[serializable-struct/versions], but with the supertype syntax and
default constructor name of @racket[define-struct].
}

@; ----------------------------------------------------------------------

@defproc[(make-deserialize-info [make procedure?]
                                [cycle-make (-> (values any/c procedure?))])
         any]{

Produces a deserialization information record to be used by
@racket[deserialize]. This information is normally tied to a
particular structure because the structure has a
@racket[prop:serializable] property value that points to a top-level
variable or module-exported variable that is bound to deserialization
information.

The @racket[make] procedure should accept as many arguments as the
structure's serializer put into a vector; normally, this is the number
of fields in the structure. It should return an instance of the
structure.

The @racket[cycle-make] procedure should accept no arguments, and it
should return two values: a structure instance @racket[x] (with dummy
field values) and an update procedure. The update procedure takes
another structure instance generated by the @racket[make], and it
transfers the field values of this instance into @racket[x].}

@; ----------------------------------------------------------------------

@defthing[prop:serializable property?]{

This property identifies structures and structure types that are
serializable. The property value should be constructed with
@racket[make-serialize-info].}

@; ----------------------------------------------------------------------

@defproc[(make-serialize-info [to-vector (any/c . -> . vector?)]
                              [deserialize-id (or identifier?
                                                  symbol?
                                                  (cons/c symbol?
                                                          module-path-index?))]
                              [can-cycle? any/c]
                              [dir path-string?])
         any]{

Produces a value to be associated with a structure type through the
@racket[prop:serializable] property. This value is used by
@racket[serialize].

The @racket[to-vector] procedure should accept a structure instance
and produce a vector for the instance's content.

The @racket[deserialize-id] value indicates a binding for deserialize
information, to either a module export or a top-level definition. It
must be one of the following:

@itemize[

 @item{If @racket[deserialize-id] is an identifier, and if
 @racket[(identifier-binding deserialize-id)] produces a list, then
 the third element is used for the exporting module, otherwise the
 top-level is assumed. In either case, @racket[syntax-e] is used to
 obtain the name of an exported identifier or top-level definition.}

 @item{If @racket[deserialize-id] is a symbol, it indicates a
 top-level variable that is named by the symbol.}

 @item{If @racket[deserialize-id] is a pair, the @racket[car] must be
 a symbol to name an exported identifier, and the @racket[cdr] must be
 a module path index to specify the exporting module.}

]

See @racket[make-deserialize-info] and @racket[deserialize] for more
information.

The @racket[can-cycle?] argument should be false if instances should
not be serialized in such a way that deserialization requires creating
a structure instance with dummy field values and then updating the
instance later.

The @racket[dir] argument should be a directory path that is used to
resolve a module reference for the binding of @racket[deserialize-id].
This directory path is used as a last resort when
@racket[deserialize-id] indicates a module that was loaded through a
relative path with respect to the top level. Usually, it should be
@racket[(or (current-load-relative-directory) (current-directory))].}

@; ----------------------------------------------------------------------

@close-eval[ser-eval]<|MERGE_RESOLUTION|>--- conflicted
+++ resolved
@@ -107,13 +107,8 @@
        @tech{unreadable symbol}. These two are used with either
        @racket[namespace-variable-binding] or @racket[dynamic-require]
        to obtain deserialization information. See
-<<<<<<< HEAD
-       @scheme[make-deserialize-info] for more information on the
-       binding's value. See also @scheme[deserialize-module-guard].}
-=======
        @racket[make-deserialize-info] for more information on the
        binding's value. See also @racket[deserialize-module-guard].}
->>>>>>> 9bd8e67e
 
  @item{A non-negative exact integer, @racket[_g-count] that represents the
        number of graph points contained in the following list.}
