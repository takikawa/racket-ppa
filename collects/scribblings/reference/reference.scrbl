#lang scribble/doc
@(require "mz.ss" 
          scribble/core 
          scribble/html-properties
          scribble/latex-properties
          scribble/core 
          scheme/list)

@(define (scheme-extra-libs)
   (make-delayed-element
    (lambda (renderer p ri)
      (let ([mods (append-map
                   (lambda (k) (list ", " (resolve-get p ri k)))
                   (sort (resolve-get-keys
                          p ri (lambda (v) (eq? (car v) 'scheme-extra-lib)))
                         string<?
                         #:key (lambda (k) (symbol->string (cadr k)))
                         #:cache-keys? #t))])
        `(,@(drop-right mods 2) ", and " ,(last mods))))
    (lambda () "...")
    (lambda () "...")))

@(define (extras)
   (make-style #f (list
                   (make-css-addition "extras.css")
                   (make-tex-addition "extras.tex"))))

<<<<<<< HEAD
=======
@title[#:style (extras)]{@bold{Reference}: PLT Scheme}

>>>>>>> d1dc3faa
@author["Matthew Flatt" "PLT"]

This manual defines the core PLT Scheme language and describes its
most prominent libraries. The companion manual @|Guide| provides a
friendlier (though less precise and less complete) overview of the
language.

@defmodulelang*[(scheme/base scheme) 
                ;; Use sources for overlap with `mzscheme':
                #:use-sources ('#%kernel
                               scheme/private/more-scheme
                               scheme/private/misc
                               scheme/private/qqstx
                               scheme/private/stxcase-scheme
                               scheme/private/letstx-scheme
                               scheme/private/define
                               scheme/private/stx
                               scheme/private/map)]{

Unless otherwise noted, the bindings defined in this manual are
exported by the @schememodname[scheme/base] and @schememodname[scheme]
languages.}

@margin-note{The @schememodname[scheme] library combines
@schememodname[scheme/base]@scheme-extra-libs[].}

@table-of-contents[]

@include-section["model.scrbl"]
@include-section["syntax.scrbl"]
@include-section["data.scrbl"]
@include-section["struct.scrbl"]
@include-section["class.scrbl"]
@include-section["units.scrbl"]
@include-section["contracts.scrbl"]
@include-section["match.scrbl"]
@include-section["control.scrbl"]
@include-section["concurrency.scrbl"]
@include-section["macros.scrbl"]
@include-section["io.scrbl"]
@include-section["security.scrbl"]
@include-section["os.scrbl"]
@include-section["memory.scrbl"]
@include-section["unsafe.scrbl"]
@include-section["running.scrbl"]

@;------------------------------------------------------------------------

@(bibliography

  (bib-entry #:key "Danvy90"
             #:author "Olivier Danvy and Andre Filinski"
             #:title "Abstracting Control"
             #:location "LISP and Functional Programming"
             #:date "1990")

  (bib-entry #:key "Felleisen88"
             #:author "Matthias Felleisen, Mitch Wand, Dan Friedman, and Bruce Duba"
             #:title "Abstract Continuations: A Mathematical Semantics for Handling Full Functional Jumps"
             #:location "LISP and Functional Programming"
             #:date "1988")

  (bib-entry #:key "Friedman95" 
             #:title "Exception system proposal" 
             #:author "Daniel P. Friedman, C. T. Haynes, and R. Kent Dybvig" 
             #:location "web page"
             #:url "http://www.cs.indiana.edu/scheme-repository/doc.proposals.exceptions.html"
             #:date "1995")

  (bib-entry #:key "Gasbichler02" 
             #:title "Processes vs. User-Level Threads in Scsh" 
             #:author "Martin Gasbichler and Michael Sperber" 
             #:date "2002"
             #:location "Workshop on Scheme and Functional Programming")

 (bib-entry #:key "Gunter95"
            #:author "Carl Gunter, Didier Remy, and Jon Rieke"
            #:title "A Generalization of Exceptions and Control in ML-like Languages"
            #:location "Functional Programming Languages and Computer Architecture"
            #:date "1995")

  (bib-entry #:key "Hieb90"
             #:author "Robert Hieb and R. Kent Dybvig"
             #:title "Continuations and Concurrency"
             #:location "Principles and Practice of Parallel Programming"
             #:date "1990")

 (bib-entry #:key "L'Ecuyer02"
            #:author "Pierre L'Ecuyer, Richard Simard, E. Jack Chen, and W. David Kelton"
            #:title "An Object-Oriented Random-Number Package With Many Long Streams and Substreams"
            #:location "Operations Research, 50(6)"
            #:date "2002")

  (bib-entry #:key "Queinnec91"
             #:author "Queinnec and Serpette"
             #:title "A Dynamic Extent Control Operator for Partial Continuations"
             #:location "Principles of Programming Languages"
             #:date "1991")

  (bib-entry #:key "Shan04"
             #:author "Ken Shan"
             #:title "Shift to Control"
             #:location "Workshop on Scheme and Functional Programming"
             #:date "2004")

 (bib-entry #:key "Sperber07"
            #:author "Michael Sperber, R. Kent Dybvig, Matthew Flatt, and Anton van Straaten (editors)"
            #:title @elem{The Revised@superscript{6} Report on the Algorithmic Language Scheme}
            #:date "2007"
            #:url "http://www.r6rs.org/")

  (bib-entry #:key "Sitaram90"
             #:author "Dorai Sitaram"
             #:title "Control Delimiters and Their Hierarchies"
             #:location @italic{Lisp and Symbolic Computation}
             #:date "1990")

  (bib-entry #:key "Sitaram93" 
             #:title "Handling Control" 
             #:author "Dorai Sitaram"
             #:location "Programming Language Design and Implementation" 
             #:date "1993")

  (bib-entry #:key "SRFI-42"
             #:title "SRFI-42: Eager Comprehensions"
             #:author "Sebastian Egner"
             #:location "SRFI"
             #:url "http://srfi.schemers.org/srfi-42/"
             #:date "2003")

  (bib-entry #:key "Waddell99"
             #:author "Oscar Waddell and R. Kent Dybvig"
             #:title "Extending the Scope of Syntactic Abstraction"
             #:location "Principles of Programming Languages"
             #:date "1999")

  )

@;------------------------------------------------------------------------

@index-section[]<|MERGE_RESOLUTION|>--- conflicted
+++ resolved
@@ -25,11 +25,8 @@
                    (make-css-addition "extras.css")
                    (make-tex-addition "extras.tex"))))
 
-<<<<<<< HEAD
-=======
 @title[#:style (extras)]{@bold{Reference}: PLT Scheme}
 
->>>>>>> d1dc3faa
 @author["Matthew Flatt" "PLT"]
 
 This manual defines the core PLT Scheme language and describes its
