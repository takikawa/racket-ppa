--- conflicted
+++ resolved
@@ -744,21 +744,12 @@
 
 @margin-note/ref{See @secref["custodians"] for custodian functions.}
 
-<<<<<<< HEAD
-A @deftech{custodian} manages a collection of threads, file-stream
-ports, TCP ports, TCP listeners, UDP sockets, and byte converters.
-Whenever a thread, file-stream port, TCP port, TCP listener, or UDP
-socket is created, it is placed under the management of the
-@deftech{current custodian} as determined by the
-@scheme[current-custodian] @tech{parameter}.
-=======
 A @deftech{custodian} manages a collection of threads,
 @tech{file-stream ports}, TCP ports, @tech{TCP listeners}, @tech{UDP
 sockets}, and @tech{byte converters}.  Whenever a thread, etc. is
 created, it is placed under the management of the @deftech{current
 custodian} as determined by the @scheme[current-custodian]
 @tech{parameter}.
->>>>>>> b5aa158a
 
 @margin-note{In MrEd, custodians also manage eventspaces.}
 
