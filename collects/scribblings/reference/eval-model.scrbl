#lang scribble/doc
@(require scribble/struct
          scribble/racket
          (for-syntax racket/base)
          "mz.ss"
          "prog-steps.ss")

@(define reduces (make-element #f (list 'rarr)))
@(define rspace (make-element "ghost" (list 'rarr)))

@(define *redex (lambda (c)
                  (make-element highlighted-color (list c))))
@(define-syntax redex
   (syntax-rules () [(_ a) (*redex (racket a))]))


@(define hole (make-element #f (list "[]")))
@(define (*sub c e) (make-element #f (list c "[" e "]")))
@(define-syntax sub
   (syntax-rules () [(_ a b) (*sub (racket a) (racket b))]))
@(define (frame n)
   (make-element variable-color
                 (list "C" (make-element 'subscript (list (format "~a" n))))))
@;{
These are not used; if they do get back in, then it's probably better
to switch to the usual langle/rangle that is used in syntax definitions.
@(define langle (make-element 'tt (list "<")))
@(define rangle (make-element 'tt (list ">")))
@(define comma (make-element 'tt (list ", ")))
@(define (*state c e) (make-element #f (list langle c comma e rangle)))
@(define-syntax state
   (syntax-rules () [(_ a b) (*state (racket a) (racket b))]))
;}

@;------------------------------------------------------------------------
@title[#:tag "eval-model"]{Evaluation Model}

Racket evaluation can be viewed as the simplification of expressions
to obtain values. For example, just as an elementary-school student
simplifies

@verbatim{  1 + 1 = 2}

Racket evaluation simplifies

@racketblock[
(+ 1 1) @#,reduces 2
]

The arrow @reduces above replaces the more traditional @tt{=} to
emphasize that evaluation proceeds in a particular direction towards
simpler expressions. In particular, a @deftech{value} is an
expression that evaluation simplifies no further, such as the number
@racket[2].

@;------------------------------------------------------------------------
@section[#:tag "cont-model"]{Sub-expression Evaluation and Continuations}

Some simplifications require more than one step. For example:

@racketblock[
(- 4 #,(redex (+ 1 1))) #,reduces #,(redex (- 4 2)) #,reduces 2
]

An expression that is not a @tech{value} can always be partitioned
into two parts: a @deftech{redex}, which is the part that changed in a
single-step simplification (highlighted), and the
@deftech{continuation}, which is the surrounding expression
context. In @racket[(- 4 (+ 1 1))], the redex is @racket[(+ 1 1)], and
the continuation is @racket[(- 4 @#,hole)], where @hole takes the
place of the redex. That is, the continuation says how to ``continue''
after the @tech{redex} is reduced to a @tech{value}.

Before some things can be evaluated, some sub-expressions must be
evaluated; for example, in the application @racket[(- 4 (+ 1 1))], the
application of @racket[-] cannot be reduced until the sub-expression
@racket[(+ 1 1)] is reduced.

Thus, the specification of each syntactic form specifies how (some of)
its sub-expressions are evaluated, and then how the results are
combined to reduce the form away.

The @deftech{dynamic extent} of an expression is the sequence of
evaluation steps during which an expression contains the @tech{redex}.

@;------------------------------------------------------------------------
@section{Tail Position}

An expression @racket[_expr1] is in @deftech{tail position} with
respect to an enclosing expression @racket[_expr2] if, whenever
@racket[_expr1] becomes a redex, its @tech{continuation} is the same
as was the enclosing @racket[_expr2]'s @tech{continuation}.

For example, the @racket[(+ 1 1)] expression is @italic{not} in @tech{tail
position} with respect to @racket[(- 4 (+ 1 1))]. To illustrate, we use
the notation @sub[_C _expr] to mean the expression that is produced by
substituting @racket[_expr] in place of @hole in the @tech{continuation}
@racket[_C]:

@racketblock[
@#,sub[_C (- 4 (+ 1 1))] @#,reduces @#,sub[_C (- 4 2)]
]

In this case, the @tech{continuation} for reducing @racket[(+ 1 1)] is
@sub[_C (+ 4 @#,hole)], not just @racket[_C].

In contrast, @racket[(+ 1 1)] is in @tech{tail position} with respect
to @racket[(if (zero? 0) (+ 1 1) 3)], because, for any continuation
@racket[_C],

@racketblock[
@#,sub[_C (if (zero? 0) (+ 1 1) 3)] @#,reduces @#,sub[_C (if #t (+ 1 1) 3)] @#,reduces @#,sub[_C (+ 1 1)]
]

The steps in this reduction sequence are driven by the definition of
@racket[if], and they do not depend on the @tech{continuation}
@racket[_C]. The ``then'' branch of an @racket[if] form is always in
@tech{tail position} with respect to the @racket[if] form. Due to a
similar reduction rule for @racket[if] and @racket[#f], the ``else''
branch of an @racket[if] form is also in @tech{tail position}.

@tech{Tail-position} specifications provide a guarantee about the
asymptotic space consumption of a computation. In general, the
specification of @tech{tail positions} goes with each syntactic form,
like @racket[if].

@;------------------------------------------------------------------------
@section[#:tag "values-model"]{Multiple Return Values}

A Racket expression can evaluate to @deftech{multiple values}, in the
same way that a procedure can accept multiple arguments.

Most @tech{continuations} expect a particular number of result
@tech{values}.  Indeed, most @tech{continuations}, such as @racket[(+
@#,hole 1)] expect a single @tech{value}. The @tech{continuation}
@racket[(let-values ([(x y) @#,hole]) _expr)] expects two result
@tech{values}; the first result replaces @racket[x] in the body
@racket[_expr], and the second replaces @racket[y] in
@racket[_expr]. The @tech{continuation} @racket[(begin @#,hole (+ 1
2))] accepts any number of result @tech{values}, because it ignores
the result(s).

In general, the specification of a syntactic form inidicates the
number of @tech{values} that it produces and the number that it
expects from each of its sub-expression. In addtion, some procedures
(notably @racket[values]) produce multiple @tech{values}, and some
procedures (notably @racket[call-with-values]) create continuations
internally that accept a certain number of @tech{values}.

@;------------------------------------------------------------------------
@section{Top-Level Variables}

Given

@verbatim{  x = 10}

then an algebra student simplifies @tt{x + 1} as follows:

@verbatim{  x + 1 = 10 + 1 = 11}

Racket works much the same way, in that a set of @tech{top-level
variables} are available for substitutions on demand during
evaluation. For example, given

@racketblock[
(define x 10)
]

then

@racketblock[
#,(redex (+ x 1)) #,reduces #,(redex (+ 10 1)) #,reduces 11
]

In Racket, the way definitions appear is just as important as the way
that they are used. Racket evaluation thus keeps track of both
definitions and the current expression, and it extends the set of
definitions in response to evaluating forms such as @racket[define].

Each evaluation step, then, takes the current set of definitions and
program to a new set of definitions and program. Before a
@racket[define] can be moved into the set of definitions, its
right-hand expression must be reduced to a @tech{value}.

@prog-steps/no-obj[
[{}
 (begin (define x (code:hilite (+ 9 1))) (+ x 1))]
[{}
 (begin (code:hilite (define x 10)) (+ x 1))]
[{(define x 10)}
 (code:hilite (begin (void) (+ x 1)))]
[{(define x 10)}
 (+ (code:hilite x) 1)]
[{(define x 10)}
 (code:hilite (+ 10 1))]
[{(define x 10)}
 11]
]

Using @racket[set!], a program can change the value associated with an
existing @tech{top-level variable}:

@prog-steps/no-obj[
[{(define x 10)}
 (begin (code:hilite (set! x 8)) x)]
[{(define x 8)}
 (code:hilite (begin (void) x))]
[{(define x 8)}
 (code:hilite x)]
[{(define x 8)}
 8]
]

@;------------------------------------------------------------------------
@section{Objects and Imperative Update}

In addition to @racket[set!] for imperative update of @tech{top-level
variables}, various procedures enable the modification of elements
within a compound data structure. For example, @racket[vector-set!]
modifies the content of a vector.

To allow such modifications to data, we must distinguish between
@tech{values}, which are the results of expressions, and
@deftech{objects}, which hold the data referenced by a value.

A few kinds of @tech{objects} can serve directly as values, including
booleans, @racket[(void)], and small exact integers. More generally,
however, a @tech{value} is a reference to an @tech{object}. For
example, a @tech{value} can be a reference to a particular vector that
currently holds the value @racket[10] in its first slot. If an
@tech{object} is modified, then the modification is visible through
all copies of the @tech{value} that reference the same @tech{object}.

In the evaluation model, a set of @tech{objects} must be carried along
with each step in evaluation, just like the definition set. Operations
that create @tech{objects}, such as @racket[vector], add to the set of
@tech{objects}:

@prog-steps[
[{}
 {}
 (begin (define x (code:hilite (vector 10 20)))
        (define y x)
        (vector-set! x 0 11)
        (vector-ref y 0))]
[{(define <o1> (vector 10 20))}
 {}
 (begin (code:hilite (define x <o1>))
        (define y x)
        (vector-set! x 0 11)
        (vector-ref y 0))]
[{(define <o1> (vector 10 20))}
 {(define x <o1>)}
 (code:hilite (begin (void)
                     (define y x)
                     (vector-set! x 0 11)
                     (vector-ref y 0)))]
[{(define <o1> (vector 10 20))}
 {(define x <o1>)}
 (begin (define y (code:hilite x))
        (vector-set! x 0 11)
        (vector-ref y 0))]
[{(define <o1> (vector 10 20))}
 {(define x <o1>)}
 (begin (code:hilite (define y <o1>))
        (vector-set! x 0 11)
        (vector-ref y 0))]
[{(define <o1> (vector 10 20))}
 {(define x <o1>)
  (define y <o1>)}
 (code:hilite (begin (void)
                     (vector-set! x 0 11)
                     (vector-ref y 0)))]
[{(define <o1> (vector 10 20))}
 {(define x <o1>)
  (define y <o1>)}
 (begin (vector-set! (code:hilite x) 0 11)
        (vector-ref y 0))]
[{(define <o1> (vector 10 20))}
 {(define x <o1>)
  (define y <o1>)}
 (begin (code:hilite (vector-set! <o1> 0 11))
        (vector-ref y 0))]
[{(define <o1> (vector 11 20))}
 {(define x <o1>)
  (define y <o1>)}
 (code:hilite (begin (void)
                     (vector-ref y 0)))]
[{(define <o1> (vector 11 20))}
 {(define x <o1>)
  (define y <o1>)}
 (vector-ref (code:hilite y) 0)]
[{(define <o1> (vector 11 20))}
 {(define x <o1>)
  (define y <o1>)}
 (code:hilite (vector-ref <o1> 0))]
[{(define <o1> (vector 11 20))}
 {(define x <o1>)
  (define y <o1>)}
 11]
]

The distinction between a @tech{top-level variable} and an object
reference is crucial. A @tech{top-level variable} is not a
@tech{value}; each time a @tech{variable} expression is evaluated, the
value is extracted from the current set of definitions. An object
reference, in contrast is a value, and therefore needs no further
evaluation. The model evaluation steps above use angle-bracketed
@racket[<o1>] for an object reference to distinguish it from a
@tech{variable} name.

A direct object reference can never appear in a text-based source
program. A program representation created with
@racket[datum->syntax], however, can embed direct references to
existing @tech{objects}.

@;------------------------------------------------------------------------
@section[#:tag "model-eq"]{Object Identity and Comparisons}

The @racket[eq?] operator compares two @tech{values}, returning
@racket[#t] when the values refer to the same @tech{object}. This form
of equality is suitable for comparing objects that support imperative
update (e.g., to determine that the effect of modifying an object
through one reference is visible through another reference). Also, an
@racket[eq?]  test evaluates quickly, and @racket[eq?]-based hashing
is more lightweight than @racket[equal?]-based hashing in hash tables.

In some cases, however, @racket[eq?] is unsuitable as a comparison
operator, because the generation of @tech{objects} is not clearly
defined. In particular, two applications of @racket[+] to the same two
exact integers may or may not produce results that are @racket[eq?],
although the results are always @racket[equal?]. Similarly, evaluation
of a @racket[lambda] form typically generates a new procedure
@tech{object}, but it may re-use a procedure @tech{object} previously
generated by the same source @racket[lambda] form.

The behavior of a datatype with respect to @racket[eq?] is generally
specified with the datatype and its associated procedures.

@;------------------------------------------------------------------------
@section[#:tag "gc-model"]{Garbage Collection}

@margin-note/ref{See @secref["memory"] for functions related to
garbage collection.}

In the program state

@prog-steps[
[{(define <o1> (vector 10 20))
  (define <o2> (vector 0))}
 {(define x <o1>)}
 (+ 1 x)]
]

evaluation cannot depend on @racket[<o2>], because it is not part of
the program to evaluate, and it is not referenced by any definition
that is accessible in the program. The @tech{object} @racket[<o2>] may
therefore be removed from the evaluation by @deftech{garbage
collection}.

A few special compound datatypes hold @deftech{weak references} to
objects. Such weak references are treated specially by the garbage
collector in determining which @tech{objects} are reachable for the
remainder of the computation. If an @tech{object} is reachable only
via a @tech{weak reference}, then the object can be reclaimed, and the
@tech{weak reference} is replaced by a different @tech{value}
(typically @racket[#f]).

As a special case, a @tech{fixnum} is always considered reachable by
the garbage collector. Many other values are always reachable due to
the way they are implemented and used: A @tech{character} in the
Latin-1 range is always reachable, because @racket[equal?] Latin-1
characters are always @racket[eq?], and all of the Latin-1 characters
are referenced by an internal module. Similarly, @racket[null],
@racket[#t], @racket[#f], @racket[eof], and @|void-const| and are
always reachable. Values produced by @racket[quote] remain reachable
when the @racket[quote] expression itself is reachable.

@;------------------------------------------------------------------------
@section{Procedure Applications and Local Variables}

Given

@verbatim{  f(x) = x + 10}

then an algebra student simplifies @tt{f(7)} as follows:

@verbatim{  f(7) = 7 + 10 = 17}

The key step in this simplification is take the body of the defined
function @tt{f}, and then replace each @tt{x} with the actual
@tech{value} @tt{7}.

Racket procedure application works much the same way. A procedure is
an @tech{object}, so evaluating @racket[(f 7)] starts with a
@tech{variable} lookup:

@prog-steps[
[{(define <p1> (lambda (x) (+ x 10)))}
 {(define f <p1>)}
 ((code:hilite f) 7)]
[{(define <p1> (lambda (x) (+ x 10)))}
 {(define f <p1>)}
 (code:hilite (<p1> 7))]
]

Unlike in algebra, however, the @tech{value} associated with an
argument can be changed in the body of a procedure by using
@racket[set!], as in the example @racket[(lambda (x) (begin (set! x 3)
x))]. Since the @tech{value} associated with @racket[x] can be
changed, an actual value cannot be substituted for @racket[x] when
the procedure is applied.

Instead, a new @deftech{location} is created for each @tech{variable}
on each application. The argument @tech{value} is placed in the
@tech{location}, and each instance of the @tech{variable} in the
procedure body is replaced with the new @tech{location}:

@prog-steps[
[{(define <p1> (lambda (x) (+ x 10)))}
 {(define f <p1>)}
 (code:hilite (<p1> 7))]
[{(define <p1> (lambda (x) (+ x 10)))}
 {(define f <p1>)
  (define xloc 7)}
 (+ (code:hilite xloc) 10)]
[{(define <p1> (lambda (x) (+ x 10)))}
 {(define f <p1>)
  (define xloc 7)}
 (code:hilite (+ 7 10))]
[{(define <p1> (lambda (x) (+ x 10)))}
 {(define f <p1>)
  (define xloc 7)}
 17]
]

A @tech{location} is the same as a @tech{top-level variable}, but when
a @tech{location} is generated, it (conceptually) uses a name that has
not been used before and that cannot not be generated again or
accessed directly.

Generating a @tech{location} in this way means that @racket[set!]
evaluates for @tech{local variables} in the same way as for
@tech{top-level variables}, because the @tech{local variable} is
always replaced with a @tech{location} by the time the @racket[set!]
form is evaluated:

@prog-steps[
[{(define <p1> (lambda (x) (begin (set! x 3) x)))}
 {(define f <p1>)}
 ((code:hilite f) 7)]
[{(define <p1> (lambda (x) (begin (set! x 3) x)))}
 {(define f <p1>)}
 (code:hilite (<p1> 7))]
[{(define <p1> (lambda (x) (begin (set! x 3) x)))}
 {(define f <p1>)
  (define xloc 7)}
 (begin (code:hilite (set! xloc 3)) xloc)]
[{(define <p1> (lambda (x) (begin (set! x 3) x)))}
 {(define f <p1>)
  (define xloc 3)}
 (code:hilite (begin (void) xloc))]
[{(define <p1> (lambda (x) (begin (set! x 3) x)))}
 {(define f <p1>)
  (define xloc 3)}
 (code:hilite xloc)]
[{(define <p1> (lambda (x) (begin (set! x 3) x)))}
 {(define f <p1>)
  (define xloc 3)}
 3]
]

The substitution and @tech{location}-generation step of procedure
application requires that the argument is a @tech{value}. Therefore,
in @racket[((lambda (x) (+ x 10)) (+ 1 2))], the @racket[(+ 1 2)]
sub-expression must be simplified to the @tech{value} @racket[3], and
then @racket[3] can be placed into a @tech{location} for
@racket[x]. In other words, Racket is a @deftech{call-by-value}
language.

Evaluation of a local-variable form, such as @racket[(let ([x (+ 1
2)]) _expr)], is the same as for a procedure call. After @racket[(+ 1
2)] produces a @tech{value}, it is stored in a fresh @tech{location}
that replaces every instance of @racket[x] in @racket[_expr].

@;------------------------------------------------------------------------
@section{Variables and Locations}

A @deftech{variable} is a placeholder for a @tech{value}, and
expressions in an initial program refer to @tech{variables}. A
@deftech{top-level variable} is both a @tech{variable} and a
@tech{location}. Any other @tech{variable} is always replaced by a
@tech{location} at run-time, so that evaluation of expressions
involves only @tech{locations}. A single @deftech{local variable}
(i.e., a non-top-level, non-module-level @tech{variable}), such as a
procedure argument, can correspond to different @tech{locations}
through different instantiations.

For example, in the program

@racketblock[(define y (+ (let ([x 5]) x) 6))]

both @racket[y] and @racket[x] are @tech{variables}. The @racket[y]
@tech{variable} is a @tech{top-level variable}, and the @racket[x] is
a @tech{local variable}. When this code is evaluated, a
@tech{location} is created for @racket[x] to hold the value
@racket[5], and a @tech{location} is also created for @racket[y] to
hold the value @racket[6].

The replacement of a @tech{variable} with a @tech{location} during
evaluation implements Racket's @deftech{lexical scoping}. For example,
when a procedure-argument @tech{variable} @racket[x] is replaced by
the @tech{location} @racket[xloc], then it is replaced throughout the
body of the procedure, including any nested @racket[lambda]
forms. As a result, future references of the @tech{variable} always
access the same @tech{location}.

@;------------------------------------------------------------------------
@section[#:tag "module-eval-model"]{Modules and Module-Level Variables}

@margin-note/ref{See @secref["module"] for the syntax of modules.}

Most definitions in Racket are in modules. In terms of evaluation,
a module is essentially a prefix on a defined name, so that different
modules can define the name. That is, a @deftech{module-level
variable} is like a @tech{top-level variable} from the perspective of
evaluation.

One difference between a module and a top-level definition is that a
module can be declared without instantiating its module-level
definitions. Evaluation of a @racket[require] @deftech{instantiates}
(i.e., triggers the @deftech{instantiation} of) a declared module,
which creates variables that correspond to its module-level
definitions.

For example, given the module declaration

@racketblock[
(module m racket
  (define x 10))
]

the evaluation of @racket[(require m)] creates the variable @racket[x]
and installs @racket[10] as its value. This @racket[x] is unrelated to
any top-level definition of @racket[x].

@;- - - - - - - - - - - - - - - - - - - - - - - - - - - - - - - - - - -
@subsection[#:tag "module-phase"]{Phases}

A module can be @tech{instantiate}d in multiple @deftech{phases}. A
phase is an integer that, again, is effectively a prefix on the names
of module-level definitions. A top-level @racket[require]
@tech{instantiates} a module at @tech{phase} 0, if the module is not
already @tech{instantiate}d at phase 0.  A top-level
@racket[(require (for-syntax ....))] @tech{instantiates} a module at
@tech{phase} 1 (if it is not already @tech{instantiate}d at that
level); @racket[for-syntax] also has a different binding
effect on further program parsing, as described in
@secref["intro-binding"].

Within a module, some definitions are shifted by a phase already; the
@racket[define-for-syntax] form is like @racket[define], but it
defines a variable at relative @tech{phase} 1, instead of relative
@tech{phase} 0. Thus, if the module is @tech{instantiate}d at phase 1,
the variables for @racket[define-for-syntax] are created at phase 2,
and so on. Moreover, this relative phase acts as another layer of
prefixing, so that a @racket[define] of @racket[x] and a
@racket[define-for-syntax] of @racket[x] can co-exist in a module
without colliding. Again, the higher phases are mainly related to
program parsing, instead of normal evaluation.

If a module @tech{instantiate}d at @tech{phase} @math{n}
@racket[require]s another module, then the @racket[require]d module is
first @tech{instantiate}d at phase @math{n}, and so on
transitively. (Module @racket[require]s cannot form cycles.) If a
module @tech{instantiate}d at phase @math{n} @racket[require]s
@racket[for-syntax] another module, the other module becomes
@deftech{available} at @tech{phase} @math{n+1}, and it may later be
@tech{instantiate}d at @tech{phase} @math{n+1}.  If a module that is
@tech{available} at phase @math{n} for @math{n>0} @racket[require]s
@racket[for-template] another module, the other module becomes
@tech{available} at @tech{phase} @math{n-1}, and so
on. @tech{Instantiation}s of @tech{available} modules above
@tech{phase} 0 are triggered on demand as described in
@secref["mod-parse"].

A final distinction among module @tech{instantiations} is that
multiple @tech{instantiations} may exist at @tech{phase} 1 and
higher. These @tech{instantiations} are created by the parsing of
module forms (see @secref["mod-parse"]), and are, again, conceptually
distinguished by prefixes.

Top-level variables can exist in multiple phases in the same way as
within modules. For example, @racket[define-for-syntax] creates a
@tech{phase} 1 variable. Furthermore, reflective operations like
@racket[make-base-namespace] and @racket[eval] provide access to
top-level variables in higher @tech{phases}, while module
@tech{instantiations} (triggered by with @racket[require]) relative to such
top-levels are in corresponding higher @tech{phase}s.

@;- - - - - - - - - - - - - - - - - - - - - - - - - - - - - - - - - - -
@subsection[#:tag "module-redeclare"]{Module Re-declarations}

@section-index["modules" "re-define"]

When a module is declared using a name for which a module is already
declared, the new declaration's definitions replace and extend the old
declarations. If a variable in the old declaration has no counterpart
in the new declaration, the old variable continues to exist, but its
binding is not included in the @tech{lexical information} for the
module body. If a new variable definition has a counterpart in the old
declaration, it effectively assigns to the old variable.

If a module is @tech{instantiate}d in any @tech{phase}s before it is
re-declared, each re-declaration of the module is immediately
@tech{instantiate}d in the same @tech{phase}s.

@;------------------------------------------------------------------------
@section[#:tag "mark-model"]{Continuation Frames and Marks}

@margin-note/ref{See @secref["contmarks"] for continuation-mark forms and functions.}

Every continuation @racket[_C] can be partitioned into
@deftech{continuation frames} @frame[1], @frame[2], ..., @frame["n"]
such that @racket[_C] = @*sub[@frame[1] @*sub[@frame[2] @*sub["..."
@frame["n"]]]], and no frame @frame["i"] can be itself partitioned
into smaller continuations. Evaluation steps add and remove frames to
the current continuation, typically one at a time.

Each frame is conceptually annotated with a set of
@deftech{continuation marks}. A mark consists of a key and its value;
the key is an arbitrary value, and each frame includes at most one
mark for any key. Various operations set and extract marks from
continuations, so that marks can be used to attach information to a
dynamic extent. For example, marks can be used to record information
for a ``stack trace'' to be used when an exception is raised, or
to implement dynamic scope.

@;------------------------------------------------------------------------
@section[#:tag "prompt-model"]{Prompts, Delimited Continuations, and Barriers}

@margin-note/ref{See @secref["cont"] for continuation and prompt functions.}

A @deftech{prompt} is a special kind of continuation frame that is
annotated with a specific @deftech{prompt tag} (essentially a
continuation mark). Various operations allow the capture of frames in
the continuation from the redex position out to the nearest enclosing
prompt with a particular prompt tag; such a continuation is sometimes
called a @deftech{delimited continuation}. Other operations allow the
current continuation to be extended with a captured continuation
(specifically, a @deftech{composable continuation}). Yet other
operations abort the computation to the nearest enclosing prompt with
a particular tag, or replace the continuation to the nearest enclosing
prompt with another one. When a delimited continuation is captured,
the marks associated with the relevant frames are also captured.

A @deftech{continuation barrier} is another kind of continuation frame
that prohibits certain replacements of the current continuation with
another. Specifically, a continuation can be replaced by another only
when the replacement does not introduce any continuation barriers (but
it may remove them). A continuation barrier thus prevents ``downward
jumps'' into a continuation that is protected by a barrier. Certain operations
install barriers automatically; in particular, when an exception
handler is called, a continuation barrier prohibits the continuation
of the handler from capturing the continuation past the exception
point.

A @deftech{escape continuation} is essentially a derived concept. It
combines a prompt for escape purposes with a continuation for
mark-gathering purposes. As the name implies, escape continuations are
<<<<<<< HEAD
used only to abort to the point of capture, which means that
escape-continuation aborts can cross continuation barriers.
=======
used only to abort to the point of capture.
>>>>>>> 371b00af

@;------------------------------------------------------------------------
@section[#:tag "thread-model"]{Threads}

@margin-note/ref{See @secref["concurrency"] for thread and synchronization functions.}

Racket supports multiple @deftech{threads} of evaluation.  Threads run
concurrently, in the sense that one thread can preempt another without
its cooperation, but threads currently all run on the same processor
(i.e., the same underlying OS process and thread). See also
@secref["futures"].

Threads are created explicitly by functions such as @racket[thread]. 
In terms of the evaluation model, each step in evaluation actually consists of multiple concurrent
expressions, up to one per thread, rather than a single expression. The expressions all
share the same objects and top-level variables, so that they can
communicate through shared state. Most evaluation steps involve a
single step in a single expression, but certain synchronization
primitives require multiple threads to progress together in one step.

In addition to the state that is shared among all threads, each thread
has its own private state that is accessed through @deftech{thread
cells}. A thread cell is similar to a normal mutable object, but a
change to the value inside a thread cell is seen only when extracting
a value from the cell from the same thread. A thread cell can be
@deftech{preserved}; when a new thread is created, the creating
thread's value for a preserved thread cell serves as the initial value
for the cell in the created thread. For a non-preserved thread cell, a
new thread sees the same initial value (specified when the thread cell
is created) as all other threads.

@;------------------------------------------------------------------------
@section[#:tag "parameter-model"]{Parameters}

@margin-note/ref{See @secref["parameters"] for parameter forms and functions.}

@deftech{Parameters} are essentially a derived concept in Racket; they
are defined in terms of @tech{continuation marks} and @tech{thread
cells}. However, parameters are also built in, in the sense that some
primitive procedures consult parameter values. For example, the
default output stream for primitive output operations is determined by
a parameter.

A parameter is a setting that is both thread-specific and
continuation-specific. In the empty continuation, each parameter
corresponds to a @tech{preserved} @tech{thread cell}; a corresponding
@deftech{parameter procedure} accesses and sets the thread cell's
value for the current thread.

In a non-empty continuation, a parameter's value is determined through
a @deftech{parameterization} that is associated with the nearest
enclosing continuation frame though a continuation mark (whose key is
not directly accessible). A parameterization maps each parameter to a
preserved thread cell, and the combination of thread cell and current
thread yields the parameter's value. A parameter procedure sets or
accesses the relevant thread cell for its parameter.

Various operations, such as @racket[parameterize] or
@racket[call-with-parameterization], install a parameterization into
the current continuation's frame.

@;------------------------------------------------------------------------
@section[#:tag "exn-model"]{Exceptions}

@margin-note/ref{See @secref["exns"] for exception forms, functions, and types.}

@deftech{Exceptions} are essentially a derived concept in Racket; they
are defined in terms of continuations, prompts, and continuation
marks.  However, exceptions are also built in, in the sense that
primitive forms and procedures may raise exceptions.

An @deftech{exception handler} to catch exceptions can be associated
with a continuation frame though a @tech{continuation mark} (whose key
is not directly accessible). When an exception is raised, the current
continuation's marks determine a chain of @tech{exception handler}
procedures that are consulted to handle the exception. A handler for
uncaught exceptions is designated through a built-in @tech{parameter}.

One potential action of an @tech{exception handler} is to abort the
current @tech{continuation} up to an enclosing @tech{prompt} with a
particular @tech{prompt tag}.  The default handler for uncaught
exceptions, in particular, aborts to a particular tag for which a
prompt is always present, because the prompt is installed in the
outermost frame of the continuation for any new thread.

@;------------------------------------------------------------------------
@section[#:tag "custodian-model"]{Custodians}

@margin-note/ref{See @secref["custodians"] for custodian functions.}

A @deftech{custodian} manages a collection of threads,
@tech{file-stream ports}, TCP ports, @tech{TCP listeners}, @tech{UDP
sockets}, and @tech{byte converters}.  Whenever a thread, etc. is
created, it is placed under the management of the @deftech{current
custodian} as determined by the @racket[current-custodian]
@tech{parameter}.

@margin-note{In GRacket, custodians also manage eventspaces.}

Except for the root custodian, every @tech{custodian} itself it
managed by a @tech{custodian}, so that custodians form a hierarchy.
Every object managed by a subordinate custodian is also managed by the
custodian's owner.

When a @tech{custodian} is shut down via
@racket[custodian-shutdown-all], it forcibly and immediately closes
the ports, TCP connections, etc. that it manages, as well as
terminating (or suspending) its threads. A custodian that has been
shut down cannot manage new objects.  If the current custodian is shut
down before a procedure is called to create a managed resource (e.g.,
@racket[open-input-port], @racket[thread]), the
@exnraise[exn:fail:contract].

A thread can have multiple managing custodians, and a suspended thread
created with @racket[thread/suspend-to-kill] can have zero
custodians. Extra custodians become associated with a thread through
@racket[thread-resume] (see @secref["threadkill"]). When a thread
has multiple custodians, it is not necessarily killed by a
@racket[custodian-shutdown-all], but shut-down custodians are removed
from the thread's managing set, and the thread is killed when its
managing set becomes empty.

The values managed by a custodian are only weakly held by the
custodian. As a result, a @techlink{will} can be executed for a value that
is managed by a custodian. In addition, a custodian only weakly
references its subordinate custodians; if a subordinate custodian is
unreferenced but has its own subordinates, then the custodian may be
collected, at which point its subordinates become immediately
subordinate to the collected custodian's superordinate custodian.

In addition to the other entities managed by a custodian, a
@deftech{custodian box} created with @racket[make-custodian-box]
strongly holds onto a value placed in the box until the box's
custodian is shut down. The custodian only weakly retains the box
itself, however (so the box and its content can be collected if there
are no other references to them).

When Racket is compiled with support for per-custodian memory
accounting (see @racket[custodian-memory-accounting-available?]), the
@racket[current-memory-use] procedure can report a custodian-specific
result.  This result determines how much memory is occupied by objects
that are reachable from the custodian's managed values, especially its
threads, and including its sub-custodians' managed values. If an
object is reachable from two custodians where neither is an ancestor
of the other, an object is arbitrarily charged to one or the other,
and the choice can change after each collection; objects reachable
from both a custodian and its descendant, however, are reliably
charged to the custodian and not to the descendants, unless the
custodian can reach the objects only through a descendant custodian or
a descendant's thread.  Reachability for per-custodian accounting does
not include weak references, references to threads managed by other
custodians, references to other custodians, or references to custodian
boxes for other custodians.<|MERGE_RESOLUTION|>--- conflicted
+++ resolved
@@ -668,12 +668,7 @@
 A @deftech{escape continuation} is essentially a derived concept. It
 combines a prompt for escape purposes with a continuation for
 mark-gathering purposes. As the name implies, escape continuations are
-<<<<<<< HEAD
-used only to abort to the point of capture, which means that
-escape-continuation aborts can cross continuation barriers.
-=======
 used only to abort to the point of capture.
->>>>>>> 371b00af
 
 @;------------------------------------------------------------------------
 @section[#:tag "thread-model"]{Threads}
