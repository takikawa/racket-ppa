#lang scribble/doc
@(require "mz.ss"
          (for-label racket/unsafe/ops
                     racket/flonum
                     (only-in ffi/vector
                              f64vector?
                              f64vector-ref
                              f64vector-set!
                              u16vector?
                              u16vector-ref
                              u16vector-set!
                              s16vector?
                              s16vector-ref
                              s16vector-set!)))

@title[#:tag "unsafe"]{Unsafe Operations}

@defmodule[racket/unsafe/ops]

All fuctions and forms provided by @schememodname[racket/base] and
@schememodname[racket] check their arguments to ensure that the
arguments conform to contracts and other constraints. For example,
@scheme[vector-ref] checks its arguments to ensure that the first
argument is a vector, that the second argument is an exact integer,
and that the second argument is between @scheme[0] and one less than
the vector's length, inclusive.

Functions provided by @schememodname[racket/unsafe/ops] are
@deftech{unsafe}. They have certain constraints, but the constraints
are not checked, which allows the system to generate and execute
faster code. If arguments violate an unsafe function's constraints,
the function's behavior and result is unpredictable, and the entire
system can crash or become corrupted.

All of the exported bindings of @schememodname[racket/unsafe/ops] are
protected in the sense of @scheme[protect-out], so access to unsafe
operations can be prevented by adjusting the code inspector (see
@secref["modprotect"]).

@section{Unsafe Numeric Operations}

@deftogether[(
@defproc[(unsafe-fx+ [a fixnum?] [b fixnum?]) fixnum?]
@defproc[(unsafe-fx- [a fixnum?] [b fixnum?]) fixnum?]
@defproc[(unsafe-fx* [a fixnum?] [b fixnum?]) fixnum?]
@defproc[(unsafe-fxquotient  [a fixnum?] [b fixnum?]) fixnum?]
@defproc[(unsafe-fxremainder [a fixnum?] [b fixnum?]) fixnum?]
@defproc[(unsafe-fxmodulo    [a fixnum?] [b fixnum?]) fixnum?]
@defproc[(unsafe-fxabs       [a fixnum?]) fixnum?]
)]{

For @tech{fixnums}: Like @scheme[+], @scheme[-], @scheme[*],
@scheme[quotient], @scheme[remainder], @scheme[modulo], and
@scheme[abs], but constrained to consume @tech{fixnums} and produce a
@tech{fixnum} result. The mathematical operation on @scheme[a] and
@scheme[b] must be representable as a @tech{fixnum}. In the case of
@scheme[unsafe-fxquotient], @scheme[unsafe-fxremainder], and
@scheme[unsafe-fxmodulo], @scheme[b] must not be @scheme[0].}


@deftogether[(
@defproc[(unsafe-fxand [a fixnum?] [b fixnum?]) fixnum?]
@defproc[(unsafe-fxior [a fixnum?] [b fixnum?]) fixnum?]
@defproc[(unsafe-fxxor [a fixnum?] [b fixnum?]) fixnum?]
@defproc[(unsafe-fxnot [a fixnum?]) fixnum?]
@defproc[(unsafe-fxlshift [a fixnum?] [b fixnum?]) fixnum?]
@defproc[(unsafe-fxrshift [a fixnum?] [b fixnum?]) fixnum?]
)]{

For @tech{fixnums}: Like @scheme[bitwise-and], @scheme[bitwise-ior],
@scheme[bitwise-xor], @scheme[bitwise-not], and
@scheme[arithmetic-shift], but constrained to consume @tech{fixnums};
the result is always a @tech{fixnum}. The @scheme[unsafe-fxlshift] and
@scheme[unsafe-fxrshift] operations correspond to
@scheme[arithmetic-shift], but require non-negative arguments;
@scheme[unsafe-fxlshift] is a positive (i.e., left) shift, and
@scheme[unsafe-fxrshift] is a negative (i.e., right) shift, where the
number of bits to shift must be less than the number of bits used to
represent a @tech{fixnum}. In the case of @scheme[unsafe-fxlshift],
bits in the result beyond the number of bits used to represent a
@tech{fixnum} are effectively replaced with a copy of the high bit.}


@deftogether[(
@defproc[(unsafe-fx=   [a fixnum?] [b fixnum?]) boolean?]
@defproc[(unsafe-fx<   [a fixnum?] [b fixnum?]) boolean?]
@defproc[(unsafe-fx>   [a fixnum?] [b fixnum?]) boolean?]
@defproc[(unsafe-fx<=  [a fixnum?] [b fixnum?]) boolean?]
@defproc[(unsafe-fx>=  [a fixnum?] [b fixnum?]) boolean?]
@defproc[(unsafe-fxmin [a fixnum?] [b fixnum?]) fixnum?]
@defproc[(unsafe-fxmax [a fixnum?] [b fixnum?]) fixnum?]
)]{

For @tech{fixnums}: Like @scheme[=], @scheme[<], @scheme[>],
@scheme[<=], @scheme[>=], @scheme[min], and @scheme[max], but
constrained to consume @tech{fixnums}.}


@deftogether[(
@defproc[(unsafe-fl+   [a inexact-real?] [b inexact-real?]) inexact-real?]
@defproc[(unsafe-fl-   [a inexact-real?] [b inexact-real?]) inexact-real?]
@defproc[(unsafe-fl*   [a inexact-real?] [b inexact-real?]) inexact-real?]
@defproc[(unsafe-fl/   [a inexact-real?] [b inexact-real?]) inexact-real?]
@defproc[(unsafe-flabs [a inexact-real?]) inexact-real?]
)]{

For @tech{flonums}: Unchecked versions of @scheme[fl+], @scheme[fl-],
@scheme[fl*], @scheme[fl/], and @scheme[flabs].}


@deftogether[(
@defproc[(unsafe-fl=   [a inexact-real?] [b inexact-real?]) boolean?]
@defproc[(unsafe-fl<   [a inexact-real?] [b inexact-real?]) boolean?]
@defproc[(unsafe-fl>   [a inexact-real?] [b inexact-real?]) boolean?]
@defproc[(unsafe-fl<=  [a inexact-real?] [b inexact-real?]) boolean?]
@defproc[(unsafe-fl>=  [a inexact-real?] [b inexact-real?]) boolean?]
@defproc[(unsafe-flmin [a inexact-real?]) inexact-real?]
@defproc[(unsafe-flmax [a inexact-real?]) inexact-real?]
)]{

For @tech{flonums}: Unchecked versions of @scheme[fl=], @scheme[fl<],
@scheme[fl>], @scheme[fl<=], @scheme[fl>=], @scheme[flmin], and
@scheme[flmax].}


@deftogether[(
@defproc[(unsafe-flround [a inexact-real?]) inexact-real?]
@defproc[(unsafe-flfloor [a inexact-real?]) inexact-real?]
@defproc[(unsafe-flceiling [a inexact-real?]) inexact-real?]
@defproc[(unsafe-fltruncate [a inexact-real?]) inexact-real?]
)]{

For @tech{flonums}: Unchecked (potentially) versions of
@scheme[flround], @scheme[flfloor], @scheme[flceiling], and
@scheme[fltruncate]. Currently, these bindings are simply aliases for
the corresponding safe bindings.}


@deftogether[(
@defproc[(unsafe-flsin [a inexact-real?]) inexact-real?]
@defproc[(unsafe-flcos [a inexact-real?]) inexact-real?]
@defproc[(unsafe-fltan [a inexact-real?]) inexact-real?]
@defproc[(unsafe-flasin [a inexact-real?]) inexact-real?]
@defproc[(unsafe-flacos [a inexact-real?]) inexact-real?]
@defproc[(unsafe-flatan [a inexact-real?]) inexact-real?]
@defproc[(unsafe-fllog [a inexact-real?]) inexact-real?]
@defproc[(unsafe-flexp [a inexact-real?]) inexact-real?]
@defproc[(unsafe-flsqrt [a inexact-real?]) inexact-real?]
)]{

For @tech{flonums}: Unchecked (potentially) versions of
@scheme[flsin], @scheme[flcos], @scheme[fltan], @scheme[flasin],
@scheme[flacos], @scheme[flatan], @scheme[fllog], @scheme[flexp], and
@scheme[flsqrt]. Currently, some of these bindings are simply aliases
for the corresponding safe bindings.}


@deftogether[(
@defproc[(unsafe-make-flrectangular [a inexact-real?] [b inexact-real?]) 
         (and/c complex? inexact? (not/c real?))]
@defproc[(unsafe-flreal-part [a (and/c complex? inexact? (not/c real?))]) inexact-real?]
@defproc[(unsafe-flimag-part [a (and/c complex? inexact? (not/c real?))]) inexact-real?]
)]{

For @tech{flonums}: Unchecked versions of @racket[make-flrectangular],
@racket[flreal-part], and @racket[flimag-part].}


@deftogether[(
@defproc[(unsafe-fx->fl [a fixnum?]) inexact-real?]
@defproc[(unsafe-fl->fx [a inexact-real?]) fixnum?]
)]{
Unchecked conversion of a fixnum to an integer flonum and vice versa.
These are similar to the safe bindings @scheme[->fl] and @scheme[fl->exact-integer],
but further constrained to consume or produce a fixnum.
}


@section{Unsafe Data Extraction}

@deftogether[(
@defproc[(unsafe-car [p pair?]) any/c]
@defproc[(unsafe-cdr [p pair?]) any/c]
@defproc[(unsafe-mcar [p mpair?]) any/c]
@defproc[(unsafe-mcdr [p mpair?]) any/c]
@defproc[(unsafe-set-mcar! [p mpair?] [v any/c]) void?]
@defproc[(unsafe-set-mcdr! [p mpair?] [v any/c]) void?]
)]{

Unsafe variants of @scheme[car], @scheme[cdr], @scheme[mcar],
@scheme[mcdr], @scheme[set-mcar!], and @scheme[set-mcdr!].}


@deftogether[(
<<<<<<< HEAD
@defproc[(unsafe-unbox [v (and/c box? (not/c chaperone?))]) any/c]
@defproc[(unsafe-set-box! [v (and/c box? (not/c chaperone?))] [val any/c]) void?]
@defproc[(unsafe-unbox* [b box?]) fixnum?]
@defproc[(unsafe-set-box*! [b box?] [k fixnum?]) void?]
=======
@defproc[(unsafe-unbox [b box?]) fixnum?]
@defproc[(unsafe-set-box! [b box?] [k fixnum?]) void?]
@defproc[(unsafe-unbox* [v (and/c box? (not/c chaperone?))]) any/c]
@defproc[(unsafe-set-box*! [v (and/c box? (not/c chaperone?))] [val any/c]) void?]
>>>>>>> 371b00af
)]{

Unsafe versions of @scheme[unbox] and @scheme[set-box!].}


@deftogether[(
<<<<<<< HEAD
@defproc[(unsafe-vector-length [v (and/c vector? (not/c chaperone?))]) fixnum?]
@defproc[(unsafe-vector-ref [v (and/c vector? (not/c chaperone?))] [k fixnum?]) any/c]
@defproc[(unsafe-vector-set! [v (and/c vector? (not/c chaperone?))] [k fixnum?] [val any/c]) void?]
@defproc[(unsafe-vector*-length [v vector?]) fixnum?]
@defproc[(unsafe-vector*-ref [v vector?] [k fixnum?]) any/c]
@defproc[(unsafe-vector*-set! [v vector?] [k fixnum?] [val any/c]) void?]
=======
@defproc[(unsafe-vector-length [v vector?]) fixnum?]
@defproc[(unsafe-vector-ref [v vector?] [k fixnum?]) any/c]
@defproc[(unsafe-vector-set! [v vector?] [k fixnum?] [val any/c]) void?]
@defproc[(unsafe-vector*-length [v (and/c vector? (not/c chaperone?))]) fixnum?]
@defproc[(unsafe-vector*-ref [v (and/c vector? (not/c chaperone?))] [k fixnum?]) any/c]
@defproc[(unsafe-vector*-set! [v (and/c vector? (not/c chaperone?))] [k fixnum?] [val any/c]) void?]
>>>>>>> 371b00af
)]{

Unsafe versions of @scheme[vector-length], @scheme[vector-ref], and
@scheme[vector-set!]. A vector's size can never be larger than a
@tech{fixnum} (so even @scheme[vector-length] always returns a
fixnum).}


@deftogether[(
@defproc[(unsafe-string-length [str string?]) fixnum?]
@defproc[(unsafe-string-ref [str string?] [k fixnum?])
         (and/c char? (lambda (ch) (<= 0 (char->integer ch) 255)))]
@defproc[(unsafe-string-set! [str (and/c string? (not/c immutable?))] [k fixnum?] [ch char?]) void?]
)]{

Unsafe versions of @scheme[string-length], @scheme[string-ref], and
@scheme[string-set!]. The @scheme[unsafe-string-ref] procedure can be used
only when the result will be a Latin-1 character. A string's size can
never be larger than a @tech{fixnum} (so even @scheme[string-length]
always returns a fixnum).}


@deftogether[(
@defproc[(unsafe-bytes-length [bstr bytes?]) fixnum?]
@defproc[(unsafe-bytes-ref [bstr bytes?] [k fixnum?]) byte?]
@defproc[(unsafe-bytes-set! [bstr (and/c bytes? (not/c immutable?))] [k fixnum?] [b byte?]) void?]
)]{

Unsafe versions of @scheme[bytes-length], @scheme[bytes-ref], and
@scheme[bytes-set!]. A bytes's size can never be larger than a
@tech{fixnum} (so even @scheme[bytes-length] always returns a
fixnum).}


@deftogether[(
@defproc[(unsafe-flvector-length [v flvector?]) fixnum?]
@defproc[(unsafe-flvector-ref [v flvector?] [k fixnum?]) any/c]
@defproc[(unsafe-flvector-set! [v flvector?] [k fixnum?] [x inexact-real?]) void?]
)]{

Unsafe versions of @scheme[flvector-length], @scheme[flvector-ref], and
@scheme[flvector-set!]. A @tech{flvector}'s size can never be larger than a
@tech{fixnum} (so even @scheme[flvector-length] always returns a
fixnum).}


@deftogether[(
@defproc[(unsafe-f64vector-ref [vec f64vector?] [k fixnum?]) inexact-real?]
@defproc[(unsafe-f64vector-set! [vec f64vector?] [k fixnum?] [n inexact-real?]) void?]
)]{

Unsafe versions of @scheme[f64vector-ref] and
@scheme[f64vector-set!].}


@deftogether[(
<<<<<<< HEAD
@defproc[(unsafe-struct-ref [v (not/c chaperone?)] [k fixnum?]) any/c]
@defproc[(unsafe-struct-set! [v (not/c chaperone?)] [k fixnum?] [val any/c]) void?]
@defproc[(unsafe-struct*-ref [v any/c] [k fixnum?]) any/c]
@defproc[(unsafe-struct*-set! [v any/c] [k fixnum?] [val any/c]) void?]
=======
@defproc[(unsafe-s16vector-ref [vec s16vector?] [k fixnum?]) (integer-in -32768 32767)]
@defproc[(unsafe-s16vector-set! [vec s16vector?] [k fixnum?] [n (integer-in -32768 32767)]) void?]
)]{

Unsafe versions of @scheme[s16vector-ref] and
@scheme[s16vector-set!].}


@deftogether[(
@defproc[(unsafe-u16vector-ref [vec u16vector?] [k fixnum?]) (integer-in 0 65535)]
@defproc[(unsafe-u16vector-set! [vec u16vector?] [k fixnum?] [n (integer-in 0 65535)]) void?]
)]{

Unsafe versions of @scheme[u16vector-ref] and
@scheme[u16vector-set!].}


@deftogether[(
@defproc[(unsafe-struct-ref [v any/c] [k fixnum?]) any/c]
@defproc[(unsafe-struct-set! [v any/c] [k fixnum?] [val any/c]) void?]
@defproc[(unsafe-struct*-ref [v (not/c chaperone?)] [k fixnum?]) any/c]
@defproc[(unsafe-struct*-set! [v (not/c chaperone?)] [k fixnum?] [val any/c]) void?]
>>>>>>> 371b00af
)]{

Unsafe field access and update for an instance of a structure
type. The index @scheme[k] must be between @scheme[0] (inclusive) and
the number of fields in the struture (exclusive). In the case of
@scheme[unsafe-struct-set!], the field must be mutable.}
<|MERGE_RESOLUTION|>--- conflicted
+++ resolved
@@ -192,38 +192,22 @@
 
 
 @deftogether[(
-<<<<<<< HEAD
-@defproc[(unsafe-unbox [v (and/c box? (not/c chaperone?))]) any/c]
-@defproc[(unsafe-set-box! [v (and/c box? (not/c chaperone?))] [val any/c]) void?]
-@defproc[(unsafe-unbox* [b box?]) fixnum?]
-@defproc[(unsafe-set-box*! [b box?] [k fixnum?]) void?]
-=======
 @defproc[(unsafe-unbox [b box?]) fixnum?]
 @defproc[(unsafe-set-box! [b box?] [k fixnum?]) void?]
 @defproc[(unsafe-unbox* [v (and/c box? (not/c chaperone?))]) any/c]
 @defproc[(unsafe-set-box*! [v (and/c box? (not/c chaperone?))] [val any/c]) void?]
->>>>>>> 371b00af
 )]{
 
 Unsafe versions of @scheme[unbox] and @scheme[set-box!].}
 
 
 @deftogether[(
-<<<<<<< HEAD
-@defproc[(unsafe-vector-length [v (and/c vector? (not/c chaperone?))]) fixnum?]
-@defproc[(unsafe-vector-ref [v (and/c vector? (not/c chaperone?))] [k fixnum?]) any/c]
-@defproc[(unsafe-vector-set! [v (and/c vector? (not/c chaperone?))] [k fixnum?] [val any/c]) void?]
-@defproc[(unsafe-vector*-length [v vector?]) fixnum?]
-@defproc[(unsafe-vector*-ref [v vector?] [k fixnum?]) any/c]
-@defproc[(unsafe-vector*-set! [v vector?] [k fixnum?] [val any/c]) void?]
-=======
 @defproc[(unsafe-vector-length [v vector?]) fixnum?]
 @defproc[(unsafe-vector-ref [v vector?] [k fixnum?]) any/c]
 @defproc[(unsafe-vector-set! [v vector?] [k fixnum?] [val any/c]) void?]
 @defproc[(unsafe-vector*-length [v (and/c vector? (not/c chaperone?))]) fixnum?]
 @defproc[(unsafe-vector*-ref [v (and/c vector? (not/c chaperone?))] [k fixnum?]) any/c]
 @defproc[(unsafe-vector*-set! [v (and/c vector? (not/c chaperone?))] [k fixnum?] [val any/c]) void?]
->>>>>>> 371b00af
 )]{
 
 Unsafe versions of @scheme[vector-length], @scheme[vector-ref], and
@@ -280,12 +264,6 @@
 
 
 @deftogether[(
-<<<<<<< HEAD
-@defproc[(unsafe-struct-ref [v (not/c chaperone?)] [k fixnum?]) any/c]
-@defproc[(unsafe-struct-set! [v (not/c chaperone?)] [k fixnum?] [val any/c]) void?]
-@defproc[(unsafe-struct*-ref [v any/c] [k fixnum?]) any/c]
-@defproc[(unsafe-struct*-set! [v any/c] [k fixnum?] [val any/c]) void?]
-=======
 @defproc[(unsafe-s16vector-ref [vec s16vector?] [k fixnum?]) (integer-in -32768 32767)]
 @defproc[(unsafe-s16vector-set! [vec s16vector?] [k fixnum?] [n (integer-in -32768 32767)]) void?]
 )]{
@@ -308,7 +286,6 @@
 @defproc[(unsafe-struct-set! [v any/c] [k fixnum?] [val any/c]) void?]
 @defproc[(unsafe-struct*-ref [v (not/c chaperone?)] [k fixnum?]) any/c]
 @defproc[(unsafe-struct*-set! [v (not/c chaperone?)] [k fixnum?] [val any/c]) void?]
->>>>>>> 371b00af
 )]{
 
 Unsafe field access and update for an instance of a structure
