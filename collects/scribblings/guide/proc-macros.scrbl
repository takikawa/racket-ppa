--- conflicted
+++ resolved
@@ -286,15 +286,9 @@
 about than tricking the macro expander into generating names with
 purely pattern-based macros.
 
-<<<<<<< HEAD
-In general, the right-hand side of a @scheme[with-syntax]
-binding is a pattern, just like in @scheme[syntax-case]. In fact,
-a @scheme[with-syntax] form is just a @scheme[syntax-case] form
-=======
 In general, the right-hand side of a @racket[with-syntax]
 binding is a pattern, just like in @racket[syntax-case]. In fact,
 a @racket[with-syntax] form is just a @racket[syntax-case] form
->>>>>>> 0954877d
 turned partially inside-out.
 
 @; ----------------------------------------
