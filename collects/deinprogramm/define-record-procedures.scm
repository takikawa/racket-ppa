--- conflicted
+++ resolved
@@ -356,13 +356,8 @@
 		       ((dummy-mutator ...)
                         (generate-temporaries (syntax (accessor ...)))))
            (syntax
-<<<<<<< HEAD
-            (define-record-procedures* ?type-name #f
+            (define-record-procedures* ?stx ?type-name #f
 	      dummy-signature-constructor-name
-=======
-            (define-record-procedures* ?stx ?type-name #f
-	      dummy-contract-constructor-name
->>>>>>> 51d2417c
               ?constructor
               ?predicate
               ((accessor dummy-mutator) ...))))))
@@ -429,11 +424,7 @@
 		       ((dummy-mutator ...)
 			(generate-temporaries (syntax (accessor ...)))))
 	   (syntax
-<<<<<<< HEAD
-	    (define-record-procedures* ?type-name #f ?signature-constructor-name
-=======
-	    (define-record-procedures* ?stx ?type-name #f ?contract-constructor-name
->>>>>>> 51d2417c
+	    (define-record-procedures* ?stx ?type-name #f ?signature-constructor-name
 	      ?constructor
 	      ?predicate
 	      ((accessor dummy-mutator) ...))))))
@@ -495,20 +486,12 @@
 				       "Selektor ist kein Bezeichner"))))
 		   (syntax->list (syntax (?field-spec ...))))
 
-<<<<<<< HEAD
-	 #'(define-record-procedures* ?type-name #t
-	     dummy-signature-constructor-name
-	     ?constructor
-	     ?predicate
-	     (?field-spec ...))))
-=======
 	 (with-syntax ((?stx x))
 	   #'(define-record-procedures* ?stx ?type-name #t
-	       dummy-contract-constructor-name
+	       dummy-signature-constructor-name
 	       ?constructor
 	       ?predicate
 	       (?field-spec ...)))))
->>>>>>> 51d2417c
       ((_ ?type-name
 	  ?constructor
 	  ?predicate
@@ -566,18 +549,11 @@
 				       "Selektor ist kein Bezeichner"))))
 		   (syntax->list (syntax (?field-spec ...))))
 
-<<<<<<< HEAD
-	 #'(define-record-procedures* ?type-name #t ?signature-constructor-name
-	     ?constructor
-	     ?predicate
-	     (?field-spec ...))))
-=======
 	 (with-syntax ((?stx x))
-	   #'(define-record-procedures* ?stx ?type-name #t ?contract-constructor-name
+	   #'(define-record-procedures* ?stx ?type-name #t ?signature-constructor-name
 	       ?constructor
 	       ?predicate
 	       (?field-spec ...)))))
->>>>>>> 51d2417c
       ((_ ?type-name
 	  ?signature-constructor-name
 	  ?constructor
