--- conflicted
+++ resolved
@@ -258,17 +258,10 @@
                   ticks 
                   new-label-x-extent 
                   r-segs))))
-<<<<<<< HEAD
-  tks)
-
-;;calc-process-timespan-lines : trace (listof segment) -> (listof (uint . uint))
-(define (calc-process-timespan-lines trace segs) 
-=======
   tks) 
 
 ;;calc-process-timespan-lines : trace (listof segment) uint -> (listof (uint . uint))
 (define (calc-process-timespan-lines trace segs max-x)
->>>>>>> 2f4c6774
   (for/list ([tl (in-list (trace-proc-timelines trace))]) 
     (define sgs (filter (λ (s) (equal? (process-timeline-proc-id tl) 
                                         (event-proc-id (segment-event s)))) 
@@ -300,18 +293,6 @@
     (cond 
       [(or (not prev) (not ((seg-in-vregion vregion) cur))) cur] 
       [else (loop prev)])))
-<<<<<<< HEAD
-  
-;;adjust-work-segs! : (listof segment) -> void
-(define (adjust-work-segs! segs) 
-  (for ([seg (in-list segs)]) 
-    (case (event-type (segment-event seg)) 
-      [(start-work start-0-work) 
-       (set-segment-width! seg (max MIN-SEG-WIDTH 
-                                    (- (segment-x (segment-next-proc-seg seg)) (segment-x seg))))] 
-      [else 
-       void])))
-=======
 
 ;;Set pixel widths of segments with variable widths, e.g. 
 ;;work and GC events
@@ -334,7 +315,6 @@
                                         (- (segment-x (car (cdr segs))) (segment-x cur)))) 
            (adjust-variable-width-segs! (cdr segs))])] 
        [else (adjust-variable-width-segs! (cdr segs))])]))
->>>>>>> 2f4c6774
 
 ;;connect-segments! : (listof segment) -> void
 (define (connect-segments! segs) 
@@ -470,15 +450,6 @@
   (pin-over base 
             0 
             0
-<<<<<<< HEAD
-            (for/fold ([pct base]) ([tl (in-list (filter (λ (tline)
-                                                           (define midy (calc-row-mid-y (process-timeline-proc-index tline) 
-                                                                                        (frame-info-row-height finfo)))
-                                                           (define topy (- midy (frame-info-row-height finfo))) 
-                                                           (define boty (+ midy (frame-info-row-height finfo))) 
-                                                           (or (in-viewable-region-vert? vregion topy) 
-                                                               (in-viewable-region-vert? vregion boty)))                                                           
-=======
             (for/fold ([pct base]) ([tl (in-list (filter (λ (tline) 
                                                            (cond 
                                                              [(equal? (process-timeline-proc-id tline) 'gc) #f] 
@@ -491,7 +462,6 @@
                                                               (define boty (+ midy (frame-info-row-height finfo))) 
                                                               (or (in-viewable-region-vert? vregion topy) 
                                                                   (in-viewable-region-vert? vregion boty))]))                                                           
->>>>>>> 2f4c6774
                                                          (trace-proc-timelines tr)))])
               (let* ([line-coords (list-ref (frame-info-process-line-coords finfo) 
                                            (process-timeline-proc-index tl))]
@@ -510,11 +480,7 @@
                                (- line-end vregion-start)] 
                               [else vregion-end])]
                      [index (process-timeline-proc-index tl)]
-<<<<<<< HEAD
-                     [proc-name (if (zero? index) 
-=======
                      [proc-name (if (= 1 index) 
->>>>>>> 2f4c6774
                                     "Thread 0 (Runtime Thread)" 
                                     (format "Thread ~a" (process-timeline-proc-id tl)))]
                      [proc-title (text-block-pict proc-name 
@@ -525,29 +491,18 @@
                                                   #:width (viewable-region-width vregion))])
                 (draw-stack-onto pct 
                                  (at 0 
-<<<<<<< HEAD
-                                     (- (* (add1 index) (frame-info-row-height finfo)) (viewable-region-y vregion)) 
-                                     (colorize (hline (viewable-region-width vregion) 1) (timeline-baseline-color))) 
-                                 (at 0  
-                                     (+ (+ (- (* index (frame-info-row-height finfo)) (viewable-region-y vregion)) 
-=======
                                      (- (* index (frame-info-row-height finfo)) (viewable-region-y vregion)) 
                                      (colorize (hline (viewable-region-width vregion) 1) (timeline-baseline-color))) 
                                  (at 0  
                                      (+ (+ (- (* (sub1 index) (frame-info-row-height finfo)) (viewable-region-y vregion)) 
->>>>>>> 2f4c6774
                                            (- (frame-info-row-height finfo) (pict-height proc-title))) 
                                         1) 
                                      proc-title) 
                                  (at start-x 
-<<<<<<< HEAD
-                                     (- (calc-row-mid-y index (frame-info-row-height finfo))
-=======
                                      (- (calc-row-mid-y index 
                                                         (process-timeline-proc-id tl) 
                                                         (frame-info-row-height finfo) 
                                                         num-tls)
->>>>>>> 2f4c6774
                                         (viewable-region-y vregion))
                                      (colorize (hline (- end-x start-x) 1) 
                                                (timeline-event-baseline-color))))))))
@@ -615,17 +570,10 @@
   (cond 
     [selected-event-index 
      (define overlay (timeline-overlay vregion
-<<<<<<< HEAD
-                                              #f 
-                                              (list-ref segments selected-event-index) 
-                                              finfo 
-                                              tr)) 
-=======
                                        #f 
                                        (list-ref segments selected-event-index) 
                                        finfo 
                                        tr)) 
->>>>>>> 2f4c6774
      (pin-over tp 
                0 
                0 
@@ -679,37 +627,7 @@
                         color 
                         #:width width 
                         #:with-arrow with-arrow 
-<<<<<<< HEAD
-                        #:style style))))
-
-#;(define (get-seg-left-of-vregion vregion seg) 
-  (define prev-in-time (segment-prev-future-seg seg))
-  (cond 
-    [(not prev-in-time) seg] 
-    [((segment-edge prev-in-time) . < . (viewable-region-x vregion)) prev-in-time]
-    [else (get-seg-left-of-vregion vregion prev-in-time)]))
-
-#;(define (draw-arrows base-pct vregion seg) 
-  (define fst (get-seg-left-of-vregion vregion seg))
-  (let loop ([p base-pct] 
-             [cur-seg fst])
-    (define next-seg (segment-next-future-seg cur-seg))
-    (cond 
-      [(not next-seg) p] 
-      [else 
-       (define new-p (draw-connection vregion 
-                                      cur-seg 
-                                      next-seg 
-                                      p 
-                                      (event-connection-line-color) 
-                                      #:width 1)) 
-       (if (not (in-viewable-region-horiz vregion (segment-x next-seg))) 
-           new-p
-           (loop new-p next-seg))])))
-                            
-=======
                         #:style style))))                            
->>>>>>> 2f4c6774
 
 ;;draw-arrows : pict viewable-region segment -> pict
 (define (draw-arrows base-pct vregion seg) 
@@ -762,43 +680,6 @@
                       (viewable-region-height vregion))) 
   (define-values (picked-seg showing-tacked) 
     (if tacked (values tacked #t) (values hovered #f)))
-<<<<<<< HEAD
-  (if seg-with-arrows 
-      (let* ([bg base] 
-             [aseg-rel-x (- (segment-x seg-with-arrows) (viewable-region-x vregion))] 
-             [aseg-rel-y (- (segment-y seg-with-arrows) (viewable-region-y vregion))]
-             [line (pin-over bg
-                             (- (+ aseg-rel-x 
-                                   (/ (segment-width seg-with-arrows) 2)) 
-                                2)
-                             0
-                             (colorize (vline 1 height) (hover-tickline-color)))]
-             [bigger (make-stand-out-pict seg-with-arrows)]
-             [width-dif (/ (- (pict-width bigger) (segment-width seg-with-arrows)) 2)]
-             [height-dif (/ (- (pict-height bigger) (segment-height seg-with-arrows)) 2)]
-             [magnified (pin-over line 
-                                  (- aseg-rel-x width-dif)
-                                  (- aseg-rel-y height-dif) 
-                                  bigger)] 
-             [hover-magnified (if (and showing-tacked 
-                                       hovered 
-                                       (not (eq? hovered tacked)))
-                                  (let* ([hmag (make-stand-out-pict hovered)] 
-                                         [hwidth-dif (/ (- (pict-width hmag)
-                                                           (pict-width (pict-for-segment hovered)))
-                                                        2)] 
-                                         [hheight-dif (/ (- (pict-height hmag)
-                                                            (pict-height (pict-for-segment hovered)))
-                                                         2)])
-                                    (pin-over magnified 
-                                              (- (- (segment-x hovered) (viewable-region-x vregion)) hwidth-dif) 
-                                              (- (- (segment-y hovered) (viewable-region-y vregion)) hheight-dif)
-                                              hmag)) 
-                                  magnified)] 
-             [arrows (draw-arrows hover-magnified vregion seg-with-arrows)])
-        arrows)
-      base))
-=======
   (cond 
     [picked-seg 
      (define bg base) 
@@ -839,7 +720,6 @@
                [arrows (draw-arrows hover-magnified vregion picked-seg)])
           arrows)])]
     [else base]))
->>>>>>> 2f4c6774
 
 ;Draw a line from one node on the creation graph to another
 ;;line-from : drawable-node drawable-node pict viewable-region -> pict
