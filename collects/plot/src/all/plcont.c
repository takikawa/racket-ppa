/* $Id: plcont.c,v 1.4 2005/03/17 21:39:21 eli Exp $

	Contour plotter.
*/

#include <math.h>

#include "plplotP.h"

#ifdef MSDOS
#pragma optimize("",off)
#endif

/* Static function prototypes. */

static void
plcntr(PLFLT (*plf2eval) (PLINT, PLINT, PLPointer),
       PLPointer plf2eval_data,
       PLINT nx, PLINT ny, PLINT kx, PLINT lx,
       PLINT ky, PLINT ly, PLFLT flev, PLINT *iscan,
       PLINT *ixstor, PLINT *iystor, PLINT nstor,
       void (*pltr) (PLFLT, PLFLT, PLFLT *, PLFLT *, PLPointer),
       PLPointer pltr_data);

static void
pldrawcn(PLFLT (*plf2eval) (PLINT, PLINT, PLPointer),
	 PLPointer plf2eval_data,
	 PLINT nx, PLINT ny, PLINT kx, PLINT lx,
	 PLINT ky, PLINT ly, PLFLT flev, char *flabel, PLINT kcol, PLINT krow,
	 PLINT *p_kscan, PLINT *p_kstor, PLINT *iscan,
	 PLINT *ixstor, PLINT *iystor, PLINT nstor,
	 void (*pltr) (PLFLT, PLFLT, PLFLT *, PLFLT *, PLPointer),
	 PLPointer pltr_data);

static void
plccal(PLFLT (*plf2eval) (PLINT, PLINT, PLPointer),
       PLPointer plf2eval_data,
       PLFLT flev, PLINT ix, PLINT iy,
       PLINT ixg, PLINT iyg, PLFLT *dist);

static void
plr45 (PLINT *ix, PLINT *iy, PLINT isens);

static void
plr135 (PLINT *ix, PLINT *iy, PLINT isens);

static void
plfloatlabel(PLFLT value, char *string);

static PLFLT
plP_pcwcx(PLINT x);

static PLFLT
plP_pcwcy(PLINT y);

static void
pl_drawcontlabel(PLFLT tpx, PLFLT tpy, char *flabel, PLFLT *distance, PLINT *lastindex);

/* Error flag for aborts */

static int error;

/****************************************/
/*                                      */
/* Defaults for contour label printing. */
/*                                      */
/****************************************/

/* Font height for contour labels (normalized) */
static PLFLT
contlabel_size = 0.3;

/* Offset of label from contour line (if set to 0.0, labels are printed on the lines). */
static PLFLT
contlabel_offset = 0.006;

/* Spacing parameter for contour labels */
static PLFLT
contlabel_space = 0.1;

/* Activate labels, default off */
static PLINT
contlabel_active = 0;

/* If the contour label exceed 10^(limexp) or 10^(-limexp), the exponential format is used */
static PLINT
limexp = 4;

/* Number of significant digits */
static PLINT
sigprec = 2;

/******** contour lines storage ****************************/

static CONT_LEVEL *startlev = NULL;
static CONT_LEVEL *currlev;
static CONT_LINE *currline;

static int cont3d = 0;

static CONT_LINE *
alloc_line(CONT_LEVEL *node)
{
  CONT_LINE *line;

  line = (CONT_LINE *) malloc(sizeof(CONT_LINE));
  line->x = (PLFLT *) malloc(LINE_ITEMS*sizeof(PLFLT));
  line->y = (PLFLT *) malloc(LINE_ITEMS*sizeof(PLFLT));
  line->npts = 0;
  line->next = NULL;
 
  return line;
}

static CONT_LEVEL *
alloc_level(PLFLT level)
{
  CONT_LEVEL *node;

  node = (CONT_LEVEL *) malloc(sizeof(CONT_LEVEL));
  node->level = level;
  node->next = NULL;
  node->line = alloc_line(node);

  return node;
}

static void
realloc_line(CONT_LINE *line)
{
  line->x = (PLFLT *) realloc(line->x, 
			      (line->npts + LINE_ITEMS)*sizeof(PLFLT));
  line->y = (PLFLT *) realloc(line->y, 
			      (line->npts + LINE_ITEMS)*sizeof(PLFLT));
}


/* new contour level */
static void
cont_new_store(PLFLT level)
{
  if (cont3d) {
    if (startlev == NULL) {
      startlev = alloc_level(level);
      currlev = startlev;
    } else {
      currlev->next = alloc_level(level);
      currlev = currlev->next; 
    }
    currline = currlev->line;
  }
}

void
cont_clean_store(CONT_LEVEL *ct)
{
  CONT_LINE *tline, *cline;
  CONT_LEVEL *tlev, *clevel;

  if (ct != NULL) {
    clevel = ct;

    do {
      cline = clevel->line;
      do {
#ifdef CONT_PLOT_DEBUG /* for 2D plots. For 3D plots look at plot3.c:plotsh3di() */
	plP_movwor(cline->x[0],cline->y[0]); 
	for (j=1; j<cline->npts; j++)
	  plP_drawor(cline->x[j], cline->y[j]); 
#endif
	tline = cline->next;
	free(cline->x);
	free(cline->y);
	free(cline);
	cline = tline;
      }
      while(cline != NULL);
      tlev = clevel->next;
      free(clevel);
      clevel = tlev;
    }
    while(clevel != NULL);
    startlev = NULL;
  }
}

static void
cont_xy_store(PLFLT xx, PLFLT yy)
{
  if (cont3d) {
    PLINT pts = currline->npts;

    if (pts % LINE_ITEMS == 0)
      realloc_line(currline);

    currline->x[pts] = xx;
    currline->y[pts] = yy;
    currline->npts++;
  } else 
    plP_drawor(xx, yy);   
}

static void
cont_mv_store(PLFLT xx, PLFLT yy)
{
  if (cont3d) {
    if (currline->npts != 0) { /* not an empty list, allocate new */
      currline->next = alloc_line(currlev);
      currline = currline->next;
    }

    /* and fill first element */
    currline->x[0] = xx;
    currline->y[0] = yy;
    currline->npts = 1;
  } else 
    plP_movwor(xx, yy);   
}

/* small routine to set offset and spacing of contour labels, see desciption above */
void c_pl_setcontlabelparam(PLFLT offset, PLFLT size, PLFLT spacing, PLINT active)
{
    contlabel_offset = offset;
    contlabel_size   = size;
    contlabel_space  = spacing;
    contlabel_active = active;
}

/* small routine to set the format of the contour labels, description of limexp and prec see above */
void c_pl_setcontlabelformat(PLINT lexp, PLINT sigdig)
{
    limexp  = lexp;
    sigprec = sigdig;
}

static void pl_drawcontlabel(PLFLT tpx, PLFLT tpy, char *flabel, PLFLT *distance, PLINT *lastindex)
{
    PLFLT currx_old, curry_old,	delta_x, delta_y;

    delta_x = plP_pcdcx(plsc->currx)-plP_pcdcx(plP_wcpcx(tpx));
    delta_y = plP_pcdcy(plsc->curry)-plP_pcdcy(plP_wcpcy(tpy));

    currx_old = plsc->currx;
    curry_old = plsc->curry;

    *distance += sqrt(delta_x*delta_x + delta_y*delta_y);

    plP_drawor(tpx, tpy);

    if ((int )(fabs(*distance/contlabel_space)) > *lastindex) {
	PLFLT scale, vec_x, vec_y, mx, my, dev_x, dev_y, off_x, off_y;

	vec_x = tpx-plP_pcwcx(currx_old);
	vec_y = tpy-plP_pcwcy(curry_old);

	mx = (double )plsc->wpxscl/(double )plsc->phyxlen;
	my = (double )plsc->wpyscl/(double )plsc->phyylen;

	dev_x = -my*vec_y/mx;
	dev_y = mx*vec_x/my;

	scale = sqrt((mx*mx*dev_x*dev_x + my*my*dev_y*dev_y)/
		     (contlabel_offset*contlabel_offset));

	off_x = dev_x/scale;
	off_y = dev_y/scale;

	plptex(tpx+off_x, tpy+off_y, vec_x, vec_y, 0.5, flabel);
	plP_movwor(tpx, tpy);
	(*lastindex)++;

    } else
	plP_movwor(tpx, tpy);
}


/* Format  contour labels. Arguments:
 * value:  floating point number to be formatted
 * string: the formatted label, plptex must be called with it to actually
 * print the label 
 */

static void plfloatlabel(PLFLT value, char *string)
{
    PLINT  setpre, precis;
<<<<<<< HEAD
    char   form[32], tmpstring[32];
=======
    char   form[32], tmpstring[32]; /* PLTSCHEME: used to be size 10, which lead to a buffer overrun */
>>>>>>> 4785e869
    PLINT  exponent = 0;
    PLFLT  mant, tmp;

    PLINT  prec = sigprec;

    plP_gprec(&setpre, &precis);

    if (setpre)
	prec = precis;

    if (value > 0.0)
	tmp = log10(value);
    else if (value < 0.0)
	tmp = log10(-value);
    else
	tmp = 0;

    if (tmp >= 0.0)
	exponent = (int )tmp;
    else if (tmp < 0.0) {
	tmp = -tmp;
	if (floor(tmp) < tmp)
            exponent = -(int )(floor(tmp) + 1.0);
	else
            exponent = -(int )(floor(tmp));
    }

    mant = value/pow(10.0, exponent);

    if (mant != 0.0)
	mant = (int )(mant*pow(10.0, prec-1) + 0.5*mant/fabs(mant))/pow(10.0, prec-1);

    sprintf(form, "%%.%df", prec-1);
    sprintf(string, form, mant);
    /* sprintf(tmpstring, "#(229)10#u%d", exponent); */
    sprintf(tmpstring, "#(229)10#u%d", exponent);
    strcat(string, tmpstring);

    if (abs(exponent) < limexp || value == 0.0) {
	value = pow(10.0, exponent) * mant;

	if (exponent >= 0)
            prec = prec - 1 - exponent;
	else
            prec = prec - 1 + abs(exponent);

	if (prec < 0)
            prec = 0;

	sprintf(form, "%%.%df", (int) prec);
	sprintf(string, form, value);
    }
}

/* physical coords (x) to world coords */

static PLFLT
plP_pcwcx(PLINT x)
{
    return ((x-plsc->wpxoff)/plsc->wpxscl);
}

/* physical coords (y) to world coords */

static PLFLT
plP_pcwcy(PLINT y)
{
    return ((y-plsc->wpyoff)/plsc->wpyscl);
}



/*--------------------------------------------------------------------------*\
 * plf2eval2()
 *
 * Does a lookup from a 2d function array.  Array is of type (PLFLT **),
 * and is column dominant (normal C ordering).
\*--------------------------------------------------------------------------*/

PLFLT
plf2eval2(PLINT ix, PLINT iy, PLPointer plf2eval_data)
{
    PLFLT value;
    PLfGrid2 *grid = (PLfGrid2 *) plf2eval_data;

    value = grid->f[ix][iy];

    return value;
}

/*--------------------------------------------------------------------------*\
 * plf2eval()
 *
 * Does a lookup from a 2d function array.  Array is of type (PLFLT *), and
 * is column dominant (normal C ordering).  You MUST fill the ny maximum
 * array index entry in the PLfGrid struct.
\*--------------------------------------------------------------------------*/

PLFLT
plf2eval(PLINT ix, PLINT iy, PLPointer plf2eval_data)
{
    PLFLT value;
    PLfGrid *grid = (PLfGrid *) plf2eval_data;

    value = grid->f[ix * grid->ny + iy];

    return value;
}

/*--------------------------------------------------------------------------*\
 * plf2evalr()
 *
 * Does a lookup from a 2d function array.  Array is of type (PLFLT *), and
 * is row dominant (Fortran ordering).  You MUST fill the nx maximum array
 * index entry in the PLfGrid struct.
\*--------------------------------------------------------------------------*/

PLFLT
plf2evalr(PLINT ix, PLINT iy, PLPointer plf2eval_data)
{
    PLFLT value;
    PLfGrid *grid = (PLfGrid *) plf2eval_data;

    value = grid->f[ix + iy * grid->nx];

    return value;
}

/*--------------------------------------------------------------------------*\
 * 
 * cont_store:
 *
 * Draw contour lines in memory.
 * cont_clean_store() must be called after use to release allocated memory.
 *
\*--------------------------------------------------------------------------*/

void
cont_store(PLFLT *x, PLFLT *y, PLFLT **z, PLINT nx, PLINT ny, PLINT kx, PLINT lx,
	   PLINT ky, PLINT ly, PLFLT *clevel, PLINT nlevel, CONT_LEVEL **contour)
{
  PLcGrid grid1;

  cont3d = 1;

  grid1.nx = nx; grid1.ny = ny; grid1.xg = x; grid1.yg = y;
  plcont(z, nx, ny, 1, nx, 1, ny, clevel, nlevel,
	 pltr1,  (void *) & grid1 );

  *contour = startlev;
  cont3d = 0;
}

/*--------------------------------------------------------------------------*\
 * void plcont()
 *
 * Draws a contour plot from data in f(nx,ny).  Is just a front-end to
 * plfcont, with a particular choice for f2eval and f2eval_data.
\*--------------------------------------------------------------------------*/

MZ_DLLEXPORT
void
c_plcont(PLFLT **f, PLINT nx, PLINT ny, PLINT kx, PLINT lx,
	 PLINT ky, PLINT ly, PLFLT *clevel, PLINT nlevel,
	 void (*pltr) (PLFLT, PLFLT, PLFLT *, PLFLT *, PLPointer),
	 PLPointer pltr_data)
{
    PLfGrid2 grid;

    grid.f = f;
    plfcont(plf2eval2, (PLPointer) &grid,
	    nx, ny, kx, lx, ky, ly, clevel, nlevel,
	    pltr, pltr_data);
}

/*--------------------------------------------------------------------------*\
 * void plfcont()
 *
 * Draws a contour plot using the function evaluator f2eval and data stored
 * by way of the f2eval_data pointer.  This allows arbitrary organizations
 * of 2d array data to be used.
 *
 * The subrange of indices used for contouring is kx to lx in the x
 * direction and from ky to ly in the y direction. The array of contour
 * levels is clevel(nlevel), and "pltr" is the name of a function which
 * transforms array indicies into world coordinates.
 *
 * Note that the fortran-like minimum and maximum indices (kx, lx, ky, ly)
 * are translated into more C-like ones.  I've only kept them as they are
 * for the plcontf() argument list because of backward compatibility.
\*--------------------------------------------------------------------------*/

void
plfcont(PLFLT (*f2eval) (PLINT, PLINT, PLPointer),
	PLPointer f2eval_data,
	PLINT nx, PLINT ny, PLINT kx, PLINT lx,
	PLINT ky, PLINT ly, PLFLT *clevel, PLINT nlevel,
	void (*pltr) (PLFLT, PLFLT, PLFLT *, PLFLT *, PLPointer),
	PLPointer pltr_data)
{
    PLINT i, mx, my, nstor, *heapc;

    mx = lx - kx + 1;
    my = ly - ky + 1;

    if (kx < 1 || kx >= lx) {
	plabort("plfcont: indices must satisfy  1 <= kx <= lx <= nx");
	return;
    }
    if (ky < 1 || ky >= ly) {
	plabort("plfcont: indices must satisfy  1 <= ky <= ly <= ny");
	return;
    }

    nstor = mx * my;
    heapc = (PLINT *) malloc((size_t) (2*mx + 10 * nstor) * sizeof(PLINT));
    if (heapc == NULL) {
	plabort("plfcont: out of memory in heap allocation");
	return;
    }

    for (i = 0; i < nlevel; i++) {
	plcntr(f2eval, f2eval_data,
	       nx, ny, kx-1, lx-1, ky-1, ly-1, clevel[i], &heapc[0],
	       &heapc[nx], &heapc[nx + nstor], nstor, pltr, pltr_data);

	if (error) {
	    error = 0;
	    goto done;
	}
    }

  done:
    free((void *) heapc);
}

/*--------------------------------------------------------------------------*\
 * void plcntr()
 *
 * The contour for a given level is drawn here.  Note iscan has nx
 * elements. ixstor and iystor each have nstor elements.
\*--------------------------------------------------------------------------*/

static void
plcntr(PLFLT (*f2eval) (PLINT, PLINT, PLPointer),
       PLPointer f2eval_data,
       PLINT nx, PLINT ny, PLINT kx, PLINT lx,
       PLINT ky, PLINT ly, PLFLT flev, PLINT *iscan,
       PLINT *ixstor, PLINT *iystor, PLINT nstor,
       void (*pltr) (PLFLT, PLFLT, PLFLT *, PLFLT *, PLPointer),
       PLPointer pltr_data)
{
    PLINT kcol, krow, kstor, kscan, l, ixt, iyt, jstor, next;

    char  flabel[30];

    cont_new_store(flev);

    /* format contour label for plptex and define the font height of the labels */
    plfloatlabel(flev, flabel);
    plschr(0.0, contlabel_size);

    /* Initialize memory pointers */

    kstor = 0;
    kscan = 0;

    for (krow = ky; krow <= ly; krow++) {
	for (kcol = kx + 1; kcol <= lx; kcol++) {

	/* Follow and draw a contour */

	    pldrawcn(f2eval, f2eval_data,
		     nx, ny, kx, lx, ky, ly, flev, flabel, kcol, krow,
		     &kscan, &kstor, iscan, ixstor, iystor, nstor,
		     pltr, pltr_data);

	    if (error)
		return;
	}

    /* Search of row complete */
    /* Set up memory of next row in iscan and edit ixstor and iystor */

	if (krow < ny-1) {
	    jstor = 0;
	    kscan = 0;
	    next = krow + 1;
	    for (l = 1; l <= kstor; l++) {
		ixt = ixstor[l - 1];
		iyt = iystor[l - 1];

	    /* Memory of next row into iscan */

		if (iyt == next) {
		    kscan = kscan + 1;
		    iscan[kscan - 1] = ixt;
		}

	    /* Retain memory of rows to come, and forget rest */

		else if (iyt > next) {
		    jstor = jstor + 1;
		    ixstor[jstor - 1] = ixt;
		    iystor[jstor - 1] = iyt;
		}
	    }
	    kstor = jstor;
	}
    }
    plschr(0.0, 1.0);
}

/*--------------------------------------------------------------------------*\
 * void pldrawcn()
 *
 * Follow and draw a contour.
\*--------------------------------------------------------------------------*/

static void
pldrawcn(PLFLT (*f2eval) (PLINT, PLINT, PLPointer),
	 PLPointer f2eval_data,
	 PLINT nx, PLINT ny, PLINT kx, PLINT lx,
	 PLINT ky, PLINT ly, PLFLT flev, char *flabel, PLINT kcol, PLINT krow,
	 PLINT *p_kscan, PLINT *p_kstor, PLINT *iscan,
	 PLINT *ixstor, PLINT *iystor, PLINT nstor,
	 void (*pltr) (PLFLT, PLFLT, PLFLT *, PLFLT *, PLPointer),
	 PLPointer pltr_data)
{
    PLINT iwbeg, ixbeg, iybeg, izbeg;
    PLINT iboun, iw, ix, iy, iz, ifirst, istep, ixgo, iygo;
    PLINT l, ixg, iyg, ia, ib;

    PLFLT dist, dx, dy, xnew, ynew, fxl, fxr;
    PLFLT xlas = 0., ylas = 0., tpx, tpy, xt, yt;
    PLFLT f1, f2, f3, f4, fcheck;

    PLINT lastindex = 0;
    PLFLT distance = 0.0;

/* Check if a contour has been crossed */

    fxl = f2eval(kcol-1, krow, f2eval_data);
    fxr = f2eval(kcol, krow, f2eval_data);

    if (fxl < flev && fxr >= flev) {
	ixbeg = kcol - 1;
	iwbeg = kcol;
    }
    else if (fxr < flev && fxl > flev) {
	ixbeg = kcol;
	iwbeg = kcol - 1;
    }
    else
	return;

    iybeg = krow;
    izbeg = krow;

/* A contour has been crossed. */
/* Check to see if it is a new one. */

    for (l = 0; l < *p_kscan; l++) {
	if (ixbeg == iscan[l])
	    return;
    }

    for (iboun = 1; iboun >= -1; iboun -= 2) {

    /* Set up starting point and initial search directions */

	ix = ixbeg;
	iy = iybeg;
	iw = iwbeg;
	iz = izbeg;
	ifirst = 1;
	istep = 0;
	ixgo = iw - ix;
	iygo = iz - iy;

	for (;;) {
	    plccal(f2eval, f2eval_data,
		   flev, ix, iy, ixgo, iygo, &dist);

	    dx = dist * ixgo;
	    dy = dist * iygo;
	    xnew = ix + dx;
	    ynew = iy + dy;

	/* Has a step occured in search? */

	    if (istep != 0) {
		if (ixgo * iygo == 0) {

		/* This was a diagonal step, so interpolate missed point. */
		/* Rotating 45 degrees to get it */

		    ixg = ixgo;
		    iyg = iygo;
		    plr45(&ixg, &iyg, iboun);
		    ia = iw - ixg;
		    ib = iz - iyg;
		    plccal(f2eval, f2eval_data,
			   flev, ia, ib, ixg, iyg, &dist);

		    (*pltr) (xlas, ylas, &tpx, &tpy, pltr_data);

		    if (contlabel_active)
		      pl_drawcontlabel(tpx, tpy, flabel, &distance, &lastindex);
		    else
		      cont_xy_store(tpx,tpy); /* plP_drawor(tpx, tpy); */

		    dx = dist * ixg;
		    dy = dist * iyg;
		    xlas = ia + dx;
		    ylas = ib + dy;
		}
		else {
		    if (dist > 0.5) {
			xt = xlas;
			xlas = xnew;
			xnew = xt;
			yt = ylas;
			ylas = ynew;
			ynew = yt;
		    }
		}
	    }
	    if (ifirst != 1) {
		(*pltr) (xlas, ylas, &tpx, &tpy, pltr_data);
		if (contlabel_active)
		  pl_drawcontlabel(tpx, tpy, flabel, &distance, &lastindex);
		else
		  cont_xy_store(tpx,tpy); /* plP_drawor(tpx, tpy); */
	    }
	    else {
		(*pltr) (xnew, ynew, &tpx, &tpy, pltr_data);
		cont_mv_store(tpx,tpy); /* plP_movwor(tpx, tpy); */
	    }
	    xlas = xnew;
	    ylas = ynew;

	/* Check if the contour is closed */

	    if (ifirst != 1 &&
		ix == ixbeg && iy == iybeg && iw == iwbeg && iz == izbeg) {
		(*pltr) (xlas, ylas, &tpx, &tpy, pltr_data);
		if (contlabel_active)
		  pl_drawcontlabel(tpx, tpy, flabel, &distance, &lastindex);
		else
		  cont_xy_store(tpx,tpy); /* plP_drawor(tpx, tpy); */
		return;
	    }
	    ifirst = 0;

	/* Now the rotation */

	    istep = 0;
	    plr45(&ixgo, &iygo, iboun);
	    iw = ix + ixgo;
	    iz = iy + iygo;

	/* Check if out of bounds */

	    if (iw < kx || iw > lx || iz < ky || iz > ly)
		break;

	/* Has contact been lost with the contour? */

	    if (ixgo * iygo == 0)
		fcheck = f2eval(iw, iz, f2eval_data);
	    else {
		f1 = f2eval(ix, iy, f2eval_data);
		f2 = f2eval(iw, iz, f2eval_data);
		f3 = f2eval(ix, iz, f2eval_data);
		f4 = f2eval(iw, iy, f2eval_data);

		fcheck = MAX(f2, (f1 + f2 + f3 + f4) / 4.);
	    }

	    if (fcheck < flev) {

	    /* Yes, lost contact => step to new center */

		istep = 1;
		ix = iw;
		iy = iz;
		plr135(&ixgo, &iygo, iboun);
		iw = ix + ixgo;
		iz = iy + iygo;

	    /* And do the contour memory */

		if (iy == krow) {
		    *p_kscan = *p_kscan + 1;
		    iscan[*p_kscan - 1] = ix;
		}
		else if (iy > krow) {
		    *p_kstor = *p_kstor + 1;
		    if (*p_kstor > nstor) {
			plabort("plfcont: heap exhausted");
			error = 1;
			return;
		    }
		    ixstor[*p_kstor - 1] = ix;
		    iystor[*p_kstor - 1] = iy;
		}
	    }
	}
	/* Reach here only if boundary encountered - Draw last bit */

	(*pltr) (xnew, ynew, &tpx, &tpy, pltr_data);
        /* distance = 0.0; */

	cont_xy_store(tpx,tpy); /* plP_drawor(tpx, tpy); */
    }
}

/*--------------------------------------------------------------------------*\
 * void plccal()
 *
 * Function to interpolate the position of a contour which is known to be
 * next to ix,iy in the direction ixg,iyg. The unscaled distance along
 * ixg,iyg is returned as dist.
\*--------------------------------------------------------------------------*/

static void
plccal(PLFLT (*f2eval) (PLINT, PLINT, PLPointer),
       PLPointer f2eval_data,
       PLFLT flev, PLINT ix, PLINT iy,
       PLINT ixg, PLINT iyg, PLFLT *dist)
{
    PLINT ia, ib;
    PLFLT dbot, dtop, fmid;
    PLFLT fxy, fab, fay, fxb, flow;

    ia = ix + ixg;
    ib = iy + iyg;
    fxy = f2eval(ix, iy, f2eval_data);
    fab = f2eval(ia, ib, f2eval_data);
    fxb = f2eval(ix, ib, f2eval_data);
    fay = f2eval(ia, iy, f2eval_data);

    if (ixg == 0 || iyg == 0) {
	dtop = flev - fxy;
	dbot = fab - fxy;
	*dist = 0.0;
	if (dbot != 0.0)
	    *dist = dtop / dbot;
    }
    else {
	fmid = (fxy + fab + fxb + fay) / 4.0;
	*dist = 0.5;

	if ((fxy - flev) * (fab - flev) <= 0.) {

	    if (fmid >= flev) {
		dtop = flev - fxy;
		dbot = fmid - fxy;
		if (dbot != 0.0)
		    *dist = 0.5 * dtop / dbot;
	    }
	    else {
		dtop = flev - fab;
		dbot = fmid - fab;
		if (dbot != 0.0)
		    *dist = 1.0 - 0.5 * dtop / dbot;
	    }
	}
	else {
	    flow = (fxb + fay) / 2.0;
	    dtop = fab - flev;
	    dbot = fab + fxy - 2.0 * flow;
	    if (dbot != 0.0)
		*dist = 1. - dtop / dbot;
	}
    }
    if (*dist > 1.)
	*dist = 1.;
}

/*--------------------------------------------------------------------------*\
 * Rotators
\*--------------------------------------------------------------------------*/

static void
plr45 (PLINT *ix, PLINT *iy, PLINT isens)
{
    PLINT ixx, iyy;

    ixx = *ix - isens * (*iy);
    iyy = *ix * isens + *iy;
    *ix = ixx / MAX(1, ABS(ixx));
    *iy = iyy / MAX(1, ABS(iyy));
}

static void
plr135 (PLINT *ix, PLINT *iy, PLINT isens)
{
    *ix = -*ix;
    *iy = -*iy;
    plr45(ix, iy, isens);
}

/*--------------------------------------------------------------------------*\
 * pltr0()
 *
 * Identity transformation.
\*--------------------------------------------------------------------------*/

void
pltr0(PLFLT x, PLFLT y, PLFLT *tx, PLFLT *ty, PLPointer pltr_data)
{
    *tx = x;
    *ty = y;
}

/*--------------------------------------------------------------------------*\
 * pltr1()
 *
 * Does linear interpolation from singly dimensioned coord arrays.
 *
 * Just abort for now if coordinates are out of bounds (don't think it's
 * possible, but if so we could use linear extrapolation).
\*--------------------------------------------------------------------------*/

MZ_DLLEXPORT
void
pltr1(PLFLT x, PLFLT y, PLFLT *tx, PLFLT *ty, PLPointer pltr_data)
{
    PLINT ul, ur, vl, vr;
    PLFLT du, dv;
    PLFLT xl, xr, yl, yr;

    PLcGrid *grid = (PLcGrid *) pltr_data;
    PLFLT *xg = grid->xg;
    PLFLT *yg = grid->yg;
    PLINT nx = grid->nx;
    PLINT ny = grid->ny;

    ul = (PLINT) x;
    ur = ul + 1;
    du = x - ul;

    vl = (PLINT) y;
    vr = vl + 1;
    dv = y - vl;

    if (x < 0 || x > nx - 1 || y < 0 || y > ny - 1) {

      /* fprintf(stderr, "nx : %d, ny : %d",nx,ny); */
      plexit("pltr1: Invalid coordinates");
    }

/* Look up coordinates in row-dominant array.
 * Have to handle right boundary specially -- if at the edge, we'd better
 * not reference the out of bounds point.
 */

    xl = xg[ul];
    yl = yg[vl];

    if (ur == nx) {
	*tx = xl;
    }
    else {
	xr = xg[ur];
	*tx = xl * (1 - du) + xr * du;
    }
    if (vr == ny) {
	*ty = yl;
    }
    else {
	yr = yg[vr];
	*ty = yl * (1 - dv) + yr * dv;
    }
}

/*--------------------------------------------------------------------------*\
 * pltr2()
 *
 * Does linear interpolation from doubly dimensioned coord arrays (column
 * dominant, as per normal C 2d arrays).
 *
 * This routine includes lots of checks for out of bounds.  This would occur
 * occasionally due to some bugs in the contour plotter (now fixed).  If an
 * out of bounds coordinate is obtained, the boundary value is provided
 * along with a warning.  These checks should stay since no harm is done if
 * if everything works correctly.
\*--------------------------------------------------------------------------*/

void
pltr2(PLFLT x, PLFLT y, PLFLT *tx, PLFLT *ty, PLPointer pltr_data)
{
    PLINT ul, ur, vl, vr;
    PLFLT du, dv;
    PLFLT xll, xlr, xrl, xrr;
    PLFLT yll, ylr, yrl, yrr;
    PLFLT xmin, xmax, ymin, ymax;

    PLcGrid2 *grid = (PLcGrid2 *) pltr_data;
    PLFLT **xg = grid->xg;
    PLFLT **yg = grid->yg;
    PLINT nx = grid->nx;
    PLINT ny = grid->ny;

    ul = (PLINT) x;
    ur = ul + 1;
    du = x - ul;

    vl = (PLINT) y;
    vr = vl + 1;
    dv = y - vl;

    xmin = 0;
    xmax = nx - 1;
    ymin = 0;
    ymax = ny - 1;

    if (x < xmin || x > xmax || y < ymin || y > ymax) {
	plwarn("pltr2: Invalid coordinates");
	if (x < xmin) {

	    if (y < ymin) {
		*tx = xg[0][0];
		*ty = yg[0][0];
	    }
	    else if (y > ymax) {
		*tx = xg[0][ny-1];
		*ty = yg[0][ny-1];
	    }
	    else {
		xll = xg[0][vl];
		yll = yg[0][vl];
		xlr = xg[0][vr];
		ylr = yg[0][vr];

		*tx = xll * (1 - dv) + xlr * (dv);
		*ty = yll * (1 - dv) + ylr * (dv);
	    }
	}
	else if (x > xmax) {

	    if (y < ymin) {
		*tx = xg[nx-1][0];
		*ty = yg[nx-1][0];
	    }
	    else if (y > ymax) {
		*tx = xg[nx-1][ny-1];
		*ty = yg[nx-1][ny-1];
	    }
	    else {
		xll = xg[nx-1][vl];
		yll = yg[nx-1][vl];
		xlr = xg[nx-1][vr];
		ylr = yg[nx-1][vr];

		*tx = xll * (1 - dv) + xlr * (dv);
		*ty = yll * (1 - dv) + ylr * (dv);
	    }
	}
	else {
	    if (y < ymin) {
		xll = xg[ul][0];
		xrl = xg[ur][0];
		yll = yg[ul][0];
		yrl = yg[ur][0];

		*tx = xll * (1 - du) + xrl * (du);
		*ty = yll * (1 - du) + yrl * (du);
	    }
	    else if (y > ymax) {
		xlr = xg[ul][ny-1];
		xrr = xg[ur][ny-1];
		ylr = yg[ul][ny-1];
		yrr = yg[ur][ny-1];

		*tx = xlr * (1 - du) + xrr * (du);
		*ty = ylr * (1 - du) + yrr * (du);
	    }
	}
    }

/* Normal case.
 * Look up coordinates in row-dominant array.
 * Have to handle right boundary specially -- if at the edge, we'd
 * better not reference the out of bounds point.
 */

    else {

	xll = xg[ul][vl];
	yll = yg[ul][vl];

    /* ur is out of bounds */

	if (ur == nx && vr < ny) {

	    xlr = xg[ul][vr];
	    ylr = yg[ul][vr];

	    *tx = xll * (1 - dv) + xlr * (dv);
	    *ty = yll * (1 - dv) + ylr * (dv);
	}

    /* vr is out of bounds */

	else if (ur < nx && vr == ny) {

	    xrl = xg[ur][vl];
	    yrl = yg[ur][vl];

	    *tx = xll * (1 - du) + xrl * (du);
	    *ty = yll * (1 - du) + yrl * (du);
	}

    /* both ur and vr are out of bounds */

	else if (ur == nx && vr == ny) {

	    *tx = xll;
	    *ty = yll;
	}

    /* everything in bounds */

	else {

	    xrl = xg[ur][vl];
	    xlr = xg[ul][vr];
	    xrr = xg[ur][vr];

	    yrl = yg[ur][vl];
	    ylr = yg[ul][vr];
	    yrr = yg[ur][vr];

	    *tx = xll * (1 - du) * (1 - dv) + xlr * (1 - du) * (dv) +
		xrl * (du) * (1 - dv) + xrr * (du) * (dv);

	    *ty = yll * (1 - du) * (1 - dv) + ylr * (1 - du) * (dv) +
		yrl * (du) * (1 - dv) + yrr * (du) * (dv);
	}
    }
}

/*--------------------------------------------------------------------------*\
 * pltr2p()
 *
 * Just like pltr2() but uses pointer arithmetic to get coordinates from 2d
 * grid tables.  This form of grid tables is compatible with those from
 * PLplot 4.0.  The grid data must be pointed to by a PLcGrid structure.
\*--------------------------------------------------------------------------*/

void
pltr2p(PLFLT x, PLFLT y, PLFLT *tx, PLFLT *ty, PLPointer pltr_data)
{
    PLINT ul, ur, vl, vr;
    PLFLT du, dv;
    PLFLT xll, xlr, xrl, xrr;
    PLFLT yll, ylr, yrl, yrr;
    PLFLT xmin, xmax, ymin, ymax;

    PLcGrid *grid = (PLcGrid *) pltr_data;
    PLFLT *xg = grid->xg;
    PLFLT *yg = grid->yg;
    PLINT nx = grid->nx;
    PLINT ny = grid->ny;

    ul = (PLINT) x;
    ur = ul + 1;
    du = x - ul;

    vl = (PLINT) y;
    vr = vl + 1;
    dv = y - vl;

    xmin = 0;
    xmax = nx - 1;
    ymin = 0;
    ymax = ny - 1;

    if (x < xmin || x > xmax || y < ymin || y > ymax) {
	plwarn("pltr2p: Invalid coordinates");
	if (x < xmin) {

	    if (y < ymin) {
		*tx = *xg;
		*ty = *yg;
	    }
	    else if (y > ymax) {
		*tx = *(xg + (ny - 1));
		*ty = *(yg + (ny - 1));
	    }
	    else {
		ul = 0;
		xll = *(xg + ul * ny + vl);
		yll = *(yg + ul * ny + vl);
		xlr = *(xg + ul * ny + vr);
		ylr = *(yg + ul * ny + vr);

		*tx = xll * (1 - dv) + xlr * (dv);
		*ty = yll * (1 - dv) + ylr * (dv);
	    }
	}
	else if (x > xmax) {

	    if (y < ymin) {
		*tx = *(xg + (ny - 1) * nx);
		*ty = *(yg + (ny - 1) * nx);
	    }
	    else if (y > ymax) {
		*tx = *(xg + (ny - 1) + (nx - 1) * ny);
		*ty = *(yg + (ny - 1) + (nx - 1) * ny);
	    }
	    else {
		ul = nx - 1;
		xll = *(xg + ul * ny + vl);
		yll = *(yg + ul * ny + vl);
		xlr = *(xg + ul * ny + vr);
		ylr = *(yg + ul * ny + vr);

		*tx = xll * (1 - dv) + xlr * (dv);
		*ty = yll * (1 - dv) + ylr * (dv);
	    }
	}
	else {
	    if (y < ymin) {
		vl = 0;
		xll = *(xg + ul * ny + vl);
		xrl = *(xg + ur * ny + vl);
		yll = *(yg + ul * ny + vl);
		yrl = *(yg + ur * ny + vl);

		*tx = xll * (1 - du) + xrl * (du);
		*ty = yll * (1 - du) + yrl * (du);
	    }
	    else if (y > ymax) {
		vr = ny - 1;
		xlr = *(xg + ul * ny + vr);
		xrr = *(xg + ur * ny + vr);
		ylr = *(yg + ul * ny + vr);
		yrr = *(yg + ur * ny + vr);

		*tx = xlr * (1 - du) + xrr * (du);
		*ty = ylr * (1 - du) + yrr * (du);
	    }
	}
    }

/* Normal case.
 * Look up coordinates in row-dominant array.
 * Have to handle right boundary specially -- if at the edge, we'd better
 * not reference the out of bounds point.
 */

    else {

	xll = *(xg + ul * ny + vl);
	yll = *(yg + ul * ny + vl);

    /* ur is out of bounds */

	if (ur == nx && vr < ny) {

	    xlr = *(xg + ul * ny + vr);
	    ylr = *(yg + ul * ny + vr);

	    *tx = xll * (1 - dv) + xlr * (dv);
	    *ty = yll * (1 - dv) + ylr * (dv);
	}

    /* vr is out of bounds */

	else if (ur < nx && vr == ny) {

	    xrl = *(xg + ur * ny + vl);
	    yrl = *(yg + ur * ny + vl);

	    *tx = xll * (1 - du) + xrl * (du);
	    *ty = yll * (1 - du) + yrl * (du);
	}

    /* both ur and vr are out of bounds */

	else if (ur == nx && vr == ny) {

	    *tx = xll;
	    *ty = yll;
	}

    /* everything in bounds */

	else {

	    xrl = *(xg + ur * ny + vl);
	    xlr = *(xg + ul * ny + vr);
	    xrr = *(xg + ur * ny + vr);

	    yrl = *(yg + ur * ny + vl);
	    ylr = *(yg + ul * ny + vr);
	    yrr = *(yg + ur * ny + vr);

	    *tx = xll * (1 - du) * (1 - dv) + xlr * (1 - du) * (dv) +
		xrl * (du) * (1 - dv) + xrr * (du) * (dv);

	    *ty = yll * (1 - du) * (1 - dv) + ylr * (1 - du) * (dv) +
		yrl * (du) * (1 - dv) + yrr * (du) * (dv);
	}
    }
}<|MERGE_RESOLUTION|>--- conflicted
+++ resolved
@@ -283,11 +283,7 @@
 static void plfloatlabel(PLFLT value, char *string)
 {
     PLINT  setpre, precis;
-<<<<<<< HEAD
-    char   form[32], tmpstring[32];
-=======
     char   form[32], tmpstring[32]; /* PLTSCHEME: used to be size 10, which lead to a buffer overrun */
->>>>>>> 4785e869
     PLINT  exponent = 0;
     PLFLT  mant, tmp;
 
