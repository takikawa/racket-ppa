#lang scribble/manual

@(require "common.rkt")

@declare-exporting[plot]

@title[#:tag "params"]{Plot and Renderer Parameters}

@section{Compatibility}

@doc-apply[plot-deprecation-warnings?]{
When @(racket #t), prints a deprecation warning to @(racket current-error-port) on the first use of @(racket mix), @(racket line), @(racket contour), @(racket shade), @(racket surface), or a keyword argument of @(racket plot) or @(racket plot3d) that exists solely for backward compatibility.
}

@section{Output}

@doc-apply[plot-new-window?]{When @(racket #t), @(racket plot) and @(racket plot3d) open a new window for each plot instead of returning an @(racket image-snip%).

Users of command-line Racket, which cannot display image snips, should enter
@racketblock[(plot-new-window? #t)]
before using @(racket plot) or @(racket plot3d).}

@doc-apply[plot-width]
@doc-apply[plot-height]{The width and height of a plot, in logical drawing units (e.g. pixels for bitmap plots).}

@doc-apply[plot-jpeg-quality]{
The quality of JPEG images written by @(racket plot-file) and @(racket plot3d-file). See @(method bitmap% save-file).
}

@doc-apply[plot-ps/pdf-interactive?]{
If @(racket #t), @(racket plot-file) and @(racket plot3d-file) open a dialog when writing PostScript or PDF files. See @(racket post-script-dc%) and @(racket pdf-dc%).
}

@section{General Appearance}

@doc-apply[plot-foreground]
@doc-apply[plot-background]{
The plot foreground and background color.
That both are @(racket 0) by default is not a mistake: for foreground colors, @(racket 0) is interpreted as black; for background colors, @(racket 0) is interpreted as white.
See @(racket ->pen-color) and @(racket ->brush-color) for details on how PLoT interprets integer colors.}
@doc-apply[plot-foreground-alpha]
@doc-apply[plot-background-alpha]{The opacity of the background and foreground colors.}
@doc-apply[plot-font-size]{The font size of the title, axis labels, tick labels, and other labels, in drawing units.}
@doc-apply[plot-font-family]{The font family used for the title and labels.}
@doc-apply[plot-line-width]{The width of axis lines and major tick lines. (Minor tick lines are half this width.)}

@doc-apply[plot-legend-anchor]{Controls the placement of the legend.}
@doc-apply[plot-legend-box-alpha]{The opacity of the filled rectangle behind the legend entries.}

@doc-apply[plot-tick-size]{The length of tick lines, in drawing units.}

@doc-apply[plot-title]
@doc-apply[plot-x-label]
@doc-apply[plot-y-label]
@doc-apply[plot-z-label]{The title and axis labels. A @(racket #f) value means the label is not drawn and takes no space. A @(racket "") value effectively means the label is not drawn, but it takes space.
}
@doc-apply[plot-x-far-label]
@doc-apply[plot-y-far-label]
@doc-apply[plot-z-far-label]{
<<<<<<< HEAD
The tick labels for ``far'' axes. See @racket[plot-x-ticks] for a discussion of near and far axes.
=======
The axis labels for ``far'' axes. See @racket[plot-x-ticks] for a discussion of near and far axes.
}

@doc-apply[plot-x-tick-label-anchor]
@doc-apply[plot-x-tick-label-angle]
@doc-apply[plot-y-tick-label-anchor]
@doc-apply[plot-y-tick-label-angle]
@doc-apply[plot-x-far-tick-label-anchor]
@doc-apply[plot-x-far-tick-label-angle]
@doc-apply[plot-y-far-tick-label-anchor]
@doc-apply[plot-y-far-tick-label-angle]{
Anchor and angles for axis tick labels (2D only).
Angles are in degrees.
The anchor refers to the part of the label attached to the end of the tick line.

Set these when labels would otherwise overlap; for example, in histograms with long category names.
@interaction[#:eval plot-eval
                    (parameterize ([plot-x-tick-label-anchor  'top-right]
                                   [plot-x-tick-label-angle   30])
                      (plot (discrete-histogram '(#(really-long-category-name-1 2)
                                                  #(long-category-name-2 1.75)
                                                  #(long-category-name-3 2.5)))))]
>>>>>>> d8dc0874
}

@doc-apply[plot-x-axis?]
@doc-apply[plot-x-far-axis?]
@doc-apply[plot-y-axis?]
@doc-apply[plot-y-far-axis?]
@doc-apply[plot-z-axis?]
@doc-apply[plot-z-far-axis?]{
When any of these is @racket[#f], the corresponding axis is not drawn.

Use these along with @racket[x-axis] and @racket[y-axis] if you want axes that intersect the origin or some other point.
}

@doc-apply[plot-animating?]{
When @(racket #t), certain renderers draw simplified plots to speed up drawing. PLoT sets it to @(racket #t), for example, when a user is clicking and dragging a 3D plot to rotate it.
}

@doc-apply[animated-samples]{
Given a number of samples, returns the number of samples to use.
This returns @racket[samples] when @racket[plot-animating?] is @racket[#f].
}

@doc-apply[plot-decorations?]{
When @(racket #f), axes, axis labels, ticks, tick labels, and the title are not drawn.
}

@section{Lines}

@doc-apply[line-samples]
@doc-apply[line-color]
@doc-apply[line-width]
@doc-apply[line-style]
@doc-apply[line-alpha]

@section{Intervals}

@doc-apply[interval-color]
@doc-apply[interval-style]
@doc-apply[interval-line1-color]
@doc-apply[interval-line1-width]
@doc-apply[interval-line1-style]
@doc-apply[interval-line2-color]
@doc-apply[interval-line2-width]
@doc-apply[interval-line2-style]
@doc-apply[interval-alpha]

@section{Points}

@doc-apply[point-sym]
@doc-apply[point-color]
@doc-apply[point-size]
@doc-apply[point-line-width]
@doc-apply[point-alpha]

@section{Vector Fields}

@doc-apply[vector-field-samples]
@doc-apply[vector-field-color]
@doc-apply[vector-field-line-width]
@doc-apply[vector-field-line-style]
@doc-apply[vector-field-scale]
@doc-apply[vector-field-alpha]

@doc-apply[vector-field3d-samples]

@section{Error Bars}

@doc-apply[error-bar-width]
@doc-apply[error-bar-color]
@doc-apply[error-bar-line-width]
@doc-apply[error-bar-line-style]
@doc-apply[error-bar-alpha]

@section{Contours and Contour Intervals}

@doc-apply[default-contour-colors]
@doc-apply[default-contour-fill-colors]

@doc-apply[contour-samples]
@doc-apply[contour-levels]
@doc-apply[contour-colors]
@doc-apply[contour-widths]
@doc-apply[contour-styles]
@doc-apply[contour-alphas]

@doc-apply[contour-interval-colors]
@doc-apply[contour-interval-styles]
@doc-apply[contour-interval-alphas]

@section{Rectangles}

@doc-apply[rectangle-color]
@doc-apply[rectangle-style]
@doc-apply[rectangle-line-color]
@doc-apply[rectangle-line-width]
@doc-apply[rectangle-line-style]
@doc-apply[rectangle-alpha]

@doc-apply[rectangle3d-line-width]

@doc-apply[discrete-histogram-gap]
@doc-apply[discrete-histogram-skip]
@doc-apply[discrete-histogram-invert?]

@doc-apply[stacked-histogram-alphas]
@doc-apply[stacked-histogram-colors]
@doc-apply[stacked-histogram-line-colors]
@doc-apply[stacked-histogram-line-styles]
@doc-apply[stacked-histogram-line-widths]
@doc-apply[stacked-histogram-styles]

@section{Decorations}

These parameters do not control the @italic{typical} appearance of plots.
Instead, they control the look of renderers that add specific decorations, such as labeled points.

@doc-apply[x-axis-alpha]
@doc-apply[y-axis-alpha]
@doc-apply[z-axis-alpha]

@doc-apply[x-axis-far?]
@doc-apply[y-axis-far?]
@doc-apply[z-axis-far?]

@doc-apply[x-axis-ticks?]
@doc-apply[y-axis-ticks?]
@doc-apply[z-axis-ticks?]

@doc-apply[x-axis-labels?]
@doc-apply[y-axis-labels?]
@doc-apply[z-axis-labels?]

@doc-apply[polar-axes-number]
@doc-apply[polar-axes-alpha]
@doc-apply[polar-axes-ticks?]
@doc-apply[polar-axes-labels?]

@doc-apply[label-anchor]
@doc-apply[label-angle]
@doc-apply[label-alpha]
@doc-apply[label-point-size]

@section{3D General Appearance}

@doc-apply[plot3d-samples]
@doc-apply[plot3d-angle]
@doc-apply[plot3d-altitude]
@doc-apply[plot3d-ambient-light]
@doc-apply[plot3d-diffuse-light?]
@doc-apply[plot3d-specular-light?]

@section{Surfaces}

@doc-apply[surface-color]
@doc-apply[surface-style]
@doc-apply[surface-line-color]
@doc-apply[surface-line-width]
@doc-apply[surface-line-style]
@doc-apply[surface-alpha]

@section{Contour Surfaces}

Contour surface renderers use shared contour parameters except for the following three.

@doc-apply[contour-interval-line-colors]
@doc-apply[contour-interval-line-widths]
@doc-apply[contour-interval-line-styles]

@section{Isosurfaces}

Single isosurfaces (@(racket isosurface3d)) use surface parameters.
Nested isosurfaces (@(racket isosurfaces3d)) use the following.

@doc-apply[default-isosurface-colors]
@doc-apply[default-isosurface-line-colors]

@doc-apply[isosurface-levels]
@doc-apply[isosurface-colors]
@doc-apply[isosurface-styles]
@doc-apply[isosurface-line-colors]
@doc-apply[isosurface-line-widths]
@doc-apply[isosurface-line-styles]
@doc-apply[isosurface-alphas]<|MERGE_RESOLUTION|>--- conflicted
+++ resolved
@@ -57,9 +57,6 @@
 @doc-apply[plot-x-far-label]
 @doc-apply[plot-y-far-label]
 @doc-apply[plot-z-far-label]{
-<<<<<<< HEAD
-The tick labels for ``far'' axes. See @racket[plot-x-ticks] for a discussion of near and far axes.
-=======
 The axis labels for ``far'' axes. See @racket[plot-x-ticks] for a discussion of near and far axes.
 }
 
@@ -82,7 +79,6 @@
                       (plot (discrete-histogram '(#(really-long-category-name-1 2)
                                                   #(long-category-name-2 1.75)
                                                   #(long-category-name-3 2.5)))))]
->>>>>>> d8dc0874
 }
 
 @doc-apply[plot-x-axis?]
