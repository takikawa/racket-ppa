--- conflicted
+++ resolved
@@ -230,11 +230,7 @@
          (iq-enqueue sig)
          sig))))
     
-<<<<<<< HEAD
-  (define ht (make-hash-table 'weak))
-=======
   (define ht (make-hash-table))
->>>>>>> 4785e869
   
   (define (proc->signal thunk . producers)
     (build-signal make-signal thunk producers))
