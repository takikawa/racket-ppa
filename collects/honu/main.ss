#lang scheme/base

(require "private/honu-typed-scheme.ss"
         ;; "private/honu.ss"
         "private/macro.ss")

(provide (rename-out (#%dynamic-honu-module-begin #%module-begin)
                     (honu-top #%top)
                     (semicolon \;)
                     (honu-+ +)
                     (honu-* *)
                     (honu-/ /)
                     (honu-- -)
<<<<<<< HEAD
=======
                     (honu-? ?)
                     (honu-: :)
                     (honu-comma |,|)
>>>>>>> f980cf94
                     )
         #%datum
         true
         false
         display
         display2
         newline
         else
         (rename-out
           (honu-if if)
           ))

#;
(provide int real bool obj 
         function var const
         string
         -> >->
         \;
         ? :
         && \|\|
         /
         < > <= >=
         !=
         cons list
         true false
         display write newline
         #%datum
         #%top
         #%parens #%brackets #%braces #%angles
         #%prefix #%postfix
         ;; define-honu-syntax
         ...
         (for-syntax ...)

         (rename-out (set! =)
                     (honu-return return)
                     (honu-if if)
                     (honu-macro macro)
                     (honu-time time)
                     (honu-class class)
                     (honu+ +)
                     (honu- -)
                     (honu* *) 
                     (do do)
                     (honu-end end)
                     (modulo %)
                     (equal? ==)
                     (string->number stringToNumber)
                     (number->string numberToString)
                     (car first) 
                     (cdr rest)
                     (null empty)
                     (null? isEmpty)
                     (pair? isCons)
                     (#%dynamic-honu-module-begin #%module-begin)
                     (honu-#%app #%app)
                     (honu-top #%top-interaction)
                     (honu-provide provide)
                     (honu-require require)))<|MERGE_RESOLUTION|>--- conflicted
+++ resolved
@@ -11,12 +11,9 @@
                      (honu-* *)
                      (honu-/ /)
                      (honu-- -)
-<<<<<<< HEAD
-=======
                      (honu-? ?)
                      (honu-: :)
                      (honu-comma |,|)
->>>>>>> f980cf94
                      )
          #%datum
          true
