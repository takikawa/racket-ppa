(module german-string-constants "string-constant-lang.rkt"

 (is-this-your-native-language
  "Ist Deutsch Ihre Muttersprache?")

 (are-you-sure-you-want-to-switch-languages
  "Dies wird die Sprache der DrRacket-Benutzeroberfläche ändern und erfordert einen Neustart von DrRacket.  Sind Sie sicher?")

 (interact-with-drscheme-in-language "Deutsche Benutzeroberfläche für DrRacket")

 (accept-and-quit "In Ordnung - Beenden")
 (accept-and-exit "In Ordnung - Beenden")
 ;;; general purpose (DrRacket is hereby a word in every language, by decree of Robby :)
 (plt "PLT")
 (drscheme "DrRacket")
 (ok "OK")
 ;; We can't use "Abbrechen" here because that's much closer in
 ;; meaning to "abort", and it appears in dialogs saying "Quit?" "OK"
 ;; "Cancel."
 (cancel "Abbrechen")
 (abort "Abbrechen")
 (untitled "Namenlos")
 (untitled-n "Namenlos ~a")
 (warning "Warnung")
 (error "Fehler")
 (close "Schließen") ;; as in, close an open window or tab. must match close-menu-item
                  ;; in the sense that, when the &s have been stripped from
                  ;; close-menu-item, it must be the same string as this.
 (close-window "Fenster schließen")
 (stop "Stop")
 (&stop "&Stop") ;; for use in button and menu item labels, with short cut.
 (are-you-sure-delete? "Sind Sie sicher, dass Sie ~a löschen wollen?") ;; ~a is a filename or directory name
 (ignore "Ignorieren")
 (revert "Änderungen rückgängig machen")

 (dont-ask-again-always-current "Nicht wieder nachfragen (immer so wie jetzt)")
 (dont-ask-again                "Nicht wieder nachfragen")

 (web-materials "Verwandte Web-Seiten")
 (tool-web-sites "Web-Seiten mit Tools")
 (plt-homepage "Racket")
 (pbd-homepage "Program by Design")

 ;;; bug report form
 (cancel-bug-report? "Bug-Report verwerfen?")
 (are-you-sure-cancel-bug-report?
  "Sind Sie sicher, dass Sie diesen Bug-Report verwerfen wollen?")
 (do-you-want-to-discard-or-save-this-bug-report
  "Wollen Sie den Bug-Report verwerfen oder speichern?")
 (discard "Verwerfen") ;; a button label for a dialog box with the above question
 (bug-report-form "Formular für Bug-Report")
 (bug-report-field-name "Name")
 (bug-report-field-email "Email")
 (bug-report-field-summary "Zusammenfassung")
 (bug-report-field-severity "Wie schlimm?")
 (bug-report-field-class "Art")
 (bug-report-field-description "Beschreibung")
 (bug-report-field-reproduce1 "Schritte, um das Problem zu")
 (bug-report-field-reproduce2 "reproduzieren")
 (bug-report-field-environment "Umgebung")
 (bug-report-field-docs-installed "Installierte Dokumentation")
 (bug-report-field-collections "Collections")
 (bug-report-field-links "Links")  ;; from 'raco link'
 (bug-report-field-human-language "Interaktionssprache")	;
 (bug-report-field-memory-use "Speicherverbrauch")
 (bug-report-field-version "Version")
 (bug-report-synthesized-information "Generierte Information")  ;; dialog title
 (bug-report-show-synthesized-info "Generierte Informationen anzeigen")	; (an)zeigen
 (bug-report-submit "Abschicken")	
 (close-and-save-bug-report "Schließen && Speichern") ;; button in bug report dialog, next to cancel and bug-report-submit
 (bug-report-submit-menu-item "Bug-Report abschicken...") ;; in Help Menu (drs & help desk)
 (saved-bug-reports-menu-item "Gepeicherte Bug-Reports") ;; in Help Menu, submenu title
 (disacard-all-saved-bug-reports "Alle gespeicherten Bug-Reports verwerfen") ;; menu item: only shows up when there is more than one saved bug report
 (no-saved-bug-reports "Kein Bug-Report wurde gespeichert") ;; an info message that shows up as a disabled menu item when no saved bug reports are around
 (new-bug-report "Neuer Bug-Report") ;; button label the user sees when there are saved bug reports, but the user asks to save another one.
 (close-and-save "Schließen und Speichern") ;; button on the bottom of the bug report form
 (saved-unsubmitted-bug-reports "Gespeicherte, noch nicht abgeschickte Bug-Reports:") ;; next to previous line in same dialog, followed by list of bug report subjects (as buttons)
 (error-sending-bug-report "Versendung des Bug-Reports fehlgeschlagen")
 (error-sending-bug-report-expln "Ein Fehler ist beim Versenden des Bug-Reports aufgetreten. Falls Ihre Internet-Verbindung eigentlich funktioniert, besuchen Sie bitte:\n\n    http://bugs.racket-lang.org/ \n\nund teilen Sie uns den Bug mit unserem Online-Formular mit. Wir bitten um Ihr Verständnis.\n\nDie Fehlermeldung lautet:\n~a")
 (illegal-bug-report "Ungültiger Bug-Report")
 (pls-fill-in-field "Bitte auch das \"~a\" Feld ausfüllen")
 (malformed-email-address "Ungültige Email-Adresse")
 (pls-fill-in-either-description-or-reproduce "Bitte füllen Sie entweder das Feld \"Beschreibung\" oder das Feld \"Schritte, um das Problem zu reproduzieren\" aus.")

 ;;; check syntax
 (check-syntax "Syntaxprüfung")
 (cs-italic "Kursiv")
 (cs-bold "Fett")
 (cs-underline "Unterstrichen")
 (cs-change-color "Farbe ändern")
 (cs-foreground-color "Vordergrundfarbe")
 (cs-background-color "Hintergrundfarbe")
 (cs-tack/untack-arrow "Pfeil befestigen/lösen")
 (cs-jump-to-next-bound-occurrence "Zum nächsten gebundenen Vorkommen springen")
 (cs-jump-to-binding "Zu bindendem Vorkommen springen")
 (cs-jump-to-definition "Zu Definition springen")
 (cs-error-message "Fehlermeldung")
 (cs-open-file "~a öffnen")
 (cs-rename-var "~a umbenennen")
 (cs-rename-id "Bezeichner umbenennen")
 (cs-rename-var-to "~a umbenennen nach:")
 (cs-name-duplication-error "Der neugewählte Name, ~s, ist hier schon gebunden.")
 (cs-rename-anyway "Trotzdem umbenennen")
 (cs-status-init "Syntaxprüfung: Umgebung für den User-Code initialisieren")
 (cs-status-coloring-program "Syntaxprüfung: Ausdruck einfärben")
 (cs-status-eval-compile-time "Syntaxprüfung: Compile-Time-Code ausführen")
 (cs-status-expanding-expression "Syntaxprüfung: Ausdruck expandieren")
 (cs-status-loading-docs-index "Syntaxprüfung: Dokumentations-Index laden")
 (cs-mouse-over-import "Bindung ~s importiert aus ~s")

 (cs-view-docs "Dokumentation für ~a anschauen")
 (cs-view-docs-from "~a aus ~a")  ;; a completed version of the line above (cs-view-docs) is put into the first ~a and a list of modules (separated by commas) is put into the second ~a. Use check syntax and right-click on a documented variable (eg, 'require') to see this in use
  
 (cs-lexical-variable "lexikalische Variable")
 (cs-set!d-variable "geset!zte Variable")
 (cs-imported-variable "importierte Variable")
 (cs-unused-require "unbenutztes require")
 (cs-free-variable "freie Variable")

<<<<<<< HEAD
=======
 (cs-binder-count "~a bindende Vorkommen")
 (cs-zero-varrefs "keine gebundenen Vorkommen")
 (cs-one-varref "Ein gebundenes Vorkommen")
 (cs-n-varrefs "~a gebundene Vorkommen") ;; expected to have one ~a formatter that will accept a number

>>>>>>> 2f4c6774
 (cs-contract-my-obligation "Vertrag: Obliation dieses Moduls")
 (cs-contract-their-obligation "Vertrag: Obligation des Klientenmoduls")
 (cs-contract-both-obligation "Vertrag: Obligation sowohl dieses Moduls als auch des Klientenmoduls")
 (cs-contract-unk-obligation "Vertrag: Oblikation unbekannt")

 ;; mode sub-menu in the "view" menu
 (cs-check-syntax-mode "Syntax-Check-Modus")
 (cs-mode-menu-show-my-obligations "Meine Vertragsobligationen")
 (cs-mode-menu-show-client-obligations "Vertragsobligationen des Klienten")
 (cs-mode-menu-show-syntax "Syntaktische Kategorien")

  ;; the documentation blue boxes in the upper-right corner of the drracket window
  (sc-read-more... "Mehr hier nachlesen ...")
  (sc-f2-to-un/lock "f2 um zu (ent)blockieren")

 ;; the online check syntax status messages (mouse over the bottom right of drracket's window to see the messages during online expansion's various phases)
 (online-expansion-running "Hintergrund-Expansion läuft")
 (online-expansion-only-raw-text-files-supported "Nur reine Text-Dateien sind unterstützt")
 (online-expansion-abnormal-termination "Hintergrund-Expansion unglücklich abgebrochen")
 (online-expansion-finished-successfully "Hintergrund-Expansion erfolgreich abgeschlossen")

 (jump-to-error "Zum Fehler springen")
 (online-expansion-is-disabled "Hintergrund-Expansion ist deaktiviert")
 ;; these next two show up in the bar along the bottom of the drracket window
 (online-expansion-pending "Hintergrund-Expansion läuft ...")
 (online-expansion-finished "Hintergrund-Expansion fertig") ;; note: there may still be errors in this case
 
 ;; the online expansion preferences pane
 (online-expansion "Hintergrund-Expansion") ;; title of prefs pane
 ; the different kinds of errors
 (online-expansion-show-read-errors-as "Reader-Fehler anzeigen")
 (online-expansion-show-variable-errors-as "Ungebundene Bezeichner anzeigen")
 (online-expansion-show-other-errors-as "Andere Fehler anzeigen")
 ; locations the errors can be shown
 (online-expansion-error-in-corner "in der Ecke des Fensters")
 (online-expansion-error-gold-highlight "mit goldener Markierung")
 (online-expansion-error-margin "am Rand")
 ;;; info bar at botttom of drscheme frame
 (collect-button-label "GC")
 (read-only "Nur Lesen")
 (auto-extend-selection "Automatisch erweitern")
 (overwrite "Überschreiben")
 (running "Programm läuft")
 (not-running "Programm inaktiv")
 
 ;;; misc
 (welcome-to-something "Willkommen bei ~a")
 
 ; this appears in the drscheme about box.
 (welcome-to-drscheme-version/language "Willkommen bei DrRacket! (Version ~a, ~a)")

 ; these appear on subsequent lines in the `Help|Welcome to DrRacket' dialog.
 (welcome-to-drscheme "Willkommen bei DrRacket")

 (goto-line "Zu Zeile springen")
 (goto-line-invalid-number
  "~a ist keine gültige Zeilennummer. Es muss eine ganze Zahl zwischen 1 und ~a sein.")
 (goto-position "Zu Position springen")
 (no-full-name-since-not-saved
  "Die Datei hat noch keinen Namen, weil sie noch nicht abgespeichert wurde.")
 (cannot-open-because-dne "Die Datei ~a kann nicht geöffnet werden, weil sie nicht existiert.")
 (needs-execute-language-changed
   "WARNUNG: Die Sprache hat sich geändert. \"Start\" drücken.")
 (needs-execute-teachpack-changed
  "WARNUNG: Die Teachpacks haben sich geändert. \"Start\" drücken.")
 (needs-execute-defns-edited
  "WARNUNG: Die Definitionen haben sich geändert. \"Start\" drücken.")

 (editor-changed-since-srcloc-recorded
  "Dieser Editor wurde geändert seit die Quelltext-Stellen zugeordnet wurden: die markierte Region entspricht möglicherweise nicht mehr der korrekten Stelle im Quelltext.")

 (file-is-not-saved "Die Datei \"~a\" ist nicht gespeichert.")
 (save "Speichern")
 (close-anyway "Trotzdem schließen")
 (dont-save "Nicht speichern")
 (clear-anyway "Trotzdem löschen")

 (log-definitions-and-interactions "Definitionen and Interaktionen protokollieren...")
 (stop-logging "Protokoll stoppen")
 (please-choose-a-log-directory "Bitte wählen Sie ein Verzeichnis für das Protokoll")
 (logging-to "Protokoll: ")
 (erase-log-directory-contents "Inhalt von Protokoll-Verzeichnisses ~a löschen?")
 (error-erasing-log-directory "Fehler beim Löschen des Protokoll-Verzeichnisses.\n\n~a\n")

  ;; menu items connected to the logger -- also in a button in the planet status line in the drs frame
  (show-log "&Log einblenden")
  (hide-log "&Log ausblenden")
  (logging-all "Alle") ;; in the logging window in drscheme, shows all logs simultaneously

 ;; modes
 (mode-submenu-label "Modi")
 (scheme-mode "Racket-Modus")
 (text-mode "Text-Modus")

 (scheme-mode-color-symbol "Symbol")
 (scheme-mode-color-keyword "Schlüsselwort")
 (scheme-mode-color-comment "Kommentar")
 (scheme-mode-color-string "Zeichenkette")
 (scheme-mode-color-constant "Literal")
 (scheme-mode-color-parenthesis "Klammer")
 (scheme-mode-color-error "Fehler")
 (scheme-mode-color-other "Sonstiges")
 (syntax-coloring-choose-color "Wählen Sie eine Farbe für ~a")
 (preferences-colors "Farben")

 ;; parenthesis color scheme string constants
 (parenthesis-color-scheme "Farbschema für Klammern") ;; label for the choice% menu in the preferences dialog
 (paren-color-basic-grey "Grau Standard")
 (paren-color-shades-of-gray "Grauschattierungen")
 (paren-color-shades-of-blue "Blauschattierungen")
 (paren-color-spring "Frühling")
 (paren-color-fall "Herbst")
 (paren-color-winter "Winter")

 (url: "URL:")
 (open-url... "URL öffnen...")
 (open-url "URL öffnen")
 (browse... "Browsen...")
 (bad-url "Ungültige URL")
 (bad-url:this "Ungültige URL: ~a")
 
 ;; Help Desk
 (help "Hilfe")
 (racket-documentation "Dokumentation für Racket")
 (help-desk "Hilfezentrum")
 (plt:hd:search "Suchen")
 (plt:hd:feeling-lucky "Auf gut Glück")
 (plt:hd:home "Hilfezentrum-Homepage") 
 ; next 3 are popup menu choices in help desk search frame
 (plt:hd:search-for-keyword "Stichworteintrag")
 (plt:hd:search-for-keyword-or-index "Stichwort- oder Index-Eintrag")
 (plt:hd:search-for-keyword-or-index-or-text "Stichwort- oder Index-Eintrag, oder Text")
 (plt:hd:exact-match "Exakte Treffer")
 (plt:hd:containing-match "Teilwort")
 (plt:hd:regexp-match "über regulären Ausdruck")
 (plt:hd:find-docs-for "Finde Dokumentation zu:")
 (plt:hd:search-stopped-too-many-matches "[Suche abgebrochen: zu viele Treffer]")
 (plt:hd:nothing-found-for "Nichts zu ~a gefunden")
 (plt:hd:and "und")
 (plt:hd:refresh "aktualisieren")
 (plt:hd:refresh-all-manuals "alle Handbücher aktualisieren")
 (plt:hd:manual-installed-date "(installiert ~a)")
 ; Help Desk configuration
 ;; refreshing manuals
;; should not mention `SVN' (plt:hd:refresh-done "Aktualisierung der Handbücher aus SVN abgeschlossen")
 (plt:hd:refreshing-manuals "Handbücher aktualisieren")
 (plt:hd:refresh-downloading... "~a herunterladen...")
 (plt:hd:refresh-deleting... "Alte Version von ~a löschen...")
 (plt:hd:refresh-installing... "Neue Version von ~a installieren...")
 (plt:hd:refresh-clearing-indices "Gecachte Indizes löschen")
 (plt:hd:refreshing-manuals-finished "Fertig.")
 (plt:hd:about-help-desk "Über das Hilfezentrum")
 (plt:hd:help-desk-about-string
  "Das Hilfezentrum ist die primäre Quelle für Information über die PLT-Software,insbesondere DrRacket, MzScheme und MrEd.\n\nVersion ~a\nCopyright (c) ~a-~a PLT")
 (plt:hd:help-on-help "Hilfe zur Hilfe")
 (plt:hd:help-on-help-details "Hilfe zum Hilfezentrum befindet sich auf der Homepage des Hilfezentrums unter `Help Desk'.   (Die Homepage des Hilfezentrums ist über den `Home'-Knopf zu erreichen.)")
  (reload "Aktualisieren") ;; refresh the page in a web browser
  (plt:hd:ask-about-separate-browser
   "Sie haben einen Link selektiert, der ins Web zeigt. Wollen Sie die Seite im Hilfe-Browser oder im externen Browser anzeigen?")
  (plt:hd:homebrew-browser "Hilfe-Browser") ;; choice for the above string (in a button)
  (plt:hd:separate-browser "Externer Browser") ;; other choice for the above string (also in a button)
  (plt:hd:external-link-in-help "Externe URLs im Hilfe-Browser")
  (plt:hd:use-homebrew-browser "Den Hilfe-Browser für externe URLs benutzen")
  (plt:hd:new-help-desk "Neues Hilfezentrum")

  ;; in the Help Desk language dialog, title on the right.
  (plt:hd:manual-search-ordering "Suchreihenfolge Handbuch")

  (use-drscheme-font-size "DrRacket-Schriftgröße verwenden")

  (help-desk-this-is-just-example-text
   "Dies ist nur ein Beispieltext für das Setzen der Schriftgröße.  Öffnen sie das Hilfezentrum (im \"Hilfe\"-Menü), um diesen Links zu folgen.")

  ;; this appears in the bottom part of the frame the first time the user hits `f1' 
  ;; (assuming nothing else has loaded the documentation index first)
  ;; see also: cs-status-loading-docs-index
  (help-desk-loading-documentation-index "Hilfezentrum: Dokumentations-Index wird geladen")

 ;; Help desk htty proxy
 (http-proxy "HTTP-Proxy")
 (proxy-direct-connection "Direkte Verbindung")
 (proxy-use-proxy "Proxy benutzen:")
 (proxy-host "Name")
 (proxy-port "Port")
 (proxy-bad-host "Unzulässiger Proxy")

 ;; browser
 (rewind-in-browser-history "Zurück")
 (forward-in-browser-history "Vor")
 (home "Home")
 (browser "Browser")
 (external-browser-choice-title "Externer Browser")
 (browser-command-line-label "Kommandzeile:")
 (choose-browser "Browser auswählen")
 (no-browser "Später")
 (browser-cmdline-expl-line-1 "(Kommandozeile konstruiert durch Aneinanderhängen von Vor-Text, URL,")
 (browser-cmdline-expl-line-2 " und Nach-Text, ohne zusätzliche Leerzeichen dazwischen.")
 (install? "Installieren?")  ;; if a .plt file is found (title of dialog)
 (you-have-selected-an-installable-package "Sie haben eine installierbares Paket angewählt.")
 (do-you-want-to-install-it? "Wollen Sie es installieren?")
 (paren-file-size "(Die Datei hat ~a Bytes)")
 (download-and-install "Herunterladen && installieren") ;; button label
 (download "Herunterladen") ;; button label
 (save-downloaded-file/size "Datei (~a Bytes) speichern als") ;; label for get-file dialog
 (save-downloaded-file "Datei speichern als")  ;; label for get-file dialog
 (downloading "Herunterladen") ;; dialog title
 (downloading-file... "Datei herunterladen...")
 (package-was-installed "Das Paket wurde erfolgreich installiert.")
 (download-was-saved "Die Datei wurde erfolgreich gespeichert.")

 (install-plt-file-menu-item... ".plt-Datei installieren...")
 (install-plt-file-dialog-title ".plt-Datei installieren")
 (install-plt-web-tab "Web")
 (install-plt-file-tab "Datei")
 (install-plt-filename "Dateiname:")
 (install-plt-url "URL:")
 (install-plt-error-header "Beim Überprüfen der heruntergeladenen .plt-Datei ist ein Fehler aufgetreten. Bitte überprüfen Sie die URL und versuchen Sie es noch einmal.")
  
 (install-plt-file "~a installieren oder editieren?")
 (install-plt-file/yes "Installieren")
 (install-plt-file/no "Editieren")
 
 (plt-installer-progress-window-title "Fortschritt Installation")
 (plt-installer-abort-installation "Installation abbrechen")
 (plt-installer-aborted "Abgebrochen.")
  
 ;;; about box
 (about-drscheme-frame-title "Über DrRacket")
 
 ;;; save file in particular format prompting.
 (save-as-plain-text "Diese Datei als Text speichern?")
 (save-in-drs-format "Diese Datei im DrRacket-Format (kein Text) speichern?")
 (yes "Ja")
 (no "Nein")
 
 ;; saving image (right click on an image to see the text)
 (save-image "Bild abspeichern...")

 ;;; preferences
 (preferences "Einstellungen")
 (error-saving-preferences "Fehler beim Speichern der Einstellungen für ~a")
 (error-saving-preferences-title "Fehler beim Speichern der Einstellungen")
 (steal-the-lock-and-retry "Lock an uns reißen && nochmal versuchen") ;; in the preferences error dialog; this happens when the lockfile exists (after 3 pref writes). 
 (error-reading-preferences "Fehler beim Lesen der Einstellungen")
 (error-reading-preferences-explanation "Die Datei mit den Einstellungen ist gesperrt und deshalb kann die  ~a-Einstellung nicht gelesen werden") ;; ~a is filled with the name of the preference (a symbol)
 (dont-ask-again-until-drracket-restarted "Nicht noch einmal fragen (bis DrRacket neu gestartet wird)")
 ; difference between the above and below is one comes with a question (steal the lock or not) and the other with just a notation saying "the file is locked"
 (dont-notify-again-until-drracket-restarted "Nicht noch einmal benachrichtigen (bis DrRacket neu gestartet wird)") 
 (prefs-file-locked "Die Datei mit den Einstellungen ist gesperrt (weil die Datei ~a existiert), weshalb die Änderungen an den Einstellungen nicht gespeichert werden konnten. Änderung an den Einstellungen rückgängig machen?")
 (try-again "Nochmal versuchen") ;; button label

 (give-up-and-use-the-default "Aufgeben und Standardeinstellung verwenden") ;; button label
  
 (prefs-file-still-locked "Die Datei mit den Einstellungen ist immer noch gesperrt (weil die Datei ~a existiert), weshalb die Änderungen an den Einstellungen nicht gespeichert werden konnten.")
 (prefs-file-locked-nothing-doing "Die Datei mit den Einstellungen ist gesperrt (durch ~s), so dass Änderungen an den Einstellungen nicht gespeichert werden können.") ;; the  ~s is filled with the lockfile; this string is (currently) used only on windows where lockfiles are less friendly (and there is no steal fallback)
 (scheme-prefs-panel-label "Racket")
 (warnings-prefs-panel-label "Warnmeldungen")
 (editor-prefs-panel-label "Editieren")
 (general-prefs-panel-label "Allgemein")
 (highlight-parens "Geklammerten Text hervorheben")
 (fixup-open-brackets "Öffnende eckige Klammern automatisch anpassen")
 (fixup-close-parens "Schließende Klammern automatisch anpassen")
 (flash-paren-match "Passende Klammer anblinken")
 (auto-save-files "Dateien automatisch abspeichern")
 (backup-files "Backup-Dateien")
 (map-delete-to-backspace "Entf löscht rückwärts")
 (verify-exit "Bei Verlassen nachfragen")
 (ask-before-changing-format "Vor Formatänderung beim Speichern nachfragen")
 (wrap-words-in-editor-buffers "Worte in Editor-Puffern umbrechen")
 (show-status-line "Status-Zeile anzeigen")
 (count-columns-from-one "Spaltennummern fangen mit 1 an")
 (display-line-numbers "Zeilennummern in Puffern anzeigen, keine Puffer-Indizes")
 (show-line-and-column-numbers "Zeilen- && Spaltennummern anzeigen") ; used for popup menu; right click on line/column box in bottom of drs window
 (show-character-offsets "Zeichen-Offsets anzeigen") ; used for popup menu; right click on line/column box in bottom of drs window
 (enable-keybindings-in-menus "Tastenbelegung für Menüs")
 (printing-mode "Druckmodus")
 (print-using-platform-specific-mode "Plattformspezifisches Drucken")
 (print-to-ps "Drucken in PostScript-Datei")
 (print-to-pdf "Drucken in PDF-Datei")

 (command-as-meta "Command-Taste als Meta behandeln") ;; macos/macos x only
 (reuse-existing-frames "Existierende Fenster für neu geöffnete Dateien wiederverwenden")
 (default-fonts "Standard-Fonts")
 (basic-gray-paren-match-color "Farbe für Klammern-Hervorhebung \"Grau Standard\"") ; in prefs dialog

 (online-coloring-active "Syntax interaktiv einfärben")
 (open-files-in-tabs "Dateien in separaten Tabs öffnen (nicht separaten Fenstern)")
 (show-interactions-on-execute "Interaktionen beim Programmstart automatisch öffnen")
 (switch-to-module-language-automatically "Automatisch in die `module'-Sprache wechseln, wenn ein Modul geöffnet wird")
 (interactions-beside-definitions "Interaktionen neben den Definitionen anzeigen") ;; in preferences, below the checkbox one line above this one
 (show-line-numbers "Zeilennummern einblenden")
 (show-line-numbers/menu "Zeilen&nummern einblenden")
 (hide-line-numbers/menu "Zeilen&nummern ausblenden")

 (show-line-numbers-in-definitions "Alle Zeilennummern in Definitionen einblenden") ;; shows up in the popup menu item in the bottom of the drracket window; controls the line numbers on each line in the definitions; used in a checkable menu item
 (limit-interactions-size "Umfang der Interaktionen einschränken")
 (background-color "Hintergrundfarbe")
 (default-text-color "Standard für Text") ;; used for configuring colors, but doesn't need the word "color"
 (choose-a-background-color "Hintergrundfarbe auswählen")

 (revert-to-defaults "Standardeinstellung wiederherstellen")
 (undo-changes "Änderungen rückgängig machen und schließen") ;; used in the preferences dialog to undo preference changes

  (black-on-white-color-scheme "Schwarz auf Weiß") ;; these two appear in the color preferences dialog on butttons
  (white-on-black-color-scheme "Weiß auf Schwarz") ;; clicking the buttons changes the color schemes to some defaults that've been set up.

  (add-spacing-between-lines "Ein Pixel Extra-Platz zwischen den Zeilen")

 ; title of the color choosing dialog

 ; should have entire alphabet
 (font-example-string "Zwölf Boxkämpfer jagen Victor quer über den großen Sylter Deich.") 

 (change-font-button-label "Ändern")
 (fonts "Schriften")
 (other... "Andere...") ;; used in the font choice menu item

 ; filled with type of font, eg modern, swiss, etc.
 (choose-a-new-font "Neuen Font für \"~a\" wählen")

 (font-size-slider-label "Größe")
 (restart-to-see-font-changes "Neu starten, damit die Schriftänderung wirksam wird")

 (font-prefs-panel-title "Schriftart")
 (font-name "Name Schriftart")
 (font-size "Größe Schriftart")
 (set-font "Schriftart setzen...")
 (font-smoothing-label  "Weiche Kanten bei Schrift")
 (font-smoothing-none "Nicht")
 (font-smoothing-some "Bißchen")
 (font-smoothing-all "Total")
 (font-smoothing-default "System-Einstellung verwenden")
 (select-font-name "Schriftart-Name auswählen")
 (example-text "Beispieltext:")
 (only-warn-once "Nur einmal warnen, wenn Definitionen und Interaktionen nicht synchron sind")
 
 ; warning message when lockfile is around
 (waiting-for-pref-lock "Auf Lock-Datei für Einstellungen warten...")
 (pref-lock-not-gone
  "Die Lock-Datei für die Einstellungen:\n\n   ~a\n\nverhindert, dass die Einstellungen abgespeichert werden können. Bitte stellen Sie sicher, dass keine andere Racket-Software läuft und löschen Sie dann diese Datei.")
 (still-locked-exit-anyway? "Die Einstellungen wurden nicht korrekt gespeichert.  Trotzdem beenden?")
 
 ;;; indenting preferences panel
 (indenting-prefs-panel-label "Einrücken")
 (indenting-prefs-extra-regexp "Zusätzlicher Regexp")

 (square-bracket-prefs-panel-label "eckige Klammern")

 ; filled with define, lambda, or begin
 (enter-new-keyword "Bitte ein Schlüsselwort wie ~a eingeben:")
 (x-keyword "~a-Schlüsselwort")
 (x-like-keywords "Schlüsselwort wie ~a")

 ; used in Square bracket panel
 (skip-subexpressions "Anzahl zu überspringender Unterausdrücke")

 (expected-a-symbol "Symbol erwartet, stattdessen bekommen: ~a")
 (already-used-keyword "\"~a\" ist bereits ein Schlüsselwort mit Spezial-Einrückung")
 (add-keyword "Hinzufügen")
 (remove-keyword "Entfernen")

 ;; repl color preferences
 (repl-colors "REPL")
 (repl-out-color "Ausgabe")
 (repl-value-color "Werte")
 (repl-error-color "Fehler")
 
  ;;; find/replace
 (search-next "Weiter")
 (search-previous "Zurück")
 (search-match "Fundort")  ;;; this one and the next one are singular/plural variants of each other
 (search-matches "Fundorte") 
 (search-replace "Ersetzen")
 (search-skip "Überspringen")
 (search-show-replace "Ersetzen einblenden")
 (search-hide-replace "Ersetzen ausblenden")
 (find-case-sensitive "Groß-/Kleinschreibung beachten")  ;; the check box in both the docked & undocked search
 (find-anchor-based "Suchen mit Ankern")
 
 ;; these string constants used to be used by searching,
 ;; but aren't anymore. They are still used by other tools, tho.
 (hide "Ausblenden")
 (dock "Andocken")
 (undock "Ablegen")
 
 ;;; multi-file-search
 (mfs-multi-file-search-menu-item "In Dateien suchen...")
 (mfs-string-match/graphics "per Text (auch in Dateien mit Grafik)")
 (mfs-regexp-match/no-graphics "per regulärem Ausdruck (nur reine Textdateien)")
 (mfs-searching... "Suche...")
 (mfs-configure-search "Einstellungen Suche") ;; dialog title
 (mfs-files-section "Dateien")   ;; section in config dialog
 (mfs-search-section "Suche") ;; section in config dialog
 (mfs-dir "Verzeichnis")
 (mfs-recur-over-subdirectories "In Unterverzeichnisse abtauchen")
 (mfs-regexp-filename-filter "Regulärer Ausdruck Dateinamen-Filter")
 (mfs-search-string "Zeichenkette suchen")
 (mfs-drscheme-multi-file-search "Suchen in mehreren Dateien - DrRacket") ;; results window and error message title
 (mfs-not-a-dir "\"~a\" ist kein Verzeichnis")
 (mfs-open-file "Datei öffnen")
 (mfs-stop-search "Suche stoppen")
 (mfs-case-sensitive-label "Groß-/Kleinschreibung beachten")
 (mfs-no-matches-found "Keine Treffer gefunden.")
 (mfs-search-interrupted "Suche abgebrochen.")
 (mfs-drscheme-multi-file-search-title "Suchen in mehreren Dateien nach \"~a\" - DrRacket") ;; the ~a format specifier is filled in with the search string
 
 ;;; reverting a file
 (are-you-sure-revert
  "Sind Sie sicher, dass Sie diese Datei wiederherstellen wollen? Diese Operation kann nicht rückgängig gemacht werden.")
 (are-you-sure-revert-title
  "Wiederherstellen?")
 
 ;;; saving a file
 ; ~a is filled with the filename
 (error-saving "Fehler beim Speichern") ;; title of error message dialog
 (error-saving-file/name "Fehler beim Speichern von ~a")
 (error-loading "Fehler beim Laden")
 (error-loading-file/name "Fehler beim Laden von ~a.")
 (unknown-filename "<< unbekannt >>")

 ;;; finder dialog
 (must-specify-a-filename "Sie müssen einen Dateinamen angeben")
 (file-does-not-exist "Die Datei \"~a\" existiert nicht.")
 (ask-because-file-exists "Die Datei \"~a\" existiert schon. Ersetzen?")
 (dne-or-cycle "Der Dateiname \"~a\" enthält ein nicht existentes Verzeichnis oder einen Zyklus.")
 (get-file "Datei lesen")
 (put-file "Datei schreiben")
 (full-pathname "Gesamter Dateiname")
 (show-dot-files "Dateien und Verzeichnisse anzeigen, die mit einem Punkt anfangen.")
 (up-directory-button-label "Verzeichnis nach oben")
 (add-button-label "Hinzufügen") ;;; for multi-file selection
 (add-all-button-label "Alle hinzufügen") ;;; for multi-file selection
 (remove-button-label "Entfernen") ;;; for multi-file selection
 (file-wrong-form "Der Dateiname hat nicht die richtige Form.")
 (select-files "Dateien auswählen")
 (select-file "Datei auswählen")
 (dir-dne "Das Verzeichnis existiert nicht.")
 (file-dne "Die Datei existiert nicht.")
 (empty-filename "Der Dateiname muss Buchstaben enthalten.")
 (that-is-dir-name "Dieser Name gehört zu einem Verzeichnis.")
 
 ;;; raw menu names -- these must match the 
 ;;; versions below, once the &s have been stripped.
 ;;; if they don't, DrRacket's menus will appear
 ;;; in the wrong order.
 (file-menu "Datei")
 (edit-menu "Bearbeiten")
 (help-menu "Hilfe")
 (windows-menu "Fenster")

 (tabs-menu "Tabs")
 
 ;;; menus
 ;;; - in menu labels, the & indicates a alt-key based shortcut.
 ;;; - sometimes, things are stuck in the middle of 
 ;;; menu item labels. For instance, in the case of
 ;;; the "Save As" menu, you might see: "Save Definitions As". 
 ;;; be careful of spacing, follow the English, if possible.
 ;;; - the ellipses in the `after' strings indicates that
 ;;; more information is required from the user before completing
 ;;; the command.

 (file-menu-label "&Datei")

 (new-info  "Neue Datei öffnen")
 (new-menu-item "&Neu")
 (new-...-menu-item "&Neu...")

 (open-info "Datei öffnen")
 (open-menu-item "&Öffnen...")

 (open-recent-info "Liste kürzlich bearbeiteter Dateien")
 (open-recent-menu-item "Noch einmal öffnen")
 
 (revert-info "Stelle diese Datei wieder her wie zuletzt gespeichert")
 (revert-menu-item "&Wiederherstellen")

 (save-info "Diese Datei auf der Platte speichern")
 (save-menu-item "&Speichern")

 (save-as-info "Dateinamen abfragen und dann Datei abspeichern")
 (save-as-menu-item "Speichern &unter...")

 (page-setup-info "Ausdruck-Einstellungen ändern")
 (page-setup-menu-item "Ausdruck-Einstellungen...")
 
 (print-info "Diese Datei zum Drucker schicken")
 (print-menu-item "&Drucken...")

 (close-info "Diese Datei schließen")
 (close-menu-item "&Schließen")
 (close-window-menu-item "Fenster &schließen")

 (quit-info "Alle Fenster schließen")
 (quit-menu-item-windows "Be&enden")
 (quit-menu-item-others "&Beenden")
 
 (edit-menu-label "&Bearbeiten")
 
 (undo-info "Letzte Aktion rückgängig machen")
 (undo-menu-item "&Rückgängig")

 (redo-info "Letzte Rückgängig-Operation rückgängig machen")
 (redo-menu-item "&Nochmal")

 (cut-info "Verschiebe die Selektion ins Clipboard, um sie später wieder einfügen zu können")
 (cut-menu-item "&Ausschneiden")

 (copy-info "Kopiere die Selektion ins Clipboard, um sie später wieder einfügen zu könne")
 (copy-menu-item "&Kopieren")

 (paste-info "Ersetze die aktuelle Selektion durch die zuletzt kopierte oder ausgeschnittene Selektion")
 (paste-menu-item "&Einfügen")

 (clear-info "Lösche die Selektion, ohne das Clipboard dabei zu ändern oder etwas einzufügen")
 (clear-menu-item-windows "&Löschen")

 (select-all-info "Gesamtes Dokument selektieren")
 (select-all-menu-item "&Alles selektieren")
 
 (find-info "Zum nächsten Vorkommen der Zeichenkette aus dem Such-Fenster springen")
 (find-menu-item "Suchen")
 (find-from-selection-menu-item "Die Selektion suchen")

 (find-next-info "Zum nächsten Fundort der Zeichenkette im Suchfenster springen")
 (find-next-menu-item "Weitersuchen")

 (find-previous-info "Zum vorherigen Vorkommen der Zeichenkette aus dem Such-Fenster springen")
 (find-previous-menu-item "Rückwärts weitersuchen")

 (show-replace-menu-item "Ersetzen einblenden")
 (hide-replace-menu-item "Ersetzen ausblenden")
 (show/hide-replace-info "Wechselt die Sichtbarkeit des Ersetzen-Panels")
 
 (replace-menu-item "Ersetzen")
 (replace-info " Suchtext im dunklen Kreis ersetzen")

 (replace-all-info "Alle Vorkommen der Such-Zeichenkette ersetzen")
 (replace-all-menu-item "Alle ersetzen")
 
 (find-case-sensitive-info "Schaltet zwischen Groß-/Kleinschreibung berücksichtigendem und nicht berücksichtigendem Suchen um")
 (find-case-sensitive-menu-item "Suchen mit Groß-/Kleinschreibung")

 (complete-word "Wort vervollständigen") ; the complete word menu item in the edit menu
 (no-completions "... keine Vervollständigungen verfügbar") ; shows up in the completions menu when there are no completions (in italics)
  
 (overwrite-mode "Überschreib-Modus")
 (enable-overwrite-mode-keybindings "Tastenbelegungen für Überschreib-Modus aktivieren")

 (enable-automatic-parens "Automatische Klammerung einschalten") ; should "and square brackets and quotes" appear here?

 (preferences-info "Die Einstellungen konfigurieren")
 (preferences-menu-item "Einstellungen...")

 (keybindings-info "Aktuelle Tastaturbelegung anzeigen")
 (keybindings-menu-item "Tastaturbelegung")
 (keybindings-show-active "Aktive Tastenbelegungen anzeigen")
 (keybindings-frame-title "Tastaturbelegung")
 (keybindings-sort-by-name "Nach Name sortieren")
 (keybindings-sort-by-key "Nach Taste sortieren")
 (keybindings-add-user-defined-keybindings "Benutzerdefinierte Tastenbelegungen hinzufügen...")
 (keybindings-add-user-defined-keybindings/planet "Benutzerdefinierte Tastenbelegungen aus PLaneT hinzufügen...")
 (keybindings-menu-remove "~a entfernen")
 (keybindings-choose-user-defined-file "Bitte eine Datei mit den Tastenbelegungen auswählen.")

 (user-defined-keybinding-error "Fehler beim Ausführen der Tastenbelegung ~a\n\n~a")
 (user-defined-keybinding-malformed-file "Die Datei ~a enthält kein Modul, das in der Sprache framework/keybinding-lang geschrieben ist.")  
 (user-defined-keybinding-malformed-file/found-lang "Die Datei ~a enthält kein Modul, das in der Sprache framework/keybinding-lang geschrieben ist.  Stattdessen wurde Sprache ~s vorgefunden.")  
 (keybindings-planet-malformed-spec "Die PLaneT-Spezifikation ist fehlerhaft: ~a") ; the string will be what the user typed in
 (keybindings-type-planet-spec "Bitte PLaneT-require-Spezifikation eingeben (ohne das `require')")
  
 ; first ~a will be a string naming the file or planet package where the keybindings come from;
 ; second ~a will be an error message
 (keybindings-error-installing-file "Fehler beim Installieren der Tastenbelegungen ~a:\n\n~a")
  
 ;; menu items in the "special" menu
 (insert-text-box-item "Text-Kasten einfügen")
 (insert-image-item "Bild einfügen...")
 (insert-comment-box-menu-item-label "Kommentarkasten einfügen")
 (insert-lambda "&Lambda einfügen")

 (wrap-text-item "Text umbrechen")

 ;; windows menu
 (windows-menu-label "&Fenster")
 (tabs-menu-label "&Tabs")
 (minimize "Minimieren") ;; minimize and zoom are only used under mac os x
 (zoom "Zoomen")
 (bring-frame-to-front "Fenster nach vorn")       ;;; title of dialog
 (bring-frame-to-front... "Fenster nach vorn...") ;;; corresponding title of menu item
 (most-recent-window "Letztes Fenster")
 (next-tab "Nächster Tab")
 (prev-tab "Vorheriger Tab")
 (tab-i "Tab ~a: ~a") ;; menu item in the windows menu under mac os x. first ~a is filled with a number between 1 and 9; second one is the filename of the tab

 (view-menu-label "&Anzeigen")
 (show-overview "&Programm-Umriss einblenden") 
 (hide-overview "&Programm-Umriss ausblenden")
 (show-module-browser "&Modul-Browser einblenden")
 (hide-module-browser "&Modul-Browser ausblenden")

 (help-menu-label "&Hilfe")
 (about-info "Mehr über dieses Programm und seine Entstehung")
 (about-menu-item "Über...")
 
 ;; open here's new menu item
 (create-new-window-or-clear-current
  "Würden Sie gern ein neues Fenster aufmachen oder dieses hier löschen und wiederverwenden?")
 (clear-current "Dieses löschen")
 (new-window "Neues Fenster")

 ;; popup menu when right-clicking in the gap between
 ;; the definitions and interactions window
 (change-to-vertical-alignment "Auf vertikal umschalten")
 (change-to-horizontal-alignment "Auf horizontal umschalten")

 ;;; exiting and quitting ``are you sure'' dialog
 ;;; exit is used on windows, quit on macos, in English. Other
 ;;; languages probably use the same word on both platforms.
 (exit "Beenden")
 (quit "Beenden")
 (are-you-sure-exit "Sind Sie sicher, dass Sie das Programm beenden wollen?")
 (are-you-sure-quit "Sind Sie sicher, dass Sie das Programm beenden wollen?")
 (dont-exit "Widerrufen")
 (dont-quit "Widerrufen")
 
 ;;; autosaving
 (error-autosaving "Fehler beim automatischen Speichern von \"~a\".") ;; ~a will be a filename
 (autosaving-turned-off "Automatisches Speichern abgeschaltet\nbis die Datei wieder gespeichert wird.")
 (recover-autosave-files-frame-title "Automatisch gespeicherte Dateien zurückholen")
 (autosave-details "Details")
 (autosave-recover "Zurückholen")
 (autosave-unknown-filename "<<unbekannt>>")
  
  ;; these are labels in a dialog that drscheme displays
  ;; if you have leftover autosave files. to see the dialog,
  ;; start up drscheme and modify (but don't save) a file
  ;; (also, do this with an unsaved file). Wait for the autosave
  ;; files to appear (typically 5 minutes). Kill DrRacket
  ;; and restart it. You'll see the dialog
  (autosave-autosave-label: "Automatisch gespeicherte Datei:")
  (autosave-original-label: "Ursprüngliche Datei:")
  (autosave-autosave-label "Automatisch gespeicherte Datei")
  (autosave-original-label "Ursprüngliche Datei")
  (autosave-compare-files "Automatisch gespeicherte Dateien vergleichen")

  (autosave-show-autosave "Automatisch gespeicherte Datei") ;; title of a window showing the autosave file

  (autosave-explanation "DrRacket hat automatisch gespeicherte Dateien gefunden, die nicht regulär gespeicherten Inhalt enthalten könnten.")

  (autosave-recovered! "Zurückgeholt!") ;; status of an autosave file
  (autosave-deleted "Gelöscht")       ;; status of an autosave file

  (autosave-error-deleting "Fehler beim Löschen von ~a\n\n~a") ;; first is a filename, second is an error message from mz.
  (autosave-delete-button "Löschen")
  (autosave-delete-title "Löschen")  ;; title of a dialog asking for deletion confirmation
  (autosave-done "Fertig")
  
  ;; appears in the file dialog
  (autosave-restore-to-where? "Bestimmen Sie, wo die automatisch gespeicherte Datei hin zurückgeholt werden soll")
  
  
 ;;; file modified warning
 (file-has-been-modified
  "Die Datei wurde verändert, seit sie das letzte Mal gespeichert wurde. Änderungen überschreiben?")
 (overwrite-file-button-label "Überschreiben")
 
 (definitions-modified 
  "Die Definitionen wurden auf der Platte geändert; bitte speichern sie die Definitionen oder holen Sie diese von der Platte zurück.")
 (drscheme-internal-error "Interner Fehler in DrRacket")
 
 ;;; tools
 (invalid-tool-spec "Die Tool-Spezifikation in der Datei info.rkt der Kollektion ~a enthält Fehler. Da sollte eine Zeichenkette oder eine Liste von Zeichenketten stehen, tatsächlich steht dort aber: ~e")
 (error-invoking-tool-title "Fehler beim Starten von Tool ~s;~s")
 (error-loading-tool-title "Fehler beim Laden von Tool ~s\n~a") ;; ~s filled with a path, ~a filled with an error message from an exn
 (tool-tool-names-same-length
  "`tool-names' und `tools' in info.rkt für ~s müssen Listen der gleichen Länge sein, tatsächlich stehen dort ~e und ~e")
 (tool-tool-icons-same-length
  "`tool-icons' und `tools' in info.rkt für ~s müssen Listen der gleichen Länge sein, tatsächlich stehen dort ~e und ~e")
 (tool-tool-urls-same-length
  "`tool-urls' und `tools' in info.rkt für ~s müssen Listen der gleichen Länge sein, tatsächlich stehen dort ~e und ~e")
 (error-getting-info-tool
  "Fehler beim Laden von info.rkt file für ~s")
 (tool-error-phase1 "Fehler in Phase 1 von Tool ~s; ~s")
 (tool-error-phase2 "Fehler in Phase 2 von Tool ~s; ~s")


 ;;; define popup menu
 (end-of-buffer-define "<< Text-Ende >>")
 (sort-by-name "Nach Namen Sortieren")
 (sort-by-position "Nach Position in der Datei sortieren")
 (no-definitions-found "<< keine Definitionen gefunden>>")
 (jump-to-defn "Zur Definition von ~a springen")

 (recent-items-sort-by-age "Nach Alter sortieren")
 (recent-items-sort-by-name "Nach Name sortieren")
 
 ;;; view menu
 (hide-definitions-menu-item-label "&Definitionen ausblenden")
 (show-definitions-menu-item-label "&Definitionen einblenden")
 (definitions-menu-item-help-string "Definitionsfenster ein-/ausblenden")
 (show-interactions-menu-item-label "&Interaktionen einblenden")
 (hide-interactions-menu-item-label "&Interaktionen ausblenden")
 (use-horizontal-layout "Horizontal anordnen")
 (use-vertical-layout "Vertikal anordnen")
 (interactions-menu-item-help-string "Interaktionsfenster ein-/ausblenden")
 (toolbar "Toolbar")
 (toolbar-on-top "Toolbar oben")
 (toolbar-on-left "Toolbar links")
 (toolbar-on-right "Toolbar rechts")
 (toolbar-hidden "Toolbar ausblenden")

 ;;; file menu
 (save-definitions-as "Definitionen speichern unter...")
 (save-definitions "Definitionen speichern")
 (print-definitions "Definition drucken...")
 (about-drscheme "Über DrRacket")
 (save-other "Speichern unter")
 (save-definitions-as-text "Definitionen als Text speichern...")
 (save-interactions "Interaktionen speichern")
 (save-interactions-as "Interaktionen speichern unter...")
 (save-interactions-as-text "Interaktionen als Text speichern...")
 (print-interactions "Interaktionen drucken...")
 (new-tab "Neuer Tab")
 (close-tab "Tab schließen")

 (close-tab-amp "Tab &schließen") ;; like close-tab, but with an ampersand on the same letter as the one in close-menu-item
 
 ;;; edit menu
 (split-menu-item-label "&Splitten")
 (collapse-menu-item-label "Einfalten")
 (find-longest-line "Längste Zeile finden")
 
 ;;; language menu
 (language-menu-name "&Sprache")
 
 ;;; scheme-menu
 (scheme-menu-name "Ra&cket")
 (execute-menu-item-label "Start")
 (execute-menu-item-help-string "Das Programm im Definitionsfenster neu starten")

 (ask-quit-menu-item-label "Programm bitten aufzuhören")
 (ask-quit-menu-item-help-string "Benutzt break-thread, um den primären Thread der Auswertung zu stoppen")
 (force-quit-menu-item-label "Programm zwingen aufzuhören")
 (force-quit-menu-item-help-string "Benutzt custodian-shutdown-all, um die Auswertung abzubrechen")
 (limit-memory-menu-item-label "Speicherverbrauch einschränken...")
 (limit-memory-msg-1 "Das Limit wird beim nächsten Programmstart aktiv")
 (limit-memory-msg-2 "und muss mindestens acht Megabyte betragen.") ;; minimum memory limit is now 8 megabytes
 (limit-memory-unlimited "nicht einschränken")
 (limit-memory-limited "einschränken")
 (limit-memory-megabytes "Megabytes")

 (clear-error-highlight-menu-item-label "Fehlermarkierung entfernen")
 (clear-error-highlight-item-help-string "Entfernt die rosa Fehlermarkierung")
 (jump-to-next-error-highlight-menu-item-label "Zur nächsten Fehlermarkierung springen")
 (jump-to-prev-error-highlight-menu-item-label "Zur vorigen Fehlermarkierung springen")
 (reindent-menu-item-label "&Einrücken")
 (reindent-all-menu-item-label "&Alles einrücken")
 (semicolon-comment-out-menu-item-label "Mit &Semikolon auskommentieren")
 (box-comment-out-menu-item-label "Mit &Kommentar-Kasten auskommentieren")
 (uncomment-menu-item-label "Einkommentieren")

 (convert-to-semicolon-comment "In Semikolon-Kommentar umwandeln")
 
 ;;; executables
 (create-executable-menu-item-label "Programmdatei generieren...")
 (create-executable-title "Programmdatei generieren")
 (must-save-before-executable "Sie müssen vor der Generierung einer Programmdatei speichern.")
 (save-a-mred-launcher "GRacket-Launcher speichern")
 (save-a-mzscheme-launcher "Racket-Launcher speichern")
 (save-a-mred-stand-alone-executable "GRacket-Stand-Alone-Programmdatei speichern")
 (save-a-mzscheme-stand-alone-executable "Racket-Stand-Alone-Programmdatei speichern")
 (save-a-mred-distribution "GRacket-Distribution speichern")
 (save-a-mzscheme-distribution "Racket-Distribution speichern")

 (definitions-not-saved "Die Definitionen sind nicht gespeichert. Die Programmdatei wird von der letzten gespeicherten Version gezogen. Weitermachen?")
 (launcher "Launcher")
 (launcher-explanatory-label "Launcher (nur für diese Maschine, läuft vom Quelltext)")
 (stand-alone "Stand-alone")
 (stand-alone-explanatory-label "Stand-alone (nur für diese Maschine, startet compilierte Kopie)")
 (distribution "Distribution")
 (distribution-explanatory-label "Distribution (für die Installation auf anderen Maschinen)")
 (executable-type "Typ")
 (executable-base "Hauptteil")
 (filename "Dateiname: ")
 (create "Erzeugen")
 (please-specify-a-filename "Bitte einen Dateinamen angeben.")
 (~a-must-end-with-~a
  "Der Dateiname auf \".~a\"\n\n  ~a\n\nist nicht zulässig. Der Dateiname muss auf \".~a\" enden.")
 (macosx-executables-must-end-with-app
  "Der Dateiname auf \".~a\"\n\n  ~a\n\nist nicht zulässig. Unter Mac OS X muss der Dateiname auf \".app\" enden.")
 (warning-directory-will-be-replaced
  "WARNUNG: Das Verzeichnis:\n\n  ~a\n\nsoll überschrieben werden. Weitermachen?")
 
 (distribution-progress-window-title "Fortschritt bei der Erstellung der Distribution")
 (creating-executable-progress-status "Ausführbares Programm für Distribution erstellen...")
 (assembling-distribution-files-progress-status "Dateien für Distribution zusammenstellen...")
 (packing-distribution-progress-status "Distribution einpacken...")

 (create-servlet "Servlet erzeugen...")

 ; the ~a is a language such as "module" or "algol60"
 (create-servlet-unsupported-language
  "Servlet lassen sich nicht aus einem Programm in der Sprache \"~a\" erzeugen.")
  
 ;;; buttons
 (execute-button-label "Start") 
 (save-button-label "Speichern")
 (break-button-label "Stop")
 
 ;;; search help desk popup menu
 (search-help-desk-for "Suche im Hilfezentrum nach \"~a\"")
 (exact-lucky-search-help-desk-for "Exakte Suche im Hilfezentrum auf gut Glück nach \"~a\"")

 ;; collapse and expand popup menu items
 (collapse-sexp "S-Expression einfalten")
 (expand-sexp "S-Expression wieder ausfalten")
 
 ;;; fraction dialog
 (enter-fraction "Bruch eingeben")
 (whole-part "Ganzzahliger Anteil")
 (numerator "Zähler")
 (denominator "Nenner")
 (insert-number/bad-whole-part "Der ganzzahlige Anteil muss eine ganze Zahl sein")
 (insert-number/bad-numerator "Der Zähler einer Zahl muss eine nichtnegative ganze Zahl sein")
 (insert-number/bad-denominator "Der Nenner einer Zahl muss eine nichtnegative ganze Zahl sein")

 (insert-fraction-menu-item-label "Bruch einfügen...")

 ;; number snip popup menu
 (show-decimal-expansion "Als Dezimalexpansion anzeigen")
 (show-mixed-fraction-view "Als gemischten Bruch anzeigen")
 (show-improper-fraction-view "Als ungemischten Bruch anzeigenn")
 (show-more-decimal-places "Mehr Dezimalziffern anzeigen")
 
 ;;; Teachpack messages
 (select-a-teachpack "Teachpack auswählen")
 (clear-teachpack "Teachpack ~a entfernen")
 (teachpack-error-label "DrRacket - Teachpack-Fehler")
 (teachpack-didnt-load "Die Teachpack-Datei ~a konnte nicht korrekt geladen werden.")
 (add-teachpack-menu-item-label "Teachpack hinzufügen...")
 (clear-all-teachpacks-menu-item-label "Alle Teachpacks entfernen")
 (drscheme-teachpack-message-title "DrRacket-Teachpack")
 (already-added-teachpack "Teachpack ~a ist schon dabei")

 ; ~a is filled with the teachpack's name; the message appears in the teachpack selection dialog when a user installs a new teachpack
 (compiling-teachpack "Teachpack ~a compilieren...")
 
  (teachpack-pre-installed "Vorinstallierte Teachpacks")
  (teachpack-pre-installed/htdp "Vorinstallierte HtDP-Teachpacks")
  (teachpack-pre-installed/2htdp "Vorinstallierte HtDP/2e-Teachpacks")
  (teachpack-user-installed "selbst installierte Teachpacks")
  (add-teachpack-to-list... "Teachpack zu Liste hinzufügen...")
  (teachpack-already-installed "Ein Teachpack names '~a' ist schon installiert. Überschreiben?")
  ; ~a is filled with a list of language names. Each name is separated by a newline and is indented two spaces (no commas, no 'and')
  (teachpacks-only-in-languages "Die Teachpacks sind nur in diesen Sprachen verfügbar: ~a}\n\nIn anderen Sprachen ist `require' vorgesehen.")

 ;;; Language dialog
 (introduction-to-language-dialog
  "Bitte eine Sprache auswählen. Für den Anfängerkurs ist wahrscheinlich die voreingestellte Sprache die richtige.")
 (language-dialog-title "Sprache auswählen")
 (case-sensitive-label "Groß-/Kleinschreibung unterscheiden")
 (output-style-label "Ausgabenotation")
 (constructor-printing-style "Konstruktor")
 (quasiquote-printing-style "Quasiquote")
 (write-printing-style "write")
 (print-printing-style "print")
 (sharing-printing-label "Zeige Sharing an")
 (use-pretty-printer-label "Zeilenumbrüche in Ausdruck einfügen")
 (input-syntax "Eingabesyntax")
 (dynamic-properties "Laufzeit")
 (output-syntax "Ausgabesyntax")
 (teachpacks "Teachpacks") ;; label in the language dialog for the teaching languages
 (teachpacks-none "<< keine >>") ;; shows up under the previous string, when there are no teachpacks
 (no-debugging-or-profiling "Kein Debugging oder Profiling")
 (debugging "Debugging")
 (debugging-and-profiling "Debugging und Profiling")
 (test-coverage "Syntaktische Test-Suiten-Abdeckung")
 (show-details-button-label "Details einblenden")
 (hide-details-button-label "Details ausblenden")
 (choose-language-menu-item-label "Sprache auswählen...")
 (revert-to-language-defaults "Standard-Spracheinstellungen wiederherstellen")
 (fraction-style "Bruch-Ausgabe")
 (use-mixed-fractions "gemischte Brüche")
 (use-repeating-decimals "Dezimalausgabe mit Perioden")
 (decimal-notation-for-rationals "Dezimalnotation für Brüche")
 (enforce-primitives-group-box-label "Initiale Bindungen")
 (enforce-primitives-check-box-label "Änderungen von initialen Bindungen verbieten")

 (automatically-compile "\"compiled\"-Verzeichnisse bestücken (für schnelleres laden)")
 (preserve-stacktrace-information "Stack-Trace behalten (einige Optimierungen werden abgeschaltet)")
 (expression-level-stacktrace "Stack-Trace mit Ausdrücken")
 (function-level-stacktrace "Stack-Trace mit Funktionen")
 (submodules-to-run "Submodule zum Ausführen")
 (add-submodule "Submodul-Option hinzufügen ...") ;; menu item
 (add-submodule-title "Submodul hinzufügen") ;; title of dialog opened by above menu item

 ;; used in the bottom left of the drscheme frame as the label
 ;; above the programming language's name
 ;; used the popup menu from the just above; greyed out and only
 ;; visible when some languages are in the history
 (recent-languages "Kürzlich verwendete Sprachen:")
 ;; shows up in bottom-left programming language menu popup, when no langs are recorded
 (no-recently-chosen-languages "keine kürzlich verwendete Sprache") 

 ;; startup wizard screen language selection section
 (please-select-a-language "Sprache auswählen")
 
 ;;; languages
 (beginning-student "Anfänger")
 (beginning-one-line-summary "define, cond, Strukturen, Konstanten und Primitiva")
 (beginning-student/abbrev "Anfänger mit Listen-Abkürzungen")
 (beginning/abbrev-one-line-summary "Anfänger, wobei Listen mit \"list\" in der REPL ausgedruckt werden")
 (intermediate-student "Zwischenstufe")
 (intermediate-one-line-summary "Anfänger plus lexikalische Bindung")
 (intermediate-student/lambda "Zwischenstufe mit lambda")
 (intermediate/lambda-one-line-summary "Zwischenstufe plus Prozeduren höherer Ordnung")
 (advanced-student "Fortgeschritten")
 (advanced-one-line-summary "Zwischenstufe plus lambda und Mutation")
 (how-to-design-programs "How to Design Programs") ;; should agree with MIT Press on this one...
 (pretty-big-scheme "Kombo")
 (pretty-big-scheme-one-line-summary "Macht Syntax and Prozeduren der HtDP-Sprachen verfügbar")
 (r5rs-language-name "R5RS")
 (r5rs-one-line-summary "R5RS, ohne alles andere")
 (expander "Expander")
 (expander-one-line-summary "Expandiert Ausdrücke, statt sie auszuwerten")
 (legacy-languages "Altlast-Sprachen")
 (teaching-languages "Lehrsprachen")
 (experimental-languages "Experimentelle Sprachen")
 (initial-language-category "Sprache am Anfang")
 (no-language-chosen "Keine Sprache ausgewählt")

 (module-language-name "Sprache aus Quelltext ermitteln")
 (module-language-one-line-summary "List die #lang-Zeile, um die tatsächliche Sprache zu ermitteln.")
  
 (module-language-auto-text "Automatisch Zeile mit #lang") ;; shows up in the details section of the module language

 ;; for the upper portion of the language dialog
 (use-language-in-source "Im Quelltext angegebene Sprache benutzen")
 (choose-a-language "Sprache auswählen")
 (lang-in-source-discussion
 "Die Zeile mit \"#lang\" am Anfang eines Programms legt die Sprache fest. Das ist der präferierte Standard-Modus von DrRacket.")
 

  ;;; from the `not a language language' used initially in drscheme.
 (must-choose-language "DrRacket kann keine Programme verarbeiten, bis Sie eine Sprache auswählen.")
 
 ;; next two appear before and after the name of a text book (which will be in italics)
 (using-a-textbook-before "Benutzen Sie ")
 (using-a-textbook-after "?")
 
 ;; next two are before and after a language
 (start-with-before "Mit ")

 (start-with-after "anfangen?")

 (seasoned-plt-schemer? "Erfahrener PLT-Schemer?")
 (racketeer? "Sind Sie ein Racketeer?")
 (looking-for-standard-scheme? "Wollen Sie Standard-Scheme?")
 
 ;; the three string constants are concatenated together and the middle
 ;; one is hyperlinked to the dialog that suggests various languages
 (get-guidance-before "Wählen Sie \"Sprache auswählen...\" im \"Sprache\"-Menü oder ")
 (get-guidance-during "Hilfe anfordern")
 (get-guidance-after ".")

 ;;; debug language
 (unknown-debug-frame "[unbekannt]")
 (backtrace-window-title "Backtrace - DrRacket")
 (files-interactions "Interaktionen von ~a") ;; filled with a filename
 (current-interactions "Interaktionen")
 (current-definitions "Definitionen")
 (mzscheme-w/debug "Text (MzScheme, mit R5RS)")
 (mzscheme-one-line-summary "Die PLT-Version von Scheme")
 (mred-w/debug "Grafisch (MrEd, mit MzScheme)")
 (mred-one-line-summary "MzScheme + GUI-Bibliothek")

 ;; profiling
 (profiling-low-color "Wenig")
 (profiling-high-color "Viel")
 (profiling-choose-low-color "Bitte Farbe für \"wenig\" auswählen")
 (profiling-choose-high-color "Bitte Farbe für \"viel\" auswählen")
 (profiling "Profiling")
 (profiling-example-text "(define (whee) (whee))")
 (profiling-color-config "Farbbereich für Profiling") 
 (profiling-scale "Farbskala für Profiling")
 (profiling-sqrt "Wurzel")
 (profiling-linear "Linear")
 (profiling-square "Quadrat")
 (profiling-number "Aufrufanzahl")
 (profiling-time "Gesamtzeit")
 (profiling-update "Profile aktualisieren")
 (profiling-col-percent-time "% Zeit")
 (profiling-col-function "Prozedur")
 (profiling-col-time-in-msec "ms")
 (profiling-col-calls "Aufrufe")
 (profiling-show-profile "Profile einblenden")
 (profiling-hide-profile "Profile ausblenden")
 (profiling-unknown-src "<< unbekannt >>")
 (profiling-no-information-available "Es ist keine Profiling-Information verfügbar. Bitte stellen Sie sicher, dass Profiling eingeschaltet und Ihr Programm gelaufen ist.")
 (profiling-clear? "Änderungen im Definitionsfenster machen die Profiling-Informationen ungültig. Weitermachen?")
 
 ;; test coverage
 (test-coverage-clear? "Änderungen im Definitionsfenster machen die Information über Testabdeckung ungültig. Weitermachen?")
 (test-coverage-clear-and-do-not-ask-again "Ja, und nicht nicht wieder fragen")
 (test-coverage-ask? "Frage nach dem Löschen der Testabdeckungs-Information")
 (test-coverage-on "Durch Tests abgedeckt")
 (test-coverage-off "Durch Tests nicht abgedeckt")
  
 ;; tracing
 (tracing-enable-tracing "Tracing einschalten")
 (tracing-show-tracing-window "Tracing einblenden")
 (tracing-hide-tracing-window "Tracing ausblenden")
 (tracing-tracing-nothing-to-show "Es liegen keine Tracing-Resultate vor. Stellen Sie sicher, dass die eingestellte Sprache Tracing unterstützt und dass Tracing eingeschaltet ist.")

 ;;; repl stuff
 (evaluation-terminated "Auswertung abgebrochen")
 (evaluation-terminated-explanation
  "Der Auswertungs-Thread läuft nicht mehr; es findet also keine Auswertung bis zum nächsten Programmlauf statt.")

  ; The next three constants show up in the same dialog as the above evaluation-terminated string
  ; constants.
  ; The first two show up only when the user calls 'exit' (possibly with a status code).
  ; The third shows up when the program runs out of memory.
  (exited-successfully "Erfolgreich beendet.")
  (exited-with-error-code "Beendet mit Fehlercode ~a.") ;; ~a is filled in with a number between 1 and 255
  (program-ran-out-of-memory "Dem Programm ist der Speicher ausgegangen.")
  
  (show-evaluation-terminated-dialog "Den Dialog ‘Auswertung abgebrochen’ zeigen")
  (evaluation-terminated-ask "Diesen Dialog das nächste Mal anzeigen")
  
  (last-stack-frame "letzten Stack-Frame anzeigen")
  (last-stack-frames "die letzten ~a Stack-Frames anzeigen")
  (next-stack-frames "die nächsten ~a Stack-Frames anzeigen")
 
 ;;; welcoming message in repl
 (language "Sprache")
 (custom "angepasst")
 (teachpack "Teachpack")
 (welcome-to "Willkommen bei")
 (version "Version")
 
 ;;; kill evaluation dialog
 (kill-evaluation? "Auswertung abbrechen?")
 (just-break "Nur unterbrechen")
 (kill "Abbrechen")
 (kill? "Abbrechen?")

 ;;; version checker
 (version:update-menu-item "Nach Updates schauen...")
 (version:update-check "Update-Prüfung")
 (version:connecting-server  "Mit Racket-Versions-Server verbinden")
 (version:results-title      "Racket-Versions-Check")
 (version:do-periodic-checks "Regelmäßig nach neueren Racket-Versionen schauen")
 (version:take-me-there      "Dorthin gehen") ; ...to the download website
 ;; the next one can appear alone, or followed by a comma and the one after that
 (version:plt-up-to-date     "Die Racket-Version ist aktuell")
 (version:but-newer-alpha    "aber es gibt eine neuere Alpha-Version")
 ;; This is used in this context: "Racket vNNN <<<*>>> http://download..."
 (version:now-available-at   "ist jetzt verfügbar bei")

 ;; insert menu
 (insert-menu "E&infügen")
 
 ;; large semi colon letters
 (insert-large-letters... "Große Buchstaben einfügen...")
 (large-semicolon-letters "Große Buchstaben aus Semikolons")
 (text-to-insert "Einzufügender Text")

 (module-browser-filename-format "Vollständiger Dateiname: ~a (~a Zeilen)")
 (module-browser-root-filename "Basis-Dateiname: ~a")
 (module-browser-font-size-gauge-label "Schriftgröße")
 (module-browser-progress-label "Fortschritt Modul-Übersicht")
 (module-browser-adding-file "Datei ~a hinzufügen...")
 (module-browser-laying-out-graph-label "Graph-Layout")
 (module-browser-open-file-format "~a öffnen")
 (module-browser "Modul-Browser") ;; frame title
 (module-browser... "&Modul-Browser...") ;; menu item title
 (module-browser-in-file "M&odul-Browser auf ~a") ;; menu item title; ~a is filled with a filename
 (module-browser-no-file "Modul-Browser auf dieser gespeicherten Datei") ;; menu item title for above menu item; used when there is no saved file
 (module-browser-error-expanding "Fehler beim Expandieren des Programms:\n\n~a")
 (module-browser-show-lib-paths "Dateien anzeigen, die über (lib ..)-Pfade eingebunden wurden")
 (module-browser-progress "Modul-Browser: ~a") ;; prefix in the status line
 (module-browser-compiling-defns "Modul-Browser: Definition compilieren")
 (module-browser-show-lib-paths/short "\"lib\"-requires folgen") ;; check box label in show module browser pane in drscheme window.
 (module-browser-show-planet-paths/short "\"PLaneT\"-requires folgen") ;; check box label in show module browser pane in drscheme window.
 (module-browser-refresh "Aktualisieren") ;; button label in show module browser pane in drscheme window.
 (module-browser-highlight "Hervorheben") ;; used to search in the graph; the label on a text-field% object
 (module-browser-only-in-plt-and-module-langs
  "Der Modul-Browser ist nur für modulbasierte Programme verfügbar.")
 (module-browser-name-length "Länge der Namen")
 (module-browser-name-short "Kurz")
 (module-browser-name-medium "Mittel")
 (module-browser-name-long "Lang")
 (module-browser-name-very-long "Lang mit Phasen")  ;; like 'Long' but shows the phases where this file is loaded
 (module-browser-open-all "Alle hier angezeigten Datein öffnen")

 (happy-birthday-matthias "Happy Birthday, Matthias!")
 (happy-birthday-matthew "Happy Birthday, Matthew!")
 (happy-birthday-shriram "Happy Birthday, Shriram!")

 (mrflow-using-default-language-title "Standard-Sprache verwendet")
 (mrflow-using-default-language "Die momentan verwendete Sprache hat keine Typ-Tabelle für ihre Primitiva.  Verwende stattdessen R5RS-Scheme.")
 (mrflow-button-title "Analyse")
 ;(mrflow-unknown-style-delta-error-title "Unknown Box Style Delta")
 ;(mrflow-unknown-style-delta-error "Unknown box style delta: ~a")
 (mrflow-popup-menu-show-type "Typ einblenden")
 (mrflow-popup-menu-hide-type "Typ ausblenden")
 (mrflow-popup-menu-show-errors "Fehler einblenden")
 (mrflow-popup-menu-hide-errors "Fehler ausblenden")
 ;(mrflow-read-exception-title "Read Exception")
 ;(mrflow-read-exception "Read exception: ~a")
 ;(mrflow-syntax-exception-title "Syntax Exception")
 ;(mrflow-syntax-exception "Syntax exception: ~a")
 ;(mrflow-unknown-exception-title "Unknown Exception")
 ;(mrflow-unknown-exception "Unknown exception: ~a")
 ;(mrflow-language-primitives-error-title "Language Primitives Error")
 ;(mrflow-language-primitives-error "Wrong filename for language primitives types table: ~a")
  
 (snips-and-arrows-popup-menu-tack-all-arrows "Alle Pfeile befestigen")
 (snips-and-arrows-popup-menu-untack-all-arrows "Alle Pfeile lösen")
 (snips-and-arrows-user-action-disallowed-title "Änderungen durch den Benutzer momentan nicht möglich")
 (snips-and-arrows-user-action-disallowed "In Editoren, die von Tools erzeugte Snips enthalten, sind Änderungen durch den Benutzer nicht möglich. Blenden Sie alle Snips aus, bevor Sie den Inhalt des Editors ändern.")
 ;(snips-and-arrows-changing-terms-warning-title "Changing terms will be undoable")
 ;(snips-and-arrows-changing-terms-warning "Changing terms in an editor containing snips cannot be undone.  You can either cancel this action, remove the snips, and try the change again, or you can continue with the change, in which case the change will not be undoable (all others changes made before and afterward will still be undoable though).")
 (snips-and-arrows-hide-all-snips-in-editor "Alle Snips im Editor ausblenden")

 (xml-tool-insert-xml-box "XML-Kasten einfügen")
 (xml-tool-insert-scheme-box "Racket-Kasten einfügen")
 (xml-tool-insert-scheme-splice-box "Racket-Spleiß-Kasten einfügen")
 (xml-tool-xml-box "XML-Kasten")
 (xml-tool-scheme-box "Racket-Kasten")
 (xml-tool-scheme-splice-box "Racket-Spleiß-Kasten")
 (xml-tool-switch-to-scheme "In Racket-Kasten verwandeln")
 (xml-tool-switch-to-scheme-splice "In Racket-Spleiß-Kasten verwandeln")
 (xml-tool-eliminate-whitespace-in-empty-tags
  "Überflüssigen Whitespace in leeren Tags entfernen")
 (xml-tool-leave-whitespace-alone
  "Whitespace unverändert lassen")
 
 (show-recent-items-window-menu-item "Kürzlich geöffnete Dateien in separatem Fenster anzeigen")
 (show-recent-items-window-label "Kürzlich geöffnete Dateien")
 (number-of-open-recent-items "Anzahl kürzlich geöffneter Dateien")
 (switch-anyway "Datei trotzdem wechseln")

 (stepper-program-has-changed "WARNUNG: Das Programm wurde geändert.")
 (stepper-program-window-closed "WARNUNG: Das Programm-Fenster ist nicht mehr da.")

 (stepper-name "Stepper")
 (stepper-language-level-message
  "Der Stepper unterstützt die Sprachebene \"~a\" nicht.")
 (stepper-button-label "Stepper")

 (stepper-previous "Schritt")
 (stepper-next "Schritt")
 (stepper-jump "Springen...")
 (stepper-jump-to-beginning "an den Anfang")
 (stepper-jump-to-end "ans Ende")
 (stepper-jump-to-selected "an den Anfang der Selektion")
 (stepper-jump-to-previous-application "zur vorigen Applikation")
 (stepper-jump-to-next-application "zur nächsten Applikation")
 (stepper-out-of-steps "Ende der Auswertung erreicht, bevor ein angemessener Schritt gefunden werden konnte.")
 (stepper-no-such-step/title "Kein Schritt gefunden.")
 (stepper-no-such-step "Kein Schritt gefunden, der das Kriterium erfüllt.")
 (stepper-no-such-step/earlier "Kein früherer Schritt gefunden, der das Kriterium erfüllt.")
 
 (stepper-no-earlier-application-step "Keine vorherigen Applikationsschritte.")
 (stepper-no-later-application-step "Keine weiteren Applikationsschritte..")
 
 (stepper-no-earlier-step "Keine vorherigen Schritte.")
 (stepper-no-later-step "Keine weiteren Schritte.")
  
 (stepper-no-selected-step "Keine Schritte im markierten Bereich. Vielleicht ist es auskommentiert?")
  
 (stepper-no-last-step "Der letzte Schritt ist nocht nicht verfügbar.")

 (debug-tool-button-name "Debugger")

 (dialog-back "Zurück")

 ;; warnings about closing a drscheme frame when the program
 ;; might still be doing something interesting
 (program-is-still-running "Das Programm im Definitionsfenster läuft noch.  Trotzdem schließen?")
  (program-has-open-windows "Das Programm im Definitionsfenster hat noch offene Fenster.  Trotzdem dieses Fenster schließen?")
 
  ;; ml-command-line-arguments is for the command line arguments
  ;; label in the module language details in the language dialog.
  (ml-command-line-arguments "Kommandozeilen-Argumente als Vektoren von Zeichenketten, in Read-Syntax")

  ;; ml-cp names are all for the module language collection path
  ;; configuration. See the details portion of the language dialog
  ;; for the module language (at the bottom).
  (ml-cp-default-collection-path "<<Standard-Pfade für Kollektionen>>")

  ;; in std get-directory 
  (ml-cp-choose-a-collection-path "Bitte Pfad für Kollektion auswählen")

  ;; err msg when adding default twice
  (ml-cp-default-already-present
   "Standard-Pfade für Kollektionen schon vorhanden")
  
  ;; title of this section of the dialog (possibly the word
  ;; `Collection' should not be translated)
  (ml-cp-collection-paths "Pfade für Kollektionen")

  ;; button labels
  (ml-cp-add "Hinzufügen")
  (ml-cp-add-default "Standard hinzufügen")
  (ml-cp-remove "Entfernen")
  (ml-cp-raise "Höher")
  (ml-cp-lower "Tiefer")

  (ml-always-show-#lang-line "#lang-Zeile in der `module'-Sprache immer anzeigen")

  ;; Profj
  (profj-java "Java")
  (profj-java-mode "Java-Modus")

  (profj-java-coverage "Java-Abdeckung") ;; shows up in the preferences dialog under 'Color'

  (profj-beginner-lang "Anfänger")
  (profj-beginner-lang-one-line-summary "Java-ähnliche Lehrsprache für Anfänger")
  (profj-full-lang "Voller Sprachumfang")
  (profj-full-lang-one-line-summary "Wie Java 1.0 (einige 1.1-Erweiterungen)")
  (profj-advanced-lang "Fortgeschritten")
  (profj-advanced-lang-one-line-summary "Java-ähnliche Lehrsprache für Fortgeschrittene")
  (profj-intermediate-lang "Zwischenstufe")
  (profj-intermediate-lang-one-line-summary "Java-ähnliche Lehrsprache, Zwischenstufe")
  (profj-intermediate-access-lang "Zwischenstufe + Zugriffskontrolle")
  (profj-intermediate-access-lang-one-line-summary "Java-ähnliche Lehrsprache, Zwischenstufe, mit Zugriffskontrolle")
  (profj-dynamic-lang "Java+dynamic")
  (profj-dynamic-lang-one-summary "Java mit dynamischen Typen")

  (profj-java-mode-color-heading "Farben ändern") ; Heading for preference to choose editing colors  
  (profj-java-mode-color-keyword "Schlüsselwort")
  (profj-java-mode-color-string "Zeichenkette")
  (profj-java-mode-color-literal "Literal")
  (profj-java-mode-color-comment "Kommentar")
  (profj-java-mode-color-error "Fehler")
  (profj-java-mode-color-identifier "Bezeichner")
  (profj-java-mode-color-prim-type "primitiver Typ") ; Example text for built-in Java types
  (profj-java-mode-color-default "sonstiges")
  
  (profj-coverage-color-heading "Farben für Abdeckung") ; Heading for preference to choose coverage colors
  (profj-coverage-color-covered "abgedeckte Ausdrücke") 

  (profj-language-config-display-preferences "Einstellungen Anzeige") ; Heading for preferences controlling printing
  (profj-language-config-display-style "Art der Anzeige")
  (profj-language-config-display-field "Klasse + Felder")
  (profj-language-config-class "Klasse")
  (profj-language-config-display-array "Gesamten Inhalt von Arrays ausdrucken?")
  (profj-language-config-testing-preferences "Einstellungen Testen") ; Heading for preferences controlling test behavior
  ;(profj-language-config-testing-enable "Testresultate bei Start anzeigen?") ; Run should be the word found on the Run button
  (profj-language-config-testing-coverage "Abdeckungsinformationen für Tests sammeln?")
  (profj-language-config-support-test-language "Spracherweiterung \"test\" unterstützen?")
  (profj-language-config-testing-check "Check-Ausdruck zulassen?") ; check should not be translated
  (profj-language-config-classpath "Klassenpfad")
  (profj-language-config-choose-classpath-directory "Verzeichnis für den Klassenpfad auswählren")
  (profj-language-config-classpath-display "Aktuellen Wert anzeigen") ; Button label to print the current classpath

  (profj-test-name-close-to-example "Der Name von Klasse ~a enhält etwas, das so ähnlich wie \"Example\" aussieht.")
  (profj-test-name-example-miscapitalized "Das \"example\" im Namen der Klasse ~a sollte \"Example\" geschrieben werden.")

   ;; Close testing window and do not run test cases any more
  ;(profj-test-results-close-and-disable "Schließen und Testen deaktivieren")
  ;; Hide docked testing window and do not run test cases any more
  ;(profj-test-results-hide-and-disable "Ausblenden und Testen deaktivieren")
  ;Renamed below
  ;(profj-test-results-window-title "Testresultate")

  (profj-unsupported "Nicht unterstützt")
  (profj-executables-unsupported "Programmdateien sind für Java bisher noch nicht unterstützt")

  (profj-convert-to-text-comment "Hier Textkommentar einfügen")
  (profj-convert-to-comment "Hier Kommentar einfügen")

  (profj-executing-main "main ausführen")

  (profj-insert-java-comment-box "Java-Kommentarkasten einfügen")
  (profj-insert-java-interactions-box "Java-Interaktions-Kasten einfügen")
  
  ;;The test engine tool
  ;;
  (test-engine-window-title "Testresultate")
  ;;Following two appear in View menu, attach and free test report window from DrRacket frame
  (test-engine-dock-report "Testresultate andocken")
 (test-engine-undock-report "Testresultate abdocken")
  ;;Following two appear in Racket (Java, etc) menu, cause Tests to be Run automatically or not
  (test-engine-enable-tests "Test aktivieren")
  (test-engine-disable-tests "Tests deaktivieren")
  
  (test-engine-ran-1-test "1 Test gelaufen.")
  (test-engine-ran-1-check "1 Check gelaufen.")
  ;; ditto, only plural
  (test-engine-ran-n-tests "~a Tests gelaufen.")
  (test-engine-ran-n-checks "~a Checks gelaufen.")
  (test-engine-1-test-passed "Der eine Test ist bestanden!")
  (test-engine-1-check-passed "Der eine Check ist bestanden!")
  (test-engine-both-tests-passed "Beide Tests bestanden!")
  (test-engine-both-checks-passed "Beide Checks bestanden!")
  (test-engine-all-tests-passed "Alle Tests bestanden!")
  (test-engine-all-checks-passed "Alle Checks bestanden!")
  (test-engine-all-n-tests-passed "Alle ~a Tests bestanden!")
  (test-engine-all-n-checks-passed "Alle ~a Checks bestanden!")
  (test-engine-0-tests-passed "0 Tests bestanden.")
  (test-engine-0-checks-passed "0 Checks bestanden.")
  (test-engine-m-of-n-tests-failed "~a der ~a Tests fehlgeschlagen.")
  (test-engine-m-of-n-checks-failed "~a der ~a Checks fehlgeschlagen.")
  (test-engine-must-be-tested "Dieses Programm muss noch getestet werden!")
  (test-engine-is-unchecked "Dieses Programm hat keine Checks!")
  (test-engine-tests-disabled "Tests deaktiviert.")
  (test-engine-both-tests-passed "Beide Tests waren erfolgreich.")
  ; ~a is replaced by count
  (test-engine-all-tests-passed "Alle ~a Tests waren erfolgreich!")
  (test-engine-should-be-tested "Dieses Programm sollte getestet werden.")
  (test-engine-at-line-column "in Zeile ~a, Spalte ~a")
  (test-engine-in-at-line-column "in ~a, Zeile ~a, Spalte ~a")
  ; as in "column (unknown)"
  (test-engine-unknown "(unbekannt)")
  (test-engine-trace-error "Trace-Fehler")

  (test-engine-check-encountered-error
   "check-expect bekam den folgenden Fehler statt des erwarteten Werts, ~F. ~n   :: ~a")
  (test-engine-actual-value-differs-error
   "Der tatsächliche Wert ~F ist nicht der erwartete Wert ~F.")
  (test-engine-actual-value-not-within-error
   "Der tatsächliche Wert ~F ist nicht innerhalb von ~v des erwarteten Werts ~F.")
  (test-engine-encountered-error-error
   "check-error bekam den folgenden Fehler anstatt des erwarteten ~a~n   :: ~a")
  (test-engine-expected-error-error
   "check-error erwartete den folgenden Fehler, bekam aber den Wert ~F.~n ~a")
  (test-engine-expected-an-error-error
   "check-error erwartete einen Fehler, bekam aber den Wert ~F.")
  (test-engine-not-mem-error  "Tatsächlicher Wert ~F ist keins der Elemente ")
  (test-engine-not-range-error "Tatsächlicher Wert ~F liegt nicht zwischen ~F und ~F (inklusive).")
  (test-engine-property-fail-error "Eigenschaft falsifizierbar mit")
  (test-engine-property-error-error "`check-property' bekam den folgenden Fehler~n:: ~a")

  (signature-enable-checks "Signaturüberprüfung aktivieren")
  (signature-disable-checks "Signaturüberprüfung deaktivieren")

  ; section header
  (test-engine-check-failures "Check-Fehler:")
  ; section header
  (test-engine-signature-violations "Signaturverletzungen:")

  ; part of one phrase "signature <at line ...> to blame: procedure <at line ...>
  (test-engine-signature "Signatur")
  (test-engine-to-blame "verantwortlich: Prozedur")

  (test-engine-no-signature-violations "Keine Signaturverletzungen.")
  (test-engine-1-signature-violation "1 Signaturverletzung.")
  (test-engine-n-signature-violations "~a Signaturverletzungen.")

  ; as in got <value>, signature <at ...>
  (test-engine-got "bekam")

  (profjWizward-insert-java-class "Java-Klasse einfügen")
  (profjWizard-insert-java-union "Java-Vereinigung einfügen")

  ;; The Test Suite Tool
  ;; Errors
  (test-case-empty-error "Leerer Testfall")
  (test-case-too-many-expressions-error "Zu viele Ausdrücke in einem Testfall")
  ;; DrRacket window menu items
  (test-case-insert "Testfall einfügen")
  (test-case-disable-all "Alle Testfälle deaktivieren")
  (test-case-enable-all "Alle Testfälle aktivieren")
  ;; NOTE: The following three string constants are labels of the test-case fields. The width
  ;;       of the field is determined by the length of the longest of the following three words.
  ;;       if the words are too long the test case will take up too much horizontal room and
  ;;       not look very good.
  ;; This string is the label of the expression that is being tested in a test case.
  (test-case-to-test "Test")
  ;; This string is the label of the expression that is the expected value of the to-test expression.
  (test-case-expected "Sollte sein")
  ;; This string is the label of the actual result of the to test expression.
  (test-case-actual "Tatsächlich")
  (test-case-predicate "Prädikate")
  (test-case-should-raise "Sollte verursachen")
  ;; The label of a field of the test-case that describes the expected error message of a test case
  (test-case-error-message "Fehlermeldung")

  (test-case-menu-title "Testfall")
  (test-case-switch-to-error-box "Zu Fehler-Testbox machen")
  (test-case-switch-to-nonerror-box "Zu Nicht-Fehler-Testbox machen")
  (test-case-collapse "Testfall einfalten")
  (test-case-show-actual "Tatsächlichen Wert zeigen")
  (test-case-enable "Testfall aktivieren")
  (test-case-show-predicate "Prädikat anzeigen")
  (test-case-show-error-message "Fehlermeldung anzeigen")
  (test-case-convert-to-text "In Text umwandeln")

  ;; Profj Boxes
  (profjBoxes-empty-error "Leere Interaktion")
  (profjBoxes-too-many-expressions-error "Zu viele Ausdrücke in einem Kasten")
  (profjBoxes-interactions-label "Interaktionen")
  (profjBoxes-bad-java-id-error "Nicht-wohlgeformte Java-ID")
  (profjBoxes-examples-label "Beispiele")
  (profjBoxes-add-new-example-button "Neues Beispiel hinzufügen")
  (profjBoxes-type "Typ")
  ;; The Java identifier of an example of data
  (profjBoxes-name "Name")
  (profjBoxes-value "Wert")
  (profjBoxes-insert-java-examples "Java-Beispiele einfügen")
  (profjBoxes-insert-java-interactions "Java-Interactionen einfügen")

  ;; Slideshow
  (slideshow-hide-picts "Geschachtelte Kästen anzeigen")
  (slideshow-show-picts "Picts anzeigen")
  (slideshow-cannot-show-picts "Kann die Picts nicht anzeigen; Sie müssen erst das Programm zum Cachen der Größen laufen lassen")
  (slideshow-insert-pict-box "Pict-Kasten einfügen") 

  ;; GUI Tool
  (gui-tool-heading "GUI-Werkzeug")
  (gui-tool-before-clicking-message "Befor Sie auf ein Tool-Icon klicken, benutzen Sie \"GUI einfügen\" vom \"Spezial\"-Menü, um ein Wurzel-GUI-Element einzufügen, oder selektieren Sie eine schon vorher eingefügte GUI.")
  (gui-tool-show-gui-toolbar "GUI-Toolbar einblenden")
  (gui-tool-hide-gui-toolbar "GUI-Toolbar ausblenden")
  (gui-tool-insert-gui "GUI einfügen")

  
  ;; contract violation tracking
  
  ; tooltip for new planet icon in drscheme window (must have a planet violation logged to see it)
  (show-planet-contract-violations "PLaneT-Vertragsverletzungen anzeigen")

  ; buttons in the dialog that lists the recorded bug reports
  (bug-track-report "Ticket einreichen")
  (bug-track-forget "Vergessen")
  (bug-track-forget-all "Alles vergessen")

  ;; planet status messages in the bottom of the drscheme window; the ~a is filled with the name of the package
  (planet-downloading "PLaneT: ~a herunterladen ...")
  (planet-installing "PLaneT: ~a installieren ...")
  (planet-finished "PLaneT: fertig mit ~a.")
  (planet-docs-building "PLaneT: Dokumentation bauen (ausgelöst durch ~a)...")
  (planet-no-status "PLaneT") ;; this can happen when there is status shown in a different and then the user switches to a tab where planet hasn't been used

 ;; string normalization. To see this, paste some text with a ligature into DrRacket
 ;; the first three strings are in the dialog that appears. The last one is in the preferences dialog
 (normalize "Normalisieren")
 (leave-alone "Unverändert lassen")
 (normalize-string-info "Der Text, den Sie eingefügt haben, enthält Ligaturen oder andere nicht-normalisierte Zeichen. Normalisieren?")
 (normalize-string-preference "Eingefügten Text normalisieren")
 (ask-about-normalizing-strings "Bei Normalisierung nachfragen")
 
  (always-use-platform-specific-linefeed-convention "Immer die plattformspezifische Linefeed-Konvention verwenden")


  ;; optimization coach
  (hide-optimization-coach "Optimierungs-Coach ausblenden")
  (show-optimization-coach "Optimierungs-Coach einblenden")
  

  ;; labels used (in a big font) in the background of the definitions and interactions windows
  (definitions-window-label "Definitionen")
  (interactions-window-label "Interaktionen")
  (hide-defs/ints-label "Definitionen/Interaktionen-Beschriftung ausblenden") ;; popup menu
  (show-defs/ints-label "Definitionen/Interaktionen-Beschriftung einblenden") ;; preferences checkbox

 )<|MERGE_RESOLUTION|>--- conflicted
+++ resolved
@@ -117,14 +117,11 @@
  (cs-unused-require "unbenutztes require")
  (cs-free-variable "freie Variable")
 
-<<<<<<< HEAD
-=======
  (cs-binder-count "~a bindende Vorkommen")
  (cs-zero-varrefs "keine gebundenen Vorkommen")
  (cs-one-varref "Ein gebundenes Vorkommen")
  (cs-n-varrefs "~a gebundene Vorkommen") ;; expected to have one ~a formatter that will accept a number
 
->>>>>>> 2f4c6774
  (cs-contract-my-obligation "Vertrag: Obliation dieses Moduls")
  (cs-contract-their-obligation "Vertrag: Obligation des Klientenmoduls")
  (cs-contract-both-obligation "Vertrag: Obligation sowohl dieses Moduls als auch des Klientenmoduls")
