--- conflicted
+++ resolved
@@ -1126,11 +1126,7 @@
   (program-ran-out-of-memory "Dem Programm ist der Speicher ausgegangen.")
   
   (show-evaluation-terminated-dialog "Den Dialog ‘Auswertung abgebrochen’ zeigen")
-<<<<<<< HEAD
-  (evaluation-terminated-ask "Diesen Dialog das nächste Mal anzeigen?")
-=======
   (evaluation-terminated-ask "Diesen Dialog das nächste Mal anzeigen")
->>>>>>> b5e6a1e3
   
   (last-stack-frame "letzten Stack-Frame anzeigen")
   (last-stack-frames "die letzten ~a Stack-Frames anzeigen")
