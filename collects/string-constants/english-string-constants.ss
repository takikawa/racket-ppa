--- conflicted
+++ resolved
@@ -1013,16 +1013,12 @@
  (decimal-notation-for-rationals "Use decimal notation for rationals")
  (enforce-primitives-group-box-label "Initial Bindings")
  (enforce-primitives-check-box-label "Disallow redefinition of initial bindings")
-<<<<<<< HEAD
-
-=======
  (automatically-compile "Populate compiled/ directories (for faster loading)")
  (preserve-stacktrace-information "Preserve stacktrace (disable some JIT optimizations)")
  (expression-level-stacktrace "Expression-level stacktrace")
  (function-level-stacktrace "Function-level stacktrace")
   
   
->>>>>>> d1dc3faa
   ; used in the bottom left of the drscheme frame 
   ; used the popup menu from the just above; greyed out and only
   ; visible when some languages are in the history
