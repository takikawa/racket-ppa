--- conflicted
+++ resolved
@@ -946,19 +946,11 @@
 and universes using @racket[2htdp/universe].
 
 @defproc*[([(empty-scene [width (and/c real? (not/c negative?))]
-<<<<<<< HEAD
-	                 [height (and/c real? (not/c negative?))])
-	    image?]
-            [(empty-scene [width (and/c real? (not/c negative?))]
-                          [height (and/c real? (not/c negative?))]
-		          [color image-color?])
-=======
                          [height (and/c real? (not/c negative?))])
             image?]
             [(empty-scene [width (and/c real? (not/c negative?))]
                           [height (and/c real? (not/c negative?))]
                           [color image-color?])
->>>>>>> e42bfe36
             image?])]{
 
 Creates an empty scene, i.e., a white rectangle with a black outline.
