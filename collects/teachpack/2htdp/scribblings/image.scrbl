--- conflicted
+++ resolved
@@ -598,132 +598,6 @@
                     (make-pen "darkslategray" 10 "solid" "projecting" "miter")))]
 }
 
-<<<<<<< HEAD
-@defproc[(line [x1 real?] [y1 real?] [pen-or-color (or/c pen? image-color?)]) image?]{
-  Constructs an image representing a line segment that connects the points
-  (0,0) to (x1,y1).
-  
-  @image-examples[(line 30 30 "black")
-                  (line -30 20 "red")
-                  (line 30 -20 "red")]
-}
-
-@defproc[(add-line [image image?]
-                   [x1 real?] [y1 real?]
-                   [x2 real?] [y2 real?]
-                   [pen-or-color (or/c pen? image-color?)])
-         image?]{
-
-  Adds a line to the image @scheme[image], starting from the point (@scheme[x1],@scheme[y1])
-  and going to the point (@scheme[x2],@scheme[y2]).
-  Unlike @scheme[scene+line], if the line passes outside of @scheme[image], the image
-  gets larger to accomodate the line.
-  
-  @image-examples[(add-line (ellipse 40 40 "outline" "maroon")
-                            0 40 40 0 "maroon")
-                  (add-line (rectangle 40 40 "solid" "gray")
-                            -10 50 50 -10 "maroon")
-                 (add-line
-                   (rectangle 100 100 "solid" "darkolivegreen")
-                   25 25 75 75 
-                   (make-pen "goldenrod" 30 "solid" "round" "round"))]
-}
-
-@defproc[(add-curve [image image?] 
-                    [x1 real?] [y1 real?] [angle1 angle?] [pull1 real?]
-                    [x2 real?] [y2 real?] [angle2 angle?] [pull2 real?]
-                    [pen-or-color (or/c pen? image-color?)])
-         image?]{
-
-Adds a curve to @scheme[image], starting at the point
-(@scheme[x1],@scheme[y1]), and ending at the point
-(@scheme[x2],@scheme[y2]).
-
-The @scheme[angle1] and @scheme[angle2] arguments specify the 
-angle that the curve has as it leaves the initial point and
-as it reaches the final point, respectively. 
-
-The @scheme[pull1] and @scheme[pull2] arguments control how
-long the curve tries to stay with that angle. Larger numbers
-mean that the curve stays with the angle longer.
-
-Unlike @scheme[scene+curve], if the line passes outside of @scheme[image], the image
-  gets larger to accomodate the curve.
-
-
-  @image-examples[(add-curve (rectangle 100 100 "solid" "black")
-                             20 20 0 1/3
-                             80 80 0 1/3
-                             "white")
-                  (add-curve (rectangle 100 100 "solid" "black")
-                             20 20 0 1 
-                             80 80 0 1
-                             "white")
-                  (add-curve 
-                   (add-curve 
-                    (rectangle 40 100 "solid" "black")
-                    20 10 180 1/2
-                    20 90 180 1/2
-                    (make-pen "white" 4 "solid" "round" "round"))
-                   20 10 0 1/2
-                   20 90 0 1/2
-                   (make-pen "white" 4 "solid" "round" "round"))
-                  
-                  (add-curve (rectangle 100 100 "solid" "black")
-                             -20 -20 0 1 
-                             120 120 0 1
-                             "red")]
-}
-
-@defproc[(text [string string?] [font-size (and/c integer? (<=/c 1 255))] [color image-color?])
-         image?]{
-                
-  Constructs an image that draws the given string, using the font size and color.
-                 
-  @image-examples[(text "Hello" 24 "olive")
-                  (text "Goodbye" 36 "indigo")]
-}
-
-@defproc[(text/font [string string?] [font-size (and/c integer? (<=/c 1 255))] [color image-color?]
-                    [face (or/c string? #f)]
-                    [family (or/c 'default 'decorative 'roman 'script 'swiss 'modern 'symbol 'system)]
-                    [style (or/c 'normal 'italic 'slant)]
-                    [weight (or/c 'normal 'bold 'light)]
-                    [underline? any/c])
-         image?]{
-                
-  Constructs an image that draws the given string, using a complete font specification.
-  
-  The @scheme[face] and the @scheme[family] combine to give the complete typeface. If 
-  @scheme[face] is available on the system, it is used, but if not then a default typeface
-  based on the @scheme[family] is chosen. The @scheme[style] controls if the face is italic
-  or not (under Windows and Mac OS X, @scheme['slant] and @scheme['italic] are the same),
-  the @scheme[weight] controls if it is boldface (or light), and @scheme[underline?]
-  determines if the face is underlined. For more details on these arguments, see @scheme[font%],
-  which ultimately is what this code uses to draw the font.
-                 
-  @image-examples[(text/font "Hello" 24 "olive"
-                             "Gill Sans" 'swiss 'normal 'bold #f)
-                  (text/font "Goodbye" 18 "indigo"
-                             #f 'modern 'italic 'normal #f)
-                  (text/font "not really a link" 18 "blue"
-                             #f 'roman 'normal 'normal #t)]
-}
-
-@defform/subs[(bitmap bitmap-spec)
-              ([bitmap-spec rel-string
-                            id])]{
-                                  
-  Loads the bitmap specified by @scheme[bitmap-spec]. If @scheme[bitmap-spec] is a string, it is treated as a 
-  relative path. If it is an identifier, it is treated like a require spec and used to refer to a file
-  in a collection.
-  
-  @image-examples[(bitmap icons/stop-16x16.png)
-                  (bitmap icons/b-run.png)]
-}
-
-=======
->>>>>>> 371b00af
 @section{Overlaying Images}
 
 @defproc[(overlay [i1 image?] [i2 image?] [is image?] ...) image?]{
@@ -1229,11 +1103,7 @@
 @section{Image Properties}
 
 @defproc[(image-width [i image?]) (and/c integer? (not/c negative?) exact?)]{
-<<<<<<< HEAD
-  Returns the width of @scheme[i].
-=======
   Returns the width of @racket[i].
->>>>>>> 371b00af
                        
   @image-examples[(image-width (ellipse 30 40 "solid" "orange"))
                   (image-width (circle 30 "solid" "orange"))
@@ -1243,11 +1113,7 @@
 }
 
 @defproc[(image-height [i image?]) (and/c integer? (not/c negative?) exact?)]{
-<<<<<<< HEAD
-  Returns the height of @scheme[i].
-=======
   Returns the height of @racket[i].
->>>>>>> 371b00af
   
   @image-examples[(image-height (ellipse 30 40 "solid" "orange"))
                   (image-height (circle 30 "solid" "orange"))
