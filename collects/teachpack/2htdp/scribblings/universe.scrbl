--- conflicted
+++ resolved
@@ -384,11 +384,7 @@
  computer user. The result of the call becomes the current world. 
 
  For @scheme["leave"] and @scheme["enter"] events, the coordinates of the
-<<<<<<< HEAD
- mouse click may be outside of the (implicitly) rectangle. That is, the
-=======
  mouse click may be outside of the (implicit) rectangle. That is, the
->>>>>>> 371b00af
  coordinates may be negative or larger than the (implicitly) specified
  width and height.
 
