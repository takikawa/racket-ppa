--- conflicted
+++ resolved
@@ -1,13 +1,5 @@
 #lang racket/base
 (require compiler/zo-structs
-<<<<<<< HEAD
-         unstable/byte-counting-port
-         scheme/match
-         scheme/contract
-         scheme/local
-         scheme/list
-         scheme/dict)
-=======
          unstable/struct
          racket/port
          racket/vector
@@ -20,7 +12,6 @@
          racket/pretty
          racket/path
          racket/set)
->>>>>>> 371b00af
 
 (provide/contract
  [zo-marshal (compilation-top? . -> . bytes?)]
@@ -32,115 +23,6 @@
   (define bs (open-output-bytes))
   (zo-marshal-to top bs)
   (get-output-bytes bs))
-<<<<<<< HEAD
-
-(define (zo-marshal-to top outp)
-  (match top
-    [(struct compilation-top (max-let-depth prefix form))
-     (define encountered (make-hasheq))
-     (define shared (make-hasheq))
-     (define wrapped (make-hasheq))
-     (define (visit v)
-       (if (hash-ref shared v #f)
-           #f
-           (if (hash-ref encountered v #f)
-               (begin
-                 (hash-set! shared v (add1 (hash-count shared)))
-                 #f)
-               (begin
-                 (hash-set! encountered v #t)
-                 (when (closure? v)
-                   (hash-set! shared v (add1 (hash-count shared))))
-                 #t))))
-     (define (v-skipping v)
-       (define skip? #t)
-       (lambda (v2)
-         (if (and skip? (eq? v v2))
-             (begin
-               (set! skip? #f)
-               #f)
-             (hash-ref shared v2 #f))))
-     (parameterize ([current-wrapped-ht wrapped])
-       (traverse-prefix prefix visit)
-       (traverse-form form visit))
-     (local [(define in-order-shareds 
-               (sort (hash-map shared (lambda (k v) (cons v k)))
-                     <
-                     #:key car))
-             (define (write-all outp)
-               (define offsets
-                 (for/list ([k*v (in-list in-order-shareds)])
-                   (define v (cdr k*v))
-                   (begin0
-                     (file-position outp)
-                     (out-anything v (make-out outp (v-skipping v) wrapped)))))
-               (define post-shared (file-position outp))
-               (out-data (list* max-let-depth prefix (protect-quote form)) 
-                         (make-out outp (lambda (v) (hash-ref shared v #f)) wrapped))
-               (values offsets post-shared (file-position outp)))
-             (define counting-p (make-byte-counting-port))
-             (define-values (offsets post-shared all-forms-length)
-               (write-all counting-p))
-             (define all-short? (post-shared . < . #xFFFF))
-             (define version-bs (string->bytes/latin-1 (version)))]
-       (write-bytes #"#~" outp)
-       (write-bytes (bytes (bytes-length version-bs)) outp)
-       (write-bytes version-bs outp)
-       (write-bytes (int->bytes (add1 (hash-count shared))) outp)
-       (write-bytes (bytes (if all-short? 1 0)) outp)
-       (for ([o (in-list offsets)])
-         (write-bytes (integer->integer-bytes o (if all-short? 2 4) #f #f) outp))
-       (write-bytes (int->bytes post-shared) outp)
-       (write-bytes (int->bytes all-forms-length) outp)
-       (write-all outp)
-       (void))]))
-
-;; ----------------------------------------
-
-(define (traverse-prefix a-prefix visit)
-  (match a-prefix
-    [(struct prefix (num-lifts toplevels stxs))
-     (for-each (lambda (stx) (traverse-toplevel stx visit)) toplevels)
-     (for-each (lambda (stx) (traverse-stx stx visit)) stxs)]))
-
-(define (traverse-module mod-form visit)
-  (match mod-form
-    [(struct mod (name srcname self-modidx prefix provides requires body syntax-body unexported 
-                       max-let-depth dummy lang-info internal-context))
-     (traverse-data name visit)
-     (traverse-data srcname visit)
-     (traverse-data self-modidx visit)
-     (traverse-prefix prefix visit)
-     (for-each (lambda (f) (map (lambda (v) (traverse-data v visit)) (cdr f))) requires)
-     (for-each (lambda (f) (traverse-form f visit)) body)
-     (for-each (lambda (f) (traverse-form f visit)) syntax-body)
-     (traverse-data lang-info visit)
-     (traverse-data internal-context visit)]))
-
-(define (traverse-toplevel tl visit)
-  (match tl
-    [#f (void)]
-    [(? symbol?) (traverse-data tl visit)]
-    [(struct global-bucket (name)) 
-     (void)]
-    [(struct module-variable (modidx sym pos phase))
-     (visit tl)
-     (let-values ([(p b) (module-path-index-split modidx)])
-       (if (symbol? p)
-           (traverse-data p visit)
-           (traverse-data modidx visit)))
-     (traverse-data sym visit)]))
-
-(define (traverse-wrapped w visit)
-  (define ew (hash-ref! (current-wrapped-ht) w (lambda () (encode-wrapped w))))
-  (traverse-data ew visit))
-
-(define (traverse-stx s visit)
-  (when s
-    (traverse-wrapped (stx-encoded s) visit)))
-
-=======
->>>>>>> 371b00af
 
 (define (zo-marshal-to top outp) 
   
