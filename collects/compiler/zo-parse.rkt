--- conflicted
+++ resolved
@@ -1170,14 +1170,9 @@
 
   (file-position port (+ rst-start size*))
  
-<<<<<<< HEAD
-  (unless (eof-object? (read-byte port))
-    (error 'zo-parse "File too big"))
-=======
   (when check-end?
     (unless (eof-object? (read-byte port))
       (error 'zo-parse "File too big")))
->>>>>>> d8dc0874
 
   (define nr (make-not-ready))
   (define symtab
