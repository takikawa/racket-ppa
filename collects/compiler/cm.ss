#lang scheme/base
(require syntax/modcode
         syntax/modresolve
         setup/main-collects
         scheme/file
         scheme/list)

(provide make-compilation-manager-load/use-compiled-handler
         managed-compile-zo
         make-caching-managed-compile-zo
         trust-existing-zos
         manager-compile-notify-handler
<<<<<<< HEAD
=======
         manager-skip-file-handler
>>>>>>> 577cd488
         (rename-out [trace manager-trace-handler]))

(define manager-compile-notify-handler (make-parameter void))
(define trace (make-parameter void))
(define indent (make-parameter ""))
(define trust-existing-zos (make-parameter #f))

(define (trace-printf fmt . args)
  (let ([t (trace)])
    (unless (eq? t void)
      (t (string-append (indent) (apply format fmt args))))))

(define (get-deps code path)
  (filter-map (lambda (x)
                (let ([r (resolve-module-path-index x path)])
                  (and (path? r) (path->bytes r))))
              (append-map cdr (module-compiled-imports code))))

(define (get-compilation-dir+name mode path)
  (let-values ([(base name must-be-dir?) (split-path path)])
    (values (if (eq? 'relative base) mode (build-path base mode))
            name)))

(define (get-compilation-path mode path)
  (let-values ([(dir name) (get-compilation-dir+name mode path)])
    (build-path dir name)))

(define (get-compilation-dir mode path)
  (let-values ([(base name-suffix must-be-dir?) (split-path path)])
    (if (eq? 'relative base) mode (build-path base mode))))

(define (touch path)
  (close-output-port (open-output-file path #:exists 'append)))

(define (try-file-time path)
  ;; might be better to use a `with-handlers'
  (and (file-exists? path) (file-or-directory-modify-seconds path)))

(define (try-delete-file path)
  ;; Attempt to delete, but give up if it doesn't work:
  (with-handlers ([exn:fail:filesystem? void])
    (trace-printf "deleting: ~a" path)
    (delete-file path)))

(define (compilation-failure mode path zo-name date-path reason)
  (try-delete-file zo-name)
  (trace-printf "failure"))

;; with-compile-output : path (output-port -> alpha) -> alpha
;;  Open path for writing, and arranges to delete path if there's
;;  an exception. Breaks are managed so that the port is reliably
;;  closed and the file is reliably deleted if there's a break
(define (with-compile-output path proc)
  (let ([bp (current-break-parameterization)])
    (with-handlers ([void (lambda (exn) (try-delete-file path) (raise exn))])
      (let ([out (open-output-file path #:exists 'truncate/replace)])
        (dynamic-wind
          void
          (lambda ()
            (call-with-break-parameterization bp (lambda () (proc out))))
          (lambda ()
            (close-output-port out)))))))

(define (write-deps code mode path external-deps)
  (let ([dep-path (path-add-suffix (get-compilation-path mode path) #".dep")]
        [deps (remove-duplicates (get-deps code path))]
        [external-deps (remove-duplicates external-deps)])
    (with-compile-output dep-path
      (lambda (op)
        (write `(,(version)
                 ,@(map path->main-collects-relative deps)
                 ,@(map (lambda (x)
                          (cons 'ext (path->main-collects-relative x)))
                        external-deps))
               op)
        (newline op)))))

(define (format-time sec)
  (let ([d (seconds->date sec)])
    (format "~a-~a-~a ~a:~a:~a"
            (date-year d) (date-month d) (date-day d)
            (date-hour d) (date-minute d) (date-second d))))

(define (verify-times ss-name zo-name)
  (define ss-sec (try-file-time ss-name)) ; should exist
  (define zo-sec (try-file-time zo-name))
  (cond [(not ss-sec) (error 'compile-zo "internal error")]
        [(not zo-sec) (error 'compile-zo "failed to create .zo file (~a) for ~a"
                             zo-name ss-name)]
        [(< zo-sec ss-sec) (error 'compile-zo
                                  "date for newly created .zo file (~a @ ~a) ~
                                   is before source-file date (~a @ ~a)~a"
                                  zo-name (format-time zo-sec)
                                  ss-name (format-time ss-sec)
                                  (if (> ss-sec (current-seconds))
                                    ", which appears to be in the future"
                                    ""))]))

(define-struct ext-reader-guard (proc top)
  #:property prop:procedure (struct-field-index proc))
(define-struct file-dependency (path) #:prefab)

(define (compile-zo* mode path read-src-syntax zo-name)
  ;; External dependencies registered through reader guard and
  ;; accomplice-logged events:
  (define external-deps null)
  (define deps-sema (make-semaphore 1))
  (define done-key (gensym))
  (define (external-dep! p)
    (call-with-semaphore
     deps-sema
     (lambda ()
       (set! external-deps (cons (path->bytes p) external-deps)))))

  ;; Set up a logger to receive and filter accomplice events:
  (define accomplice-logger (make-logger))
  (define log-th
    (let ([orig-log (current-logger)]
          [receiver (make-log-receiver accomplice-logger 'info)])
      (thread (lambda ()
                (let loop ()
                  (let ([l (sync receiver)])
                    (unless (eq? (vector-ref l 2) done-key)
                      (if (and (eq? (vector-ref l 0) 'info)
                               (file-dependency? (vector-ref l 2))
                               (path? (file-dependency-path (vector-ref l 2))))
                        (external-dep! (file-dependency-path (vector-ref l 2)))
                        (log-message orig-log (vector-ref l 0) (vector-ref l 1)
                                     (vector-ref l 2)))
                      (loop))))))))

  ;; Compile the code:
  (define code
    (parameterize ([current-reader-guard
                    (let* ([rg (current-reader-guard)]
                           [rg (if (ext-reader-guard? rg)
                                 (ext-reader-guard-top rg)
                                 rg)])
                      (make-ext-reader-guard
                       (lambda (d)
                         ;; Start by calling the top installed guard to
                         ;; transform the module path, avoiding redundant
                         ;; dependencies by avoiding accumulation of these
                         ;; guards.
                         (let ([d (rg d)])
                           (when (module-path? d)
                             (let ([p (resolved-module-path-name
                                       (module-path-index-resolve
                                        (module-path-index-join d #f)))])
                               (when (path? p) (external-dep! p))))
                           d))
                       rg))]
                   [current-logger accomplice-logger])
      (get-module-code path mode compile
                       (lambda (a b) #f) ; extension handler
                       #:source-reader read-src-syntax)))
  (define code-dir (get-compilation-dir mode path))

  ;; Wait for accomplice logging to finish:
  (log-message accomplice-logger 'info "stop" done-key)
  (sync log-th)

  ;; Write the code and dependencies:
  (when code
    (make-directory* code-dir)
    (with-compile-output zo-name
      (lambda (out)
        (with-handlers ([exn:fail?
                         (lambda (ex)
                           (close-output-port out)
                           (compilation-failure mode path zo-name #f
                                                (exn-message ex))
                           (raise ex))])
          (parameterize ([current-write-relative-directory
                          (let-values ([(base name dir?) (split-path path)])
                            (if (eq? base 'relative)
                              (current-directory)
                              (path->complete-path base (current-directory))))])
            (write code out)))
        ;; redundant, but close as early as possible:
        (close-output-port out)
        ;; Note that we check time and write .deps before returning from
        ;; with-compile-output...
        (verify-times path zo-name)
        (write-deps code mode path external-deps)))))

(define (compile-zo mode path read-src-syntax)
  ((manager-compile-notify-handler) path)
  (trace-printf "compiling: ~a" path)
  (parameterize ([indent (string-append "  " (indent))])
    (let* ([zo-name (path-add-suffix (get-compilation-path mode path) #".zo")]
           [zo-exists? (file-exists? zo-name)])
      (if (and zo-exists? (trust-existing-zos))
        (touch zo-name)
        (begin (when zo-exists? (delete-file zo-name))
               (with-handlers
                   ([exn:get-module-code?
                     (lambda (ex)
                       (compilation-failure mode path zo-name
                                            (exn:get-module-code-path ex)
                                            (exn-message ex))
                       (raise ex))])
                 (compile-zo* mode path read-src-syntax zo-name))))))
  (trace-printf "end compile: ~a" path))

(define (get-compiled-time mode path)
  (define-values (dir name) (get-compilation-dir+name mode path))
  (or (try-file-time (build-path dir "native" (system-library-subpath)
                                 (path-add-suffix name (system-type
                                                        'so-suffix))))
      (try-file-time (build-path dir (path-add-suffix name #".zo")))
      -inf.0))

(define (compile-root mode path0 up-to-date read-src-syntax)
  (define path (simplify-path (cleanse-path path0)))
  (define (read-deps)
    (with-handlers ([exn:fail:filesystem? (lambda (ex) (list (version)))])
      (call-with-input-file
          (path-add-suffix (get-compilation-path mode path) #".dep")
        read)))
  (define (do-check)
    (define path-zo-time (get-compiled-time mode path))
    (define path-time (try-file-time path))
    (cond
      [(not path-time)
       (trace-printf "~a does not exist" path)
       path-zo-time]
      [else
       (cond
         [(> path-time path-zo-time)
          (trace-printf "newer src...")
          (compile-zo mode path read-src-syntax)]
         [else
          (let ([deps (read-deps)])
            (cond
              [(not (and (pair? deps) (equal? (version) (car deps))))
               (trace-printf "newer version...")
               (compile-zo mode path read-src-syntax)]
              [(ormap
                (lambda (p)
                  ;; (cons 'ext rel-path) => a non-module file (check date)
                  ;; rel-path => a module file name (check transitive dates)
                  (define ext? (and (pair? p) (eq? 'ext (car p))))
                  (define d (main-collects-relative->path (if ext? (cdr p) p)))
                  (define t
                    (if ext?
                      (try-file-time d)
                      (compile-root mode d up-to-date read-src-syntax)))
                  (and t (> t path-zo-time)
                       (begin (trace-printf "newer: ~a (~a > ~a)..."
                                            d t path-zo-time)
                              #t)))
                (cdr deps))
               (compile-zo mode path read-src-syntax)]))])
       (let ([stamp (get-compiled-time mode path)])
         (hash-set! up-to-date path stamp)
         stamp)]))
  (or (and up-to-date (hash-ref up-to-date path #f))
      (begin (trace-printf "checking: ~a" path)
             (do-check))))

(define (managed-compile-zo zo [read-src-syntax read-syntax])
  ((make-caching-managed-compile-zo read-src-syntax) zo))

(define (make-caching-managed-compile-zo [read-src-syntax read-syntax])
  (let ([cache (make-hash)])
    (lambda (zo)
      (parameterize ([current-load/use-compiled
                      (make-compilation-manager-load/use-compiled-handler/table
                       cache)])
        (compile-root (car (use-compiled-file-paths))
                      (path->complete-path zo)
                      cache read-src-syntax)
        (void)))))

(define (make-compilation-manager-load/use-compiled-handler)
  (make-compilation-manager-load/use-compiled-handler/table (make-hash)))

(define (make-compilation-manager-load/use-compiled-handler/table cache)
  (let ([orig-eval (current-eval)]
        [orig-load (current-load)]
        [orig-registry (namespace-module-registry (current-namespace))]
        [default-handler (current-load/use-compiled)]
        [modes (use-compiled-file-paths)])
    (define (compilation-manager-load-handler path mod-name)
      (cond [(not mod-name)
             (trace-printf "skipping:  ~a mod-name ~s" path mod-name)]
            [(not (member (car modes) (use-compiled-file-paths)))
             (trace-printf "skipping:  ~a compiled-paths ~s"
                           path (use-compiled-file-paths))]
            [(not (eq? compilation-manager-load-handler
                       (current-load/use-compiled)))
             (trace-printf "skipping:  ~a current-load/use-compiled changed ~s"
                           path (current-load/use-compiled))]
            [(not (eq? orig-eval (current-eval)))
             (trace-printf "skipping:  ~a orig-eval ~s current-eval ~s"
                           path orig-eval (current-eval))]
            [(not (eq? orig-load (current-load)))
             (trace-printf "skipping:  ~a orig-load ~s current-load ~s"
                           path orig-load (current-load))]
            [(not (eq? orig-registry
                       (namespace-module-registry (current-namespace))))
             (trace-printf "skipping:  ~a orig-registry ~s current-registry ~s"
                           path orig-registry
                           (namespace-module-registry (current-namespace)))]
            [else
             (trace-printf "processing: ~a" path)
             (compile-root (car modes) path cache read-syntax)
             (trace-printf "done: ~a" path)])
      (default-handler path mod-name))
    (when (null? modes)
      (raise-mismatch-error 'make-compilation-manager-...
                            "empty use-compiled-file-paths list: "
                            modes))
    compilation-manager-load-handler))<|MERGE_RESOLUTION|>--- conflicted
+++ resolved
@@ -10,10 +10,7 @@
          make-caching-managed-compile-zo
          trust-existing-zos
          manager-compile-notify-handler
-<<<<<<< HEAD
-=======
          manager-skip-file-handler
->>>>>>> 577cd488
          (rename-out [trace manager-trace-handler]))
 
 (define manager-compile-notify-handler (make-parameter void))
