--- conflicted
+++ resolved
@@ -272,16 +272,6 @@
       (if (and zo-exists? (trust-existing-zos))
           (touch zo-name)
           (begin (when zo-exists? (delete-file zo-name))
-<<<<<<< HEAD
-                 (with-handlers
-                     ([exn:get-module-code?
-                       (lambda (ex)
-                         (compilation-failure mode path zo-name
-                                              (exn:get-module-code-path ex)
-                                              (exn-message ex))
-                         (raise ex))])
-                   (compile-zo* mode path read-src-syntax zo-name))))))
-=======
                  (log-info (format "cm: ~acompiling ~a" 
                                    (build-string 
                                     (depth)
@@ -296,7 +286,6 @@
                                                 (exn-message ex))
                            (raise ex))])
                      (compile-zo* mode path read-src-syntax zo-name)))))))
->>>>>>> 80356528
   (trace-printf "end compile: ~a" path))
 
 (define (get-compiled-time mode path)
@@ -382,11 +371,8 @@
     (define (compilation-manager-load-handler path mod-name)
       (cond [(not mod-name)
              (trace-printf "skipping:  ~a mod-name ~s" path mod-name)]
-<<<<<<< HEAD
-=======
             [(not (file-exists? path))
              (trace-printf "skipping:  ~a file does not exist" path)]
->>>>>>> 80356528
             [(or (null? (use-compiled-file-paths))
                  (not (equal? (car modes)
                               (car (use-compiled-file-paths)))))
