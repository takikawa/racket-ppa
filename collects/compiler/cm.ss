#lang scheme/base
(require syntax/modcode
         syntax/modresolve
         setup/main-collects
         scheme/file
         scheme/list
         scheme/path)

(provide make-compilation-manager-load/use-compiled-handler
         managed-compile-zo
         make-caching-managed-compile-zo
         trust-existing-zos
         manager-compile-notify-handler
         manager-skip-file-handler
         file-date-in-collection
         file-date-in-paths
         (rename-out [trace manager-trace-handler]))

(define manager-compile-notify-handler (make-parameter void))
(define trace (make-parameter void))
(define indent (make-parameter ""))
(define trust-existing-zos (make-parameter #f))

(define (file-date-in-collection p)
  (file-date-in-paths p (current-library-collection-paths)))

(define (file-date-in-paths p paths)
  (let ([p-eles (explode-path (simplify-path p))])
    (let c-loop ([paths paths])
      (cond
        [(null? paths) #f]
        [else
         (let i-loop ([collects-eles (explode-path (car paths))]
                      [p-eles p-eles])
           (cond
             [(null? collects-eles)
              ;; we're inside the collection hierarchy, so we just 
              ;; use the date of the original file (or the zo, whichever
              ;; is newer).
              (let-values ([(base name dir) (split-path p)])
                (let* ([ext (filename-extension p)]
                       [pbytes (path->bytes name)]
                       [zo-file-name 
                        (and ext
                             (bytes->path
                              (bytes-append
                               (subbytes 
                                pbytes
                                0
                                (- (bytes-length pbytes)
                                   (bytes-length ext)))
                               #"zo")))]
                       [zo-path (and zo-file-name
                                     (build-path 
                                      base
                                      (car (use-compiled-file-paths))
                                      zo-file-name))])
                  (cond
                    [(and zo-file-name (file-exists? zo-path))
                     (max (file-or-directory-modify-seconds p)
                          (file-or-directory-modify-seconds zo-file-name))]
                    [else
                     (file-or-directory-modify-seconds p)])))]
             [(null? p-eles) 
              ;; this case shouldn't happen... I think.
              (c-loop (cdr paths))]
             [else
              (cond
                [(equal? (car p-eles) (car collects-eles))
                 (i-loop (cdr collects-eles) (cdr p-eles))]
                [else 
                 (c-loop (cdr paths))])]))]))))

(define (trace-printf fmt . args)
  (let ([t (trace)])
    (unless (eq? t void)
      (t (string-append (indent) (apply format fmt args))))))

(define (get-deps code path)
  (filter-map (lambda (x)
                (let ([r (resolve-module-path-index x path)])
                  (and (path? r) (path->bytes r))))
              (append-map cdr (module-compiled-imports code))))

(define (get-compilation-dir+name mode path)
  (let-values ([(base name must-be-dir?) (split-path path)])
    (values (if (eq? 'relative base) mode (build-path base mode))
            name)))

(define (get-compilation-path mode path)
  (let-values ([(dir name) (get-compilation-dir+name mode path)])
    (build-path dir name)))

(define (get-compilation-dir mode path)
  (let-values ([(base name-suffix must-be-dir?) (split-path path)])
    (if (eq? 'relative base) mode (build-path base mode))))

(define (touch path)
  (close-output-port (open-output-file path #:exists 'append)))

(define (try-file-time path)
  ;; might be better to use a `with-handlers'
  (and (file-exists? path) (file-or-directory-modify-seconds path)))

(define (try-delete-file path)
  ;; Attempt to delete, but give up if it doesn't work:
  (with-handlers ([exn:fail:filesystem? void])
    (trace-printf "deleting: ~a" path)
    (delete-file path)))

(define (compilation-failure mode path zo-name date-path reason)
  (try-delete-file zo-name)
  (trace-printf "failure"))

;; with-compile-output : path (output-port -> alpha) -> alpha
;;  Open path for writing, and arranges to delete path if there's
;;  an exception. Breaks are managed so that the port is reliably
;;  closed and the file is reliably deleted if there's a break
(define (with-compile-output path proc)
  (let ([bp (current-break-parameterization)])
    (with-handlers ([void (lambda (exn) (try-delete-file path) (raise exn))])
      (let ([out (open-output-file path #:exists 'truncate/replace)])
        (dynamic-wind
          void
          (lambda ()
            (call-with-break-parameterization bp (lambda () (proc out))))
          (lambda ()
            (close-output-port out)))))))

(define (write-deps code mode path external-deps reader-deps)
  (let ([dep-path (path-add-suffix (get-compilation-path mode path) #".dep")]
        [deps (remove-duplicates (append (get-deps code path)
                                         reader-deps))]
        [external-deps (remove-duplicates external-deps)])
    (with-compile-output dep-path
      (lambda (op)
        (write `(,(version)
                 ,@(map path->main-collects-relative deps)
                 ,@(map (lambda (x)
                          (cons 'ext (path->main-collects-relative x)))
                        external-deps))
               op)
        (newline op)))))

(define (format-time sec)
  (let ([d (seconds->date sec)])
    (format "~a-~a-~a ~a:~a:~a"
            (date-year d) (date-month d) (date-day d)
            (date-hour d) (date-minute d) (date-second d))))

(define (verify-times ss-name zo-name)
  (define ss-sec (try-file-time ss-name)) ; should exist
  (define zo-sec (try-file-time zo-name))
  (cond [(not ss-sec) (error 'compile-zo "internal error")]
        [(not zo-sec) (error 'compile-zo "failed to create .zo file (~a) for ~a"
                             zo-name ss-name)]
        [(< zo-sec ss-sec) (error 'compile-zo
                                  "date for newly created .zo file (~a @ ~a) ~
                                   is before source-file date (~a @ ~a)~a"
                                  zo-name (format-time zo-sec)
                                  ss-name (format-time ss-sec)
                                  (if (> ss-sec (current-seconds))
                                    ", which appears to be in the future"
                                    ""))]))

(define-struct ext-reader-guard (proc top)
  #:property prop:procedure (struct-field-index proc))
(define-struct file-dependency (path) #:prefab)

(define (compile-zo* mode path read-src-syntax zo-name)
  ;; External dependencies registered through reader guard and
  ;; accomplice-logged events:
  (define external-deps null)
  (define reader-deps null)
  (define deps-sema (make-semaphore 1))
  (define done-key (gensym))
  (define (external-dep! p)
    (call-with-semaphore
     deps-sema
     (lambda ()
       (set! external-deps (cons (path->bytes p) external-deps)))))
  (define (reader-dep! p)
    (call-with-semaphore
     deps-sema
     (lambda ()
       (set! reader-deps (cons (path->bytes p) reader-deps)))))

  ;; Set up a logger to receive and filter accomplice events:
  (define accomplice-logger (make-logger))
  (define log-th
    (let ([orig-log (current-logger)]
          [receiver (make-log-receiver accomplice-logger 'info)])
      (thread (lambda ()
                (let loop ()
                  (let ([l (sync receiver)])
                    (unless (eq? (vector-ref l 2) done-key)
                      (if (and (eq? (vector-ref l 0) 'info)
                               (file-dependency? (vector-ref l 2))
                               (path? (file-dependency-path (vector-ref l 2))))
                        (external-dep! (file-dependency-path (vector-ref l 2)))
                        (log-message orig-log (vector-ref l 0) (vector-ref l 1)
                                     (vector-ref l 2)))
                      (loop))))))))

  ;; Compile the code:
  (define code
    (parameterize ([current-reader-guard
                    (let* ([rg (current-reader-guard)]
                           [rg (if (ext-reader-guard? rg)
                                 (ext-reader-guard-top rg)
                                 rg)])
                      (make-ext-reader-guard
                       (lambda (d)
                         ;; Start by calling the top installed guard to
                         ;; transform the module path, avoiding redundant
                         ;; dependencies by avoiding accumulation of these
                         ;; guards.
                         (let ([d (rg d)])
                           (when (module-path? d)
                             (let ([p (resolved-module-path-name
                                       (module-path-index-resolve
                                        (module-path-index-join d #f)))])
                               (when (path? p) (reader-dep! p))))
                           d))
                       rg))]
                   [current-logger accomplice-logger])
      (get-module-code path mode compile
                       (lambda (a b) #f) ; extension handler
                       #:source-reader read-src-syntax)))
  (define code-dir (get-compilation-dir mode path))

  ;; Wait for accomplice logging to finish:
  (log-message accomplice-logger 'info "stop" done-key)
  (sync log-th)

  ;; Write the code and dependencies:
  (when code
    (make-directory* code-dir)
    (with-compile-output zo-name
      (lambda (out)
        (with-handlers ([exn:fail?
                         (lambda (ex)
                           (close-output-port out)
                           (compilation-failure mode path zo-name #f
                                                (exn-message ex))
                           (raise ex))])
          (parameterize ([current-write-relative-directory
                          (let-values ([(base name dir?) (split-path path)])
                            (if (eq? base 'relative)
                              (current-directory)
                              (path->complete-path base (current-directory))))])
            (write code out)))
        ;; redundant, but close as early as possible:
        (close-output-port out)
        ;; Note that we check time and write .deps before returning from
        ;; with-compile-output...
        (verify-times path zo-name)
        (write-deps code mode path external-deps reader-deps)))))

(define depth (make-parameter 0))

(define (compile-zo mode path read-src-syntax)
  ((manager-compile-notify-handler) path)
  (trace-printf "compiling: ~a" path)
  (parameterize ([indent (string-append "  " (indent))])
    (let* ([zo-name (path-add-suffix (get-compilation-path mode path) #".zo")]
           [zo-exists? (file-exists? zo-name)])
      (if (and zo-exists? (trust-existing-zos))
<<<<<<< HEAD
        (touch zo-name)
        (begin (when zo-exists? (delete-file zo-name))
               (with-handlers
                   ([exn:get-module-code?
                     (lambda (ex)
                       (compilation-failure mode path zo-name
                                            (exn:get-module-code-path ex)
                                            (exn-message ex))
                       (raise ex))])
                 (compile-zo* mode path read-src-syntax zo-name))))))
=======
          (touch zo-name)
          (begin (when zo-exists? (delete-file zo-name))
                 (log-info (format "cm: ~acompiling ~a" 
                                   (build-string 
                                    (depth)
                                    (λ (x) (if (= 2 (modulo x 3)) #\| #\space)))
                                   path))
                 (parameterize ([depth (+ (depth) 1)])
                   (with-handlers
                       ([exn:get-module-code?
                         (lambda (ex)
                           (compilation-failure mode path zo-name
                                                (exn:get-module-code-path ex)
                                                (exn-message ex))
                           (raise ex))])
                     (compile-zo* mode path read-src-syntax zo-name)))))))
>>>>>>> d1dc3faa
  (trace-printf "end compile: ~a" path))

(define (get-compiled-time mode path)
  (define-values (dir name) (get-compilation-dir+name mode path))
  (or (try-file-time (build-path dir "native" (system-library-subpath)
                                 (path-add-suffix name (system-type
                                                        'so-suffix))))
      (try-file-time (build-path dir (path-add-suffix name #".zo")))
      -inf.0))

(define (compile-root mode path0 up-to-date read-src-syntax)
  (define path (simplify-path (cleanse-path path0)))
  (define (read-deps)
    (with-handlers ([exn:fail:filesystem? (lambda (ex) (list (version)))])
      (call-with-input-file
          (path-add-suffix (get-compilation-path mode path) #".dep")
        read)))
  (define (do-check)
    (define path-zo-time (get-compiled-time mode path))
    (define path-time (try-file-time path))
    (cond
      [(not path-time)
       (trace-printf "~a does not exist" path)
       path-zo-time]
      [else
       (cond
         [(> path-time path-zo-time)
          (trace-printf "newer src...")
          (compile-zo mode path read-src-syntax)]
         [else
          (let ([deps (read-deps)])
            (cond
              [(not (and (pair? deps) (equal? (version) (car deps))))
               (trace-printf "newer version...")
               (compile-zo mode path read-src-syntax)]
              [(ormap
                (lambda (p)
                  ;; (cons 'ext rel-path) => a non-module file (check date)
                  ;; rel-path => a module file name (check transitive dates)
                  (define ext? (and (pair? p) (eq? 'ext (car p))))
                  (define d (main-collects-relative->path (if ext? (cdr p) p)))
                  (define t
                    (if ext?
                      (try-file-time d)
                      (compile-root mode d up-to-date read-src-syntax)))
                  (and t (> t path-zo-time)
                       (begin (trace-printf "newer: ~a (~a > ~a)..."
                                            d t path-zo-time)
                              #t)))
                (cdr deps))
               (compile-zo mode path read-src-syntax)]))])
       (let ([stamp (get-compiled-time mode path)])
         (hash-set! up-to-date path stamp)
         stamp)]))
  (or (and up-to-date (hash-ref up-to-date path #f))
      (begin (trace-printf "checking: ~a" path)
             (do-check))))

(define (managed-compile-zo zo [read-src-syntax read-syntax])
  ((make-caching-managed-compile-zo read-src-syntax) zo))

(define (make-caching-managed-compile-zo [read-src-syntax read-syntax])
  (let ([cache (make-hash)])
    (lambda (zo)
      (parameterize ([current-load/use-compiled
                      (make-compilation-manager-load/use-compiled-handler/table
                       cache)])
        (compile-root (car (use-compiled-file-paths))
                      (path->complete-path zo)
                      cache read-src-syntax)
        (void)))))

(define (make-compilation-manager-load/use-compiled-handler)
  (make-compilation-manager-load/use-compiled-handler/table (make-hash)))

(define (make-compilation-manager-load/use-compiled-handler/table cache)
  (let ([orig-eval (current-eval)]
        [orig-load (current-load)]
        [orig-registry (namespace-module-registry (current-namespace))]
        [default-handler (current-load/use-compiled)]
        [modes (use-compiled-file-paths)])
    (define (compilation-manager-load-handler path mod-name)
      (cond [(not mod-name)
             (trace-printf "skipping:  ~a mod-name ~s" path mod-name)]
<<<<<<< HEAD
            [(not (member (car modes) (use-compiled-file-paths)))
             (trace-printf "skipping:  ~a compiled-paths ~s"
                           path (use-compiled-file-paths))]
=======
            [(not (file-exists? path))
             (trace-printf "skipping:  ~a file does not exist" path)]
            [(or (null? (use-compiled-file-paths))
                 (not (equal? (car modes)
                              (car (use-compiled-file-paths)))))
             (trace-printf "skipping:  ~a compiled-paths's first element changed; current value ~s, first element was ~s"
                           path 
                           (use-compiled-file-paths)
                           (car modes))]
>>>>>>> d1dc3faa
            [(not (eq? compilation-manager-load-handler
                       (current-load/use-compiled)))
             (trace-printf "skipping:  ~a current-load/use-compiled changed ~s"
                           path (current-load/use-compiled))]
            [(not (eq? orig-eval (current-eval)))
             (trace-printf "skipping:  ~a orig-eval ~s current-eval ~s"
                           path orig-eval (current-eval))]
            [(not (eq? orig-load (current-load)))
             (trace-printf "skipping:  ~a orig-load ~s current-load ~s"
                           path orig-load (current-load))]
            [(not (eq? orig-registry
                       (namespace-module-registry (current-namespace))))
             (trace-printf "skipping:  ~a orig-registry ~s current-registry ~s"
                           path orig-registry
                           (namespace-module-registry (current-namespace)))]
            [else
             (trace-printf "processing: ~a" path)
             (compile-root (car modes) path cache read-syntax)
             (trace-printf "done: ~a" path)])
      (default-handler path mod-name))
    (when (null? modes)
      (raise-mismatch-error 'make-compilation-manager-...
                            "empty use-compiled-file-paths list: "
                            modes))
    compilation-manager-load-handler))<|MERGE_RESOLUTION|>--- conflicted
+++ resolved
@@ -266,18 +266,6 @@
     (let* ([zo-name (path-add-suffix (get-compilation-path mode path) #".zo")]
            [zo-exists? (file-exists? zo-name)])
       (if (and zo-exists? (trust-existing-zos))
-<<<<<<< HEAD
-        (touch zo-name)
-        (begin (when zo-exists? (delete-file zo-name))
-               (with-handlers
-                   ([exn:get-module-code?
-                     (lambda (ex)
-                       (compilation-failure mode path zo-name
-                                            (exn:get-module-code-path ex)
-                                            (exn-message ex))
-                       (raise ex))])
-                 (compile-zo* mode path read-src-syntax zo-name))))))
-=======
           (touch zo-name)
           (begin (when zo-exists? (delete-file zo-name))
                  (log-info (format "cm: ~acompiling ~a" 
@@ -294,7 +282,6 @@
                                                 (exn-message ex))
                            (raise ex))])
                      (compile-zo* mode path read-src-syntax zo-name)))))))
->>>>>>> d1dc3faa
   (trace-printf "end compile: ~a" path))
 
 (define (get-compiled-time mode path)
@@ -379,11 +366,6 @@
     (define (compilation-manager-load-handler path mod-name)
       (cond [(not mod-name)
              (trace-printf "skipping:  ~a mod-name ~s" path mod-name)]
-<<<<<<< HEAD
-            [(not (member (car modes) (use-compiled-file-paths)))
-             (trace-printf "skipping:  ~a compiled-paths ~s"
-                           path (use-compiled-file-paths))]
-=======
             [(not (file-exists? path))
              (trace-printf "skipping:  ~a file does not exist" path)]
             [(or (null? (use-compiled-file-paths))
@@ -393,7 +375,6 @@
                            path 
                            (use-compiled-file-paths)
                            (car modes))]
->>>>>>> d1dc3faa
             [(not (eq? compilation-manager-load-handler
                        (current-load/use-compiled)))
              (trace-printf "skipping:  ~a current-load/use-compiled changed ~s"
