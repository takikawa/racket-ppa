
(module embed-unit scheme/base
  (require scheme/unit
	   scheme/path
           scheme/file
	   scheme/port
	   scheme/promise
           syntax/moddep
           syntax/modcollapse
           xml/plist
           setup/dirs
           setup/variant
	   "embed-sig.ss"
	   "private/winicon.ss"
           "private/winsubsys.ss"
	   "private/macfw.ss"
	   "private/mach-o.ss"
	   "private/windlldir.ss"
	   "private/collects-path.ss")
  
  (provide compiler:embed@)
  
  (define-unit compiler:embed@
    (import)
    (export compiler:embed^)
    
    (define (embedding-executable-is-directory? mred?)
      #f)
    
    (define (embedding-executable-is-actually-directory? mred?)
      (and mred? (eq? 'macosx (system-type))))
    
    (define (embedding-executable-put-file-extension+style+filters mred?)
      (case (system-type)
        [(windows) (values "exe" null '(("Executable" "*.exe")))]
        [(macosx) (if mred?
                      (values "app" '(enter-packages) '(("App" "*.app")))
                      (values #f null null))]
        [else (values #f null null)]))
    
    (define (embedding-executable-add-suffix path mred?)
      (let* ([path (if (string? path)
                       (string->path path)
                       path)]
             [fixup (lambda (re sfx)
                      (if (regexp-match re (path->bytes path))
                          path
                          (path-replace-suffix path sfx)))])
        (case (system-type)
          [(windows) (fixup #rx#"[.][eE][xX][eE]$" #".exe")]
          [(macosx) (if mred?
                        (fixup #rx#"[.][aA][pP][pP]$" #".app")
                        path)]
          [else path])))
    
    (define (mac-dest->executable dest mred?)
      (if mred?
          (let-values ([(base name dir?) (split-path dest)])
            (build-path dest
                        "Contents" "MacOS"
                        (path-replace-suffix name #"")))
          dest))
    
    ;; Find executable relative to the "mzlib"
    ;; collection.
    (define (find-exe mred? variant)
      (let* ([base (if mred?
                       (find-gui-bin-dir)
                       (find-console-bin-dir))]
             [fail
              (lambda ()
                (error 'create-embedding-executable
                       "can't find ~a executable for variant ~a"
                       (if mred? "GRacket" "Racket")
                       variant))])
        (let ([exe (build-path
                    base
                    (case (system-type)
                      [(macosx)
                       (cond
                         [(not mred?)
                          ;; Need Racket:
                          (string-append "racket" (variant-suffix variant #f))]
                         [mred?
                          ;; Need GRacket:
                          (let ([sfx (variant-suffix variant #t)])
                            (build-path (format "GRacket~a.app" sfx)
                                        "Contents" "MacOS" 
                                        (format "GRacket~a" sfx)))])]
                      [(windows)
                       (format "~a~a.exe" (if mred?
                                              "Gracket"
                                              "Racket")
                               (variant-suffix variant #t))]
                      [(unix)
                       (format "~a~a" (if mred?
                                          "gracket"
                                          "racket")
                               (variant-suffix variant #f))]))])
          (unless (or (file-exists? exe)
                      (directory-exists? exe))
            (fail))
          exe)))
    
    (define exe-suffix?
      (delay (equal? #"i386-cygwin" (path->bytes (system-library-subpath)))))
    
    ;; Find the magic point in the binary:
    (define (find-cmdline what rx)
      (let ([m (regexp-match-positions rx (current-input-port))])
        (if m
            (caar m)
            (error 
             'create-embedding-executable
             (format
              "can't find ~a position in executable"
              what)))))
    
    
    (define (relativize exec-name dest adjust)
      (let ([p (find-relative-path
                (let-values ([(dir name dir?) (split-path 
                                               (normal-case-path
                                                (normalize-path dest)))])
                  dir)
                (normal-case-path (normalize-path exec-name)))])
        (if (relative-path? p)
            (adjust p)
            p)))
    
    ;; ;;;;;;;;;;;;;;;;;;;;;;;;;;;;;;;;;;;;;;;;
    
    (define (prepare-macosx-mred exec-name dest aux variant)
      (let* ([name (let-values ([(base name dir?) (split-path dest)])
                     (path-replace-suffix name #""))]
             [src (collection-file-path "Starter.app" "launcher")]
             [creator (let ([c (assq 'creator aux)])
                        (or (and c
                                 (cdr c))
                            "MrSt"))]
             [file-types (let ([m (assq 'file-types aux)])
                           (and m
                                (pair? (cdr m))
                                (cdr m)))]
             [uti-exports (let ([m (assq 'uti-exports aux)])
                            (and m
                                 (pair? (cdr m))
                                 (cdr m)))]
             [resource-files (let ([m (assq 'resource-files aux)])
                               (and m
                                    (cdr m)))])
        (when creator
          (unless (and (string? creator) (= 4 (string-length creator)))
            (error 'make-executable "creator is not a 4-character string: ~e" creator)))
        (when file-types
          (unless (and (list? file-types)
                       (andmap list? file-types)
                       (andmap (lambda (spec)
                                 (andmap (lambda (p)
                                           (and (list? p)
                                                (= 2 (length p))
                                                (string? (car p))))
                                         spec))
                               file-types))
            (error 'make-executable "bad file-types spec: ~e" file-types)))
        (when resource-files
          (unless (and (list? resource-files)
                       (andmap path-string?
                               resource-files))
            (error 'make-executable "resource-files is not a list of paths: ~e" resource-files)))
        
        (when (or (directory-exists? dest)
                  (file-exists? dest)
                  (link-exists? dest))
          (delete-directory/files dest))
        (make-directory* (build-path dest "Contents" "Resources"))
        (make-directory* (build-path dest "Contents" "MacOS"))
        (copy-file exec-name (build-path dest "Contents" "MacOS" name))
        (copy-file (build-path src "Contents" "PkgInfo")
                   (build-path dest "Contents" "PkgInfo"))
        (let ([icon (or (let ([icon (assq 'icns aux)])
                          (and icon
                               (cdr icon)))
                        (build-path src "Contents" "Resources" "Starter.icns"))])
          (copy-file icon
                     (build-path dest "Contents" "Resources" "Starter.icns")))
        (let ([orig-plist (call-with-input-file (build-path src
                                                            "Contents"
                                                            "Info.plist")
                            read-plist)]
              [plist-replace (lambda (plist . l)
                               (let loop ([plist plist][l l])
                                 (if (null? l)
                                     plist
                                     (let ([key (car l)]
                                           [val (cadr l)])
                                       (loop `(dict
                                               ,@(let loop ([c (cdr plist)])
                                                   (cond
                                                     [(null? c) (list (list 'assoc-pair key val))]
                                                     [(string=? (cadar c) key)
                                                      (cons (list 'assoc-pair key val)
                                                            (cdr c))]
                                                     [else
                                                      (cons (car c)
                                                            (loop (cdr c)))])))
                                             (cddr l))))))])
          (let* ([new-plist (plist-replace
                             orig-plist
                             
                             "CFBundleExecutable" 
                             (path->string name)
                             
                             "CFBundleSignature"
                             creator
                             
                             "CFBundleIdentifier" 
                             (format "org.racket-lang.~a" (path->string name)))]
                 [new-plist (if uti-exports
                                (plist-replace
                                 new-plist
                                 "UTExportedTypeDeclarations"
                                 (cons 'array
                                       (map (lambda (spec)
                                              (cons
                                               'dict
                                               (map (lambda (p)
                                                      (list
                                                       'assoc-pair
                                                       (car p)
                                                       (cadr p)))
                                                    spec)))
                                            uti-exports)))
                                new-plist)]
                 [new-plist (if file-types
                                (plist-replace
                                 new-plist                                 
                                 "CFBundleDocumentTypes"
                                 (cons 'array
                                       (map (lambda (spec)
                                              (cons
                                               'dict
                                               (map (lambda (p)
                                                      (list
                                                       'assoc-pair
                                                       (car p)
                                                       (cadr p)))
                                                    spec)))
                                            file-types)))                                
                                new-plist)])
            (call-with-output-file (build-path dest 
                                               "Contents" 
                                               "Info.plist")
              #:exists 'truncate
              (lambda (port)
                (write-plist new-plist port)))))
        (call-with-output-file (build-path dest 
                                           "Contents" 
                                           "PkgInfo")
          #:exists 'truncate
          (lambda (port)
            (fprintf port "APPL~a" creator)))
        (when resource-files
          (for-each (lambda (p)
                      (let-values ([(base name dir?) (split-path p)])
                        (copy-file p (build-path dest
                                                 "Contents" 
                                                 "Resources"
                                                 name))))
                    resource-files))
        (build-path dest "Contents" "MacOS" name)))
    
    (define (finish-osx-mred dest flags exec-name keep-exe? relative?)
      (call-with-output-file (build-path dest 
                                         "Contents" 
                                         "Resources" 
                                         "starter-info")
        #:exists 'truncate
        (lambda (port)
          (write-plist 
           `(dict ,@(if keep-exe?
                        `((assoc-pair "executable name"
                                      ,(path->string 
                                        (if relative?
                                            (relativize exec-name dest
                                                        (lambda (p)
                                                          (build-path 'up 'up 'up p)))
                                            exec-name))))
                        null)
                  (assoc-pair "stored arguments"
                              (array ,@flags)))
           port))))
    
    ;; ;;;;;;;;;;;;;;;;;;;;;;;;;;;;;;;;;;;;;;;;
    
    ;; Represent modules with lists starting with the filename, so we
    ;; can use assoc:
    (define (make-mod normal-file-path normal-module-path 
                      code name prefix full-name relative-mappings runtime-paths
                      actual-file-path)
      (list normal-file-path normal-module-path code
            name prefix full-name relative-mappings runtime-paths
            actual-file-path))
    
    (define (mod-file m) (car m))
    (define (mod-mod-path m) (cadr m))
    (define (mod-code m) (caddr m))
    (define (mod-name m) (list-ref m 3))
    (define (mod-prefix m) (list-ref m 4))
    (define (mod-full-name m) (list-ref m 5))
    (define (mod-mappings m) (list-ref m 6))
    (define (mod-runtime-paths m) (list-ref m 7))
    (define (mod-actual-file m) (list-ref m 8))
    
    (define (generate-prefix)
      (format "#%embedded:~a:" (gensym)))
    
    (define (normalize filename)
      (let ([f (simplify-path (cleanse-path filename))])
        ;; Use normal-case-path on just the base part, to avoid
        ;; changing the filename case (which should match the
        ;; module-name case within the file):
        (let-values ([(base name dir?) (split-path f)])
          (if (path? base)
              (build-path (normal-case-path base) name)
              f))))
    
    (define (is-lib-path? a)
      (or (and (pair? a)
               (eq? 'lib (car a)))
          (symbol? a)))

    (define (symbol-to-lib-form l)
      (if (symbol? l)
          `(lib ,(symbol->string l))
          l))
      
    (define (unix-style-split p)
      (let ([m (regexp-match #rx"^([^/]*)/(.*)$" p)])
        (if m
            (cons (cadr m) (unix-style-split (caddr m)))
            (list p))))
    
    (define (extract-last l)
      (let loop ([l l][dirs null])
        (if (null? (cdr l))
            (values (reverse dirs) (car l))
            (loop (cdr l) (cons (car l) dirs)))))
    
    (define (lib-module-filename collects-dest module-path)
      (let-values ([(dir file) 
                    (let ([s (lib-path->string module-path)])
                      (extract-last (unix-style-split s)))])
        (let ([p (build-path collects-dest
                             (apply build-path dir)
                             "compiled"
                             (path-add-suffix file #".zo"))])
          (let-values ([(base name dir?) (split-path p)])
            (make-directory* base)
            p))))

    (define (file-date f)
      (with-handlers ([exn:fail:filesystem? (lambda (x) -inf.0)])
        (file-or-directory-modify-seconds f)))
    
    (define-struct extension (path))
    
    ;; Loads module code, using .zo if there, compiling from .scm if not
    (define (get-code filename module-path codes prefixes verbose? collects-dest on-extension 
                      compiler expand-namespace get-extra-imports)
      (let ([a (assoc filename (unbox codes))])
        (if a
            ;; Already have this module. Make sure that library-referenced
            ;;  modules are consistently referenced through library paths:
            (let ([found-lib? (is-lib-path? (mod-mod-path a))]
                  [look-lib? (is-lib-path? module-path)])
              (cond
                [(and found-lib? look-lib?)
                 'ok]
                [(or found-lib? look-lib?)
                 (error 'find-module
                        "module referenced both as a library and through a path: ~a"
                        filename)]
                [else 'ok]))
            ;; First use of the module. Get code and then get code for imports.
            (begin
              (when verbose?
                (fprintf (current-error-port) "Getting ~s\n" filename))
              (let ([actual-filename filename]) ; `set!'ed below to adjust file suffix
                (let ([code (get-module-code filename
                                             "compiled"
                                             compiler
                                             (if on-extension
                                                 (lambda (f l?)
                                                   (on-extension f l?)
                                                   #f)
                                                 (lambda (file _loader?)
                                                   (if _loader?
                                                       (error 'create-embedding-executable
                                                              "cannot use a _loader extension: ~e"
                                                              file)
                                                       (make-extension file))))
                                             #:choose
                                             ;; Prefer extensions, if we're handling them:
                                             (lambda (src zo so)
                                               (set! actual-filename src) ; remember convert soure name
                                               (if on-extension
                                                   #f
                                                   (if (and (file-exists? so)
                                                            ((file-date so) . >= . (file-date zo)))
                                                       'so
                                                       #f))))]
                      [name (let-values ([(base name dir?) (split-path filename)])
                              (path->string (path-replace-suffix name #"")))]
                      [prefix (let ([a (assoc filename prefixes)])
                                (if a
                                    (cdr a)
                                    (generate-prefix)))])
                  (cond
                   [(extension? code)
                    (when verbose?
                      (fprintf (current-error-port) " using extension: ~s\n" (extension-path code)))
                    (set-box! codes
                              (cons (make-mod filename module-path code 
                                              name prefix (string->symbol
                                                           (format "~a~a" prefix name))
                                              null null
                                              actual-filename)
                                    (unbox codes)))]
                   [code
                    (let ([importss (module-compiled-imports code)])
                      (let ([all-file-imports (filter (lambda (x) 
                                                        (let-values ([(x base) (module-path-index-split x)])
                                                          (not (and (pair? x)
                                                                    (eq? 'quote (car x))))))
                                                      (apply append (map cdr importss)))]
                            [extra-paths 
                             (map symbol-to-lib-form (get-extra-imports actual-filename code))])
                        (let ([sub-files (map (lambda (i) (normalize (resolve-module-path-index i filename)))
                                              all-file-imports)]
                              [sub-paths (map (lambda (i) (collapse-module-path-index i module-path))
                                              all-file-imports)]
                              [normalized-extra-paths (map (lambda (i) (collapse-module-path i module-path))
                                                           extra-paths)]
                              [extra-files (map (lambda (i) (normalize (resolve-module-path-index (module-path-index-join i #f)
                                                                                                  filename)))
                                                extra-paths)])
                          ;; Get code for imports:
                          (for-each (lambda (sub-filename sub-path)
                                      (get-code sub-filename
                                                sub-path
                                                codes
                                                prefixes
                                                verbose?
                                                collects-dest
                                                on-extension
                                                compiler
                                                expand-namespace
                                                get-extra-imports))
                                    (append sub-files extra-files)
                                    (append sub-paths normalized-extra-paths))
                          (let ([runtime-paths
                                 (parameterize ([current-namespace expand-namespace])
                                   (eval code)
                                   (let ([module-path
                                          (if (path? module-path)
                                              (path->complete-path module-path)
                                              module-path)])
                                     (syntax-case (expand `(,#'module m mzscheme
                                                             (require (only ,module-path)
                                                                      mzlib/runtime-path)
                                                             (runtime-paths ,module-path))) (quote)
                                       [(_ m mz (#%mb rfs req (quote (spec ...))))
                                        (syntax->datum #'(spec ...))]
                                       [_else (error 'create-empbedding-executable
                                                     "expansion mismatch when getting external paths")])))])
                            (when verbose?
                              (unless (null? runtime-paths)
                                (fprintf (current-error-port) "Runtime paths for ~s: ~s\n"
                                         filename
                                         runtime-paths)))
                            (if (and collects-dest
                                     (is-lib-path? module-path))
                                ;; Install code as .zo:
                                (begin
                                  (with-output-to-file (lib-module-filename collects-dest module-path)
                                    #:exists 'truncate/replace
                                    (lambda ()
                                      (write code)))
                                  ;; Record module as copied
                                  (set-box! codes
                                            (cons (make-mod filename module-path #f
                                                            #f #f #f #f null
                                                            actual-filename)
                                                  (unbox codes))))
                                ;; Build up relative module resolutions, relative to this one,
                                ;; that will be requested at run-time.
                                (let ([mappings (map (lambda (sub-i sub-filename sub-path)
                                                       (and (not (and collects-dest
                                                                      (is-lib-path? sub-path)))
                                                            (let-values ([(path base) (module-path-index-split sub-i)])
                                                              (and base ; can be #f if path isn't relative
                                                                   (begin
                                                                     ;; Assert: base should refer to this module:
                                                                     (let-values ([(path2 base2) (module-path-index-split base)])
                                                                       (when (or path2 base2)
                                                                         (error 'embed "unexpected nested module path index")))
                                                                     (let ([m (assoc sub-filename (unbox codes))])
                                                                       (cons path (mod-full-name m))))))))
                                                     all-file-imports sub-files sub-paths)])
                                  ;; Record the module
                                  (set-box! codes
                                            (cons (make-mod filename module-path code 
                                                            name prefix (string->symbol
                                                                         (format "~a~a" prefix name))
                                                            (filter (lambda (p)
                                                                      (and p (cdr p)))
                                                                    mappings)
                                                            runtime-paths
                                                            actual-filename)
                                                  (unbox codes)))))))))]
                   [else
                    (set-box! codes
                              (cons (make-mod filename module-path code 
                                              name #f #f
                                              null null
                                              actual-filename)
                                    (unbox codes)))])))))))
    
    ;; ;;;;;;;;;;;;;;;;;;;;;;;;;;;;;;;;;;;;;;;;

    (define (compile-using-kernel e)
      (let ([ns (make-empty-namespace)])
        (namespace-attach-module (current-namespace) ''#%kernel ns)
        (parameterize ([current-namespace ns])
          (namespace-require ''#%kernel)
          (compile e))))

    ;; ;;;;;;;;;;;;;;;;;;;;;;;;;;;;;;;;;;;;;;;;

    (define (lib-path->string path)
      (cond
       [(null? (cddr path))
        (if (regexp-match #rx"^[^/]*[.]" (cadr path))
            ;; mzlib
            (string-append "mzlib/" (cadr path))
            ;; new-style
            (if (regexp-match #rx"^[^/.]*$" (cadr path))
                (string-append (cadr path) "/main.ss")
                (if (regexp-match #rx"^[^.]*$" (cadr path))
                    ;; need a suffix:
                    (string-append (cadr path) ".ss")
                    (cadr path))))]
       [else
        ;; old-style multi-string:
        (string-append (apply string-append
                              (map (lambda (s)
                                     (string-append s "/"))
                                   (cddr path)))
                       (cadr path))]))
    
    (define (make-module-name-resolver code-l)
      (let ([extensions (filter (lambda (m) (extension? (mod-code m))) code-l)])
        `(module #%resolver '#%kernel
           (let-values ([(orig) (current-module-name-resolver)]
                        [(regs) (make-hasheq)]
                        [(mapping-table) (quote
                                          ,(map
                                            (lambda (m)
                                              `(,(mod-full-name m)
                                                ,(mod-mappings m)))
                                            code-l))]
                        [(library-table) (quote
                                          ,(filter values
                                                   (map (lambda (m)
                                                          (let ([path (mod-mod-path m)])
                                                            (cond
                                                             [(and (pair? path)
                                                                   (eq? 'lib (car path)))
                                                              (cons (lib-path->string path)
                                                                    (mod-full-name m))]
                                                             [(and (pair? path)
                                                                   (eq? 'planet (car path)))
                                                              ;; Normalize planet path
                                                              (cons (collapse-module-path path current-directory)
                                                                    (mod-full-name m))]
                                                             [else #f])))
                                                        code-l)))])
             (hash-set! regs 
                        (namespace-module-registry (current-namespace))
                        (vector mapping-table library-table))
             (letrec-values ([(embedded-resolver)
                              (case-lambda 
                               [(name)
                                ;; a notification; if the name matches one of our special names,
                                ;; assume that it's from a namespace that has the declaration
                                ;; [it would be better if the noritifer told us the source]
                                (let-values ([(name) (if name (resolved-module-path-name name) #f)])
                                  (let-values ([(a) (assq name mapping-table)])
                                    (if a
                                        (let-values ([(vec) (hash-ref regs (namespace-module-registry (current-namespace))
                                                                      (lambda ()
                                                                        (let-values ([(vec) (vector null null)])
                                                                          (hash-set! regs (namespace-module-registry (current-namespace)) vec)
                                                                          vec)))])
                                          ;; add mapping:
                                          (vector-set! vec 0 (cons a (vector-ref vec 0)))
                                          ;; add library mappings:
                                          (vector-set! vec 1 (append 
                                                              (letrec-values ([(loop)
                                                                               (lambda (l)
                                                                                 (if (null? l)
                                                                                     null
                                                                                     (if (eq? (cdar l) name)
                                                                                         (cons (car l) (loop (cdr l)))
                                                                                         (loop (cdr l)))))])
                                                                (loop library-table))
                                                              (vector-ref vec 1))))
                                        (void))))
                                (orig name)]
                               [(name rel-to stx)
                                (embedded-resolver name rel-to stx #t)]
                               [(name rel-to stx load?)
                                (if (not (module-path? name))
                                    ;; Bad input
                                    (orig name rel-to stx load?)
                                    (let-values ([(table-vec) (hash-ref regs (namespace-module-registry (current-namespace)) #f)])
                                      (if (not table-vec)
                                          ;; No mappings in this registry
                                          (orig name rel-to stx load?)
                                          (let-values ([(mapping-table) (vector-ref table-vec 0)]
                                                       [(library-table) (vector-ref table-vec 1)])
                                            ;; Have a relative mapping?
                                            (let-values ([(a) (if rel-to
                                                                  (assq (resolved-module-path-name rel-to) mapping-table)
                                                                  #f)]
                                                         [(ss->rkt)
                                                          (lambda (s)
                                                            (regexp-replace #rx"[.]ss$" s ".rkt"))])
                                              (if a
                                                  (let-values ([(a2) (assoc name (cadr a))])
                                                    (if a2
                                                        (make-resolved-module-path (cdr a2))
                                                        ;; No relative mapping found (presumably a lib)
                                                        (orig name rel-to stx load?)))
                                                  (let-values ([(lname)
                                                                ;; normalize `lib' to single string (same as lib-path->string):
                                                                (let-values ([(name)
                                                                              (if (symbol? name)
                                                                                  (list 'lib (symbol->string name))
                                                                                  name)])
                                                                  (if (pair? name)
                                                                      (if (eq? 'lib (car name))
                                                                          (if (null? (cddr name))
                                                                              (if (regexp-match #rx"^[^/]*[.]" (cadr name))
                                                                                  ;; mzlib
                                                                                  (string-append "mzlib/" (ss->rkt (cadr name)))
                                                                                  ;; new-style
                                                                                  (if (regexp-match #rx"^[^/.]*$" (cadr name))
                                                                                      (string-append (cadr name) "/main.rkt")
                                                                                      (if (regexp-match #rx"^[^.]*$" (cadr name))
                                                                                          ;; need a suffix:
                                                                                          (string-append (cadr name) ".rkt")
                                                                                          (ss->rkt (cadr name)))))
                                                                              ;; old-style multi-string
                                                                              (string-append (apply string-append
                                                                                                    (map (lambda (s)
                                                                                                           (string-append s "/"))
                                                                                                         (cddr name)))
                                                                                             (ss->rkt (cadr name))))
                                                                          (if (eq? 'planet (car name))
<<<<<<< HEAD
                                                                              (if (null? (cddr name))
                                                                                  ;; need to normalize:
                                                                                  (let-values ([(s) (if (symbol? (cadr name))
                                                                                                        (symbol->string (cadr name))
                                                                                                        (cadr name))])
                                                                                    (letrec-values ([(split)
                                                                                                     (lambda (s rx suffix-after)
                                                                                                       (let-values ([(m) (regexp-match-positions 
                                                                                                                          rx
                                                                                                                          s)])
                                                                                                         (if m
                                                                                                             (cons (substring s 0 (caar m))
                                                                                                                   (split (substring s (cdar m))
                                                                                                                          rx 
                                                                                                                          (- suffix-after 1)))
                                                                                                             (list
                                                                                                              (if (suffix-after . <= . 0)
                                                                                                                  (if (regexp-match? #rx"[.]" s)
                                                                                                                      s
                                                                                                                      (string-append s ".rkt"))
                                                                                                                  s)))))]
                                                                                                    [(last-of)
                                                                                                     (lambda (l)
                                                                                                       (if (null? (cdr l))
                                                                                                           (car l)
                                                                                                           (last-of (cdr l))))]
                                                                                                    [(not-last)
                                                                                                     (lambda (l)
                                                                                                       (if (null? (cdr l))
                                                                                                           null
                                                                                                           (cons (car l) (not-last (cdr l)))))])
=======
                                                                              (letrec-values ([(split)
                                                                                               (lambda (s rx suffix-after)
                                                                                                 (let-values ([(m) (regexp-match-positions 
                                                                                                                    rx
                                                                                                                    s)])
                                                                                                   (if m
                                                                                                       (cons (substring s 0 (caar m))
                                                                                                             (split (substring s (cdar m))
                                                                                                                    rx 
                                                                                                                    (- suffix-after 1)))
                                                                                                       (list
                                                                                                        (if (suffix-after . <= . 0)
                                                                                                            (if (regexp-match? #rx"[.]" s)
                                                                                                                s
                                                                                                                (string-append s ".rkt"))
                                                                                                            s)))))]
                                                                                              [(last-of)
                                                                                               (lambda (l)
                                                                                                 (if (null? (cdr l))
                                                                                                     (car l)
                                                                                                     (last-of (cdr l))))]
                                                                                              [(not-last)
                                                                                               (lambda (l)
                                                                                                 (if (null? (cdr l))
                                                                                                     null
                                                                                                     (cons (car l) (not-last (cdr l)))))])
                                                                                (if (null? (cddr name))
                                                                                    ;; need to normalize:
                                                                                    (let-values ([(s) (if (symbol? (cadr name))
                                                                                                          (symbol->string (cadr name))
                                                                                                          (cadr name))])
>>>>>>> 371b00af
                                                                                      (let-values ([(parts) (split s #rx"/" 2)])
                                                                                        (let-values ([(vparts) (split (cadr parts) #rx":" +inf.0)])
                                                                                          (cons 'planet
                                                                                                (cons (if (null? (cddr parts))
                                                                                                          "main.rkt"
                                                                                                          (ss->rkt (last-of parts)))
                                                                                                      (cons
                                                                                                       (cons 
                                                                                                        (car parts) 
                                                                                                        (cons (string-append (car vparts) 
                                                                                                                             ".plt")
                                                                                                              (if (null? (cddr parts))
                                                                                                                  null
                                                                                                                  ;; FIXME: finish version parse:
                                                                                                                  (cdddr parts))))
                                                                                                       (if (null? (cddr parts))
                                                                                                           null
                                                                                                           (not-last (cddr parts)))))))))
                                                                                  ;; already in long form; move subcollects to end:
                                                                                  (let-values ([(s) (cadr name)])
                                                                                    (let-values ([(parts) (split s #rx"/" +inf.0)])
                                                                                      (if (= 1 (length parts))
                                                                                          (list* 'planet
                                                                                                 (ss->rkt (cadr name))
                                                                                                 (cddr name))
                                                                                          (list* 'planet
                                                                                                 (ss->rkt (last-of parts))
                                                                                                 (caddr name)
                                                                                                 (append
                                                                                                  (cdddr name)
                                                                                                  (not-last parts))))))))
                                                                              #f))
                                                                      #f))]
                                                               [(planet-match?)
                                                                (lambda (a b)
                                                                  (if (equal? (cons (car a) (cddr a))
                                                                              (cons (car b) (cddr b)))
                                                                      (let-values ([(a) (cadr a)]
                                                                                   [(b) (cadr b)])
                                                                        (if (equal? (car a) (car b))
                                                                            (if (equal? (cadr a) (cadr b))
                                                                                ;; Everything matches up to the version...
                                                                                ;; FIXME: check version. (Since the version isn't checked,
                                                                                ;; this currently works only when a single version of the
                                                                                ;; package is used in the executable.)
                                                                                #t
                                                                                #f)
                                                                            #f))
                                                                      #f))])
                                                    ;; A library mapping that we have? 
                                                    (let-values ([(a3) (if lname
                                                                           (if (string? lname)
                                                                               ;; lib
                                                                               (assoc lname library-table)
                                                                               ;; planet
                                                                               (ormap (lambda (e)
                                                                                        (if (string? (car e))
                                                                                            #f
                                                                                            (if (planet-match? (cdar e) (cdr lname))
                                                                                                e
                                                                                                #f)))
                                                                                      library-table))
                                                                           #f)])
                                                      (if a3
                                                          ;; Have it:
                                                          (make-resolved-module-path (cdr a3))
                                                          ;; Let default handler try:
                                                          (orig name rel-to stx load?))))))))))])])
               (current-module-name-resolver embedded-resolver))))))

    (define (ss<->rkt path)
      (cond
       [(regexp-match? #rx#"[.]ss$" path)
        (ss<->rkt (path-replace-suffix path #".rkt"))]
       [(regexp-match? #rx#"[.]rkt$" path)
        (if (file-exists? path)
            path
            (let ([p2 (path-replace-suffix path #".ss")])
              (if (file-exists? path)
                  p2
                  path)))]
       [else path]))
    
    ;; Write a module bundle that can be loaded with 'load' (do not embed it
    ;; into an executable). The bundle is written to the current output port.
    (define (do-write-module-bundle outp verbose? modules config? literal-files literal-expressions collects-dest
                                    on-extension program-name compiler expand-namespace 
                                    src-filter get-extra-imports)
      (let* ([module-paths (map cadr modules)]
             [resolve-one-path (lambda (mp)
                                 (let ([f (resolve-module-path mp #f)])
                                   (unless f
                                     (error 'write-module-bundle "bad module path: ~e" mp))
                                   (normalize f)))]
             [files (map resolve-one-path module-paths)]
             [collapse-one (lambda (mp)
                             (collapse-module-path mp (build-path (current-directory) "dummy.rkt")))]
             [collapsed-mps (map collapse-one module-paths)]
             [prefix-mapping (map (lambda (f m)
                                    (cons f (let ([p (car m)])
                                              (cond
                                                [(symbol? p) (symbol->string p)]
                                                [(eq? p #t) (generate-prefix)]
                                                [(not p) ""]
                                                [else (error
                                                       'write-module-bundle
                                                       "bad prefix: ~e"
                                                       p)]))))
                                  files modules)]
             ;; Each element is created with `make-mod'.
             ;; As we descend the module tree, we append to the front after
             ;; loading imports, so the list in the right order.
             [codes (box null)]
             [get-code-at (lambda (f mp)
                            (get-code f mp codes prefix-mapping verbose? collects-dest
                                           on-extension compiler expand-namespace
                                           get-extra-imports))]
             [__
              ;; Load all code:
              (for-each get-code-at files collapsed-mps)]
             [config-infos (if config?
                               (let ([a (assoc (car files) (unbox codes))])
                                 (let ([info (module-compiled-language-info (mod-code a))])
                                   (and info
                                        (let ([get-info ((dynamic-require (vector-ref info 0) (vector-ref info 1))
                                                         (vector-ref info 2))])
                                          (get-info 'configure-runtime null)))))
                               null)])
        ;; Add module for runtime configuration:
        (when config-infos
          (for ([config-info (in-list config-infos)])
            (let ([mp (vector-ref config-info 0)])
              (get-code-at (resolve-one-path mp)
                           (collapse-one mp)))))
        ;; Drop elements of `codes' that just record copied libs:
        (set-box! codes (filter mod-code (unbox codes)))
        ;; Bind `module' to get started:
        (write (compile-using-kernel '(namespace-require '(only '#%kernel module))) outp)
        ;; Install a module name resolver that redirects
        ;; to the embedded modules
        (write (make-module-name-resolver (filter mod-code (unbox codes))) outp)
        (write (compile-using-kernel '(namespace-require ''#%resolver)) outp)
        ;; Write the extension table and copy module code:
        (let* ([l (reverse (unbox codes))]
               [extensions (filter (lambda (m) (extension? (mod-code m))) l)]
               [runtimes (filter (lambda (m) (pair? (mod-runtime-paths m))) l)]
               [table-mod
                (if (null? runtimes)
                    #f
                    (let* ([table-sym (module-path-index-resolve 
                                       (module-path-index-join '(lib "runtime-path-table.rkt" "mzlib" "private")
                                                               #f))]
                           [table-path (resolved-module-path-name table-sym)])
                      (assoc (normalize table-path) l)))])
          (unless (null? extensions)
            ;; The extension table:`
            (write 
             `(module #%extension-table '#%kernel
                (#%require '#%utils)
                (let-values ([(eXtEnSiOn-modules) ;; this name is magic for the exe->distribution process
                              (quote ,(map (lambda (m)
                                             (let ([p (extension-path (mod-code m))])
                                               (when verbose?
                                                 (fprintf (current-error-port) "Recording extension at ~s\n" p))
                                               (list (path->bytes p)
                                                     (mod-full-name m)
                                                     ;; The program name isn't used. It just helps ensures that
                                                     ;; there's plenty of room in the executable for patching
                                                     ;; the path later when making a distribution.
                                                     (path->bytes program-name))))
                                           extensions))])
                  (for-each (lambda (pr)
                              (current-module-declare-name (make-resolved-module-path (cadr pr)))
                              (let-values ([(p) (bytes->path (car pr))])
                                (load-extension (if (relative-path? p)
                                                    (let-values ([(d) (current-directory)])
                                                      (current-directory (find-system-path 'orig-dir))
                                                      (begin0
                                                       (let-values ([(p2) (find-executable-path (find-system-path 'exec-file) p #t)])
                                                         (if p2
                                                             p2
                                                             (path->complete-path p (current-directory))))
                                                       (current-directory d)))
                                                    p))))
                            eXtEnSiOn-modules)))
             outp)
            (write (compile-using-kernel '(namespace-require ''#%extension-table)) outp))
          ;; Runtime-path table:
          (unless (null? runtimes)
            (unless table-mod
              (error 'create-embedding-executable "cannot find module for runtime-path table"))
            (write (compile-using-kernel
                    `(current-module-declare-name (make-resolved-module-path 
                                                   ',(mod-full-name table-mod))))
                   outp)
            (write `(module runtime-path-table '#%kernel
                      (#%provide table)
                      (define-values (table)
                        (make-immutable-hash
                         (let-values ([(rUnTiMe-paths) ; this is a magic name for exe->distribution process
                                       ',(apply append
                                                (map (lambda (nc)
                                                       (map (lambda (p)
                                                              (list
                                                               (cons (mod-full-name nc)
                                                                     (if (path? p)
                                                                         (path->bytes p)
                                                                         p))
                                                               (let ([p (cond
                                                                         [(bytes? p) (bytes->path p)]
                                                                         [(and (list? p) (= 2 (length p)) 
                                                                               (eq? 'so (car p)))
                                                                          (let ([f (path-replace-suffix (cadr p) 
                                                                                                        (system-type 'so-suffix))])
                                                                            (ormap (lambda (p)
                                                                                     (let ([p (build-path p f)])
                                                                                       (and (file-exists? p)
                                                                                            p)))
                                                                                   (get-lib-search-dirs)))]
                                                                         [(and (list? p)
                                                                               (eq? 'lib (car p)))
                                                                          (let ([p (if (null? (cddr p))
                                                                                       (if (regexp-match #rx"^[^/]*[.]" (cadr p))
                                                                                           p
                                                                                           (let ([s (regexp-split #rx"/" (cadr p))])
                                                                                             (if (null? (cdr s))
                                                                                                 `(lib "main.rkt" ,(cadr p))
                                                                                                 (let ([s (reverse s)])
                                                                                                   `(lib ,(car s) ,@(reverse (cdr s)))))))
                                                                                       p)])
                                                                            (ss<->rkt
<<<<<<< HEAD
                                                                             (build-path (if (null? (cddr p))
                                                                                             (collection-path "mzlib")
                                                                                             (apply collection-path (cddr p)))
                                                                                         (cadr p))))]
=======
                                                                             (apply collection-file-path
                                                                                    (cadr p)
                                                                                    (if (null? (cddr p))
                                                                                        (list "mzlib")
                                                                                        (cddr p)))))]
>>>>>>> 371b00af
                                                                         [else p])])
                                                                 (and p
                                                                      (path->bytes 
                                                                       (if (absolute-path? p)
                                                                           p
                                                                           (build-path (path-only (mod-file nc)) p)))))
                                                               ;; As for the extension table, a placeholder to save 
                                                               ;; room likely needed by the distribution-mangler
                                                               (bytes-append #"................." (path->bytes program-name))))
                                                            (mod-runtime-paths nc)))
                                                     runtimes))])
                           rUnTiMe-paths))))
                   outp))
          ;; Copy module code:
          (for-each
           (lambda (nc)
             (unless (or (extension? (mod-code nc))
                         (eq? nc table-mod))
               (when verbose?
                 (fprintf (current-error-port) "Writing module from ~s\n" (mod-file nc)))
               (write (compile-using-kernel
                       `(current-module-declare-name 
                         (make-resolved-module-path
                          ',(mod-full-name nc))))
                      outp)
               (if (src-filter (mod-actual-file nc))
                   (call-with-input-file* (mod-actual-file nc)
                     (lambda (inp)
                       (copy-port inp outp)))
                   (write (mod-code nc) outp))))
           l))
        (write (compile-using-kernel '(current-module-declare-name #f)) outp)
        ;; Remove `module' binding before we start running user code:
        (write (compile-using-kernel '(namespace-set-variable-value! 'module #f #t)) outp)
        (write (compile-using-kernel '(namespace-undefine-variable! 'module)) outp)
        (newline outp)
        (when config-infos
          (for ([config-info (in-list config-infos)])
            (let ([a (assoc (resolve-one-path (vector-ref config-info 0)) (unbox codes))])            
              (write (compile-using-kernel `((dynamic-require '',(mod-full-name a)
                                                              ',(vector-ref config-info 1))
                                             ',(vector-ref config-info 2)))
                     outp))))
        (for-each (lambda (f)
                    (when verbose?
                      (fprintf (current-error-port) "Copying from ~s\n" f))
                    (call-with-input-file* f
                      (lambda (i)
                        (copy-port i outp))))
                  literal-files)
        (for-each (lambda (v) (write v outp)) literal-expressions)))

    (define (write-module-bundle #:verbose? [verbose? #f]
                                 #:modules [modules null]
                                 #:configure-via-first-module? [config? #f]
                                 #:literal-files [literal-files null]
                                 #:literal-expressions [literal-expressions null]
                                 #:on-extension [on-extension #f]
                                 #:expand-namespace [expand-namespace (current-namespace)]
                                 #:compiler [compiler (lambda (expr)
                                                        (parameterize ([current-namespace expand-namespace])
                                                          (compile expr)))]
                                 #:src-filter [src-filter (lambda (filename) #f)]
                                 #:get-extra-imports [get-extra-imports (lambda (filename code) null)])
      (do-write-module-bundle (current-output-port) verbose? modules config? literal-files literal-expressions
                              #f ; collects-dest
                              on-extension
                              "?" ; program-name 
                              compiler expand-namespace 
                              src-filter get-extra-imports))

    
    ;; The old interface:
    (define make-embedding-executable
      (lambda (dest mred? verbose? 
                    modules 
                    literal-files literal-expression
                    cmdline
                    [aux null]
                    [launcher? #f]
                    [variant (system-type 'gc)])
        (create-embedding-executable dest
                                     #:mred? mred?
                                     #:verbose? verbose?
                                     #:modules modules
                                     #:literal-files literal-files
                                     #:literal-expression literal-expression
                                     #:cmdline cmdline
                                     #:aux aux
                                     #:launcher? launcher?
                                     #:variant variant)))
    
    ;; Use `write-module-bundle', but figure out how to put it into an executable
    (define (create-embedding-executable dest
                                         #:mred? [really-mred? #f]
                                         #:gracket? [gracket? #f]
                                         #:verbose? [verbose? #f]
                                         #:modules [modules null]
                                         #:configure-via-first-module? [config? #f]
                                         #:literal-files [literal-files null]
                                         #:literal-expression [literal-expression #f]
                                         #:literal-expressions [literal-expressions
                                                                (if literal-expression
                                                                    (list literal-expression)
                                                                    null)]
                                         #:cmdline [cmdline null]
                                         #:aux [aux null]
                                         #:launcher? [launcher? #f]
                                         #:variant [variant (system-type 'gc)]
                                         #:collects-path [collects-path #f]
                                         #:collects-dest [collects-dest #f]
                                         #:on-extension [on-extension #f]
                                         #:expand-namespace [expand-namespace (current-namespace)]
                                         #:compiler [compiler (lambda (expr)
                                                                (parameterize ([current-namespace expand-namespace])
                                                                  (compile expr)))]
                                         #:src-filter [src-filter (lambda (filename) #f)]
                                         #:get-extra-imports [get-extra-imports (lambda (filename code) null)])
      (define mred? (or really-mred? gracket?))
      (define keep-exe? (and launcher?
                             (let ([m (assq 'forget-exe? aux)])
                               (or (not m)
                                   (not (cdr m))))))
      (define unix-starter? (and (eq? (system-type) 'unix)
                                 (let ([m (assq 'original-exe? aux)])
                                   (or (not m)
                                       (not (cdr m))))))
      (define long-cmdline? (or (eq? (system-type) 'windows)
                                (and mred? (eq? 'macosx (system-type)))
                                unix-starter?))
      (define relative? (let ([m (assq 'relative? aux)])
                          (and m (cdr m))))
      (define collects-path-bytes (collects-path->bytes 
                                   ((if (and mred?
                                             (eq? 'macosx (system-type)))
                                        mac-mred-collects-path-adjust
                                        values)
                                    collects-path)))
      (define word-size (if (fixnum? (expt 2 32)) 8 4))
      (unless (or long-cmdline?
                  ((apply +
                          (map (lambda (s)
                                 (+ word-size (bytes-length (string->bytes/utf-8 s))))
                               cmdline)) . < . 80))
        (error 'create-embedding-executable "command line too long: ~e" cmdline))
      (check-collects-path 'create-embedding-executable collects-path collects-path-bytes)
      (let ([exe (find-exe mred? variant)])
        (when verbose?
          (fprintf (current-error-port) "Copying to ~s\n" dest))
        (let-values ([(dest-exe orig-exe osx?)
                      (cond
                        [(and mred? (eq? 'macosx (system-type)))
                         (values (prepare-macosx-mred exe dest aux variant) #f #t)]
                        [unix-starter?
                         (let ([starter (build-path (find-lib-dir) 
                                                    (if (force exe-suffix?)
                                                        "starter.exe"
                                                        "starter"))])
                           (when (or (file-exists? dest)
                                     (directory-exists? dest)
                                     (link-exists? dest))
                             (delete-file dest))
                           (copy-file starter dest)
                           (values dest starter #f))]
                        [else
                         (when (or (file-exists? dest)
                                   (directory-exists? dest)
                                   (link-exists? dest))
                           ;; Delete-file isn't enough if the target
                           ;;  is supposed to be a directory. But
                           ;;  currently, that happens only for GRacket 
                           ;;  on Mac OS X, which is handles above.
                           (delete-file dest))
                         (copy-file exe dest)
                         (values dest exe #f)])])
          (with-handlers ([void (lambda (x)
                                  (if osx?
                                      (when (directory-exists? dest)
                                        (delete-directory/files dest))
                                      (when (file-exists? dest)
                                        (delete-file dest)))
                                  (raise x))])
            (when (and (eq? 'macosx (system-type))
                       (not unix-starter?))
              (let ([m (assq 'framework-root aux)])
                (if m
                    (when (cdr m)
                      (update-framework-path (cdr m) 
                                             (mac-dest->executable dest mred?)
                                             mred?))
                    ;; Check whether we need an absolute path to frameworks:
                    (let ([dest (mac-dest->executable dest mred?)])
                      (when (regexp-match #rx"^@executable_path" 
                                          (get-current-framework-path dest 
                                                                      (if mred?
                                                                          "GRacket"
                                                                          "Racket")))
                        (update-framework-path (string-append
                                                (path->string (find-lib-dir))
                                                "/")
                                               dest
                                               mred?))))))
            (when (eq? 'windows (system-type))
              (let ([m (assq 'dll-dir aux)])
                (if m
                    (when (cdr m)
                      (update-dll-dir dest (cdr m)))
                    ;; Check whether we need an absolute path to DLLs:
                    (let ([dir (get-current-dll-dir dest)])
                      (when (relative-path? dir)
                        (let-values ([(orig-dir name dir?) (split-path 
                                                            (path->complete-path orig-exe))])
                          (update-dll-dir dest (build-path orig-dir dir))))))))
            (let ([write-module
                   (lambda (s)
                     (do-write-module-bundle s
                                             verbose? modules config? literal-files literal-expressions collects-dest
                                             on-extension
                                             (file-name-from-path dest)
                                             compiler
                                             expand-namespace
                                             src-filter
                                             get-extra-imports))])
              (let-values ([(start end)
                            (if (and (eq? (system-type) 'macosx)
                                     (not unix-starter?))
                                ;; For Mach-O, we know how to add a proper segment
                                (let ([s (open-output-bytes)])
                                  (write-module s)
                                  (let ([s (get-output-bytes s)])
                                    (let ([start (add-plt-segment dest-exe s)])
                                      (values start
                                              (+ start (bytes-length s))))))
                                ;; Other platforms: just add to the end of the file:
                                (let ([start (file-size dest-exe)])
                                  (call-with-output-file* dest-exe write-module 
                                                          #:exists 'append)
                                  (values start (file-size dest-exe))))])
                (when verbose?
                  (fprintf (current-error-port) "Setting command line\n"))
                (let ([start-s (number->string start)]
                      [end-s (number->string end)])
                  (let ([full-cmdline (append
                                       (if launcher?
                                           (if (and (eq? 'windows (system-type))
                                                    keep-exe?)
                                               ;; argv[0] replacement:
                                               (list (path->string 
                                                      (if relative?
                                                          (relativize exe dest-exe values)
                                                          exe)))
                                               ;; No argv[0]:
                                               null)
                                           (list "-k" start-s end-s))
                                       cmdline)])
                    (when collects-path-bytes
                      (when verbose?
                        (fprintf (current-error-port) "Setting collection path\n"))
                      (set-collects-path dest-exe collects-path-bytes))
                    (cond
                      [osx?
                       (finish-osx-mred dest full-cmdline exe keep-exe? relative?)]
                      [unix-starter?
                       (let ([numpos (with-input-from-file dest-exe 
                                       (lambda () (find-cmdline 
                                                   "configuration"
                                                   #"cOnFiG:")))]
                             [typepos (and (or mred? (eq? variant '3m))
                                           (with-input-from-file dest-exe 
                                             (lambda () (find-cmdline 
                                                         "exeuctable type"
                                                         #"bINARy tYPe:"))))]
                             [cmdline
                              (apply bytes-append
                                     (map (lambda (s)
                                            (bytes-append 
                                             (cond
                                               [(path? s) (path->bytes s)]
                                               [else (string->bytes/locale s)])
                                             #"\0"))
                                          (append
                                           (list (if relative?
                                                     (relativize exe dest-exe values)
                                                     exe)
                                                 (let ([dir (find-dll-dir)])
                                                   (if dir
                                                       (if relative?
                                                           (relativize dir dest-exe values)
                                                           dir)
                                                       "")))
                                           full-cmdline)))]
                             [out (open-output-file dest-exe #:exists 'update)])
                         (let ([cmdline-end (+ end (bytes-length cmdline))]
                               [write-num (lambda (n)
                                            (write-bytes (integer->integer-bytes n 4 #t #f) out))])
                           (dynamic-wind
                            void
                            (lambda ()
                              (when typepos
                                (when mred?
                                  (file-position out (+ typepos 13))
                                  (write-bytes #"r" out))
                                (when (eq? variant '3m)
                                  (file-position out (+ typepos 15))
                                  (write-bytes #"3" out))
                                (flush-output out))
                              (file-position out (+ numpos 7))
                              (write-bytes #"!" out)
                              (write-num start)
                              (write-num end)
                              (write-num cmdline-end)
                              (write-num (length full-cmdline))
                              (write-num (if mred? 1 0))
                              (flush-output out)
                              (file-position out end)
                              (write-bytes cmdline out)
                              (flush-output out))
                            (lambda ()
                              (close-output-port out)))))]
                      [else
                       (let ([cmdpos (with-input-from-file dest-exe 
                                       (lambda () (find-cmdline 
                                                   "cmdline"
                                                   #"\\[Replace me for EXE hack")))]
                             [anotherpos (and mred?
                                              (eq? 'windows (system-type))
                                              (let ([m (assq 'single-instance? aux)])
                                                (and m (not (cdr m))))
                                              (with-input-from-file dest-exe 
                                                (lambda () (find-cmdline 
                                                            "instance-check"
                                                            #"yes, please check for another"))))]
                             [out (open-output-file dest-exe #:exists 'update)])
                         (dynamic-wind
                          void
                          (lambda ()
                            (when anotherpos
                              (file-position out anotherpos)
                              (write-bytes #"no," out))
                            (if long-cmdline?
                                ;; write cmdline at end:
                                (file-position out end)
                                (begin
                                  ;; write (short) cmdline in the normal position:
                                  (file-position out cmdpos)
                                  (display "!" out)))
                            (for-each
                             (lambda (s)
                               (fprintf out "~a~a~c"
                                        (integer->integer-bytes 
                                         (add1 (bytes-length (string->bytes/utf-8 s)) )
                                         4 #t #f)
                                        s
                                        #\000))
                             full-cmdline)
                            (display "\0\0\0\0" out)
                            (when long-cmdline?
                              ;; cmdline written at the end;
                              ;; now put forwarding information at the normal cmdline pos
                              (let ([new-end (file-position out)])
                                (file-position out cmdpos)
                                (fprintf out "~a...~a~a"
                                         (if keep-exe? "*" "?")
                                         (integer->integer-bytes end 4 #t #f)
                                         (integer->integer-bytes (- new-end end) 4 #t #f)))))
                          (lambda ()
                            (close-output-port out)))
                         (let ([m (and (eq? 'windows (system-type))
                                       (assq 'ico aux))])
                           (when m
                             (install-icon dest-exe (cdr m))))
                         (let ([m (and (eq? 'windows (system-type))
                                       (assq 'subsystem aux))])
                           (when m
                             (set-subsystem dest-exe (cdr m)))))])))))))))
    
    ;; For Mac OS X GRacket, the actual executable is deep inside the
    ;;  nominal executable bundle
    (define (mac-mred-collects-path-adjust p)
      (cond
        [(not p) #f]
        [(list? p) (map mac-mred-collects-path-adjust p)]
        [(relative-path? p) (build-path 'up 'up 'up p)]
        [else p]))))
<|MERGE_RESOLUTION|>--- conflicted
+++ resolved
@@ -669,39 +669,6 @@
                                                                                                          (cddr name)))
                                                                                              (ss->rkt (cadr name))))
                                                                           (if (eq? 'planet (car name))
-<<<<<<< HEAD
-                                                                              (if (null? (cddr name))
-                                                                                  ;; need to normalize:
-                                                                                  (let-values ([(s) (if (symbol? (cadr name))
-                                                                                                        (symbol->string (cadr name))
-                                                                                                        (cadr name))])
-                                                                                    (letrec-values ([(split)
-                                                                                                     (lambda (s rx suffix-after)
-                                                                                                       (let-values ([(m) (regexp-match-positions 
-                                                                                                                          rx
-                                                                                                                          s)])
-                                                                                                         (if m
-                                                                                                             (cons (substring s 0 (caar m))
-                                                                                                                   (split (substring s (cdar m))
-                                                                                                                          rx 
-                                                                                                                          (- suffix-after 1)))
-                                                                                                             (list
-                                                                                                              (if (suffix-after . <= . 0)
-                                                                                                                  (if (regexp-match? #rx"[.]" s)
-                                                                                                                      s
-                                                                                                                      (string-append s ".rkt"))
-                                                                                                                  s)))))]
-                                                                                                    [(last-of)
-                                                                                                     (lambda (l)
-                                                                                                       (if (null? (cdr l))
-                                                                                                           (car l)
-                                                                                                           (last-of (cdr l))))]
-                                                                                                    [(not-last)
-                                                                                                     (lambda (l)
-                                                                                                       (if (null? (cdr l))
-                                                                                                           null
-                                                                                                           (cons (car l) (not-last (cdr l)))))])
-=======
                                                                               (letrec-values ([(split)
                                                                                                (lambda (s rx suffix-after)
                                                                                                  (let-values ([(m) (regexp-match-positions 
@@ -733,7 +700,6 @@
                                                                                     (let-values ([(s) (if (symbol? (cadr name))
                                                                                                           (symbol->string (cadr name))
                                                                                                           (cadr name))])
->>>>>>> 371b00af
                                                                                       (let-values ([(parts) (split s #rx"/" 2)])
                                                                                         (let-values ([(vparts) (split (cadr parts) #rx":" +inf.0)])
                                                                                           (cons 'planet
@@ -965,18 +931,11 @@
                                                                                                    `(lib ,(car s) ,@(reverse (cdr s)))))))
                                                                                        p)])
                                                                             (ss<->rkt
-<<<<<<< HEAD
-                                                                             (build-path (if (null? (cddr p))
-                                                                                             (collection-path "mzlib")
-                                                                                             (apply collection-path (cddr p)))
-                                                                                         (cadr p))))]
-=======
                                                                              (apply collection-file-path
                                                                                     (cadr p)
                                                                                     (if (null? (cddr p))
                                                                                         (list "mzlib")
                                                                                         (cddr p)))))]
->>>>>>> 371b00af
                                                                          [else p])])
                                                                  (and p
                                                                       (path->bytes 
