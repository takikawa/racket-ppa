#lang racket/base
(require racket/contract/base
         racket/match
         racket/list
         racket/string
         racket/port
         (rename-in racket/tcp
                    [tcp-connect plain-tcp-connect]
                    [tcp-abandon-port plain-tcp-abandon-port])
         openssl
         "win32-ssl.rkt"
         "osx-ssl.rkt"
         file/gunzip)

(define tolerant? #t)
(define eol-type
  (if tolerant?
    'any
    'return-linefeed))

;; Lib

(define (->string bs)
  (if (bytes? bs)
    (bytes->string/utf-8 bs)
    bs))

(define (->bytes str)
  (cond
    [(string? str)
     (string->bytes/utf-8 str)]
    [(not str)
     #""]
    [else
     str]))

(define (read-bytes-line/not-eof ip kind)
  (define bs (read-bytes-line ip kind))
  (when (eof-object? bs)
    (error 'http-client "Connection ended early"))
  bs)

(define (regexp-member rx l)
  (ormap (λ (h) (regexp-match rx h)) l))

(define PIPE-SIZE 4096)

;; Core

(struct http-conn (host port port-usual? to from abandon-p) #:mutable)

(define (make-http-conn)
  (http-conn #f #f #f #f #f #f))

(define (http-conn-live? hc)
  (and (http-conn-to hc)
       (http-conn-from hc)
       #t))

(define (http-conn-open! hc host-bs #:ssl? [ssl? #f] #:port [port (if ssl? 443 80)])
  (http-conn-close! hc)
  (define host (->string host-bs))
  (define ssl-version (if (boolean? ssl?) 'auto ssl?))

  (define-values (from to)
    (cond [(list? ssl?)
           ;; At this point, we have a tunneled socket to the remote host/port: we do not need to
           ;; address it; ignore host-bs, only use port for conn-port-usual?
           (match-define (list ssl-ctx? (? input-port? t:from) (? output-port? t:to) abandon-p) ssl?)
           (set-http-conn-abandon-p! hc abandon-p)
           (set-http-conn-port-usual?! hc (or (and ssl-ctx? (= 443 port))
                                              (and (not ssl-ctx?) (= 80 port))))
           (values t:from t:to)]
          [ssl?
           (set-http-conn-port-usual?! hc (= 443 port))
           (cond
             [(osx-old-openssl?)
              ;; OpenSSL is either not available or too old; use
              ;; native OS X tools
              (set-http-conn-abandon-p! hc osx-ssl-abandon-port)
              (osx-ssl-connect host port ssl-version)]
             [(or ssl-available? (not win32-ssl-available?))
              (set-http-conn-abandon-p! hc ssl-abandon-port)
              (ssl-connect host port ssl-version)]
             [else
              (set-http-conn-abandon-p! hc win32-ssl-abandon-port)
              (win32-ssl-connect host port ssl-version)])]
          [else
           (set-http-conn-abandon-p! hc plain-tcp-abandon-port)
           (set-http-conn-port-usual?! hc (= 80 port))
           (plain-tcp-connect host port)]))

  (set-http-conn-host! hc host)
  (set-http-conn-port! hc port)

  ;; (define-values (log-i log-o) (make-pipe))
  ;; (thread (λ () (copy-port log-i to (current-error-port))))

  (set-http-conn-to! hc to)
  (set-http-conn-from! hc from))

(define (http-conn-close! hc)
  (match-define (http-conn host port port-usual? to from abandon) hc)
  (set-http-conn-host! hc #f)
  (when to
    (close-output-port to)
    (set-http-conn-to! hc #f))
  (when from
    (close-input-port from)
    (set-http-conn-from! hc #f))
  (set-http-conn-abandon-p! hc #f))

(define (http-conn-abandon! hc)
  (match-define (http-conn host port port-usual? to from abandon) hc)
  (when to
    (abandon to)
    (set-http-conn-to! hc #f)))

(define (write-chunk out data)
  (let ([bytes (->bytes data)])
    (define len (bytes-length bytes))
    (unless (zero? len)
      (fprintf out "~x\r\n~a\r\n" len bytes))))

(define (http-conn-send! hc url-bs
                         #:version [version-bs #"1.1"]
                         #:method [method-bss #"GET"]
                         #:close? [close? #f]
                         #:headers [headers-bs empty]
                         #:content-decode [decodes '(gzip)]
                         #:data [data #f])
  (match-define (http-conn host port port-usual? to from _) hc)
  (fprintf to "~a ~a HTTP/~a\r\n" method-bss url-bs version-bs)
  (unless (regexp-member #rx"^(?i:Host:) +.+$" headers-bs)
    (fprintf to "Host: ~a\r\n" 
             (if port-usual?
               host
               (format "~a:~a" host port))))
  (unless (regexp-member #rx"^(?i:User-Agent:) +.+$" headers-bs)
    (fprintf to "User-Agent: Racket/~a (net/http-client)\r\n" 
             (version)))
  (unless (or (not (memq 'gzip decodes))
              (regexp-member #rx"^(?i:Accept-Encoding:) +.+$" headers-bs))
    (fprintf to "Accept-Encoding: gzip\r\n"))
  (define body (->bytes data))
  (cond [(procedure? body)
         (fprintf to "Transfer-Encoding: chunked\r\n")]
        [(and body
              (not (regexp-member #rx"^(?i:Content-Length:) +.+$" headers-bs)))
         (fprintf to "Content-Length: ~a\r\n" (bytes-length body))])
  (when close?
    (unless (regexp-member #rx"^(?i:Connection:) +.+$" headers-bs)
      (fprintf to "Connection: close\r\n")))
  (for ([h (in-list headers-bs)])
    (fprintf to "~a\r\n" h))
  (fprintf to "\r\n")
  (cond [(procedure? body)
         (body (λ (data) (write-chunk to data)))
         (fprintf to "0\r\n\r\n")]
        [body (display body to)])
  (flush-output to))

(define (http-conn-status! hc)
  (read-bytes-line/not-eof (http-conn-from hc) eol-type))

(define (http-conn-headers! hc)
  (define top (read-bytes-line/not-eof (http-conn-from hc) eol-type))  
  (if (bytes=? top #"")
    empty
    (cons top (http-conn-headers! hc))))

(define BUFFER-SIZE 1024)
(define (copy-bytes in out count)
  (define buffer (make-bytes BUFFER-SIZE))
  (let loop ([count count])
    (when (positive? count)
      (define r 
        (read-bytes-avail! buffer in 0
                           (if (< count BUFFER-SIZE)
                             count
                             BUFFER-SIZE)))
      (unless (eof-object? r)
        (write-bytes buffer out 0 r)
        (loop (- count r))))))

(define (http-conn-response-port/rest! hc)
  (http-conn-response-port/length! hc +inf.0 #:close? #t))

(define (http-conn-response-port/length! hc count #:close? [close? #f])
  (define-values (in out) (make-pipe PIPE-SIZE))
  (thread
   (λ ()
     (copy-bytes (http-conn-from hc) out count)
     (when close?
       (http-conn-close! hc))
     (close-output-port out)))
  in)

(define (http-conn-response-port/chunked! hc #:close? [close? #f])
  (define (http-pipe-chunk ip op)
    (define (done) (void))
    (define crlf-bytes (make-bytes 2))
    (let loop ([last-bytes #f])
      (define in-v (read-line ip eol-type))
      (cond
        [(eof-object? in-v)
         (done)]
        [else
         (define size-str (string-trim in-v))
         (define chunk-size (string->number size-str 16))
         (unless chunk-size
           (error 'http-conn-response/chunked 
                  "Could not parse ~S as hexadecimal number"
                  size-str))
         (define use-last-bytes?
           (and last-bytes (<= chunk-size (bytes-length last-bytes))))
         (if (zero? chunk-size)
             (done)
             (let* ([bs (if use-last-bytes?
                            (begin
                              (read-bytes! last-bytes ip 0 chunk-size)
                              last-bytes)
                            (read-bytes chunk-size ip))]
                    [crlf (read-bytes! crlf-bytes ip 0 2)])
               (write-bytes bs op 0 chunk-size)
               (loop bs)))])))

  (define-values (in out) (make-pipe PIPE-SIZE))
  (define chunk-t
    (thread
     (λ ()
       (http-pipe-chunk (http-conn-from hc) out))))
  (thread
   (λ ()
     (thread-wait chunk-t)
     (when close?
       (http-conn-close! hc))
     (close-output-port out)))
  in)

;; Derived

(define (http-conn-open host-bs #:ssl? [ssl? #f] #:port [port (if ssl? 443 80)])
  (define hc (make-http-conn))
  (http-conn-open! hc host-bs #:ssl? ssl? #:port port)
  hc)

<<<<<<< HEAD
(define (http-conn-CONNECT-tunnel proxy-host proxy-port target-host target-port #:ssl? [ssl? #f])
  (define hc (http-conn-open proxy-host #:port proxy-port #:ssl? #f))
  (define connect-string (format "~a:~a" target-host target-port))
  ; (log-net/url-info "http-conn-CONNECT-tunnel tunnel to ~s for ~s" connect-string (url->string url))
  (http-conn-send! hc #:method "CONNECT" connect-string #:headers
                   (list (format "Host: ~a" connect-string)
                         "Proxy-Connection: Keep-Alive"
                         "Connection: Keep-Alive"))

  (let ((tunnel-status (http-conn-status! hc))
        (tunnel-headers (http-conn-headers! hc)))
    (unless (regexp-match "^HTTP[^ ]* +2" tunnel-status)
      (error 'make-ports "HTTP CONNECT failed: ~a" tunnel-status)))

  ;; SSL secure the ports
  (match-define (http-conn _ _ _ t:to t:from _) hc)
  (cond [(not ssl?) ; it's just a tunnel... no ssl
         (define abandon-p (lambda (p) ((http-conn-abandon-p hc) p)))
         (values ssl? t:from t:to abandon-p)]

        [else ; ssl
          (define ssl-version (if (boolean? ssl?) 'auto ssl?))
          (set-http-conn-port-usual?! hc (= 443 target-port))
          ;; choose between win32 or non-win32 openssl here, then keep code common afterwards
          (define-values (p->ssl-ps ssl-abndn-p)
            (if (or ssl-available? (not win32-ssl-available?))
              (values ports->ssl-ports ssl-abandon-port)
              (values ports->win32-ssl-ports win32-ssl-abandon-port)))

          (define clt-ctx
            (match ssl-version
                   [(? ssl-client-context? ctx) ctx]
                   [(? symbol? protocol) (ssl-make-client-context protocol)]))

          (define-values (r:from r:to) (p->ssl-ps t:from t:to
                                                  #:mode 'connect
                                                  #:context clt-ctx
                                                  #:close-original? #t
                                                  #:hostname target-host))

          ;; The user of the tunnel relies on ports->ssl-ports' #:close-original? to close/abandon the
          ;; underlying ports of the tunnel itself. Therefore the abandon-p sent back to caller is the
          ;; ssl-abandon of the wrapped ports.
          (define abandon-p ssl-abndn-p)
          (values clt-ctx r:from r:to abandon-p)]))
=======
(define (head? method-bss)
  (or (equal? method-bss #"HEAD")
      (equal? method-bss "HEAD")
      (equal? method-bss 'HEAD)))
>>>>>>> 83196703

(define (http-conn-recv! hc
                         #:method [method-bss #"GET"]
                         #:content-decode [decodes '(gzip)]
                         #:close? [iclose? #f])
  (define status (http-conn-status! hc))
  (define headers (http-conn-headers! hc))
  (define close?
    (or iclose?
        (regexp-member #rx#"^(?i:Connection: +close)$" headers)))
  (when close?
    (http-conn-abandon! hc))
  (define-values (raw-response-port wait-for-close?)
    (cond
      [(head? method-bss) (values (open-input-bytes #"") #f)]
      [(regexp-member #rx#"^(?i:Transfer-Encoding: +chunked)$" headers)
       (values (http-conn-response-port/chunked! hc #:close? #t)
               #t)]
      [(ormap (λ (h)
                (match (regexp-match #rx#"^(?i:Content-Length:) +(.+)$" h)
                  [#f #f]
                  [(list _ cl-bs)
                   (string->number
                    (bytes->string/utf-8 cl-bs))]))
              headers)
       =>
       (λ (count)
         (values (http-conn-response-port/length! hc count #:close? close?)
                 close?))]
      [else
       (values (http-conn-response-port/rest! hc) #t)]))
  (define decoded-response-port
    (cond
      [(head? method-bss) raw-response-port]
      [(and (memq 'gzip decodes)
            (regexp-member #rx#"^(?i:Content-Encoding: +gzip)$" headers)
            (not (eof-object? (peek-byte raw-response-port))))
       (define-values (in out) (make-pipe PIPE-SIZE))
       (define gunzip-t
         (thread
          (λ ()
            (gunzip-through-ports raw-response-port out))))
       (thread
        (λ ()
          (thread-wait gunzip-t)
          (when wait-for-close?
            ;; Wait for an EOF from the raw port before we
            ;; send an output on the decoding pipe:
            (copy-port raw-response-port (open-output-nowhere)))
          (close-output-port out)))
       in]
      [else 
       raw-response-port]))
  (values status headers decoded-response-port))

(define (http-conn-sendrecv! hc url-bs
                             #:version [version-bs #"1.1"]
                             #:method [method-bss #"GET"]
                             #:headers [headers-bs empty]
                             #:data [data #f]
                             #:content-decode [decodes '(gzip)]
                             #:close? [close? #f])
  (http-conn-send! hc url-bs
                   #:version version-bs
                   #:method method-bss
                   #:close? close?
                   #:headers headers-bs
                   #:content-decode decodes
                   #:data data)
  (http-conn-recv! hc 
                   #:method method-bss
                   #:content-decode decodes
                   #:close? close?))

(define (http-sendrecv host-bs url-bs
                       #:ssl? [ssl? #f]
                       #:port [port (if ssl? 443 80)]
                       #:version [version-bs #"1.1"]
                       #:method [method-bss #"GET"]
                       #:headers [headers-bs empty]
                       #:data [data #f]
                       #:content-decode [decodes '(gzip)])
  (define hc (http-conn-open host-bs #:ssl? ssl? #:port port))
  (begin0 (http-conn-sendrecv! hc url-bs
                               #:version version-bs
                               #:method method-bss
                               #:headers headers-bs
                               #:data data
                               #:content-decode decodes
                               #:close? #t)
    (when (head? method-bss)
      (http-conn-close! hc))))

(define data-procedure/c
  (-> (-> (or/c bytes? string?) void?) any))

(define base-ssl?/c
  (or/c boolean? ssl-client-context? symbol?))

(define base-ssl?-tnl/c
  (or/c base-ssl?/c (list/c base-ssl?/c input-port? output-port? (-> port? void?))))

(provide
 data-procedure/c
 base-ssl?/c
 base-ssl?-tnl/c

 (contract-out
  [http-conn?
   (-> any/c
       boolean?)]
  [http-conn-live?
   (-> any/c
       boolean?)]
  [rename
   make-http-conn http-conn
   (-> http-conn?)]
  [http-conn-open!
   (->* (http-conn? (or/c bytes? string?))
        (#:ssl? base-ssl?-tnl/c
                #:port (between/c 1 65535))
        void?)]
  [http-conn-close!
   (-> http-conn? void?)]
  [http-conn-abandon!
   (-> http-conn? void?)]
  [http-conn-send!
   (->*
    (http-conn-live? (or/c bytes? string?))
    (#:version (or/c bytes? string?)
               #:method (or/c bytes? string? symbol?)
               #:close? boolean?
               #:headers (listof (or/c bytes? string?))
               #:content-decode (listof symbol?)                           
               #:data (or/c false/c bytes? string? data-procedure/c))
    void)]
  ;; Derived
  [http-conn-open
   (->* ((or/c bytes? string?))
        (#:ssl? base-ssl?-tnl/c
                #:port (between/c 1 65535))
        http-conn?)]
  [http-conn-CONNECT-tunnel
    (->* ((or/c bytes? string?)
          (between/c 1 65535)
          (or/c bytes? string?)
          (between/c 1 65535))
         (#:ssl? base-ssl?/c)
         (values base-ssl?/c input-port? output-port? (-> port? void?)))]
  [http-conn-recv!
   (->* (http-conn-live?)
        (#:content-decode (listof symbol?)
                          #:method (or/c bytes? string? symbol?)
                          #:close? boolean?)
        (values bytes? (listof bytes?) input-port?))]
  [http-conn-sendrecv!
   (->* (http-conn-live? (or/c bytes? string?))
        (#:version (or/c bytes? string?)
                   #:method (or/c bytes? string? symbol?)
                   #:headers (listof (or/c bytes? string?))
                   #:data (or/c false/c bytes? string? data-procedure/c)
                   #:content-decode (listof symbol?) 
                   #:close? boolean?)
        (values bytes? (listof bytes?) input-port?))]
  [http-sendrecv
   (->* ((or/c bytes? string?) (or/c bytes? string?))
        (#:ssl? base-ssl?-tnl/c
                #:port (between/c 1 65535)
                #:version (or/c bytes? string?)
                #:method (or/c bytes? string? symbol?)
                #:headers (listof (or/c bytes? string?))
                #:data (or/c false/c bytes? string? data-procedure/c)
                #:content-decode (listof symbol?))
        (values bytes? (listof bytes?) input-port?))]))<|MERGE_RESOLUTION|>--- conflicted
+++ resolved
@@ -245,7 +245,6 @@
   (http-conn-open! hc host-bs #:ssl? ssl? #:port port)
   hc)
 
-<<<<<<< HEAD
 (define (http-conn-CONNECT-tunnel proxy-host proxy-port target-host target-port #:ssl? [ssl? #f])
   (define hc (http-conn-open proxy-host #:port proxy-port #:ssl? #f))
   (define connect-string (format "~a:~a" target-host target-port))
@@ -291,12 +290,11 @@
           ;; ssl-abandon of the wrapped ports.
           (define abandon-p ssl-abndn-p)
           (values clt-ctx r:from r:to abandon-p)]))
-=======
+
 (define (head? method-bss)
   (or (equal? method-bss #"HEAD")
       (equal? method-bss "HEAD")
       (equal? method-bss 'HEAD)))
->>>>>>> 83196703
 
 (define (http-conn-recv! hc
                          #:method [method-bss #"GET"]
