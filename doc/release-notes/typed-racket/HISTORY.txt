--- conflicted
+++ resolved
@@ -1,10 +1,7 @@
-<<<<<<< HEAD
-=======
 5.3
 - Keyword and optional arguments
 - Faster startup
 - Random testing of the numeric tower
->>>>>>> d8dc0874
 5.2.1
 - Inference of functions with keyword arguments
 - `typecheck-fail' for explicit creation of type errors
