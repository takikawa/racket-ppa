<<<<<<< HEAD
=======
5.2.1
- Inference of functions with keyword arguments
- `typecheck-fail' for explicit creation of type errors
- Extensive documentation of typed numeric tower
>>>>>>> b5e6a1e3
5.2
- Performance work: delayed environment evaluation
- Support `racket'-style optional arguments
- Changes to support new-style keyword argument expansion<|MERGE_RESOLUTION|>--- conflicted
+++ resolved
@@ -1,10 +1,7 @@
-<<<<<<< HEAD
-=======
 5.2.1
 - Inference of functions with keyword arguments
 - `typecheck-fail' for explicit creation of type errors
 - Extensive documentation of typed numeric tower
->>>>>>> b5e6a1e3
 5.2
 - Performance work: delayed environment evaluation
 - Support `racket'-style optional arguments
