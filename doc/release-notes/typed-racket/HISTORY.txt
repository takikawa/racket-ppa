<<<<<<< HEAD
=======
5.3.1
- Revised handling of `Any` exported to untyped code
- Added `cast`
- Correctly compute variance of polymorphic type application
>>>>>>> 2f4c6774
5.3
- Keyword and optional arguments
- Faster startup
- Random testing of the numeric tower
5.2.1
- Inference of functions with keyword arguments
- `typecheck-fail' for explicit creation of type errors
- Extensive documentation of typed numeric tower
5.2
- Performance work: delayed environment evaluation
- Support `racket'-style optional arguments
- Changes to support new-style keyword argument expansion<|MERGE_RESOLUTION|>--- conflicted
+++ resolved
@@ -1,10 +1,7 @@
-<<<<<<< HEAD
-=======
 5.3.1
 - Revised handling of `Any` exported to untyped code
 - Added `cast`
 - Correctly compute variance of polymorphic type application
->>>>>>> 2f4c6774
 5.3
 - Keyword and optional arguments
 - Faster startup
