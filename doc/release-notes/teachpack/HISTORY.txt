--- conflicted
+++ resolved
@@ -1,13 +1,10 @@
 ------------------------------------------------------------------------
-<<<<<<< HEAD
-=======
 Version 5.2				  [Tue Oct 18 12:34:16 EDT 2011]
 
 * bug fixes in 2htdp/universe 
 * also, on-release now works without presence of an on-key clause 
 
 ------------------------------------------------------------------------
->>>>>>> e42bfe36
 Version 5.1.2				  [Fri Jul 22 15:27:37 EDT 2011]
 
 * The error messages of the image and universe teachpacks have been 
