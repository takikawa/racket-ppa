<<<<<<< HEAD
Version 5.3.1				  [Wed Oct 31 14:52:48 EDT 2012]

* bug fixes 
=======
Version 5.3.1                             [Wed Oct 31 14:52:48 EDT 2012]

* bug fixes
>>>>>>> aa5f2e78

------------------------------------------------------------------------
Version 5.2.1                             [Thu Jan 19 11:36:19 EST 2012]

* added: universe.rkt now comes with a game-pad simulation option
  A game-pad is a special-purpose key handler plus an icon that
  maps out the legal key strokes.

* fixed
  -- wheel-left and wheel-right events work properly as key events now
  -- on-receive doesn't have to exist for universe/world interactions
  -- name clause accepts strings and symbols
  -- doc typos

------------------------------------------------------------------------
Version 5.2                               [Tue Oct 18 12:34:16 EDT 2011]

* bug fixes in 2htdp/universe
* also, on-release now works without presence of an on-key clause

------------------------------------------------------------------------
Version 5.1.2                             [Fri Jul 22 15:27:37 EDT 2011]

* The error messages of the image and universe teachpacks have been
  revised substantially. They will be improved again next release.

* 5.1.3: the on-tick clause now takes a max number of ticks

------------------------------------------------------------------------
Version 5.1.1                             [Tue Apr 26 22:38:44 EDT 2011]

* bug fix in registration process for universe
  implies incompatibility of protocols between 5.1 programs and
  predecessors

------------------------------------------------------------------------
Version 5.1                               [Tue Feb  8 13:05:17 EST 2011]

* to-draw (old name: on-draw) is now required for big-bang expressions
* bug fixes in world, image, etc

------------------------------------------------------------------------
Version 5.0.2.                            [Wed Oct 27 18:30:26 EDT 2010]

* fixed stepper-universe interaction (on my side)
* record? allows specification of a directory
* small bug fixes
* small doc fixes

* batch-io is now in shape to be used (somewhat) in 2e

* robby added pinholes to his image teachpack

------------------------------------------------------------------------
Version 5.0.1.                            [Tue Jul 20 20:52:09 EDT 2010]

* typos in documentation

------------------------------------------------------------------------

Version 5.0                               [Fri May 28 13:43:21 EDT 2010]

* added to-draw to universe to prepare the switch to the new terminoloy

------------------------------------------------------------------------
Version 4.2.5                             [Fri Mar 26 10:02:11 EDT 2010]

* "release" is no longer a key event; use "release" handler instead

------------------------------------------------------------------------
Version 4.2.4                             [Thu Jan 28 12:02:01 EST 2010]

* separated 2htdp/universe from htdp/image
* 2htdp/universe contains some stupid hacks to improve performance
  -- to be changed with Matthew's advice
* error modified
* added a bunch of primitives for JPR
* fixed some other bugs

------------------------------------------------------------------------
Version 4.2.3                             [Sun Nov 22 19:25:01 EST 2009]

* bug fixes in universe
* 2htdp/image (first draft)

------------------------------------------------------------------------
Version 4.2.2                             [Sat Aug 29 15:44:41 EDT 2009]

* universe API:
  -- added a (state Boolean) option for world and server programs
  to display their actual state in a separate window
  -- added a mechanism for displaying a final scene
  when the world is about to come to an end

------------------------------------------------------------------------
Version 4.2.1                             [Wed Jul 22 11:15:54 EDT 2009]

* universe API: added launch-many-worlds, fixed numerous small bugs
  concerning symbol and char elimination

------------------------------------------------------------------------
Version 4.2                               [Thu May 21 08:51:15 EDT 2009]

* the universe API has changed. It no longer uses chars or symbols
  for the callbacks but one-letter strings, except for arrow keys
  and special events, which are arbitrarily long strings.

------------------------------------------------------------------------
Version 4.1.5                             [Sat Feb 14 20:12:23 EST 2009]

* the universe teachpack exports iworld, not world now

------------------------------------------------------------------------
Version 4.1.4                             [Sun Jan 18 21:18:34 EST 2009]

* introduces 2htdp/universe
* small bug fixes in world.ss

------------------------------------------------------------------------
Version 4.1.3                             [Wed Nov 19 10:20:41 EST 2008]

tiny bug fixes

------------------------------------------------------------------------
Version 4.1.2                             [Sat Oct 25 10:31:05 EDT 2008]

nothing new to report

------------------------------------------------------------------------
Version 4.1.1                             [Tue Sep 30 10:17:26 EDT 2008]

* world.ss: big-bang can now be re-run after the world has stopped

------------------------------------------------------------------------
Version 4.1                               [Sun Aug 10 12:56:58 EDT 2008]

* world docs include line to HtDP/2e Prologue

------------------------------------------------------------------------
Version 4.0.1                             [Fri Jun 20 10:35:32 EDT 2008]

* world.ss: replaced 'end-of-world' with a hook called 'stop-when'

------------------------------------------------------------------------
VERSION 4.0                               [Thu May  8 11:03:30 EDT 2008]

* small bug fixes in world

* added matrix.ss (requires a write up)

------------------------------------------------------------------------
VERSION 371                               [Tue Aug  7 17:49:47 EDT 2007]

* changed world.ss so that it exports both add-line from image.ss and
  scene+image.

------------------------------------------------------------------------
VERSION 370                               [Mon May  7 09:54:19 EDT 2007]

* Added testing.ss teachpack.

* The world.ss teachpack now has a IMAGE capturing functionality, including
  animated GIFs. It also supports simple simulations now.

* The world.ss and image.ss support real numbers for sizes and coordinates
  now.

* The ProfessorJ wizard doesn't support templates for now.

------------------------------------------------------------------------
VERSION 360                               [Tue Nov  7 12:45:48 EST 2006]

 * The world.ss teachpack has now callback hooks for mouse clicks.

 * The image.ss teachpack now includes a star primitive.

 * Fixed bugs in world.ss, graphing.ss, image.ss

------------------------------------------------------------------------
VERSION 351                               [Tue Jul 18 14:11:29 EDT 2006]

 * The libraries for ProfessorJ are now organized as four packages:
   draw, idraw, geometry, and colors.

 * Fixed small problems with master.ss and image.ss teachpacks and their
   docs.

------------------------------------------------------------------------
VERSION 350                               [Fri Jun 16 20:37:38 EDT 2006]

 * The draw package (ProfJ) spawns a new Canvas per new Canvas.
   The implementation of draw.ss has changed for that, though the visible
   interface should remain the same.

 * The idraw package provides imperative versions of World and Canvas.

 * Small bugs in world.ss and image.ss fixed.

 * servlet.ss and servlet2.ss are still missing. Expect their arrival
   for 351.

------------------------------------------------------------------------
VERSION 300                               [Mon Dec 12 15:59:02 EST 2005]

 * The world.ss teachpack has changed. It no longer supports
   (update ... produce ...) but instead provides a function
   on-redraw.

 * servlet.ss and servlet2.ss are still missing. Expect their arrival
   for 301.

------------------------------------------------------------------------
VERSION 299.200                           [Tue Aug  2 17:37:24 EDT 2005]

 * servlet.ss and servlet2.ss are still missing. Expect their arrival
   for 300.

 * draw.ss in the HtDCH teachpack collection has radically changed. See
   the doc.txt file for the new arrangement.

------------------------------------------------------------------------
VERSION 209                               [Fri Dec 17 10:19:52 EST 2004]

 * fixed small bugs in image.ss and world.ss concerning colors and the
   location of pinholes

 * The interface of the draw teachpack (package) for ProfessorJ has
   changed. A World now supports draw and erase methods. The onTick and
   onKeyEvent methods call erase on the current world, create the next
   world, and then call draw on the new world.

------------------------------------------------------------------------
VERSION 208p1

* fixed a bug in image.ss; find-image now returns the result
  relative to the pinhole. Misc image.ss docs improvements.

------------------------------------------------------------------------
VERSION 208                               [Fri Jul 30 10:07:21 EDT 2004]

* image.ss introduces images as algebraic values. Students can create basic
  images such as rectangles, circles, and they can compose them via an
  overlay function. There are also primitives for finding one picture in
  another one and so on. Testing with drawing is now feasible.

* world.ss enriches image.ss with animation functions. Like draw.ss, it
  comes with big-bang, on-key-event, on-tick, end-of-time for creating a
  world, starting a clock, reacting to clock ticks and keystrokes, and
  ending time. It also comes with a mechanism for display movies. It does
  *not* yet provide primitives for dealing with mouse clicks.

  The performance problems from the TS! workshops have been eliminated.

------------------------------------------------------------------------
VERSION 207                               [Fri May 14 12:52:43 EDT 2004]

* draw.ss now comes with functional callbacks for maintaining a visual
  world: big-bang, on-key-event, on-tick, end-of-time

* draw also comes now as a ProfessorJ implementation in the htdch
  collects directory. This is an experimental teachpack. Docs are available
  via doc.txt. Experiences with students may change this teachpack
  significantly.

------------------------------------------------------------------------
VERSION 203                               [Thu Dec  5 09:10:40 EST 2002]

* added get-key-event to draw.ss

------------------------------------------------------------------------
VERSION 201                               [Wed Jul 24 22:44:19 EDT 2002]

* added servlet.ss and servlet2.ss

* all exported functions are primitive operators or higher order primitives
  this improves error reporting behavior in the Beginner languages (before
  higher-order functions are introduced)

* removed:
  pingp-play.ss
  pingp.ss
  protect-play.ss
  rectangle.ss
  these teachpacks aren't mentioned in htdp, and aren't used for any
  of the additional exercises

------------------------------------------------------------------------
VERSION 200alpha1                         [Wed Nov 21 13:07:43 EST 2001]

* Robby converted to modules

* Fixed bug in convert.ss

------------------------------------------------------------------------
VERSION 103                               []

* modified draw.ss interface so that colors are symbols
  use 'red instead of RED

------------------------------------------------------------------------
VERSION 102                               [Thu Jun 22 18:22:48 CDT 2000]

* Added "convert.ss" to teachpacks/htdp

* Fixed error messages for some arity tests

* Fixed documentation

------------------------------------------------------------------------

VERSION 101                               [Tue Oct 26 22:28:38 CDT 1999]

* TERMINOLOGY: We decided to eliminate the terminology "teaching
  library", because it is easily confused with a plain library. As of
  release 101, we refer to one of these objects as a

    teachpack

* USAGE: Inside of DrScheme, the menu choice called "Language|Set
  library to..."  is now called "Language|Set teachpack to...".

* LOCATION of Files: The distributed teachpacks are found at

    $PLTHOME/teachpack/
    PLTHOME is the location of the PLT software

  The htdp subdirectory contains those files that matter to students who
  use HtDP.

* CHANGES in individual teachpacks: The most important and most visible
  change in the teachpack support concerns

    hangman.ss

  It now provides two GUI interfaces: (1) hangman for three-letter words
  and (2) hangman-list for words of arbitrary length. See the teachpack
  documentation for details.

  The teachpack

    master.ss

  now exports the procedure _master_, which is exactly like the procedure
  _repl_ in the old master-lib.ss library.

  The corresponding exercises in HtDP have been rewritten and are posted
  on the HtDP Web site.

* REMINDER: The *purpose* of teachpacks is to supplement student programs
  with code that is beyond the teaching languages (Beginner, Intermediate,
  Advanced). For example, to enable students to play hangman, we supply a
  teachpack that
    - implements the random choosing of a word
    - maintains the state variable of how many guesses have gone wrong
    - manages the GUI.
  All these tasks are beyond students in the third week and/or impose
  nothing memorization of currently useless knowledge on students.

  A teachpack is a signed unit that imports the interface:

    plt:userspace^

  The exported names are added to the read-eval-print loop at the end of
  an EXECUTE step.

------------------------------------------------------------------------

Version 100

The plt:userspace^ signature does not contain the
graphics library. In order to use the graphics library in your
teachpacks, use a compound unit and link in graphics directly. For example:

  (require-library "graphics.ss" "graphics")

  (define-signature my-teachpack^ (four))

  (define my-teachpack
    (unit/sig my-teachpack^

      (import plt:userspace^
              graphics^)

      '...

      (define four 4)))

  (compound-unit/sig
   (import [P : plt:userspace^])
   (link [G : graphics^ ((require-library "graphicr.ss" "graphics")
                         (P : mzlib:file^)
                         (P : mred^))]
         [TP : my-teachpack^ (my-teachpack P G)])
   (export (open TP)))

The graphics^ signature contains all of the primitives in the
graphic.ss library. Search for "graphics" in Help Desk for more
information on those primitives.<|MERGE_RESOLUTION|>--- conflicted
+++ resolved
@@ -1,12 +1,6 @@
-<<<<<<< HEAD
-Version 5.3.1				  [Wed Oct 31 14:52:48 EDT 2012]
-
-* bug fixes 
-=======
 Version 5.3.1                             [Wed Oct 31 14:52:48 EDT 2012]
 
 * bug fixes
->>>>>>> aa5f2e78
 
 ------------------------------------------------------------------------
 Version 5.2.1                             [Thu Jan 19 11:36:19 EST 2012]
