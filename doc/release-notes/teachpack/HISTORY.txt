Version 5.0				  [Fri May 28 13:43:21 EDT 2010]

* added to-draw to universe to prepare the switch to the new terminoloy

------------------------------------------------------------------------
Versin 4.2.5				  [Fri Mar 26 10:02:11 EDT 2010]

* "release" is no longer a key event; use "release" handler instead 

------------------------------------------------------------------------
<<<<<<< HEAD
=======
Version 5.0.2.  			  [Wed Oct 27 18:30:26 EDT 2010]

* fixed stepper-universe interaction (on my side) 
* record? allows specification of a directory 
* small bug fixes 
* small doc fixes 

* batch-io is now in shape to be used (somewhat) in 2e

* robby added pinholes to his image teachpack 

------------------------------------------------------------------------
Version 5.0.1.  			  [Tue Jul 20 20:52:09 EDT 2010]

* typos in documentation 

------------------------------------------------------------------------

Version 5.0				  [Fri May 28 13:43:21 EDT 2010]

* added to-draw to universe to prepare the switch to the new terminoloy

------------------------------------------------------------------------
Versin 4.2.5				  [Fri Mar 26 10:02:11 EDT 2010]

* "release" is no longer a key event; use "release" handler instead 

------------------------------------------------------------------------
>>>>>>> 91cae3b5
Version 4.2.4				  [Thu Jan 28 12:02:01 EST 2010]

* separated 2htdp/universe from htdp/image
* 2htdp/universe contains some stupid hacks to improve performance 
  -- to be changed with Matthew's advice  
* error modified 
* added a bunch of primitives for JPR 
* fixed some other bugs 

------------------------------------------------------------------------
Version 4.2.3				  [Sun Nov 22 19:25:01 EST 2009]

* bug fixes in universe 
* 2htdp/image (first draft)

------------------------------------------------------------------------
Version 4.2.2				  [Sat Aug 29 15:44:41 EDT 2009]

* universe API: 
  -- added a (state Boolean) option for world and server programs 
  to display their actual state in a separate window 
  -- added a mechanism for displaying a final scene 
  when the world is about to come to an end 

------------------------------------------------------------------------
Version 4.2.1				  [Wed Jul 22 11:15:54 EDT 2009]

* universe API: added launch-many-worlds, fixed numerous small bugs
  concerning symbol and char elimination

------------------------------------------------------------------------
Version 4.2				  [Thu May 21 08:51:15 EDT 2009]

* the universe API has changed. It no longer uses chars or symbols
  for the callbacks but one-letter strings, except for arrow keys 
  and special events, which are arbitrarily long strings. 

------------------------------------------------------------------------
Version 4.1.5   			  [Sat Feb 14 20:12:23 EST 2009]

* the universe teachpack exports iworld, not world now

------------------------------------------------------------------------
Version 4.1.4				  [Sun Jan 18 21:18:34 EST 2009]

* introduces 2htdp/universe 
* small bug fixes in world.ss

------------------------------------------------------------------------
Version 4.1.3				  [Wed Nov 19 10:20:41 EST 2008]

tiny bug fixes 

------------------------------------------------------------------------
Version 4.1.2				  [Sat Oct 25 10:31:05 EDT 2008]

nothing new to report

------------------------------------------------------------------------
Version 4.1.1				  [Tue Sep 30 10:17:26 EDT 2008]

* world.ss: big-bang can now be re-run after the world has stopped

------------------------------------------------------------------------
Version 4.1				  [Sun Aug 10 12:56:58 EDT 2008]

* world docs include line to HtDP/2e Prologue 

------------------------------------------------------------------------
Version 4.0.1				  [Fri Jun 20 10:35:32 EDT 2008]

* world.ss: replaced 'end-of-world' with a hook called 'stop-when'

------------------------------------------------------------------------
VERSION 4.0				  [Thu May  8 11:03:30 EDT 2008]

* small bug fixes in world

* added matrix.ss (requires a write up)


------------------------------------------------------------------------
VERSION 371				  [Tue Aug  7 17:49:47 EDT 2007]

* changed world.ss so that it exports both add-line from image.ss and
  scene+image. 

------------------------------------------------------------------------
VERSION 370				  [Mon May  7 09:54:19 EDT 2007]

* Added testing.ss teachpack. 

* The world.ss teachpack now has a IMAGE capturing functionality, including
  animated GIFs. It also supports simple simulations now. 

* The world.ss and image.ss support real numbers for sizes and coordinates
  now. 

* The ProfessorJ wizard doesn't support templates for now. 

------------------------------------------------------------------------
VERSION 360				  [Tue Nov  7 12:45:48 EST 2006]

 * The world.ss teachpack has now callback hooks for mouse clicks. 

 * The image.ss teachpack now includes a star primitive. 

 * Fixed bugs in world.ss, graphing.ss, image.ss

------------------------------------------------------------------------
VERSION 351				  [Tue Jul 18 14:11:29 EDT 2006]

 * The libraries for ProfessorJ are now organized as four packages: 
   draw, idraw, geometry, and colors. 

 * Fixed small problems with master.ss and image.ss teachpacks and their
   docs. 

------------------------------------------------------------------------
VERSION 350				  [Fri Jun 16 20:37:38 EDT 2006]

 * The draw package (ProfJ) spawns a new Canvas per new Canvas. 
   The implementation of draw.ss has changed for that, though the visible
   interface should remain the same. 
   
 * The idraw package provides imperative versions of World and Canvas. 

 * Small bugs in world.ss and image.ss fixed. 

 * servlet.ss and servlet2.ss are still missing. Expect their arrival
   for 351. 

------------------------------------------------------------------------
VERSION 300				  [Mon Dec 12 15:59:02 EST 2005]

 * The world.ss teachpack has changed. It no longer supports 
   (update ... produce ...) but instead provides a function 
   on-redraw. 

 * servlet.ss and servlet2.ss are still missing. Expect their arrival
   for 301. 

------------------------------------------------------------------------
VERSION 299.200				  [Tue Aug  2 17:37:24 EDT 2005]

 * servlet.ss and servlet2.ss are still missing. Expect their arrival
   for 300. 

 * draw.ss in the HtDCH teachpack collection has radically changed. See
   the doc.txt file for the new arrangement. 

------------------------------------------------------------------------
VERSION 209				  [Fri Dec 17 10:19:52 EST 2004]

 * fixed small bugs in image.ss and world.ss concerning colors and the
   location of pinholes 

 * The interface of the draw teachpack (package) for ProfessorJ has
   changed. A World now supports draw and erase methods. The onTick and
   onKeyEvent methods call erase on the current world, create the next
   world, and then call draw on the new world. 

------------------------------------------------------------------------
VERSION 208p1

* fixed a bug in image.ss; find-image now returns the result
  relative to the pinhole. Misc image.ss docs improvements.

------------------------------------------------------------------------
VERSION 208				  [Fri Jul 30 10:07:21 EDT 2004]

* image.ss introduces images as algebraic values. Students can create basic
  images such as rectangles, circles, and they can compose them via an
  overlay function. There are also primitives for finding one picture in
  another one and so on. Testing with drawing is now feasible. 

* world.ss enriches image.ss with animation functions. Like draw.ss, it
  comes with big-bang, on-key-event, on-tick, end-of-time for creating a
  world, starting a clock, reacting to clock ticks and keystrokes, and
  ending time. It also comes with a mechanism for display movies. It does
  *not* yet provide primitives for dealing with mouse clicks.

  The performance problems from the TS! workshops have been eliminated. 

------------------------------------------------------------------------
VERSION 207  			          [Fri May 14 12:52:43 EDT 2004]

* draw.ss now comes with functional callbacks for maintaining a visual
  world: big-bang, on-key-event, on-tick, end-of-time 

* draw also comes now as a ProfessorJ implementation in the htdch 
  collects directory. This is an experimental teachpack. Docs are available
  via doc.txt. Experiences with students may change this teachpack
  significantly. 
 
------------------------------------------------------------------------
VERSION 203  			          [Thu Dec  5 09:10:40 EST 2002]

* added get-key-event to draw.ss 

------------------------------------------------------------------------
VERSION 201  			          [Wed Jul 24 22:44:19 EDT 2002]

* added servlet.ss and servlet2.ss 

* all exported functions are primitive operators or higher order primitives
  this improves error reporting behavior in the Beginner languages (before
  higher-order functions are introduced)

* removed: 
  pingp-play.ss   
  pingp.ss        
  protect-play.ss 
  rectangle.ss    
  these teachpacks aren't mentioned in htdp, and aren't used for any 
  of the additional exercises

------------------------------------------------------------------------
VERSION 200alpha1			  [Wed Nov 21 13:07:43 EST 2001]

* Robby converted to modules 

* Fixed bug in convert.ss 

------------------------------------------------------------------------
VERSION 103				  []

* modified draw.ss interface so that colors are symbols
  use 'red instead of RED 

------------------------------------------------------------------------
VERSION 102				  [Thu Jun 22 18:22:48 CDT 2000]

* Added "convert.ss" to teachpacks/htdp

* Fixed error messages for some arity tests

* Fixed documentation 

------------------------------------------------------------------------

VERSION 101				  [Tue Oct 26 22:28:38 CDT 1999]


* TERMINOLOGY: We decided to eliminate the terminology "teaching
  library", because it is easily confused with a plain library. As of
  release 101, we refer to one of these objects as a

    teachpack

* USAGE: Inside of DrScheme, the menu choice called "Language|Set
  library to..."  is now called "Language|Set teachpack to...".

* LOCATION of Files: The distributed teachpacks are found at

    $PLTHOME/teachpack/
    PLTHOME is the location of the PLT software

  The htdp subdirectory contains those files that matter to students who
  use HtDP. 

* CHANGES in individual teachpacks: The most important and most visible
  change in the teachpack support concerns

    hangman.ss 

  It now provides two GUI interfaces: (1) hangman for three-letter words
  and (2) hangman-list for words of arbitrary length. See the teachpack
  documentation for details. 

  The teachpack 

    master.ss

  now exports the procedure _master_, which is exactly like the procedure
  _repl_ in the old master-lib.ss library. 

  The corresponding exercises in HtDP have been rewritten and are posted
  on the HtDP Web site.

* REMINDER: The *purpose* of teachpacks is to supplement student programs
  with code that is beyond the teaching languages (Beginner, Intermediate,
  Advanced). For example, to enable students to play hangman, we supply a
  teachpack that 
    - implements the random choosing of a word 
    - maintains the state variable of how many guesses have gone wrong 
    - manages the GUI. 
  All these tasks are beyond students in the third week and/or impose
  nothing memorization of currently useless knowledge on students. 

  A teachpack is a signed unit that imports the interface:   

    plt:userspace^

  The exported names are added to the read-eval-print loop at the end of
  an EXECUTE step.

------------------------------------------------------------------------

Version 100

The plt:userspace^ signature does not contain the
graphics library. In order to use the graphics library in your
teachpacks, use a compound unit and link in graphics directly. For example:

  (require-library "graphics.ss" "graphics")
  
  (define-signature my-teachpack^ (four))
  
  (define my-teachpack
    (unit/sig my-teachpack^
      
      (import plt:userspace^ 
              graphics^)
      
      '...
      
      (define four 4)))
  
  (compound-unit/sig 
   (import [P : plt:userspace^])
   (link [G : graphics^ ((require-library "graphicr.ss" "graphics")
                         (P : mzlib:file^)
                         (P : mred^))]
         [TP : my-teachpack^ (my-teachpack P G)])
   (export (open TP)))

The graphics^ signature contains all of the primitives in the
graphic.ss library. Search for "graphics" in Help Desk for more
information on those primitives.<|MERGE_RESOLUTION|>--- conflicted
+++ resolved
@@ -8,8 +8,6 @@
 * "release" is no longer a key event; use "release" handler instead 
 
 ------------------------------------------------------------------------
-<<<<<<< HEAD
-=======
 Version 5.0.2.  			  [Wed Oct 27 18:30:26 EDT 2010]
 
 * fixed stepper-universe interaction (on my side) 
@@ -38,7 +36,6 @@
 * "release" is no longer a key event; use "release" handler instead 
 
 ------------------------------------------------------------------------
->>>>>>> 91cae3b5
 Version 4.2.4				  [Thu Jan 28 12:02:01 EST 2010]
 
 * separated 2htdp/universe from htdp/image
