--- conflicted
+++ resolved
@@ -1,14 +1,11 @@
 Stepper
 -------
 
-<<<<<<< HEAD
-=======
 Changes for v5.2.1:
 
 Fix occasional race condition bug on startup, lovely new icon work by
 Neil Toronto.
 
->>>>>>> b5e6a1e3
 Changes for v5.2:
 
 None.
