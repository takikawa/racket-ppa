Stepper
-------

<<<<<<< HEAD
=======
Changes for v4.1.3:

Minor bug fixes.

>>>>>>> 62550e06
Changes for v4.1.2:

None.

Changes for v4.1.1:

Check-expect now reduces to a boolean in the stepper. Also, this history file
now appears with the most recent entries at the top....

Changes for v4.1:

none.

Changes for v4.0.1:

none.

Changes for v4.0:

overhauled support for check-expect, check-within, check-error.

Changes for v372:

support for check-expect, check-within, and check-error

Changes for v371:

None.

Changes for v370:

Added "End" button to stepper interface.

Stepper supports "begin0".  Again, you'll never know it unless you use
the PLTSTEPPERUNSAFE environment variable.

There's a known bug with expressions of the form (let <bindings> (begin
...)). (It's displayed as (let () X) rather than (begin X).)

Changes for v361:

Bug fix for test cases

Changes for v360:

Stepper supports 'begin'.  You'll never know it unless you use the
PLTSTEPPERUNSAFE environment variable, though.

Changes for v351:

Minor bug fixes

Changes for v350:

None.

Changes for v300: 

Major changes.  The stepper now handles mutation, though it doesn't yet handle
'begin', so the advanced language is not defaultly steppable.  Enable stepping
for the advanced language using the PLTSTEPPERUNSAFE environment variable.

This change has also prompted an interface change; rather than splitting the
stepper window into three panes, there is just one pane, with a simple
left-right split between before & after.  The reason for this is that in the
presence of mutation, it's no longer the case that the "finished" expressions
never change, which means that they can't always be shared between the left and
right hand sides.

Changes for v209:

None.

Changes for v208:

minor bug fixes.

Changes for v207:

None.

Changes for v206p1:

None.

Changes for v206:

Stepper supports intermediate, minor bug fixes, major rewrite of interface
 between reconstruct and display.

Changes for v205:

v. minor bug fixes.

Changes for v204:

none.

Changes for v203:

Much more systematic unwinding, intermediate almost ready, redesigned test suite

Changes for v201:

Minor bug fixes.

Changes for v200:

Total rewrite for new syntax. Addition of test suites.
Addition of somewhat more systematic macro unwinding.
Lots of bug fixes.

Changes for v103:

PRs fixed: 1564, 1277, 1536, 1500, 1561, 1468, 1599, 1631

Changes for v102:

Stepper handles intermediate level.
UI redesigned to use "side-by-side" reduction.

Changes for v101:

all steps scroll to bottom automatically.
constants like 'pi' are explicitly expanded in a step.
stepper uses fewer threads internally.<|MERGE_RESOLUTION|>--- conflicted
+++ resolved
@@ -1,13 +1,10 @@
 Stepper
 -------
 
-<<<<<<< HEAD
-=======
 Changes for v4.1.3:
 
 Minor bug fixes.
 
->>>>>>> 62550e06
 Changes for v4.1.2:
 
 None.
