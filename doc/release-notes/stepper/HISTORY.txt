--- conflicted
+++ resolved
@@ -1,13 +1,10 @@
 Stepper
 -------
 
-<<<<<<< HEAD
-=======
 Changes for v4.2.4:
 
 Bug fixes.
 
->>>>>>> c988a824
 Changes for v4.2.3:
 
 Bug fixes, show first step as soon as it appears.
