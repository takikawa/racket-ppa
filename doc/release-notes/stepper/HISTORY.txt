--- conflicted
+++ resolved
@@ -1,13 +1,10 @@
 Stepper
 -------
 
-<<<<<<< HEAD
-=======
 Changes for v5.2:
 
 None.
 
->>>>>>> e42bfe36
 Changes for v5.1.2:
 
 Support for 'require' in stepped programs, fixed a number of
