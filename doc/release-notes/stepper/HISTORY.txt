Stepper
-------

<<<<<<< HEAD
=======
Changes for v4.1.1:

Minor bug fixes.

>>>>>>> 577cd488
Changes for v4.2:

It's now possible to jump to the evaluation of a selected expression in
the stepper.

Changes for v4.1.5:

Minor bug fixes.

Changes for v4.1.4:

None.

Changes for v4.1.3:

Minor bug fixes.

Changes for v4.1.2:

None.

Changes for v4.1.1:

Check-expect now reduces to a boolean in the stepper. Also, this history file
now appears with the most recent entries at the top....

Changes for v4.1:

none.

Changes for v4.0.1:

none.

Changes for v4.0:

overhauled support for check-expect, check-within, check-error.

Changes for v372:

support for check-expect, check-within, and check-error

Changes for v371:

None.

Changes for v370:

Added "End" button to stepper interface.

Stepper supports "begin0".  Again, you'll never know it unless you use
the PLTSTEPPERUNSAFE environment variable.

There's a known bug with expressions of the form (let <bindings> (begin
...)). (It's displayed as (let () X) rather than (begin X).)

Changes for v361:

Bug fix for test cases

Changes for v360:

Stepper supports 'begin'.  You'll never know it unless you use the
PLTSTEPPERUNSAFE environment variable, though.

Changes for v351:

Minor bug fixes

Changes for v350:

None.

Changes for v300: 

Major changes.  The stepper now handles mutation, though it doesn't yet handle
'begin', so the advanced language is not defaultly steppable.  Enable stepping
for the advanced language using the PLTSTEPPERUNSAFE environment variable.

This change has also prompted an interface change; rather than splitting the
stepper window into three panes, there is just one pane, with a simple
left-right split between before & after.  The reason for this is that in the
presence of mutation, it's no longer the case that the "finished" expressions
never change, which means that they can't always be shared between the left and
right hand sides.

Changes for v209:

None.

Changes for v208:

minor bug fixes.

Changes for v207:

None.

Changes for v206p1:

None.

Changes for v206:

Stepper supports intermediate, minor bug fixes, major rewrite of interface
 between reconstruct and display.

Changes for v205:

v. minor bug fixes.

Changes for v204:

none.

Changes for v203:

Much more systematic unwinding, intermediate almost ready, redesigned test suite

Changes for v201:

Minor bug fixes.

Changes for v200:

Total rewrite for new syntax. Addition of test suites.
Addition of somewhat more systematic macro unwinding.
Lots of bug fixes.

Changes for v103:

PRs fixed: 1564, 1277, 1536, 1500, 1561, 1468, 1599, 1631

Changes for v102:

Stepper handles intermediate level.
UI redesigned to use "side-by-side" reduction.

Changes for v101:

all steps scroll to bottom automatically.
constants like 'pi' are explicitly expanded in a step.
stepper uses fewer threads internally.<|MERGE_RESOLUTION|>--- conflicted
+++ resolved
@@ -1,13 +1,10 @@
 Stepper
 -------
 
-<<<<<<< HEAD
-=======
 Changes for v4.1.1:
 
 Minor bug fixes.
 
->>>>>>> 577cd488
 Changes for v4.2:
 
 It's now possible to jump to the evaluation of a selected expression in
