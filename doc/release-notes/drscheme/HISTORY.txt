------------------------------
<<<<<<< HEAD
=======
        Version 4.2.4
------------------------------

  . the 2htdp/image library changed:
    - changed how equality works (it is now based on how the 
      images draw, instead of on an underlying algebra
      of images)
    - added cropping and curves
    - overlay, beside, and above now line things up on
      centers, rather than upper lefts
    - added scene-related funtions (place-image, scene+line, etc)
    - added support for drawing with various kinds of pens

------------------------------
>>>>>>> c988a824
        Version 4.2.3
------------------------------

  . minor bug fixes
<<<<<<< HEAD
=======
  . added first draft of the 2htdp/image library
>>>>>>> c988a824

------------------------------
        Version 4.2.2
------------------------------

  . DrScheme now (by default) automatically compiles your source
   files, saving them in the compiled/drscheme/ subdirectory.

  . Syntax coloring now works for languages using the @-reader
    (ie, Scribble) 

  . The yellow message in the interactions window is now moved to be
    part of the DrScheme frame.

  . The module browser now shows the phases that each given module 
    is invoked in.

  . Check Syntax colors set!'d variables in dark red.

------------------------------
        Version 4.2.1
------------------------------

  . (Eli) The module browser used to treat any non-string require as
    "libraries", where they can all be hidden or not.  Now this does
    not include requires from the same "package", where a package is
    defined as a toplevel collection or a planet collection.  This
    means that requiring a file from your own collection is just as
    convenient to do (wrt the module browser) using the normal
    symbolic form.

------------------------------
        Version 4.2
------------------------------

  . Minor bug fixes

------------------------------
        Version 4.1.5
------------------------------

  . DrScheme now has a status line that shows what PLaneT is up to (in
    broad strokes)

  . Added logging support to DrScheme; it now monitors the logs via
    the "View | Show Log" menu item.

  . PLaneT now logs what it is doing at the 'info' level.


------------------------------
        Version 4.1.4
------------------------------

  . got rid of drscheme:debug:profiling-enabled
    in favor of errortrace/errortrace-lib's
    profiling-enabled

  . minor bug fixes

------------------------------
        Version 4.1.3
------------------------------

  . improved the way extensions are handled when saving files.

  . minor bug fixes

------------------------------
        Version 4.1.2
------------------------------

  . contract library's function contract 
    combinatiors now preserve tail recursion.

  . keybindings lang is now based on scheme, not mzscheme

------------------------------
        Version 4.1
------------------------------

  . get-text-to-search is now a public-final
    method. Searching now works by the to-be-searched
    text notifying the frame (instead of the frame asking
    which text should be searched) so probably you can 
    just remove the overridden method.

  . The optional arguments to highlight-range have changed.
    (If you did not supply any optional arguments you code
    works as before.)

  . removed edit-menu:find-again (& related) menu items
    changed edit-menu:replace-and-find-again to edit-menu:replace-and-find
    added a few edit-menu menu items as well.

  . removed from frame:searchable<%> interface:
    move-to-search-or-back, replace, toggle-search-focus
    move-to-search-or-reverse-search, and search-again

  . changed the is-hidden? method of frame:searchable to search-hidden?

------------------------------
        Version 4.0.2
------------------------------

  . fixed a bug in profj that triggered bad behavior when planet
    packages were installed via drscheme

------------------------------
        Version 4.0.1
------------------------------

  . fixed a bug so that user-defined teachpacks can now be
    added

  . fixed a bug in PLaneT

------------------------------
        Version 4.0
------------------------------

  . renamed "(module ...)" language to "Module"

  . dropped "MzScheme" and "MrEd" as separate languages;
    try `#lang scheme/load' with the "Module" language

  . changed the "Pretty Big" and "R5RS" to assume by default
    that pre-defined names will not be redefined

  . renamed the get-special-menu method to get-insert-menu

  . drscheme:debug:show-backtrace-window
    now accepts srcloc structures.

  . removed help-desk:help-desk from the tools interface.
    Use the help collection instead.

  . removed drscheme:debug:show-error-and-highlight from
    the tools interface. Use drscheme:debug:error-display-handler/stacktrace
    instead.

  . current-print's behavior is different in DrScheme. It
    now prints to a separate port (the same on the REPL
    printer uses, namely with blue output) and the style of
    printing that it uses is controlled by the language
    dialog (which means that the `current-print' option is
    now gone from the language dialog)

  . drscheme:language:language-dialog and
    drscheme:language:fill-language-dialog no longer accepts
    the manuals? argument

  . The order-manuals method is gone.

------------------------------
        Version 372
------------------------------

  . added auto-completion (only gets completions from 
    the documentation, not the lexical context).

  . minor bug fixes

------------------------------
        Version 371
------------------------------

  . bug fixes from 370p1 & 370p2, plus misc other small bugfixes

------------------------------
        Version 370
------------------------------

  . changed teachpack support so that it is now
    language-specific and languages no longer support
    teachpacks by default.

  . interface changes, related to teachpacks:

    . create-executable method in
      drscheme:language:language<%> no longer takes the
      teachpack argument

    . the get-init-code in
      drscheme:language:simple-module-based-language no
      longer accepts teachpacks as an argument.

    . got rid of all drscheme:teachpack names

    . front-end/complete-program and front-end/interaction
      no longer accept a teachpack argument

  . changed image.ss teachpack so that it accepts both exact
    an inexact numbers (not just exact integers) for a
    number of the primitives (it floors the numbers).

  . changed the save format for color preferences. Due to a
    bug in earlier versions, this means that color
    preferences saved in earlier versions of DrScheme will
    not be copied forward to this version. 

    These functions are renamed:

      color-prefs:marshall-style => color-prefs:marshall-style-delta
      color-prefs:unmarshall-style => color-prefs:unmarshall-style-delta
      color-prefs:register-color-pref => color-prefs:register-color-preference

    If you used those functions before, do not use the new
    ones with the same preference symbol as you used in old
    versions, or else the old version of your app (or
    drscheme) will fail to start up.

  . changed the frame:editor-mixin, frame:text-mixin and
    frame:pasteboard-mixin slightly so that one can supply
    the editor class as an initialization argument
    (overriding the get-editor% method still works, but now
    that method defaults to the initialization argument)

  . added an extra, mandatory argument to calc-button-sizes
    and draw-button-label in mrlib's name-message.ss. Use
    small-control-font to get the old behavior.

  . added a new, optional, argument to the initializer of
    name-message%. 

  . The teaching languages now add a #reader wrapper to
    saved files. Although the content of the file, when
    viewed in drscheme, does not change, this does mean that
    drscheme "remembers" which language was used for each
    file, even if you change languages when editing other
    files.

  . added get-reader-module, get-metadata,
    metadata->settings, and get-metadata-lines methods to
    the drscheme:language:language<%> interface

  . the framework preferences library now saves prefs each
    time any one of them is changed, and works better when
    multiple apps are both using the library. As a
    consequence of this, preferences:save is no longer in
    the library. Just remove any calls to it and your code
    should work fine.

  . split the preferences library out from the framework, so
    it does not have to depend on mred

  . removed (from the framework): exn:struct:exn,
    exn:make-exn, and exn:exn?

  . added preferences:restore-prefs-snapshot,
  preferences:get-prefs-snapshot, and preferences:snaphot?

------------------------------
        Version 353
------------------------------

  . right clicking on the line/column offset display in the
    bottom part of drscheme's window lets you toggle between
    character offsets (from the beginning of the buffer) and
    line/column counts.   

  . user-defined keybindings can now be loaded directly from
    PLaneT, via a new menu item in the Edit menu.

  . the keybindings now have access to the same stuff as the
    tools, via the require line:

      (require (lib "tool-lib.ss" "drscheme"))

  . in the non-debug languages, drscheme now trims its own
    stack frames from the top of the stack before showing
    them in the REPL.

  . the get-language-numbers method in
    drscheme:language:language<%> now requires its results
    to be completely unique, wrt to other languages (until
    now, the last number didn't have to be unique)

------------------------------
        Version 351
------------------------------

  . the or/c contract now accepts multiple higher-order
    contracts, as long as they can be distinguished by some
    first-order property (for example, the arity of the
    function).

  . failures of the first-order aspects of contracts are now
    checked in the module that provides, not just the
    requiring module. This means that this module:

    (module m mzscheme 
      (require (lib "contract.ss"))
      (provide/contact [f (-> integer? integer?)])
      (define (f x y) x))

    will signal an error as soon as it is required, rather
    than waiting for a variable reference to `f' (as it used
    to).

  . rewrote some of the internals of the contract library to
    get a factor of 2 speedup for tight loops that do a lot
    of contract checking (FWIW, I had introduced this
    slowdown a few months ago in an attempt to optimize ...)

------------------------------
        Version 350
------------------------------

  [ The top three in this list were in 350, but weren't
    listed in the release notes at the time of the
    release. oops. ]

  . contract-violation->string parameter: now takes one fewer
    argument. It is no longer passed the `other-party'. Similarly,
    raise-contract-error no longer accepts the other party argument.

  . added one-of/c to contract library

  . remap [ to be ``smart'' (ie often but not always change the square
    bracket to a paren)

  . Added two new keybindings to DrScheme (in Scheme mode):

    c-c; c-o move-sexp-out: the sexpression following the insertion
    point is put in place of its containing sexpression.

    c-c; c-l insert-let-binding: wraps a let around the sexpression
    following the insertion point and puts a printf in at that point
    (useful for debugging)

  . Case-insensitivity is now available in DrScheme's search box,
    courtesy of Jens Axel Sogaard. Thanks!

  . The image.ss teachpack now uses smoothed images.

  . drscheme-language-positions and
    drscheme-language-readers now allows relative paths for
    language module specifications.

  . Added `this', implicitly bound in ->r and ->pp contracts
    when used inside `object-contract'

  . union is now deprecated in favor of or/c. It's the same
    combinator, but it matches other names in the contract library.

  . Added `this', implicitly bound in ->r and ->pp contracts
    when used inside `object-contract'

  . Help Desk's font size is now independently configurable
    (from Drscheme's font size).

  . Help Desk no longer asks about non-http urls; it always
    just ships them off to the OS to handle.

  . Various url struct changes to fix bugs related to
    mailto: url handling and handling of multiple params in
    a path segment.

    . the scheme and host are now always lowercased by
      string->url

    . the library no longer adds an empty path to the end of
      urls like "http://www.drscheme.org", meaning that the
      url-path can sometimes now be an empty list (the
      contract always allowed this, but it didn't happen
      before).

    . added path-absolute? field to url struct, following
      rfc 3986's nomenclature -- when #t, it means the path
      portion of the url began with a slash and when #f it
      means that it didn't.

    . more care is taken when quoting path portions of the url
      and when turning urls into strings

    . path segments are now always path/param structs and
      the param part of a path/param struct is now a list of
      strings

    . add 'up and 'same as possible path segments (in the
      path field of a path/param struct), in addition to
      strings (as before).


------------------------------
        Version 300
------------------------------

 - Added support for user-definable keybindings. See the new
   menus at the bottom of the Edit menu (and their
   documentation) for details.

 - DrScheme's background color for the definitions and
   interactions window is now configurable.

 - The regular expression language for the lexer has changed.
   See doc.txt in the parser-tools collection.
   (This isn't a DrScheme change per se.)

 - Check syntax can (when using modules) go to the
   definition site of an imported variable.

 - the PLTDRDEBUG environment variable now works much
   better. Thanks to improvements in cm, setting it now
   builds .zos with errortrace and should make porting tools
   to v300 much easier.

 - set the PLTDRBREAK environment variable to get a window
   with two buttons that are useful for debugging deadlocks
   & infinite loops. The buttons break drscheme's
   eventspace's main thread and all threads started by
   drscheme (and tools) resp. Useful in combination with
   PLTDRDEBUG

 - tool & framework interface changes:

   . remove exn:locs; this functionality is now in
     mzscheme itself.

   . removed drscheme:unit:make-bitmap. Use
     (lib "bitmap-label.ss" "mrlib") instead.

   . contract name changes (overall, removed all of the /f,
     /p, and ? suffixes in favor of the /c suffix)

      not/f => not/c
      box/p => box/c
      cons/p => cons/c
      vector/p => vector/c
      list/p => list/c
      any? => any/c
      printable? => printable/c
      false? => false/c
      natural-number? => natural-number/c


   . The framework still probhits editing of files that are
     read-only, but rather than using the editor<%>'s lock
     method, it overrides can-insert? and can-delete? in
     text%. Accordingly, several and interfaces are now gone
     and the functionality has moved into existing
     mixins. These are now gone:

       frame:file<%>
       frame:file-mixin
       frame:text-info-file%

   . can-close? in editor:basic is now an augmentable method.

   . render-value and render-value/format no longer take the
     put-snip argument. Use write-special on the port
     instead.

   . order-manuals in
     drscheme:tool:language-configuration<%> now accepts
     (and returns) lists of bytes, not lists of strings.

   . front-end/complete-program and front-end/interaction
     methods now accept a port, instead of an `input'.

   . added an extra argument to create-executable in
     drscheme:language:language<%> and get-init-code in
     drscheme:language:module-based-language<%>

 - errortrace internal interface has changed (see docs for
   details)

 - added ->r contract combinator

------------------------------
        Version 209
------------------------------

* Several small errors in the ProfessorJ compiler have been corrected.
  Additionally, the native method interface has been updated to
  provide more access to class members by the native method.

* The interfaces and implementations for several HtDP and HtDCH
  teachpacks have changed:
  + the World class for HtDCH now supplies 'draw' and 'erase' methods
  + its event callbacks are guaranteed to call erase before and draw
    after handling a tick or keyboard event
  + the world.ss teachpack provides a nw:rectangle function for
    creating rectangles whose pinhole is in the northwest corner.

* Oleg Kiselyov's SSAX/SXML is included in the distribution.

  The SSAX/SXML libraries provides functions for reading, writing and
  manipulating XML data.  In addition, the package supports the
  definition of XML languages and exports machinery for transforming
  XML documents based on concise specifications.  SSAX/SXML is the
  foundation for a variety of other XML packages in Scheme.  For more
  information, see http://ssax.sourceforge.net/ and the documentation
  in the "ssax" collection.

* Swindle is now included and maintained with PLT Scheme.

  Swindle is an extension of PLT Scheme.  The main feature is a
  CLOS-like object system based on Tiny-CLOS from Xerox.  Additional
  syntactic extensions include: :keyword values and optional CL-style
  argument lists; syntactic sugar for `define's and `let's; generic
  `set!'; `defsubst' & `letsubst' for defining simple macros,
  `letsyntax', `letsubst' and `letmacro' than can bind identifier
  macros; a list-comprehension macro `list-of' with an extensive
  generic version `collect'; an `echo' mechanism for complex output
  formatting including list iterations; customizing printings via a
  `print-object' generic; `amb', adopted from Dorai's TYSiFD, and
  more.

  Like Scheme in DrScheme, Swindle has several language levels.  It is
  also possible to use its features on a selective basis.

  Those extensions that are not directly related to Tiny CLOS are
  likely to migrate into MzLib.

------------------------------
        Version 207
------------------------------

 - Wizards for ProfessorJ added 
   + union wizard
   + class wizard 

------------------------------
        Version 206p1
------------------------------

 - Check Syntax disabled in professorJ languages. 

------------------------------
        Version 206
------------------------------

 - Help Desk searching is now language-sensitive.

 - Check syntax is now integrated (better) with the syntax
   colorer.

 - Check Syntax now distinguishes between require'd
   and locally defined identifiers.

 - added the ability to specify a command-line to the module
   language.

 - Help Desk's status messages are now in the frame and
   it's break button is also in the frame (no more modal
   dialog)

 - Check Syntax now does a better job of navigating amoung
   occurrences of a single variable. The popup menu lets you
   go from a bound occurrence to a binding occurrence and
   from a binding occurrence to the next binding occurrence.

   Also added two keystrokes: c-x;n to go to the next bound
   occurrence and c-x;b to to the binding occurrence.

 - show menu => view menu, added show/hide for the toolbar

 - multi file search works much better

------------------------------
        Version 205
------------------------------

  - the teaching languages color the portion of the program
    that has not been tested in dark red (using a simple
    syntactic coverage criterion -- dark red means untested,
    but not dark red doesn't mean fully tested, of course).

  - added a test coverage annotation for other languages in
    the "details" portion of the languages dialog; run the
    program and it colors the code that was executed in
    green and code that wasn't executed in red.

  - fixed up help desk fonts, so that the font size in help
    desk is now linked to the font size in drscheme proper.

  - added support for editor modes to drscheme.

  - drscheme shows the stack via arrows on the program text
    when an error occurs (and debugging is on)

  - added to special menu item: "insert delta" (to mean
    define) in parallel to the insert lambda menu item.

  - framework's scheme-mode font changed to be in an editor
    mixin.

  - macos: drscheme doesn't quit when all windows are closed
    anymore.

------------------------------
        Version 204
------------------------------

  - contract -> supports multiple values using this syntax:

   (-> integer? (values integer? integer?))

  - parenthesis highlight color is now configurable

  - integrated the module browser into the main drscheme
    window. Use the show menu to open a panel on the lhs of
    the drscheme window containing a DAG representing the
    modules that are required (only works for programs in
    modules).

  - integrated Bruce Hauman's rewrite of the match.ss
    library (ongoing).

  - added arrows to check syntax that show the (syntactic)
    tail structure of the program.

  - fixed many many problems with Help Desk. Some of the
    more interesting ones:
    - manual downloading now works.
    - bug report form is a mred window now.
    - doc.txt highlighting is in the right place now
    - doc.txt search restults now go to the right place
    - servlets are now modules (with no more free vars)
    - browser menus work properly
    - urls outside of our documentation use an external browser
    - eliminated many (now unecessary) redirections
    - various responsiveness improvements 

  - help desk as a standalone web server isn't supported
    anymore.

  - added a status line class to the framework, which is
    used for check syntax and the module browser. both show
    status as the check the program and show information on
    mouse-over. Also, the contour window shows you the line
    under the mouse in a status line on mouse over.

  - added an extra level of hierarchy to the language
    dialog, but without the turn-down triangles. this helps
    organize the language dialog somewhat.

  - the top level function declarations in algol60 are now
    available in the REPL and in the test suite tool

  - Removed `Windows' menu from windows and unix versions.

  - Windows installer generates Program menu shortcuts for
    all users

------------------------------
        Version 203
------------------------------

GENERAL
-------

- added test suite support for use with the How to Design
  Programs

- added support for recovering autosave files when DrScheme
  crashes

- the draw.ss teachpack now provides the function 

     get-key-event : -> Key 

   This function enables programmers who use the draw.ss
   teachpack to write interactive drawing games.
   Warning: The function fails intermittently on Mac OS X. We intend 
   to fix this problem in a future release.

- Help Desk users can choose whether they wish to use a
  frame-based version.  A toggle switch for this choice (in the
  form of a link) appears on the Help Desk home page.  It can
  also be changed in the Help Desk configuration.

- Help Desk users can once again use the PLT internal browser;
  look for the browser preference in DrScheme's preferences panel

- removed an error in MrEd for Windows that was a frequent source of 
  instability

------------------------------
        Version 202
------------------------------

GENERAL
-------

- improved the comment boxes

- interaction between Help Desk and the external browser
  should be much better

------------------------------
        Version 201
------------------------------

GENERAL
-------

- many misc bug fixes

- improved the create executable interface

- got rid of the "text box" and added in "comment"
  boxes. commenting out code now uses those comment boxes.

- Help Desk now uses an external browser

FRAMEWORK AND TOOLS
-------------------

- contracts have moved from

   (lib "specs.ss" "framework")

to

  (lib "contracts.ss")

- The create-executable method of
  drscheme:language:language<%> has changed. It no longer
  receives the filename for the executable; instead the
  method must prompt the user. See either
  `drscheme:language:put-executable-file' or
  `drscheme:language:create-executable-gui' for two methods
  of getting a filename from the user. 


------------------------------
        Version 200
------------------------------

THINGS MISSING (as compared to 103)

- project manager (use `module' instead)

GENERAL

- added profiling support. DrScheme colors your program text
  based on the time spent in each portion of the code.

- Added support for other natural languages for DrScheme's
  GUI. French and Spanish are most up to date; German and
  Danish are also included (but incomplete).

- added a module browser for seeing the entire program and
  dependencies among modules in a single window.

- added XML boxes (a quasi-quote/unquote feature for XML
  using embedded editors). See the DrScheme manual for
  details.

- added a code ``contour'' window that is
  visible along the rhs of the drscheme
  window. Use the `show' menu to make 
  it visible.

- drscheme's new version window is now a 
  modified version of the language dialog

- the language settings are now frame-specific.
  If you change the language in one
  window, it won't affect execute in another window;
  the most recently set language is what is
  used for newly created windows.

- added "Open recent" menu item

- added a preference called "Reuse existing DrScheme frame"
  that, when opening new files, causes DrScheme to replace
  the existing frame.

- bug reports now go to the new bugs.plt-scheme.org
  server (and to bugs@plt-scheme.org)

- error messages output improved

- added a mechanism for collapsing and expanding
  sexpressions to drscheme. right-click to collapse the
  enclosing sexpression to something like (...) and right
  click on that to expand it back to the previous text.

- added an emacs-like c-x c-b feature to drscheme.
  Type <menukey>-j to popup a window of the open frames
  and choose one without using the mouse by typing.

- added <menukey>-minus and <menukey>-plus as shortcuts to
  move to the next and previous menus

- The enter key now submits the interaction in the REPL,
  even if the cursor isn't at the end of a sexpression.

- It is possible to switch the interface language of
  DrSheme's GUI. The mechanism is in place, in any
  case. The translations aren't yet, so you probably
  don't want to try to switch. Also, you will see
  funny warnings when starting up DrScheme to that
  effect. Ignore them unless you are working on
  the translation.

- drscheme constructor and quasiquote printers
  now shows syntax's structure, and module-path-index
  structure.

- DrScheme's quasiquote printer now works a little bit
  better for expressions like '('a 'a).
  It used to show `((,'quote a) (,'quote a)), but
  now it shows `('a 'a).

- The portion of space between the definitions and
  interactions window is now interactively changable.

- the bug report form now connects to bugs.drscheme.org
  instead of cs.rice.edu directly, so earthlink users
  should be able to submit PRs via Help Desk.

- adding splitting of the definitions and interactions
  canvases, to be able to see two different parts of the
  buffer simultaneously

- when saving or executing, 
  if the file has been overwritten in the filesystem, 
  drscheme prompts you to make sure you want to overwrite
  or execute the file.
   
- added Teach Youself Scheme in Fixnum Days to 
  DrScheme's documentation.

- implicit sequencing has been eliminated from the advanced language 
  level in order to give better error messages. Use an explicit `begin' 
  for sequencing. (this change was made between 102 and
  103, but we forgot to put it into the release notes)

- teachpacks finally support macro definitions.
 
- there is now a little eof icon next to the input box when
  input is expected. you can click it send an eof. It closes
  the input port until execute is next clicked.

- many minor improvements to the Help Desk html renderer.

- the filename button (in the top right of the drs frame)
  now pops up a menu of the directories
  that contain the saved file's directories. Choose one
  to open a `get-file' dialog in that directory.
 
- (without checking the syntax) the right click context-sensitive menu
  has an entry to search based either on the selection, or on the text
  that was clicked on.

- DrScheme now prints exact real numbers as graphical fractions
  (instead of the (+ 1 1/2) notation). These are also valid as
  input, but you have to copy and paste to get them into your
  program.

- Added an "insert fraction" menu item to the edit menu for
  inserting fractions directly into the program.

FRAMEWORK and TOOLS
-------------------

- added HO function contracts.

- it is now possible to add languages to DrScheme,
  as tools.

- changed many filenames to match the new -unit.ss, and -sig.ss
  convention instead of the old r.ss and s.ss convention.

- changed guiutils.ss to gui-utils.ss in framework collection.

- tools are now specified in info.ss files in top-level
  collections, rather than in a subcollection of the
  drscheme collection (see the tools manual for details).

- added gui-utils:alphabetic-list-box% to framework

- added `expand-program' to tools interface for
  tools that process program text.
  
- exit:exit and exit:can-exit? now accept optional 
  booleans that specify if the user should be asked
  about quitting.

- the splash screen now only allows a single
  splash screen (per namespace).

Version 103:

General
-------

 - typing characters in to the definitions and interactions window
   should be more responsive now (it was noticably slow on slower
   machines)

 - files added to projects are now stored as relative files, 
   by default. (use project menu to change the default)

 - project files are saved using a platform-independant syntax for
   paths now.

 - Using file|open and choosing a project file (based on contents) will open
   the project file. (this only will work with project files saved in this
   version -- old project files won't be recognized until they are
   saved once.)

 - Opening or a .plt file will install the .plt file, after querying the user.

 - added break button to project windows 
   (does the same thing as the break menu item always did)

 - added save button and little "full name" thingy to project
   frames

 - DrScheme permits the use of "." (period) as an identifier in the
   student language levels.

 - implicit sequencing has been eliminated from the advanced language
   level in order to give better error messages. Use an explicit `begin'
   for sequencing.

Version 102:

General
-------

 - the help desk language level specific documentation has been
   integrated into drscheme.

 - errortrace-like facility is now available in drscheme debug
   language levels. Click on the bug next to an error message to see
   a trace of the continuation of the error.

 - drscheme-jr now supports teachpacks 
   (those that don't use GUIs, like htdp/dir.ss)

 - launchers can now be run from any directory.
   They do not need to be saved in a particular place (this has been
   true for some time, but it is officially true now.).

 - the debug full scheme languages now allow loading of files
   that contain graphics.

 - #! is treated like a comment when executing the defintions window,
   if it is the first two characters in the definitions window.

 - rarely used save menu items relegated to sub-menu.

 - added a "keymap" menu to the edit menu (shortcut: k)
   that opens a window where you can see all of the key
   bindings' names and short cuts, and you can choose one
   to invoke.

 - added a "Kill" menu item that kills all computation and reclaims
   all resources from the program that drscheme is executing.
   This is useful for multi-threaded apps that get out of hand.

 - meta-control-d, meta-control-u, meta-shift-control-d, meta-shift-control-u
   keybindings all restored.

 - drscheme now has a little button on the bar that lets you hop
   around between definitions in the program. It is approximate in
   that it doesn't really know every detail about the lexical
   structure of scheme, but it should still be quite useful. 

 - interactions window now shows the names of the teachpacks that
   were installed at last execute.

 - drscheme now allows multiple teachpacks.

 - teachpack names are not in the area with the execute button, instead
   they are now shown in the language menu.

 - repl errors that are in some loaded file have little clickable
   icons that open the file and show the error's source location in
   the file.
   
 - Only the platform-specific dialogs are used in drscheme now, on
   all platforms. The preference has been removed from the dialog.

 - project files are `load'able. That is, if you have the right
   language settings, you can do 
   
           mzscheme -qmvr myproj.proj

   and have the same effect as clicking execute on the project
   window. For mred, you will need to do something like this:

           mred -qmvr myproj.proj -e "(yield (make-semaphore 0))"

   so that mred doesn't quit automatically.

 - Help Desk now has a "feeling lucky" option ala google (menu
   shortcut: l). It goes directly to the first item that would have
   been found in a regular search.

 - Clicking on an error message link in drscheme now uses the "feeling
   lucky" style search in help desk.

 - clicking on the name in the topleft of the drscheme frame opens a
   little window with the full path.

 - check syntax now shows its syntax errors in a separate window.

 - the teaching languages now come with:

     make-posn, posn-x, posn-y, and posn?

   by default (no library required).

 - teaching levels print exact numbers whose denominators are evenly
   disivible by 2 and 5 as decimals.

 - teaching levels treat input decimals as exact numbers.

 - in the main help-desk window, space does pgdn and backspace does
   pgup, ala netscape. Also, typing return or enter while the cursor
   is on a link follows the link.

 - added class/d macro. It's syntax is like that for a unit, but it
   defines a class. Roughly:

   (class/d
    super-expresion
    init-args
    ((public var ...)
     (override var ...)
     (inherit var ...)
     (rename (var var) ...))
 
     definitions-and-expressions ...)

    This a new part of macro.ss in the mzlib library

Tools and Framework
-------------------

 - drscheme:rep:process-text/zodiac and
   drscheme:rep:process-text/no-zodiac
   are now called drscheme:load-handler:process-text/zodiac and
   drscheme:load-handler:process-text/no-zodiac.

 - added a slew of -on-demand methods to frame:standard-menus-mixin

 - the framework now imports a definition of the preferences
   file location. Use this to have a separate preferences file
   for each different application.

 - do not use 'drscheme:settings anymore to get the current
   language settings from drscheme. Now, use

      drscheme:language:settings-preferences-symbol

   (which is bound to the right symbol) instead.

 - setup plt's ``clean'' info.ss flag does not recur
   into subdirectories anymore.

 - the graphics library (sometimes known as sixlib) no longer 
   accepts any scaling arguments. 

 - the framework's preferences system now requires you to
   set the marshall/unmarshalling functions (if any) before
   setting the default preference.

 - drscheme now supports site-specific default preferences.
   To use, create a file prefs.ss in the defaults collection
   that is a copy of the preferences file that you want to 
   be the defaults. Then, if the user-specific preferences file
   doesn't exist (or the preferences in it are from an old version),
   the contents of the prefs.ss file in the defaults collection is
   used as the preferences.

 - drscheme now wraps uses with-handlers so that if a tool 
   signals an error when it is loaded or invoked, it just
   puts a window with the error message and continues, instead
   of keeping drscheme from starting up.

 - the .plt installer no longer automatically deletes compiled
   files when installing a .plt file. 

 - setup-plt now uses the 'clean flag in info.ss to determine
   the files to be deleted when --clean-ing a collection. It
   defaults to the files in the "compiled" sub-collection of a
   collection.

 - setup-plt no longer automatically runs --clean when installing
   a .plt file.

 - framework:
   - added canonicalize-keybinding-string
   - added aug-keymap%, aug-keymap<%>
   - editor:basic now sets it's keymap to an
     aug-keymap<%> during initialization.

 - the framework's info frame mixins no longer require frame:editor<%> 
   as an input. Also, they are moved lower in the hierarchy of the
   instantiated mixin classes in the framework. This affects all of the
   frame:XX% classes.

 tools:
   - ensure-interactions-shown is now ensure-rep-shown
   - do-many-buffer-evals is now do-many-text-evals

 - clever-file-format now symetrically changes the file's format to
   'standard. It used to rever the file format to 'text when there
   were no more images in it. Now, it also changes back to non-'text
   when images (and other non-string-snips) are added back.

 - the framework's gui-utils:get-snips/chars-from-buffer is now
   gui-utils:get-snips/chars-from-text

 - zodiac now supports graphical expressions. If a snip implements
   zodiac's expand<%> interface, zodiac calls a method of the snip to
   expand it. 
   
 - the drscheme:get/extend:extend-* functions no longer haver %s at
   the end of their names.


PRS
---

  1507: thread error freezes repl
  1506: Help Desk exits gracelessly when interrupted
  1503: Launcher prints debug info
  1502: (define's hard to find
  1499: text mode display auto-wraps
  1490: alt-tduring execution has different binding
  1484: cannot paste in search box on macos
  1480: default launcher name is "Save A Launcher"
  1478: parity reversed in Dr Jr command line flag
  1461: Kill menu problems
  1460: Help Desk has empty preferences
  1459: search menu items work on empty search text
  1456: teachpacks don't add
  1455: project windows never leave `Windows' menu
  1437:
  1428: setup -c deletes files for all platforms
  1424: long (list ...) displays don't display correctly
  1405: memory usage box should be read only
  1398: Downloading doc files requires restart
  1377: replacing by empty string loops
  1341:
  1334:
  1330: killing repl, then check-syntax hangs
  1306:
  1297:
  1235:
  1171:
  1144: match docs not setup right in Help Desk
   737: mred:preferences library too global
   599: mac: can't double click to open files while mred starts up
   406: bad error message for sixlib op

  1274, 1280, 1264, 1260, 1239, 1225, 1220, 1268, 1209, 1208,
  1196, 1180, 1096, 1088, 1043, 771, 752, 846

  1358, 1344, 1341, 1329, 1322, 1242 (docs not yet built), 1235 


Version 101:

General
-------

 - The teaching libraries are now called teachpacks. See the teachpack
   release notes for more information.

 - DrScheme's languages have changed (again). The langauges are now:

   - Beginning Student
   - Intermediate Student
   - Advanced Student
   - Full Scheme, which contains:
     - Graphical Full Scheme (with and without debugging), and
     - Textual Full Scheme (with and without debugging)

 - Help Desk now supports bug report submissions. Please use it in
   favor of the web based form. To submit a bug, follow the "Sumbit a
   Bug" link near the bottom of Help Desk's front page

 - On European keyboards, the backslash character
   may not work properly in DrScheme.  If you 
   experience this problem, comment out this line:

        (map-meta "\\" "remove-space")

   in PLTHOME/collects/framework/keymap.ss.

 - For tools, invoke-library is now called invoke-teachpack.

 - Renamed two files in the graphics collection:
    graphic.ss is now graphics.ss
    graphics.ss is now graphicss.ss

 - DrScheme's print menu now inserts the time, date and filename in the
   header of the file to be printed.

 - comment/uncomment is improved. Now, it blindly adds a semicolon to the 
   front of each line (and doesn't add extra semicolons on following lines)
   and aways removes one semicolon (if present) from the front of each line.

 - Parenthesis highlighting now turns unmatched parens red
   in addition to turning matched parenthesis regions grey.
   Also (now that the caret flashes) if the caret is between two
   parens, both before and after parens will be highlighted,
   not just the ones before.
   
   Thus, every time the cursor is next to an uncommented
   paren, the programmer sees some feedback about the paren.

Version 100:

General
-------

 - DrScheme's languages have changed. The new languages are:

    - Beginner
    - Intermediate
    - Advanced
    - MzScheme
    - MrEd

   The first three languages are essentially the same as in version
   53, except that graphics primitives have been removed. (Instead,
   domain-specific graphics commands can be loaded as libraries.) The
   turtles remain in the advanced language.

   The MzScheme and MrEd languages match exactly the languages
   provided by the MzScheme and MrEd executables.

 - A simple algebraic stepper, dubbed The Foot, is now available.  The
   Foot permits users to construct a source-level evaluation trace for
   programs written in the Beginner language. It will be expanded in
   future releases.

 - DrScheme's Help Desk provides online help for DrScheme, its
   languages, and its libraries.

 - Graphics functions were removed from the teaching languages
   (Beginner, Intermediate, and Advanced), except Turtles in
   Advanced. To use graphics functions, you must select a library (and
   the teaching libraries are not yet updated).

 - The old viewport-based graphics library can be loaded into the MrEd
   Debug language via (require-library "graphic.ss" "graphics").

 - I/O within DrScheme is substantially improved.

 - The library and tool interfaces for extended DrScheme have
   changed.


Version 53:

General
-------

 - view menu items now have accelerators

 - (<= exp) isn't allowed in beginner. (same for <, >, and >=)

 - print primitive is now setup correctly to print based on the language level

 - paren-matching in semi-colon comments is disabled

 - info panel "running" message is now aligned correctly 
 
 - The check synatax and analyze buttons are now disabled during evaluation

 - library directory now starts in "MZLIB_COLLECTS_DIR/../../lib"
   which is our best approximation to "PLTHOME/lib"
 
 - elevator library can now select more than one floor at a time


Version 52:

General
-------

- The words "running" or "not running" at the bottom of the
  DrScheme frame indicate whether or not work is happening in the 
  user's program. 

- a "Windows" menu has been added which keeps track of the currently
  open drscheme windows.

- the source locations for "load"ed files now match the numbers 
  in the bottom of the drscheme window.

- the thread that evaluations (including execution) take place on is
  the same as the eventspace's main thread, unless the evaluation
  thread is killed. In that case, the eventspace's main thread is
  re-generated, but the execution thread does not.

- The REPL implementation has been cleaned up.

- the turtles window does not survive across executions anymore

- the Quasi-R4RS language level has been renamed to R4RS+

DrScheme Tools/Libraries
------------------------

- new methods on rep:edit%: report-exception-error accepts an exception and
  prints the error message in the console.

- send-scheme is outdated. Use run-in-evaluation-thread instead

- the drscheme:tool^ signature has changed. A new subunit, "basis" has
  been aded and the process-finish struct is now in that subunit. So,
  drscheme:language:process-finish? becomes
  drscheme:basis:process-finish?, etc.
  
  The process-finish structure no longer has a boolean indicating sucess. 
  Instead, an exception is raised.


- the settings for the language have been re-aranged
  - there are two new parameters, exported from the basis
    subunit of drscheme:export^, current-setting and current-vocabulary
    - current-vocabulary contains the vocabulary that zodiac uses to
      perform macro expansion
    - current-setting is bound to a setting struct, which encapsulates
      all of the information about the language level
  - the process-*/zodiac and process-*/no-zodiac proceudres
    are no longer methods and their arguments have changed


Version 51:

General 
-------
- fixed error message for "eq?" and "cons" at beginner level.

- check syntax does not work with an unitialized repl when:
  the source contains define-macro. (won't be fixed in the release)

- eval no longer loops forever in mred vocabulary 

- searching keybindings have changed. There are four distinct actions:
   action1: move keyboard focus to the searching window, opening it if necessary, 
            or if already there search forward
   action2: move keyboard focus to the searching window, opening it if necessary, 
            or if already there search backward.
   action3: search again, in the same direction
   action4: move the focus between the main window, searching window and replacment window
   action5: hide the searching window

The actions are mapped to different keys, based on the platform. 

On unix:
 action1 => control-s, meta-%
 action2 => control-r
 action3 => f3
 action4 => control-i
 action5 => control-g

On the macintosh:
  action1 => command-f
  action2 => command-r
  action3 => command-g
  action4 => command-o
  action5 => command-.

On windows:
 action1 => control-f
 action2 => control-r
 action3 => f3, control-g
 action4 => control-i
 action5 => escape

- turned off the file name printouts on splash screen

  evaluate: 
  (wx:write-resource "mred" "splashMessages" 1 (wx:find-path 'setup-file))
  to turn them back on.

- fixed a bug that caused error messages to be displayed in message
  boxes more often than neccessary. (as opposed to printing in the
  repl)

- parenthesis matching is improved

- The empty list is now called "empty" instead of "null" with the
  constructor style printer.

- The analyze button puts up a dialog saying "please wait, loading",
  now.

- the fonts dialog now shows previews of the selected fonts. You
  still need to restart to see the changes, unfortunately.

DrScheme Tools/Libraries
------------------------

- tools must now import wx names explicitly, as a new first import.

- the parameters interface has changed. Instead getting and setting
  the class, the tool programmer must register a function that
  accepts a class and returns a class. See the manual for more
  details.

- process/zodiac-finish has been renamed to process-finish<|MERGE_RESOLUTION|>--- conflicted
+++ resolved
@@ -1,6 +1,4 @@
 ------------------------------
-<<<<<<< HEAD
-=======
         Version 4.2.4
 ------------------------------
 
@@ -15,15 +13,11 @@
     - added support for drawing with various kinds of pens
 
 ------------------------------
->>>>>>> c988a824
         Version 4.2.3
 ------------------------------
 
   . minor bug fixes
-<<<<<<< HEAD
-=======
   . added first draft of the 2htdp/image library
->>>>>>> c988a824
 
 ------------------------------
         Version 4.2.2
