--- conflicted
+++ resolved
@@ -1,12 +1,9 @@
-<<<<<<< HEAD
-=======
 Version 4.2.4, January 2010
 
 Minor bug fixes
 
 ----------------------------------------------------------------------
 
->>>>>>> c988a824
 Version 4.2.3, November 2009
 
 Minor bug fixes
