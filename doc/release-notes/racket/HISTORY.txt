--- conflicted
+++ resolved
@@ -1,5 +1,3 @@
-<<<<<<< HEAD
-=======
 Version 5.3.1.1
 Added arguments to impersonate-prompt-tag and chaperone-prompt-tag
  to support interposition on non-composable continuation results
@@ -30,7 +28,6 @@
 scribble/decode: add spliceof
 syntax/for-body: added
 
->>>>>>> 2f4c6774
 Version 5.3, August 2012
 Added submodules, including module*
 Changed the format of error messages
