<<<<<<< HEAD
=======
Version 5.3, August 2012
Added submodules, including module*
Changed the format of error messages
Added raise-argument-error, raise-result-error,
 raise-arguments-error, raise-range-error
Added impersonate-continuation-mark-key,
 chaperone-continuation-mark-key, make-continuation-mark-key,
 continuation-mark-key?, impersonate-prompt-tag, and
 chaperone-prompt-tag
Added progress-evt?, thread-cell-values?, prefab-key?,
 semaphore-peek-evt?, channel-put-evt?
Fixed handle-evt to disallow a handle-evt
Added variable-reference->module-path-index
Added syntax-local-submodules, module-path-index-submodule,
 and module-compiled-submodules
Changed module-path-index-join to support a submodule argument
Changed module-path? to report #t for paths
Changed resolved module paths to allow lists that represent
 submodule paths; see the revised contract on resolve-module-path-name
Changed the module name resolver protocol so that a module declaration
 always triggers a notifification, and a notification supplies
 a source namespace (i.e., an extra argument) for attaches
Changed the load/use-compiled handler protocol to subpport a submodule
 module
Changed current-write-relative-directory to support a pair
 of paths: relative-to and base
Changed local-expand to not add core forms if the stop list has
 just module*
Changed modules instantiation so that requires are instantiated
 in the order that they are required
Changed #lang for most languages so that it cannot be nested;
 this change is within syntax/module-reader and applies to
 racket, racket/base, and more
Added relative-in
Added box-cas!
Changed contract on date second field to disallow 61, since
 leap seconds never appear more than once per minute
Changed guarantee of portability of current-seconds
 and file-or-directory-modify-seconds
Changed impersonate-struct so that accessor impersonation
 works only if the field is accessible via the current impersonator
 or a mutator for the same field is also impersonated
Added racket/future to re-exports of racket
racket/contract: added procedure-arity-includes/c, prompt-tag/c,
 and continuation-mark-key/c
racket/control: added call/prompt, call/comp, abort/cc and
 allow #:tag argument for % and f-control
racket/future: handle internal stack overflow without
 necessarily blocking on process 0; added 'overflow and
 'start-overflow-work log events
racket/list: added optional arguments to add-between, including
 #:splice?, #:before-first, #:before-last, and #:after-last
racket/math: added degrees->radians, radians->degrees, nan?,
 infinite?, exact-round, exact-floor, exact-ceiling, exact-truncate
racket/flonum: added flexpt
racket/unsafe/ops: added unsafe-flexpt
ffi/unsafe: changed ffi-lib to open libraries in local mode by
 default; integer-type bounds are now consistently checked; 
 added prop:cpointer
racket/draw: added record-dc%, make-color, make-brush, and 
 make-pen; treat a face as a Pango font description
 only when it contains a comma
racket/gui: changed open-output-text-editor to by default deliver 
 content via the current eventspace's handler thread; also
 added an #:eventspace optional argument
ffi/com: added
mysterx: removed ActiveX support plus com-add-ref and 
 com-ref-count; use ffi/com, instead
compiler/zo-structs: added a context field to all-from-module,
 added a cancel-id field to phase-shift, added pre-submodules 
 and post-submodules field to mod, changed name field to allow
 a list of symbols
racket/sandbox: added sandbox-propagate-exceptions; added
 sandbox-gui-enabled and sandbox-make-namespace; deprecated gui?,
 which is no long used internally; changed the default for
 sandbox-namespace-specs to sandbox-make-namespsace
racket/cmdline: add #:ps for command-line
slideshow/start: run a `slideshow' or `main' submodule, if any
scribble/eval: added eval:result and eval:results
racket/system: improved error messages by replacing memv expressions with string-no-nuls? and bytes-no-nuls?

>>>>>>> d8dc0874
Version 5.2.1, January 2012
Changed I/O scheduling to use epoll()/kqueue() when available
Cross-module inline trivial functions, plus map, for-each,
 andmap, and ormap; 'compiler-hint:cross-module-inline hint
Intern numbers, characters, strings, byte strings, and regexps in
 read and datum->syntax
Added datum-intern-literal
Regexps are `equal?' when they have the same source [byte] string
 and mode
Added pseudo-random-generator-vector?
Added port-closed-evt
Generalized gcd and lcm to work on rationals
Added module-predefined?
Added optional #:fail argument to collection-file-path and
 collection-path
Changed the racket -k command-line flag
racket/class: added send/keyword-apply and dynamic-send
racket/draw: added get-names to color-database<%>
mzlib/pconvert: added add-make-prefix-to-constructor parameter,
 which changes the default constructor-style printing in DrRacket
 to avoid a make- prefix; the HtDP languages set the parameter to #t
at-exp, scribble: dropped distinctness of @{}-introduced newline strings
racket/draw: add text-outline to dc-path%
net/mime: allow any subtype in input; made exception structs a
 subtype of exn:fail
compiler/zo-structs: added inline-variant
racket/stream: added stream constructor
<<<<<<< HEAD
=======
racket/draw: treat a face as a Pango font description
>>>>>>> d8dc0874

Version 5.2, November 2011
Generalized begin-with-syntax to allow phase-N definitions,
 both variable and syntax, within a module for all N >= 0;
 removed define-values-for-syntax from fully expanded forms;
 added begin-with-syntax to fully expanded forms
Changed the location-creation semantics of internal definitions
 and letrec-syntaxes+values (to make them more let-like)
Added support for the collection links file, including
 (find-system-path 'links-file) and the raco link command
Added exn:fail:syntax:unbound
Added date*, which extends date to include nanoseconds and a 
 time zone name
Changed seconds->date to accept a real number return a date*
Added set-port-next-location! and changed the default prompt 
 read handler to use it when input and output ar terminals
Changed syntax-local-module-defined-identifiers to return
 a table for all phases instead of just two values
Add syntax-transforming-module-expression? and
 variable-reference->module-base-phase
Added variable-reference->module-declare-inspector, which allows
 a macro or other syntax tool to get the enclosing module's
 declaration-time inspector for taint operations
Added syntax-shift-phase-level
Removed built-in support for Honu reading and printing
racket/unsafe/ops: added unsafe-list-ref and unsafe-list-tail
ffi/unsafe: added support for C arrays and unions
ffi/unsafe: changed define-cstruct to use an interned symbol tag,
 which means that it is not generative
racket/place: added place* and dynamic-place* to specify the input, 
 output, and error ports to use for a new place
racket/place: cpointers, file-stream ports, and TCP ports can be
 sent across place channels
racket/gui: moved set-icon method from frame% to
 top-level-window<%>
racket/gui: removed unsupported MDI styles and method
errortrace: with-mark and make-st-mark now take a phase level
compiler/zo-structs: removed def-for-syntax, added
 seq-for-syntax, changed some mod fields, added field to
 def-syntaxes
net/url: added support for redirections to get-pure-port
planet: made the planet module-name-resolver thread-safe, and
 fixed planet to use already-downloaded .plt files (when present)
framework: the finder get-file and put-file dialogs no 
 longer normalize their results
framework: added to the testing library so that tests can be
 run when ignoring focus information from the underlying OS
compiler/cm: added support for using more powerful 
 security-guards when writing to the filesystem
mrlib/include-bitmap: adjust include-bitmap so it does not 
 write to the filesystem
Removed the Racket-to-C compiler: raco ctool -e/-c, mzc -e/-c,
 compile-extensions, compile-extensions-to-c, compile-c-extensions,
 compiler/cffi, compiler/comp-unit,  compiler:inner^, and most 
 options in compiler/option
The The `lazy' language is now based on `racket' instead of `mzscheme'.
 Specifically, it now uses modern `require's and `provide's.

Version 5.1.3, August 2011
No changes

Version 5.1.2, August 2011
Replaced syntax certificates with syntax taints:
 Added syntax-tainted?, syntax-arm, syntax-disarm, syntax-rearm,
  syntax-taint, and syntax-protect
 Changed syntax-recertify and syntax-local-certifier to
  have no effect on the target syntax object
 Changed syntax-rules and syntax-id-rules to use
  syntax-protect implicitly
 Changed the way inspectors are associated to syntax objects
  and variable references in compiled code
Changed "sequence" to include exact nonnegative integers
Added #:unless clause to for
Changed procedure-arity-includes? to report #f for keyword-requiring
 procedures by default
mzlib/contract: removed (undocumented) exports:
  chaperone-contract-struct?
  contract-struct-first-order
  contract-struct-name
  contract-struct-projection
  contract-struct-stronger?
  contract-struct?
  flat-contract-struct?
  make-opt-contract/info
  opt-contract/info-contract
  opt-contract/info-enforcer
  opt-contract/info-id
  synthesized-value
  unknown?
Changed assoc to accept an optional equality predicate
racket/function: added identity, thunk, thunk*, compose1
racket/require: added multi-in
slideshow/pict: added rotate function, and added sxy anf syx
 fields to a child structure
compiler/zo-struct: removed certificate structures; changed
 wrapper to have a tamper-status field instead of certs;
 added toplevel-map field to lam

Version 5.1.1, May 2011
Enabled single-precision floats by default
Added single-flonum?
Changed eqv? so that inexacts are equivalent only when they
 have the same precision
Changed file-or-directory-permission to add 'bits mode
 and permission-setting mode
Added special treatment of void as an 'inferred-name property
Removed the "MrEd" compatability executable under Windows
 and Mac OS X, but the "mred" compatibility script remains
racket/gui: added multi-column support to list-box%
racket/gui: added scrollbar support to panel%, vertical-panel%,
 and horizontal-panel%
racket/gui: added 'wheel-left and 'wheel-right events
racket/file: add user-read-bit, etc.
racket/contract: removed the following (undocumented) exports:
  build-flat-contract
  chaperone-contract-struct?
  contract-struct-first-order
  contract-struct-name
  contract-struct-projection
  contract-struct-stronger?
  contract-struct?
  contracted-function
  contracted-function-ctc
  contracted-function-proc
  contracted-function?
  first-order-get
  first-order-pred?
  first-order-prop
  flat-contract-struct?
  flat-get
  flat-pred?
  flat-prop
  make-opt-contract/info
  name-get
  name-pred?
  name-prop
  opt-contract/info-contract
  opt-contract/info-enforcer
  opt-contract/info-id
  proj-get
  proj-pred?
  proj-prop
  stronger-get
  stronger-pred?
  stronger-prop
  struct:contracted-function
  synthesized-value
  unknown?

Version 5.1, February 2011
Renamed "proxy" to "impersonator"
Added current-get-interaction-input-port, which enables
 racket/gui events to be dispatched while a REPL is blocked
Changed equal? to equate C pointers when they refer to the 
 same address
Internal: weak boxes are cleared before non-will-like
 finalizers; use late-weak boxes to get the old behavior

Version 5.0.2, October 2010
Changed body of `when', `unless', `cond' clauses, `case'
 clauses, and `match' clauses to be internal-definition contexts
Swapped unsafe-vector*-ref with unsafe-vector-ref, etc.
Added ->i to the contract library, improved ->*, adding #:pre and
 #:post, as well as making the optional arguments clause optional.
Added #true and #false, and changed #t/#T and #f/#F to
 require a delimiter afterward
Added print-boolean-long-form
Added read-accept-lang, which is set to #t when 
 reading a module
Added flonum?
Changed continuation-marks to accept a #f argument
 to produce an empty set of marks
Added fxvectors
Added unsafe-{s,u}16-{ref,set!}
Added prop:proxy-of
Added proxies to go with chaperones, and renamed chaperone property
 as proxy property; beware that the word "proxy" will change in
 a future version, perhaps to "impersonator"
Added collection-file-path and collection splicing at the file
 level

Version 5.0.1, July 2010
Continuation barriers now block only downward continuation jumps
 and allow escapes through full continuations
Changed internal-definition handling to allow expressions mixed
 with definitions
Added support for subprocesses as new process groups
Added support for best-effort termination of subprocess by a
 custodian
Added flreal-part, flimag-part, make-flrectangular, and unsafe
 variants
Added fl->eact-integer, fl->fx, and unsafe-fl->fx
Added #:async-apply option to _fun
Added chaperone-evt
Added identifier-prune-to-source-module
Changed apply binding to enable lower-level optimizations
Upgraded to libffi 3.0.9+

Version 5.0, May 2010
Changed the core executable from mzscheme to racket
Changed paths like the preferences file to use "racket" instead
 of "mzscheme" or "plt-scheme"
Changed default value printer to use quasiquote style
The language of a program's main module can specify run-time
 configuration actions, such as setting the default printer's
 style
Changed regexp-match* et al. to make ^ matching relative to the
 original string (not substrings for matches after the for) and to
 allow empty matches in all positions except immediately after an
 empty match
Changed regexp-match and other functions to allow a path as
 an input
Added chaperones

Version 4.2.5, March 2010
Added scheme/future, enabled by default on main platforms
Changed module to wrap each body expression in a prompt
Changed define-cstruct to bind type name for struct-out, etc.

Version 4.2.4, January 2010
Added scheme/flonum and scheme/fixnum
Extended scheme/unsafe/ops
Changed JIT to support unboxed local binding of known-flonum
 arguments to unsafe-fl functions
Changed JIT to inline numeric ops with more than 2 arguments
Added #:save-errno option for foreign-function types
Added module->imports and module->exports

Version 4.2.3, November 2009
Changed _pointer (in scheme/foreign) to mean a pointer that does not
 refer to GCable memory; added _gcpointer
Added scheme/vector

Version 4.2.2, September 2009
Added scheme/unsafe/ops
Added print-syntax-width
Added file-or-directory-identity
Inside: embedding applications should call scheme_seal_parameters
 after initializing parameter values (currently used by Planet)

Version 4.2.1, July 2009
Added string->unreadable-symbol and symbol-interned?
Added syntax-local-lift-provide
Added syntax-local-lift-values-expression
Added identifier-prune-lexical-context and quote-syntax/prune

Version 4.2, May 2009
Changed visiting of modules at phase N to happen only when compilation
 at phase N starts
Changed expander to detect a reaname transformer and install a
 free-identifier=? syntax-object equivalence
Changed provide to convert an exported rename transformer to its
 free-identifier=? target
Added 'not-free-identifier=? syntax property to disable free-identifier=? 
 propagation through a rename transformer
Added prop:rename-transformer and prop:set!-transformer
Fixed scheme/local so that local syntax bindings are visible to later
 local definitions
Changed current-process-milliseconds to accept a thread argument
Added hash-hash-key?, hash-ref!
Added in-sequences, in-cycle

Version 4.1.5, March 2009
Allow infix notation for prefab structure literals
Change quasiquote so that unquote works in value positions of #hash
Change read-syntax to represent #hash value forms as syntax
Added bitwise-bit-field

Version 4.1.4, January 2009
Changed memory accounting to bias charges to parent instead of children
Changed function contracts to preserve tail recursion in many cases
Added scheme/package, scheme/splicing, ffi/objc
Added exception-backtrace support for x86_84+JIT
Added equal?/recur
Added equal<%> and interface* to scheme/class
Added procedure-rename
Added extra arguments to call-with-continuation-prompt
Added extra argument to raise-syntax-error
Added compile-context-preservation-enabled
Added syntax-local-lift-require
Added internal-definition-context-seal, which must be used on an
 internal-definition context before it's part of a fully expanded form
Added syntax-local-make-delta-introducer
Changed make-rename-transformer to accept an introducer argument that
 cooperates with syntax-local-make-delta-introducer
Added internal-defininition-context?
Added identifier-remove-from-defininition-context

Version 4.1.3, November 2008
Changed scheme to re-export scheme/port
In scheme/port: added 
Added call-with-immediate-continuation-mark
In scheme/port: added port->string, port->bytes, port->lines
 port->bytes-lines, display-lines, [call-]with-input-from-{string,bytes},
 and [call-]with-output-to-{string,bytes}
In scheme/file: added file->string, file->bytes, file->lines,
 file->value, file->bytes-lines, write-to-file, display-to-file,
 and display-lines-to-file
Added variable-reference? and empty #%variable-reference form
Extended continuation-marks to work on a thread argument

Version 4.1.2, October 2008
Changed binding of identifiers introduced by unit signatures
 to take into account the signature use's context
Added make-syntax-delta-introducer
Changed continuation-marks to accept a thread argument
Added eqv-based hash tables
Added hash-update and hash-update!
Changed -X and -S to complete directory relative to pwd, and
 changed -S to add after main collects

Version 4.1.1, October 2008
Added read-language
Added module-compiled-language-info, module->language-info,
 and 'module-language property support

Version 4.1, August 2008
Changed namespaces to have a base phase; for example, calling
 eval at compile-time uses a phase-1 namespace
Added logging facilities: make-logger, etc.
Added "inheritance" to structure type properties, and change
 prop:procedure from scheme/base to better support keywords
Added bitwise-bit-set?
Added in-value

Version 4.0, June 2008
>> See MzScheme_4.txt

Version 372, December 2007
Added syntax-local-lift-context
Added #lang
Added require-for-label, provide-for-syntax, provide-for-label,
 identifier-label-binding, module-label-identifier=?

Version 371, August 2007
Added hash-table-iterate-{first,next,key,value}
Added keyword<?
Added make-derived-parameter
Added make-sibling-inspector
Added graph? argument to read[-syntax]/recursive
Added read-accept-infix-dot
Changed #!<space> and #!/ to general comment forms
Added continuation?
Added continuation-prompt-tag?
Inside MzScheme: GC_{malloc,free}_immobile_box
foreign.ss: added {malloc,free}-immobile-box

Version 370, May 2007
Memory management:
 Default build uses 3m instead of CGC
 Added custodian boxes and custodian-memory-accounting-available?
 Added initial custodian argument to custodian-require-memory
Exceptions:
 Removed current-exception-handler and initial-exception-handler
 Added uncaught-exception-handler
 Default error escape handler aborts to default continuation
  tag with the void procedure
 Added call-with-exception-handler
 Changed read-eval-print-loop and the default load handler to wrap
  each evaluation with a prompt and with #%top-interaction
 Changed top-level begin to insert a prompt around each sub-expression
  except the last
 Added #%top-interaction and #%expression
 Changed make-exn to automatically convert a mutable message string
  to an immutable string
Units:
 New unit system provided by MzLib's "unit.ss"
Ports and pathnames:
 Added prop:input-port and prop:output-port
 Added support for manipulating filesystem paths that work on 
  other platforms
 Added string->path-element and path-element->string
 Changed path->directory-path, simplify-path, and split-path to include
  a trailing path separator even when the result would be a directory
  path without it
 Changed simplify-path for Windows paths to replace / with \
 Changed current-directory to apply path->directory-path to given paths
 Added reset?, start-, and end-index arguments to get-output-bytes
 Added port-closed?
 Added optional argument to tcp-addresses to get port numbers
Syntax and loading:
 Default load handler enables #reader (even when not reading a module)
 Added module-path-index-resolve
 Added syntax-local-expand-expression
 Changed dyanmic-require to expand requests for exported syntax
  bindings
 Added an argument to syntax-local-certifier indicating whether the
  generated procedure attaches active or inactive certificates
 Changed macro expansion of bound identifiers so that `local-expand'
  works with an empty stop list
 Module top-level enforces initial categorization of expressions
  versus other forms
 Changed H-expression parsing to represent angle brackets specially
Misc:
 Changed print-struct default to #t instead of #f
 Added parameterize*
 Added 'gc and 'so-suffix flags for system-type
 Added vector->values
 Changed char-whitespace? to produce #t for #\u0085
 Added -p, -P, and -Q command-line options
 Added procedure-struct-type?
 Added system-idle-evt
 Fixed mzc --exe to work with C-implemented extension modules
MzLib:
 serialize.ss: Path includes the path's convention
 foreign.ss: Added ptr-add, memmove, memcpy, and memset
 runtime-paths.ss: Cooperates with mzc --exe
Inside MzScheme:
 Use SCHEME_INPUT_PORTP() instead of SCHEME_INPORTP()
     SCHEME_OUTPUT_PORTP() instead of SCHEME_OUTPORTP()
     scheme_input_port_record() instead of cast to Scheme_Input_Port*
     scheme_output_port_record() instead of cast to Scheme_Output_Port*
 Added scheme_set_type_equality() with help from Dimitris Vyzovitis
 Added XFORM_START_SKIP, etc.

Version 360, November 2006
Continuations:
 Added delimited continuations: call-with-continuation-prompt,
  call-with-composable-continuation, etc.
 Changed call-with-escape-continuation so that its argument is
  no longer applied in tail position (reverses a change in v350)
Regexps:
 Added case-insensitive mode, multi-line mode, lookahead, lookbehind, 
  non-backtracking, and conditionals to regexp language
 Added pregexp, byte-pregexp, and #px..., which includes numeric
  quantifiers, backreferences char classes, and Unicode predicates
 Added regexp-match?, pregexp?, and byte-pregexp?
 Improved [p]regexp performance
Filesystem:
 Unix and Mac OS X: Changed path operations to use "./~..." as an
  encoding for a relative path "~..."
 Changed simplify-path to always normalize path separators,
  preserve syntactic directoryness, and remove \\?\ from
  Windows paths when possible
 Added path-element->bytes and bytes->path-element
 Changed make-file-or-directory-link to not expand the link
  content, and changed make-security-guard to have a separate
  link guard procedure
Misc:
 Removed write-image-to-file and read-image-from-file
 ormap and andmap now tail-apply a given function for the 
  last list element(s)
 eval evaluates its argument in tail position
 Improved compilation of call-with-values and an immediate
  lambda argument to avoid closure creation
 Added raise-arity-error
 Changed bytecode compiler to perform more closure conversion
  and lifting
 Changed local-expand; #f stop list means expand only immediate
MzLib:
 class.ss: added inherit/inner and inherit/super, to eventually
  replace rename-super and rename-inner;
  added member-name-key=?

Version 352, July 2006
Minor bug fixes

Version 351, July 2006
Changed hash-table-get to accept a non-prcedure third argument as
 a default value (instead of requiring a thunk)
Changed the module name resolver protocol so that the resolver is
 required to accept 1, 3, and 4 arguments; the new 4-argument mode
 supports resolving a module path without loading the module
Changed syntax/loc to not adjust location information for a
 template that contains only a pattern variable
MzLib: Added define-member-name, member-name-key, and 
 generate-member-key to class.ss
Added syntax-local-lift-moule-end-declaration
Changed namespace-attach-module and namespace-unprotect-module
 to accept quoted module paths, instead of only symbolic names
Fixed avoidable overflow and undeflow in magnitude and / for
 inexact complex numbers
Fixed bug in continuation sharing
Improved 3m performance
Upgraded to gc 6.7

Version 350, June 2006
JIT compiler:
 Added just-in-time native-code compiler with a new eval-jit-enabled
  parameter
 Added compile-enforce-module-constants parameter; the default is #t,
  which effectively prohibits redeclaraing modules or changing
  variable bindings through module->namespace
 Added function inlining, and fixed constant propagation and folding 
  in bytecode compiler
Stack trace:
 Added a "stack trace" to the default error display
 Added exn:fail:user and raise-user-error
Installation and executables:
 Changed installation process to support more configurable directory
  structure
 Dropped PLTHOME, and instead added support to embed a path to the
  main "collects" directory within the executable
 Changed style of executables generated by mzc --[gui-]exe under
  Unix; for old-style executables, use --orig-exe, or use --exe-dir 
  to package the executable
 Added 'run-file, 'collects-dir, and 'orig-dir modes to find-system-path
 Changed initial program binding to the result of find-system path
  with 'run-file instead of 'exec-file
 Added use-user-specific-search-paths parameter, -U flag
Continuations:
 For nested captured continuations, the shared continuation tail is
  represented by shared data
 The body of let/cc and the procedure passed to call/ec are
  evaluated/called as a tail expression/call
 Made parameter/mark lookup amortized constant time,
  instead of potentially O(stack depth)
Misc:
 Added char-general-category
 Added string-normalize-nf[k]{d,c}
 Changed bitwise-{and,ior,xor} to accept 0 arguments
 Changed file-position: eof moves to the end of a file/string
 Changed readtable to support "default" parser used for symbols/numbers
 Changed system-type's optional argument to 'os, 'link, or 'machine
 Added current-thread-initial-stack-size
 Added procedure-closure-contents-eq?
 Added struct-type-make-constructor and struct-type-make-predicate
 Inside MzScheme: added scheme_make_prim_closure_w_arity(), etc.

Version 301, December 2005
Fixed a custom-input-port bug in the case that a read or peek procedure
 returns an event created by handle-evt

Version 300, December 2005
Generalized network-address handling, includes IPv6
Added ephemerons
0.0 and -0.0 are different by eqv?
Added keyword values (#: prefix) and keyword? predicate
Added system-language+country
Added current-preserved-thread-cell-values
Added #%variable-reference
MzLib: added object-method-arity-includes? to class.ss
Added --xform mode to mzc

Version 299.400, Setember 2005
Improved Windows path support (e.g., \\?\ paths)
Added optional argument to simplify-path
Added 'pair-shape property to reader
Inside MzScheme: added scheme_get_port_file_descriptor()
 and scheme_get_port_socket()

Version 299.200, August 2005
Ports:
 TCP output ports are now block-buffered by default
 Changed file-stream-buffer-mode to work on more port types,
  including TCP ports and custom ports
 Added extra argument to make-input-port and make-output-port
  to get/set buffer mode
 Changed port-count-lines! and port-next-location to work
  on output-ports
 Changed make-output-port to take three new arguments:
  get-location procedure, count-lines! procedure,
  and initial position
 Changed make-input-port to take two new arguments: count-lines!
  procedure (defaults to void) and initial position
 Added relocate-input-port, relocate-output-port, transplant-input-port,
  and transplant-output-port to MzLib's "port.ss"
Strings and Unicode:
 \U allows up to 8 digits instead of 6
 Changed char-lower-case? and char-upper-case?
 Added string-upcase, string-downcase, string-titlecase,
  string-foldcase, and char-foldcase
 In case-insensitive mode, symbols are case-folded instead
  of downcased (which is usually the same thing)
Reader:
 Added #reader and readtables
 When { or [ is disabled, it is treated as an illegal character
  instead of a symbol character by the reader
 Changed read-syntax[/recursive] to remove the delta-list
  argument
 Changed read handler to remove the delta-list argument
 Changed read[-syntax]/recursive to produce a special-comment
  value when a comment is parsed (instead of reading the
  next datum)
Printer:
 Added custom struct writers through prop:custom-write,
  custom-write?, custom-write-accessor
Syntax and Macros:
 Changed expansion of internal definitions so that local
  macros that expand to definition forms can be used
  within the local definition set
 Added syntax-local-make-definition-context
 Added syntax-local-bind-syntaxes
 Added optional definition-context argument to
  local-expand and syntax-local-value
 Changed certification so that a reference cannot have more
  certificates than its binding, and lexical context gives
  syntax-quoted values inactive instead of active certificates
 Added sub-form for require: only
 Added module-provide-protected?
 Fixed all-from provides to include redundant imports from the
  indicated require
 Added prefix-all-defined and prefix-all-defined-except
  provide forms
Structure Types:
 Struct custodian can be #f to make it fully transparent
Libraries:
 Added define-serializable-class[*], externalizble<%>,
  class/derived, and inspect clause form to MzLib's "class.ss"
 Changed run-server in thread.ss to use the same parameterization
  for all connection threads
 Added define-struct/properties to MzLib's "struct.ss"
 Removed pretty-print-display-string-handler from MzLib's
  "pretty.ss", and adapted protocol for hook procedures
  slightly (i.e., they usually must write to a given port)
 Changed collects/web-server request-bindings/raw
  to return an alist of bytes, not strings
Misc:
 Cygwin build produces a Unix-style installation instead of
  a Windows-style installation (e.g., system-type is 'unix)

Version 299.100, March 2005
Unicode and Strings:
 Removed char-locale... operations
 Removed char->latin-1-integer and latin-1-integer->char
 Added string-copy!, read-string!, peek-string!, and write-string
 Added convert-stream, reencode-input-port, etc. to port.ss
 Added \u and \U syntax in strings and chars
 Fixed log for large exact integers
 Added path-string?, path-replace-suffix
 Renamed all of the number "byte-string" functions to "bytes"
 Added \' escape for strings (for compatibility with C & Java)
 Added locale-string-encoding
 Changed regexp-replace* to raise an exception if it matches an
  empty string
 Added binding of greek-lambda character (code point #x03BB) to
  expand to lambda
Paths:
 Changed pref dir (all platforms) and pref file name (except Windows);
  changed home dir under Windows to use the registry-specified profile
  directory
 Added 'doc-dir and 'desk-dir to find-system-path
 Unix and Mac OS X: path expansion removes redundant slashes
 Removed exists check for current-directory
Ports:
 Change default buffering of file-stream output ports
 Changed file-stream-buffer-mode to work on input ports
 Changed make-custom-input-port to make-input-port
 Changed make-custom-output-port to make-output-port
 Added terminal-port?
 Added pipe-content-length
 Changed {read,peek}-bytes-avail!{,*,/enable-break} to produce
  a special-reading procedure when a stream contains specials
 Added make-pipe-with-specials to MzLib's "port.ss"; procedures
  like copy-port now also handle specials
 Moved most of (lib "thread.ss") to (lib "port.ss"), and many
  remaining useless procedures (such as dynamic-enable-break)
  were removed
 Added port-progress-evt, port-commit-peeked, and
  port-provides-progress-evts?
 Added an optional progress-event argument to peek-bytes-avail!,
  etc., before the port argument
 Added an optional progress-event argument to regexp-match-peek
  and regexp-match-peek-positions
 Peeking from a limited pipe effectively increases its capacity,
  temporarily
 Added optional port name arguments to make-pipe
  and open-{input,output}-{string,bytes}
 Changed object-name for input ports and output ports
 Added write-special and write-special-avail*
 A location-offset lists for a port read handler can contain #f
 Changed read-syntax to make the source name optional (defaults
  to the port's name)
Syntax and Macros: 
 Eliminated "identifier for a definition has a module context"
  errors
 In a syntax template, when an identifier has more ellipses
  then in the pattern, inner ellipses bind more
  tightly than the outer ellipses
 New forms: require-for-template (core), define-values-for-syntax
  (core), define-for-syntax, begin-for-syntax
 New procedures: local-transformer-expand, syntax-transforming?,
  syntax-local-lift-expression, local-expand/capture-lifts,
  local-transformer-expand/capture-lift, syntax-recertify, 
  module-template-identifier=?, identifier-template-binding,
  rename-transformer-target
 Removed fluid-let-syntax, syntax-local-certifier
 Added (lib "stxparam.ss"), partly as a replacement for
  fluid-let-syntax
 Removed use of #%top from references to a module's own bindings
 Added protect sub-form of provide
 module-compiled-imports now returns 3 values
 indentifier-[transformer-]binding returns a list of five items
  instead of four for a module-bound identifier
 Added 'module-begin to the set of possible results from
  syntax-local-context
 Added begin-with-definitions to (lib "etc.ss")
 Added syntax-property-symbol-keys
 Added namespace-unprotect-module
 Changed eval, expand, etc. so that only the leading
  identifier in a module form is given context
 Changed module expansion/compilation so that it's deterministic,
  as long as macros do not use gensym or external side-effects;
  using generate-temporaries preserves determinism
 Changed module->namespace and module re-definition so that they're
  controlled by the code inspector, not the modules attach state
 Added current-compile parameter, which is used by compile
  and by the default evaluation handler
 Changed expansion-time structure type info to allow #f in place
  of a mutator id
 Added construct-time field guards to structure types
 Changed raise-syntax-error so that it no longer accepts a list
  as its first argument
Reader Syntax:
 Added #<< here strings
 Added H-expression mode to reader, triggered by #hx or #honu,
  and escaped by #sx
 Added read-honu, read-honu-syntax, and print-honu
 Changed #; for top-level read; graph assignments are forgotten
  before reading the next expression
Control Flow and Paramaters:
 While an exception handler is called, the current exception
  handler is reset to the default handler; similarly,
  the error display and escape handlers are called by the
  default exception handler in a context that resets the
  corresponding parameters to the default handlers
 An exception handler can handle exceptions that are raised
  during the handler (by using with-handlers or setting the
  current-exception-handler parameter)
 During the evaluation of dynamic-wind pre and post thunks,
  the current continuation marks and parameterization are reset
  to those active at the time of the dynamic-wind call
  (except that the parameterization is extended to disable
  breaks)
 Added current-parameterization and call-with-parameterization
 Added continuation-mark-set-first
 Removed optional argument of continuation-mark-set->list
 Added continuation-mark-set->list*
 Added call-with-continuation-barrier
 Renamed "continuation boundary" to "continuation barrier"
 Added call-with-semaphore and call-with-semaphore/enable-break
Events:
 Renamed udp-send-evt and udp-receive-evt to udp-send-ready-evt
  and udp-receive-ready-evt
 Added udp-send-evt, udp-send-to-evt, and udp-receive!-evt
 Added tcp-accept-evt
 Added make-alarm
Misc:
 Regexp grammar changed to match docs with respect to "-"
 Struct property types are now overridable in subtypes
 Added module-compiled-exports
 Added hash-table-copy and hash-table-count
 Changed the random-number generator to use L'Ecuyer's MRG32k3a
  algorithm, as encouraged by SRFI-37
 Changed random to accept 0 arguments to generate a random real
  number, and added pseudo-random-generator->vector and
  vector->pseudo-random-generator; these are compatible
  with the SRFI-27 reference implementation
 Added print-unreadable parameter
 Changed use-compiled-file-kinds to use-compiled-file-paths
 Mac OS X: extension suffix changed from ".so" to ".dylib"
Libraries:
 "class.ss" MzLib module: changed the interface to 
  make-primitive-class; see plt/collects/mzscheme/examples/tree.cxx 
  for details
 "serialize.ss" MzLib module: new
 "contract.ss" MzLib module: names are more uniform; if the name of a
  contract a suffix, the suffix is now "/c" (instead of one of "/p",
  "/c", or "/f")
 "url.ss" in the "net" collection: new url data definition; url/user is
   gone, and no extra encoding/decoding required once a url has been
   parsed anymore
Inside MzScheme: 
 Added scheme_set_type_printer, scheme_print_bytes,
  and scheme_print_string

Version 209, December 2004
Fixed (abs -1073741824)
Avoided gcc 3.4 bug(?) related to inline checking for -0.0

Version 208, August 2004
Added string-copy! and hash-table-count
Upgraded to gc 6.3

Version 207, May 2004
Fixed comparison of infinities and 0.0 in eqv?
Fixed incorrect handling of -0.0 versus 0.0 for various
 platforms, including x86 with gcc 3.2
Fixed inefficient (/ x 1) for an exact rational x

Version 206, January 2004
A shut-down custodian is no longer allowed to manage new
 objects
Changed thread-resume so that it adds custodians to a thread,
 instead of changing the thread's custodian
Added make-thread-group, etc.
Changed define to support MIT-style curried-procedure forms
Added an optional argument to peek-char and 
 peek-char-or-special to indicate the number of characters
 to skip in the input stream
Added optional argument to file-or-directory-modify-seconds
 for setting the modification date of a file or directory
Added integer-sqrt, quotient/remainder, integer-sqrt/remainder
Fixed transitivity of numerical comparison for mixed
 inexact--exact comparisons when the inexact versions
 of the numbers are = but the exact versions are not
Macro templates can include consecutive ... for splicing
 sequences
Macro patterns can include sub-patterns after ...
Improved error reporting for with-syntax
Non-constant syntax pairs generated from templates
 (in syntax-case, with-syntax, quasisyntax, etc.)
 keep source-location and context information,
 instead of acquiring the context and location of
 the generator expression as a whole
generate-temporaries produces identifiers that are
 suitable for use as defined names in the module
 being expanded (if any)
Added syntax-local-module-introduce, which is used
 by generate-temporaries
Added syntax-track-origin
Changed syntax-local-get-shadower to add the current
 module expansion context, if any
Added 'disappeared-binding and 'disappeared-use properties
 and refined 'origin tracking for internal definitions
 and spliced sequences
Added optional namespace argument to most of the
 namespace- primitives
Added vector-immutable
Fixed a bug in the bytecode verifier that caused it to skip
 significant parts of typical bytecode
Added a hook for (planet ...) module paths to the standard
 module name resolver
MzLib's contract.ss: changed and/f to and/c, or/f is deprected
 (use union), added object contracts, flat-contracts (without
 names) are a separate type; use flat-contract-predicate rather
 than flat-named-contract, added flat-rec-contract, improved
 performance
MzLib's class.ss: added get-field and field-bound?


Version 205, August 2003
Extended regexp language with "(?:...)"
Added 'addon-dir for find-system-path
Changed default library collections path list to include
  (build-path (find-system-path 'addon-dir) (version) "collects")
Added #; reader comment syntax
Added namespace-module-registry
Added module->namespace
Changed eval handler so that when it is given a syntax object, it
 does not extend the object's lexical context with top-level
 bindings from the current namespace
Added namespace-syntax-introduce
Added eval-syntax, compile-syntax, expand-syntax, expand-syntax-once,
 and expand-syntax-to-top-form
Added set!-transformer-procedure
Added namespace-undefine-variable!
syntax-local-context can return a list for internal-define
 expansion, and local-expand accepts a list to mean 
 internal-define expansion; for built-in expansion, each
 list item uniquely indicates a distinct, active
 internal-define expansion context
Added syntax-local-get-shadower
Changed top-level `define-syntaxes' to treat zero results
 from the right-hand side as an abort, so that
   (define-syntax (id ...) (values))
 declares the ids. This is useful for macros that
 expand to mutuaully recursive definitions of private
 variables
Changed the expansion-time information associated with a
 struct type to include an identifier for the super-type
Handling of --main/-C command-line flag changed
Changed "scheme-<dialect>" script handling to add the script
 path as an argument, which matches SRFI-22
Changed Windows extension-linking convention; extensions
 link directly to the MzScheme/GC DLLs
Added an optional argument to system-library-subath
Added custodian-managed-list
Changed vector-set-performance-stats! to accept an optional
 thread argument for thread-specific stats
Mac OS Classic: file-size result no longer includes
 the resource-fork size
Added a `super-new' local form to (lib "class.ss")
Added a `new' form to (lib "class.ss")
3m: changed to the calling convention for managing
 GC_variable_stack

Version 204, May 2003
Added UDP operations
Added synchronous channels
Added thread-suspend and thread-resume
Added thread/suspend-to-kill
Added thread-dead?
Added thread-suspend-waitable, thread-resume-waitable, 
 and thread-dead-waitable
Added make-wrapped-waitable, make-guard-waitable, and
 make-nack-guard-waitable a la CML
Added waitables->waitable-set, which is like CML's choose
Renamed make-nack-waitable to make-nack-guard-waitable
 to claify its relation to make-guard-waitable
Added make-poll-guard-waitable
Added make-semaphore-peek
Added current-wait-pseudo-random-generator
Changed unreachable threads to be garbage-collected when
 blocked on any combination of otherwise unreachable
 waitables by object-wait-multiple, semaphore-wait, 
 channel-put, channge-get, or thread-wait; in addition,
 unreachable suspended threads are garbage-collected
Added "async-channel.ss" to MzLib
Changed make-custom-input-port to drop the initial
 waitable argument; instead, the read and peek
 functions should return a waitable instead of 0
Changed make-custom-output-port so that the first
 argument is #f or a procedure to return a waitable
 (instead of #f or a waitable)
Added tcp-port?
Added port-file-identity
Deprecated normal-case-path
Changed the symbolic name for a file-based module to be
 determined without using normal-case-path
Fixed MzLib's regexp-split, etc., to work on input ports
Changed make-struct-type-property to accept a guard
 procedure for the property
Changed make-struct-type to accept a list of immutable
 field positions
Changed struct-type-info to return 8 values instead of 6
 to include information on immutable fields
Changed proc-spec handling in make-struct-type; an integer
 value must be < init-field-k, and overriding is disallowed
 (for consistency with user-defined properties)
Added prop:waitable
Changed handling of top-level and module top-level definitions
 of identifiers that originate from a macro expansion; such
 definitions now bind only the uses of the identifier with the
 same expansion origin
Added make-syntax-introducer, for creating new macro origins
Changed generate-temporaries so that it does not use gensym,
 but instead uses make-syntax-introducer to distinguish names
Added make-rename-transformer and rename-transformer?
Changed syntax-local-value to cooperate specially with
 rename transformers
Fixed parse problems with # in numbers, as in `1#/2' and
 `#e#x+e#s+e@-e#l-e'
Added literal hashtable syntax #hash..., added support
 for immutable hash tables, and added print-hash-table
 parameter
Added literal regexp syntax #rx... and changed the printer
 to use this notation for printing regexps
Changed hash-table? to accept 'weak and/or 'equal and return
 #t only if the first argument is a hash table created with
 the corresponding flag(s)
Changed equal? to compare hash tables by determining whether
 they map the same keys to equal? values
Added vector->immutable-vector
Added immutable-box
Added vector-set-performance-stats!
Changed columns to count from 0 instead of 1 

Version 203, December 2002
Added support for structure types whose instances act as
 procedures
Added open-input-output-file
Added port-count-lines-enabled parameter

Version 202, August 2002
Changed expansion of () to '()
Unix: Fixed open on fifos to not block
Windows 9x: Added workaround for resolution of "127.0.0.1"

Version 201, July 2002
Fixed bug in port reading (especially variants of read-string)
 and file-position that follow peeks on the port
Added exn:special-comment, expected to be used by custom input ports
 that contain non-character-based comments (e.g., the comment boxes
 soon to appear in DrScheme)
Windows: added special handling of "special files" (COM1, etc.);
 internally MzScheme opens the file only once to satisfy multiple
 open-input-file and open-output-file calls that have the
 port open at the same time

Version 200, June 2002
>> See MzScheme_200.txt for information on major changes in
   MzScheme 200. Minor changes are listed below.
(cond) alays returns void; the cond-allow-fallthough parameter and
 exn:cond exception have been removed
Changed all comparison precedures to require at least two
 operands, including =, <, ..., char=?, char<?, ...,
 string=?, string<?, ...
Added locale support with string-locale<?, etc.
Added integer-byte-string->integer, floating-point-byte-string->real,
 integer->integer-byte-string, real->floating-point-byte-string,
Renamed exn:misc:user-break to exn:break
Removed the port field of exn:read
Renamed arity to procedure-arity
Replaced primitive-name and inferred-name with object-name
Added security guards for controlling file and network access
Added an "infix" conversion in the reader, triggered by a pair of dots
 between a pair of parens
Added #cs and #ci prefixes for controlling case sentivity during read
Added current-command-line-arguments parameter
Added error-print-source-location parameter
Added current-load/use-compiled parameter
Changed string constants to support ANSI C escapes (e.g., \n)
Fixed leaks (file descriptors, etc.) that could happen with
 thread kills
Fixed memory bug in the run-time support for mzc-compiled code
Fixed an old and serious set of tail-call+thread-or-exception+GC bugs 
 in the core interpreter
Changed the error display handler to take a raised value (usually
 an exception record) as a second argument
Removed make-hash-table-weak and changed make-hash-table to
 accept up to two flag arguments: 'weak and/or 'equal
Added eq-hash-code and equal-hash-code
Extended regexp-match, etc. to work on port inputs
Added read-strng-avail!* and write-string-avail*, which never block
Added peek-string, peek-string-avail!, peek-string-avail!*,
 and peek-string-avail!/enable-break
Added port-count-lines!, which enables line-couting for a port,
 and port-next-location
Extended custom ports to support non-char input, added
 read-char-or-special and peek-char-or-special
Added immutable?
Quoted portions of a symbol (using | or \) preserve their case,
Added read-dot-as-symbol and read-accept-quasiquote parameters
Added an optional third argument to tcp-listen to reuse addresses
Added tcp-connect/enable-break and tcp-accept/enable-break
Added object-wait-multiple and object-wait-multiple/enable-break
Added cons-immutable, list-immutable, and list*-immutable, 
 and removed pair->immutable-pair
Replaced read-dot-as-symbol with read-accept-dot
Fixed quotient, remainder, and modulo when the first argument
 is exact 0 and the second argument is inexact
Default for pconvert.ss's whole/fractional-exact-numbers parameter
 changed to #f
Load handler or load extension handler now takes two arguments
 instead of one: the filename and the expected module name
Added shell-execute for Windows
Moved send-event to MrEd; added a "sendevent.ss" MzLib library
Changed assf in MzLib
Added special handling when MzScheme is invoked with the name
 "scheme-<dialect>", useful to support SRFI-22
New implementation of Windows I/O
Renamed "2k" to "3m" (for "moving memory manager")
Upgraded to gc 6.1alpha2
Inside MzScheme: changed type of third argument for
 scheme_block_until() from void* to Scheme_Object*
Inside MzScheme: added scheme_add_waitable() and
 scheme_add_waitable_through_sema() for extending the set of objects
 supported by object-wait-multiple

Version 103, August 28, 2000
Changed define-values and set!-values to require distinct variables
 for binding
Windows: Fixed bug in close-output-port for TCP ports
Closing a TCP output port always sends an EOF to the other
 end of the connection, even if the associated input port
 remains open
Changed order of first two arguments to process[*]/ports and
 fixed bugs
Added an optional limit argument to make-pipe
Added deflate.ss library to MzLib, providing gzip, etc.
Added not-break-exn?, useful mainly as a predicate in a
 with-handlers expressions
Fixed load/use-compiled, require-library, and many MzLib functions to
 propagate break exceptions correctly
Added check-parameter-procedure and changed parameterize
Changed order of first two arguments to process[*]/ports, and
 fixed bugs
Fixed bugs in (eval (compile e))
Changed handling of pre- and post-queued breaks by
 call-in-nested-thread
Unix: fixed interaction among signals, I/O, and process sleeping
Unix: fixed bug in writing/closing file-stream output ports
 when a write error occurs
MacOS: changed `split-path' to preserve the colon suffix on a root
 name

Version 102, June 26, 2000
Switched to configure-based makefiles (autoconf)
with-input-from-file and with-output-to-file close the port when
 control leaves the dynamic extent of the call (normally, through an
 exception, or through a general continuation jump).
Added detail field to exn:i/o:filesystem
Added immutable strings and pairs, string->immutable-string,
 cons-immutable, list-immutable, and list*-immutable
Added read-decimal-as-inexact parameter
Fixed number reader to allow +inf.0, -inf.0, and +nan.0 in
 complex constants
Fixed bugs in number reader for hexadecimal numbers containing `.'
 and/or `s'/`l'-based exponents; note that `#e#x+e.s+e@-e.l-e'
 is a legal number(!)
Fixed reading from special devices, such as /dev/null and /dev/zero,
 in Solaris and HP/UX
Fixed blocking output (to stdout, stderr, or a process port) so that
 only the writing thread is blocked
Changed read-string! to read-string-avail!, added
 read-string-avail!/enable-break
Added write-string-avail and write-string-avail/enable-break
Added process/ports and process*/ports
Added file-stream-port?
Added 'update to the set of flags for open-output-file et al.
Changed default exit handler to return only results in 0 to 255
 as results to the OS, and everything else means 1
Changed time-apply to return four values, and to take an argument
 list to provide to the timed procedure
Change find-executable-path to accept #f as its second argument
Change normal-case-path to remove spaces at the end of a path
Changed angle on inexact zero (0 for 0.0, pi for -0.0)
Fixed arithmetic-shift for a -32 shift
Fixed angle on +nan.0
Fixed expt on 0 and a negative number
Added 'exec-file flag to find-system-path
Added provide-library
Added square and mergesort to MzLib's function.ss
Added tcp-addresses
Added -k command-line flag
Inside MzScheme: provided a way to fix the GC--thread problems
 under Windows, via GC_use_registered_statics
Inside MzScheme: scheme_basic_env() initializes break-enabled
 to #f instead of #t
Inside MzScheme: changed scheme_get_chars to consume an
 offset into the string
Inside MzScheme: added embedding-settable function
 scheme_console_output, used to report low-level errors
Inside MzScheme: restricted the format strings accepted by
 scheme_signal_error, scheme_raise_exn, and scheme_warning
Inside MzScheme: added scheme_count_lines; scheme_tell_line
 can return -1 if lines are not counted for a port
Inside MzScheme: added offset argument to scheme_write_string
 and scheme_read_bignum

Version 101, October 25, 1999
Added 'sys-dir to find-system-path
Added latin-1-integer->char and char->latin-1-integer
Added time-zone-offset field to the date structure
Added continuation field to exn:misc:user-break
Windows: all network sockets are closed on exit
Fixed (acos 0)
Fixed (expt x y) where x is negative and y is non-integral
Inside MzScheme: scheme_param_config's 2nd argument is
 now a Scheme_Object*

Version 100, August 9, 1999
 + indicates a change since 100alpha4
 * indicates a change since 100alpha3
Changed class syntax, splitting public clause use into:
 public : defines ivars not in superclass
 override : defines ivars already in superclass
Changed empty superclass from the empty list to object%;
 every class initialization must call super-init
Added ivar-in-interface?
+ Added class-initialization-arity
* Added class->interface
* Added object-interface
+ Removed object-class
+ Removed ivar-in-class?; replace (ivar-in-class? x c)
 with (ivar-in-interface? (class->interface x c))
Changed interface: raises an exception if a superinterface
 declares a variable that is also declared in the interface
 expression
Removed letrec*; letrec has the same semantics
* Fixed scope of function name in a named let
Internal definitions are allowed only at the beginning of lambda,
 case-lambda, let, let-values, let*, let*-values,
 letrec, letrec-values, fluid-let, let-macro, let-id-macro,
 let-expansion-time, parameterize, and with-handlers
begin expressions are flattened in an internal-definition context
(begin) allowed in a top-level, unit, or internal-definition
 context
Removed invoke-open-unit; see the new invoke.ss library, which
 includes define-values/invoke-unit
Self-import is now allowed for unit linking
Removed constant-name and constant-name-all-globals
Removed secure-primitive-exception-types
Removed readable type symbols (e.g., #<procedure>)
Removed semaphore-callback (MrEd now has queue-callback)
Removed parameterizations (but not parameters!)
parameterize sets parameter values in parallel (like let)
 instead of in series (like let*)
* Changed the initialization of the exception handler in a new
 thread to use the value of the initial-exception-handler
 parameter
Fixed unfairness in threads (perpetually creating threads
 would starve certain threads, particularly the main thread)
Unreachable thread blocked on an unreachable semaphore is
 garbage-collectable
Added current-memory-use
Fixed weak hash table bug (could drop keys too soon)
Added optional peek-proc argument to make-input-port
Changed TCP writes to block when the underlying implementation
 blocks, and removed tcp-port-send-waiting?
Asynchronous breaks are now disabled during dynamic-wind
 pre and post thunks
Removed user-break-poll-handler; spawn a thread that sleeps and
 calls break-thread, instead
Removed dynamic-enable-break (no long needed since dynamic-wind
 post thunks can't be broken), but moved it to MzLib's thread.ss
Removed execption-break-enabled (now always disabled)
Added call-in-nested-thread
Removed thread-weight
Renamed the call-with-escaping-continution procedure to
 call-with-escape-continution (call/ec is unchanged)
Finished with-continuation-mark and current-continuation-marks
 and documented them; the errortrace poor man's debugger relies
 on continuation marks; see plt/collects/errortrace/doc.txt
Removed debug-info-handler and replaced the debug-info field
 with a continuation-marks field
Added raise-mismatch-error
MacOS: getenv and putenv work within MzScheme; if a file named
 "Environment" resides in MzScheme's folder, it provides the
 initial environment; see the documentation for details
MacOS: fixed TCP problems
Fixed read-write invariance for inexact (floating-point) numbers
Changed handling of inexact can complex numbers towards compliance
 with Brad Lucier's proposal:
  (* 0 x) = 0 for all x
  (log 1) = 0, etc.
  -0.0 and 0.0 are properly distinguished; (- 0.0) = -0.0, and
   (/ (expt 2 400) -inf.0) = -0.0; (eqv? 0.0 -0.0) = #f even
   though (= 0.0 -0.0) = #t
  Complex numbers can have an inexact real/imaginary part with
   an exact zero imaginary/real part; thus, 4.0 is different
   from 4.0+0.0i, and 0+4.0i is different from 0.0+4.0i; note
   that (sqrt -4.0) is 0+2.0i
  Complex numbers can have a +nan.0 real/imaginary part with
   an imaginary/real part that is not +nan.0
All zero-length vectors are eq
Vectors are written (but not displayed) using the Chez-style
 #n(...) shorthand by default; added print-vector-length
 parameter
* The value of a built-in procedure is eq across namespaces
Replaced require-library-use-compiled with use-compiled-file-kinds
Changed interface for wills: no current executor, register-will
 -> will-register, will-executor-try -> will-try-execute, added
 will-execute
MzLib cleanup:
 Removed `@' suffix for embedded units in mzlib:core@ and mzlib@
 Removed all c.ss libraries, plus constan[t].ss
 Removed catch-errors and let-enumerate from macro.ss
 Removed make-class and make-class* from compat.ss
 Removed zsin, zcos, ztan, zasin, zacos, zatan, zlog, zexp,
  and zsqrt from zmath.ss (MzScheme's built-ins do complex)
 Moved from functio.ss to thread.ss: dynamic-disable-break,
  make-single-threader
 Removed from functio.ss: dynamic-wind/protect-break
 Added to thread.ss: dynamic-enable-break
 Moved MzLib's compat.ss out of the core
 Removes all but the first two arguments to pretty-print (the
  rest have parameters, which are more convenient anyway)
 Changed require to reference-file in refer.ss
file.ss library: added make-directory*
pretty-print: default display string handler is now the default
 port display handler instead of the display procedure
Ported to BeOS
Ported to OSKit
Ported to LinuxThreads, sortof; semaphore-waiting threads cannot
 be broken or killed
Inside MzScheme: new built-in type: scheme_complex_izi_type
Inside MzScheme: changed scheme_eval_string to raise an exception
 if the expression returns multiple values, and added
 scheme_eval_string_multi

Version 53, July 25, 1998
Changed file-modify-seconds to file-or-directory-modify-seconds
Changed rename-file to rename-file-or-directory
Changed file procedures to return void on success and raise
 and exception on failure: delete-file, rename-file-or-directory,
 file-size, copy-file, make-directory, delete-directory
Changed the procedures file-or-directory-modify-seconds and 
 file-or-directory-permissions to raise an exception if the
 file/directory does not exist
Changed current-drive to raise exn:misc:unsupported on platforms
 other than Windows
Added find-system-path
Fixed expand-defmacro for initialization argument expressions
 in a class*/names form
Fixed call/ec bug related to dynamic-wind (see !!! in 
 tests/basic.ss)
Fixed dynamic-wind bug: multiple levels of pre-thunks for a
 jump into a continuation were evaluated in reverse order
Fixed atan: second argument is allowed to be an exact non-integer
Fixed equal?: comparisons on equivalent vectors or structs
 with cycles no longer crash (until MzScheme runs out of memory)
Added make-temporary-file to MzLib's file.ss
Changed random and random-seed to use a parameter-specified
 random number generator; the generator is initially
 seeded with a number based on (current-milliseconds)
Removed the obsolete MzLib trigger library
Added with-continuation-mark and current-continuation-marks,
 but these have not yet been documented because their
 semanticses are not yet finalized

Version 52, May 25, 1998
R5RS non-compliance reduced to macros
Added scheme-report-environment, null-environment, and
 interaction-environment
Changed reference-library, etc. to require-library
 and changed require-library, etc. to require-library/proc
Changed uq-ivar and uq-make-gerenric to ivar/proc and 
 make-generic/proc
current-directory is now a parameter
Added simplify-path
Changed execute and execute* to exit via the exit handler
Top-level definitions are no longer allowed in the branches 
 of an if expression; consider replacing an expression like
 (if ... (define x ...)) with 
 (if ... (global-defined-value 'x ...))
expand-defmacro now signals the same set of syntax errors
 as compile and eval
local-expand-defmacro no longer expands define expressions
 in a non-top-level context; to implement a macro that
 detects define forms, use local-expand-body-expression
Fixed bug in (let/ec a (let/ec b (let/cc k ...))); calling
 b then k then a would fail, jumping to b instead of a
Fixed read-eval-print loop when jumping to the continuation
 of a previous eval and raising an exception there before
 the evaluation finishes
regexp-replace and regexp-replace*: \$ ("\\$" in Scheme)
 is now replaced by the empty string; this allows forms
 like "\\0\\$3", which inserts the 1st submatch and "3"
Fixed a potential bug with continuations (although I never
 saw it happen); they need to be marked by the GC with
 interior pointer marking
Changed read-line to break lines only on #\newline by default;
 new optional argument roughly parameterizes over the 
 line-breaking character(s)
Add read-string and read-string! for reading a block
 of characters from a port
Changed MzLib's read-string and read-string-all to
 read-from-string and read-from-string-all
Changed MzLib's with-semaphore to return the value returned
 by the thunk.
Added the command-line macro to MzLib's cmdline.ss
Linux and FreeBSD: turned on support for using more
 than 256 file descriptors
Inside MzScheme: current-directory, now a parameter, no
 longer sets the current directory as managed by the OS
Inside MzScheme: scheme_split_pathname changed
Inside MzScheme: scheme_setcwd and scheme_getcwd renamed to
 scheme_os_setcwd and scheme_os_getcwd; these set and get the
 OS-managed cwd, but they have no effect on the current 
 directory seen by Scheme code

Version 51, March 25, 1998
Changed load/use-compiled: searches for .zo files in
 a "compiled/" subdirectory, and searches for .so/.dll
 files in (build-path "compiled" (system-library-subpath))
Changed load and current-load/default-load-handler: `load'
 now sets the current-load-relative-directory, so a load
 handler does not need to set this parameter
Added current-load-extension (load-extension handler)
Unix: fixed file-or-directory-permissions for group-based 
 permissions when the group is not the current group (but
 still includes the user)
Windows: fixed directory-exists? et al. for UNC paths
Added local-expand-body-expression
Removed input-port-post-semaphore; this procedure can be
 implemented using thread, peek-char, and semaphore-post
Fixed thread: thunk can return any number of values
Fixed custodian-shutdown-all: if it has to shutdown the
 current thread, it does so immediately instead of
 waiting for the next thread context switch
Fixed will executors: will can return multiple values
Added link-exists?
Added copy-file
Added path-list-string->path-list
Added collection-path
The delete-file and rename-file functions now reliably work
 on links rather than the destination of the link (now fixed
 for MacOS and documented this way)
Fixed rename-file: works for directories too, but the
 destination file/directory cannot exist already.
Added a new mode flag for open-output-file et al.:
 'truncate/replace tries 'truncate then 'replace
Changed initial setting of current-library-collection-paths
Unit definitions and embedded definitions are not allowed
 to shadow syntax or macro names; this restriction resolves
 all potential ambiguity resulting from shadowing syntax
Changed display for symbols containg special characters:
 the special characters are not escaped (or bar-quoted)
Changed write to use the value of (read-accept-bar-quote)
 for printing symbols containing special charaters; if
 bar qute reading is off, it is turned off for printing, too
Fixed unit/sig: correctly handles syntax where defintions in 
 the unit shadow syntactic forms
Fixed round of exact rational n/d in the case when (odd? d)
 and (= (remainder n d) (quotient d 2))
Extended exp, sin, cos, tan, log, asin, acons, atan to
 complex numbers; changed sqrt to choose the root with a
 positive real part
Removed rectangular <, >, <=, >= for complex numbers
Changed storage of loaded-library table from built into the
 `require-library' procedure to built into the current
 namespace
Added require-relative-library
Fixed error messages for +, -, etc. to show all arguments
Fixed format, fprintf, and printf: "~~" allowed at the end
 of the format string
Fixed with-handlers: predicate procedures are evaluated
 with the same exception handler as a handler procedure
Added send-event, currently only supported for MacOS
Changed MzLib's pconver.ss libraries; the print-convert-hook@
 unit was removed (along with the pchookr.ss library) and
 replaced with parameters defined in pconverr.ss for similar
 (more powerful) hooks.
Fixed interfaces for compiled-file (.zo) loading across
 MzScheme startups
Fixed bug in ports returned by make-pipe that caused
 spurious eofs
Unused interned symbols are now garbage-collected
Added support for single-precision floating points (turned
 off in default compilation)
Changed read-eval-print-loop, removing its cooperation with
 the default error escape handler; instead, it installs its
 own error escape handler
Improved the support for dynamic extensions that gives an 
 error if an extension is already loaded, or calls a
 reloading function provided by the extension (scheme_reload)
Unix images: removed constraint against using stdio before
 dumps, but images are disabled by default. Also added
 read-image-from-file procedure
MzLib functio.ss: added remv*, remq*, remove*, filter,
 assf, memf, empty, and empty?
MzLib file.ss: added remove-directory/files
MzLib constan.ss: added constant-signature-content macro
MzLib pconver.ss: added whole/fractional-exact-numbers and
 empty-list-name
MzLib pretty.ss: added pretty-print-show-inexactness
MzLib compile.ss: changed the set of compilation flags
Removed begin-expansion-time
Moved begin-elaboration-time from MzLib into MzScheme
Added MzLib library traceld.ss
MacOS: MzScheme always prompts for extra arguments, even if
  a file is dragged onto the application or a launcher program
  starts it
MacOS: Fixed problems with inexact arithmetic: inexact->exact
  for certain negative numbers and miscellaenous inf.0 and
  nan.0 problems
Windows: CYGWIN32 gcc compiler now supported
Inside MzScheme: scheme_setjmp and scheme_longjmp now
 work on values of type mz_jmp_buf instead of jmp_buf
Inside MzScheme: scheme_apply_multi and scheme_apply were
 reversed! (The _ forms where ok.)
Upgraded to gc 4.13alpha1

Version 50, August 26, 1997
Added compile-time inferrence of names for closures, classes,
  and units to improve error messages
Added inferred-name
Added file-size
Added write-image-to-file for creating heap images of a
  MzScheme program
Fixed reader to disallow . in vectors: #(1 . 2) or #(1 . (3))
Removed global-defined-signature
Fixed string->number: explicit radix in string can override
  radix argument
Bug fixed in call/cc related to dynamic-wind (see !!! in 
  tests/basic.ss)
Fixed weak hash table's accumulation of hashing buckets
Added 'empty flag for make-namespace
Added two-argument form for global-defined-value
Added system-library-subpath
Changed standalone mzscheme to return -1 if a loaded file
  or evaluated expression returns an error without the rep
Refined error messages

Version 49, May 31, 1997 
Multiple superclass inheritance is no longer supported
Added (Java-ish) interfaces to object system
class* syntax changed to accommodate interfaces and removed
  multiple superclasses
uq-ivar always takes two arguments; class is not a legal argument
uq-make-generic accepts a class or an interface
Object system exceptions changed
Added custodian system
Embedded define conventions changed: "regular" defines are only
  allowed in begin expressions and the branches of an if;
  embedded defines can appear in a begin0 expression, but not
  in the first position; defines must all appear at the beginning
  of the block
Contents of a begin expression as an immediate unit or unit/sig 
  expression are promoted to immediate expressions
case supports only R4RS syntax; a single non-list "datum" is
  no longer allowed
Removed catch; use let/ec instead
Removed vector-append
Removed load-with-cd (use load/cd)
Added load/use-compiled
Added current-load-directory parameter (set by the default load
 handler while loading a file) and load-relative (uses the
 parameter for loading a relative filename)
unit/sig's include form is like load-relative instead of load/cd
require-library uses load or load/use-compiled instead of load/cd
Windows: expand-path does not put a drive on a driveless path
  anymore; use path->complete-path instead
compile-file moved out of MzScheme into MzLib "compile.ss"; now 
  takes a single flag list argument instead of two final Booleans
current-base-parameterization parameter replaced with 
  parameterization-branch-handler parameter
Parameterizations support sharing (in addition to defaulting);
  see docs for make-parameterization-with-sharing
Added print, port print handlers, and a global port print handler
Changed the default print handler to use print instead of write
Fixed bug in ports returned by make-pipe
Fixed bug in dynamic-wind; continuation jumps into the pre-thunk
  had a non-intuitive semantics; the correct semantics is now 
  implemented and documented (also for jumps with the post-thunk)
Changed time-apply to always return a list as its first return
  value; time form can return multiple values for its expressions
format, fprintf, and printf are case-insensitive for ~ directives;
  added ~v, ~e, ~<whitespace>
Added semaphore-wait/enable-break
Added thread-running? and thread-wait
Fixed bug in threads and timed sleeping
Fixed bug in breaking a blocked thread
Fixed bug in continuations returning multiple values through a
  dynamic-wind (multiple return values could be corrupted)
Fixed arity reporting for continuations
Fixed Windows system* and read from console stdin and process*
  ports: MzScheme threads no longer blocked; ctl-c breaking works
  in stand-alone console MzScheme
process and process* now return a list of 5 values (instead of 4)
map, for-each, andmap, and ormap raise exn:application:map-arity
 when the procedure's arity does not match the number of supplied
 lists; note that (map (lambda () 10) null) now signals an error
list-ref and list-tail accept arbitrarily large indices
Type for indices changed: must be an exact integer (matches R4RS better)
  affects make-vector, vector-ref, vector-set!, make-string, string-ref, 
  string-set!, substring, and struct-ref
make-namespace's '[no-]set!-undefined and '[no-]auto-else flags
  removed; replaced with two new parameters: 
  compile-allow-set!-undefined and compile-allow-cond-fallthrough
Fixed in units: (define x y) (define y 0) x => #<undefined> instead of 
  #<void>
exn:struct's super-type field renamed struct-type for consistency
exn:i/o:filesystem:filename split into exn:i/o:filesystem:path
  and exn:i/o:filesystem:file; username exception moved under path
Unix: system no longer blocks other MzScheme threads
Unix: processes created by process and process* are not zombies forever, 
  anymore. (The SIGCHLD signal is handled appropriately.)
MacOS: dynamic extension suopport via CFM (PPC only in the distributed
  applications from PLT)
Windows: removed attempted fix for thread-blocking problem 
  when reading stdin from console
Fixed auto-flush of stdout for read of stdin
Fixed <, >, <=, >= for certain exact rational number comparisons
Fixed inexact->exact for negative inexact numbers (fractional part
  was added to the resulting number with the wrong sign)
Fixed rational? to answer #t for inexact numbers
Fixed odd?, even?, and trig functions for +inf.0 and -inf.0
Fixed handling of +nan.0 by many math routines; fixed +nan.0 for
  everything under Windows
Added R4RS rationalize
compound-unit/sig export var clause syntax now matches documentation
Added require-library-use-zo
Moved cons? and last-pair into functio.ss instead of compat.ss
Library system generalized to supoprt multiple collections;
  current-library-path replaced with current-library-collection-path
require-library now returns the result of the loaded library
Removed load-recent from MzLib's file.ss; use load/use-compiled
  instead
Added reference-library, "refer.ss" [core], "XXXr.ss" MzLib libraries
Added build-string, build-vector, build-list, loop-until to MzLib's 
  functio.ss
Added thread.ss MzLib library [core]
Added inflate.ss MzLib library
Moved synrule.ss out of core
Fixed MzLib's stringu.ss to not use macro.ss
Updated MzLib's spidey.ss, added it to core
Removed define-some, define-virtual-struct, define-struct-tree from
  MzLib's macro.ss
begin-expansion-time returns the value of the last expression
set-thread-weight! replaced with 2-argument thread-weight
Inside MzScheme: changed class/object toolbox, added custodian
  toolbox
Upgraded to gc 4.11

Version 48: Skipped to avoid confusion with Scheme48

Version 47, January 11, 1997
WARNING: multiple inhertance is going away in the next version or so
Added will executors
pretty-print-print-hook and pretty-print-size-hook now take
 three arguments: value display? port
file-position can return the current position for any port
Fixed errors reading floating-point constants due to system
 library bugs:
   Linux: strtod("0e...", ...) quits looking after "0"
   SunOS/Solaris: strtod(".3e2666666666") returned 0.0
   HP/UX: strtod(".3e2666666666") fails
Windows: fixed thread-blocking problem for reading stdin from console
Insize MzScheme: when working with "fd_set" values, use
  MZ_FD_ZERO, MZ_FD_SET, MZ_FD_CLR, MZ_FD_ISSET; use 
  scheme_get_fdset() to get the second or third fd_set in an array;
  routines for thread-blocking are now documented in "Inside MzScheme"

Version 46, December 5, 1996
unit/sig macros moved out of MzLib and into core MzScheme; 
  (require-library "unitsig.ss") is obsolete, but still supported
  as a no-op
Unit signature matching is now position-independent, and the error
  messages are better
Removed obsolete install-unit-with-signature
(begin) or (begin0) is now a syntax error
Changed class* syntax so that an explicit name for `this' is provided
MzLib's class-asi* changed to class*-asi, while adding new `this' id
Prettier(?) printing for prims like >: #<|primitive:>|>
invoke-open-unit w/o path/prefix is now the same as #f instead of ();
  the path form will probably be phased out in a future release
quasiquote syntax changed slightly
stdout/stderr are not auto-flushed for read-char or peek-char on stdin
 (still flushed by read and read-line)
Added port-display-handler and port-write-handler

Version 45, November 12, 1996
Multiple return values are aggressively supported
IMPORTANT: let-values is now analogous to let; the old 
  let-values is now let*-values
let-values, letrec-values, define-values, and begin0 are primitive
define-struct and let-struct expand to new struct form
Added thread-savy parameterization system; namespace system changed
pipe changed to make-pipe, returns 2 values
Case-sensitivity for the reader is a settable parameter
Reading [] and {} as parens is a settable parameter
class* syntax extended to allow local renaming of public ivars
delay/force support multiple values
else and => in cond and else are now "scoped"
normalize-path from MzLib signals an error for bad paths
Windows: build-path can join a drive to a (driveless) absolute path
  and //machine/disk drive names are supported; also fixed 
  file-system-root-list
Added complete-path? and current-drive (for Windows)
Fixed (begin (values ...) ...) and (begin0 (values ...) ...)
Fixed comparisons between inexact and exact when the
  exact to inexact conversion results in overflow or underflow,
  and fixed (exact->inexact (/ X Y)) and (/ +inf.0 X), etc. when 
  X & Y are larger than the largest floating-point, fixed modulo,
  remainder, quotient for infinities
Fixed TCP problems (Unix, Windows) and implemented for MacOS
Fixed dynamic-loading to always search from current directory
Fixed real process idling for a timed sleep
Fixed file read/write exceptions (write exceptions now raised)
Fixed quasiquote bug with ,@ and unquoting depth
Fixed filesystem-root-list for Windows
Fixed dynamic-wind when a continuation is invoked from the post-thunk
Fixed continuations for re-entry of a continuation that is mulitply-invoked
Fixed string->number with leading spaces; e.g., (string->number " 1") 
invoke-unit import variable restriction removed (locals are allowed)
(case-lambda) is now legal
\ escapes & and \ in regexp-replace replacement string
Added regexp-replace*
Added port-read-handler
Inside MzScheme: Changed use of scheme_sleep
Inside MzScheme: Changed primitive unit init func arguments
Inside MzScheme: Changed primitive accessing of unit boxes and environment boxes
Inside MzScheme: Revoked syntax extensibility
Reimplemented the core interpreter (chained closures -> flattened)

Version 44, September 9, 1996
load, load/cd return value of last loaded expression
scheme_load returns Scheme_Object* or NULL
Built-in TCP support (Not MacOS, yet)
unit clauses macro-expanded before checking `define' keywords
Better dynamic extension handling and compilation support
Fixed read blocking threads in FreeBSD
Extensions' scheme_initialize must return Scheme_Object*
scheme_sleep has internal default for basic sleeping, installed by
 scheme_basic_env if scheme_sleep is still NULL
Unix/Winsock: fds arg for needs_wakeup and scheme_sleep expanded 
 for writes and exceptions
Fixed quotient for inexact numbers
Fixed bug comparing a bignum rational with a fixnum rational
Fixed startup crash when PATH env variable is slightly bad
Sped up thread switching for Mac
Sped up thread switching for most Unix for a small number of threads
Upgraded to gc 11alpha3

Version 43 re-released August 12, 1996 with libguile

Version 43, August 9, 1996
"functor" -> "unit"
signed units added to and used by mzlib (sigfunctors gone)
Made .zo files smaller and faster to load
Use 64-bit fixnums for Alpha
system, system*, process*, and execute* supported for Windows
Fixed memory bug in printing hexadecimal
Fix bug in modulo
Better floating-point control for infinity, nan results
 on many platforms

Version 42: June 8, 1996
Functor system added
Fixed (cond (1)), etc.
Fixed type-checking for numerical comparisons; e.g., (< 2 1 'a)
Fixed dynamic-wind and call/ec for values
Fixed read for strings containing #\nul
Non-matching cond/case raises an error
Made string=?, char=?, etc. multi-arity like numerical =, etc.
Changed definition of time-apply (returns values, now)
MzScheme threads can almost be real OS threads under Solaris, but more work
  is needed to guarantee safety for the symbol table and globals. More thread 
  systems to follow.
spawn-eval replaced by make-eval
thread-input-port, thread-output-port, and thread-error-port removed
binary-and, etc. replaced with 2's complement bitwise-and, etc.
Fixed writing compiled quoted graph expressions
Fixed return value of system
test.scm expanded and broken into multiple files: (load/cd "tests/all.ss")

Version 0.41: April 15, 1996
Revised class syntax; see the manual
Exception system added; primitive errors raise exceptions
defmacro replaced by define-macro
Added define-id-macro
Fixed let-macro shadowing local vars
Improved error messages; error-print-width
Fixed stack checking for Win32
'. no longer allowed
unquote and unquote-splicing now defined at top level
equal? supports boxes

Version 0.40: March 24, 1996
structure:X => struct:x
mzlib path uses MZLIB or PLTHOME environment variables

Version 0.39: March 6, 1996
Fixed expand-defmacro for (lambda () (and)) et al.
Fixed sqrt on complex numbers; coefficients were reversed
Cleaned up read and display/write to handle C stack overflow
Arity checking bug fixed for arity 0
Pretty-print is parameterized by depth

Version 0.38: February 22, 1996
Fixed bug in compiling frame-sharing; e.g.,
  (let ([d 0]) ((car (cons (let ([a 4]) (lambda () a)) 
			   (let ([b 7]) b)))))
 returned 7 instead of 4
Fixed bug in closing port by call-with-input-file
Fixed magnitude on negative reals
Fixed angle on negative reals
Fixed cos, sin, etc. on rationals
Fixed min and max on rationals with non-rationals
Fixed (random 0)
Fixed equal? on really long lists
Fixed list procedures with arbitrary duration: checking for break
Fixed char-X? and characters past ASCII 127
Fixed hash table bug that causes infinite internal loop
Fixed bug in reading #| |# comments at the end of a list
Filesystem utilities added
"processes" are now called "threads"; procedure names changed accordingly
eval can return multiple values; r-e-p-l handles correctly
Some changes to compilation interface:
  must set new flag is_proc_closure in compile_info rec
  scheme_static_distance changed; use flags
scheme_sleep() must now take a float
current-prompt-read added
Console version reads ~/.mzschemerc init file (or mzscheme.rc)
NO_STAT compilation flag -> NO_STAT_PROC

Version 0.37: unreleased

Version 0.36: January 18, 1996
Fixed bug in bignum multiplication

Version 0.35: January 17, 1996
current-print added
x@y notation supported
~ expanded in pathnames (Unix)
Fixed bug parsing #T, etc.
Fixed bug parsing hex numbers and others
Fixed fp-initialization bug for Win32
Better printing for special symbols

Version 0.34: December 30, 1995
Various bignum operations sped up
Chez-style symbol parsing supported (escaping \ and quoting |)

Version 0.33: December 21, 1995
rationals and complex numbers supported
make-class and make-class* syntax changed (one set of parens
  added). The old syntax is still supported for now, but you
  should convert. The old syntax will eventually go away (and
  Zodiac will never be compatible with it).
class variables and cvar no longer allowed
ivar always takes an object; if class included, must be first
threads/processes changed w.r.t. environment used during execution
error handler split into erro displayer and error escaper
stack limitation of expander/compiler removed
expand => expand-defmacro
expand-once => expand-defmacro-once
user-break-poll => user-break-poll-handler
enable-break => break-enabled
#% now legal for starting non-keyword symbols
full floating-point input format supported

Version 0.32: December 4, 1995
Added weak boxes
+inf.0, -inf.0, -nan.0, +nan.0 constants added
Better checking when using floats as indices (vector-ref, etc.)
Better (correct!) hashing procedure
Fixed threads in Win32s/WinNT by creating a new stack
Fixed bug in spawning new (MzScheme) processes
Fixed incorrect process progress (~deadlock) analysis
Fixed bug in resizing hash table
Fixed bug in read (reading "+", "-", or "." at EOF)
Fixed bug in read-number (fractions and forcing; e.g. "../")
Fixed bug in open-output-string (> 100 chars gave empty result)
Fixed regexp-replace (memory bug)

Version 0.31: November 14, 1995
Bignum bigs: subtracting from 0, comparing negative
(current-eval) initially returned the wrong procedure
tan procedure added
putenv
S-expression graph reading and printing

Version 0.30: October 25, 1995
Added call-with-values and regexp
Unix stack-checking setup code fixed

Version 0.29: October 18, 1995
Added `arity' procedure
Bug fix related to forms such as (let ([x (let ...)]) ...)

Verion 0.28: October 3, 1995
Fixed general stack overflow-checking for Unix

Verion 0.27: September 26, 1995
Moved compilation flags from the Makefile into "sconfig.h"
More general stack overflow-checking (when needed)
Computations can overflow the stack and continue
Changed command line flags; added -r (or --script) flag
Added multiple inheritance and `rename', `share', and `local' declarations
Merged Patrick Barta's Windows DLL implementation for `load-extention'
Re-implemented `quasiquote', `and', and `or' as a macros
Re-implemented let-forms to make small `let's efficient
`let*' expands to `let'
Made core syntactic form names keywords
Added #% keywords
Added `hash-table-map' and `hash-table-for-each'
Fixed bignum bugs: `eqv?'/`equal?' and `modulo'
Fixed inexact bugs: `floor', `ceiling', and `round'
Created this "HISTORY" file<|MERGE_RESOLUTION|>--- conflicted
+++ resolved
@@ -1,5 +1,3 @@
-<<<<<<< HEAD
-=======
 Version 5.3, August 2012
 Added submodules, including module*
 Changed the format of error messages
@@ -81,7 +79,6 @@
 scribble/eval: added eval:result and eval:results
 racket/system: improved error messages by replacing memv expressions with string-no-nuls? and bytes-no-nuls?
 
->>>>>>> d8dc0874
 Version 5.2.1, January 2012
 Changed I/O scheduling to use epoll()/kqueue() when available
 Cross-module inline trivial functions, plus map, for-each,
@@ -109,10 +106,7 @@
  subtype of exn:fail
 compiler/zo-structs: added inline-variant
 racket/stream: added stream constructor
-<<<<<<< HEAD
-=======
 racket/draw: treat a face as a Pango font description
->>>>>>> d8dc0874
 
 Version 5.2, November 2011
 Generalized begin-with-syntax to allow phase-N definitions,
