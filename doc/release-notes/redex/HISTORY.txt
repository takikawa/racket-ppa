<<<<<<< HEAD
=======
v5.0.2

  * added `pretty-print-parameters' to control term pretty-printing

  * added `grammar-style' and `paren-style' typesetting parameters

  * added support for computed reduction rule names

  * added delimited control model to examples

  * added optional #:attempt-size and #:prepare keyword arguments to random 
    testing forms

  * fixed minor bugs

v5.0.1

  * changed the matching of `where' clauses in a
    backwards-incompatible way. Previously, pattern variables bound by
    a `where' left-hand side shadowed bindings from earlier clauses
    and the case's left-hand side; now, `where' clauses match only
    when their bindings match the existing ones. 

  * fixed minor bugs

>>>>>>> 371b00af
v5.0

  * added an optional term-equivalence predicate to the test--> and
    test-->> forms

  * added R6RS and Racket VM models to examples sub-collection

  * fixed minor bugs
  
v4.2.5

  * reversed the order in which `where' and `side-condition' clauses
    appear in typeset definitions

  * added support for `where' and `side-condition' clauses that do not
    appear in the metafunction's typeset definition

  * added a #:print? flag to redex-check, to control whether it prints
    or returns its result

  * renamed the #:attempts keyword to #:attempt-num in the `generate-term' form

  * changed typesetting to render `where' clauses as `fresh' clauses
    when the right-hand side is a call to `variable-not-in' or 
    `variables-not-in'

  * changed typesetting of meta-variables to render anything following
    a caret (^) as a superscript

  * minor bug fixes

v4.2.4

  * minor bug fixes

v4.2.3

  * added support for collecting metafunction coverage, using the
    'relation-coverage' parameter. This includes a backwards
    incompatible change: the parameter's value is now a list of
    coverage structures, to allow coverage collection for multiple 
    metafunctions and reduction relations at once.

  * redex/reduction-semantics exports the names `hole' and `in-hole'
    (and `term' no longer captures those names).

  * minor bug fixes

v4.2.2

  * minor bug fixes

v4.2.1

  * improved 'where' conditions in metafunctions and
    reduction-relations so that they work with Redex's full pattern
    language. 

    This is a backwards incompatible change. In old versions,
    variables used in a where clause were independent of the pattern
    language. Now, if the variable in a where clause is a literal in
    the grammar, the result of the where clause must be that
    literal. Similarly, if the variable is a non-terminal, the result
    must match that non-terminal.

  * added 'define-relation' 

  * relaxed the restrictions on metafunctions so that multiple
    pattern matches are allowed, as long as the right-hand side
    has the same value for each different pattern binding

  * added metafunction styles 'up-down/compact-side-conditions,
    'left-right/compact-side-conditions, and 
    'left-right/beside-side-conditions.

  * added #:x-spacing and #:y-spacing parameters to traces and
    traces/ps

  * changed the grammar for 'side-condition' clauses
    from (side-condition scheme-expression ... )
    to (side-condition scheme-expression)

v4.2

  * minor bug fixes

v4.1.5

  * renamed test--> to test-->>

  * added a new test--> that only tests for a single step in the
    reduction sequence

  * added #:cycles-ok flag to (what is now called) test-->>

  * define-metafunction and reduction-relation now work better with
    Check Syntax
    
  * added the #:arrow keyword to reduction-relation, which lets you use
    a different main arrow (mostly useful for the typesetting)

  * added domain specifications to reduction relations via
    the #:domain keyword

  * 'traces' copes better with errors during reduction 

  * initial-char-width now accepts functions to give finer grained
    control of the initial widths of the terms.

  * traces & traces/ps: added the ability to specify a mixin
    to be mixed into the graph pasteboard

  * added built-in patterns natural, integer, and real
  
v4.1.4

  * added redex-check, a tool for automatically generating test cases
    for Redex specifications.

  * improved traces for use in generating PostScript:

    - added traces/ps

    - added more coloring arguments to traces: #:scheme-colors? 
    #:default-arrow-highlight-color, and #:default-arrow-color

    - added the #:layout argument to traces 

    - added term-node-set-position! and related term-node functions

  * Added tracing to metafunctions (see current-traced-metafunctions)

  * added caching-enabled? parameter (changed how set-cache-size! 
    works)

v4.1.2

  - added white-bracket-sizing to control how the brackets
    are typeset when rendering a metafunction.

  - added render-* functions that make it easier to experiment
    with typesetting at the REPL.

  - where clauses in metafunctions now are implicitly in
    `term's (they were not documented at all before)

v4.1 (this is the first version that was included in the PLT
      distribution. Before this, Redex was in PLaneT).

  EXTENSIONS:

  - added test-equal, test-pred, test-reduces, and test-results

  - removed restriction on apply-reduction-relation*
    replaced it with additional work while matching
    non-terminals to remove the redundancy

  - added `in-domain?'

  CHANGES:

  - define-metafunction and co. now use a different syntax.

  - got rid of named holes. This means, eg, that (hole #f) now matches
    a two element list, not just the hole directly.

  - zero occurrences of a hole when matching an `in-hole' now
    correctly fails.

  - the `where' keyword in reduction-relation became `with' (and the
    arguments reversed order)

  - renamed the `rib' struct to `bind' (and mismatch-rib =>
    mismatch-bind)

  - merged the various traces functions into a single
    function that accepts keyword arguments.

  - renamed the loc-wrapper struct to lw.

  - language->ps and language->pict's listof-symbols is now
    optional and thus the language->ps's arguments changed
    order to make that work.

  - renamed test-match to redex-match

  - no long export mtch struct or bindings struct and
    test-match's result is not simplified.

  - extend-reduction-relation now uses the names of the
    rules to replace existing rules (instead of just
    unioning the rules)

  - in-hole used to substitute into named holes, but now it
    only substitutes into unnamed holes. Use in-named-hole
    on the right-hand side to do the substitution

  - removed hole-here

  BUG FIXES:

  - fixed a (not easily noticed) bug in the way hole
    matching worked for named holes.

  - extending a non-terminal that's been defined together
    with other non-terminals now works as expected.

  - handling of non-terminals uses that have underscores in
    them now works properly (only showed up when using them
    in the definition of a language)

  - an extended language can now define multiple non-terminals
    together

-=-=-=-=-=-=-=-=-=-=-=-=-=-=-=-=-=-=-=-=-=-=-=-=-=-=-=-=-=-=-
below here were the versions of Redex that appeared in PLaneT
-=-=-=-=-=-=-=-=-=-=-=-=-=-=-=-=-=-=-=-=-=-=-=-=-=-=-=-=-=-=-

("robby" "redex.plt" 4 4)

  - undid some changes that broke backwards compatibility

("robby" "redex.plt" 4 3)

  - added extend-reduction-relation
  - fixed a bug whereby reduction relations that reduced to
    false were always ignored

("robby" "redex.plt" 4 2)

  - fixed a bug in the way `in-hole' inside
    an ellipsis on the right-hand side of a
    reduction rule.

("robby" "redex.plt" 4 1)

  - improved stepper so that scrolling works when large
    terms are present.

("robby" "redex.plt" 4 0)

  - changed conventions for subscripts. Now, non-terminals
    w/out subscripts bind in reduction rules (but they still
    do not bind in grammar definitions).

  - wheres and side-conditions now bind as expected in
    reduction-rules

  - fixed a bug in metafunction pict generation (parallel
    fix from 3.28)

  - renamed horizontal-arrow-space to arrow-space.
  - renamed horizontal-label-space to label-space.

("robby" "redex.plt" 3 27)

  - added horizontal-arrow-space, horizontal-label-space
  - number & variable now typeset in italics (to match the other non-terminals)
  - improved fresh variable generation
  - added `where' for bindings in metafunctions
  - added 'up-down mode for metafunction typesetting
  - added optional argument to reduction-relation->pict &
    reduction-relation->ps
  - PR 8957

("robby" "redex.plt" 3 26)

  - fixed a bug in pict generation

("robby" "redex.plt" 3 25)

  - added hole-here support for `term'

("robby" "redex.plt" 3 24)

  - added curly-quotes-for-strings and current-text

("robby" "redex.plt" 3 23)

  - fixed a bug that cause typesetting of grammars that
    defined hole as the first production of some
    non-terminal.

  - added hide-hole pattern

("robby" "redex.plt" 3 22)

  - ??

("robby" "redex.plt" 3 21)

  - added `where' as a binding form in the individual
    clauses of a reduction-relation.

  - typesetting: 

    - improved handling of nested term, quote,
      unquote, and unquote-splicing.

    - fixed up in-named-hole and (hole x) to use subscripts.

    - improved the docs for the loc wrappers to explain
      logical spacing.

    - improved typesetting of languages built with
      extend-language. See extend-language-show-union.

    - added set-arrow-pict!

("robby" "redex.plt" 3 20)

  - improved the interface for rewriting aspects of the typesetting.

  - added linebreaks, with-compound-rewriter, and with-atomic-rewriter

("robby" "redex.plt" 3 19)

  - improved source locations for error messages when misusing ellipses, eg:
    (term-let ([(x ...) '(1 2)] [(y ...) '(1 2 3)]) (term ((x y) ...)))
    or similar things via reduction-relation, metafunctions, etc.

  - fixed PR 8752: `name' patterns only show the name,
    leaving the thing defined to the where clause

("robby" "redex.plt" 3 18)

  - fixed PRS relating to pict generation: 8749 8751 8750
    and a few other bugs along the way.

("robby" "redex.plt" 3 17)

  - initial-char-width now controls both the stepper & traces

("robby" "redex.plt" 3 16)

  - added define-multi-args-metafunction
  - finished first pass of the pict generation rewriting

("robby" "redex.plt" 3 15)

  - fixed a bug in stepper/seed

("robby" "redex.plt" 3 14)

  - fixed some silly mistakes in the packaging

("robby" "redex.plt" 3 13)

  - added variable-not-otherwise-mentioned as a new pattern
  - added stepper/seed
  - added an optional pretty-printing argument to stepper.
  - improved the ps rendering of the arrows
    for --> -> => ==> ~> and ~~>
  - rewrote internals of pict rendering (hopefully no change
    yet, but there may be bugs introduced ...).

("robby" "redex.plt" 3 12)

  - Added pict and .ps generation functions for
    reduction-relations, metafunctions, and grammars. These
    are still primitive; the most obvious missing feature is
    the inability (without secret knowledge) to replace the
    pink stuff.
  - fixed a bug in the way the stepper highlights
    differences in the presence of quote (by disabling the '
    shortcuts printing)

    NOTE this version of redex requires not just any
    369.100, but one from 5/19 in the afternoon (or newer).

("robby" "redex.plt" 3 11)

  - changed the order of the arguments in the new `fresh' clauses
    introduced in the last release.

("robby" "redex.plt" 3 10)

  - fixed bugs in the way that ..._x patterns work (they 
    didn't handle binding well).
  - fixed misc bugs in the stepper
  - added the ability to generate a sequence of fresh variables
    in a single rule

("robby" "redex.plt" 3 9)

  - added side-condition specs to metafunctions
  - added test-reduces and test-reduces/multiple to schemeunit.ss
  - fixed a bug in the handling of _!_
  - improved the "found the same binder" error message to show
    the source locations of the two offending binders

("robby" "redex.plt" 3 8)

  - fixed a bug in the way (hole #f) patterns matched.
  - fixed a bug in the initial height of the boxes in `traces' 
  - added reduction->relation-names
  - added ability to step until a particular reduction (and
    the reduction labels) in the stepper.

("robby" "redex.plt" 3 7) 

  - improved syntax error message (PR 8576)
  - added difference highlighting for adjacent terms in the stepper

("robby" "redex.plt" 3 6)

  - added stepper

("robby" "redex.plt" 3 5)

  - bugfix (I think ... this version's changes seem to have been forgotten)

("robby" "redex.plt" 3 4)

  - added term-node-children

("robby" "redex.plt" 3 3)

  - added term-match and term-match/single
  - added variables-not-in
  - fixed a bug in metafunctions

("robby" "redex.plt" 3 2)

  - added language-nts
  - added better error messages when using parts of the
    pattern language as ordinary things in the grammar.

("robby" "redex.plt" 3 1) 

  - adds the ability to have multi-colored terms, not just
    pink ones.

("robby" "redex.plt" 3 0)

This release changes the syntax of the reduction relations
to make it more consistent and more in line with the way
reduction relations are written in papers. This is the
precise set of removals and additions:

  - added extend-language
  - added reduction-rule & apply-reduction-relation
  - added union-reduction-relations
  - added define-language

  - changed compatible-closure & context-closure so that the
    pattern argument is not quoted, but is just the pattern
    in the last argument.

  - changed term-node-labels so that it can return #f (in
    the list) when a reduction doesn't have a label.

  - removed language->predicate, compile-pattern,
    match-pattern (use test-match instead)

  - removed reduction, reduction/name, reduction/context,
    reduction/context/name (use reduction-relation instead)

  - removed red? (use reduction-relation? instead)

  - removed reduce (use apply-reduction-relation instead)

  - removed reduce-all (use apply-reduction-relation* insetad)

  - removed reduce/tag-with-reduction (use
    apply-reduction-relation/tag-with-names instead)

  - removed red-name, reduction->name, give-name

  - removed language (use define-language instead)

  - removed helper.ss

Other improvements:

  - check syntax draws arrows for the non-terminals in a
    `language' now, both to the language and to the
    reduction rules.

("robby" "redex.plt" 2 6)

  - added reduce-all and note about bad parsing performance
    issues.

  - added `test-match' and note about how to debug redex
    programs to doc.txt
 
  - added redex-specific 'check' functions for use with
    schemeunit.

  - add `metafunction' for defining meta functions using the
    pattern matching notation used in reductions and grammars.

("robby" "redex.plt" 2 5) 

  - fixed bugs in compatible-closure & context-closure

("robby" "redex.plt" 2 4) 

  - reduced the amount of memory used for caching
    significantly (with some small speedup for 
    a largeish reduction semantics test suite)

  - added set-cache-size!

  - added variable-prefix pattern

  - added ..._<id> pattern that can be used to ensure matching
    lengths of repeated patterns.

  - added _!_ subscripts (both in ... and regular) to ensure
    that the matched things are different (or have different
    lengths in the case of ..._!_ subscripts)

("robby" "redex.plt" 2 3) 

  - added the ability to traverse the graph generated by
    traces in order to decide if a term should be
    highlighted in red. See the traces/pred documentation
    for details.

  - added term-node functions

  - added red-name function

  - removed make-plt.ss from archive

("robby" "redex.plt" 2 2)

  - added a blurb, fixed a typo in the docs.

("robby" "redex.plt" 2 1)

  - changed the way a contract is specified on the matcher
    to get a 30% speed up on the beginner test suite.
    Thanks, Matthew for spotting that!

("robby" "redex.plt" 2 0)

  - fixed a bug in compatible-closure handling that could
    result in duplicate matches when there should only have
    been a single match.

  - added labels to edges for reductions
    when shown in GUI. See docs for
    reduction/name

  - small performance improvement to matcher 
    (10-20% on non-trivial examples)

  - added letrec.ss example (and improved some
    of the examples to use labels)

("robby" "redex.plt" 1 3)

  - Fixed a bug in the compatible closure function; otherwise the
    same as 1.1

("robby" "redex.plt" 1 2)

  - Obsolete'd version. It used to be a first attempt at the 2.0
    revision, but now should be avoided. 

    Use 2.0 instead of this version.

("robby" "redex.plt" 1 1)

  - fixed packaging error

("robby" "redex.plt" 1 0)

  - initial release to PLaneT
<|MERGE_RESOLUTION|>--- conflicted
+++ resolved
@@ -1,5 +1,3 @@
-<<<<<<< HEAD
-=======
 v5.0.2
 
   * added `pretty-print-parameters' to control term pretty-printing
@@ -25,7 +23,6 @@
 
   * fixed minor bugs
 
->>>>>>> 371b00af
 v5.0
 
   * added an optional term-equivalence predicate to the test--> and
