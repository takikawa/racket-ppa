--- conflicted
+++ resolved
@@ -1,5 +1,3 @@
-<<<<<<< HEAD
-=======
 v5.3.1
 
   * added optional #:lang keyword to term
@@ -12,7 +10,6 @@
     the line breaks in a premise to determine how to line
     break the typeset version
 
->>>>>>> 2f4c6774
 v5.3
 
   * added the amb tutorial.
