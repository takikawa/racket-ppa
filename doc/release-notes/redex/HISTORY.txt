--- conflicted
+++ resolved
@@ -1,5 +1,3 @@
-<<<<<<< HEAD
-=======
 v5.2
 
   * added define-judgment-form form
@@ -12,7 +10,6 @@
 
   * improved error message for definition forms in expression contexts
 
->>>>>>> e42bfe36
 v5.1.2
 
   * added support for typsetting define-relation relations
