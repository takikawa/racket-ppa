--- conflicted
+++ resolved
@@ -1,5 +1,3 @@
-<<<<<<< HEAD
-=======
 v4.2.5
 
   * reversed the order in which `where' and `side-condition' clauses
@@ -22,7 +20,6 @@
 
   * minor bug fixes
 
->>>>>>> a91c5a63
 v4.2.4
 
   * minor bug fixes
