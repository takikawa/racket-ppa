<<<<<<< HEAD
=======
Version 4.1.3, November 2008
Changed scheme to re-export scheme/port
In scheme/port: added 
Added call-with-immediate-continuation-mark
In scheme/port: added port->string, port->bytes, port->lines
 port->bytes-lines, display-lines, [call-]with-input-from-{string,bytes},
 and [call-]with-output-to-{string,bytes}
In scheme/file: added file->string, file->bytes, file->lines,
 file->value, file->bytes-lines, write-to-file, display-to-file,
 and display-lines-to-file
Added variable-reference? and empty #%variable-reference form
Extended continuation-marks to work on a thread argument

>>>>>>> 62550e06
Version 4.1.2, October 2008
Changed binding of identifiers introduced by unit signatures
 to take into account the signature use's context
Added make-syntax-delta-introducer
Changed continuation-marks to accept a thread argument
Added eqv-based hash tables
Added hash-update and hash-update!
Changed -X and -S to complete directory relative to pwd, and
 changed -S to add after main collects

Version 4.1.1, October 2008
Added read-language
Added module-compiled-language-info, module->language-info,
 and 'module-language property support

Version 4.1, August 2008
Changed namespaces to have a base phase; for example, calling
 eval at compile-time uses a phase-1 namespace
Added logging facilities: make-logger, etc.
Added "inheritance" to structure type properties, and change
 prop:procedure from scheme/base to better support keywords
Added bitwise-bit-set?
Added in-value

Version 4.0, June 2008
>> See MzScheme_4.txt

Version 372, December 2007
Added syntax-local-lift-context
Added #lang
Added require-for-label, provide-for-syntax, provide-for-label,
 identifier-label-binding, module-label-identifier=?

Version 371, August 2007
Added hash-table-iterate-{first,next,key,value}
Added keyword<?
Added make-derived-parameter
Added make-sibling-inspector
Added graph? argument to read[-syntax]/recursive
Added read-accept-infix-dot
Changed #!<space> and #!/ to general comment forms
Added continuation?
Added continuation-prompt-tag?
Inside MzScheme: GC_{malloc,free}_immobile_box
foreign.ss: added {malloc,free}-immobile-box

Version 370, May 2007
Memory management:
 Default build uses 3m instead of CGC
 Added custodian boxes and custodian-memory-accounting-available?
 Added initial custodian argument to custodian-require-memory
Exceptions:
 Removed current-exception-handler and initial-exception-handler
 Added uncaught-exception-handler
 Default error escape handler aborts to default continuation
  tag with the void procedure
 Added call-with-exception-handler
 Changed read-eval-print-loop and the default load handler to wrap
  each evaluation with a prompt and with #%top-interaction
 Changed top-level begin to insert a prompt around each sub-expression
  except the last
 Added #%top-interaction and #%expression
 Changed make-exn to automatically convert a mutable message string
  to an immutable string
Units:
 New unit system provided by MzLib's "unit.ss"
Ports and pathnames:
 Added prop:input-port and prop:output-port
 Added support for manipulating filesystem paths that work on 
  other platforms
 Added string->path-element and path-element->string
 Changed path->directory-path, simplify-path, and split-path to include
  a trailing path separator even when the result would be a directory
  path without it
 Changed simplify-path for Windows paths to replace / with \
 Changed current-directory to apply path->directory-path to given paths
 Added reset?, start-, and end-index arguments to get-output-bytes
 Added port-closed?
 Added optional argument to tcp-addresses to get port numbers
Syntax and loading:
 Default load handler enables #reader (even when not reading a module)
 Added module-path-index-resolve
 Added syntax-local-expand-expression
 Changed dyanmic-require to expand requests for exported syntax
  bindings
 Added an argument to syntax-local-certifier indicating whether the
  generated procedure attaches active or inactive certificates
 Changed macro expansion of bound identifiers so that `local-expand'
  works with an empty stop list
 Module top-level enforces initial categorization of expressions
  versus other forms
 Changed H-expression parsing to represent angle brackets specially
Misc:
 Changed print-struct default to #t instead of #f
 Added parameterize*
 Added 'gc and 'so-suffix flags for system-type
 Added vector->values
 Changed char-whitespace? to produce #t for #\u0085
 Added -p, -P, and -Q command-line options
 Added procedure-struct-type?
 Added system-idle-evt
 Fixed mzc --exe to work with C-implemented extension modules
MzLib:
 serialize.ss: Path includes the path's convention
 foreign.ss: Added ptr-add, memmove, memcpy, and memset
 runtime-paths.ss: Cooperates with mzc --exe
Inside MzScheme:
 Use SCHEME_INPUT_PORTP() instead of SCHEME_INPORTP()
     SCHEME_OUTPUT_PORTP() instead of SCHEME_OUTPORTP()
     scheme_input_port_record() instead of cast to Scheme_Input_Port*
     scheme_output_port_record() instead of cast to Scheme_Output_Port*
 Added scheme_set_type_equality() with help from Dimitris Vyzovitis
 Added XFORM_START_SKIP, etc.

Version 360, November 2006
Continuations:
 Added delimited continuations: call-with-continuation-prompt,
  call-with-composable-continuation, etc.
 Changed call-with-escape-continuation so that its argument is
  no longer applied in tail position (reverses a change in v350)
Regexps:
 Added case-insensitive mode, multi-line mode, lookahead, lookbehind, 
  non-backtracking, and conditionals to regexp language
 Added pregexp, byte-pregexp, and #px..., which includes numeric
  quantifiers, backreferences char classes, and Unicode predicates
 Added regexp-match?, pregexp?, and byte-pregexp?
 Improved [p]regexp performance
Filesystem:
 Unix and Mac OS X: Changed path operations to use "./~..." as an
  encoding for a relative path "~..."
 Changed simplify-path to always normalize path separators,
  preserve syntactic directoryness, and remove \\?\ from
  Windows paths when possible
 Added path-element->bytes and bytes->path-element
 Changed make-file-or-directory-link to not expand the link
  content, and changed make-security-guard to have a separate
  link guard procedure
Misc:
 Removed write-image-to-file and read-image-from-file
 ormap and andmap now tail-apply a given function for the 
  last list element(s)
 eval evaluates its argument in tail position
 Improved compilation of call-with-values and an immediate
  lambda argument to avoid closure creation
 Added raise-arity-error
 Changed bytecode compiler to perform more closure conversion
  and lifting
 Changed local-expand; #f stop list means expand only immediate
MzLib:
 class.ss: added inherit/inner and inherit/super, to eventually
  replace rename-super and rename-inner;
  added member-name-key=?

Version 352, July 2006
Minor bug fixes

Version 351, July 2006
Changed hash-table-get to accept a non-prcedure third argument as
 a default value (instead of requiring a thunk)
Changed the module name resolver protocol so that the resolver is
 required to accept 1, 3, and 4 arguments; the new 4-argument mode
 supports resolving a module path without loading the module
Changed syntax/loc to not adjust location information for a
 template that contains only a pattern variable
MzLib: Added define-member-name, member-name-key, and 
 generate-member-key to class.ss
Added syntax-local-lift-moule-end-declaration
Changed namespace-attach-module and namespace-unprotect-module
 to accept quoted module paths, instead of only symbolic names
Fixed avoidable overflow and undeflow in magnitude and / for
 inexact complex numbers
Fixed bug in continuation sharing
Improved 3m performance
Upgraded to gc 6.7

Version 350, June 2006
JIT compiler:
 Added just-in-time native-code compiler with a new eval-jit-enabled
  parameter
 Added compile-enforce-module-constants parameter; the default is #t,
  which effectively prohibits redeclaraing modules or changing
  variable bindings through module->namespace
 Added function inlining, and fixed constant propagation and folding 
  in bytecode compiler
Stack trace:
 Added a "stack trace" to the default error display
 Added exn:fail:user and raise-user-error
Installation and executables:
 Changed installation process to support more configurable directory
  structure
 Dropped PLTHOME, and instead added support to embed a path to the
  main "collects" directory within the executable
 Changed style of executables generated by mzc --[gui-]exe under
  Unix; for old-style executables, use --orig-exe, or use --exe-dir 
  to package the executable
 Added 'run-file, 'collects-dir, and 'orig-dir modes to find-system-path
 Changed initial program binding to the result of find-system path
  with 'run-file instead of 'exec-file
 Added use-user-specific-search-paths parameter, -U flag
Continuations:
 For nested captured continuations, the shared continuation tail is
  represented by shared data
 The body of let/cc and the procedure passed to call/ec are
  evaluated/called as a tail expression/call
 Made parameter/mark lookup amortized constant time,
  instead of potentially O(stack depth)
Misc:
 Added char-general-category
 Added string-normalize-nf[k]{d,c}
 Changed bitwise-{and,ior,xor} to accept 0 arguments
 Changed file-position: eof moves to the end of a file/string
 Changed readtable to support "default" parser used for symbols/numbers
 Changed system-type's optional argument to 'os, 'link, or 'machine
 Added current-thread-initial-stack-size
 Added procedure-closure-contents-eq?
 Added struct-type-make-constructor and struct-type-make-predicate
 Inside MzScheme: added scheme_make_prim_closure_w_arity(), etc.

Version 301, December 2005
Fixed a custom-input-port bug in the case that a read or peek procedure
 returns an event created by handle-evt

Version 301, December 2005
Fixed a custom-input-port bug in the case that a read or peek procedure
 returns an event created by handle-evt

Version 300, December 2005
Generalized network-address handling, includes IPv6
Added ephemerons
0.0 and -0.0 are different by eqv?
Added keyword values (#: prefix) and keyword? predicate
Added system-language+country
Added current-preserved-thread-cell-values
Added #%variable-reference
MzLib: added object-method-arity-includes? to class.ss
Added --xform mode to mzc

Version 299.400, Setember 2005
Improved Windows path support (e.g., \\?\ paths)
Added optional argument to simplify-path
Added 'pair-shape property to reader
Inside MzScheme: added scheme_get_port_file_descriptor()
 and scheme_get_port_socket()

Version 299.200, August 2005
Ports:
 TCP output ports are now block-buffered by default
 Changed file-stream-buffer-mode to work on more port types,
  including TCP ports and custom ports
 Added extra argument to make-input-port and make-output-port
  to get/set buffer mode
 Changed port-count-lines! and port-next-location to work
  on output-ports
 Changed make-output-port to take three new arguments:
  get-location procedure, count-lines! procedure,
  and initial position
 Changed make-input-port to take two new arguments: count-lines!
  procedure (defaults to void) and initial position
 Added relocate-input-port, relocate-output-port, transplant-input-port,
  and transplant-output-port to MzLib's "port.ss"
Strings and Unicode:
 \U allows up to 8 digits instead of 6
 Changed char-lower-case? and char-upper-case?
 Added string-upcase, string-downcase, string-titlecase,
  string-foldcase, and char-foldcase
 In case-insenstive mode, symbols are case-folded instead
  of downcased (which is usually the same thing)
Reader:
 Added #reader and readtables
 When { or [ is disabled, it is treated as an illegal character
  instead of a symbol character by the reader
 Changed read-syntax[/recursive] to remove the delta-list
  argument
 Changed read handler to remove the delta-list argument
 Changed read[-syntax]/recursive to produce a special-comment
  value when a comment is parsed (instead of reading the
  next datum)
Printer:
 Added custom struct writers through prop:custom-write,
  custom-write?, custom-write-accessor
Syntax and Macros:
 Changed expansion of internal definitions so that local
  macros that expand to definition forms can be used
  within the local definition set
 Added syntax-local-make-definition-context
 Added syntax-local-bind-syntaxes
 Added optional definition-context argument to
  local-expand and syntax-local-value
 Changed certification so that a reference cannot have more
  certificates than its binding, and lexical context gives
  syntax-quoted values inactive instead of active certificates
 Added sub-form for require: only
 Added module-provide-protected?
 Fixed all-from provides to include redundant imports from the
  indicated require
 Added prefix-all-defined and prefix-all-defined-except
  provide forms
Structure Types:
 Struct custodian can be #f to make it fully transparent
Libraries:
 Added define-serializable-class[*], externalizble<%>,
  class/derived, and inspect clause form to MzLib's "class.ss"
 Changed run-server in thread.ss to use the same parameterization
  for all connection threads
 Added define-struct/properties to MzLib's "struct.ss"
 Removed pretty-print-display-string-handler from MzLib's
  "pretty.ss", and adapted protocol for hook procedures
  slightly (i.e., they usually must write to a given port)
 Changed collects/web-server request-bindings/raw
  to return an alist of bytes, not strings
Misc:
 Cygwin build produces a Unix-style installation instead of
  a Windows-style installation (e.g., system-type is 'unix)

Version 299.100, March 2005
Unicode and Strings:
 Removed char-locale... operations
 Removed char->latin-1-integer and latin-1-integer->char
 Added string-copy!, read-string!, peek-string!, and write-string
 Added convert-stream, reencode-input-port, etc. to port.ss
 Added \u and \U syntax in strings and chars
 Fixed log for large exact integers
 Added path-string?, path-replace-suffix
 Renamed all of the number "byte-string" functions to "bytes"
 Added \' escape for strings (for compatibility with C & Java)
 Added locale-string-encoding
 Changed regexp-replace* to raise an exception if it matches an
  empty string
 Added binding of greek-lambda character (code point #x03BB) to
  expand to lambda
Paths:
 Changed pref dir (all platforms) and pref file name (except Windows);
  changed home dir under Windows to use the registry-specified profile
  directory
 Added 'doc-dir and 'desk-dir to find-system-path
 Unix and Mac OS X: path expansion removes redundant slashes
 Removed exists check for current-directory
Ports:
 Change default buffering of file-stream output ports
 Changed file-stream-buffer-mode to work on input ports
 Changed make-custom-input-port to make-input-port
 Changed make-custom-output-port to make-output-port
 Added terminal-port?
 Added pipe-content-length
 Changed {read,peek}-bytes-avail!{,*,/enable-break} to produce
  a special-reading procedure when a stream contains specials
 Added make-pipe-with-specials to MzLib's "port.ss"; procedures
  like copy-port now also handle specials
 Moved most of (lib "thread.ss") to (lib "port.ss"), and many
  remaining useless procedures (such as dynamic-enable-break)
  were removed
 Added port-progress-evt, port-commit-peeked, and
  port-provides-progress-evts?
 Added an optional progress-event argument to peek-bytes-avail!,
  etc., before the port argument
 Added an optional progress-event argument to regexp-match-peek
  and regexp-match-peek-positions
 Peeking from a limited pipe effectively increases its capacity,
  temporarily
 Added optional port name arguments to make-pipe
  and open-{input,output}-{string,bytes}
 Changed object-name for input ports and output ports
 Added write-special and write-special-avail*
 A location-offset lists for a port read handler can contain #f
 Changed read-syntax to make the source name optional (defaults
  to the port's name)
Syntax and Macros: 
 Eliminated "identifier for a definition has a module context"
  errors
 In a syntax template, when an identifier has more ellipses
  then in the pattern, inner ellipses bind more
  tightly than the outer ellipses
 New forms: require-for-template (core), define-values-for-syntax
  (core), define-for-syntax, begin-for-syntax
 New procedures: local-transformer-expand, syntax-transforming?,
  syntax-local-lift-expression, local-expand/capture-lifts,
  local-transformer-expand/capture-lift, syntax-recertify, 
  module-template-identifier=?, identifier-template-binding,
  rename-transformer-target
 Removed fluid-let-syntax, syntax-local-certifier
 Added (lib "stxparam.ss"), partly as a replacement for
  fluid-let-syntax
 Removed use of #%top from references to a module's own bindings
 Added protect sub-form of provide
 module-compiled-imports now returns 3 values
 indentifier-[transformer-]binding returns a list of five items
  instead of four for a module-bound identifier
 Added 'module-begin to the set of possible results from
  syntax-local-context
 Added begin-with-definitions to (lib "etc.ss")
 Added syntax-property-symbol-keys
 Added namespace-unprotect-module
 Changed eval, expand, etc. so that only the leading
  identifier in a module form is given context
 Changed module expansion/compilation so that it's deterministic,
  as long as macros do not use gensym or external side-effects;
  using generate-temporaries preserves determinism
 Changed module->namespace and module re-definition so that they're
  controlled by the code inspector, not the modules attach state
 Added current-compile parameter, which is used by compile
  and by the default evaluation handler
 Changed expansion-time structure type info to allow #f in place
  of a mutator id
 Added construct-time field guards to structure types
 Changed raise-syntax-error so that it no longer accepts a list
  as its first argument
Reader Syntax:
 Added #<< here strings
 Added H-expression mode to reader, triggered by #hx or #honu,
  and escaped by #sx
 Added read-honu, read-honu-syntax, and print-honu
 Changed #; for top-level read; graph assignments are forgotten
  before reading the next expression
Control Flow and Paramaters:
 While an exception handler is called, the current exception
  handler is reset to the default handler; similarly,
  the error display and escape handlers are called by the
  default exception handler in a context that resets the
  corresponding parameters to the default handlers
 An exception handler can handle exceptions that are raised
  during the handler (by using with-handlers or setting the
  current-exception-handler parameter)
 During the evaluation of dynamic-wind pre and post thunks,
  the current continuation marks and parameterization are reset
  to those active at the time of the dynamic-wind call
  (except that the parameterization is extended to disable
  breaks)
 Added current-parameterization and call-with-parameterization
 Added continuation-mark-set-first
 Removed optional argument of continuation-mark-set->list
 Added continuation-mark-set->list*
 Added call-with-continuation-barrier
 Renamed "continuation boundary" to "continuation barrier"
 Added call-with-semaphore and call-with-semaphore/enable-break
Events:
 Renamed udp-send-evt and udp-receive-evt to udp-send-ready-evt
  and udp-receive-ready-evt
 Added udp-send-evt, udp-send-to-evt, and udp-receive!-evt
 Added tcp-accept-evt
 Added make-alarm
Misc:
 Regexp grammar changed to match docs with respect to "-"
 Struct property types are now overridable in subtypes
 Added module-compiled-exports
 Added hash-table-copy and hash-table-count
 Changed the random-number generator to use L'Ecuyer's MRG32k3a
  algorithm, as encouraged by SRFI-37
 Changed random to accept 0 arguments to generate a random real
  number, and added pseudo-random-generator->vector and
  vector->pseudo-random-generator; these are compatible
  with the SRFI-27 reference implementation
 Added print-unreadable parameter
 Changed use-compiled-file-kinds to use-compiled-file-paths
 Mac OS X: extension suffix changed from ".so" to ".dylib"
Libraries:
 "class.ss" MzLib module: changed the interface to 
  make-primitive-class; see plt/collects/mzscheme/examples/tree.cxx 
  for details
 "serialize.ss" MzLib module: new
 "contract.ss" MzLib module: names are more uniform; if the name of a
  contract a suffix, the suffix is now "/c" (instead of one of "/p",
  "/c", or "/f")
 "url.ss" in the "net" collection: new url data definition; url/user is
   gone, and no extra encoding/decoding required once a url has been
   parsed anymore
Inside MzScheme: 
 Added scheme_set_type_printer, scheme_print_bytes,
  and scheme_print_string

Version 209, December 2004
Fixed (abs -1073741824)
Avoided gcc 3.4 bug(?) related to inline checking for -0.0

Version 208, August 2004
Added string-copy! and hash-table-count
Upgraded to gc 6.3

Version 207, May 2004
Fixed comparison of infinities and 0.0 in eqv?
Fixed incorrect handling of -0.0 versus 0.0 for various
 platforms, including x86 with gcc 3.2
Fixed inefficient (/ x 1) for an exact rational x

Version 206, January 2004
A shut-down custodian is no longer allowed to manage new
 objects
Changed thread-resume so that it adds custodians to a thread,
 instead of changing the thread's custodian
Added make-thread-group, etc.
Changed define to support MIT-style curried-procedure forms
Added an optional argument to peek-char and 
 peek-char-or-special to indicate the number of characters
 to skip in the input stream
Added optional argument to file-or-directory-modify-seconds
 for setting the modification date of a file or directory
Added integer-sqrt, quotient/remainder, integer-sqrt/remainder
Fixed transitivity of numerical comparison for mixed
 inexact--exact comparisons when the inexact versions
 of the numbers are = but the exact versions are not
Macro templates can include consecutive ... for splicing
 sequences
Macro patterns can include sub-patterns after ...
Improved error reporting for with-syntax
Non-constant syntax pairs generated from templates
 (in syntax-case, with-syntax, quasisyntax, etc.)
 keep source-location and context information,
 instead of acquiring the context and location of
 the generator expression as a whole
generate-temporaries produces identifiers that are
 suitable for use as defined names in the module
 being expanded (if any)
Added syntax-local-module-introduce, which is used
 by generate-temporaries
Added syntax-track-origin
Changed syntax-local-get-shadower to add the current
 module expansion context, if any
Added 'disappeared-binding and 'disappeared-use properties
 and refined 'origin tracking for internal definitions
 and spliced sequences
Added optional namespace argument to most of the
 namespace- primitives
Added vector-immutable
Fixed a bug in the bytecode verifier that caused it to skip
 significant parts of typical bytecode
Added a hook for (planet ...) module paths to the standard
 module name resolver
MzLib's contract.ss: changed and/f to and/c, or/f is deprected
 (use union), added object contracts, flat-contracts (without
 names) are a separate type; use flat-contract-predicate rather
 than flat-named-contract, added flat-rec-contract, improved
 performance
MzLib's class.ss: added get-field and field-bound?


Version 205, August 2003
Extended regexp language with "(?:...)"
Added 'addon-dir for find-system-path
Changed default library collections path list to include
  (build-path (find-system-path 'addon-dir) (version) "collects")
Added #; reader comment syntax
Added namespace-module-registry
Added module->namespace
Changed eval handler so that when it is given a syntax object, it
 does not extend the object's lexical context with top-level
 bindings from the current namespace
Added namespace-syntax-introduce
Added eval-syntax, compile-syntax, expand-syntax, expand-syntax-once,
 and expand-syntax-to-top-form
Added set!-transformer-procedure
Added namespace-undefine-variable!
syntax-local-context can return a list for internal-define
 expansion, and local-expand accepts a list to mean 
 internal-define expansion; for built-in expansion, each
 list item uniquely indicates a distinct, active
 internal-define expansion context
Added syntax-local-get-shadower
Changed top-level `define-syntaxes' to treat zero results
 from the right-hand side as an abort, so that
   (define-syntax (id ...) (values))
 declares the ids. This is useful for macros that
 expand to mutuaully recursive definitions of private
 variables
Changed the expansion-time information associated with a
 struct type to include an identifier for the super-type
Handling of --main/-C command-line flag changed
Changed "scheme-<dialect>" script handling to add the script
 path as an argument, which matches SRFI-22
Changed Windows extension-linking convention; extensions
 link directly to the MzScheme/GC DLLs
Added an optional argument to system-library-subath
Added custodian-managed-list
Changed vector-set-performance-stats! to accept an optional
 thread argument for thread-specific stats
Mac OS Classic: file-size result no longer includes
 the resource-fork size
Added a `super-new' local form to (lib "class.ss")
Added a `new' form to (lib "class.ss")
3m: changed to the calling convention for managing
 GC_variable_stack

Version 204, May 2003
Added UDP operations
Added synchronous channels
Added thread-suspend and thread-resume
Added thread/suspend-to-kill
Added thread-dead?
Added thread-suspend-waitable, thread-resume-waitable, 
 and thread-dead-waitable
Added make-wrapped-waitable, make-guard-waitable, and
 make-nack-guard-waitable a la CML
Added waitables->waitable-set, which is like CML's choose
Renamed make-nack-waitable to make-nack-guard-waitable
 to claify its relation to make-guard-waitable
Added make-poll-guard-waitable
Added make-semaphore-peek
Added current-wait-pseudo-random-generator
Changed unreachable threads to be garbage-collected when
 blocked on any combination of otherwise unreachable
 waitables by object-wait-multiple, semaphore-wait, 
 channel-put, channge-get, or thread-wait; in addition,
 unreachable suspended threads are garbage-collected
Added "async-channel.ss" to MzLib
Changed make-custom-input-port to drop the initial
 waitable argument; instead, the read and peek
 functions should return a waitable instead of 0
Changed make-custom-output-port so that the first
 argument is #f or a procedure to return a waitable
 (instead of #f or a waitable)
Added tcp-port?
Added port-file-identity
Deprecated normal-case-path
Changed the symbolic name for a file-based module to be
 determined without using normal-case-path
Fixed MzLib's regexp-split, etc., to work on input ports
Changed make-struct-type-property to accept a guard
 procedure for the property
Changed make-struct-type to accept a list of immutable
 field positions
Changed struct-type-info to return 8 values instead of 6
 to include information on immutable fields
Changed proc-spec handling in make-struct-type; an integer
 value must be < init-field-k, and overriding is disallowed
 (for consistency with user-defined properties)
Added prop:waitable
Changed handling of top-level and module top-level definitions
 of identifiers that originate from a macro expansion; such
 definitions now bind only the uses of the identifier with the
 same expansion origin
Added make-syntax-introducer, for creating new macro origins
Changed generate-temporaries so that it does not use gensym,
 but instead uses make-syntax-introducer to distinguish names
Added make-rename-transformer and rename-transformer?
Changed syntax-local-value to cooperate specially with
 rename transformers
Fixed parse problems with # in numbers, as in `1#/2' and
 `#e#x+e#s+e@-e#l-e'
Added literal hashtable syntax #hash..., added support
 for immutable hash tables, and added print-hash-table
 parameter
Added literal regexp syntax #rx... and changed the printer
 to use this notation for printing regexps
Changed hash-table? to accept 'weak and/or 'equal and return
 #t only if the first argument is a hash table created with
 the corresponding flag(s)
Changed equal? to compare hash tables by determining whether
 they map the same keys to equal? values
Added vector->immutable-vector
Added immutable-box
Added vector-set-performance-stats!
Changed columns to count from 0 instead of 1 

Version 203, December 2002
Added support for structure types whose instances act as
 procedures
Added open-input-output-file
Added port-count-lines-enabled parameter

Version 202, August 2002
Changed expansion of () to '()
Unix: Fixed open on fifos to not block
Windows 9x: Added workaround for resolution of "127.0.0.1"

Version 201, July 2002
Fixed bug in port reading (especially variants of read-string)
 and file-position that follow peeks on the port
Added exn:special-comment, expected to be used by custom input ports
 that contain non-character-based comments (e.g., the comment boxes
 soon to appear in DrScheme)
Windows: added special handling of "special files" (COM1, etc.);
 internally MzScheme opens the file only once to satisfy multiple
 open-input-file and open-output-file calls that have the
 port open at the same time

Version 200, June 2002
>> See MzScheme_200.txt for information on major changes in
   MzScheme 200. Minor changes are listed below.
(cond) alays returns void; the cond-allow-fallthough parameter and
 exn:cond exception have been removed
Changed all comparison precedures to require at least two
 operands, including =, <, ..., char=?, char<?, ...,
 string=?, string<?, ...
Added locale support with string-locale<?, etc.
Added integer-byte-string->integer, floating-point-byte-string->real,
 integer->integer-byte-string, real->floating-point-byte-string,
Renamed exn:misc:user-break to exn:break
Removed the port field of exn:read
Renamed arity to procedure-arity
Replaced primitive-name and inferred-name with object-name
Added security guards for controlling file and network access
Added an "infix" conversion in the reader, triggered by a pair of dots
 between a pair of parens
Added #cs and #ci prefixes for controlling case sentivity during read
Added current-command-line-arguments parameter
Added error-print-source-location parameter
Added current-load/use-compiled parameter
Changed string constants to support ANSI C escapes (e.g., \n)
Fixed leaks (file descriptors, etc.) that could happen with
 thread kills
Fixed memory bug in the run-time support for mzc-compiled code
Fixed an old and serious set of tail-call+thread-or-exception+GC bugs 
 in the core interpreter
Changed the error display handler to take a raised value (usually
 an exception record) as a second argument
Removed make-hash-table-weak and changed make-hash-table to
 accept up to two flag arguments: 'weak and/or 'equal
Added eq-hash-code and equal-hash-code
Extended regexp-match, etc. to work on port inputs
Added read-strng-avail!* and write-string-avail*, which never block
Added peek-string, peek-string-avail!, peek-string-avail!*,
 and peek-string-avail!/enable-break
Added port-count-lines!, which enables line-couting for a port,
 and port-next-location
Extended custom ports to support non-char input, added
 read-char-or-special and peek-char-or-special
Added immutable?
Quoted portions of a symbol (using | or \) preserve their case,
Added read-dot-as-symbol and read-accept-quasiquote parameters
Added an optional third argument to tcp-listen to reuse addresses
Added tcp-connect/enable-break and tcp-accept/enable-break
Added object-wait-multiple and object-wait-multiple/enable-break
Added cons-immutable, list-immutable, and list*-immutable, 
 and removed pair->immutable-pair
Replaced read-dot-as-symbol with read-accept-dot
Fixed quotient, remainder, and modulo when the first argument
 is exact 0 and the second argument is inexact
Default for pconvert.ss's whole/fractional-exact-numbers parameter
 changed to #f
Load handler or load extension handler now takes two arguments
 instead of one: the filename and the expected module name
Added shell-execute for Windows
Moved send-event to MrEd; added a "sendevent.ss" MzLib library
Changed assf in MzLib
Added special handling when MzScheme is invoked with the name
 "scheme-<dialect>", useful to support SRFI-22
New implementation of Windows I/O
Renamed "2k" to "3m" (for "moving memory manager")
Upgraded to gc 6.1alpha2
Inside MzScheme: changed type of third argument for
 scheme_block_until() from void* to Scheme_Object*
Inside MzScheme: added scheme_add_waitable() and
 scheme_add_waitable_through_sema() for extending the set of objects
 supported by object-wait-multiple

Version 103, August 28, 2000
Changed define-values and set!-values to require distinct variables
 for binding
Windows: Fixed bug in close-output-port for TCP ports
Closing a TCP output port always sends an EOF to the other
 end of the connection, even if the associated input port
 remains open
Changed order of first two arguments to process[*]/ports and
 fixed bugs
Added an optional limit argument to make-pipe
Added deflate.ss library to MzLib, providing gzip, etc.
Added not-break-exn?, useful mainly as a predicate in a
 with-handlers expressions
Fixed load/use-compiled, require-library, and many MzLib functions to
 propagate break exceptions correctly
Added check-parameter-procedure and changed parameterize
Changed order of first two arguments to process[*]/ports, and
 fixed bugs
Fixed bugs in (eval (compile e))
Changed handling of pre- and post-queued breaks by
 call-in-nested-thread
Unix: fixed interaction among signals, I/O, and process sleeping
Unix: fixed bug in writing/closing file-stream output ports
 when a write error occurs
MacOS: changed `split-path' to preserve the colon suffix on a root
 name

Version 102, June 26, 2000
Switched to configure-based makefiles (autoconf)
with-input-from-file and with-output-to-file close the port when
 control leaves the dynamic extent of the call (normally, through an
 exception, or through a general continuation jump).
Added detail field to exn:i/o:filesystem
Added immutable strings and pairs, string->immutable-string,
 cons-immutable, list-immutable, and list*-immutable
Added read-decimal-as-inexact parameter
Fixed number reader to allow +inf.0, -inf.0, and +nan.0 in
 complex constants
Fixed bugs in number reader for hexadecimal numbers containing `.'
 and/or `s'/`l'-based exponents; note that `#e#x+e.s+e@-e.l-e'
 is a legal number(!)
Fixed reading from special devices, such as /dev/null and /dev/zero,
 in Solaris and HP/UX
Fixed blocking output (to stdout, stderr, or a process port) so that
 only the writing thread is blocked
Changed read-string! to read-string-avail!, added
 read-string-avail!/enable-break
Added write-string-avail and write-string-avail/enable-break
Added process/ports and process*/ports
Added file-stream-port?
Added 'update to the set of flags for open-output-file et al.
Changed default exit handler to return only results in 0 to 255
 as results to the OS, and everything else means 1
Changed time-apply to return four values, and to take an argument
 list to provide to the timed procedure
Change find-executable-path to accept #f as its second argument
Change normal-case-path to remove spaces at the end of a path
Changed angle on inexact zero (0 for 0.0, pi for -0.0)
Fixed arithmetic-shift for a -32 shift
Fixed angle on +nan.0
Fixed expt on 0 and a negative number
Added 'exec-file flag to find-system-path
Added provide-library
Added square and mergesort to MzLib's function.ss
Added tcp-addresses
Added -k command-line flag
Inside MzScheme: provided a way to fix the GC--thread problems
 under Windows, via GC_use_registered_statics
Inside MzScheme: scheme_basic_env() initializes break-enabled
 to #f instead of #t
Inside MzScheme: changed scheme_get_chars to consume an
 offset into the string
Inside MzScheme: added embedding-settable function
 scheme_console_output, used to report low-level errors
Inside MzScheme: restricted the format strings accepted by
 scheme_signal_error, scheme_raise_exn, and scheme_warning
Inside MzScheme: added scheme_count_lines; scheme_tell_line
 can return -1 if lines are not counted for a port
Inside MzScheme: added offset argument to scheme_write_string
 and scheme_read_bignum

Version 101, October 25, 1999
Added 'sys-dir to find-system-path
Added latin-1-integer->char and char->latin-1-integer
Added time-zone-offset field to the date structure
Added continuation field to exn:misc:user-break
Windows: all network sockets are closed on exit
Fixed (acos 0)
Fixed (expt x y) where x is negative and y is non-integral
Inside MzScheme: scheme_param_config's 2nd argument is
 now a Scheme_Object*

Version 100, August 9, 1999
 + indicates a change since 100alpha4
 * indicates a change since 100alpha3
Changed class syntax, splitting public clause use into:
 public : defines ivars not in superclass
 override : defines ivars already in superclass
Changed empty superclass from the empty list to object%;
 every class initialization must call super-init
Added ivar-in-interface?
+ Added class-initialization-arity
* Added class->interface
* Added object-interface
+ Removed object-class
+ Removed ivar-in-class?; replace (ivar-in-class? x c)
 with (ivar-in-interface? (class->interface x c))
Changed interface: raises an exception if a superinterface
 declares a variable that is also declared in the interface
 expression
Removed letrec*; letrec has the same semantics
* Fixed scope of function name in a named let
Internal definitions are allowed only at the beginning of lambda,
 case-lambda, let, let-values, let*, let*-values,
 letrec, letrec-values, fluid-let, let-macro, let-id-macro,
 let-expansion-time, parameterize, and with-handlers
begin expressions are flattened in an internal-definition context
(begin) allowed in a top-level, unit, or internal-definition
 context
Removed invoke-open-unit; see the new invoke.ss library, which
 includes define-values/invoke-unit
Self-import is now allowed for unit linking
Removed constant-name and constant-name-all-globals
Removed secure-primitive-exception-types
Removed readable type symbols (e.g., #<procedure>)
Removed semaphore-callback (MrEd now has queue-callback)
Removed parameterizations (but not parameters!)
parameterize sets parameter values in parallel (like let)
 instead of in series (like let*)
* Changed the initialization of the exception handler in a new
 thread to use the value of the initial-exception-handler
 parameter
Fixed unfairness in threads (perpetually creating threads
 would starve certain threads, particularly the main thread)
Unreachable thread blocked on an unreachable semaphore is
 garbage-collectable
Added current-memory-use
Fixed weak hash table bug (could drop keys too soon)
Added optional peek-proc argument to make-input-port
Changed TCP writes to block when the underlying implementation
 blocks, and removed tcp-port-send-waiting?
Asynchronous breaks are now disabled during dynamic-wind
 pre and post thunks
Removed user-break-poll-handler; spawn a thread that sleeps and
 calls break-thread, instead
Removed dynamic-enable-break (no long needed since dynamic-wind
 post thunks can't be broken), but moved it to MzLib's thread.ss
Removed execption-break-enabled (now always disabled)
Added call-in-nested-thread
Removed thread-weight
Renamed the call-with-escaping-continution procedure to
 call-with-escape-continution (call/ec is unchanged)
Finished with-continuation-mark and current-continuation-marks
 and documented them; the errortrace poor man's debugger relies
 on continuation marks; see plt/collects/errortrace/doc.txt
Removed debug-info-handler and replaced the debug-info field
 with a continuation-marks field
Added raise-mismatch-error
MacOS: getenv and putenv work within MzScheme; if a file named
 "Environment" resides in MzScheme's folder, it provides the
 initial environment; see the documentation for details
MacOS: fixed TCP problems
Fixed read-write invariance for inexact (floating-point) numbers
Changed handling of inexact can complex numbers towards compliance
 with Brad Lucier's proposal:
  (* 0 x) = 0 for all x
  (log 1) = 0, etc.
  -0.0 and 0.0 are properly distinguished; (- 0.0) = -0.0, and
   (/ (expt 2 400) -inf.0) = -0.0; (eqv? 0.0 -0.0) = #f even
   though (= 0.0 -0.0) = #t
  Complex numbers can have an inexact real/imaginary part with
   an exact zero imaginary/real part; thus, 4.0 is different
   from 4.0+0.0i, and 0+4.0i is different from 0.0+4.0i; note
   that (sqrt -4.0) is 0+2.0i
  Complex numbers can have a +nan.0 real/imaginary part with
   an imaginary/real part that is not +nan.0
All zero-length vectors are eq
Vectors are written (but not displayed) using the Chez-style
 #n(...) shorthand by default; added print-vector-length
 parameter
* The value of a built-in procedure is eq across namespaces
Replaced require-library-use-compiled with use-compiled-file-kinds
Changed interface for wills: no current executor, register-will
 -> will-register, will-executor-try -> will-try-execute, added
 will-execute
MzLib cleanup:
 Removed `@' suffix for embedded units in mzlib:core@ and mzlib@
 Removed all c.ss libraries, plus constan[t].ss
 Removed catch-errors and let-enumerate from macro.ss
 Removed make-class and make-class* from compat.ss
 Removed zsin, zcos, ztan, zasin, zacos, zatan, zlog, zexp,
  and zsqrt from zmath.ss (MzScheme's built-ins do complex)
 Moved from functio.ss to thread.ss: dynamic-disable-break,
  make-single-threader
 Removed from functio.ss: dynamic-wind/protect-break
 Added to thread.ss: dynamic-enable-break
 Moved MzLib's compat.ss out of the core
 Removes all but the first two arguments to pretty-print (the
  rest have parameters, which are more convenient anyway)
 Changed require to reference-file in refer.ss
file.ss library: added make-directory*
pretty-print: default display string handler is now the default
 port display handler instead of the display procedure
Ported to BeOS
Ported to OSKit
Ported to LinuxThreads, sortof; semaphore-waiting threads cannot
 be broken or killed
Inside MzScheme: new built-in type: scheme_complex_izi_type
Inside MzScheme: changed scheme_eval_string to raise an exception
 if the expression returns multiple values, and added
 scheme_eval_string_multi

Version 53, July 25, 1998
Changed file-modify-seconds to file-or-directory-modify-seconds
Changed rename-file to rename-file-or-directory
Changed file procedures to return void on success and raise
 and exception on failure: delete-file, rename-file-or-directory,
 file-size, copy-file, make-directory, delete-directory
Changed the procedures file-or-directory-modify-seconds and 
 file-or-directory-permissions to raise an exception if the
 file/directory does not exist
Changed current-drive to raise exn:misc:unsupported on platforms
 other than Windows
Added find-system-path
Fixed expand-defmacro for initialization argument expressions
 in a class*/names form
Fixed call/ec bug related to dynamic-wind (see !!! in 
 tests/basic.ss)
Fixed dynamic-wind bug: multiple levels of pre-thunks for a
 jump into a continuation were evaluated in reverse order
Fixed atan: second argument is allowed to be an exact non-integer
Fixed equal?: comparisons on equivalent vectors or structs
 with cycles no longer crash (until MzScheme runs out of memory)
Added make-temporary-file to MzLib's file.ss
Changed random and random-seed to use a parameter-specified
 random number generator; the generator is initially
 seeded with a number based on (current-milliseconds)
Removed the obsolete MzLib trigger library
Added with-continuation-mark and current-continuation-marks,
 but these have not yet been documented because their
 semanticses are not yet finalized

Version 52, May 25, 1998
R5RS non-compliance reduced to macros
Added scheme-report-environment, null-environment, and
 interaction-environment
Changed reference-library, etc. to require-library
 and changed require-library, etc. to require-library/proc
Changed uq-ivar and uq-make-gerenric to ivar/proc and 
 make-generic/proc
current-directory is now a parameter
Added simplify-path
Changed execute and execute* to exit via the exit handler
Top-level definitions are no longer allowed in the branches 
 of an if expression; consider replacing an expression like
 (if ... (define x ...)) with 
 (if ... (global-defined-value 'x ...))
expand-defmacro now signals the same set of syntax errors
 as compile and eval
local-expand-defmacro no longer expands define expressions
 in a non-top-level context; to implement a macro that
 detects define forms, use local-expand-body-expression
Fixed bug in (let/ec a (let/ec b (let/cc k ...))); calling
 b then k then a would fail, jumping to b instead of a
Fixed read-eval-print loop when jumping to the continuation
 of a previous eval and raising an exception there before
 the evaluation finishes
regexp-replace and regexp-replace*: \$ ("\\$" in Scheme)
 is now replaced by the empty string; this allows forms
 like "\\0\\$3", which inserts the 1st submatch and "3"
Fixed a potential bug with continuations (although I never
 saw it happen); they need to be marked by the GC with
 interior pointer marking
Changed read-line to break lines only on #\newline by default;
 new optional argument roughly parameterizes over the 
 line-breaking character(s)
Add read-string and read-string! for reading a block
 of characters from a port
Changed MzLib's read-string and read-string-all to
 read-from-string and read-from-string-all
Changed MzLib's with-semaphore to return the value returned
 by the thunk.
Added the command-line macro to MzLib's cmdline.ss
Linux and FreeBSD: turned on support for using more
 than 256 file descriptors
Inside MzScheme: current-directory, now a parameter, no
 longer sets the current directory as managed by the OS
Inside MzScheme: scheme_split_pathname changed
Inside MzScheme: scheme_setcwd and scheme_getcwd renamed to
 scheme_os_setcwd and scheme_os_getcwd; these set and get the
 OS-managed cwd, but they have no effect on the current 
 directory seen by Scheme code

Version 51, March 25, 1998
Changed load/use-compiled: searches for .zo files in
 a "compiled/" subdirectory, and searches for .so/.dll
 files in (build-path "compiled" (system-library-subpath))
Changed load and current-load/default-load-handler: `load'
 now sets the current-load-relative-directory, so a load
 handler does not need to set this parameter
Added current-load-extension (load-extension handler)
Unix: fixed file-or-directory-permissions for group-based 
 permissions when the group is not the current group (but
 still includes the user)
Windows: fixed directory-exists? et al. for UNC paths
Added local-expand-body-expression
Removed input-port-post-semaphore; this procedure can be
 implemented using thread, peek-char, and semaphore-post
Fixed thread: thunk can return any number of values
Fixed custodian-shutdown-all: if it has to shutdown the
 current thread, it does so immediately instead of
 waiting for the next thread context switch
Fixed will executors: will can return multiple values
Added link-exists?
Added copy-file
Added path-list-string->path-list
Added collection-path
The delete-file and rename-file functions now reliably work
 on links rather than the destination of the link (now fixed
 for MacOS and documented this way)
Fixed rename-file: works for directories too, but the
 destination file/directory cannot exist already.
Added a new mode flag for open-output-file et al.:
 'truncate/replace tries 'truncate then 'replace
Changed initial setting of current-library-collection-paths
Unit definitions and embedded definitions are not allowed
 to shadow syntax or macro names; this restriction resolves
 all potential ambiguity resulting from shadowing syntax
Changed display for symbols containg special characters:
 the special characters are not escaped (or bar-quoted)
Changed write to use the value of (read-accept-bar-quote)
 for printing symbols containing special charaters; if
 bar qute reading is off, it is turned off for printing, too
Fixed unit/sig: correctly handles syntax where defintions in 
 the unit shadow syntactic forms
Fixed round of exact rational n/d in the case when (odd? d)
 and (= (remainder n d) (quotient d 2))
Extended exp, sin, cos, tan, log, asin, acons, atan to
 complex numbers; changed sqrt to choose the root with a
 positive real part
Removed rectangular <, >, <=, >= for complex numbers
Changed storage of loaded-library table from built into the
 `require-library' procedure to built into the current
 namespace
Added require-relative-library
Fixed error messages for +, -, etc. to show all arguments
Fixed format, fprintf, and printf: "~~" allowed at the end
 of the format string
Fixed with-handlers: predicate procedures are evaluated
 with the same exception handler as a handler procedure
Added send-event, currently only supported for MacOS
Changed MzLib's pconver.ss libraries; the print-convert-hook@
 unit was removed (along with the pchookr.ss library) and
 replaced with parameters defined in pconverr.ss for similar
 (more powerful) hooks.
Fixed interfaces for compiled-file (.zo) loading across
 MzScheme startups
Fixed bug in ports returned by make-pipe that caused
 spurious eofs
Unused interned symbols are now garbage-collected
Added support for single-precision floating points (turned
 off in default compilation)
Changed read-eval-print-loop, removing its cooperation with
 the default error escape handler; instead, it installs its
 own error escape handler
Improved the support for dynamic extensions that gives an 
 error if an extension is already loaded, or calls a
 reloading function provided by the extension (scheme_reload)
Unix images: removed constraint against using stdio before
 dumps, but images are disabled by default. Also added
 read-image-from-file procedure
MzLib functio.ss: added remv*, remq*, remove*, filter,
 assf, memf, empty, and empty?
MzLib file.ss: added remove-directory/files
MzLib constan.ss: added constant-signature-content macro
MzLib pconver.ss: added whole/fractional-exact-numbers and
 empty-list-name
MzLib pretty.ss: added pretty-print-show-inexactness
MzLib compile.ss: changed the set of compilation flags
Removed begin-expansion-time
Moved begin-elaboration-time from MzLib into MzScheme
Added MzLib library traceld.ss
MacOS: MzScheme always prompts for extra arguments, even if
  a file is dragged onto the application or a launcher program
  starts it
MacOS: Fixed problems with inexact arithmetic: inexact->exact
  for certain negative numbers and miscellaenous inf.0 and
  nan.0 problems
Windows: CYGWIN32 gcc compiler now supported
Inside MzScheme: scheme_setjmp and scheme_longjmp now
 work on values of type mz_jmp_buf instead of jmp_buf
Inside MzScheme: scheme_apply_multi and scheme_apply were
 reversed! (The _ forms where ok.)
Upgraded to gc 4.13alpha1

Version 50, August 26, 1997
Added compile-time inferrence of names for closures, classes,
  and units to improve error messages
Added inferred-name
Added file-size
Added write-image-to-file for creating heap images of a
  MzScheme program
Fixed reader to disallow . in vectors: #(1 . 2) or #(1 . (3))
Removed global-defined-signature
Fixed string->number: explicit radix in string can override
  radix argument
Bug fixed in call/cc related to dynamic-wind (see !!! in 
  tests/basic.ss)
Fixed weak hash table's accumulation of hashing buckets
Added 'empty flag for make-namespace
Added two-argument form for global-defined-value
Added system-library-subpath
Changed standalone mzscheme to return -1 if a loaded file
  or evaluated expression returns an error without the rep
Refined error messages

Version 49, May 31, 1997 
Multiple superclass inheritance is no longer supported
Added (Java-ish) interfaces to object system
class* syntax changed to accomodate interfaces and removed
  multiple superclasses
uq-ivar always takes two arguments; class is not a legal argument
uq-make-generic accepts a class or an interface
Object system exceptions changed
Added custodian system
Embedded define conventions changed: "regular" defines are only
  allowed in begin expressions and the branches of an if;
  embedded defines can appear in a begin0 expression, but not
  in the first position; defines must all appear at the beginning
  of the block
Contents of a begin expression as an immediate unit or unit/sig 
  expression are promoted to immediate expressions
case supports only R4RS syntax; a single non-list "datum" is
  no longer allowed
Removed catch; use let/ec instead
Removed vector-append
Removed load-with-cd (use load/cd)
Added load/use-compiled
Added current-load-directory parameter (set by the default load
 handler while loading a file) and load-relative (uses the
 parameter for loading a relative filename)
unit/sig's include form is like load-relative instead of load/cd
require-library uses load or load/use-compiled instead of load/cd
Windows: expand-path does not put a drive on a driveless path
  anymore; use path->complete-path instead
compile-file moved out of MzScheme into MzLib "compile.ss"; now 
  takes a single flag list argument instead of two final Booleans
current-base-parameterization parameter replaced with 
  parameterization-branch-handler parameter
Parameterizations support sharing (in addition to defaulting);
  see docs for make-parameterization-with-sharing
Added print, port print handlers, and a global port print handler
Changed the default print handler to use print instead of write
Fixed bug in ports returned by make-pipe
Fixed bug in dynamic-wind; continuation jumps into the pre-thunk
  had a non-intuitive semantics; the correct semantics is now 
  implemented and documented (also for jumps with the post-thunk)
Changed time-apply to always return a list as its first return
  value; time form can return multiple values for its expressions
format, fprintf, and printf are case-insensitive for ~ directives;
  added ~v, ~e, ~<whitespace>
Added semaphore-wait/enable-break
Added thread-running? and thread-wait
Fixed bug in threads and timed sleeping
Fixed bug in breaking a blocked thread
Fixed bug in continuations returning multiple values through a
  dynamic-wind (multiple return values could be corrupted)
Fixed arity reporting for continuations
Fixed Windows system* and read from console stdin and process*
  ports: MzScheme threads no longer blocked; ctl-c breaking works
  in stand-alone console MzScheme
process and process* now return a list of 5 values (instead of 4)
map, for-each, andmap, and ormap raise exn:application:map-arity
 when the procedure's arity does not match the number of supplied
 lists; note that (map (lambda () 10) null) now signals an error
list-ref and list-tail accept arbitrarily large indices
Type for indices changed: must be an exact integer (matches R4RS better)
  affects make-vector, vector-ref, vector-set!, make-string, string-ref, 
  string-set!, substring, and struct-ref
make-namespace's '[no-]set!-undefined and '[no-]auto-else flags
  removed; replaced with two new parameters: 
  compile-allow-set!-undefined and compile-allow-cond-fallthrough
Fixed in units: (define x y) (define y 0) x => #<undefined> instead of 
  #<void>
exn:struct's super-type field renamed struct-type for consistency
exn:i/o:filesystem:filename split into exn:i/o:filesystem:path
  and exn:i/o:filesystem:file; username exception moved under path
Unix: system no longer blocks other MzScheme threads
Unix: processes created by process and process* are not zombies forever, 
  anymore. (The SIGCHLD signal is handled appropriately.)
MacOS: dynamic extension suopport via CFM (PPC only in the distributed
  applications from PLT)
Windows: removed attempted fix for thread-blocking problem 
  when reading stdin from console
Fixed auto-flush of stdout for read of stdin
Fixed <, >, <=, >= for certain exact rational number comparisons
Fixed inexact->exact for negative inexact numbers (fractional part
  was added to the resulting number with the wrong sign)
Fixed rational? to answer #t for inexact numbers
Fixed odd?, even?, and trig functions for +inf.0 and -inf.0
Fixed handling of +nan.0 by many math routines; fixed +nan.0 for
  everything under Windows
Added R4RS rationalize
compound-unit/sig export var clause syntax now matches documentation
Added require-library-use-zo
Moved cons? and last-pair into functio.ss instead of compat.ss
Library system generalized to supoprt multiple collections;
  current-library-path replaced with current-library-collection-path
require-library now returns the result of the loaded library
Removed load-recent from MzLib's file.ss; use load/use-compiled
  instead
Added reference-library, "refer.ss" [core], "XXXr.ss" MzLib libraries
Added build-string, build-vector, build-list, loop-until to MzLib's 
  functio.ss
Added thread.ss MzLib library [core]
Added inflate.ss MzLib library
Moved synrule.ss out of core
Fixed MzLib's stringu.ss to not use macro.ss
Updated MzLib's spidey.ss, added it to core
Removed define-some, define-virtual-struct, define-struct-tree from
  MzLib's macro.ss
begin-expansion-time returns the value of the last expression
set-thread-weight! replaced with 2-argument thread-weight
Inside MzScheme: changed class/object toolbox, added custodian
  toolbox
Upgraded to gc 4.11

Version 48: Skipped to avoid confusion with Scheme48

Version 47, January 11, 1997
WARNING: multiple inhertance is going away in the next version or so
Added will executors
pretty-print-print-hook and pretty-print-size-hook now take
 three arguments: value display? port
file-position can return the current position for any port
Fixed errors reading floating-point constants due to system
 library bugs:
   Linux: strtod("0e...", ...) quits looking after "0"
   SunOS/Solaris: strtod(".3e2666666666") returned 0.0
   HP/UX: strtod(".3e2666666666") fails
Windows: fixed thread-blocking problem for reading stdin from console
Insize MzScheme: when working with "fd_set" values, use
  MZ_FD_ZERO, MZ_FD_SET, MZ_FD_CLR, MZ_FD_ISSET; use 
  scheme_get_fdset() to get the second or third fd_set in an array;
  routines for thread-blocking are now documented in "Inside MzScheme"

Version 46, December 5, 1996
unit/sig macros moved out of MzLib and into core MzScheme; 
  (require-library "unitsig.ss") is obsolete, but still supported
  as a no-op
Unit signature matching is now position-independent, and the error
  messages are better
Removed obsolete install-unit-with-signature
(begin) or (begin0) is now a syntax error
Changed class* syntax so that an explicit name for `this' is provided
MzLib's class-asi* changed to class*-asi, while adding new `this' id
Prettier(?) printing for prims like >: #<|primitive:>|>
invoke-open-unit w/o path/prefix is now the same as #f instead of ();
  the path form will probably be phased out in a future release
quasiquote syntax changed slightly
stdout/stderr are not auto-flushed for read-char or peek-char on stdin
 (still flushed by read and read-line)
Added port-display-handler and port-write-handler

Version 45, November 12, 1996
Multiple return values are agressively supported
IMPORTANT: let-values is now analogous to let; the old 
  let-values is now let*-values
let-values, letrec-values, define-values, and begin0 are primitive
define-struct and let-struct expand to new struct form
Added thread-savy parameterization system; namespace system changed
pipe changed to make-pipe, returns 2 values
Case-sensitivity for the reader is a settable parameter
Reading [] and {} as parens is a settable parameter
class* syntax extended to allow local renaming of public ivars
delay/force support multiple values
else and => in cond and else are now "scoped"
normalize-path from MzLib signals an error for bad paths
Windows: build-path can join a drive to a (driveless) absolute path
  and //machine/disk drive names are supported; also fixed 
  file-system-root-list
Added complete-path? and current-drive (for Windows)
Fixed (begin (values ...) ...) and (begin0 (values ...) ...)
Fixed comparisons between inexact and exact when the
  exact to inexact conversion results in overflow or underflow,
  and fixed (exact->inexact (/ X Y)) and (/ +inf.0 X), etc. when 
  X & Y are larger than the largest floating-point, fixed modulo,
  remainder, quotient for infinities
Fixed TCP problems (Unix, Windows) and implemented for MacOS
Fixed dynamic-loading to always search from current directory
Fixed real process idling for a timed sleep
Fixed file read/write exceptions (write exceptions now raised)
Fixed quasiquote bug with ,@ and unquoting depth
Fixed filesystem-root-list for Windows
Fixed dynamic-wind when a continuation is invoked from the post-thunk
Fixed continuations for re-entry of a continuation that is mulitply-invoked
Fixed string->number with leading spaces; e.g., (string->number " 1") 
invoke-unit import variable restriction removed (locals are allowed)
(case-lambda) is now legal
\ escapes & and \ in regexp-replace replacement string
Added regexp-replace*
Added port-read-handler
Inside MzScheme: Changed use of scheme_sleep
Inside MzScheme: Changed primitive unit init func arguments
Inside MzScheme: Changed primitive accessing of unit boxes and environment boxes
Inside MzScheme: Revoked syntax extensibility
Reimplemented the core interpreter (chained closures -> flattened)

Version 44, September 9, 1996
load, load/cd return value of last loaded expression
scheme_load returns Scheme_Object* or NULL
Built-in TCP support (Not MacOS, yet)
unit clauses macro-expanded before checking `define' keywords
Better dynamic extension handling and compilation support
Fixed read blocking threads in FreeBSD
Extensions' scheme_initialize must return Scheme_Object*
scheme_sleep has internal default for basic sleeping, installed by
 scheme_basic_env if scheme_sleep is still NULL
Unix/Winsock: fds arg for needs_wakeup and scheme_sleep expanded 
 for writes and exceptions
Fixed quotient for inexact numbers
Fixed bug comparing a bignum rational with a fixnum rational
Fixed startup crash when PATH env variable is slightly bad
Sped up thread switching for Mac
Sped up thread switching for most Unix for a small number of threads
Upgraded to gc 11alpha3

Version 43 re-released August 12, 1996 with libguile

Version 43, August 9, 1996
"functor" -> "unit"
signed units added to and used by mzlib (sigfunctors gone)
Made .zo files smaller and faster to load
Use 64-bit fixnums for Alpha
system, system*, process*, and execute* supported for Windows
Fixed memory bug in printing hexadecimal
Fix bug in modulo
Better floating-point control for infinity, nan results
 on many platforms

Version 42: June 8, 1996
Functor system added
Fixed (cond (1)), etc.
Fixed type-checking for numerical comparisons; e.g., (< 2 1 'a)
Fixed dynamic-wind and call/ec for values
Fixed read for strings containing #\nul
Non-matching cond/case raises an error
Made string=?, char=?, etc. multi-arity like numerical =, etc.
Changed definition of time-apply (returns values, now)
MzScheme threads can almost be real OS threads under Solaris, but more work
  is needed to guarantee safety for the symbol table and globals. More thread 
  systems to follow.
spawn-eval replaced by make-eval
thread-input-port, thread-output-port, and thread-error-port removed
binary-and, etc. replaced with 2's complement bitwise-and, etc.
Fixed writing compiled quoted graph expressions
Fixed return value of system
test.scm expanded and broken into multiple files: (load/cd "tests/all.ss")

Version 0.41: April 15, 1996
Revised class syntax; see the manual
Exception system added; primitive errors raise exceptions
defmacro replaced by define-macro
Added define-id-macro
Fixed let-macro shadowing local vars
Improved error messages; error-print-width
Fixed stack checking for Win32
'. no longer allowed
unquote and unquote-splicing now defined at top level
equal? supports boxes

Version 0.40: March 24, 1996
structure:X => struct:x
mzlib path uses MZLIB or PLTHOME environment variables

Version 0.39: March 6, 1996
Fixed expand-defmacro for (lambda () (and)) et al.
Fixed sqrt on complex numbers; coefficients were reversed
Cleaned up read and display/write to handle C stack overflow
Arity checking bug fixed for arity 0
Pretty-print is parameterized by depth

Version 0.38: February 22, 1996
Fixed bug in compiling frame-sharing; e.g.,
  (let ([d 0]) ((car (cons (let ([a 4]) (lambda () a)) 
			   (let ([b 7]) b)))))
 returned 7 instead of 4
Fixed bug in closing port by call-with-input-file
Fixed magnitude on negative reals
Fixed angle on negative reals
Fixed cos, sin, etc. on rationals
Fixed min and max on rationals with non-rationals
Fixed (random 0)
Fixed equal? on really long lists
Fixed list procedures with arbitrary duration: checking for break
Fixed char-X? and characters past ASCII 127
Fixed hash table bug that causes infinite internal loop
Fixed bug in reading #| |# comments at the end of a list
Filesystem utilities added
"processes" are now called "threads"; procedure names changed accordingly
eval can return multiple values; r-e-p-l handles correctly
Some changes to compilation interface:
  must set new flag is_proc_closure in compile_info rec
  scheme_static_distance changed; use flags
scheme_sleep() must now take a float
current-prompt-read added
Console version reads ~/.mzschemerc init file (or mzscheme.rc)
NO_STAT compilation flag -> NO_STAT_PROC

Version 0.37: unreleased

Version 0.36: January 18, 1996
Fixed bug in bignum multiplication

Version 0.35: January 17, 1996
current-print added
x@y notation supported
~ expanded in pathnames (Unix)
Fixed bug parsing #T, etc.
Fixed bug parsing hex numbers and others
Fixed fp-initialization bug for Win32
Better printing for special symbols

Version 0.34: December 30, 1995
Various bignum operations sped up
Chez-style symbol parsing supported (escaping \ and quoting |)

Version 0.33: December 21, 1995
rationals and complex numbers supported
make-class and make-class* syntax changed (one set of parens
  added). The old syntax is still supported for now, but you
  should convert. The old syntax will eventualy go away (and
  Zodiac will never be compatible with it).
class variables and cvar no longer allowed
ivar always takes an object; if class included, must be first
threads/processes changed w.r.t. environment used during execution
error handler split into erro displayer and error escaper
stack limitation of expander/compiler removed
expand => expand-defmacro
expand-once => expand-defmacro-once
user-break-poll => user-break-poll-handler
enable-break => break-enabled
#% now legal for starting non-keyword symbols
full floating-point input format supported

Version 0.32: December 4, 1995
Added weak boxes
+inf.0, -inf.0, -nan.0, +nan.0 constants added
Better checking when using floats as indices (vector-ref, etc.)
Better (correct!) hashing procedure
Fixed threads in Win32s/WinNT by creating a new stack
Fixed bug in spawning new (MzScheme) processes
Fixed incorrect process progress (~deadlock) analysis
Fixed bug in resizing hash table
Fixed bug in read (reading "+", "-", or "." at EOF)
Fixed bug in read-number (fractions and forcing; e.g. "../")
Fixed bug in open-output-string (> 100 chars gave empty result)
Fixed regexp-replace (memory bug)

Version 0.31: November 14, 1995
Bignum bigs: subtracting from 0, comparing negative
(current-eval) initially returned the wrong procedure
tan procedure added
putenv
S-expression graph reading and printing

Version 0.30: October 25, 1995
Added call-with-values and regexp
Unix stack-checking setup code fixed

Version 0.29: October 18, 1995
Added `arity' procedure
Bug fix related to forms such as (let ([x (let ...)]) ...)

Verion 0.28: October 3, 1995
Fixed general stack overflow-checking for Unix

Verion 0.27: September 26, 1995
Moved compilation flags from the Makefile into "sconfig.h"
More general stack overflow-checking (when needed)
Computations can overflow the stack and continue
Changed command line flags; added -r (or --script) flag
Added multiple inheritance and `rename', `share', and `local' declarations
Merged Patrick Barta's Windows DLL implementation for `load-extention'
Re-implemented `quasiquote', `and', and `or' as a macros
Re-implemented let-forms to make small `let's efficient
`let*' expands to `let'
Made core syntactic form names keywords
Added #% keywords
Added `hash-table-map' and `hash-table-for-each'
Fixed bignum bugs: `eqv?'/`equal?' and `modulo'
Fixed inexact bugs: `floor', `ceiling', and `round'
Created this "HISTORY" file<|MERGE_RESOLUTION|>--- conflicted
+++ resolved
@@ -1,5 +1,3 @@
-<<<<<<< HEAD
-=======
 Version 4.1.3, November 2008
 Changed scheme to re-export scheme/port
 In scheme/port: added 
@@ -13,7 +11,6 @@
 Added variable-reference? and empty #%variable-reference form
 Extended continuation-marks to work on a thread argument
 
->>>>>>> 62550e06
 Version 4.1.2, October 2008
 Changed binding of identifiers introduced by unit signatures
  to take into account the signature use's context
