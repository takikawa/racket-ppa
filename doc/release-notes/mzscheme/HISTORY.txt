--- conflicted
+++ resolved
@@ -1,10 +1,7 @@
-<<<<<<< HEAD
-=======
 Version 4.2.5, March 2010
 Changed module to wrap each body expression in a prompt
 Changed define-cstruct to bind type name for struct-out, etc.
 
->>>>>>> a91c5a63
 Version 4.2.4, January 2010
 Added scheme/flonum and scheme/fixnum
 Extended scheme/unsafe/ops
