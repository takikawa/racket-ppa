--- conflicted
+++ resolved
@@ -1,5 +1,3 @@
-<<<<<<< HEAD
-=======
 Version 4.2, May 2009
 Changed visiting of modules at phase N to happen only when compilation
  at phase N starts
@@ -16,7 +14,6 @@
 Added hash-hash-key?, hash-ref!
 Added in-sequences, in-cycle
 
->>>>>>> a120be71
 Version 4.1.5, March 2009
 Allow infix notation for prefab structure literals
 Change quasiquote so that unquote works in value positions of #hash
