9.4 changes:
- updated version to 9.4
    bintar README NOTICE makefiles/Mf-install.in scheme.1.in
    c/Makefile.i3nt c/Makefile.a6nt c/Makefile.ti3nt c/Makefile.ta6nt
    mats/bldnt.bat workarea c/scheme.rc s/7.ss s/cmacros.ss
    release_notes/release_notes.stex csug/csug.stex
- added missing include
    killme.c
- added new mat verifying that primitives raise exceptions for invalid
  arguments based on primdata.ss signatures.  fixed some of those
  signatures, which weren't otherwise used except for arity checking.
  fixed some issues turned up by the test with who reports errors
  and how.
    primdata.ss, 5_1.ss, 7.ss, compile.ss, cpnanopass.ss, fasl.ss,
    interpret.ss, io.ss, record.ss, syntax.ss,
    primvars.ms, 5_1.ms, 7.ms, 8.ms, record.ms, mats/Mf-base,
    root-experr*, patch*
- string comparisons (string=?, string-ci<?, etc.) now get out fast
  when handed eq arguments.
    5_4.ss
- changed representation of most-negative iptr, I32, and I64 to make
  Visual C compiler happy.  updated windows make files, which had
  fallen out of date.  added missing hsrc= files sort.h and thread.h
  so they show up in the Windows workarea c directory.
    cmacros.ss,
    fasl.c, number.c, c/Mf-base, c/Makefile.{t,}{i3,a6}nt
- The scheme.h definition of Sfixnum(x) now uses multiply rather than
  left shift to avoid counting on the behavior of << on negative numbers,
  which is undefined in C.
    mkheader.ss
- Fixed a couple of casts, one harmless and the other causing
  Sinteger64_value to return 0 for the most-negative I64 on 32-bit
  builds.
    number.c
- The configure-generated Makefile distclean target no longer removes
  zlib and nanopass, since they are logically part of the git clone.
  It does run make distclean in zlib.
    makefiles/Makefile.in
- converted s_test_schlib shifts of -1 to equivalent shifts of 1 to
  avoid undefined left-shift behavior on negative numbers.
    prim5.c
- added if(---) {} wrapper around call to WRITE in display macro to
  silence unused return-value warnings.
    prim5.c
- liberalized get-mode check for ../mats.  it's not our business whether
  people make their directories group and/or other writeable.
    6.ms
- make test now prints the actual relative path to summary in the
  "check summary" message, whether invoked from the top-level directory
  or from the workarea.
    Makefile.in, Makefile-workarea.in
- configure now just uses cat to copy Makefile-workarea.in to $w/workarea,
  since the file is presently the same regardless of the configuration.
    configure
- fixed time-utc->date test in mat time&date-printing to work regardless of
  what locale (and time zone) the host machine has set.
    date.ms
- fixed date->time-utc to honor the zone-offset field when converting a date
  object to a time-utc object.
    stats.c,
    date.ms
- fixed incorrect handling of library-extension when searching wpo files
    compile.ss,
    7.ms
- modified floatify_normalize to properly round denormalized results.
  obviated scale_float in the process.
    number.c,
    ieee.ms
- fixed 0eNNNN for large NNNN to produce 0.0 rather than infinity
    strnum.ss,
    5_3.ms
- the reader now raises an exception with condition type implementation
  restriction (among the other usual lexical condition types), and
  string->number now raises #f, for #e<m>@<a>, where <m> and <a> are
  nonzero integers, since Chez Scheme can't represent polar numbers other
  than 0@<n> and <n>@0 exactly.  <m>@<a> still produces an inexact result,
  i.e., we're still extending the set of inexact numeric constants beyond
  what R6RS dictates.  doing this required a rework of $str->num, which
  turned into a fairly extensive rewrite that fixed up a few other minor
  issues (like r6rs:string->number improperly allowing 1/2e10) and
  eliminated the need for consumers to call $str->num twice in cases
  where it can actually produce a number.  added some related new tests,
  including several found missing by profiling.  added a couple of
  checks to number->string the absence of which was causing argument
  errors to be reported by other routines.
    strnum.ss, exceptions.ss, read.ss
    5_3.ms, 6.ms, root-experr*, patch*
- added pdtml flag, which if set to t causes profile-dump-html to be
  called at the end of a mat run.
    mats/Mf-base
- compile-whole-program and compile-whole-library now copy the hash-bang
  line from the wpo file (if it has one) to the object file.
    compile.ss,
    7.ms
- stex is now a submodule.  csug/Makefile and release_notes/Makefile
  set and use the required Scheme and STEXLIB variables accordingly.
  they default the machine type to a6le, but this can be overridden
  and is by the generated top-level Makefile.  the generated top-level
  Makefile now has a new docs target that runs make in both csug and
  release_notes, and an updated distclean target that cleans the same.
  the annoying csug Makefile .fig.pdf rule redefinition is now gone.
  copyright.stex and csug.stex now list May 2016 as the revision month
  and date; this will have to be updated for future releases.
    configure, makefiles/Makefile.in,
    csug/Makefile, copyright.stex, csug.stex,
    release_notes/Makefile
- added custom install options.  workarea creates an empty config.h,
  and configure creates a config.h that sets the default scheme heap
  path and scheme-script name based on the actual configuration.
    configure, newrelease, workarea, checkin,
    c/Mf-base, scheme.c, main.c,
    Mf-install.in
- renamed the installed example directory from lib to examples.
    Mf-install.in,
    scheme.1.in
- added force option to gzip during man page install to prevent gzip from
  asking for permission to overwrite existing man page files.
    Mf-install.in
- removed ~/lib/csv%v/%m from the default scheme heap path on unix-like
  systems.  documented inclusion of %x\..\..\boot\%m in the Windows
  default scheme heap path.
    main.c,
    use.stex
- added new configuration options: --installbin, --installlib,
  --installschemename, --installpetitename, and --installscriptname.
    configure
- updated the example library link to the nanopass framework.
    CONTRIBUTING.md
- now cleaning up petite.1 and scheme.1 left behind by make install
    Makefile-workarea.in, checkin
- now removing workarea after cleaning csug and release_notes so
  Mf-stex (included from csug/Makefile and release_notes/Makefile)
  doesn't complain trying to determine the machine type.
    Makefile.in
- added installsh support for --ifdiff so the csug make file can use it
  for the install target.
    installsh,
    csug/Makefile
- added instructions for building (cross-compiling) a boot file for
  a supported machine type for which a boot file is not built by default.
    BUILDING
- corrected CHEZSCHEMELIBS and CHEZSCHEMEEXTS index entries to be
  CHEZSCHEMELIBDIRS and CHEZSCHEMELIBEXTS.
    use.stex
- updated to curl stex version 1.2.1
    configure
- updated the fix to S_mktime to work on windows.  the struct tm
  structure on windows does not have the tm_gmtoff field used in the
  mac and linux version of the code.
    stats.c
- updated the Windows makefiles for building and testing to remove links for
  files that no longer exist, which was getting in the way of creating links
  for files that do exist.  Also updated the build batch file for Windows to
  compile the nanopass framework separately before building the rest of the
  scheme compiler and libraries.
    s/Mf-{a6,i3,ta6,ti3}nt, s/bldnt.bat,
    mats/Mf-{a6,i3,ta6,ti3}nt
- updated the read me to include a link to the Chez Scheme project page.
    README.md
- fixed embarrassing typo in read me.
    README.md
- profiler's html output refresh: mark the files as HTML5 rather
  than HTML4; use target attributes rather than onclick events to
  open links in specific windows; add a missing table row element;
  replace the deprecated name attribute with an id attribute (and
  replace the anchors with spans); and replace the deprecated valign
  attribute with a style attribute.
    pdhtml.ss

9.4.1 changes:
- updated version to 9.4.1
    bintar BUILDING NOTICE makefiles/Mf-install.in scheme.1.in
    c/Makefile.i3nt c/Makefile.a6nt c/Makefile.ti3nt c/Makefile.ta6nt
    mats/bldnt.bat workarea c/scheme.rc s/7.ss s/cmacros.ss
    release_notes/release_notes.stex csug/csug.stex
- updated newrelease to produce the correct log-entry format and
  fixed the existing 9.4.1 log entry
    newrelease, LOG
- replaced a couple of tabs
    number.c
- updated the descriptions of statistics and related functions to
  reflect the Version 9.3.1 change from sstats structures to sstats
  records, with sstats times represented as time objects and sstats
  bytes and counts represented as exact integers; also updated the
  sstats-difference description to reflect that it no longer coerces
  negative differences to zero.  added a corresponding release note.
    system.stex,
    release_notes.stex
- added a cast to eliminate a warning
    c/number.c
- fixed bug in Windows version of directory-separator-predicate when
  path-* procedures are passed a path that is not a string.
    s/6.ss
- fixed bug in cp0 on Windows with $foreign-wchar?.
    s/cp0.ss
- Cygwin is now used on Windows, updated mats, eliminated unused killme
    BUILDING c/*nt c/Mf-base c/scheme.exe.manifest configure
    examples/Makefile mats/6.ms mats/Mf-* mats/foreign.ms mats/ftype.ms
    mats/patch-* mats/windows.ms s/Mf-*nt s/Mf-base workarea
    release_notes.stex
- fixed spelling of non-existent
    s/syntax.ss
- now forcing zlib configuration before compiling files that depend on
  the zlib header files, since zlib's configure script can modify the
  header files.  removed ZlibInclude variable, which no longer serves
  a purpose.
    c/Mf-*, c/Makefile.*nt
- removed unnecessary datestamp.c target
    c/Mf.*nt
- fixed unnecessary blocking in expeditor on Windows.
    c/expeditor.c
- eliminated a couple of thread-safety issues and limitations on the
  sizes of pathnames produced by expansion of tilde (home-directory)
  prefixes by replacing S_pathname, S_pathname_impl, and S_homedir
  with S_malloc_pathname, which always mallocs space for the result.
  one thread-safety issue involved the use of static strings for expanded
  pathnames and affected various file-system operations.  the other
  affected the file open routines and involved use of the incoming
  pathname while deactivated.  the incoming pathname is sometimes if not
  always a pointer into a Scheme bytevector, which can be overwritten if a
  collection occurs while the thread is deactivated.  the size limitation
  corresponded to the use of the static strings, which were limited to
  PATH_MAX bytes.  (PATH_MAX typically isn't actually the maximum path
  length in contemporary operating systems.)  eliminated similar issues
  for wide pathnames under Windows by adding S_malloc_wide_pathname.
  consumers of the old routines have been modified to use the new
  routines and to free the result strings.  the various file operations
  now consistently treat a pathname with an unresolvable home directory
  as a pathname that happens to start with a tilde.  eliminated unused
  foreign-symbol binding of "(cs)pathname" to S_pathname.
    io.c, externs.h, new_io.c, prim5.c, scheme.c, prim.c
- various places where a call to close or gzclose was retried when
  the close operation was interrupted no longer do so, since this can
  cause problems when another thread has reallocated the same file
  descriptor.
    new_io.c
- now using vcvarsall type x86_amd64 rather than amd64 when the
  former appears to supported and the latter does not, as is the
  case with VS Express 2015.
    c/Mf-a6nt, c/Mf-ta6nt
- commented out one of the thread mats that consistently causes
  indefinite delays under Windows and OpenBSD due to starvation.
    thread.ms
- increased wait time for a couple of subprocess responses
    6.ms
- added call to collector to close files opened during iconv mats
  specifically for when mats are run under Windows with no iconv dll.
    io.ms
- fixed typo: VC/bin/vcvars64.bat => VC/bin/amd64/vcvars64.bat
    c/Mf-a6nt, c/Mf-ta6nt
- scheme_mutex_t now uses volatile keyword for owner and count fields
  because these fields can be accessed from multiple threads
  concurrently. Updated $yield and $thread-check in mats/thread.ms to
  be more tolerant of timing variability.
    c/types.h, mats/thread.ms, release_notes.stex
- fixed three instances of unchecked mallocs reported by laqrix in
  github issue #77.
    io.c, schlib.c, thread.c
- continue the profiler's html output refresh: refine the styling
  (and palette) and update CSUG to match. update the CSUG screenshots
  to reflect the refined look.
    s/pdhtml.ss
    csug/system.stex
    csug/canned/profilehtml-orig.png
    csug/canned/profilehtml.png
    csug/canned/fatfibhtml-orig.png
    csug/canned/fatfibhtml.png
- add unicode support to the expression editor.  entry and display now work
  except that combining characters are not treated correctly for
  line-wrapping.  this addresses github issue #32 and part of issue #81.
    c/expeditor.c, s/expeditor.ss
- moved s_ee_write_char function within the WIN32 check to allow the unicode
  change to compile on windows.  unicode is not yet supported in the windows
  version of the repl.
    c/expeditor.c
- reworked the S_create_thread_object to print an error and exit when
  allocating the thread context fails from Sactivate_thread.  before
  this change, the error was raised on the main thread, which resulted
  in strange behavior at best.  also added who argument to
  S_create_thread_object to allow it to report either Sactivate_thread
  or fork-thread led to the error.
    externs.h, schsig.c, scheme.c, thread.c
- fixed a bug in cpvalid resulting in it leaving behind a cpvalid-defer
  form for later passes to choke on.  also fixed cp0 to print the correct
  name for cpvalid when it does this.
    cpvalid.ss, cp0.ss,
    misc.ms
- updated the prototype for s_ee_write_char to match the definition
    expeditor.c
- fixed a side-effect preservation bug with non-trivial test-context
  not-like patterns.
    cp0.ss,
    cp0.ms, 4.ms
- instead of default-exception handler, new-cafe establishes a handler
  that calls the current value of base-exception-handler so the handler
  can be overridden, as we do in our own make files.
    cafe.ss,
    7.ms
- fixed a bug in case and exclusive-cond syntax-error calls causing an
  exception in syntax-error instead of the intended error message.
    syntax.ss
- added tests for the case and exclusive-cond syntax-error calls
    4.ms, root-experr-compile-0-f-f-f
- added print-extended-identifiers parameter.  when #t, symbols like
  1+ and +++ print without escapes.
    priminfo.ss, print.ss,
    6.ms
- added descriptions of print-extended-identifiers to the user's guide
  and release notes.  updated the release notes to account for a couple
  of other log entries.
    release_notes.stex,
    intro.stex, io.stex
- updated the sockets example to work with the current version of Chez.
  Change the foreign procedure definitions to use the more portable int
  rather than integer-32.  Switch to a custom port
  [make-custom-binary-input/output-port] rather than a generic port
  [make-input/output-port], which resulted in deleting quite a bit of
  code.  Fix various compiler warnings in the C code, and along the way,
  fix a signedness bug in c_write that could have resulted in not writing
  the full buffer (but reporting that it did) in the case of errors from
  write.
    examples/csocket.c, examples/socket.ss
- use high-precision clock time on Windows 8 and up
    c/stats.c
- fixed profiling code that keyed profiling locations off of only the
  bfp to instead key off of both the bfp and efp.
    pdhtml.ss
- added Windows installer using the WiX Toolset
    BUILDING, install/* (new)
- fix typo in ordinal format for 12
    format.ss,
    format.ms
- renamed install directory to wininstall to avoid conflict with
  top-level Makefile
    BUILDING, install/* (removed), wininstall/* (new)
- updated zlib to version 1.2.11
    configure
- added procedure-arity-mask to report the allowed argument counts of
  a compiled function.  On a procedure from interpret or from one of
  the trace procedures or syntactic forms, procedure-arity-mask
  may report counts that are not actually allowed by the source
  procedure.
    cmacros.ss, compile.ss, cpnanopass.ss, mkheader.ss, primdata.ss,
    prims.ss, strip.ss,
    fasl.c, gc.c, globals.h, prim.c, prim5.c, scheme.c, schsig.c,
    misc.ms, root-experr*,
    objects.stex
- for non-win32 systems, now setting al register to a count of the
  floating-point register arguments as required for varargs functions
  by the System V ABI.
    x86_64.ss,
    foreign.ms
- added a missing quote mark in new printf mat Windows case
    foreign.ms
- added travis-ci automation script and a 'partialx' testing target to
  allow us to perform more than a single run of testing without running
  afoul of travis-ci's 50-minute build timeout.  'partialx' tests six
  of the twelve configurations tested by 'allx'.
     .travis.yml (new),
     mats/Mf-base
- paired the 'partialx' down to just four test configurations, with one
  interpreter run, to try to get the threaded builds into line with
  travis-ci's timeout.
     mats/Mf-base
- eliminated some direct assumptions that a vector's type/length field
  is a fixnum and added meta-asserts to verify that it is in a couple of
  others, to facilitate future changes to vector typing.  vectors are
  now treated essentially like fxvectors, strings, and bytevectors.
    cmacros.ss, cpnanopass.ss, prims.ss, mkheader.ss,
    alloc.c, gc.c, scheme.c
- fixed a few comments to refer to scheme.c rather than main.c
    externs.h, globals.h, thread.c
- for 64-bit Windows systems, now copying foreign-procedure
  double-precision floating-point register arguments to integer
  registers as required for varargs functions. Windows does not
  support single-precision floating-point arguments as varargs.
    foreign.ms, np-languages.ss, x86_64.ss
- added an optional timeout argument to condition-wait
    externs.h, stats.c, thread.c, thread.h, csug/threads.stex,
    primvars.ms, thread.ms, release_notes.stex,
    date.ss, primdata.ss, prims.ss
- added immutable strings, vectors, fxvector, bytevectors, and boxes
    5_4.ss, 5_6.ss, bytevector.ss, cmacros.ss, cpnanopass.ss,
    fasl.ss, library.ss, mkheader.ss, primdata.ss, prims.ss,
    externs.h, types.h, alloc.c, fasl.c, gc.c, scheme.c,
    5_5.ms, 5_6.ms, bytevector.ms, misc.ms, root-experr*
    objects.stex
- various tweaks to the immutable object support; also taught cp0
  to simplify ($fxu< (most-positive-fixnum) e) => (fx< e 0) so we
  don't have any incentive in special casing length checks where
  the maximum length happens to be (most-positive-fixnum).
    5_4.ss, 5_6.ss, bytevector.ss, cmacros.ss, cp0.ss, cpnanopass.ss,
    mkheader.ss, primdata.ss, prims.ss,
    fasl.c, gc.c, types.h
    root-experr*, patch*
- generated bytevector=? procedure now gets out quickly on eq
  arguments.  cp0 optimizes away a number of additional equality
  operations at optimize-level 3 (including bytevector=?) when
  applied to the same variable references, as it already did for
  eq?, eqv?, and equal?, at all optimize levels.
    cpnanopass.ss, cp0.ss, primdata.ss,
    cp0.ms
- updated bullyx patches
    patch*
- updated release notes and tweaked user's guide.
    release-notes.stex, objects.stex
- fixed typo: fxvector-immutable-flag used in place of
  bytevector-immutable-flag in computation of type-immutable-bytevector
    cmacros.ss
- reallocated typed-object types, using previously unused tag #b010
  for strings and giving bytevectors both #b001 and #b101 (the
  latter for immutable bytevectors) so that the maximum bytevector
  length on 32-bit machines is once again the most-positive fixnum.
  treating bytevectors rather than strings or fxvectors (or even
  vectors) special in this regard is appropriate since the maximum
  number of bytes in a bytevector is maximum-length x 1 rather than
  maximum-length x 4 for strings, fxvectors, and vectors on 32-bit
  machines.  with this change on 32-bit machines, a vector can
  occupy up to 1/2 of virtual memory, strings and fxvectors 1/4,
  and bytevectors 1/8.
    cmacros.ss
- added record-type-equal-procedure, record-type-hash-procedure,
  record-equal-procedure, and record-hash-procedure to enable
  per-type customization of the behavior of equal? and equal-hash
  for a record value
     5_1.ss, newhash.ss, primdata.ss,
     record.ms, root-experr*,
     objects.stex
- adding dropped changes
    record.ss,
    root-experr*
- added entry for record-type-equal-procedure and friends
    release_notes.stex
- changed copyright year to 2017
    7.ss, scheme.1.in, comments of many files
- expanded the CSUG description of the handling of command-line
  arguments not recognized as standard options and added a description
  of the same to the COMMAND-LINE OPTIONS section of the man page.
  did a bit of minor cleanup elsewhere in the man page.
    use.stex, scheme.1.in
- destroy_thread now processes guardian entries
    thread.c, 4.ms, release_notes.stex
- mutexes and conditions are now freed when no longer used via
  $close-resurrected-mutexes&conditions, $keep-live primitive added
    externs.h, prim5.c, thread.c, 4.ms, thread.ms, release_notes.stex,
    7.ss, cpnanopass.ss, np-languages.ss, primdata.ss, prims.ss
- fix reduction for map and for-each with optimization level 3
  to drop the expression, check that procedure has the correct
  arity and is discardable or unsafe.
  Also add a simplification for for-each with empty lists
  with optimization level 2.
    cp0.ss, 4.ms, primdata.ss
- fix invalid memory reference when enum-set-indexer procedure is not
  passed a symbol
    enum.ss, enum.ms, root-experr*, release_notes.stex
- fix overflow detection for fxsll, fxarithmetic-shift-left, and
  fxarithmetic-shift
    library.ss, fx.ms, release_notes.stex
- added ephemeron pairs and changed weak hashtables to use
  ephemeron pairs for key--value mapping to avoid the key-in-value
  problem
    prims.ss, primdata.ss, newhash.ss, fasl.ss, mkheader.ss
    cmacro.ss, prim5.c, fasl.c, gc.c, gcwrapper.c, types.h,
    4.ms, hash.ms, objects.stex, smgmt.stex, csug.bib
- check_dirty_ephemeron now puts ephemerons whose keys haven't yet
  been seen on the pending list rather than the trigger lists.
    gc.c
- removed scan of space_ephemeron from check_heap because check_heap
  as written can't handle the two link fields properly.
    gcwrapper.c
- in the ephemerons mat that checks interaction between mutation and
  collection, added generation arguments to the first two collect
  calls so they always collect into the intended generation.
    4.ms
- updated allx and bullyx patches
    patch*
- fix strip-fasl-file for immutable strings and vectors,
  fix an $oops call, and fix a vector-index increment in hashing
    strip.ss, 7.ss, newhash.ss, misc.ms
- fix signature of fxbit-set?
    primdata.ss
- more optimizations for map and for-each with explicit list
  extend the reductions for map and for-each when the arguments are
  explicit lists like (list 1 2 3 ...) or '(1 2 3 ...).
    cp0.ss,
    4.ms
- reverted to the preceding version of cp0 due to failure to preserve
  the expected evaluation order in one of the mats; removed the
  corresponding equivalent-expansion tests.
    cp0.ss,
    4.ms
- restored the map and for-each optimizations with a fix for the
  evaluation-order bug.
    cp0.ss,
    4.ms
- added date-dst? to access the previously-hidden DST information in
  date records, and added date-zone-name to provide a time zone name.
    date.ss, primdata.ss,
    stats.c,
    date.ms, root-experr*, patch-compile*,
    system.stex
- fixed a bug in flonum-extractor, which on 64-bit machines was using an
  8-byte read instead of a 4-byte read to pick up the 4 highest-order
  bytes of a little-endian flonum, potentially reading past the end of
  mapped memory for flonums produced by taking the imaginary part of an
  inexact complexnum (which, unlike other flonums, are not aligned on
  16-byte boundaries).  The 8-byte load would also have failed to produce
  correct results on 64-bit big-endian machines (of which we presently
  have none) because the offsets passed to flonum-extractor assume the
  bits are in the lowest-order 4 bytes of the extracted field.
    cp0.ss,
    misc.ms,
    release_notes.stex
- support Windows build on Bash/WSL
    BUILDING, configure, workarea, c/vs.bat (new), mats/vs.bat (new),
    c/Mf-*nt, mats/Mf-*, s/Mf-base
- fix c/version.h for FreeBDS (machine types i3fb, ti3fb, a6fb, ta6fb)
- fix reference to libc.so to be libc.so.7 for FreeBSD (machine types
  i3fb, ti3fb, a6fb, ta6fb)
    foreign.ms
- added CC option to configure for selecting the compiler
    configure,
    c/Mf-*
- Suppress warnings from implicit fallthrough in case labels.
    Mf-{a6,arm32,i3,ppc,ta6,ti3,tpp32}le
- added bytevector-compress and bytevector-uncompress
    bytevector.ss, primdata.ss, new-io.c, prim5.c, externs.h,
    objects.stex, release_notes.stex,
    bytevector.ms, root-experr*
- fixed typo in S_abnormal_exit
    schsig.c
- don't remove the pariah form in the cp0 pass
    cp0.ss,
    misc.ms
- revert use of ephemerons in weak hashtables, add ephemeron
  hashtables
    newhash.ss, hashtable-types.ss, library.ss, primdata.ss,
    fasl.ss, fasl.c, gc.c, globals.h,
    hash.ms, objects.stex, release_notes.stex
- fixed pariah mat
    misc.ms
- minor wordsmithing and fix for an overfull hbox
    objects.stex, system.stex
- fix (define-values () ....) to expand to a definition
    syntax.ss, 3.ms
- added optional line and column components to a source object, a
  locate-source-object-source function that uses the new components,
  a current-locate-source-object-source parameter to control looking up
  line and column information, a current-make-source-object parameter to
  control loation recording, an optional use-cache argument to
  locate-source, and a 'source-object message for code and continuation
  inspectors
    read.ss, syntax.ss, 7.ss, compile.ss, cpnanopass.ss, exceptions.ss,
    inspect.ss, primdata.ss, prims.ss, print.ss, cmacros.ss, types.ss,
    mat.ss, 8.ms, root-experr*,
    syntax.stex, debug.stex, system.stex, release_notes.stex
- fixed broken mats on Windows caused by Bash/WSL changes
    7.ms, ftype.ms
- added "ez-grammar" example program
    examples/ez-grammar.ss, examples/ez-grammar-test.ss,
    examples/Makefile, examples.ms
- updated ez-grammar-test to write temp files to current directory and delete them when finished
    examples/ez-grammar-test.ss
- added support for Microsoft Visual Studio 2017 on Windows
    BUILDING, c/Mf-a6nt, c/Mf-ta6nt, c/vs.bat,
    mats/Mf-a6nt, mats/Mf-ta6nt, mats/ftype.ms
- added support for building Windows installs with Bash/WSL
    wininstall/Makefile, candle.bat, light.bat
- added support for building with Visual Studio 2017's BuildTools
    c/vs.bat
- check for git before using to get submodules
    configure
- fixed windows installer failure when vcredist is not preinstalled by
  using the vcredist merge module, split the 32 and 64 bit MSIs and
  added a wix bundle to combine the MSIs into a single exe installer,
  added a batch script for locating Visual Studio's vcredist merge
  modules, updated installer paths and names.
    wininstall/*
- fixed np-normalize-context pass to process trivs list in mvset forms
  in tail and predicate context and added regression tests.  Thanks to
  @marcomaggi for reporting the bug and @yjqww6 for providing a
  simplified test and finding the initial solution.
    cpnanopass.ss,
    3.ms
- removed a useless check in foreign-alloc
    record.ss
- fix cp0 reduction of fx[+-*]/carry and their signatures
    cp0.ss
    primdata.ss
    fx.ms
- renamed s_gettime => S_gettime to remain consistent with the
  convention that the only undocumented externs are prefixed with
  S_.
    externs.h, stats.c, thread.c
- added version number to scheme.1.in trailer; updated date.
    scheme.1.in, newrelease
- removed version update of no-longer-existing bldnt.bat.  "fixed"
  sed patterns to replace \? with * for the benefit of the deficient
  mac sed.
    newrelease

9.5 changes:
- updated version to 9.5
    bintar BUILDING NOTICE makefiles/Mf-install.in scheme.1.in
    c/Makefile.i3nt c/Makefile.a6nt c/Makefile.ti3nt c/Makefile.ta6nt
    workarea c/scheme.rc s/7.ss s/cmacros.ss
    release_notes/release_notes.stex csug/csug.stex
- updated release notes and fixed user's guide overfull hbox.
    release-notes.stex, syntax.stex
- updated install target to do something more sensible
    release_notes/Makefile

9.5.1 changes:
- updated version to 9.5.1
    bintar BUILDING NOTICE makefiles/Mf-install.in scheme.1.in
    c/Makefile.i3nt c/Makefile.a6nt c/Makefile.ti3nt c/Makefile.ta6nt
    workarea c/scheme.rc s/7.ss s/cmacros.ss
    release_notes/release_notes.stex csug/csug.stex csug/use.stex
    examples/ez-grammar-test.ss examples/socket.ss
    wininstall/Makefile wininstall/*nt.wxs
- Added setting of CHEZSCHEMELIBDIRS to s and mats make files so that
  an existing setting will not interfere with the build process, and
  added a note to BUILDING that CHEZSCHEMELIBDIRS should be unset in
  Version 9.5 and before.
    s/Mf-base, mats/Mf-base, BUILDING
- the $case macro used by r6rs:case and case now unconditionally trims
  redundant keys and expands into exclusive-cond rather than cond.
  it catches references to => before expanding into exclusive-cond
  to avoid supporting => as an undocumented and useless extension
  of the case syntax.  the r6rs:case and case macros now require
  multiple clauses rather than leaving the enforcement to exclusive-cond,
  and the exclusive-cond macro now requires multiple clauses rather
  than leaving the enforcement to cond.
    syntax.ss,
    4.ms, root-experr*, patch*
- ifdef'd out include of xlocale.h for glibc, since the glibc
  locale.h includes xlocale.h or, in glibc 2.26, its replacement.
    expeditor.c
- Updated CSUG to replace \INSERTREVISIONMONTHSPACEYEAR with the current
  month and year at the time of generation.
    csug.stex, copyright.stex
- Updated configuration to set machine types in the CSUG and release notes
  make files, and updated distclean target to remove these files.
    configure, makefiles/Makefile-csug.in (renamed from csug/Makefile),
    makefiles/Makefile-release_notes.in
      (renamed from release_notes/Makefile),
    makefiles/Makefile
- added pass-time tracking for pre-cpnanopass passes to compile.
    compile.ss
- added inline handler for fxdiv-and-mod
    cp0.ss, primdata.ss
- changed order in which return-point operations are done (adjust
  sfp first, then store return values, then restore local saves) to
  avoid storing return values to homes beyond the end of the stack
  in cases where adjusting sfp might result in a call to dooverflood.
    cpnanopass.ss, np-languages.ss
- removed unused {make-,}asm-return-registers bindings
    cpnanopass.ss
- corrected the max-fv value field of the lambda produced by the
  hand-coded bytevector=? handler.
    cpnanopass.ss
- reduced live-pointer and inspector free-variable mask computation
  overhead
    cpnanopass.ss
- moved regvec cset copies to driver so they aren't copied each
  time a uvar is assigned to a register.  removed checks for
  missing register csets, since registers always have csets.
    cpnanopass.ss
- added closure-rep else clause in record-inspector-information!.
    cpnanopass.ss
- augmented tree representation with a constant representation
  for full trees to reduce the overhead of manipulating trees or
  subtress with all bits set.
    cpnanopass.ss
- tree-for-each now takes start and end offsets; this cuts the
  cost of traversing and applying the action when the range of
  applicable offsets is other than 0..tree-size.
    cpnanopass.ss
- introduced the notion of poison variables to reduce the cost of
  register/frame allocation for procedures with large sets of local
  variables.  When the number of local variables exceeds a given
  limit (currently hardwired to 1000), each variable with a large
  live range is considered poison.  A reasonable set of variables
  with large live ranges (the set of poison variables) is computed
  by successive approximation to avoid excessive overhead.  Poison
  variables directly conflict with all spillables, and all non-poison
  spillables indirectly conflict with all poison spillables through
  a shared poison-cset.  Thus poison variables cannot live in the
  same location as any other variable, i.e., they poison the location.
  Conflicts between frame locations and poison variables are handled
  normally, which allows poison variables to be assigned to
  move-related frame homes.  Poison variables are spilled prior to
  register allocation, so conflicts between registers and poison
  variables are not represented.  move relations between poison
  variables and frame variables are recorded as usual, but other
  move relations involving poison variables are not recorded.
    cpnanopass.ss, np-languages.ss
- changed the way a uvar's degree is decremented by remove-victim!.
  instead of checking for a conflict between each pair of victim
  and keeper and decrementing when the conflict is found, remove-victim!
  now decrements the degree of each var in each victim's conflict
  set.  while this might decrement other victims' degrees unnecessarily,
  it can be much less expensive when large numbers of variables are
  involved, since the number of conflicts between two non-poison
  variables should be small due to the selection process for
  (non-)poison variables and the fact that the unspillables introduced
  by instruction selection should also have few conflicts.  That
  is, it reduces the worst-case complexity of decrementing degrees
  from O(n^2) to O(n).
    cpnanopass.ss
- took advice in compute-degree! comment to increment the uvars in
  each registers csets rather than looping over the registers for
  each uvar asking whether the register conflicts with the uvar.
    cpnanopass.ss
- assign-new-frame! now zeros out save-weight for local saves, since
  once they are explicitly saved and restored, they are no longer
  call-live and thus have no save cost.
    cpnanopass.ss
- desensitized the let-values source-caching timing test slightly
    8.ms
- updated allx, bullyx patches
    patch*
- attempt to stabilize timing tests let-values source-caching
  test and ephemeron gc test while resensitizing the former
    8.ms, 4.ms
- various formatting and comment corrections
    workarea,
    s/Mf-base, bytevector.ss, cpnanopass.ss, date.ss,
    5_6.ms, examples.ms
- updated newrelease to handle mats/Mf-*nt
    newrelease mats/Mf-a6nt mats/Mf-i3nt mats/Mf-ta6nt mats/Mf-ti3nt
- fixed gather-filedata's sort of profile entries.  for any two
  entries x and y in the list produced by the sort call, if x's
  bfp = y's bfp, x should come before y if x's efp < y's efp.
  The idea is that enclosing entries should always come later
  in the list.  this affects only languages where two expressions
  can start at the same character position.
    pdhtml.ss
- expanded capability of ez-grammar with support for simpl
  parsing of binary operators w/precedence and associativity
  and automatically generated markdown grammar descriptions.
  ez-grammar-test.ss now also doubles as a test of pdhtml for
  algebraic languages.
    mats/examples.ms,
    examples/ez-grammar.ss, examples/ez-grammar-test.ss,
    examples/Makefile
- maybe-compile-{file,program,library} and automatic import
  compilation now treat a malformed object file as if it were
  not present and needs to be regenerated.  A malformed object
  file (particularly a truncated one) might occur if the compiling
  processes is killed or aborts before it has a chance to delete
  a partial object file.
    syntax.ss,
    7.ms
- fix signature of bytevector-[u/s]16-native-set!
    primdata.ss
- fix enumerate signature
    primdata.ss
- added support for Visual Studio 2017.15.5
    wininstall/locate-vcredist.bat
- fixed substring-fill! and vector-fill! to return void, reflecting the
  documented return value of unspecified value.  Also changes substring-fill!
  to use define-who instead of repeating 'substring-fill! in all the error
  messages.
    5_4.ss, 5_6.ss
- fix mat of substring-fill!
  after the recent change, the result of substring-fill! is void
    5_5.ms
- fix a few signatures
    primdata.ss
- fix comment about Sscheme_program
    main.c
- fix even? and odd? to error on exceptional flonums
    5_3.ss, 5_3.ms, fl.ms, root-experr*, patch*
- fix bug in date->time-utc caused by incorrect use of difftime in Windows
    stats.c, date.ms, release_notes.stex
- Check that first argument of map is a procedure in cp02 expansion
  to raise the same error that the non expanded version
    cp0.ss
- avoid building the result list in a map that is called for effect
    cp0.ss
- added tests to ensure the optimize-level version 2 of map and for-each raise
  a non-procedure exception when the first argument is not a procedure, even
  when the rest of the program is compiled at optimize level 3.
    4.ms, root-experr-compile-0-f-f-f, patch-compile-0-t-f-f,
    patch-compile-0-f-t-f, patch-interpret-0-f-t-f, patch-interpret-0-f-f-f,
    patch-interpret-3-f-t-f, patch-interpret-3-f-f-f
- fix bounds checking with an immediate index on immutable vectors,
  fxvectors, strings, and bytevectors
    cpnanopass.ss, 5_5.ms, 5_6.ms, bytevector.ms
- fix a few signatures
    primdata.ss
- more staid and consistent Mf-cross main target
    Mf-cross
- cpletrec now replaces the incoming prelexes with new ones so
  that it doesn't have to alter the flags on the incoming ones, since
  the same expander output is passed through the compiler twice while
  compiling a file with macro definitions or libraries.  we were
  getting away without this just by luck.
    cpletrec.ss
- pure? and ivory? now return #t for a primref only if the prim is
  declared to be a proc, since some non-proc prims are mutable, e.g.,
  $active-threads and $collect-request-pending.
    cp0.ss
- $error-handling-mode? and $eol-style? are now properly declared to
  be procs rather than system state variables.
    primdata.ss
- the new pass $check-prelex-flags verifies that prelex referenced,
  multiply-referenced, and assigned flags are set when they
  should be.  (it doesn't, however, complain if a flag is set
  when it need not be.)  when the new system parameter
  $enable-check-prelex-flags is set, $check-prelex-flags is
  called after each major pass that produces Lsrc forms to verify
  that the flags are set correctly in the output of the pass.
  this parameter is unset by default but set when running the
  mats.
    cprep.ss, back.ss, compile.ss, primdata.ss,
    mats/Mf-base
- removed the unnecessary set of prelex referenced flag from the
  build-ref routines when we've just established that it is set.
    syntax.ss, compile.ss
- equivalent-expansion? now prints differences to the current output
  port to aid in debugging.
    mat.ss
- the nanopass that patches calls to library globals into calls to
  their local counterparts during whole-program optimization now
  creates new prelexes and sets the prelex referenced, multiply
  referenced, and assigned flags on the new prelexes rather than
  destructively setting flags on the incoming prelexes.  The
  only known problems this fixes are (1) the multiply referenced
  flag was not previously being set for cross-library calls when
  it should have been, resulting in overly aggressive inlining
  of library exports during whole-program optimization, and (2)
  the referenced flag could sometimes be set for library exports
  that aren't actually used in the final program, which could
  prevent some unreachable code from being eliminated.
    compile.ss
- added support for specifying default record-equal and
  record-hash procedures.
    primdata.ss, cmacros.ss, cpnanopass.ss, prims.ss, newhash.ss,
    gc.c,
    record.ms
- added missing call to relocate for subset-mode tc field, which
  wasn't burning us because the only valid non-false value, the
  symbol system, is in the static generation after the initial heap
  compaction.
    gc.c
- added a lambda-commonization pass that runs after the other
  source optimizations, particularly inlining, and a new parameter
  that controls how hard it works.  the value of commonization-level
  ranges from 0 through 9, with 0 disabling commonization and 9
  maximizing it.  The default value is 0 (disabled).  At present,
  for non-zero level n, the commonizer attempts to commonize
  lambda expressions consisting of 2^(10-n) or more nodes.
  commonization of one or more lambda expressions requires that
  they have identical structure down to the leaf nodes for quote
  expressions, references to unassigned variables, and primitives.
  So that various downstream optimizations aren't disabled, there
  are some additional restrictions, the most important of which
  being that call-position expressions must be identical.  The
  commonizer works by abstracting the code into a helper that
  takes the values of the differing leaf nodes as arguments.
  the name of the helper is formed by concatenating the names of
  the original procedures, separated by '&', and this is the name
  that will show up in a stack trace.  The source location will
  be that of one of the original procedures.  Profiling inhibits
  commonization, because commonization requires profile source
  locations to be identical.
    cpcommonize.ss (new), compile.ss, interpret.ss, cprep.ss,
    primdata.ss, s/Mf-base,
    mats/Mf-base
- cpletrec now always produces a letrec rather than a let for
  single immutable lambda bindings, even when not recursive, for
  consistent expand/optimize output whether the commonizer is
  run or not.
    cpletrec.ss,
    record.ms
- trans-make-ftype-pointer no longer generates a call to
  $verify-ftype-address if the address expression is a call to
  ftype-pointer-address.
    ftype.ss
- Remove special case for (#2%map p '()) in cp0
  so the reduced version checks that p is a procedure.
  Also make the same change for #2%for-each.
    cp0.ss, 4.ms
- Mitigate a race condition in Windows when deleting files and directories.
    windows.c
- add (& ftype) argument/result for foreign-procedure, which supports
  struct arguments and results for foreign calls
    syntax.ss, ftype.ss, cpnanopass.ss, x86.ss, x86_64.ss,
    base-lang.ss, np-languages.ss, cprep.ss, primdata.ss,
    schlib.c, prim.c, externs.h
    mats/foreign4.c, mats/foreign.ms mats/Mf-*
    foreign.stex, release_notes.stex
- reworked the S_call_help/S_return CCHAIN handling to fix a bug in which
  the signal handler could trip over the NULL jumpbuf in a CCHAIN record.
    schlib.c
- install equates.h, kernel.o, and main.o on unix-like systems
    Mf-install.in
- standalone export form now handles (import import-spec ...)
    8.ms, syntax.ss, release_notes.stex
- add collect-rendezvous
    prim.c, 7.ss, primdata.ss, 7.ms, smgmt.stex, release_notes.stex
- added identifier? checks to detect attempts to use non-identifier
  field names in define-record-type field specs.
    syntax.ss,
    record.ms, root-experr*
- fixed an issue with the library system where an exception that occurs
  during visit or revisit left the library in an inconsistent state that
  caused it to appear that it was still in the process of running.  This
  manifested in it raising a cyclic dependency exception, even though
  there really is not a cyclic dependency.  The various library
  management functions involved will now reset the part of the library
  when an exception occurs.  This also means that if the library visit
  or revisit failed for a transient reason (such as a missing or
  incorrect library version that can be fixed by updating the
  library-directories) it is now possible to recover from these errors.
    expand-lang.ss, syntax.ss, interpret.ss, compile.ss, cprep.ss,
    8.ms
- Added -Wno-implicit-fallthrough flag to macOS C makefiles.
    c/Mf-a6osx, c/Mf-i3osx, c/Mf-ta6osx, c/Mf-ti3osx
- handle compiled library code in boot files once base boot is loaded
    globals.h, scheme.c, 7.ss, 7.ms, primdata.ss
- add newline to (import-notify) message in compile-whole-library and
  compile-whole-program
    compile.ss
- add a __collect_safe convention for foreign procedures and callables
  to automate thread [de]activation
    syntax.ss, ftype.ss, x86.ss, x86_64.ss, ppc32.ss,
    cmacros.ss, base-lang.ss, np-languages.ss, cprep.ss, cpcommonize.ss,
    cp0.ss, cpcheck.ss, cpvalid.ss, interpret.ss, cpletrec.ss,
    thread.c, prim.c, externs.h, foreign.stex, release_notes.stex,
    mats/Mf-t*, foreign.ms, foreign4.c
- Don't install equates.h
    Mf-install.in, wininstall/*nt.wxs
- Windows install now sets HeapSearchPath in the registry
    wininstall/product.wxs
- Use Windows path separator character when finding boot files on Windows.
    scheme.c
- Propagate enable-check-prelex-flags to separate-eval sub-process in tests.
    mats.ss
- Reject attempts to visit libraries that compile-whole-program has rendered
  invisible due to libs-visible? flag.
    compile.ss, 7.ms, root-experr-compile-0-f-f-f, root-experr-compile-2-f-f-f,
    patch-compile-0-f-t-f, patch-compile-0-t-f-f, patch-interpret-0-f-f-f,
    patch-interpret-0-f-t-f, patch-interpret-3-f-f-f, patch-interpret-3-f-t-f
- Double FMTBUFSIZE to fix compilation with gcc-8
    c/prim5.c
- Improved Unicode support for command-line arguments, environment
  variables, the C interface and error messages, and the Windows
  registry, DLL loading, and process creation
    scheme.h, alloc.c, externs.h, fasl.c, foreign.c, io.c, main.c,
    prim5.c, scheme.c, schlib.c, schsig.c, stats.c, system.h,
    version.h, windows.c, foreign.stex, system.stex, mkheader.ss,
    prims.ss
- Repair x86_64 `&` foreign-procedure result type handling for types of a
  small size that is not a multiple of the word size
    x86_64.ss, foreign.ms, foreign4.c
- Avoid an occasional invalid memory violation on Windows in S_call_help
    schlib.c
- Updated csug socket code to match that in examples folder
    csug/foreign.stex, examples/socket.ss
- add an option --disable-x11
    c/version.h, configure
- allow s_ee_get_clipboard to use the pastebuffer on macOS even when X11 is not
  available.
    expeditor.c
- Adjust cp0 to not replace a procedure name from a let wrapper
    cp0.ss, misc.ms
- allx now runs all up to three (rather than two) times to eliminate
  bootstrap failures after small changes like the recent change to
  procedure names, so we don't have to rebuild the boot files as often.
    Mf-base
<<<<<<< HEAD
- Fix tests for cp0 procedure-name change
    misc.ms, patch-compile-0-f-t-f, patch-interpret-0-f-t-f
- add load-compiled-from-port and Sregister_boot_file_fd for loading modes
  based on open files instead of paths
    7.ss, primdata.ss, mkheader.ss, scheme.c
    7.ms, foreign.stex, system.stex
- auto-config improvement, detect if X11 exist on Mac OS X
    configure
- added box-cas! and vector-cas!
    prims.ss, cpnanopass.ss, np-languages.ss,
    cmacros.ss, library.ss, primdata.ss
    x86_64.ss x86.ss, ppc32.ss, arm32.ss,
    5_6.ms, 5_8.ms, root-experr*,
    objects.stex, release_notes.stex
- add generate-procedure-source-information
    cmacros.ss, compile.ss, cpnanopass.ss, inspect.ss,
    primdata.ss, prims.ss, misc.ms,
    system.stex, release_notes.stex
- fix boot_call and the invoke code object to handle multiple values
    scheme.c, cpnanopass.ss, 7.ms, release_notes.stex, system.stex
=======
- add ordered guardians through a new optional argument to make-guardian
    prims.ss, primdata.ss, cp0.ss, cpnanopass.ss,
    cmacros.ss, mkheader.ss, gc.c, segment.c, types.h,
    4.ms, smgmt.stex, release_notes.stex
>>>>>>> 2ca43d6c
<|MERGE_RESOLUTION|>--- conflicted
+++ resolved
@@ -971,7 +971,6 @@
   bootstrap failures after small changes like the recent change to
   procedure names, so we don't have to rebuild the boot files as often.
     Mf-base
-<<<<<<< HEAD
 - Fix tests for cp0 procedure-name change
     misc.ms, patch-compile-0-f-t-f, patch-interpret-0-f-t-f
 - add load-compiled-from-port and Sregister_boot_file_fd for loading modes
@@ -992,9 +991,7 @@
     system.stex, release_notes.stex
 - fix boot_call and the invoke code object to handle multiple values
     scheme.c, cpnanopass.ss, 7.ms, release_notes.stex, system.stex
-=======
 - add ordered guardians through a new optional argument to make-guardian
     prims.ss, primdata.ss, cp0.ss, cpnanopass.ss,
     cmacros.ss, mkheader.ss, gc.c, segment.c, types.h,
-    4.ms, smgmt.stex, release_notes.stex
->>>>>>> 2ca43d6c
+    4.ms, smgmt.stex, release_notes.stex