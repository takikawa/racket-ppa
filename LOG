9.4 changes:
- updated version to 9.4
    bintar README NOTICE makefiles/Mf-install.in scheme.1.in
    c/Makefile.i3nt c/Makefile.a6nt c/Makefile.ti3nt c/Makefile.ta6nt
    mats/bldnt.bat workarea c/scheme.rc s/7.ss s/cmacros.ss
    release_notes/release_notes.stex csug/csug.stex
- added missing include
    killme.c
- added new mat verifying that primitives raise exceptions for invalid
  arguments based on primdata.ss signatures.  fixed some of those
  signatures, which weren't otherwise used except for arity checking.
  fixed some issues turned up by the test with who reports errors
  and how.
    primdata.ss, 5_1.ss, 7.ss, compile.ss, cpnanopass.ss, fasl.ss,
    interpret.ss, io.ss, record.ss, syntax.ss,
    primvars.ms, 5_1.ms, 7.ms, 8.ms, record.ms, mats/Mf-base,
    root-experr*, patch*
- string comparisons (string=?, string-ci<?, etc.) now get out fast
  when handed eq arguments.
    5_4.ss
- changed representation of most-negative iptr, I32, and I64 to make
  Visual C compiler happy.  updated windows make files, which had
  fallen out of date.  added missing hsrc= files sort.h and thread.h
  so they show up in the Windows workarea c directory.
    cmacros.ss,
    fasl.c, number.c, c/Mf-base, c/Makefile.{t,}{i3,a6}nt
- The scheme.h definition of Sfixnum(x) now uses multiply rather than
  left shift to avoid counting on the behavior of << on negative numbers,
  which is undefined in C.
    mkheader.ss
- Fixed a couple of casts, one harmless and the other causing
  Sinteger64_value to return 0 for the most-negative I64 on 32-bit
  builds.
    number.c
- The configure-generated Makefile distclean target no longer removes
  zlib and nanopass, since they are logically part of the git clone.
  It does run make distclean in zlib.
    makefiles/Makefile.in
- converted s_test_schlib shifts of -1 to equivalent shifts of 1 to
  avoid undefined left-shift behavior on negative numbers.
    prim5.c
- added if(---) {} wrapper around call to WRITE in display macro to
  silence unused return-value warnings.
    prim5.c
- liberalized get-mode check for ../mats.  it's not our business whether
  people make their directories group and/or other writeable.
    6.ms
- make test now prints the actual relative path to summary in the
  "check summary" message, whether invoked from the top-level directory
  or from the workarea.
    Makefile.in, Makefile-workarea.in
- configure now just uses cat to copy Makefile-workarea.in to $w/workarea,
  since the file is presently the same regardless of the configuration.
    configure
- fixed time-utc->date test in mat time&date-printing to work regardless of
  what locale (and time zone) the host machine has set.
    date.ms
- fixed date->time-utc to honor the zone-offset field when converting a date
  object to a time-utc object.
    stats.c,
    date.ms
- fixed incorrect handling of library-extension when searching wpo files
    compile.ss,
    7.ms
- modified floatify_normalize to properly round denormalized results.
  obviated scale_float in the process.
    number.c,
    ieee.ms
- fixed 0eNNNN for large NNNN to produce 0.0 rather than infinity
    strnum.ss,
    5_3.ms
- the reader now raises an exception with condition type implementation
  restriction (among the other usual lexical condition types), and
  string->number now raises #f, for #e<m>@<a>, where <m> and <a> are
  nonzero integers, since Chez Scheme can't represent polar numbers other
  than 0@<n> and <n>@0 exactly.  <m>@<a> still produces an inexact result,
  i.e., we're still extending the set of inexact numeric constants beyond
  what R6RS dictates.  doing this required a rework of $str->num, which
  turned into a fairly extensive rewrite that fixed up a few other minor
  issues (like r6rs:string->number improperly allowing 1/2e10) and
  eliminated the need for consumers to call $str->num twice in cases
  where it can actually produce a number.  added some related new tests,
  including several found missing by profiling.  added a couple of
  checks to number->string the absence of which was causing argument
  errors to be reported by other routines.
    strnum.ss, exceptions.ss, read.ss
    5_3.ms, 6.ms, root-experr*, patch*
- added pdtml flag, which if set to t causes profile-dump-html to be
  called at the end of a mat run.
    mats/Mf-base
- compile-whole-program and compile-whole-library now copy the hash-bang
  line from the wpo file (if it has one) to the object file.
    compile.ss,
    7.ms
- stex is now a submodule.  csug/Makefile and release_notes/Makefile
  set and use the required Scheme and STEXLIB variables accordingly.
  they default the machine type to a6le, but this can be overridden
  and is by the generated top-level Makefile.  the generated top-level
  Makefile now has a new docs target that runs make in both csug and
  release_notes, and an updated distclean target that cleans the same.
  the annoying csug Makefile .fig.pdf rule redefinition is now gone.
  copyright.stex and csug.stex now list May 2016 as the revision month
  and date; this will have to be updated for future releases.
    configure, makefiles/Makefile.in,
    csug/Makefile, copyright.stex, csug.stex,
    release_notes/Makefile
- added custom install options.  workarea creates an empty config.h,
  and configure creates a config.h that sets the default scheme heap
  path and scheme-script name based on the actual configuration.
    configure, newrelease, workarea, checkin,
    c/Mf-base, scheme.c, main.c,
    Mf-install.in
- renamed the installed example directory from lib to examples.
    Mf-install.in,
    scheme.1.in
- added force option to gzip during man page install to prevent gzip from
  asking for permission to overwrite existing man page files.
    Mf-install.in
- removed ~/lib/csv%v/%m from the default scheme heap path on unix-like
  systems.  documented inclusion of %x\..\..\boot\%m in the Windows
  default scheme heap path.
    main.c,
    use.stex
- added new configuration options: --installbin, --installlib,
  --installschemename, --installpetitename, and --installscriptname.
    configure
- updated the example library link to the nanopass framework.
    CONTRIBUTING.md
- now cleaning up petite.1 and scheme.1 left behind by make install
    Makefile-workarea.in, checkin
- now removing workarea after cleaning csug and release_notes so
  Mf-stex (included from csug/Makefile and release_notes/Makefile)
  doesn't complain trying to determine the machine type.
    Makefile.in
- added installsh support for --ifdiff so the csug make file can use it
  for the install target.
    installsh,
    csug/Makefile
- added instructions for building (cross-compiling) a boot file for
  a supported machine type for which a boot file is not built by default.
    BUILDING
- corrected CHEZSCHEMELIBS and CHEZSCHEMEEXTS index entries to be
  CHEZSCHEMELIBDIRS and CHEZSCHEMELIBEXTS.
    use.stex
- updated to curl stex version 1.2.1
    configure
- updated the fix to S_mktime to work on windows.  the struct tm
  structure on windows does not have the tm_gmtoff field used in the
  mac and linux version of the code.
    stats.c
- updated the Windows makefiles for building and testing to remove links for
  files that no longer exist, which was getting in the way of creating links
  for files that do exist.  Also updated the build batch file for Windows to
  compile the nanopass framework separately before building the rest of the
  scheme compiler and libraries.
    s/Mf-{a6,i3,ta6,ti3}nt, s/bldnt.bat,
    mats/Mf-{a6,i3,ta6,ti3}nt
- updated the read me to include a link to the Chez Scheme project page.
    README.md
- fixed embarrassing typo in read me.
    README.md
- profiler's html output refresh: mark the files as HTML5 rather
  than HTML4; use target attributes rather than onclick events to
  open links in specific windows; add a missing table row element;
  replace the deprecated name attribute with an id attribute (and
  replace the anchors with spans); and replace the deprecated valign
  attribute with a style attribute.
    pdhtml.ss

9.4.1 changes:
- updated version to 9.4.1
    bintar BUILDING NOTICE makefiles/Mf-install.in scheme.1.in
    c/Makefile.i3nt c/Makefile.a6nt c/Makefile.ti3nt c/Makefile.ta6nt
    mats/bldnt.bat workarea c/scheme.rc s/7.ss s/cmacros.ss
    release_notes/release_notes.stex csug/csug.stex
- updated newrelease to produce the correct log-entry format and
  fixed the existing 9.4.1 log entry
    newrelease, LOG
- replaced a couple of tabs
    number.c
- updated the descriptions of statistics and related functions to
  reflect the Version 9.3.1 change from sstats structures to sstats
  records, with sstats times represented as time objects and sstats
  bytes and counts represented as exact integers; also updated the
  sstats-difference description to reflect that it no longer coerces
  negative differences to zero.  added a corresponding release note.
    system.stex,
    release_notes.stex
- added a cast to eliminate a warning
    c/number.c
- fixed bug in Windows version of directory-separator-predicate when
  path-* procedures are passed a path that is not a string.
    s/6.ss
- fixed bug in cp0 on Windows with $foreign-wchar?.
    s/cp0.ss
- Cygwin is now used on Windows, updated mats, eliminated unused killme
    BUILDING c/*nt c/Mf-base c/scheme.exe.manifest configure
    examples/Makefile mats/6.ms mats/Mf-* mats/foreign.ms mats/ftype.ms
    mats/patch-* mats/windows.ms s/Mf-*nt s/Mf-base workarea
    release_notes.stex
- fixed spelling of non-existent
    s/syntax.ss
- now forcing zlib configuration before compiling files that depend on
  the zlib header files, since zlib's configure script can modify the
  header files.  removed ZlibInclude variable, which no longer serves
  a purpose.
    c/Mf-*, c/Makefile.*nt
- removed unnecessary datestamp.c target
    c/Mf.*nt
- fixed unnessesary blocking in expeditor on Windows. 
    c/expeditor.c
- eliminated a couple of thread-safety issues and limitations on the
  sizes of pathnames produced by expansion of tilde (home-directory)
  prefixes by replacing S_pathname, S_pathname_impl, and S_homedir
  with S_malloc_pathname, which always mallocs space for the result.
  one thread-safety issue involved the use of static strings for expanded
  pathnames and affected various file-system operations.  the other
  affected the file open routines and involved use of the incoming
  pathname while deactivated.  the incoming pathname is sometimes if not
  always a pointer into a Scheme bytevector, which can be overwritten if a
  collection occurs while the thread is deactivated.  the size limitation
  corresponded to the use of the static strings, which were limited to
  PATH_MAX bytes.  (PATH_MAX typically isn't actually the maximum path
  length in contemporary operating systems.)  eliminated similar issues
  for wide pathnames under Windows by adding S_malloc_wide_pathname.
  consumers of the old routines have been modified to use the new
  routines and to free the result strings.  the various file operations
  now consistently treat a pathname with an unresolvable home directory
  as a pathname that happens to start with a tilde.  eliminated unused
  foreign-symbol binding of "(cs)pathname" to S_pathname.
    io.c, externs.h, new_io.c, prim5.c, scheme.c, prim.c
- various places where a call to close or gzclose was retried when
  the close operation was interrupted no longer do so, since this can
  cause problems when another thread has reallocated the same file
  descriptor.
    new_io.c
- now using vcvarsall type x86_amd64 rather than amd64 when the
  former appears to supported and the latter does not, as is the
  case with VS Express 2015.
    c/Mf-a6nt, c/Mf-ta6nt
- commented out one of the thread mats that consistently causes
  indefinite delays under Windows and OpenBSD due to starvation.
    thread.ms
- increased wait time for a couple of subprocess responses
    6.ms
- added call to collector to close files opened during iconv mats
  specifically for when mats are run under Windows with no iconv dll.
    io.ms
- fixed typo: VC/bin/vcvars64.bat => VC/bin/amd64/vcvars64.bat
    c/Mf-a6nt, c/Mf-ta6nt
- scheme_mutex_t now uses volatile keyword for owner and count fields
  because these fields can be accessed from multiple threads
  concurrently. Updated $yield and $thread-check in mats/thread.ms to
  be more tolerant of timing variability.
    c/types.h, mats/thread.ms, release_notes.stex
- fixed three instances of unchecked mallocs reported by laqrix in
  github issue #77.
    io.c, schlib.c, thread.c
- continue the profiler's html output refresh: refine the styling
  (and palette) and update CSUG to match. update the CSUG screenshots
  to reflect the refined look.
    s/pdhtml.ss
    csug/system.stex 
    csug/canned/profilehtml-orig.png
    csug/canned/profilehtml.png
    csug/canned/fatfibhtml-orig.png
    csug/canned/fatfibhtml.png
- add unicode support to the expression editor.  entry and display now work
  except that combining characters are not treated correctly for
  line-wrapping.  this addresses github issue #32 and part of issue #81.
    c/expeditor.c, s/expeditor.ss
- moved s_ee_write_char function within the WIN32 check to allow the unicode
  change to compile on windows.  unicode is not yet supported in the windows
  version of the repl.
    c/expeditor.c
- reworked the S_create_thread_object to print an error and exit when
  allocating the thread context fails from Sactivate_thread.  before
  this change, the error was raised on the main thread, which resulted
  in strange behavior at best.  also added who argument to
  S_create_thread_object to allow it to report either Sactivate_thread
  or fork-thread led to the error.
    externs.h, schsig.c, scheme.c, thread.c
- fixed a bug in cpvalid resulting in it leaving behind a cpvalid-defer
  form for later passes to choke on.  also fixed cp0 to print the correct
  name for cpvalid when it does this.
    cpvalid.ss, cp0.ss,
    misc.ms
- updated the prototype for s_ee_write_char to match the definition
    expeditor.c
- fixed a side-effect preservation bug with non-trivial test-context
  not-like patterns.
    cp0.ss,
    cp0.ms, 4.ms
- instead of default-exception handler, new-cafe establishes a handler
  that calls the current value of base-exception-handler so the handler
  can be overridden, as we do in our own make files.
    cafe.ss,
    7.ms
- fixed a bug in case and exclusive-cond syntax-error calls causing an
  exception in syntax-error instead of the intended error message.
    syntax.ss
- added tests for the case and exclusive-cond syntax-error calls
    4.ms, root-experr-compile-0-f-f-f
- added print-extended-identifiers parameter.  when #t, symbols like
  1+ and +++ print without escapes.
    priminfo.ss, print.ss,
    6.ms
- added descriptions of print-extended-identifiers to the user's guide
  and release notes.  updated the release notes to account for a couple
  of other log entries.
    release_notes.stex,
    intro.stex, io.stex
- updated the sockets example to work with the current version of Chez.
  Change the foreign procedure definitions to use the more portable int
  rather than integer-32.  Switch to a custom port
  [make-custom-binary-input/output-port] rather than a generic port
  [make-input/output-port], which resulted in deleting quite a bit of
  code.  Fix various compiler warnings in the C code, and along the way,
  fix a signedness bug in c_write that could have resulted in not writing
  the full buffer (but reporting that it did) in the case of errors from
  write.
    examples/csocket.c, examples/socket.ss
- use high-precision clock time on Windows 8 and up
    c/stats.c
- fixed profiling code that keyed profiling locations off of only the
  bfp to instead key off of both the bfp and efp.
    pdhtml.ss
- added Windows installer using the WiX Toolset
    BUILDING, install/* (new)
- fix typo in ordinal format for 12
    format.ss,
    format.ms
- renamed install directory to wininstall to avoid conflict with
  top-level Makefile
    BUILDING, install/* (removed), wininstall/* (new)
- updated zlib to version 1.2.11
    configure
- added procedure-arity-mask to report the allowed argument counts of
  a compiled function.  On a procedure from interpret or from one of
  the trace procedures or syntactic forms, procedure-arity-mask
  may report counts that are not actually allowed by the source
  procedure.
    cmacros.ss, compile.ss, cpnanopass.ss, mkheader.ss, primdata.ss,
    prims.ss, strip.ss,
    fasl.c, gc.c, globals.h, prim.c, prim5.c, scheme.c, schsig.c,
    misc.ms, root-experr*,
    objects.stex
- for non-win32 systems, now setting al register to a count of the
  floating-point register arguments as required for varargs functions
  by the System V ABI.
    x86_64.ss,
    foreign.ms
- added a missing quote mark in new printf mat Windows case
    foreign.ms
- added travis-ci automation script and a 'partialx' testing target to
  allow us to perform more than a single run of testing without running
  afoul of travis-ci's 50-minute build timeout.  'partialx' tests six
  of the twelve configurations tested by 'allx'.
     .travis.yml (new),
     mats/Mf-base
- paired the 'partialx' down to just four test configurations, with one
  interpreter run, to try to get the threaded builds into line with
  travis-ci's timeout.
     mats/Mf-base
- eliminated some direct assumptions that a vector's type/length field
  is a fixnum and added meta-asserts to verify that it is in a couple of
  others, to facilitate future changes to vector typing.  vectors are
  now treated essentially like fxvectors, strings, and bytevectors.
    cmacros.ss, cpnanopass.ss, prims.ss, mkheader.ss,
    alloc.c, gc.c, scheme.c
- fixed a few comments to refer to scheme.c rather than main.c
    externs.h, globals.h, thread.c
- for 64-bit Windows systems, now copying foreign-procedure
  double-precision floating-point register arguments to integer
  registers as required for varargs functions. Windows does not
  support single-precision floating-point arguments as varargs.
    foreign.ms, np-languages.ss, x86_64.ss
- added an optional timeout argument to condition-wait
    externs.h, stats.c, thread.c, thread.h, csug/threads.stex,
    primvars.ms, thread.ms, release_notes.stex,
    date.ss, primdata.ss, prims.ss
- added immutable strings, vectors, fxvector, bytevectors, and boxes
    5_4.ss, 5_6.ss, bytevector.ss, cmacros.ss, cpnanopass.ss,
    fasl.ss, library.ss, mkheader.ss, primdata.ss, prims.ss,
    externs.h, types.h, alloc.c, fasl.c, gc.c, scheme.c,
    5_5.ms, 5_6.ms, bytevector.ms, misc.ms, root-experr*
    objects.stex
- various tweaks to the immutable object support; also taught cp0
  to simplify ($fxu< (most-positive-fixnum) e) => (fx< e 0) so we
  don't have any incentive in special casing length checks where
  the maximum length happens to be (most-positive-fixnum).
    5_4.ss, 5_6.ss, bytevector.ss, cmacros.ss, cp0.ss, cpnanopass.ss,
    mkheader.ss, primdata.ss, prims.ss,
    fasl.c, gc.c, types.h
    root-experr*, patch*
- generated bytevector=? procedure now gets out quickly on eq
  arguments.  cp0 optimizes away a number of additional equality
  operations at optimize-level 3 (including bytevector=?) when
  applied to the same variable references, as it already did for
  eq?, eqv?, and equal?, at all optimize levels.
    cpnanopass.ss, cp0.ss, primdata.ss,
    cp0.ms
- updated bullyx patches
    patch*
- updated release notes and tweaked user's guide.
    release-notes.stex, objects.stex
- fixed typo: fxvector-immutable-flag used in place of
  bytevector-immutable-flag in computation of type-immutable-bytevector
    cmacros.ss
- reallocated typed-object types, using previously unused tag #b010
  for strings and giving bytevectors both #b001 and #b101 (the
  latter for immutable bytevectors) so that the maximum bytevector
  length on 32-bit machines is once again the most-positive fixnum.
  treating bytevectors rather than strings or fxvectors (or even
  vectors) special in this regard is appropriate since the maximum
  number of bytes in a bytevector is maximum-length x 1 rather than
  maximum-length x 4 for strings, fxvectors, and vectors on 32-bit
  machines.  with this change on 32-bit machines, a vector can
  occupy up to 1/2 of virtual memory, strings and fxvectors 1/4,
  and bytevectors 1/8.
    cmacros.ss
- added record-type-equal-procedure, record-type-hash-procedure,
  record-equal-procedure, and record-hash-procedure to enable
  per-type customization of the behavior of equal? and equal-hash
  for a record value
     5_1.ss, newhash.ss, primdata.ss,
     record.ms, root-experr*,
     objects.stex
- adding dropped changes
    record.ss,
    root-experr*
- added entry for record-type-equal-procedure and friends
    release_notes.stex
- changed copyright year to 2017
    7.ss, scheme.1.in, comments of many files
- expanded the CSUG description of the handling of command-line
  arguments not recognized as standard options and added a description
  of the same to the COMMAND-LINE OPTIONS section of the man page.
  did a bit of minor cleanup elsewhere in the man page.
    use.stex, scheme.1.in
- destroy_thread now processes guardian entries
    thread.c, 4.ms, release_notes.stex
- mutexes and conditions are now freed when no longer used via
  $close-resurrected-mutexes&conditions, $keep-live primitive added
    externs.h, prim5.c, thread.c, 4.ms, thread.ms, release_notes.stex,
    7.ss, cpnanopass.ss, np-languages.ss, primdata.ss, prims.ss
- fix reduction for map and for-each with optimization level 3
  to drop the expression, check that procedure has the correct
  arity and is discardable or unsafe.
  Also add a simplification for for-each with empty lists
  with optimization level 2.
    cp0.ss, 4.ms, primdata.ss
- fix invalid memory reference when enum-set-indexer procedure is not
  passed a symbol
    enum.ss, enum.ms, root-experr*, release_notes.stex
- fix overflow detection for fxsll, fxarithmetic-shift-left, and
  fxarithmetic-shift
    library.ss, fx.ms, release_notes.stex
- added ephemeron pairs and changed weak hashtables to use
  ephemeron pairs for key--value mapping to avoid the key-in-value
  problem
    prims.ss, primdata.ss, newhash.ss, fasl.ss, mkheader.ss
    cmacro.ss, prim5.c, fasl.c, gc.c, gcwrapper.c, types.h,
    4.ms, hash.ms, objects.stex, smgmt.stex, csug.bib
- check_dirty_ephemeron now puts ephemerons whose keys haven't yet
  been seen on the pending list rather than the trigger lists.
    gc.c
- removed scan of space_ephemeron from check_heap because check_heap
  as written can't handle the two link fields properly.
    gcwrapper.c
- in the ephemerons mat that checks interaction between mutation and
  collection, added generation arguments to the first two collect
  calls so they always collect into the intended generation.
    4.ms
- updated allx and bullyx patches
    patch*
- fix strip-fasl-file for immutable strings and vectors,
  fix an $oops call, and fix a vector-index increment in hashing
    strip.ss, 7.ss, newhash.ss, misc.ms
- fix signature of fxbit-set?
    primdata.ss
- more optimizations for map and for-each with explicit list
  extend the reductions for map and for-each when the arguments are
  explicit lists like (list 1 2 3 ...) or '(1 2 3 ...). 
    cp0.ss,
    4.ms
- reverted to the preceding version of cp0 due to failure to preserve
  the expected evaluation order in one of the mats; removed the
  corresponding equivalent-expansion tests.
    cp0.ss,
    4.ms
- restored the map and for-each optimizations with a fix for the
  evaluation-order bug.
    cp0.ss,
    4.ms
- added date-dst? to access the previously-hidden DST information in
  date records, and added date-zone-name to provide a time zone name.
    date.ss, primdata.ss,
    stats.c,
    date.ms, root-experr*, patch-compile*,
    system.stex
- fixed a bug in flonum-extractor, which on 64-bit machines was using an
  8-byte read instead of a 4-byte read to pick up the 4 highest-order
  bytes of a little-endian flonum, potentially reading past the end of
  mapped memory for flonums produced by taking the imaginary part of an
  inexact complexnum (which, unlike other flonums, are not aligned on
  16-byte boundaries).  The 8-byte load would also have failed to produce
  correct results on 64-bit big-endian machines (of which we presently
  have none) because the offsets passed to flonum-extractor assume the
  bits are in the lowest-order 4 bytes of the extracted field.
    cp0.ss,
    misc.ms,
    release_notes.stex
- support Windows build on Bash/WSL
    BUILDING, configure, workarea, c/vs.bat (new), mats/vs.bat (new),
    c/Mf-*nt, mats/Mf-*, s/Mf-base
- fix c/version.h for FreeBDS (machine types i3fb, ti3fb, a6fb, ta6fb)
- fix reference to libc.so to be libc.so.7 for FreeBSD (machine types
  i3fb, ti3fb, a6fb, ta6fb)
    foreign.ms
- added CC option to configure for selecting the compiler
    configure,
    c/Mf-*
- Suppress warnings from implicit fallthrough in case labels.
    Mf-{a6,arm32,i3,ppc,ta6,ti3,tpp32}le
- added bytevector-compress and bytevector-uncompress
    bytevector.ss, primdata.ss, new-io.c, prim5.c, externs.h,
    objects.stex, release_notes.stex,
    bytevector.ms, root-experr*
- fixed typo in S_abnormal_exit
    schsig.c
- don't remove the pariah form in the cp0 pass
    cp0.ss,
    misc.ms
- revert use of ephemerons in weak hashtables, add ephemeron
  hashtables
    newhash.ss, hashtable-types.ss, library.ss, primdata.ss,
    fasl.ss, fasl.c, gc.c, globals.h,
    hash.ms, objects.stex, release_notes.stex
- fixed pariah mat
    misc.ms
- minor wordsmithing and fix for an overfull hbox
    objects.stex, system.stex
- fix (define-values () ....) to expand to a definition
    syntax.ss, 3.ms
- added optional line and column components to a source object, a
  locate-source-object-source function that uses the new components,
  a current-locate-source-object-source parameter to control looking up
  line and column information, a current-make-source-object parameter to
  control loation recording, an optional use-cache argument to
  locate-source, and a 'source-object message for code and continuation
  inspectors
    read.ss, syntax.ss, 7.ss, compile.ss, cpnanopass.ss, exceptions.ss,
    inspect.ss, primdata.ss, prims.ss, print.ss, cmacros.ss, types.ss,
    mat.ss, 8.ms, root-experr*,
    syntax.stex, debug.stex, system.stex, release_notes.stex
- fixed broken mats on Windows caused by Bash/WSL changes
    7.ms, ftype.ms
- added "ez-grammar" example program
    examples/ez-grammar.ss, examples/ez-grammar-test.ss,
    examples/Makefile, examples.ms
- updated ez-grammar-test to write temp files to current directory and delete them when finished
    examples/ez-grammar-test.ss
- added support for Microsoft Visual Studio 2017 on Windows
    BUILDING, c/Mf-a6nt, c/Mf-ta6nt, c/vs.bat,
    mats/Mf-a6nt, mats/Mf-ta6nt, mats/ftype.ms
- added support for building Windows installs with Bash/WSL
    wininstall/Makefile, candle.bat, light.bat
- added support for building with Visual Studio 2017's BuildTools
    c/vs.bat
- check for git before using to get submodules
    configure
- fixed windows installer failure when vcredist is not preinstalled by
  using the vcredist merge module, split the 32 and 64 bit MSIs and
  added a wix bundle to combine the MSIs into a single exe installer,
  added a batch script for locating Visual Studio's vcredist merge
  modules, updated installer paths and names.
    wininstall/*
- fixed np-normalize-context pass to process trivs list in mvset forms
  in tail and predicate context and added regression tests.  Thanks to
  @marcomaggi for reporting the bug and @yjqww6 for providing a
  simplified test and finding the initial solution.
    cpnanopass.ss,
    3.ms
- removed a useless check in foreign-alloc
    record.ss
- fix cp0 reduction of fx[+-*]/carry and their signatures
    cp0.ss
    primdata.ss
    fx.ms
- renamed s_gettime => S_gettime to remain consistent with the
  convention that the only undocumented externs are prefixed with
  S_.
    externs.h, stats.c, thread.c
- added version number to scheme.1.in trailer; updated date.
    scheme.1.in, newrelease
- removed version update of no-longer-existing bldnt.bat.  "fixed"
  sed patterns to replace \? with * for the benefit of the deficient
  mac sed.
    newrelease

9.5 changes:
- updated version to 9.5
    bintar BUILDING NOTICE makefiles/Mf-install.in scheme.1.in
    c/Makefile.i3nt c/Makefile.a6nt c/Makefile.ti3nt c/Makefile.ta6nt
    workarea c/scheme.rc s/7.ss s/cmacros.ss
    release_notes/release_notes.stex csug/csug.stex
- updated release notes and fixed user's guide overfull hbox.
    release-notes.stex, syntax.stex
- updated install target to do something more sensible
    release_notes/Makefile

9.5.1 changes:
- updated version to 9.5.1
    bintar BUILDING NOTICE makefiles/Mf-install.in scheme.1.in
    c/Makefile.i3nt c/Makefile.a6nt c/Makefile.ti3nt c/Makefile.ta6nt
    workarea c/scheme.rc s/7.ss s/cmacros.ss
    release_notes/release_notes.stex csug/csug.stex csug/use.stex
    examples/ez-grammar-test.ss examples/socket.ss
    wininstall/Makefile wininstall/*nt.wxs
- Added setting of CHEZSCHEMELIBDIRS to s and mats make files so that
  an existing setting will not interfere with the build process, and
  added a note to BUILDING that CHEZSCHEMELIBDIRS should be unset in
  Version 9.5 and before.
    s/Mf-base, mats/Mf-base, BUILDING
- the $case macro used by r6rs:case and case now unconditionally trims
  redundant keys and expands into exclusive-cond rather than cond.
  it catches references to => before expanding into exclusive-cond
  to avoid supporting => as an undocumented and useless extension
  of the case syntax.  the r6rs:case and case macros now require
  multiple clauses rather than leaving the enforcement to exclusive-cond,
  and the exclusive-cond macro now requires multiple clauses rather
  than leaving the enforcement to cond.
    syntax.ss,
    4.ms, root-experr*, patch*
- ifdef'd out include of xlocale.h for glibc, since the glibc
  locale.h includes xlocale.h or, in glibc 2.26, its replacement.
    expeditor.c
- Updated CSUG to replace \INSERTREVISIONMONTHSPACEYEAR with the current
  month and year at the time of generation.
    csug.stex, copyright.stex
- Updated configuration to set machine types in the CSUG and release notes 
  make files, and updated distclean target to remove these files.
    configure, makefiles/Makefile-csug.in (renamed from csug/Makefile),
    makefiles/Makefile-release_notes.in
      (renamed from release_notes/Makefile),
    makefiles/Makefile
- added pass-time tracking for pre-cpnanopass passes to compile.
    compile.ss
- added inline handler for fxdiv-and-mod
    cp0.ss, primdata.ss
- changed order in which return-point operations are done (adjust
  sfp first, then store return values, then restore local saves) to
  avoid storing return values to homes beyond the end of the stack
  in cases where adjusting sfp might result in a call to dooverflood.
    cpnanopass.ss, np-languages.ss
- removed unused {make-,}asm-return-registers bindings
    cpnanopass.ss
- corrected the max-fv value field of the lambda produced by the
  hand-coded bytevector=? handler.
    cpnanopass.ss
- reduced live-pointer and inspector free-variable mask computation
  overhead
    cpnanopass.ss
- moved regvec cset copies to driver so they aren't copied each
  time a uvar is assigned to a register.  removed checks for
  missing register csets, since registers always have csets.
    cpnanopass.ss
- added closure-rep else clause in record-inspector-information!.
    cpnanopass.ss
- augmented tree representation with a constant representation
  for full trees to reduce the overhead of manipulating trees or
  subtress with all bits set.
    cpnanopass.ss
- tree-for-each now takes start and end offsets; this cuts the
  cost of traversing and applying the action when the range of
  applicable offsets is other than 0..tree-size.
    cpnanopass.ss
- introduced the notion of poison variables to reduce the cost of
  register/frame allocation for procedures with large sets of local
  variables.  When the number of local variables exceeds a given
  limit (currently hardwired to 1000), each variable with a large
  live range is considered poison.  A reasonable set of variables
  with large live ranges (the set of poison variables) is computed
  by successive approximation to avoid excessive overhead.  Poison
  variables directly conflict with all spillables, and all non-poison
  spillables indirectly conflict with all poison spillables through
  a shared poison-cset.  Thus poison variables cannot live in the
  same location as any other variable, i.e., they poison the location.
  Conflicts between frame locations and poison variables are handled
  normally, which allows poison variables to be assigned to
  move-related frame homes.  Poison variables are spilled prior to
  register allocation, so conflicts between registers and poison
  variables are not represented.  move relations between poison
  variables and frame variables are recorded as usual, but other
  move relations involving poison variables are not recorded.
    cpnanopass.ss, np-languages.ss
- changed the way a uvar's degree is decremented by remove-victim!.
  instead of checking for a conflict between each pair of victim
  and keeper and decrementing when the conflict is found, remove-victim!
  now decrements the degree of each var in each victim's conflict
  set.  while this might decrement other victims' degrees unnecessarily,
  it can be much less expensive when large numbers of variables are
  involved, since the number of conflicts between two non-poison
  variables should be small due to the selection process for
  (non-)poison variables and the fact that the unspillables introduced
  by instruction selection should also have few conflicts.  That
  is, it reduces the worst-case complexity of decrementing degrees
  from O(n^2) to O(n).
    cpnanopass.ss
- took advice in compute-degree! comment to increment the uvars in
  each registers csets rather than looping over the registers for
  each uvar asking whether the register conflicts with the uvar.
    cpnanopass.ss
- assign-new-frame! now zeros out save-weight for local saves, since
  once they are explicitly saved and restored, they are no longer
  call-live and thus have no save cost.
    cpnanopass.ss
- desensitized the let-values source-caching timing test slightly
    8.ms
- updated allx, bullyx patches
    patch*
- attempt to stabilize timing tests let-values source-caching
  test and ephemeron gc test while resensitizing the former
    8.ms, 4.ms
- various formatting and comment corrections
    workarea,
    s/Mf-base, bytevector.ss, cpnanopass.ss, date.ss,
    5_6.ms, examples.ms
- updated newrelease to handle mats/Mf-*nt
    newrelease mats/Mf-a6nt mats/Mf-i3nt mats/Mf-ta6nt mats/Mf-ti3nt
- fixed gather-filedata's sort of profile entries.  for any two
  entries x and y in the list produced by the sort call, if x's
  bfp = y's bfp, x should come before y if x's efp < y's efp.
  The idea is that enclosing entries should always come later
  in the list.  this affects only languages where two expressions
  can start at the same character position.
    pdhtml.ss
- expanded capability of ez-grammar with support for simpl
  parsing of binary operators w/precedence and associativity
  and automatically generated markdown grammar descriptions.
  ez-grammar-test.ss now also doubles as a test of pdhtml for
  algebraic languages.
    mats/examples.ms,
    examples/ez-grammar.ss, examples/ez-grammar-test.ss,
    examples/Makefile
- maybe-compile-{file,program,library} and automatic import
  compilation now treat a malformed object file as if it were
  not present and needs to be regenerated.  A malformed object
  file (particularly a truncated one) might occur if the compiling
  processes is killed or aborts before it has a chance to delete
  a partial object file.
    syntax.ss,
    7.ms
- add ordered guardians through a new optional argument to make-guardian
    prims.ss, primdata.ss, cp0.ss, cpnanopass.ss,
    cmacros.ss, mkheader.ss, gc.c, segment.c, types.h,
    4.ms, smgmt.stex, release_notes.stex
- add (& ftype) argument/result for foreign-procedure, which supports
  struct arguments and results for foreign calls
    syntax.ss, ftype.ss, cpnanopass.ss, x86.ss, x86_64.ss,
    base-lang.ss, np-languages.ss, cprep.ss, primdata.ss,
    schlib.c, prim.c, externs.h
    mats/foreign4.c, mats/foreign.ms mats/Mf-*
    foreign.stex, release_notes.stex
<<<<<<< HEAD
- added box-cas! and vector-cas!
    prims.ss, cpnanopass.ss, np-languages.ss,
    cmacros.ss, library.ss, primdata.ss
    x86_64.ss x86.ss, ppc32.ss, arm32.ss,
    5_6.ms, 5_8.ms, root-experr*,
    objects.stex, release_notes.stex
- add make-arity-wrapper
    cmacros.ss, cpnanopass.ss, interpret.ss, library.ss,
    primdata.ss, prims.ss, gc.c, objects.stex, release_notes.stex
    misc.ms, mats/patch*, mats/root*
- fix signature of bytevector-[u/s]16-native-set!
    primdata.ss
- fix enumerate signature 
    primdata.ss
- add generate-procedure-source-information
    cmacros.ss, compile.ss, cpnanopass.ss, inspect.ss,
    primdata.ss, prims.ss, misc.ms,
    system.stex, release_notes.tex
- added support for Visual Studio 2017.15.5
    wininstall/locate-vcredist.bat
- fixed substring-fill! and vector-fill! to return void, reflecting the
  documented return value of unspecified value.  Also changes substring-fill!
  to use define-who instead of repeating 'substring-fill! in all the error
  messages.
    5_4.ss, 5_6.ss
- keep call-live in tree form, which allows more efficient computation
  of live-pointer masks when many live variables span many calls
    cpnanopass.ss, inspect.ss, np-languages.ss, primdata.ss,
     tree.ss (added), types.ss,
    x86_64.ss, cmacros.ss, gc.c, s/Mf-base
- fix mat of substring-fill!
  after the recent change, the result of substring-fill! is void
    5_5.ms
- fix a few signatures
    primdata.ss
- fix comment about Sscheme_program
    main.c
- fix even? and odd? to error on exceptional flonums
    5_3.ss, 5_3.ms, fl.ms, root-experr*, patch*
- fix bug in date->time-utc caused by incorrect use of difftime in Windows
    stats.c, date.ms, release_notes.stex
- add current-generate-id and expand-omit-library-invocations, which can be
  useful for avoiding library recompilation and redundant invocation checks
    syntax.ss, record.ss, primdata.ss, misc.ms, system.stex
- Check that first argument of map is a procedure in cp02 expansion
  to raise the same error that the non expanded version
    cp0.ss
- avoid building the result list in a map that is called for effect
    cp0.ss
- added tests to ensure the optimize-level version 2 of map and for-each raise
  a non-procedure exception when the first argument is not a procedure, even
  when the rest of the program is compiled at optimize level 3.
    4.ms, root-experr-compile-0-f-f-f, patch-compile-0-t-f-f,
    patch-compile-0-f-t-f, patch-interpret-0-f-t-f, patch-interpret-0-f-f-f,
    patch-interpret-3-f-t-f, patch-interpret-3-f-f-f
- fix bounds checking with an immediate index on immutable vectors,
  fxvectors, strings, and bytevectors
    cpnanopass.ss, 5_5.ms, 5_6.ms, bytevector.ms
- add load-compiled-from-port and Sregister_boot_file_fd for loading modes
  based on open files instead of paths
    7.ss, primdata.ss, mkheader.ss, scheme.c
    7.ms, foreign.stex, system.stex
- add collect-rendezvous
    prim.c, 7.ss, primdata.ss, 7.ms, smgmt.stex
=======
- add a __thread convention for foreign procedures and callables
  to automate thread [de]activation
    syntax.ss, ftype.ss, x86.ss, x86_64.ss, ppc32.ss,
    cmacros.ss, base-lang.ss, np-languages.ss, cprep.ss
    thread.c, prim.c, externs.h, foreign.stex, release_notes.stex,
    mats/Mf-t*, foreign.ms, foreign4.c
>>>>>>> 1e95b761
<|MERGE_RESOLUTION|>--- conflicted
+++ resolved
@@ -763,7 +763,6 @@
     schlib.c, prim.c, externs.h
     mats/foreign4.c, mats/foreign.ms mats/Mf-*
     foreign.stex, release_notes.stex
-<<<<<<< HEAD
 - added box-cas! and vector-cas!
     prims.ss, cpnanopass.ss, np-languages.ss,
     cmacros.ss, library.ss, primdata.ss
@@ -828,11 +827,9 @@
     7.ms, foreign.stex, system.stex
 - add collect-rendezvous
     prim.c, 7.ss, primdata.ss, 7.ms, smgmt.stex
-=======
 - add a __thread convention for foreign procedures and callables
   to automate thread [de]activation
     syntax.ss, ftype.ss, x86.ss, x86_64.ss, ppc32.ss,
     cmacros.ss, base-lang.ss, np-languages.ss, cprep.ss
     thread.c, prim.c, externs.h, foreign.stex, release_notes.stex,
-    mats/Mf-t*, foreign.ms, foreign4.c
->>>>>>> 1e95b761
+    mats/Mf-t*, foreign.ms, foreign4.c