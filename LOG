9.4 changes:
- updated version to 9.4
    bintar README NOTICE makefiles/Mf-install.in scheme.1.in
    c/Makefile.i3nt c/Makefile.a6nt c/Makefile.ti3nt c/Makefile.ta6nt
    mats/bldnt.bat workarea c/scheme.rc s/7.ss s/cmacros.ss
    release_notes/release_notes.stex csug/csug.stex
- added missing include
    killme.c
- added new mat verifying that primitives raise exceptions for invalid
  arguments based on primdata.ss signatures.  fixed some of those
  signatures, which weren't otherwise used except for arity checking.
  fixed some issues turned up by the test with who reports errors
  and how.
    primdata.ss, 5_1.ss, 7.ss, compile.ss, cpnanopass.ss, fasl.ss,
    interpret.ss, io.ss, record.ss, syntax.ss,
    primvars.ms, 5_1.ms, 7.ms, 8.ms, record.ms, mats/Mf-base,
    root-experr*, patch*
- string comparisons (string=?, string-ci<?, etc.) now get out fast
  when handed eq arguments.
    5_4.ss
- changed representation of most-negative iptr, I32, and I64 to make
  Visual C compiler happy.  updated windows make files, which had
  fallen out of date.  added missing hsrc= files sort.h and thread.h
  so they show up in the Windows workarea c directory.
    cmacros.ss,
    fasl.c, number.c, c/Mf-base, c/Makefile.{t,}{i3,a6}nt
- The scheme.h definition of Sfixnum(x) now uses multiply rather than
  left shift to avoid counting on the behavior of << on negative numbers,
  which is undefined in C.
    mkheader.ss
- Fixed a couple of casts, one harmless and the other causing
  Sinteger64_value to return 0 for the most-negative I64 on 32-bit
  builds.
    number.c
- The configure-generated Makefile distclean target no longer removes
  zlib and nanopass, since they are logically part of the git clone.
  It does run make distclean in zlib.
    makefiles/Makefile.in
- converted s_test_schlib shifts of -1 to equivalent shifts of 1 to
  avoid undefined left-shift behavior on negative numbers.
    prim5.c
- added if(---) {} wrapper around call to WRITE in display macro to
  silence unused return-value warnings.
    prim5.c
- liberalized get-mode check for ../mats.  it's not our business whether
  people make their directories group and/or other writeable.
    6.ms
- make test now prints the actual relative path to summary in the
  "check summary" message, whether invoked from the top-level directory
  or from the workarea.
    Makefile.in, Makefile-workarea.in
- configure now just uses cat to copy Makefile-workarea.in to $w/workarea,
  since the file is presently the same regardless of the configuration.
    configure
- fixed time-utc->date test in mat time&date-printing to work regardless of
  what locale (and time zone) the host machine has set.
    date.ms
- fixed date->time-utc to honor the zone-offset field when converting a date
  object to a time-utc object.
    stats.c,
    date.ms
- fixed incorrect handling of library-extension when searching wpo files
    compile.ss,
    7.ms
- modified floatify_normalize to properly round denormalized results.
  obviated scale_float in the process.
    number.c,
    ieee.ms
- fixed 0eNNNN for large NNNN to produce 0.0 rather than infinity
    strnum.ss,
    5_3.ms
- the reader now raises an exception with condition type implementation
  restriction (among the other usual lexical condition types), and
  string->number now raises #f, for #e<m>@<a>, where <m> and <a> are
  nonzero integers, since Chez Scheme can't represent polar numbers other
  than 0@<n> and <n>@0 exactly.  <m>@<a> still produces an inexact result,
  i.e., we're still extending the set of inexact numeric constants beyond
  what R6RS dictates.  doing this required a rework of $str->num, which
  turned into a fairly extensive rewrite that fixed up a few other minor
  issues (like r6rs:string->number improperly allowing 1/2e10) and
  eliminated the need for consumers to call $str->num twice in cases
  where it can actually produce a number.  added some related new tests,
  including several found missing by profiling.  added a couple of
  checks to number->string the absence of which was causing argument
  errors to be reported by other routines.
    strnum.ss, exceptions.ss, read.ss
    5_3.ms, 6.ms, root-experr*, patch*
- added pdtml flag, which if set to t causes profile-dump-html to be
  called at the end of a mat run.
    mats/Mf-base
- compile-whole-program and compile-whole-library now copy the hash-bang
  line from the wpo file (if it has one) to the object file.
    compile.ss,
    7.ms
- stex is now a submodule.  csug/Makefile and release_notes/Makefile
  set and use the required Scheme and STEXLIB variables accordingly.
  they default the machine type to a6le, but this can be overridden
  and is by the generated top-level Makefile.  the generated top-level
  Makefile now has a new docs target that runs make in both csug and
  release_notes, and an updated distclean target that cleans the same.
  the annoying csug Makefile .fig.pdf rule redefinition is now gone.
  copyright.stex and csug.stex now list May 2016 as the revision month
  and date; this will have to be updated for future releases.
    configure, makefiles/Makefile.in,
    csug/Makefile, copyright.stex, csug.stex,
    release_notes/Makefile
- added custom install options.  workarea creates an empty config.h,
  and configure creates a config.h that sets the default scheme heap
  path and scheme-script name based on the actual configuration.
    configure, newrelease, workarea, checkin,
    c/Mf-base, scheme.c, main.c,
    Mf-install.in
- renamed the installed example directory from lib to examples.
    Mf-install.in,
    scheme.1.in
- added force option to gzip during man page install to prevent gzip from
  asking for permission to overwrite existing man page files.
    Mf-install.in
- removed ~/lib/csv%v/%m from the default scheme heap path on unix-like
  systems.  documented inclusion of %x\..\..\boot\%m in the Windows
  default scheme heap path.
    main.c,
    use.stex
- added new configuration options: --installbin, --installlib,
  --installschemename, --installpetitename, and --installscriptname.
    configure
- updated the example library link to the nanopass framework.
    CONTRIBUTING.md
- now cleaning up petite.1 and scheme.1 left behind by make install
    Makefile-workarea.in, checkin
- now removing workarea after cleaning csug and release_notes so
  Mf-stex (included from csug/Makefile and release_notes/Makefile)
  doesn't complain trying to determine the machine type.
    Makefile.in
- added installsh support for --ifdiff so the csug make file can use it
  for the install target.
    installsh,
    csug/Makefile
- added instructions for building (cross-compiling) a boot file for
  a supported machine type for which a boot file is not built by default.
    BUILDING
- corrected CHEZSCHEMELIBS and CHEZSCHEMEEXTS index entries to be
  CHEZSCHEMELIBDIRS and CHEZSCHEMELIBEXTS.
    use.stex
- updated to curl stex version 1.2.1
    configure
- updated the fix to S_mktime to work on windows.  the struct tm
  structure on windows does not have the tm_gmtoff field used in the
  mac and linux version of the code.
    stats.c
- updated the Windows makefiles for building and testing to remove links for
  files that no longer exist, which was getting in the way of creating links
  for files that do exist.  Also updated the build batch file for Windows to
  compile the nanopass framework separately before building the rest of the
  scheme compiler and libraries.
    s/Mf-{a6,i3,ta6,ti3}nt, s/bldnt.bat,
    mats/Mf-{a6,i3,ta6,ti3}nt
- updated the read me to include a link to the Chez Scheme project page.
    README.md
- fixed embarrassing typo in read me.
    README.md
- profiler's html output refresh: mark the files as HTML5 rather
  than HTML4; use target attributes rather than onclick events to
  open links in specific windows; add a missing table row element;
  replace the deprecated name attribute with an id attribute (and
  replace the anchors with spans); and replace the deprecated valign
  attribute with a style attribute.
    pdhtml.ss

9.4.1 changes:
- updated version to 9.4.1
    bintar BUILDING NOTICE makefiles/Mf-install.in scheme.1.in
    c/Makefile.i3nt c/Makefile.a6nt c/Makefile.ti3nt c/Makefile.ta6nt
    mats/bldnt.bat workarea c/scheme.rc s/7.ss s/cmacros.ss
    release_notes/release_notes.stex csug/csug.stex
- updated newrelease to produce the correct log-entry format and
  fixed the existing 9.4.1 log entry
    newrelease, LOG
- replaced a couple of tabs
    number.c
- updated the descriptions of statistics and related functions to
  reflect the Version 9.3.1 change from sstats structures to sstats
  records, with sstats times represented as time objects and sstats
  bytes and counts represented as exact integers; also updated the
  sstats-difference description to reflect that it no longer coerces
  negative differences to zero.  added a corresponding release note.
    system.stex,
    release_notes.stex
- added a cast to eliminate a warning
    c/number.c
- fixed bug in Windows version of directory-separator-predicate when
  path-* procedures are passed a path that is not a string.
    s/6.ss
- fixed bug in cp0 on Windows with $foreign-wchar?.
    s/cp0.ss
- Cygwin is now used on Windows, updated mats, eliminated unused killme
    BUILDING c/*nt c/Mf-base c/scheme.exe.manifest configure
    examples/Makefile mats/6.ms mats/Mf-* mats/foreign.ms mats/ftype.ms
    mats/patch-* mats/windows.ms s/Mf-*nt s/Mf-base workarea
    release_notes.stex
- fixed spelling of non-existent
    s/syntax.ss
- now forcing zlib configuration before compiling files that depend on
  the zlib header files, since zlib's configure script can modify the
  header files.  removed ZlibInclude variable, which no longer serves
  a purpose.
    c/Mf-*, c/Makefile.*nt
- removed unnecessary datestamp.c target
    c/Mf.*nt
- fixed unnessesary blocking in expeditor on Windows. 
    c/expeditor.c
- eliminated a couple of thread-safety issues and limitations on the
  sizes of pathnames produced by expansion of tilde (home-directory)
  prefixes by replacing S_pathname, S_pathname_impl, and S_homedir
  with S_malloc_pathname, which always mallocs space for the result.
  one thread-safety issue involved the use of static strings for expanded
  pathnames and affected various file-system operations.  the other
  affected the file open routines and involved use of the incoming
  pathname while deactivated.  the incoming pathname is sometimes if not
  always a pointer into a Scheme bytevector, which can be overwritten if a
  collection occurs while the thread is deactivated.  the size limitation
  corresponded to the use of the static strings, which were limited to
  PATH_MAX bytes.  (PATH_MAX typically isn't actually the maximum path
  length in contemporary operating systems.)  eliminated similar issues
  for wide pathnames under Windows by adding S_malloc_wide_pathname.
  consumers of the old routines have been modified to use the new
  routines and to free the result strings.  the various file operations
  now consistently treat a pathname with an unresolvable home directory
  as a pathname that happens to start with a tilde.  eliminated unused
  foreign-symbol binding of "(cs)pathname" to S_pathname.
    io.c, externs.h, new_io.c, prim5.c, scheme.c, prim.c
- various places where a call to close or gzclose was retried when
  the close operation was interrupted no longer do so, since this can
  cause problems when another thread has reallocated the same file
  descriptor.
    new_io.c
- now using vcvarsall type x86_amd64 rather than amd64 when the
  former appears to supported and the latter does not, as is the
  case with VS Express 2015.
    c/Mf-a6nt, c/Mf-ta6nt
- commented out one of the thread mats that consistently causes
  indefinite delays under Windows and OpenBSD due to starvation.
    thread.ms
- increased wait time for a couple of subprocess responses
    6.ms
- added call to collector to close files opened during iconv mats
  specifically for when mats are run under Windows with no iconv dll.
    io.ms
- fixed typo: VC/bin/vcvars64.bat => VC/bin/amd64/vcvars64.bat
    c/Mf-a6nt, c/Mf-ta6nt
- scheme_mutex_t now uses volatile keyword for owner and count fields
  because these fields can be accessed from multiple threads
  concurrently. Updated $yield and $thread-check in mats/thread.ms to
  be more tolerant of timing variability.
    c/types.h, mats/thread.ms, release_notes.stex
- fixed three instances of unchecked mallocs reported by laqrix in
  github issue #77.
    io.c, schlib.c, thread.c
- continue the profiler's html output refresh: refine the styling
  (and palette) and update CSUG to match. update the CSUG screenshots
  to reflect the refined look.
    s/pdhtml.ss
    csug/system.stex 
    csug/canned/profilehtml-orig.png
    csug/canned/profilehtml.png
    csug/canned/fatfibhtml-orig.png
    csug/canned/fatfibhtml.png
- add unicode support to the expression editor.  entry and display now work
  except that combining characters are not treated correctly for
  line-wrapping.  this addresses github issue #32 and part of issue #81.
    c/expeditor.c, s/expeditor.ss
- moved s_ee_write_char function within the WIN32 check to allow the unicode
  change to compile on windows.  unicode is not yet supported in the windows
  version of the repl.
    c/expeditor.c
- reworked the S_create_thread_object to print an error and exit when
  allocating the thread context fails from Sactivate_thread.  before
  this change, the error was raised on the main thread, which resulted
  in strange behavior at best.  also added who argument to
  S_create_thread_object to allow it to report either Sactivate_thread
  or fork-thread led to the error.
    externs.h, schsig.c, scheme.c, thread.c
- fixed a bug in cpvalid resulting in it leaving behind a cpvalid-defer
  form for later passes to choke on.  also fixed cp0 to print the correct
  name for cpvalid when it does this.
    cpvalid.ss, cp0.ss,
    misc.ms
- updated the prototype for s_ee_write_char to match the definition
    expeditor.c
- fixed a side-effect preservation bug with non-trivial test-context
  not-like patterns.
    cp0.ss,
    cp0.ms, 4.ms
- instead of default-exception handler, new-cafe establishes a handler
  that calls the current value of base-exception-handler so the handler
  can be overridden, as we do in our own make files.
    cafe.ss,
    7.ms
- fixed a bug in case and exclusive-cond syntax-error calls causing an
  exception in syntax-error instead of the intended error message.
    syntax.ss
- added tests for the case and exclusive-cond syntax-error calls
    4.ms, root-experr-compile-0-f-f-f
- added print-extended-identifiers parameter.  when #t, symbols like
  1+ and +++ print without escapes.
    priminfo.ss, print.ss,
    6.ms
- added descriptions of print-extended-identifiers to the user's guide
  and release notes.  updated the release notes to account for a couple
  of other log entries.
    release_notes.stex,
    intro.stex, io.stex
- updated the sockets example to work with the current version of Chez.
  Change the foreign procedure definitions to use the more portable int
  rather than integer-32.  Switch to a custom port
  [make-custom-binary-input/output-port] rather than a generic port
  [make-input/output-port], which resulted in deleting quite a bit of
  code.  Fix various compiler warnings in the C code, and along the way,
  fix a signedness bug in c_write that could have resulted in not writing
  the full buffer (but reporting that it did) in the case of errors from
  write.
    examples/csocket.c, examples/socket.ss
- use high-precision clock time on Windows 8 and up
    c/stats.c
- fixed profiling code that keyed profiling locations off of only the
  bfp to instead key off of both the bfp and efp.
    pdhtml.ss
- added Windows installer using the WiX Toolset
    BUILDING, install/* (new)
- fix typo in ordinal format for 12
    format.ss,
    format.ms
- renamed install directory to wininstall to avoid conflict with
  top-level Makefile
    BUILDING, install/* (removed), wininstall/* (new)
- updated zlib to version 1.2.11
    configure
- added procedure-arity-mask to report the allowed argument counts of
  a compiled function.  On a procedure from interpret or from one of
  the trace procedures or syntactic forms, procedure-arity-mask
  may report counts that are not actually allowed by the source
  procedure.
    cmacros.ss, compile.ss, cpnanopass.ss, mkheader.ss, primdata.ss,
    prims.ss, strip.ss,
    fasl.c, gc.c, globals.h, prim.c, prim5.c, scheme.c, schsig.c,
    misc.ms, root-experr*,
    objects.stex
- for non-win32 systems, now setting al register to a count of the
  floating-point register arguments as required for varargs functions
  by the System V ABI.
    x86_64.ss,
    foreign.ms
- added a missing quote mark in new printf mat Windows case
    foreign.ms
- added travis-ci automation script and a 'partialx' testing target to
  allow us to perform more than a single run of testing without running
  afoul of travis-ci's 50-minute build timeout.  'partialx' tests six
  of the twelve configurations tested by 'allx'.
     .travis.yml (new),
     mats/Mf-base
- paired the 'partialx' down to just four test configurations, with one
  interpreter run, to try to get the threaded builds into line with
  travis-ci's timeout.
     mats/Mf-base
- eliminated some direct assumptions that a vector's type/length field
  is a fixnum and added meta-asserts to verify that it is in a couple of
  others, to facilitate future changes to vector typing.  vectors are
  now treated essentially like fxvectors, strings, and bytevectors.
    cmacros.ss, cpnanopass.ss, prims.ss, mkheader.ss,
    alloc.c, gc.c, scheme.c
- fixed a few comments to refer to scheme.c rather than main.c
    externs.h, globals.h, thread.c
- for 64-bit Windows systems, now copying foreign-procedure
  double-precision floating-point register arguments to integer
  registers as required for varargs functions. Windows does not
  support single-precision floating-point arguments as varargs.
    foreign.ms, np-languages.ss, x86_64.ss
- added an optional timeout argument to condition-wait
    externs.h, stats.c, thread.c, thread.h, csug/threads.stex,
    primvars.ms, thread.ms, release_notes.stex,
    date.ss, primdata.ss, prims.ss
- added immutable strings, vectors, fxvector, bytevectors, and boxes
    5_4.ss, 5_6.ss, bytevector.ss, cmacros.ss, cpnanopass.ss,
    fasl.ss, library.ss, mkheader.ss, primdata.ss, prims.ss,
    externs.h, types.h, alloc.c, fasl.c, gc.c, scheme.c,
    5_5.ms, 5_6.ms, bytevector.ms, misc.ms, root-experr*
    objects.stex
- various tweaks to the immutable object support; also taught cp0
  to simplify ($fxu< (most-positive-fixnum) e) => (fx< e 0) so we
  don't have any incentive in special casing length checks where
  the maximum length happens to be (most-positive-fixnum).
    5_4.ss, 5_6.ss, bytevector.ss, cmacros.ss, cp0.ss, cpnanopass.ss,
    mkheader.ss, primdata.ss, prims.ss,
    fasl.c, gc.c, types.h
    root-experr*, patch*
- generated bytevector=? procedure now gets out quickly on eq
  arguments.  cp0 optimizes away a number of additional equality
  operations at optimize-level 3 (including bytevector=?) when
  applied to the same variable references, as it already did for
  eq?, eqv?, and equal?, at all optimize levels.
    cpnanopass.ss, cp0.ss, primdata.ss,
    cp0.ms
- updated bullyx patches
    patch*
- updated release notes and tweaked user's guide.
    release-notes.stex, objects.stex
- fixed typo: fxvector-immutable-flag used in place of
  bytevector-immutable-flag in computation of type-immutable-bytevector
    cmacros.ss
- reallocated typed-object types, using previously unused tag #b010
  for strings and giving bytevectors both #b001 and #b101 (the
  latter for immutable bytevectors) so that the maximum bytevector
  length on 32-bit machines is once again the most-positive fixnum.
  treating bytevectors rather than strings or fxvectors (or even
  vectors) special in this regard is appropriate since the maximum
  number of bytes in a bytevector is maximum-length x 1 rather than
  maximum-length x 4 for strings, fxvectors, and vectors on 32-bit
  machines.  with this change on 32-bit machines, a vector can
  occupy up to 1/2 of virtual memory, strings and fxvectors 1/4,
  and bytevectors 1/8.
    cmacros.ss
- added record-type-equal-procedure, record-type-hash-procedure,
  record-equal-procedure, and record-hash-procedure to enable
  per-type customization of the behavior of equal? and equal-hash
  for a record value
     5_1.ss, newhash.ss, primdata.ss,
     record.ms, root-experr*,
     objects.stex
- adding dropped changes
    record.ss,
    root-experr*
- added entry for record-type-equal-procedure and friends
    release_notes.stex
- changed copyright year to 2017
    7.ss, scheme.1.in, comments of many files
- expanded the CSUG description of the handling of command-line
  arguments not recognized as standard options and added a description
  of the same to the COMMAND-LINE OPTIONS section of the man page.
  did a bit of minor cleanup elsewhere in the man page.
    use.stex, scheme.1.in
- destroy_thread now processes guardian entries
    thread.c, 4.ms, release_notes.stex
- mutexes and conditions are now freed when no longer used via
  $close-resurrected-mutexes&conditions, $keep-live primitive added
    externs.h, prim5.c, thread.c, 4.ms, thread.ms, release_notes.stex,
    7.ss, cpnanopass.ss, np-languages.ss, primdata.ss, prims.ss
- fix reduction for map and for-each with optimization level 3
  to drop the expression, check that procedure has the correct
  arity and is discardable or unsafe.
  Also add a simplification for for-each with empty lists
  with optimization level 2.
    cp0.ss, 4.ms, primdata.ss
- fix invalid memory reference when enum-set-indexer procedure is not
  passed a symbol
    enum.ss, enum.ms, root-experr*, release_notes.stex
- fix overflow detection for fxsll, fxarithmetic-shift-left, and
  fxarithmetic-shift
    library.ss, fx.ms, release_notes.stex
- added ephemeron pairs and changed weak hashtables to use
  ephemeron pairs for key--value mapping to avoid the key-in-value
  problem
    prims.ss, primdata.ss, newhash.ss, fasl.ss, mkheader.ss
    cmacro.ss, prim5.c, fasl.c, gc.c, gcwrapper.c, types.h,
    4.ms, hash.ms, objects.stex, smgmt.stex, csug.bib
- check_dirty_ephemeron now puts ephemerons whose keys haven't yet
  been seen on the pending list rather than the trigger lists.
    gc.c
- removed scan of space_ephemeron from check_heap because check_heap
  as written can't handle the two link fields properly.
    gcwrapper.c
- in the ephemerons mat that checks interaction between mutation and
  collection, added generation arguments to the first two collect
  calls so they always collect into the intended generation.
    4.ms
- updated allx and bullyx patches
    patch*
- fix strip-fasl-file for immutable strings and vectors,
  fix an $oops call, and fix a vector-index increment in hashing
    strip.ss, 7.ss, newhash.ss, misc.ms
- fix signature of fxbit-set?
    primdata.ss
- more optimizations for map and for-each with explicit list
  extend the reductions for map and for-each when the arguments are
  explicit lists like (list 1 2 3 ...) or '(1 2 3 ...). 
    cp0.ss,
    4.ms
- reverted to the preceding version of cp0 due to failure to preserve
  the expected evaluation order in one of the mats; removed the
  corresponding equivalent-expansion tests.
    cp0.ss,
    4.ms
- restored the map and for-each optimizations with a fix for the
  evaluation-order bug.
    cp0.ss,
    4.ms
- added date-dst? to access the previously-hidden DST information in
  date records, and added date-zone-name to provide a time zone name.
    date.ss, primdata.ss,
    stats.c,
    date.ms, root-experr*, patch-compile*,
    system.stex
- fixed a bug in flonum-extractor, which on 64-bit machines was using an
  8-byte read instead of a 4-byte read to pick up the 4 highest-order
  bytes of a little-endian flonum, potentially reading past the end of
  mapped memory for flonums produced by taking the imaginary part of an
  inexact complexnum (which, unlike other flonums, are not aligned on
  16-byte boundaries).  The 8-byte load would also have failed to produce
  correct results on 64-bit big-endian machines (of which we presently
  have none) because the offsets passed to flonum-extractor assume the
  bits are in the lowest-order 4 bytes of the extracted field.
    cp0.ss,
    misc.ms,
    release_notes.stex
- support Windows build on Bash/WSL
    BUILDING, configure, workarea, c/vs.bat (new), mats/vs.bat (new),
    c/Mf-*nt, mats/Mf-*, s/Mf-base
- fix c/version.h for FreeBDS (machine types i3fb, ti3fb, a6fb, ta6fb)
- fix reference to libc.so to be libc.so.7 for FreeBSD (machine types
  i3fb, ti3fb, a6fb, ta6fb)
    foreign.ms
- added CC option to configure for selecting the compiler
    configure,
    c/Mf-*
- Suppress warnings from implicit fallthrough in case labels.
    Mf-{a6,arm32,i3,ppc,ta6,ti3,tpp32}le
- added bytevector-compress and bytevector-uncompress
    bytevector.ss, primdata.ss, new-io.c, prim5.c, externs.h,
    objects.stex, release_notes.stex,
    bytevector.ms, root-experr*
- fixed typo in S_abnormal_exit
    schsig.c
- don't remove the pariah form in the cp0 pass
    cp0.ss,
    misc.ms
- revert use of ephemerons in weak hashtables, add ephemeron
  hashtables
    newhash.ss, hashtable-types.ss, library.ss, primdata.ss,
    fasl.ss, fasl.c, gc.c, globals.h,
    hash.ms, objects.stex, release_notes.stex
- fixed pariah mat
    misc.ms
- minor wordsmithing and fix for an overfull hbox
    objects.stex, system.stex
- fix (define-values () ....) to expand to a definition
    syntax.ss, 3.ms
- added optional line and column components to a source object, a
  locate-source-object-source function that uses the new components,
  a current-locate-source-object-source parameter to control looking up
  line and column information, a current-make-source-object parameter to
  control loation recording, an optional use-cache argument to
  locate-source, and a 'source-object message for code and continuation
  inspectors
    read.ss, syntax.ss, 7.ss, compile.ss, cpnanopass.ss, exceptions.ss,
    inspect.ss, primdata.ss, prims.ss, print.ss, cmacros.ss, types.ss,
    mat.ss, 8.ms, root-experr*,
    syntax.stex, debug.stex, system.stex, release_notes.stex
- fixed broken mats on Windows caused by Bash/WSL changes
    7.ms, ftype.ms
- added "ez-grammar" example program
    examples/ez-grammar.ss, examples/ez-grammar-test.ss,
    examples/Makefile, examples.ms
- updated ez-grammar-test to write temp files to current directory and delete them when finished
    examples/ez-grammar-test.ss
- added support for Microsoft Visual Studio 2017 on Windows
    BUILDING, c/Mf-a6nt, c/Mf-ta6nt, c/vs.bat,
    mats/Mf-a6nt, mats/Mf-ta6nt, mats/ftype.ms
- added support for building Windows installs with Bash/WSL
    wininstall/Makefile, candle.bat, light.bat
- added support for building with Visual Studio 2017's BuildTools
    c/vs.bat
- check for git before using to get submodules
    configure
- fixed windows installer failure when vcredist is not preinstalled by
  using the vcredist merge module, split the 32 and 64 bit MSIs and
  added a wix bundle to combine the MSIs into a single exe installer,
  added a batch script for locating Visual Studio's vcredist merge
  modules, updated installer paths and names.
    wininstall/*
- fixed np-normalize-context pass to process trivs list in mvset forms
  in tail and predicate context and added regression tests.  Thanks to
  @marcomaggi for reporting the bug and @yjqww6 for providing a
  simplified test and finding the initial solution.
    cpnanopass.ss,
    3.ms
- removed a useless check in foreign-alloc
    record.ss
- fix cp0 reduction of fx[+-*]/carry and their signatures
    cp0.ss
    primdata.ss
    fx.ms
- renamed s_gettime => S_gettime to remain consistent with the
  convention that the only undocumented externs are prefixed with
  S_.
    externs.h, stats.c, thread.c
- added version number to scheme.1.in trailer; updated date.
    scheme.1.in, newrelease
- removed version update of no-longer-existing bldnt.bat.  "fixed"
  sed patterns to replace \? with * for the benefit of the deficient
  mac sed.
    newrelease

9.5 changes:
- updated version to 9.5
    bintar BUILDING NOTICE makefiles/Mf-install.in scheme.1.in
    c/Makefile.i3nt c/Makefile.a6nt c/Makefile.ti3nt c/Makefile.ta6nt
    workarea c/scheme.rc s/7.ss s/cmacros.ss
    release_notes/release_notes.stex csug/csug.stex
- updated release notes and fixed user's guide overfull hbox.
    release-notes.stex, syntax.stex
- updated install target to do something more sensible
    release_notes/Makefile

9.5.1 changes:
- updated version to 9.5.1
    bintar BUILDING NOTICE makefiles/Mf-install.in scheme.1.in
    c/Makefile.i3nt c/Makefile.a6nt c/Makefile.ti3nt c/Makefile.ta6nt
    workarea c/scheme.rc s/7.ss s/cmacros.ss
    release_notes/release_notes.stex csug/csug.stex csug/use.stex
    examples/ez-grammar-test.ss examples/socket.ss
    wininstall/Makefile wininstall/*nt.wxs
- Added setting of CHEZSCHEMELIBDIRS to s and mats make files so that
  an existing setting will not interfere with the build process, and
  added a note to BUILDING that CHEZSCHEMELIBDIRS should be unset in
  Version 9.5 and before.
    s/Mf-base, mats/Mf-base, BUILDING
- the $case macro used by r6rs:case and case now unconditionally trims
  redundant keys and expands into exclusive-cond rather than cond.
  it catches references to => before expanding into exclusive-cond
  to avoid supporting => as an undocumented and useless extension
  of the case syntax.  the r6rs:case and case macros now require
  multiple clauses rather than leaving the enforcement to exclusive-cond,
  and the exclusive-cond macro now requires multiple clauses rather
  than leaving the enforcement to cond.
    syntax.ss,
    4.ms, root-experr*, patch*
- ifdef'd out include of xlocale.h for glibc, since the glibc
  locale.h includes xlocale.h or, in glibc 2.26, its replacement.
    expeditor.c
- Updated CSUG to replace \INSERTREVISIONMONTHSPACEYEAR with the current
  month and year at the time of generation.
    csug.stex, copyright.stex
- Updated configuration to set machine types in the CSUG and release notes 
  make files, and updated distclean target to remove these files.
    configure, makefiles/Makefile-csug.in (renamed from csug/Makefile),
    makefiles/Makefile-release_notes.in
      (renamed from release_notes/Makefile),
    makefiles/Makefile
- added pass-time tracking for pre-cpnanopass passes to compile.
    compile.ss
- added inline handler for fxdiv-and-mod
    cp0.ss, primdata.ss
- changed order in which return-point operations are done (adjust
  sfp first, then store return values, then restore local saves) to
  avoid storing return values to homes beyond the end of the stack
  in cases where adjusting sfp might result in a call to dooverflood.
    cpnanopass.ss, np-languages.ss
- removed unused {make-,}asm-return-registers bindings
    cpnanopass.ss
- corrected the max-fv value field of the lambda produced by the
  hand-coded bytevector=? handler.
    cpnanopass.ss
- reduced live-pointer and inspector free-variable mask computation
  overhead
    cpnanopass.ss
- moved regvec cset copies to driver so they aren't copied each
  time a uvar is assigned to a register.  removed checks for
  missing register csets, since registers always have csets.
    cpnanopass.ss
- added closure-rep else clause in record-inspector-information!.
    cpnanopass.ss
- augmented tree representation with a constant representation
  for full trees to reduce the overhead of manipulating trees or
  subtress with all bits set.
    cpnanopass.ss
- tree-for-each now takes start and end offsets; this cuts the
  cost of traversing and applying the action when the range of
  applicable offsets is other than 0..tree-size.
    cpnanopass.ss
- introduced the notion of poison variables to reduce the cost of
  register/frame allocation for procedures with large sets of local
  variables.  When the number of local variables exceeds a given
  limit (currently hardwired to 1000), each variable with a large
  live range is considered poison.  A reasonable set of variables
  with large live ranges (the set of poison variables) is computed
  by successive approximation to avoid excessive overhead.  Poison
  variables directly conflict with all spillables, and all non-poison
  spillables indirectly conflict with all poison spillables through
  a shared poison-cset.  Thus poison variables cannot live in the
  same location as any other variable, i.e., they poison the location.
  Conflicts between frame locations and poison variables are handled
  normally, which allows poison variables to be assigned to
  move-related frame homes.  Poison variables are spilled prior to
  register allocation, so conflicts between registers and poison
  variables are not represented.  move relations between poison
  variables and frame variables are recorded as usual, but other
  move relations involving poison variables are not recorded.
    cpnanopass.ss, np-languages.ss
- changed the way a uvar's degree is decremented by remove-victim!.
  instead of checking for a conflict between each pair of victim
  and keeper and decrementing when the conflict is found, remove-victim!
  now decrements the degree of each var in each victim's conflict
  set.  while this might decrement other victims' degrees unnecessarily,
  it can be much less expensive when large numbers of variables are
  involved, since the number of conflicts between two non-poison
  variables should be small due to the selection process for
  (non-)poison variables and the fact that the unspillables introduced
  by instruction selection should also have few conflicts.  That
  is, it reduces the worst-case complexity of decrementing degrees
  from O(n^2) to O(n).
    cpnanopass.ss
- took advice in compute-degree! comment to increment the uvars in
  each registers csets rather than looping over the registers for
  each uvar asking whether the register conflicts with the uvar.
    cpnanopass.ss
- assign-new-frame! now zeros out save-weight for local saves, since
  once they are explicitly saved and restored, they are no longer
  call-live and thus have no save cost.
    cpnanopass.ss
- desensitized the let-values source-caching timing test slightly
    8.ms
- updated allx, bullyx patches
    patch*
- attempt to stabilize timing tests let-values source-caching
  test and ephemeron gc test while resensitizing the former
    8.ms, 4.ms
- various formatting and comment corrections
    workarea,
    s/Mf-base, bytevector.ss, cpnanopass.ss, date.ss,
    5_6.ms, examples.ms
- updated newrelease to handle mats/Mf-*nt
    newrelease mats/Mf-a6nt mats/Mf-i3nt mats/Mf-ta6nt mats/Mf-ti3nt
- fixed gather-filedata's sort of profile entries.  for any two
  entries x and y in the list produced by the sort call, if x's
  bfp = y's bfp, x should come before y if x's efp < y's efp.
  The idea is that enclosing entries should always come later
  in the list.  this affects only languages where two expressions
  can start at the same character position.
    pdhtml.ss
- expanded capability of ez-grammar with support for simpl
  parsing of binary operators w/precedence and associativity
  and automatically generated markdown grammar descriptions.
  ez-grammar-test.ss now also doubles as a test of pdhtml for
  algebraic languages.
    mats/examples.ms,
    examples/ez-grammar.ss, examples/ez-grammar-test.ss,
    examples/Makefile
- maybe-compile-{file,program,library} and automatic import
  compilation now treat a malformed object file as if it were
  not present and needs to be regenerated.  A malformed object
  file (particularly a truncated one) might occur if the compiling
  processes is killed or aborts before it has a chance to delete
  a partial object file.
    syntax.ss,
    7.ms
- fix signature of bytevector-[u/s]16-native-set!
    primdata.ss
- fix enumerate signature 
    primdata.ss
- added support for Visual Studio 2017.15.5
    wininstall/locate-vcredist.bat
- fixed substring-fill! and vector-fill! to return void, reflecting the
  documented return value of unspecified value.  Also changes substring-fill!
  to use define-who instead of repeating 'substring-fill! in all the error
  messages.
    5_4.ss, 5_6.ss
<<<<<<< HEAD
- fix mat of substring-fill!
  after the recent change, the result of substring-fill! is void
    5_5.ms
- fix a few signatures
    primdata.ss
- fix comment about Sscheme_program
    main.c
- fix even? and odd? to error on exceptional flonums
    5_3.ss, 5_3.ms, fl.ms, root-experr*, patch*
- fix bug in date->time-utc caused by incorrect use of difftime in Windows
    stats.c, date.ms, release_notes.stex
=======
- Check that first argument of map is a procedure in cp02 expansion
  to raise the same error that the non expanded version
    cp0.ss
- avoid building the result list in a map that is called for effect
    cp0.ss
>>>>>>> eb9d65d8
<|MERGE_RESOLUTION|>--- conflicted
+++ resolved
@@ -763,7 +763,6 @@
   to use define-who instead of repeating 'substring-fill! in all the error
   messages.
     5_4.ss, 5_6.ss
-<<<<<<< HEAD
 - fix mat of substring-fill!
   after the recent change, the result of substring-fill! is void
     5_5.ms
@@ -775,10 +774,8 @@
     5_3.ss, 5_3.ms, fl.ms, root-experr*, patch*
 - fix bug in date->time-utc caused by incorrect use of difftime in Windows
     stats.c, date.ms, release_notes.stex
-=======
 - Check that first argument of map is a procedure in cp02 expansion
   to raise the same error that the non expanded version
     cp0.ss
 - avoid building the result list in a map that is called for effect
-    cp0.ss
->>>>>>> eb9d65d8
+    cp0.ss