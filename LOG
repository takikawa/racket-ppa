9.4 changes:
- updated version to 9.4
    bintar README NOTICE makefiles/Mf-install.in scheme.1.in
    c/Makefile.i3nt c/Makefile.a6nt c/Makefile.ti3nt c/Makefile.ta6nt
    mats/bldnt.bat workarea c/scheme.rc s/7.ss s/cmacros.ss
    release_notes/release_notes.stex csug/csug.stex
- added missing include
    killme.c
- added new mat verifying that primitives raise exceptions for invalid
  arguments based on primdata.ss signatures.  fixed some of those
  signatures, which weren't otherwise used except for arity checking.
  fixed some issues turned up by the test with who reports errors
  and how.
    primdata.ss, 5_1.ss, 7.ss, compile.ss, cpnanopass.ss, fasl.ss,
    interpret.ss, io.ss, record.ss, syntax.ss,
    primvars.ms, 5_1.ms, 7.ms, 8.ms, record.ms, mats/Mf-base,
    root-experr*, patch*
- string comparisons (string=?, string-ci<?, etc.) now get out fast
  when handed eq arguments.
    5_4.ss
- changed representation of most-negative iptr, I32, and I64 to make
  Visual C compiler happy.  updated windows make files, which had
  fallen out of date.  added missing hsrc= files sort.h and thread.h
  so they show up in the Windows workarea c directory.
    cmacros.ss,
    fasl.c, number.c, c/Mf-base, c/Makefile.{t,}{i3,a6}nt
- The scheme.h definition of Sfixnum(x) now uses multiply rather than
  left shift to avoid counting on the behavior of << on negative numbers,
  which is undefined in C.
    mkheader.ss
- Fixed a couple of casts, one harmless and the other causing
  Sinteger64_value to return 0 for the most-negative I64 on 32-bit
  builds.
    number.c
- The configure-generated Makefile distclean target no longer removes
  zlib and nanopass, since they are logically part of the git clone.
  It does run make distclean in zlib.
    makefiles/Makefile.in
- converted s_test_schlib shifts of -1 to equivalent shifts of 1 to
  avoid undefined left-shift behavior on negative numbers.
    prim5.c
- added if(---) {} wrapper around call to WRITE in display macro to
  silence unused return-value warnings.
    prim5.c
- liberalized get-mode check for ../mats.  it's not our business whether
  people make their directories group and/or other writeable.
    6.ms
- make test now prints the actual relative path to summary in the
  "check summary" message, whether invoked from the top-level directory
  or from the workarea.
    Makefile.in, Makefile-workarea.in
- configure now just uses cat to copy Makefile-workarea.in to $w/workarea,
  since the file is presently the same regardless of the configuration.
    configure
- fixed time-utc->date test in mat time&date-printing to work regardless of
  what locale (and time zone) the host machine has set.
    date.ms
- fixed date->time-utc to honor the zone-offset field when converting a date
  object to a time-utc object.
    stats.c,
    date.ms
- fixed incorrect handling of library-extension when searching wpo files
    compile.ss,
    7.ms
- modified floatify_normalize to properly round denormalized results.
  obviated scale_float in the process.
    number.c,
    ieee.ms
- fixed 0eNNNN for large NNNN to produce 0.0 rather than infinity
    strnum.ss,
    5_3.ms
- the reader now raises an exception with condition type implementation
  restriction (among the other usual lexical condition types), and
  string->number now raises #f, for #e<m>@<a>, where <m> and <a> are
  nonzero integers, since Chez Scheme can't represent polar numbers other
  than 0@<n> and <n>@0 exactly.  <m>@<a> still produces an inexact result,
  i.e., we're still extending the set of inexact numeric constants beyond
  what R6RS dictates.  doing this required a rework of $str->num, which
  turned into a fairly extensive rewrite that fixed up a few other minor
  issues (like r6rs:string->number improperly allowing 1/2e10) and
  eliminated the need for consumers to call $str->num twice in cases
  where it can actually produce a number.  added some related new tests,
  including several found missing by profiling.  added a couple of
  checks to number->string the absence of which was causing argument
  errors to be reported by other routines.
    strnum.ss, exceptions.ss, read.ss
    5_3.ms, 6.ms, root-experr*, patch*
- added pdtml flag, which if set to t causes profile-dump-html to be
  called at the end of a mat run.
    mats/Mf-base
- compile-whole-program and compile-whole-library now copy the hash-bang
  line from the wpo file (if it has one) to the object file.
    compile.ss,
    7.ms
- stex is now a submodule.  csug/Makefile and release_notes/Makefile
  set and use the required Scheme and STEXLIB variables accordingly.
  they default the machine type to a6le, but this can be overridden
  and is by the generated top-level Makefile.  the generated top-level
  Makefile now has a new docs target that runs make in both csug and
  release_notes, and an updated distclean target that cleans the same.
  the annoying csug Makefile .fig.pdf rule redefinition is now gone.
  copyright.stex and csug.stex now list May 2016 as the revision month
  and date; this will have to be updated for future releases.
    configure, makefiles/Makefile.in,
    csug/Makefile, copyright.stex, csug.stex,
    release_notes/Makefile
- added custom install options.  workarea creates an empty config.h,
  and configure creates a config.h that sets the default scheme heap
  path and scheme-script name based on the actual configuration.
    configure, newrelease, workarea, checkin,
    c/Mf-base, scheme.c, main.c,
    Mf-install.in
- renamed the installed example directory from lib to examples.
    Mf-install.in,
    scheme.1.in
- added force option to gzip during man page install to prevent gzip from
  asking for permission to overwrite existing man page files.
    Mf-install.in
- removed ~/lib/csv%v/%m from the default scheme heap path on unix-like
  systems.  documented inclusion of %x\..\..\boot\%m in the Windows
  default scheme heap path.
    main.c,
    use.stex
- added new configuration options: --installbin, --installlib,
  --installschemename, --installpetitename, and --installscriptname.
    configure
- updated the example library link to the nanopass framework.
    CONTRIBUTING.md
- now cleaning up petite.1 and scheme.1 left behind by make install
    Makefile-workarea.in, checkin
- now removing workarea after cleaning csug and release_notes so
  Mf-stex (included from csug/Makefile and release_notes/Makefile)
  doesn't complain trying to determine the machine type.
    Makefile.in
- added installsh support for --ifdiff so the csug make file can use it
  for the install target.
    installsh,
    csug/Makefile
- added instructions for building (cross-compiling) a boot file for
  a supported machine type for which a boot file is not built by default.
    BUILDING
- corrected CHEZSCHEMELIBS and CHEZSCHEMEEXTS index entries to be
  CHEZSCHEMELIBDIRS and CHEZSCHEMELIBEXTS.
    use.stex
- updated to curl stex version 1.2.1
    configure
- updated the fix to S_mktime to work on windows.  the struct tm
  structure on windows does not have the tm_gmtoff field used in the
  mac and linux version of the code.
    stats.c
- updated the Windows makefiles for building and testing to remove links for
  files that no longer exist, which was getting in the way of creating links
  for files that do exist.  Also updated the build batch file for Windows to
  compile the nanopass framework separately before building the rest of the
  scheme compiler and libraries.
    s/Mf-{a6,i3,ta6,ti3}nt, s/bldnt.bat,
    mats/Mf-{a6,i3,ta6,ti3}nt
- updated the read me to include a link to the Chez Scheme project page.
    README.md
- fixed embarrassing typo in read me.
    README.md
- profiler's html output refresh: mark the files as HTML5 rather
  than HTML4; use target attributes rather than onclick events to
  open links in specific windows; add a missing table row element;
  replace the deprecated name attribute with an id attribute (and
  replace the anchors with spans); and replace the deprecated valign
  attribute with a style attribute.
    pdhtml.ss

9.4.1 changes:
- updated version to 9.4.1
    bintar BUILDING NOTICE makefiles/Mf-install.in scheme.1.in
    c/Makefile.i3nt c/Makefile.a6nt c/Makefile.ti3nt c/Makefile.ta6nt
    mats/bldnt.bat workarea c/scheme.rc s/7.ss s/cmacros.ss
    release_notes/release_notes.stex csug/csug.stex
- updated newrelease to produce the correct log-entry format and
  fixed the existing 9.4.1 log entry
    newrelease, LOG
- replaced a couple of tabs
    number.c
- updated the descriptions of statistics and related functions to
  reflect the Version 9.3.1 change from sstats structures to sstats
  records, with sstats times represented as time objects and sstats
  bytes and counts represented as exact integers; also updated the
  sstats-difference description to reflect that it no longer coerces
  negative differences to zero.  added a corresponding release note.
    system.stex,
    release_notes.stex
- added a cast to eliminate a warning
    c/number.c
- fixed bug in Windows version of directory-separator-predicate when
  path-* procedures are passed a path that is not a string.
    s/6.ss
- fixed bug in cp0 on Windows with $foreign-wchar?.
    s/cp0.ss
- Cygwin is now used on Windows, updated mats, eliminated unused killme
    BUILDING c/*nt c/Mf-base c/scheme.exe.manifest configure
    examples/Makefile mats/6.ms mats/Mf-* mats/foreign.ms mats/ftype.ms
    mats/patch-* mats/windows.ms s/Mf-*nt s/Mf-base workarea
    release_notes.stex
- fixed spelling of non-existent
    s/syntax.ss
- now forcing zlib configuration before compiling files that depend on
  the zlib header files, since zlib's configure script can modify the
  header files.  removed ZlibInclude variable, which no longer serves
  a purpose.
    c/Mf-*, c/Makefile.*nt
- removed unnecessary datestamp.c target
    c/Mf.*nt
- fixed unnessesary blocking in expeditor on Windows. 
    c/expeditor.c
- eliminated a couple of thread-safety issues and limitations on the
  sizes of pathnames produced by expansion of tilde (home-directory)
  prefixes by replacing S_pathname, S_pathname_impl, and S_homedir
  with S_malloc_pathname, which always mallocs space for the result.
  one thread-safety issue involved the use of static strings for expanded
  pathnames and affected various file-system operations.  the other
  affected the file open routines and involved use of the incoming
  pathname while deactivated.  the incoming pathname is sometimes if not
  always a pointer into a Scheme bytevector, which can be overwritten if a
  collection occurs while the thread is deactivated.  the size limitation
  corresponded to the use of the static strings, which were limited to
  PATH_MAX bytes.  (PATH_MAX typically isn't actually the maximum path
  length in contemporary operating systems.)  eliminated similar issues
  for wide pathnames under Windows by adding S_malloc_wide_pathname.
  consumers of the old routines have been modified to use the new
  routines and to free the result strings.  the various file operations
  now consistently treat a pathname with an unresolvable home directory
  as a pathname that happens to start with a tilde.  eliminated unused
  foreign-symbol binding of "(cs)pathname" to S_pathname.
    io.c, externs.h, new_io.c, prim5.c, scheme.c, prim.c
- various places where a call to close or gzclose was retried when
  the close operation was interrupted no longer do so, since this can
  cause problems when another thread has reallocated the same file
  descriptor.
    new_io.c
- now using vcvarsall type x86_amd64 rather than amd64 when the
  former appears to supported and the latter does not, as is the
  case with VS Express 2015.
    c/Mf-a6nt, c/Mf-ta6nt
- commented out one of the thread mats that consistently causes
  indefinite delays under Windows and OpenBSD due to starvation.
    thread.ms
- increased wait time for a couple of subprocess responses
    6.ms
- added call to collector to close files opened during iconv mats
  specifically for when mats are run under Windows with no iconv dll.
    io.ms
- fixed typo: VC/bin/vcvars64.bat => VC/bin/amd64/vcvars64.bat
    c/Mf-a6nt, c/Mf-ta6nt
- scheme_mutex_t now uses volatile keyword for owner and count fields
  because these fields can be accessed from multiple threads
  concurrently. Updated $yield and $thread-check in mats/thread.ms to
  be more tolerant of timing variability.
    c/types.h, mats/thread.ms, release_notes.stex
- fixed three instances of unchecked mallocs reported by laqrix in
  github issue #77.
    io.c, schlib.c, thread.c
- continue the profiler's html output refresh: refine the styling
  (and palette) and update CSUG to match. update the CSUG screenshots
  to reflect the refined look.
    s/pdhtml.ss
    csug/system.stex 
    csug/canned/profilehtml-orig.png
    csug/canned/profilehtml.png
    csug/canned/fatfibhtml-orig.png
    csug/canned/fatfibhtml.png
- add unicode support to the expression editor.  entry and display now work
  except that combining characters are not treated correctly for
  line-wrapping.  this addresses github issue #32 and part of issue #81.
    c/expeditor.c, s/expeditor.ss
- moved s_ee_write_char function within the WIN32 check to allow the unicode
  change to compile on windows.  unicode is not yet supported in the windows
  version of the repl.
    c/expeditor.c
- reworked the S_create_thread_object to print an error and exit when
  allocating the thread context fails from Sactivate_thread.  before
  this change, the error was raised on the main thread, which resulted
  in strange behavior at best.  also added who argument to
  S_create_thread_object to allow it to report either Sactivate_thread
  or fork-thread led to the error.
    externs.h, schsig.c, scheme.c, thread.c
- fixed a bug in cpvalid resulting in it leaving behind a cpvalid-defer
  form for later passes to choke on.  also fixed cp0 to print the correct
  name for cpvalid when it does this.
    cpvalid.ss, cp0.ss,
    misc.ms
- updated the prototype for s_ee_write_char to match the definition
    expeditor.c
- fixed a side-effect preservation bug with non-trivial test-context
  not-like patterns.
    cp0.ss,
    cp0.ms, 4.ms
- instead of default-exception handler, new-cafe establishes a handler
  that calls the current value of base-exception-handler so the handler
  can be overridden, as we do in our own make files.
    cafe.ss,
    7.ms
- fixed a bug in case and exclusive-cond syntax-error calls causing an
  exception in syntax-error instead of the intended error message.
    syntax.ss
- added tests for the case and exclusive-cond syntax-error calls
    4.ms, root-experr-compile-0-f-f-f
- added print-extended-identifiers parameter.  when #t, symbols like
  1+ and +++ print without escapes.
    priminfo.ss, print.ss,
    6.ms
- added descriptions of print-extended-identifiers to the user's guide
  and release notes.  updated the release notes to account for a couple
  of other log entries.
    release_notes.stex,
    intro.stex, io.stex
- updated the sockets example to work with the current version of Chez.
  Change the foreign procedure definitions to use the more portable int
  rather than integer-32.  Switch to a custom port
  [make-custom-binary-input/output-port] rather than a generic port
  [make-input/output-port], which resulted in deleting quite a bit of
  code.  Fix various compiler warnings in the C code, and along the way,
  fix a signedness bug in c_write that could have resulted in not writing
  the full buffer (but reporting that it did) in the case of errors from
  write.
    examples/csocket.c, examples/socket.ss
- use high-precision clock time on Windows 8 and up
    c/stats.c
- fixed profiling code that keyed profiling locations off of only the
  bfp to instead key off of both the bfp and efp.
    pdhtml.ss
- added Windows installer using the WiX Toolset
    BUILDING, install/* (new)
- fix typo in ordinal format for 12
    format.ss,
    format.ms
- renamed install directory to wininstall to avoid conflict with
  top-level Makefile
    BUILDING, install/* (removed), wininstall/* (new)
- updated zlib to version 1.2.11
    configure
- added procedure-arity-mask to report the allowed argument counts of
  a compiled function.  On a procedure from interpret or from one of
  the trace procedures or syntactic forms, procedure-arity-mask
  may report counts that are not actually allowed by the source
  procedure.
    cmacros.ss, compile.ss, cpnanopass.ss, mkheader.ss, primdata.ss,
    prims.ss, strip.ss,
    fasl.c, gc.c, globals.h, prim.c, prim5.c, scheme.c, schsig.c,
    misc.ms, root-experr*,
    objects.stex
- for non-win32 systems, now setting al register to a count of the
  floating-point register arguments as required for varargs functions
  by the System V ABI.
<<<<<<< HEAD
    x86_64.ss,
    foreign.ms
- added a missing quote mark in new printf mat Windows case
    foreign.ms
- eliminated some direct assumptions that a vector's type/length field
  is a fixnum and added meta-asserts to verify that it is in a couple of
  others, to facilitate future changes to vector typing.  vectors are
  now treated essentially like fxvectors, strings, and bytevectors.
    cmacros.ss, cpnanopass.ss, prims.ss, mkheader.ss,
    alloc.c, gc.c, scheme.c
=======
     x86_64.ss,
     foreign.ms
- added travis-ci automation script and a 'partialx' testing target to
  allow us to perform more than a single run of testing without running
  afoul of travis-ci's 50-minute build timeout.  'partialx' tests six
  of the twelve configurations tested by 'allx'.
     .travis.yml (new),
     mats/Mf-base
- paired the 'partialx' down to just four test configurations, with one
  interpreter run, to try to get the threaded builds into line with
  travis-ci's timeout.
     mats/Mf-base
>>>>>>> 33987d34
<|MERGE_RESOLUTION|>--- conflicted
+++ resolved
@@ -348,20 +348,10 @@
 - for non-win32 systems, now setting al register to a count of the
   floating-point register arguments as required for varargs functions
   by the System V ABI.
-<<<<<<< HEAD
     x86_64.ss,
     foreign.ms
 - added a missing quote mark in new printf mat Windows case
     foreign.ms
-- eliminated some direct assumptions that a vector's type/length field
-  is a fixnum and added meta-asserts to verify that it is in a couple of
-  others, to facilitate future changes to vector typing.  vectors are
-  now treated essentially like fxvectors, strings, and bytevectors.
-    cmacros.ss, cpnanopass.ss, prims.ss, mkheader.ss,
-    alloc.c, gc.c, scheme.c
-=======
-     x86_64.ss,
-     foreign.ms
 - added travis-ci automation script and a 'partialx' testing target to
   allow us to perform more than a single run of testing without running
   afoul of travis-ci's 50-minute build timeout.  'partialx' tests six
@@ -372,4 +362,9 @@
   interpreter run, to try to get the threaded builds into line with
   travis-ci's timeout.
      mats/Mf-base
->>>>>>> 33987d34
+- eliminated some direct assumptions that a vector's type/length field
+  is a fixnum and added meta-asserts to verify that it is in a couple of
+  others, to facilitate future changes to vector typing.  vectors are
+  now treated essentially like fxvectors, strings, and bytevectors.
+    cmacros.ss, cpnanopass.ss, prims.ss, mkheader.ss,
+    alloc.c, gc.c, scheme.c