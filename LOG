9.4 changes:
- updated version to 9.4
    bintar README NOTICE makefiles/Mf-install.in scheme.1.in
    c/Makefile.i3nt c/Makefile.a6nt c/Makefile.ti3nt c/Makefile.ta6nt
    mats/bldnt.bat workarea c/scheme.rc s/7.ss s/cmacros.ss
    release_notes/release_notes.stex csug/csug.stex
- added missing include
    killme.c
- added new mat verifying that primitives raise exceptions for invalid
  arguments based on primdata.ss signatures.  fixed some of those
  signatures, which weren't otherwise used except for arity checking.
  fixed some issues turned up by the test with who reports errors
  and how.
    primdata.ss, 5_1.ss, 7.ss, compile.ss, cpnanopass.ss, fasl.ss,
    interpret.ss, io.ss, record.ss, syntax.ss,
    primvars.ms, 5_1.ms, 7.ms, 8.ms, record.ms, mats/Mf-base,
    root-experr*, patch*
- string comparisons (string=?, string-ci<?, etc.) now get out fast
  when handed eq arguments.
    5_4.ss
- changed representation of most-negative iptr, I32, and I64 to make
  Visual C compiler happy.  updated windows make files, which had
  fallen out of date.  added missing hsrc= files sort.h and thread.h
  so they show up in the Windows workarea c directory.
    cmacros.ss,
    fasl.c, number.c, c/Mf-base, c/Makefile.{t,}{i3,a6}nt
- The scheme.h definition of Sfixnum(x) now uses multiply rather than
  left shift to avoid counting on the behavior of << on negative numbers,
  which is undefined in C.
    mkheader.ss
- Fixed a couple of casts, one harmless and the other causing
  Sinteger64_value to return 0 for the most-negative I64 on 32-bit
  builds.
    number.c
- The configure-generated Makefile distclean target no longer removes
  zlib and nanopass, since they are logically part of the git clone.
  It does run make distclean in zlib.
    makefiles/Makefile.in
- converted s_test_schlib shifts of -1 to equivalent shifts of 1 to
  avoid undefined left-shift behavior on negative numbers.
    prim5.c
- added if(---) {} wrapper around call to WRITE in display macro to
  silence unused return-value warnings.
    prim5.c
- liberalized get-mode check for ../mats.  it's not our business whether
  people make their directories group and/or other writeable.
    6.ms
- make test now prints the actual relative path to summary in the
  "check summary" message, whether invoked from the top-level directory
  or from the workarea.
    Makefile.in, Makefile-workarea.in
- configure now just uses cat to copy Makefile-workarea.in to $w/workarea,
  since the file is presently the same regardless of the configuration.
    configure
- fixed time-utc->date test in mat time&date-printing to work regardless of
  what locale (and time zone) the host machine has set.
    date.ms
- fixed date->time-utc to honor the zone-offset field when converting a date
  object to a time-utc object.
    stats.c,
    date.ms
- fixed incorrect handling of library-extension when searching wpo files
    compile.ss,
    7.ms
- modified floatify_normalize to properly round denormalized results.
  obviated scale_float in the process.
    number.c,
    ieee.ms
- fixed 0eNNNN for large NNNN to produce 0.0 rather than infinity
    strnum.ss,
    5_3.ms
- the reader now raises an exception with condition type implementation
  restriction (among the other usual lexical condition types), and
  string->number now raises #f, for #e<m>@<a>, where <m> and <a> are
  nonzero integers, since Chez Scheme can't represent polar numbers other
  than 0@<n> and <n>@0 exactly.  <m>@<a> still produces an inexact result,
  i.e., we're still extending the set of inexact numeric constants beyond
  what R6RS dictates.  doing this required a rework of $str->num, which
  turned into a fairly extensive rewrite that fixed up a few other minor
  issues (like r6rs:string->number improperly allowing 1/2e10) and
  eliminated the need for consumers to call $str->num twice in cases
  where it can actually produce a number.  added some related new tests,
  including several found missing by profiling.  added a couple of
  checks to number->string the absence of which was causing argument
  errors to be reported by other routines.
    strnum.ss, exceptions.ss, read.ss
    5_3.ms, 6.ms, root-experr*, patch*
- added pdtml flag, which if set to t causes profile-dump-html to be
  called at the end of a mat run.
    mats/Mf-base
- compile-whole-program and compile-whole-library now copy the hash-bang
  line from the wpo file (if it has one) to the object file.
    compile.ss,
    7.ms
- stex is now a submodule.  csug/Makefile and release_notes/Makefile
  set and use the required Scheme and STEXLIB variables accordingly.
  they default the machine type to a6le, but this can be overridden
  and is by the generated top-level Makefile.  the generated top-level
  Makefile now has a new docs target that runs make in both csug and
  release_notes, and an updated distclean target that cleans the same.
  the annoying csug Makefile .fig.pdf rule redefinition is now gone.
  copyright.stex and csug.stex now list May 2016 as the revision month
  and date; this will have to be updated for future releases.
    configure, makefiles/Makefile.in,
    csug/Makefile, copyright.stex, csug.stex,
    release_notes/Makefile
- added custom install options.  workarea creates an empty config.h,
  and configure creates a config.h that sets the default scheme heap
  path and scheme-script name based on the actual configuration.
    configure, newrelease, workarea, checkin,
    c/Mf-base, scheme.c, main.c,
    Mf-install.in
- renamed the installed example directory from lib to examples.
    Mf-install.in,
    scheme.1.in
- added force option to gzip during man page install to prevent gzip from
  asking for permission to overwrite existing man page files.
    Mf-install.in
- removed ~/lib/csv%v/%m from the default scheme heap path on unix-like
  systems.  documented inclusion of %x\..\..\boot\%m in the Windows
  default scheme heap path.
    main.c,
    use.stex
- added new configuration options: --installbin, --installlib,
  --installschemename, --installpetitename, and --installscriptname.
    configure
- updated the example library link to the nanopass framework.
    CONTRIBUTING.md
- now cleaning up petite.1 and scheme.1 left behind by make install
    Makefile-workarea.in, checkin
- now removing workarea after cleaning csug and release_notes so
  Mf-stex (included from csug/Makefile and release_notes/Makefile)
  doesn't complain trying to determine the machine type.
    Makefile.in
- added installsh support for --ifdiff so the csug make file can use it
  for the install target.
    installsh,
    csug/Makefile
- added instructions for building (cross-compiling) a boot file for
  a supported machine type for which a boot file is not built by default.
    BUILDING
- corrected CHEZSCHEMELIBS and CHEZSCHEMEEXTS index entries to be
  CHEZSCHEMELIBDIRS and CHEZSCHEMELIBEXTS.
    use.stex
- updated to curl stex version 1.2.1
    configure
- updated the fix to S_mktime to work on windows.  the struct tm
  structure on windows does not have the tm_gmtoff field used in the
  mac and linux version of the code.
    stats.c
- updated the Windows makefiles for building and testing to remove links for
  files that no longer exist, which was getting in the way of creating links
  for files that do exist.  Also updated the build batch file for Windows to
  compile the nanopass framework separately before building the rest of the
  scheme compiler and libraries.
    s/Mf-{a6,i3,ta6,ti3}nt, s/bldnt.bat,
    mats/Mf-{a6,i3,ta6,ti3}nt
- updated the read me to include a link to the Chez Scheme project page.
    README.md
- fixed embarrassing typo in read me.
    README.md
- profiler's html output refresh: mark the files as HTML5 rather
  than HTML4; use target attributes rather than onclick events to
  open links in specific windows; add a missing table row element;
  replace the deprecated name attribute with an id attribute (and
  replace the anchors with spans); and replace the deprecated valign
  attribute with a style attribute.
    pdhtml.ss

9.4.1 changes:
- updated version to 9.4.1
    bintar BUILDING NOTICE makefiles/Mf-install.in scheme.1.in
    c/Makefile.i3nt c/Makefile.a6nt c/Makefile.ti3nt c/Makefile.ta6nt
    mats/bldnt.bat workarea c/scheme.rc s/7.ss s/cmacros.ss
    release_notes/release_notes.stex csug/csug.stex
- updated newrelease to produce the correct log-entry format and
  fixed the existing 9.4.1 log entry
    newrelease, LOG
- replaced a couple of tabs
    number.c
- updated the descriptions of statistics and related functions to
  reflect the Version 9.3.1 change from sstats structures to sstats
  records, with sstats times represented as time objects and sstats
  bytes and counts represented as exact integers; also updated the
  sstats-difference description to reflect that it no longer coerces
  negative differences to zero.  added a corresponding release note.
    system.stex,
    release_notes.stex
- added a cast to eliminate a warning
    c/number.c
- fixed bug in Windows version of directory-separator-predicate when
  path-* procedures are passed a path that is not a string.
    s/6.ss
- fixed bug in cp0 on Windows with $foreign-wchar?.
    s/cp0.ss
- Cygwin is now used on Windows, updated mats, eliminated unused killme
    BUILDING c/*nt c/Mf-base c/scheme.exe.manifest configure
    examples/Makefile mats/6.ms mats/Mf-* mats/foreign.ms mats/ftype.ms
    mats/patch-* mats/windows.ms s/Mf-*nt s/Mf-base workarea
    release_notes.stex
- fixed spelling of non-existent
    s/syntax.ss
- now forcing zlib configuration before compiling files that depend on
  the zlib header files, since zlib's configure script can modify the
  header files.  removed ZlibInclude variable, which no longer serves
  a purpose.
    c/Mf-*, c/Makefile.*nt
- removed unnecessary datestamp.c target
    c/Mf.*nt
- fixed unnecessary blocking in expeditor on Windows.
    c/expeditor.c
- eliminated a couple of thread-safety issues and limitations on the
  sizes of pathnames produced by expansion of tilde (home-directory)
  prefixes by replacing S_pathname, S_pathname_impl, and S_homedir
  with S_malloc_pathname, which always mallocs space for the result.
  one thread-safety issue involved the use of static strings for expanded
  pathnames and affected various file-system operations.  the other
  affected the file open routines and involved use of the incoming
  pathname while deactivated.  the incoming pathname is sometimes if not
  always a pointer into a Scheme bytevector, which can be overwritten if a
  collection occurs while the thread is deactivated.  the size limitation
  corresponded to the use of the static strings, which were limited to
  PATH_MAX bytes.  (PATH_MAX typically isn't actually the maximum path
  length in contemporary operating systems.)  eliminated similar issues
  for wide pathnames under Windows by adding S_malloc_wide_pathname.
  consumers of the old routines have been modified to use the new
  routines and to free the result strings.  the various file operations
  now consistently treat a pathname with an unresolvable home directory
  as a pathname that happens to start with a tilde.  eliminated unused
  foreign-symbol binding of "(cs)pathname" to S_pathname.
    io.c, externs.h, new_io.c, prim5.c, scheme.c, prim.c
- various places where a call to close or gzclose was retried when
  the close operation was interrupted no longer do so, since this can
  cause problems when another thread has reallocated the same file
  descriptor.
    new_io.c
- now using vcvarsall type x86_amd64 rather than amd64 when the
  former appears to supported and the latter does not, as is the
  case with VS Express 2015.
    c/Mf-a6nt, c/Mf-ta6nt
- commented out one of the thread mats that consistently causes
  indefinite delays under Windows and OpenBSD due to starvation.
    thread.ms
- increased wait time for a couple of subprocess responses
    6.ms
- added call to collector to close files opened during iconv mats
  specifically for when mats are run under Windows with no iconv dll.
    io.ms
- fixed typo: VC/bin/vcvars64.bat => VC/bin/amd64/vcvars64.bat
    c/Mf-a6nt, c/Mf-ta6nt
- scheme_mutex_t now uses volatile keyword for owner and count fields
  because these fields can be accessed from multiple threads
  concurrently. Updated $yield and $thread-check in mats/thread.ms to
  be more tolerant of timing variability.
    c/types.h, mats/thread.ms, release_notes.stex
- fixed three instances of unchecked mallocs reported by laqrix in
  github issue #77.
    io.c, schlib.c, thread.c
- continue the profiler's html output refresh: refine the styling
  (and palette) and update CSUG to match. update the CSUG screenshots
  to reflect the refined look.
    s/pdhtml.ss
    csug/system.stex
    csug/canned/profilehtml-orig.png
    csug/canned/profilehtml.png
    csug/canned/fatfibhtml-orig.png
    csug/canned/fatfibhtml.png
- add unicode support to the expression editor.  entry and display now work
  except that combining characters are not treated correctly for
  line-wrapping.  this addresses github issue #32 and part of issue #81.
    c/expeditor.c, s/expeditor.ss
- moved s_ee_write_char function within the WIN32 check to allow the unicode
  change to compile on windows.  unicode is not yet supported in the windows
  version of the repl.
    c/expeditor.c
- reworked the S_create_thread_object to print an error and exit when
  allocating the thread context fails from Sactivate_thread.  before
  this change, the error was raised on the main thread, which resulted
  in strange behavior at best.  also added who argument to
  S_create_thread_object to allow it to report either Sactivate_thread
  or fork-thread led to the error.
    externs.h, schsig.c, scheme.c, thread.c
- fixed a bug in cpvalid resulting in it leaving behind a cpvalid-defer
  form for later passes to choke on.  also fixed cp0 to print the correct
  name for cpvalid when it does this.
    cpvalid.ss, cp0.ss,
    misc.ms
- updated the prototype for s_ee_write_char to match the definition
    expeditor.c
- fixed a side-effect preservation bug with non-trivial test-context
  not-like patterns.
    cp0.ss,
    cp0.ms, 4.ms
- instead of default-exception handler, new-cafe establishes a handler
  that calls the current value of base-exception-handler so the handler
  can be overridden, as we do in our own make files.
    cafe.ss,
    7.ms
- fixed a bug in case and exclusive-cond syntax-error calls causing an
  exception in syntax-error instead of the intended error message.
    syntax.ss
- added tests for the case and exclusive-cond syntax-error calls
    4.ms, root-experr-compile-0-f-f-f
- added print-extended-identifiers parameter.  when #t, symbols like
  1+ and +++ print without escapes.
    priminfo.ss, print.ss,
    6.ms
- added descriptions of print-extended-identifiers to the user's guide
  and release notes.  updated the release notes to account for a couple
  of other log entries.
    release_notes.stex,
    intro.stex, io.stex
- updated the sockets example to work with the current version of Chez.
  Change the foreign procedure definitions to use the more portable int
  rather than integer-32.  Switch to a custom port
  [make-custom-binary-input/output-port] rather than a generic port
  [make-input/output-port], which resulted in deleting quite a bit of
  code.  Fix various compiler warnings in the C code, and along the way,
  fix a signedness bug in c_write that could have resulted in not writing
  the full buffer (but reporting that it did) in the case of errors from
  write.
    examples/csocket.c, examples/socket.ss
- use high-precision clock time on Windows 8 and up
    c/stats.c
- fixed profiling code that keyed profiling locations off of only the
  bfp to instead key off of both the bfp and efp.
    pdhtml.ss
- added Windows installer using the WiX Toolset
    BUILDING, install/* (new)
- fix typo in ordinal format for 12
    format.ss,
    format.ms
- renamed install directory to wininstall to avoid conflict with
  top-level Makefile
    BUILDING, install/* (removed), wininstall/* (new)
- updated zlib to version 1.2.11
    configure
- added procedure-arity-mask to report the allowed argument counts of
  a compiled function.  On a procedure from interpret or from one of
  the trace procedures or syntactic forms, procedure-arity-mask
  may report counts that are not actually allowed by the source
  procedure.
    cmacros.ss, compile.ss, cpnanopass.ss, mkheader.ss, primdata.ss,
    prims.ss, strip.ss,
    fasl.c, gc.c, globals.h, prim.c, prim5.c, scheme.c, schsig.c,
    misc.ms, root-experr*,
    objects.stex
- for non-win32 systems, now setting al register to a count of the
  floating-point register arguments as required for varargs functions
  by the System V ABI.
    x86_64.ss,
    foreign.ms
- added a missing quote mark in new printf mat Windows case
    foreign.ms
- added travis-ci automation script and a 'partialx' testing target to
  allow us to perform more than a single run of testing without running
  afoul of travis-ci's 50-minute build timeout.  'partialx' tests six
  of the twelve configurations tested by 'allx'.
     .travis.yml (new),
     mats/Mf-base
- paired the 'partialx' down to just four test configurations, with one
  interpreter run, to try to get the threaded builds into line with
  travis-ci's timeout.
     mats/Mf-base
- eliminated some direct assumptions that a vector's type/length field
  is a fixnum and added meta-asserts to verify that it is in a couple of
  others, to facilitate future changes to vector typing.  vectors are
  now treated essentially like fxvectors, strings, and bytevectors.
    cmacros.ss, cpnanopass.ss, prims.ss, mkheader.ss,
    alloc.c, gc.c, scheme.c
- fixed a few comments to refer to scheme.c rather than main.c
    externs.h, globals.h, thread.c
- for 64-bit Windows systems, now copying foreign-procedure
  double-precision floating-point register arguments to integer
  registers as required for varargs functions. Windows does not
  support single-precision floating-point arguments as varargs.
    foreign.ms, np-languages.ss, x86_64.ss
- added an optional timeout argument to condition-wait
    externs.h, stats.c, thread.c, thread.h, csug/threads.stex,
    primvars.ms, thread.ms, release_notes.stex,
    date.ss, primdata.ss, prims.ss
- added immutable strings, vectors, fxvector, bytevectors, and boxes
    5_4.ss, 5_6.ss, bytevector.ss, cmacros.ss, cpnanopass.ss,
    fasl.ss, library.ss, mkheader.ss, primdata.ss, prims.ss,
    externs.h, types.h, alloc.c, fasl.c, gc.c, scheme.c,
    5_5.ms, 5_6.ms, bytevector.ms, misc.ms, root-experr*
    objects.stex
- various tweaks to the immutable object support; also taught cp0
  to simplify ($fxu< (most-positive-fixnum) e) => (fx< e 0) so we
  don't have any incentive in special casing length checks where
  the maximum length happens to be (most-positive-fixnum).
    5_4.ss, 5_6.ss, bytevector.ss, cmacros.ss, cp0.ss, cpnanopass.ss,
    mkheader.ss, primdata.ss, prims.ss,
    fasl.c, gc.c, types.h
    root-experr*, patch*
- generated bytevector=? procedure now gets out quickly on eq
  arguments.  cp0 optimizes away a number of additional equality
  operations at optimize-level 3 (including bytevector=?) when
  applied to the same variable references, as it already did for
  eq?, eqv?, and equal?, at all optimize levels.
    cpnanopass.ss, cp0.ss, primdata.ss,
    cp0.ms
- updated bullyx patches
    patch*
- updated release notes and tweaked user's guide.
    release-notes.stex, objects.stex
- fixed typo: fxvector-immutable-flag used in place of
  bytevector-immutable-flag in computation of type-immutable-bytevector
    cmacros.ss
- reallocated typed-object types, using previously unused tag #b010
  for strings and giving bytevectors both #b001 and #b101 (the
  latter for immutable bytevectors) so that the maximum bytevector
  length on 32-bit machines is once again the most-positive fixnum.
  treating bytevectors rather than strings or fxvectors (or even
  vectors) special in this regard is appropriate since the maximum
  number of bytes in a bytevector is maximum-length x 1 rather than
  maximum-length x 4 for strings, fxvectors, and vectors on 32-bit
  machines.  with this change on 32-bit machines, a vector can
  occupy up to 1/2 of virtual memory, strings and fxvectors 1/4,
  and bytevectors 1/8.
    cmacros.ss
- added record-type-equal-procedure, record-type-hash-procedure,
  record-equal-procedure, and record-hash-procedure to enable
  per-type customization of the behavior of equal? and equal-hash
  for a record value
     5_1.ss, newhash.ss, primdata.ss,
     record.ms, root-experr*,
     objects.stex
- adding dropped changes
    record.ss,
    root-experr*
- added entry for record-type-equal-procedure and friends
    release_notes.stex
- changed copyright year to 2017
    7.ss, scheme.1.in, comments of many files
- expanded the CSUG description of the handling of command-line
  arguments not recognized as standard options and added a description
  of the same to the COMMAND-LINE OPTIONS section of the man page.
  did a bit of minor cleanup elsewhere in the man page.
    use.stex, scheme.1.in
- destroy_thread now processes guardian entries
    thread.c, 4.ms, release_notes.stex
- mutexes and conditions are now freed when no longer used via
  $close-resurrected-mutexes&conditions, $keep-live primitive added
    externs.h, prim5.c, thread.c, 4.ms, thread.ms, release_notes.stex,
    7.ss, cpnanopass.ss, np-languages.ss, primdata.ss, prims.ss
- fix reduction for map and for-each with optimization level 3
  to drop the expression, check that procedure has the correct
  arity and is discardable or unsafe.
  Also add a simplification for for-each with empty lists
  with optimization level 2.
    cp0.ss, 4.ms, primdata.ss
- fix invalid memory reference when enum-set-indexer procedure is not
  passed a symbol
    enum.ss, enum.ms, root-experr*, release_notes.stex
- fix overflow detection for fxsll, fxarithmetic-shift-left, and
  fxarithmetic-shift
    library.ss, fx.ms, release_notes.stex
- added ephemeron pairs and changed weak hashtables to use
  ephemeron pairs for key--value mapping to avoid the key-in-value
  problem
    prims.ss, primdata.ss, newhash.ss, fasl.ss, mkheader.ss
    cmacro.ss, prim5.c, fasl.c, gc.c, gcwrapper.c, types.h,
    4.ms, hash.ms, objects.stex, smgmt.stex, csug.bib
- check_dirty_ephemeron now puts ephemerons whose keys haven't yet
  been seen on the pending list rather than the trigger lists.
    gc.c
- removed scan of space_ephemeron from check_heap because check_heap
  as written can't handle the two link fields properly.
    gcwrapper.c
- in the ephemerons mat that checks interaction between mutation and
  collection, added generation arguments to the first two collect
  calls so they always collect into the intended generation.
    4.ms
- updated allx and bullyx patches
    patch*
- fix strip-fasl-file for immutable strings and vectors,
  fix an $oops call, and fix a vector-index increment in hashing
    strip.ss, 7.ss, newhash.ss, misc.ms
- fix signature of fxbit-set?
    primdata.ss
- more optimizations for map and for-each with explicit list
  extend the reductions for map and for-each when the arguments are
  explicit lists like (list 1 2 3 ...) or '(1 2 3 ...).
    cp0.ss,
    4.ms
- reverted to the preceding version of cp0 due to failure to preserve
  the expected evaluation order in one of the mats; removed the
  corresponding equivalent-expansion tests.
    cp0.ss,
    4.ms
- restored the map and for-each optimizations with a fix for the
  evaluation-order bug.
    cp0.ss,
    4.ms
- added date-dst? to access the previously-hidden DST information in
  date records, and added date-zone-name to provide a time zone name.
    date.ss, primdata.ss,
    stats.c,
    date.ms, root-experr*, patch-compile*,
    system.stex
- fixed a bug in flonum-extractor, which on 64-bit machines was using an
  8-byte read instead of a 4-byte read to pick up the 4 highest-order
  bytes of a little-endian flonum, potentially reading past the end of
  mapped memory for flonums produced by taking the imaginary part of an
  inexact complexnum (which, unlike other flonums, are not aligned on
  16-byte boundaries).  The 8-byte load would also have failed to produce
  correct results on 64-bit big-endian machines (of which we presently
  have none) because the offsets passed to flonum-extractor assume the
  bits are in the lowest-order 4 bytes of the extracted field.
    cp0.ss,
    misc.ms,
    release_notes.stex
- support Windows build on Bash/WSL
    BUILDING, configure, workarea, c/vs.bat (new), mats/vs.bat (new),
    c/Mf-*nt, mats/Mf-*, s/Mf-base
- fix c/version.h for FreeBDS (machine types i3fb, ti3fb, a6fb, ta6fb)
- fix reference to libc.so to be libc.so.7 for FreeBSD (machine types
  i3fb, ti3fb, a6fb, ta6fb)
    foreign.ms
- added CC option to configure for selecting the compiler
    configure,
    c/Mf-*
- Suppress warnings from implicit fallthrough in case labels.
    Mf-{a6,arm32,i3,ppc,ta6,ti3,tpp32}le
- added bytevector-compress and bytevector-uncompress
    bytevector.ss, primdata.ss, new-io.c, prim5.c, externs.h,
    objects.stex, release_notes.stex,
    bytevector.ms, root-experr*
- fixed typo in S_abnormal_exit
    schsig.c
- don't remove the pariah form in the cp0 pass
    cp0.ss,
    misc.ms
- revert use of ephemerons in weak hashtables, add ephemeron
  hashtables
    newhash.ss, hashtable-types.ss, library.ss, primdata.ss,
    fasl.ss, fasl.c, gc.c, globals.h,
    hash.ms, objects.stex, release_notes.stex
- fixed pariah mat
    misc.ms
- minor wordsmithing and fix for an overfull hbox
    objects.stex, system.stex
- fix (define-values () ....) to expand to a definition
    syntax.ss, 3.ms
- added optional line and column components to a source object, a
  locate-source-object-source function that uses the new components,
  a current-locate-source-object-source parameter to control looking up
  line and column information, a current-make-source-object parameter to
  control loation recording, an optional use-cache argument to
  locate-source, and a 'source-object message for code and continuation
  inspectors
    read.ss, syntax.ss, 7.ss, compile.ss, cpnanopass.ss, exceptions.ss,
    inspect.ss, primdata.ss, prims.ss, print.ss, cmacros.ss, types.ss,
    mat.ss, 8.ms, root-experr*,
    syntax.stex, debug.stex, system.stex, release_notes.stex
- fixed broken mats on Windows caused by Bash/WSL changes
    7.ms, ftype.ms
- added "ez-grammar" example program
    examples/ez-grammar.ss, examples/ez-grammar-test.ss,
    examples/Makefile, examples.ms
- updated ez-grammar-test to write temp files to current directory and delete them when finished
    examples/ez-grammar-test.ss
- added support for Microsoft Visual Studio 2017 on Windows
    BUILDING, c/Mf-a6nt, c/Mf-ta6nt, c/vs.bat,
    mats/Mf-a6nt, mats/Mf-ta6nt, mats/ftype.ms
- added support for building Windows installs with Bash/WSL
    wininstall/Makefile, candle.bat, light.bat
- added support for building with Visual Studio 2017's BuildTools
    c/vs.bat
- check for git before using to get submodules
    configure
- fixed windows installer failure when vcredist is not preinstalled by
  using the vcredist merge module, split the 32 and 64 bit MSIs and
  added a wix bundle to combine the MSIs into a single exe installer,
  added a batch script for locating Visual Studio's vcredist merge
  modules, updated installer paths and names.
    wininstall/*
- fixed np-normalize-context pass to process trivs list in mvset forms
  in tail and predicate context and added regression tests.  Thanks to
  @marcomaggi for reporting the bug and @yjqww6 for providing a
  simplified test and finding the initial solution.
    cpnanopass.ss,
    3.ms
- removed a useless check in foreign-alloc
    record.ss
- fix cp0 reduction of fx[+-*]/carry and their signatures
    cp0.ss
    primdata.ss
    fx.ms
- renamed s_gettime => S_gettime to remain consistent with the
  convention that the only undocumented externs are prefixed with
  S_.
    externs.h, stats.c, thread.c
- added version number to scheme.1.in trailer; updated date.
    scheme.1.in, newrelease
- removed version update of no-longer-existing bldnt.bat.  "fixed"
  sed patterns to replace \? with * for the benefit of the deficient
  mac sed.
    newrelease

9.5 changes:
- updated version to 9.5
    bintar BUILDING NOTICE makefiles/Mf-install.in scheme.1.in
    c/Makefile.i3nt c/Makefile.a6nt c/Makefile.ti3nt c/Makefile.ta6nt
    workarea c/scheme.rc s/7.ss s/cmacros.ss
    release_notes/release_notes.stex csug/csug.stex
- updated release notes and fixed user's guide overfull hbox.
    release-notes.stex, syntax.stex
- updated install target to do something more sensible
    release_notes/Makefile

9.5.1 changes:
- updated version to 9.5.1
    bintar BUILDING NOTICE makefiles/Mf-install.in scheme.1.in
    c/Makefile.i3nt c/Makefile.a6nt c/Makefile.ti3nt c/Makefile.ta6nt
    workarea c/scheme.rc s/7.ss s/cmacros.ss
    release_notes/release_notes.stex csug/csug.stex csug/use.stex
    examples/ez-grammar-test.ss examples/socket.ss
    wininstall/Makefile wininstall/*nt.wxs
- Added setting of CHEZSCHEMELIBDIRS to s and mats make files so that
  an existing setting will not interfere with the build process, and
  added a note to BUILDING that CHEZSCHEMELIBDIRS should be unset in
  Version 9.5 and before.
    s/Mf-base, mats/Mf-base, BUILDING
- the $case macro used by r6rs:case and case now unconditionally trims
  redundant keys and expands into exclusive-cond rather than cond.
  it catches references to => before expanding into exclusive-cond
  to avoid supporting => as an undocumented and useless extension
  of the case syntax.  the r6rs:case and case macros now require
  multiple clauses rather than leaving the enforcement to exclusive-cond,
  and the exclusive-cond macro now requires multiple clauses rather
  than leaving the enforcement to cond.
    syntax.ss,
    4.ms, root-experr*, patch*
- ifdef'd out include of xlocale.h for glibc, since the glibc
  locale.h includes xlocale.h or, in glibc 2.26, its replacement.
    expeditor.c
- Updated CSUG to replace \INSERTREVISIONMONTHSPACEYEAR with the current
  month and year at the time of generation.
    csug.stex, copyright.stex
- Updated configuration to set machine types in the CSUG and release notes
  make files, and updated distclean target to remove these files.
    configure, makefiles/Makefile-csug.in (renamed from csug/Makefile),
    makefiles/Makefile-release_notes.in
      (renamed from release_notes/Makefile),
    makefiles/Makefile
- added pass-time tracking for pre-cpnanopass passes to compile.
    compile.ss
- added inline handler for fxdiv-and-mod
    cp0.ss, primdata.ss
- changed order in which return-point operations are done (adjust
  sfp first, then store return values, then restore local saves) to
  avoid storing return values to homes beyond the end of the stack
  in cases where adjusting sfp might result in a call to dooverflood.
    cpnanopass.ss, np-languages.ss
- removed unused {make-,}asm-return-registers bindings
    cpnanopass.ss
- corrected the max-fv value field of the lambda produced by the
  hand-coded bytevector=? handler.
    cpnanopass.ss
- reduced live-pointer and inspector free-variable mask computation
  overhead
    cpnanopass.ss
- moved regvec cset copies to driver so they aren't copied each
  time a uvar is assigned to a register.  removed checks for
  missing register csets, since registers always have csets.
    cpnanopass.ss
- added closure-rep else clause in record-inspector-information!.
    cpnanopass.ss
- augmented tree representation with a constant representation
  for full trees to reduce the overhead of manipulating trees or
  subtress with all bits set.
    cpnanopass.ss
- tree-for-each now takes start and end offsets; this cuts the
  cost of traversing and applying the action when the range of
  applicable offsets is other than 0..tree-size.
    cpnanopass.ss
- introduced the notion of poison variables to reduce the cost of
  register/frame allocation for procedures with large sets of local
  variables.  When the number of local variables exceeds a given
  limit (currently hardwired to 1000), each variable with a large
  live range is considered poison.  A reasonable set of variables
  with large live ranges (the set of poison variables) is computed
  by successive approximation to avoid excessive overhead.  Poison
  variables directly conflict with all spillables, and all non-poison
  spillables indirectly conflict with all poison spillables through
  a shared poison-cset.  Thus poison variables cannot live in the
  same location as any other variable, i.e., they poison the location.
  Conflicts between frame locations and poison variables are handled
  normally, which allows poison variables to be assigned to
  move-related frame homes.  Poison variables are spilled prior to
  register allocation, so conflicts between registers and poison
  variables are not represented.  move relations between poison
  variables and frame variables are recorded as usual, but other
  move relations involving poison variables are not recorded.
    cpnanopass.ss, np-languages.ss
- changed the way a uvar's degree is decremented by remove-victim!.
  instead of checking for a conflict between each pair of victim
  and keeper and decrementing when the conflict is found, remove-victim!
  now decrements the degree of each var in each victim's conflict
  set.  while this might decrement other victims' degrees unnecessarily,
  it can be much less expensive when large numbers of variables are
  involved, since the number of conflicts between two non-poison
  variables should be small due to the selection process for
  (non-)poison variables and the fact that the unspillables introduced
  by instruction selection should also have few conflicts.  That
  is, it reduces the worst-case complexity of decrementing degrees
  from O(n^2) to O(n).
    cpnanopass.ss
- took advice in compute-degree! comment to increment the uvars in
  each registers csets rather than looping over the registers for
  each uvar asking whether the register conflicts with the uvar.
    cpnanopass.ss
- assign-new-frame! now zeros out save-weight for local saves, since
  once they are explicitly saved and restored, they are no longer
  call-live and thus have no save cost.
    cpnanopass.ss
- desensitized the let-values source-caching timing test slightly
    8.ms
- updated allx, bullyx patches
    patch*
- attempt to stabilize timing tests let-values source-caching
  test and ephemeron gc test while resensitizing the former
    8.ms, 4.ms
- various formatting and comment corrections
    workarea,
    s/Mf-base, bytevector.ss, cpnanopass.ss, date.ss,
    5_6.ms, examples.ms
- updated newrelease to handle mats/Mf-*nt
    newrelease mats/Mf-a6nt mats/Mf-i3nt mats/Mf-ta6nt mats/Mf-ti3nt
- fixed gather-filedata's sort of profile entries.  for any two
  entries x and y in the list produced by the sort call, if x's
  bfp = y's bfp, x should come before y if x's efp < y's efp.
  The idea is that enclosing entries should always come later
  in the list.  this affects only languages where two expressions
  can start at the same character position.
    pdhtml.ss
- expanded capability of ez-grammar with support for simpl
  parsing of binary operators w/precedence and associativity
  and automatically generated markdown grammar descriptions.
  ez-grammar-test.ss now also doubles as a test of pdhtml for
  algebraic languages.
    mats/examples.ms,
    examples/ez-grammar.ss, examples/ez-grammar-test.ss,
    examples/Makefile
- maybe-compile-{file,program,library} and automatic import
  compilation now treat a malformed object file as if it were
  not present and needs to be regenerated.  A malformed object
  file (particularly a truncated one) might occur if the compiling
  processes is killed or aborts before it has a chance to delete
  a partial object file.
    syntax.ss,
    7.ms
- fix signature of bytevector-[u/s]16-native-set!
    primdata.ss
- fix enumerate signature
    primdata.ss
- added support for Visual Studio 2017.15.5
    wininstall/locate-vcredist.bat
- fixed substring-fill! and vector-fill! to return void, reflecting the
  documented return value of unspecified value.  Also changes substring-fill!
  to use define-who instead of repeating 'substring-fill! in all the error
  messages.
    5_4.ss, 5_6.ss
- fix mat of substring-fill!
  after the recent change, the result of substring-fill! is void
    5_5.ms
- fix a few signatures
    primdata.ss
- fix comment about Sscheme_program
    main.c
- fix even? and odd? to error on exceptional flonums
    5_3.ss, 5_3.ms, fl.ms, root-experr*, patch*
- fix bug in date->time-utc caused by incorrect use of difftime in Windows
    stats.c, date.ms, release_notes.stex
- Check that first argument of map is a procedure in cp02 expansion
  to raise the same error that the non expanded version
    cp0.ss
- avoid building the result list in a map that is called for effect
    cp0.ss
- added tests to ensure the optimize-level version 2 of map and for-each raise
  a non-procedure exception when the first argument is not a procedure, even
  when the rest of the program is compiled at optimize level 3.
    4.ms, root-experr-compile-0-f-f-f, patch-compile-0-t-f-f,
    patch-compile-0-f-t-f, patch-interpret-0-f-t-f, patch-interpret-0-f-f-f,
    patch-interpret-3-f-t-f, patch-interpret-3-f-f-f
- fix bounds checking with an immediate index on immutable vectors,
  fxvectors, strings, and bytevectors
    cpnanopass.ss, 5_5.ms, 5_6.ms, bytevector.ms
- fix a few signatures
    primdata.ss
- more staid and consistent Mf-cross main target
    Mf-cross
- cpletrec now replaces the incoming prelexes with new ones so
  that it doesn't have to alter the flags on the incoming ones, since
  the same expander output is passed through the compiler twice while
  compiling a file with macro definitions or libraries.  we were
  getting away without this just by luck.
    cpletrec.ss
- pure? and ivory? now return #t for a primref only if the prim is
  declared to be a proc, since some non-proc prims are mutable, e.g.,
  $active-threads and $collect-request-pending.
    cp0.ss
- $error-handling-mode? and $eol-style? are now properly declared to
  be procs rather than system state variables.
    primdata.ss
- the new pass $check-prelex-flags verifies that prelex referenced,
  multiply-referenced, and assigned flags are set when they
  should be.  (it doesn't, however, complain if a flag is set
  when it need not be.)  when the new system parameter
  $enable-check-prelex-flags is set, $check-prelex-flags is
  called after each major pass that produces Lsrc forms to verify
  that the flags are set correctly in the output of the pass.
  this parameter is unset by default but set when running the
  mats.
    cprep.ss, back.ss, compile.ss, primdata.ss,
    mats/Mf-base
- removed the unnecessary set of prelex referenced flag from the
  build-ref routines when we've just established that it is set.
    syntax.ss, compile.ss
- equivalent-expansion? now prints differences to the current output
  port to aid in debugging.
    mat.ss
- the nanopass that patches calls to library globals into calls to
  their local counterparts during whole-program optimization now
  creates new prelexes and sets the prelex referenced, multiply
  referenced, and assigned flags on the new prelexes rather than
  destructively setting flags on the incoming prelexes.  The
  only known problems this fixes are (1) the multiply referenced
  flag was not previously being set for cross-library calls when
  it should have been, resulting in overly aggressive inlining
  of library exports during whole-program optimization, and (2)
  the referenced flag could sometimes be set for library exports
  that aren't actually used in the final program, which could
  prevent some unreachable code from being eliminated.
    compile.ss
- added support for specifying default record-equal and
  record-hash procedures.
    primdata.ss, cmacros.ss, cpnanopass.ss, prims.ss, newhash.ss,
    gc.c,
    record.ms
- added missing call to relocate for subset-mode tc field, which
  wasn't burning us because the only valid non-false value, the
  symbol system, is in the static generation after the initial heap
  compaction.
    gc.c
- added a lambda-commonization pass that runs after the other
  source optimizations, particularly inlining, and a new parameter
  that controls how hard it works.  the value of commonization-level
  ranges from 0 through 9, with 0 disabling commonization and 9
  maximizing it.  The default value is 0 (disabled).  At present,
  for non-zero level n, the commonizer attempts to commonize
  lambda expressions consisting of 2^(10-n) or more nodes.
  commonization of one or more lambda expressions requires that
  they have identical structure down to the leaf nodes for quote
  expressions, references to unassigned variables, and primitives.
  So that various downstream optimizations aren't disabled, there
  are some additional restrictions, the most important of which
  being that call-position expressions must be identical.  The
  commonizer works by abstracting the code into a helper that
  takes the values of the differing leaf nodes as arguments.
  the name of the helper is formed by concatenating the names of
  the original procedures, separated by '&', and this is the name
  that will show up in a stack trace.  The source location will
  be that of one of the original procedures.  Profiling inhibits
  commonization, because commonization requires profile source
  locations to be identical.
    cpcommonize.ss (new), compile.ss, interpret.ss, cprep.ss,
    primdata.ss, s/Mf-base,
    mats/Mf-base
- cpletrec now always produces a letrec rather than a let for
  single immutable lambda bindings, even when not recursive, for
  consistent expand/optimize output whether the commonizer is
  run or not.
    cpletrec.ss,
    record.ms
- trans-make-ftype-pointer no longer generates a call to
  $verify-ftype-address if the address expression is a call to
  ftype-pointer-address.
    ftype.ss
- Remove special case for (#2%map p '()) in cp0
  so the reduced version checks that p is a procedure.
  Also make the same change for #2%for-each.
    cp0.ss, 4.ms
- Mitigate a race condition in Windows when deleting files and directories.
    windows.c
- add (& ftype) argument/result for foreign-procedure, which supports
  struct arguments and results for foreign calls
    syntax.ss, ftype.ss, cpnanopass.ss, x86.ss, x86_64.ss,
    base-lang.ss, np-languages.ss, cprep.ss, primdata.ss,
    schlib.c, prim.c, externs.h
    mats/foreign4.c, mats/foreign.ms mats/Mf-*
    foreign.stex, release_notes.stex
- reworked the S_call_help/S_return CCHAIN handling to fix a bug in which
  the signal handler could trip over the NULL jumpbuf in a CCHAIN record.
    schlib.c
- install equates.h, kernel.o, and main.o on unix-like systems
    Mf-install.in
- standalone export form now handles (import import-spec ...)
    8.ms, syntax.ss, release_notes.stex
- add collect-rendezvous
    prim.c, 7.ss, primdata.ss, 7.ms, smgmt.stex, release_notes.stex
- added identifier? checks to detect attempts to use non-identifier
  field names in define-record-type field specs.
    syntax.ss,
    record.ms, root-experr*
- fixed an issue with the library system where an exception that occurs
  during visit or revisit left the library in an inconsistent state that
  caused it to appear that it was still in the process of running.  This
  manifested in it raising a cyclic dependency exception, even though
  there really is not a cyclic dependency.  The various library
  management functions involved will now reset the part of the library
  when an exception occurs.  This also means that if the library visit
  or revisit failed for a transient reason (such as a missing or
  incorrect library version that can be fixed by updating the
  library-directories) it is now possible to recover from these errors.
    expand-lang.ss, syntax.ss, interpret.ss, compile.ss, cprep.ss,
    8.ms
- Added -Wno-implicit-fallthrough flag to macOS C makefiles.
    c/Mf-a6osx, c/Mf-i3osx, c/Mf-ta6osx, c/Mf-ti3osx
- handle compiled library code in boot files once base boot is loaded
    globals.h, scheme.c, 7.ss, 7.ms, primdata.ss
- add newline to (import-notify) message in compile-whole-library and
  compile-whole-program
    compile.ss
- add a __collect_safe convention for foreign procedures and callables
  to automate thread [de]activation
    syntax.ss, ftype.ss, x86.ss, x86_64.ss, ppc32.ss,
    cmacros.ss, base-lang.ss, np-languages.ss, cprep.ss, cpcommonize.ss,
    cp0.ss, cpcheck.ss, cpvalid.ss, interpret.ss, cpletrec.ss,
    thread.c, prim.c, externs.h, foreign.stex, release_notes.stex,
    mats/Mf-t*, foreign.ms, foreign4.c
- Don't install equates.h
    Mf-install.in, wininstall/*nt.wxs
- Windows install now sets HeapSearchPath in the registry
    wininstall/product.wxs
- Use Windows path separator character when finding boot files on Windows.
    scheme.c
- Propagate enable-check-prelex-flags to separate-eval sub-process in tests.
    mats.ss
- Reject attempts to visit libraries that compile-whole-program has rendered
  invisible due to libs-visible? flag.
    compile.ss, 7.ms, root-experr-compile-0-f-f-f, root-experr-compile-2-f-f-f,
    patch-compile-0-f-t-f, patch-compile-0-t-f-f, patch-interpret-0-f-f-f,
    patch-interpret-0-f-t-f, patch-interpret-3-f-f-f, patch-interpret-3-f-t-f
- Double FMTBUFSIZE to fix compilation with gcc-8
    c/prim5.c
- Improved Unicode support for command-line arguments, environment
  variables, the C interface and error messages, and the Windows
  registry, DLL loading, and process creation
    scheme.h, alloc.c, externs.h, fasl.c, foreign.c, io.c, main.c,
    prim5.c, scheme.c, schlib.c, schsig.c, stats.c, system.h,
    version.h, windows.c, foreign.stex, system.stex, mkheader.ss,
    prims.ss
- Repair x86_64 `&` foreign-procedure result type handling for types of a
  small size that is not a multiple of the word size
    x86_64.ss, foreign.ms, foreign4.c
- Avoid an occasional invalid memory violation on Windows in S_call_help
    schlib.c
- Updated csug socket code to match that in examples folder
    csug/foreign.stex, examples/socket.ss
- add an option --disable-x11
    c/version.h, configure
- allow s_ee_get_clipboard to use the pastebuffer on macOS even when X11 is not
  available.
    expeditor.c
- Adjust cp0 to not replace a procedure name from a let wrapper
    cp0.ss, misc.ms
- allx now runs all up to three (rather than two) times to eliminate
  bootstrap failures after small changes like the recent change to
  procedure names, so we don't have to rebuild the boot files as often.
    Mf-base
- Fix tests for cp0 procedure-name change
    misc.ms, patch-compile-0-f-t-f, patch-interpret-0-f-t-f
- add load-compiled-from-port and Sregister_boot_file_fd for loading modes
  based on open files instead of paths
    7.ss, primdata.ss, mkheader.ss, scheme.c
    7.ms, foreign.stex, system.stex
- auto-config improvement, detect if X11 exist on Mac OS X
    configure
- added box-cas! and vector-cas!
    prims.ss, cpnanopass.ss, np-languages.ss,
    cmacros.ss, library.ss, primdata.ss
    x86_64.ss x86.ss, ppc32.ss, arm32.ss,
    5_6.ms, 5_8.ms, root-experr*,
    objects.stex, release_notes.stex
- add generate-procedure-source-information
    cmacros.ss, compile.ss, cpnanopass.ss, inspect.ss,
    primdata.ss, prims.ss, misc.ms,
    system.stex, release_notes.stex
- fix boot_call and the invoke code object to handle multiple values
    scheme.c, cpnanopass.ss, 7.ms, release_notes.stex, system.stex
- the compiler now uses a temporary variable to hold the return
  value of a nested call across the restore-local-saves form to
  properly handle the case where the destination lvalue is an mref
  whose base and/or index is a local save.
    cpnanopass.ss,
    misc.ms
- flush expand-output and expand/optimize-output ports
    compile.ss
- clarify "unknown module" error message in determine-module-imports
    syntax.ss
- restore the import code on reset to provide consistent error message
    syntax.ss, 8.ms
- add uninstall target
    Makefile.in, Makefile-workarea.in, Mf-install.in
- add PDB files for Windows
    c/*nt, wininstall/*nt.wxs
- use uuid_generate on unix-like systems for S_unique_id
    BUILDING, c/Mf-*le, stats.c, objects.stex, release_notes.stex
- when thread_get_room exhausts the local allocation area, it now
  goes through a common path with S_get_more_room to allocate a new
  local allocation area when appropriate.  this can greatly reduce
  the use of global allocation (and the number of tc mutex acquires
  in threaded builds) when a lot of small objects are allocated by
  C code with no intervening Scheme-side allocation or dirty writes.
    alloc.c, types.h, externs.h
- made Windows filename handling in directory-list, file-access-time,
  file-change-time, file-directory?, file-exists?, file-modification-time,
  get-mode, and path-absolute more consistent with
  https://docs.microsoft.com/en-us/windows/desktop/FileIO/naming-a-file
    6.ss, 6.ms, io.stex, release_notes.stex
- fix handling of calling code's address for locking around a callable,
  where the cp register copy in the thread context could be changed
  in the callable prep before S_call_help gets it
    cpnanopass.ss, x86_64.ss, x86.ss, foreign2.c, foreign.ms
- added initialization of seginfo sorted and trigger_ephemerons fields.
    segment.c
<<<<<<< HEAD
- add ordered guardians through a new optional argument to make-guardian
    prims.ss, primdata.ss, cp0.ss, cpnanopass.ss,
    cmacros.ss, mkheader.ss, gc.c, segment.c, types.h,
    4.ms, smgmt.stex, release_notes.stex
 - add make-wrapper-procedure, make-arity-wrapper-procedure, etc.
     cmacros.ss, cpnanopass.ss, interpret.ss, library.ss, primdata.ss,
     prims.ss, print.ss, gc.c, number.c, prim.c, externs.h,
     objects.stex, release_notes.stex, misc.ms, mats/patch*, mats/root*
- add object-backreferences and enable-object-backreferences as an aid
  to debugging memory leaks
     back.ss, cmacros.ss, inspect.ss, primdata.ss,
     gc-oce.c, gc.c, gcwrapper.c, prim.c, scheme.c,
     globals.h, externs.h,
     system.stex, 7.ms
- add vfasl format for faster loading
     compile.ss, back.ss, library.ss, primdata.ss, cmacros.ss,
     vfasl.c, fasl.c, alloc.c, scheme.c, intern.c, globals.h, externs.h,
     Mf-base, misc.ms, system.stex, release_notes.stex
- avoid fasl overflow of C stack
    fasl.ss, compile.ss, cmacros.ss, fasl.c, 6.ms
- adjust cp0 to avoid turning errors like `(let ([x (values 1 2)]) x)`
  into programs that return multiple values
    cp0.ss, primdata.ss, cmacros.ss, syntax.ss, cp0.ms
- added `compute-size-increments` and `get-initial-thread`, and
  adjust compiler to inline `weak-pair?` and `ephemeron-pair?`
    inspect.ss, bitset.ss, cmacros.ss, prims.ss, primdata.ss, Mf-base,
    prim.c, types.h, misc.ms, thread.ms, debug.stex, threads.stex,
    release_notes.stex
- adjust compiler, especially cp0, to avoid turning errors like `(let
  ([x (values 1 2)]) x)` into programs that return multiple values
    cp0.ss, cpletrec.ss, cpnanopass, prims.ss, primdata.ss, priminfo.ss,
    primvars.ss, cmacros.ss, syntax.ss, cp0.ms, record.ms
- use the "single-valued" flag on primitives to simplify certain
  call-with-values patterns
    cp0.ss, cp0.ms
- added phantom bytevectors
    cmacros.ss, primdata.ss, prims.ss, cpnanopass.ss, fasl.ss,
    inspect.ss, prin.ss, mkheader.ss, misc.ms,
    alloc.c, prim5.c, gc.c, fasl.c, externs.h,
    smgmt.stex, system.stex, release_notes.stex
- fix `string-titlecase` on special-casing characters like #\xDF and
   #\xFB00
    5_4.ss, 5_4.ms
=======
- added enable-arithmetic-left-associative
    cp0.ss, compile.ss, primdata.ss, front.ss, cp0.ms, system.stex
>>>>>>> ae71f747
<|MERGE_RESOLUTION|>--- conflicted
+++ resolved
@@ -1027,7 +1027,6 @@
     cpnanopass.ss, x86_64.ss, x86.ss, foreign2.c, foreign.ms
 - added initialization of seginfo sorted and trigger_ephemerons fields.
     segment.c
-<<<<<<< HEAD
 - add ordered guardians through a new optional argument to make-guardian
     prims.ss, primdata.ss, cp0.ss, cpnanopass.ss,
     cmacros.ss, mkheader.ss, gc.c, segment.c, types.h,
@@ -1071,7 +1070,5 @@
 - fix `string-titlecase` on special-casing characters like #\xDF and
    #\xFB00
     5_4.ss, 5_4.ms
-=======
 - added enable-arithmetic-left-associative
     cp0.ss, compile.ss, primdata.ss, front.ss, cp0.ms, system.stex
->>>>>>> ae71f747
