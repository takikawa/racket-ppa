9.4 changes:
- updated version to 9.4
    bintar README NOTICE makefiles/Mf-install.in scheme.1.in
    c/Makefile.i3nt c/Makefile.a6nt c/Makefile.ti3nt c/Makefile.ta6nt
    mats/bldnt.bat workarea c/scheme.rc s/7.ss s/cmacros.ss
    release_notes/release_notes.stex csug/csug.stex
- added missing include
    killme.c
- added new mat verifying that primitives raise exceptions for invalid
  arguments based on primdata.ss signatures.  fixed some of those
  signatures, which weren't otherwise used except for arity checking.
  fixed some issues turned up by the test with who reports errors
  and how.
    primdata.ss, 5_1.ss, 7.ss, compile.ss, cpnanopass.ss, fasl.ss,
    interpret.ss, io.ss, record.ss, syntax.ss,
    primvars.ms, 5_1.ms, 7.ms, 8.ms, record.ms, mats/Mf-base,
    root-experr*, patch*
- string comparisons (string=?, string-ci<?, etc.) now get out fast
  when handed eq arguments.
    5_4.ss
- changed representation of most-negative iptr, I32, and I64 to make
  Visual C compiler happy.  updated windows make files, which had
  fallen out of date.  added missing hsrc= files sort.h and thread.h
  so they show up in the Windows workarea c directory.
    cmacros.ss,
    fasl.c, number.c, c/Mf-base, c/Makefile.{t,}{i3,a6}nt
- The scheme.h definition of Sfixnum(x) now uses multiply rather than
  left shift to avoid counting on the behavior of << on negative numbers,
  which is undefined in C.
    mkheader.ss
- Fixed a couple of casts, one harmless and the other causing
  Sinteger64_value to return 0 for the most-negative I64 on 32-bit
  builds.
    number.c
- The configure-generated Makefile distclean target no longer removes
  zlib and nanopass, since they are logically part of the git clone.
  It does run make distclean in zlib.
    makefiles/Makefile.in
- converted s_test_schlib shifts of -1 to equivalent shifts of 1 to
  avoid undefined left-shift behavior on negative numbers.
    prim5.c
- added if(---) {} wrapper around call to WRITE in display macro to
  silence unused return-value warnings.
    prim5.c
- liberalized get-mode check for ../mats.  it's not our business whether
  people make their directories group and/or other writeable.
    6.ms
- make test now prints the actual relative path to summary in the
  "check summary" message, whether invoked from the top-level directory
  or from the workarea.
    Makefile.in, Makefile-workarea.in
- configure now just uses cat to copy Makefile-workarea.in to $w/workarea,
  since the file is presently the same regardless of the configuration.
    configure
- fixed time-utc->date test in mat time&date-printing to work regardless of
  what locale (and time zone) the host machine has set.
    date.ms
- fixed date->time-utc to honor the zone-offset field when converting a date
  object to a time-utc object.
    stats.c,
    date.ms
- fixed incorrect handling of library-extension when searching wpo files
    compile.ss,
    7.ms
- modified floatify_normalize to properly round denormalized results.
  obviated scale_float in the process.
    number.c,
    ieee.ms
- fixed 0eNNNN for large NNNN to produce 0.0 rather than infinity
    strnum.ss,
    5_3.ms
- the reader now raises an exception with condition type implementation
  restriction (among the other usual lexical condition types), and
  string->number now raises #f, for #e<m>@<a>, where <m> and <a> are
  nonzero integers, since Chez Scheme can't represent polar numbers other
  than 0@<n> and <n>@0 exactly.  <m>@<a> still produces an inexact result,
  i.e., we're still extending the set of inexact numeric constants beyond
  what R6RS dictates.  doing this required a rework of $str->num, which
  turned into a fairly extensive rewrite that fixed up a few other minor
  issues (like r6rs:string->number improperly allowing 1/2e10) and
  eliminated the need for consumers to call $str->num twice in cases
  where it can actually produce a number.  added some related new tests,
  including several found missing by profiling.  added a couple of
  checks to number->string the absence of which was causing argument
  errors to be reported by other routines.
    strnum.ss, exceptions.ss, read.ss
    5_3.ms, 6.ms, root-experr*, patch*
- added pdtml flag, which if set to t causes profile-dump-html to be
  called at the end of a mat run.
    mats/Mf-base
- compile-whole-program and compile-whole-library now copy the hash-bang
  line from the wpo file (if it has one) to the object file.
    compile.ss,
    7.ms
- stex is now a submodule.  csug/Makefile and release_notes/Makefile
  set and use the required Scheme and STEXLIB variables accordingly.
  they default the machine type to a6le, but this can be overridden
  and is by the generated top-level Makefile.  the generated top-level
  Makefile now has a new docs target that runs make in both csug and
  release_notes, and an updated distclean target that cleans the same.
  the annoying csug Makefile .fig.pdf rule redefinition is now gone.
  copyright.stex and csug.stex now list May 2016 as the revision month
  and date; this will have to be updated for future releases.
    configure, makefiles/Makefile.in,
    csug/Makefile, copyright.stex, csug.stex,
    release_notes/Makefile
- added custom install options.  workarea creates an empty config.h,
  and configure creates a config.h that sets the default scheme heap
  path and scheme-script name based on the actual configuration.
    configure, newrelease, workarea, checkin,
    c/Mf-base, scheme.c, main.c,
    Mf-install.in
- renamed the installed example directory from lib to examples.
    Mf-install.in,
    scheme.1.in
- added force option to gzip during man page install to prevent gzip from
  asking for permission to overwrite existing man page files.
    Mf-install.in
- removed ~/lib/csv%v/%m from the default scheme heap path on unix-like
  systems.  documented inclusion of %x\..\..\boot\%m in the Windows
  default scheme heap path.
    main.c,
    use.stex
- added new configuration options: --installbin, --installlib,
  --installschemename, --installpetitename, and --installscriptname.
    configure
- updated the example library link to the nanopass framework.
    CONTRIBUTING.md
- now cleaning up petite.1 and scheme.1 left behind by make install
    Makefile-workarea.in, checkin
- now removing workarea after cleaning csug and release_notes so
  Mf-stex (included from csug/Makefile and release_notes/Makefile)
  doesn't complain trying to determine the machine type.
    Makefile.in
- added installsh support for --ifdiff so the csug make file can use it
  for the install target.
    installsh,
    csug/Makefile
- added instructions for building (cross-compiling) a boot file for
  a supported machine type for which a boot file is not built by default.
    BUILDING
- corrected CHEZSCHEMELIBS and CHEZSCHEMEEXTS index entries to be
  CHEZSCHEMELIBDIRS and CHEZSCHEMELIBEXTS.
    use.stex
- updated to curl stex version 1.2.1
    configure
- updated the fix to S_mktime to work on windows.  the struct tm
  structure on windows does not have the tm_gmtoff field used in the
  mac and linux version of the code.
    stats.c
- updated the Windows makefiles for building and testing to remove links for
  files that no longer exist, which was getting in the way of creating links
  for files that do exist.  Also updated the build batch file for Windows to
  compile the nanopass framework separately before building the rest of the
  scheme compiler and libraries.
    s/Mf-{a6,i3,ta6,ti3}nt, s/bldnt.bat,
    mats/Mf-{a6,i3,ta6,ti3}nt
- updated the read me to include a link to the Chez Scheme project page.
    README.md
- fixed embarrassing typo in read me.
    README.md
- profiler's html output refresh: mark the files as HTML5 rather
  than HTML4; use target attributes rather than onclick events to
  open links in specific windows; add a missing table row element;
  replace the deprecated name attribute with an id attribute (and
  replace the anchors with spans); and replace the deprecated valign
  attribute with a style attribute.
    pdhtml.ss

9.4.1 changes:
- updated version to 9.4.1
    bintar BUILDING NOTICE makefiles/Mf-install.in scheme.1.in
    c/Makefile.i3nt c/Makefile.a6nt c/Makefile.ti3nt c/Makefile.ta6nt
    mats/bldnt.bat workarea c/scheme.rc s/7.ss s/cmacros.ss
    release_notes/release_notes.stex csug/csug.stex
- updated newrelease to produce the correct log-entry format and
  fixed the existing 9.4.1 log entry
    newrelease, LOG
- replaced a couple of tabs
    number.c
- updated the descriptions of statistics and related functions to
  reflect the Version 9.3.1 change from sstats structures to sstats
  records, with sstats times represented as time objects and sstats
  bytes and counts represented as exact integers; also updated the
  sstats-difference description to reflect that it no longer coerces
  negative differences to zero.  added a corresponding release note.
    system.stex,
    release_notes.stex
- added a cast to eliminate a warning
    c/number.c
- fixed bug in Windows version of directory-separator-predicate when
  path-* procedures are passed a path that is not a string.
    s/6.ss
- fixed bug in cp0 on Windows with $foreign-wchar?.
    s/cp0.ss
- Cygwin is now used on Windows, updated mats, eliminated unused killme
    BUILDING c/*nt c/Mf-base c/scheme.exe.manifest configure
    examples/Makefile mats/6.ms mats/Mf-* mats/foreign.ms mats/ftype.ms
    mats/patch-* mats/windows.ms s/Mf-*nt s/Mf-base workarea
    release_notes.stex
- fixed spelling of non-existent
    s/syntax.ss
- now forcing zlib configuration before compiling files that depend on
  the zlib header files, since zlib's configure script can modify the
  header files.  removed ZlibInclude variable, which no longer serves
  a purpose.
    c/Mf-*, c/Makefile.*nt
- removed unnecessary datestamp.c target
    c/Mf.*nt
- fixed unnecessary blocking in expeditor on Windows.
    c/expeditor.c
- eliminated a couple of thread-safety issues and limitations on the
  sizes of pathnames produced by expansion of tilde (home-directory)
  prefixes by replacing S_pathname, S_pathname_impl, and S_homedir
  with S_malloc_pathname, which always mallocs space for the result.
  one thread-safety issue involved the use of static strings for expanded
  pathnames and affected various file-system operations.  the other
  affected the file open routines and involved use of the incoming
  pathname while deactivated.  the incoming pathname is sometimes if not
  always a pointer into a Scheme bytevector, which can be overwritten if a
  collection occurs while the thread is deactivated.  the size limitation
  corresponded to the use of the static strings, which were limited to
  PATH_MAX bytes.  (PATH_MAX typically isn't actually the maximum path
  length in contemporary operating systems.)  eliminated similar issues
  for wide pathnames under Windows by adding S_malloc_wide_pathname.
  consumers of the old routines have been modified to use the new
  routines and to free the result strings.  the various file operations
  now consistently treat a pathname with an unresolvable home directory
  as a pathname that happens to start with a tilde.  eliminated unused
  foreign-symbol binding of "(cs)pathname" to S_pathname.
    io.c, externs.h, new_io.c, prim5.c, scheme.c, prim.c
- various places where a call to close or gzclose was retried when
  the close operation was interrupted no longer do so, since this can
  cause problems when another thread has reallocated the same file
  descriptor.
    new_io.c
- now using vcvarsall type x86_amd64 rather than amd64 when the
  former appears to supported and the latter does not, as is the
  case with VS Express 2015.
    c/Mf-a6nt, c/Mf-ta6nt
- commented out one of the thread mats that consistently causes
  indefinite delays under Windows and OpenBSD due to starvation.
    thread.ms
- increased wait time for a couple of subprocess responses
    6.ms
- added call to collector to close files opened during iconv mats
  specifically for when mats are run under Windows with no iconv dll.
    io.ms
- fixed typo: VC/bin/vcvars64.bat => VC/bin/amd64/vcvars64.bat
    c/Mf-a6nt, c/Mf-ta6nt
- scheme_mutex_t now uses volatile keyword for owner and count fields
  because these fields can be accessed from multiple threads
  concurrently. Updated $yield and $thread-check in mats/thread.ms to
  be more tolerant of timing variability.
    c/types.h, mats/thread.ms, release_notes.stex
- fixed three instances of unchecked mallocs reported by laqrix in
  github issue #77.
    io.c, schlib.c, thread.c
- continue the profiler's html output refresh: refine the styling
  (and palette) and update CSUG to match. update the CSUG screenshots
  to reflect the refined look.
    s/pdhtml.ss
    csug/system.stex
    csug/canned/profilehtml-orig.png
    csug/canned/profilehtml.png
    csug/canned/fatfibhtml-orig.png
    csug/canned/fatfibhtml.png
- add unicode support to the expression editor.  entry and display now work
  except that combining characters are not treated correctly for
  line-wrapping.  this addresses github issue #32 and part of issue #81.
    c/expeditor.c, s/expeditor.ss
- moved s_ee_write_char function within the WIN32 check to allow the unicode
  change to compile on windows.  unicode is not yet supported in the windows
  version of the repl.
    c/expeditor.c
- reworked the S_create_thread_object to print an error and exit when
  allocating the thread context fails from Sactivate_thread.  before
  this change, the error was raised on the main thread, which resulted
  in strange behavior at best.  also added who argument to
  S_create_thread_object to allow it to report either Sactivate_thread
  or fork-thread led to the error.
    externs.h, schsig.c, scheme.c, thread.c
- fixed a bug in cpvalid resulting in it leaving behind a cpvalid-defer
  form for later passes to choke on.  also fixed cp0 to print the correct
  name for cpvalid when it does this.
    cpvalid.ss, cp0.ss,
    misc.ms
- updated the prototype for s_ee_write_char to match the definition
    expeditor.c
- fixed a side-effect preservation bug with non-trivial test-context
  not-like patterns.
    cp0.ss,
    cp0.ms, 4.ms
- instead of default-exception handler, new-cafe establishes a handler
  that calls the current value of base-exception-handler so the handler
  can be overridden, as we do in our own make files.
    cafe.ss,
    7.ms
- fixed a bug in case and exclusive-cond syntax-error calls causing an
  exception in syntax-error instead of the intended error message.
    syntax.ss
- added tests for the case and exclusive-cond syntax-error calls
    4.ms, root-experr-compile-0-f-f-f
- added print-extended-identifiers parameter.  when #t, symbols like
  1+ and +++ print without escapes.
    priminfo.ss, print.ss,
    6.ms
- added descriptions of print-extended-identifiers to the user's guide
  and release notes.  updated the release notes to account for a couple
  of other log entries.
    release_notes.stex,
    intro.stex, io.stex
- updated the sockets example to work with the current version of Chez.
  Change the foreign procedure definitions to use the more portable int
  rather than integer-32.  Switch to a custom port
  [make-custom-binary-input/output-port] rather than a generic port
  [make-input/output-port], which resulted in deleting quite a bit of
  code.  Fix various compiler warnings in the C code, and along the way,
  fix a signedness bug in c_write that could have resulted in not writing
  the full buffer (but reporting that it did) in the case of errors from
  write.
    examples/csocket.c, examples/socket.ss
- use high-precision clock time on Windows 8 and up
    c/stats.c
- fixed profiling code that keyed profiling locations off of only the
  bfp to instead key off of both the bfp and efp.
    pdhtml.ss
- added Windows installer using the WiX Toolset
    BUILDING, install/* (new)
- fix typo in ordinal format for 12
    format.ss,
    format.ms
- renamed install directory to wininstall to avoid conflict with
  top-level Makefile
    BUILDING, install/* (removed), wininstall/* (new)
- updated zlib to version 1.2.11
    configure
- added procedure-arity-mask to report the allowed argument counts of
  a compiled function.  On a procedure from interpret or from one of
  the trace procedures or syntactic forms, procedure-arity-mask
  may report counts that are not actually allowed by the source
  procedure.
    cmacros.ss, compile.ss, cpnanopass.ss, mkheader.ss, primdata.ss,
    prims.ss, strip.ss,
    fasl.c, gc.c, globals.h, prim.c, prim5.c, scheme.c, schsig.c,
    misc.ms, root-experr*,
    objects.stex
- for non-win32 systems, now setting al register to a count of the
  floating-point register arguments as required for varargs functions
  by the System V ABI.
    x86_64.ss,
    foreign.ms
- added a missing quote mark in new printf mat Windows case
    foreign.ms
- added travis-ci automation script and a 'partialx' testing target to
  allow us to perform more than a single run of testing without running
  afoul of travis-ci's 50-minute build timeout.  'partialx' tests six
  of the twelve configurations tested by 'allx'.
     .travis.yml (new),
     mats/Mf-base
- paired the 'partialx' down to just four test configurations, with one
  interpreter run, to try to get the threaded builds into line with
  travis-ci's timeout.
     mats/Mf-base
- eliminated some direct assumptions that a vector's type/length field
  is a fixnum and added meta-asserts to verify that it is in a couple of
  others, to facilitate future changes to vector typing.  vectors are
  now treated essentially like fxvectors, strings, and bytevectors.
    cmacros.ss, cpnanopass.ss, prims.ss, mkheader.ss,
    alloc.c, gc.c, scheme.c
- fixed a few comments to refer to scheme.c rather than main.c
    externs.h, globals.h, thread.c
- for 64-bit Windows systems, now copying foreign-procedure
  double-precision floating-point register arguments to integer
  registers as required for varargs functions. Windows does not
  support single-precision floating-point arguments as varargs.
    foreign.ms, np-languages.ss, x86_64.ss
- added an optional timeout argument to condition-wait
    externs.h, stats.c, thread.c, thread.h, csug/threads.stex,
    primvars.ms, thread.ms, release_notes.stex,
    date.ss, primdata.ss, prims.ss
- added immutable strings, vectors, fxvector, bytevectors, and boxes
    5_4.ss, 5_6.ss, bytevector.ss, cmacros.ss, cpnanopass.ss,
    fasl.ss, library.ss, mkheader.ss, primdata.ss, prims.ss,
    externs.h, types.h, alloc.c, fasl.c, gc.c, scheme.c,
    5_5.ms, 5_6.ms, bytevector.ms, misc.ms, root-experr*
    objects.stex
- various tweaks to the immutable object support; also taught cp0
  to simplify ($fxu< (most-positive-fixnum) e) => (fx< e 0) so we
  don't have any incentive in special casing length checks where
  the maximum length happens to be (most-positive-fixnum).
    5_4.ss, 5_6.ss, bytevector.ss, cmacros.ss, cp0.ss, cpnanopass.ss,
    mkheader.ss, primdata.ss, prims.ss,
    fasl.c, gc.c, types.h
    root-experr*, patch*
- generated bytevector=? procedure now gets out quickly on eq
  arguments.  cp0 optimizes away a number of additional equality
  operations at optimize-level 3 (including bytevector=?) when
  applied to the same variable references, as it already did for
  eq?, eqv?, and equal?, at all optimize levels.
    cpnanopass.ss, cp0.ss, primdata.ss,
    cp0.ms
- updated bullyx patches
    patch*
- updated release notes and tweaked user's guide.
    release-notes.stex, objects.stex
- fixed typo: fxvector-immutable-flag used in place of
  bytevector-immutable-flag in computation of type-immutable-bytevector
    cmacros.ss
- reallocated typed-object types, using previously unused tag #b010
  for strings and giving bytevectors both #b001 and #b101 (the
  latter for immutable bytevectors) so that the maximum bytevector
  length on 32-bit machines is once again the most-positive fixnum.
  treating bytevectors rather than strings or fxvectors (or even
  vectors) special in this regard is appropriate since the maximum
  number of bytes in a bytevector is maximum-length x 1 rather than
  maximum-length x 4 for strings, fxvectors, and vectors on 32-bit
  machines.  with this change on 32-bit machines, a vector can
  occupy up to 1/2 of virtual memory, strings and fxvectors 1/4,
  and bytevectors 1/8.
    cmacros.ss
- added record-type-equal-procedure, record-type-hash-procedure,
  record-equal-procedure, and record-hash-procedure to enable
  per-type customization of the behavior of equal? and equal-hash
  for a record value
     5_1.ss, newhash.ss, primdata.ss,
     record.ms, root-experr*,
     objects.stex
- adding dropped changes
    record.ss,
    root-experr*
- added entry for record-type-equal-procedure and friends
    release_notes.stex
- changed copyright year to 2017
    7.ss, scheme.1.in, comments of many files
- expanded the CSUG description of the handling of command-line
  arguments not recognized as standard options and added a description
  of the same to the COMMAND-LINE OPTIONS section of the man page.
  did a bit of minor cleanup elsewhere in the man page.
    use.stex, scheme.1.in
- destroy_thread now processes guardian entries
    thread.c, 4.ms, release_notes.stex
- mutexes and conditions are now freed when no longer used via
  $close-resurrected-mutexes&conditions, $keep-live primitive added
    externs.h, prim5.c, thread.c, 4.ms, thread.ms, release_notes.stex,
    7.ss, cpnanopass.ss, np-languages.ss, primdata.ss, prims.ss
- fix reduction for map and for-each with optimization level 3
  to drop the expression, check that procedure has the correct
  arity and is discardable or unsafe.
  Also add a simplification for for-each with empty lists
  with optimization level 2.
    cp0.ss, 4.ms, primdata.ss
- fix invalid memory reference when enum-set-indexer procedure is not
  passed a symbol
    enum.ss, enum.ms, root-experr*, release_notes.stex
- fix overflow detection for fxsll, fxarithmetic-shift-left, and
  fxarithmetic-shift
    library.ss, fx.ms, release_notes.stex
- added ephemeron pairs and changed weak hashtables to use
  ephemeron pairs for key--value mapping to avoid the key-in-value
  problem
    prims.ss, primdata.ss, newhash.ss, fasl.ss, mkheader.ss
    cmacro.ss, prim5.c, fasl.c, gc.c, gcwrapper.c, types.h,
    4.ms, hash.ms, objects.stex, smgmt.stex, csug.bib
- check_dirty_ephemeron now puts ephemerons whose keys haven't yet
  been seen on the pending list rather than the trigger lists.
    gc.c
- removed scan of space_ephemeron from check_heap because check_heap
  as written can't handle the two link fields properly.
    gcwrapper.c
- in the ephemerons mat that checks interaction between mutation and
  collection, added generation arguments to the first two collect
  calls so they always collect into the intended generation.
    4.ms
- updated allx and bullyx patches
    patch*
- fix strip-fasl-file for immutable strings and vectors,
  fix an $oops call, and fix a vector-index increment in hashing
    strip.ss, 7.ss, newhash.ss, misc.ms
- fix signature of fxbit-set?
    primdata.ss
- more optimizations for map and for-each with explicit list
  extend the reductions for map and for-each when the arguments are
  explicit lists like (list 1 2 3 ...) or '(1 2 3 ...).
    cp0.ss,
    4.ms
- reverted to the preceding version of cp0 due to failure to preserve
  the expected evaluation order in one of the mats; removed the
  corresponding equivalent-expansion tests.
    cp0.ss,
    4.ms
- restored the map and for-each optimizations with a fix for the
  evaluation-order bug.
    cp0.ss,
    4.ms
- added date-dst? to access the previously-hidden DST information in
  date records, and added date-zone-name to provide a time zone name.
    date.ss, primdata.ss,
    stats.c,
    date.ms, root-experr*, patch-compile*,
    system.stex
- fixed a bug in flonum-extractor, which on 64-bit machines was using an
  8-byte read instead of a 4-byte read to pick up the 4 highest-order
  bytes of a little-endian flonum, potentially reading past the end of
  mapped memory for flonums produced by taking the imaginary part of an
  inexact complexnum (which, unlike other flonums, are not aligned on
  16-byte boundaries).  The 8-byte load would also have failed to produce
  correct results on 64-bit big-endian machines (of which we presently
  have none) because the offsets passed to flonum-extractor assume the
  bits are in the lowest-order 4 bytes of the extracted field.
    cp0.ss,
    misc.ms,
    release_notes.stex
- support Windows build on Bash/WSL
    BUILDING, configure, workarea, c/vs.bat (new), mats/vs.bat (new),
    c/Mf-*nt, mats/Mf-*, s/Mf-base
- fix c/version.h for FreeBDS (machine types i3fb, ti3fb, a6fb, ta6fb)
- fix reference to libc.so to be libc.so.7 for FreeBSD (machine types
  i3fb, ti3fb, a6fb, ta6fb)
    foreign.ms
- added CC option to configure for selecting the compiler
    configure,
    c/Mf-*
- Suppress warnings from implicit fallthrough in case labels.
    Mf-{a6,arm32,i3,ppc,ta6,ti3,tpp32}le
- added bytevector-compress and bytevector-uncompress
    bytevector.ss, primdata.ss, new-io.c, prim5.c, externs.h,
    objects.stex, release_notes.stex,
    bytevector.ms, root-experr*
- fixed typo in S_abnormal_exit
    schsig.c
- don't remove the pariah form in the cp0 pass
    cp0.ss,
    misc.ms
- revert use of ephemerons in weak hashtables, add ephemeron
  hashtables
    newhash.ss, hashtable-types.ss, library.ss, primdata.ss,
    fasl.ss, fasl.c, gc.c, globals.h,
    hash.ms, objects.stex, release_notes.stex
- fixed pariah mat
    misc.ms
- minor wordsmithing and fix for an overfull hbox
    objects.stex, system.stex
- fix (define-values () ....) to expand to a definition
    syntax.ss, 3.ms
- added optional line and column components to a source object, a
  locate-source-object-source function that uses the new components,
  a current-locate-source-object-source parameter to control looking up
  line and column information, a current-make-source-object parameter to
  control loation recording, an optional use-cache argument to
  locate-source, and a 'source-object message for code and continuation
  inspectors
    read.ss, syntax.ss, 7.ss, compile.ss, cpnanopass.ss, exceptions.ss,
    inspect.ss, primdata.ss, prims.ss, print.ss, cmacros.ss, types.ss,
    mat.ss, 8.ms, root-experr*,
    syntax.stex, debug.stex, system.stex, release_notes.stex
- fixed broken mats on Windows caused by Bash/WSL changes
    7.ms, ftype.ms
- added "ez-grammar" example program
    examples/ez-grammar.ss, examples/ez-grammar-test.ss,
    examples/Makefile, examples.ms
- updated ez-grammar-test to write temp files to current directory and delete them when finished
    examples/ez-grammar-test.ss
- added support for Microsoft Visual Studio 2017 on Windows
    BUILDING, c/Mf-a6nt, c/Mf-ta6nt, c/vs.bat,
    mats/Mf-a6nt, mats/Mf-ta6nt, mats/ftype.ms
- added support for building Windows installs with Bash/WSL
    wininstall/Makefile, candle.bat, light.bat
- added support for building with Visual Studio 2017's BuildTools
    c/vs.bat
- check for git before using to get submodules
    configure
- fixed windows installer failure when vcredist is not preinstalled by
  using the vcredist merge module, split the 32 and 64 bit MSIs and
  added a wix bundle to combine the MSIs into a single exe installer,
  added a batch script for locating Visual Studio's vcredist merge
  modules, updated installer paths and names.
    wininstall/*
- fixed np-normalize-context pass to process trivs list in mvset forms
  in tail and predicate context and added regression tests.  Thanks to
  @marcomaggi for reporting the bug and @yjqww6 for providing a
  simplified test and finding the initial solution.
    cpnanopass.ss,
    3.ms
- removed a useless check in foreign-alloc
    record.ss
- fix cp0 reduction of fx[+-*]/carry and their signatures
    cp0.ss
    primdata.ss
    fx.ms
- renamed s_gettime => S_gettime to remain consistent with the
  convention that the only undocumented externs are prefixed with
  S_.
    externs.h, stats.c, thread.c
- added version number to scheme.1.in trailer; updated date.
    scheme.1.in, newrelease
- removed version update of no-longer-existing bldnt.bat.  "fixed"
  sed patterns to replace \? with * for the benefit of the deficient
  mac sed.
    newrelease

9.5 changes:
- updated version to 9.5
    bintar BUILDING NOTICE makefiles/Mf-install.in scheme.1.in
    c/Makefile.i3nt c/Makefile.a6nt c/Makefile.ti3nt c/Makefile.ta6nt
    workarea c/scheme.rc s/7.ss s/cmacros.ss
    release_notes/release_notes.stex csug/csug.stex
- updated release notes and fixed user's guide overfull hbox.
    release-notes.stex, syntax.stex
- updated install target to do something more sensible
    release_notes/Makefile

9.5.1 changes:
- updated version to 9.5.1
    bintar BUILDING NOTICE makefiles/Mf-install.in scheme.1.in
    c/Makefile.i3nt c/Makefile.a6nt c/Makefile.ti3nt c/Makefile.ta6nt
    workarea c/scheme.rc s/7.ss s/cmacros.ss
    release_notes/release_notes.stex csug/csug.stex csug/use.stex
    examples/ez-grammar-test.ss examples/socket.ss
    wininstall/Makefile wininstall/*nt.wxs
- Added setting of CHEZSCHEMELIBDIRS to s and mats make files so that
  an existing setting will not interfere with the build process, and
  added a note to BUILDING that CHEZSCHEMELIBDIRS should be unset in
  Version 9.5 and before.
    s/Mf-base, mats/Mf-base, BUILDING
- the $case macro used by r6rs:case and case now unconditionally trims
  redundant keys and expands into exclusive-cond rather than cond.
  it catches references to => before expanding into exclusive-cond
  to avoid supporting => as an undocumented and useless extension
  of the case syntax.  the r6rs:case and case macros now require
  multiple clauses rather than leaving the enforcement to exclusive-cond,
  and the exclusive-cond macro now requires multiple clauses rather
  than leaving the enforcement to cond.
    syntax.ss,
    4.ms, root-experr*, patch*
- ifdef'd out include of xlocale.h for glibc, since the glibc
  locale.h includes xlocale.h or, in glibc 2.26, its replacement.
    expeditor.c
- Updated CSUG to replace \INSERTREVISIONMONTHSPACEYEAR with the current
  month and year at the time of generation.
    csug.stex, copyright.stex
- Updated configuration to set machine types in the CSUG and release notes
  make files, and updated distclean target to remove these files.
    configure, makefiles/Makefile-csug.in (renamed from csug/Makefile),
    makefiles/Makefile-release_notes.in
      (renamed from release_notes/Makefile),
    makefiles/Makefile
- added pass-time tracking for pre-cpnanopass passes to compile.
    compile.ss
- added inline handler for fxdiv-and-mod
    cp0.ss, primdata.ss
- changed order in which return-point operations are done (adjust
  sfp first, then store return values, then restore local saves) to
  avoid storing return values to homes beyond the end of the stack
  in cases where adjusting sfp might result in a call to dooverflood.
    cpnanopass.ss, np-languages.ss
- removed unused {make-,}asm-return-registers bindings
    cpnanopass.ss
- corrected the max-fv value field of the lambda produced by the
  hand-coded bytevector=? handler.
    cpnanopass.ss
- reduced live-pointer and inspector free-variable mask computation
  overhead
    cpnanopass.ss
- moved regvec cset copies to driver so they aren't copied each
  time a uvar is assigned to a register.  removed checks for
  missing register csets, since registers always have csets.
    cpnanopass.ss
- added closure-rep else clause in record-inspector-information!.
    cpnanopass.ss
- augmented tree representation with a constant representation
  for full trees to reduce the overhead of manipulating trees or
  subtress with all bits set.
    cpnanopass.ss
- tree-for-each now takes start and end offsets; this cuts the
  cost of traversing and applying the action when the range of
  applicable offsets is other than 0..tree-size.
    cpnanopass.ss
- introduced the notion of poison variables to reduce the cost of
  register/frame allocation for procedures with large sets of local
  variables.  When the number of local variables exceeds a given
  limit (currently hardwired to 1000), each variable with a large
  live range is considered poison.  A reasonable set of variables
  with large live ranges (the set of poison variables) is computed
  by successive approximation to avoid excessive overhead.  Poison
  variables directly conflict with all spillables, and all non-poison
  spillables indirectly conflict with all poison spillables through
  a shared poison-cset.  Thus poison variables cannot live in the
  same location as any other variable, i.e., they poison the location.
  Conflicts between frame locations and poison variables are handled
  normally, which allows poison variables to be assigned to
  move-related frame homes.  Poison variables are spilled prior to
  register allocation, so conflicts between registers and poison
  variables are not represented.  move relations between poison
  variables and frame variables are recorded as usual, but other
  move relations involving poison variables are not recorded.
    cpnanopass.ss, np-languages.ss
- changed the way a uvar's degree is decremented by remove-victim!.
  instead of checking for a conflict between each pair of victim
  and keeper and decrementing when the conflict is found, remove-victim!
  now decrements the degree of each var in each victim's conflict
  set.  while this might decrement other victims' degrees unnecessarily,
  it can be much less expensive when large numbers of variables are
  involved, since the number of conflicts between two non-poison
  variables should be small due to the selection process for
  (non-)poison variables and the fact that the unspillables introduced
  by instruction selection should also have few conflicts.  That
  is, it reduces the worst-case complexity of decrementing degrees
  from O(n^2) to O(n).
    cpnanopass.ss
- took advice in compute-degree! comment to increment the uvars in
  each registers csets rather than looping over the registers for
  each uvar asking whether the register conflicts with the uvar.
    cpnanopass.ss
- assign-new-frame! now zeros out save-weight for local saves, since
  once they are explicitly saved and restored, they are no longer
  call-live and thus have no save cost.
    cpnanopass.ss
- desensitized the let-values source-caching timing test slightly
    8.ms
- updated allx, bullyx patches
    patch*
- attempt to stabilize timing tests let-values source-caching
  test and ephemeron gc test while resensitizing the former
    8.ms, 4.ms
- various formatting and comment corrections
    workarea,
    s/Mf-base, bytevector.ss, cpnanopass.ss, date.ss,
    5_6.ms, examples.ms
- updated newrelease to handle mats/Mf-*nt
    newrelease mats/Mf-a6nt mats/Mf-i3nt mats/Mf-ta6nt mats/Mf-ti3nt
- fixed gather-filedata's sort of profile entries.  for any two
  entries x and y in the list produced by the sort call, if x's
  bfp = y's bfp, x should come before y if x's efp < y's efp.
  The idea is that enclosing entries should always come later
  in the list.  this affects only languages where two expressions
  can start at the same character position.
    pdhtml.ss
- expanded capability of ez-grammar with support for simpl
  parsing of binary operators w/precedence and associativity
  and automatically generated markdown grammar descriptions.
  ez-grammar-test.ss now also doubles as a test of pdhtml for
  algebraic languages.
    mats/examples.ms,
    examples/ez-grammar.ss, examples/ez-grammar-test.ss,
    examples/Makefile
- maybe-compile-{file,program,library} and automatic import
  compilation now treat a malformed object file as if it were
  not present and needs to be regenerated.  A malformed object
  file (particularly a truncated one) might occur if the compiling
  processes is killed or aborts before it has a chance to delete
  a partial object file.
    syntax.ss,
    7.ms
- fix signature of bytevector-[u/s]16-native-set!
    primdata.ss
- fix enumerate signature
    primdata.ss
- added support for Visual Studio 2017.15.5
    wininstall/locate-vcredist.bat
- fixed substring-fill! and vector-fill! to return void, reflecting the
  documented return value of unspecified value.  Also changes substring-fill!
  to use define-who instead of repeating 'substring-fill! in all the error
  messages.
    5_4.ss, 5_6.ss
- fix mat of substring-fill!
  after the recent change, the result of substring-fill! is void
    5_5.ms
- fix a few signatures
    primdata.ss
- fix comment about Sscheme_program
    main.c
- fix even? and odd? to error on exceptional flonums
    5_3.ss, 5_3.ms, fl.ms, root-experr*, patch*
- fix bug in date->time-utc caused by incorrect use of difftime in Windows
    stats.c, date.ms, release_notes.stex
- Check that first argument of map is a procedure in cp02 expansion
  to raise the same error that the non expanded version
    cp0.ss
- avoid building the result list in a map that is called for effect
    cp0.ss
- added tests to ensure the optimize-level version 2 of map and for-each raise
  a non-procedure exception when the first argument is not a procedure, even
  when the rest of the program is compiled at optimize level 3.
    4.ms, root-experr-compile-0-f-f-f, patch-compile-0-t-f-f,
    patch-compile-0-f-t-f, patch-interpret-0-f-t-f, patch-interpret-0-f-f-f,
    patch-interpret-3-f-t-f, patch-interpret-3-f-f-f
- fix bounds checking with an immediate index on immutable vectors,
  fxvectors, strings, and bytevectors
    cpnanopass.ss, 5_5.ms, 5_6.ms, bytevector.ms
- fix a few signatures
    primdata.ss
- more staid and consistent Mf-cross main target
    Mf-cross
- cpletrec now replaces the incoming prelexes with new ones so
  that it doesn't have to alter the flags on the incoming ones, since
  the same expander output is passed through the compiler twice while
  compiling a file with macro definitions or libraries.  we were
  getting away without this just by luck.
    cpletrec.ss
- pure? and ivory? now return #t for a primref only if the prim is
  declared to be a proc, since some non-proc prims are mutable, e.g.,
  $active-threads and $collect-request-pending.
    cp0.ss
- $error-handling-mode? and $eol-style? are now properly declared to
  be procs rather than system state variables.
    primdata.ss
- the new pass $check-prelex-flags verifies that prelex referenced,
  multiply-referenced, and assigned flags are set when they
  should be.  (it doesn't, however, complain if a flag is set
  when it need not be.)  when the new system parameter
  $enable-check-prelex-flags is set, $check-prelex-flags is
  called after each major pass that produces Lsrc forms to verify
  that the flags are set correctly in the output of the pass.
  this parameter is unset by default but set when running the
  mats.
    cprep.ss, back.ss, compile.ss, primdata.ss,
    mats/Mf-base
- removed the unnecessary set of prelex referenced flag from the
  build-ref routines when we've just established that it is set.
    syntax.ss, compile.ss
- equivalent-expansion? now prints differences to the current output
  port to aid in debugging.
    mat.ss
- the nanopass that patches calls to library globals into calls to
  their local counterparts during whole-program optimization now
  creates new prelexes and sets the prelex referenced, multiply
  referenced, and assigned flags on the new prelexes rather than
  destructively setting flags on the incoming prelexes.  The
  only known problems this fixes are (1) the multiply referenced
  flag was not previously being set for cross-library calls when
  it should have been, resulting in overly aggressive inlining
  of library exports during whole-program optimization, and (2)
  the referenced flag could sometimes be set for library exports
  that aren't actually used in the final program, which could
  prevent some unreachable code from being eliminated.
    compile.ss
- added support for specifying default record-equal and
  record-hash procedures.
    primdata.ss, cmacros.ss, cpnanopass.ss, prims.ss, newhash.ss,
    gc.c,
    record.ms
- added missing call to relocate for subset-mode tc field, which
  wasn't burning us because the only valid non-false value, the
  symbol system, is in the static generation after the initial heap
  compaction.
    gc.c
- added a lambda-commonization pass that runs after the other
  source optimizations, particularly inlining, and a new parameter
  that controls how hard it works.  the value of commonization-level
  ranges from 0 through 9, with 0 disabling commonization and 9
  maximizing it.  The default value is 0 (disabled).  At present,
  for non-zero level n, the commonizer attempts to commonize
  lambda expressions consisting of 2^(10-n) or more nodes.
  commonization of one or more lambda expressions requires that
  they have identical structure down to the leaf nodes for quote
  expressions, references to unassigned variables, and primitives.
  So that various downstream optimizations aren't disabled, there
  are some additional restrictions, the most important of which
  being that call-position expressions must be identical.  The
  commonizer works by abstracting the code into a helper that
  takes the values of the differing leaf nodes as arguments.
  the name of the helper is formed by concatenating the names of
  the original procedures, separated by '&', and this is the name
  that will show up in a stack trace.  The source location will
  be that of one of the original procedures.  Profiling inhibits
  commonization, because commonization requires profile source
  locations to be identical.
    cpcommonize.ss (new), compile.ss, interpret.ss, cprep.ss,
    primdata.ss, s/Mf-base,
    mats/Mf-base
- cpletrec now always produces a letrec rather than a let for
  single immutable lambda bindings, even when not recursive, for
  consistent expand/optimize output whether the commonizer is
  run or not.
    cpletrec.ss,
    record.ms
- trans-make-ftype-pointer no longer generates a call to
  $verify-ftype-address if the address expression is a call to
  ftype-pointer-address.
    ftype.ss
- Remove special case for (#2%map p '()) in cp0
  so the reduced version checks that p is a procedure.
  Also make the same change for #2%for-each.
    cp0.ss, 4.ms
- Mitigate a race condition in Windows when deleting files and directories.
    windows.c
- add (& ftype) argument/result for foreign-procedure, which supports
  struct arguments and results for foreign calls
    syntax.ss, ftype.ss, cpnanopass.ss, x86.ss, x86_64.ss,
    base-lang.ss, np-languages.ss, cprep.ss, primdata.ss,
    schlib.c, prim.c, externs.h
    mats/foreign4.c, mats/foreign.ms mats/Mf-*
    foreign.stex, release_notes.stex
- reworked the S_call_help/S_return CCHAIN handling to fix a bug in which
  the signal handler could trip over the NULL jumpbuf in a CCHAIN record.
    schlib.c
- install equates.h, kernel.o, and main.o on unix-like systems
    Mf-install.in
- standalone export form now handles (import import-spec ...)
    8.ms, syntax.ss, release_notes.stex
- add collect-rendezvous
    prim.c, 7.ss, primdata.ss, 7.ms, smgmt.stex, release_notes.stex
- added identifier? checks to detect attempts to use non-identifier
  field names in define-record-type field specs.
    syntax.ss,
    record.ms, root-experr*
- fixed an issue with the library system where an exception that occurs
  during visit or revisit left the library in an inconsistent state that
  caused it to appear that it was still in the process of running.  This
  manifested in it raising a cyclic dependency exception, even though
  there really is not a cyclic dependency.  The various library
  management functions involved will now reset the part of the library
  when an exception occurs.  This also means that if the library visit
  or revisit failed for a transient reason (such as a missing or
  incorrect library version that can be fixed by updating the
  library-directories) it is now possible to recover from these errors.
    expand-lang.ss, syntax.ss, interpret.ss, compile.ss, cprep.ss,
    8.ms
- Added -Wno-implicit-fallthrough flag to macOS C makefiles.
    c/Mf-a6osx, c/Mf-i3osx, c/Mf-ta6osx, c/Mf-ti3osx
- handle compiled library code in boot files once base boot is loaded
    globals.h, scheme.c, 7.ss, 7.ms, primdata.ss
- add newline to (import-notify) message in compile-whole-library and
  compile-whole-program
    compile.ss
- add a __collect_safe convention for foreign procedures and callables
  to automate thread [de]activation
    syntax.ss, ftype.ss, x86.ss, x86_64.ss, ppc32.ss,
    cmacros.ss, base-lang.ss, np-languages.ss, cprep.ss, cpcommonize.ss,
    cp0.ss, cpcheck.ss, cpvalid.ss, interpret.ss, cpletrec.ss,
    thread.c, prim.c, externs.h, foreign.stex, release_notes.stex,
    mats/Mf-t*, foreign.ms, foreign4.c
- Don't install equates.h
    Mf-install.in, wininstall/*nt.wxs
- Windows install now sets HeapSearchPath in the registry
    wininstall/product.wxs
- Use Windows path separator character when finding boot files on Windows.
    scheme.c
- Propagate enable-check-prelex-flags to separate-eval sub-process in tests.
    mats.ss
- Reject attempts to visit libraries that compile-whole-program has rendered
  invisible due to libs-visible? flag.
    compile.ss, 7.ms, root-experr-compile-0-f-f-f, root-experr-compile-2-f-f-f,
    patch-compile-0-f-t-f, patch-compile-0-t-f-f, patch-interpret-0-f-f-f,
    patch-interpret-0-f-t-f, patch-interpret-3-f-f-f, patch-interpret-3-f-t-f
- Double FMTBUFSIZE to fix compilation with gcc-8
    c/prim5.c
- Improved Unicode support for command-line arguments, environment
  variables, the C interface and error messages, and the Windows
  registry, DLL loading, and process creation
    scheme.h, alloc.c, externs.h, fasl.c, foreign.c, io.c, main.c,
    prim5.c, scheme.c, schlib.c, schsig.c, stats.c, system.h,
    version.h, windows.c, foreign.stex, system.stex, mkheader.ss,
    prims.ss
- Repair x86_64 `&` foreign-procedure result type handling for types of a
  small size that is not a multiple of the word size
    x86_64.ss, foreign.ms, foreign4.c
- Avoid an occasional invalid memory violation on Windows in S_call_help
    schlib.c
- Updated csug socket code to match that in examples folder
    csug/foreign.stex, examples/socket.ss
- add an option --disable-x11
    c/version.h, configure
- allow s_ee_get_clipboard to use the pastebuffer on macOS even when X11 is not
  available.
    expeditor.c
- Adjust cp0 to not replace a procedure name from a let wrapper
    cp0.ss, misc.ms
- allx now runs all up to three (rather than two) times to eliminate
  bootstrap failures after small changes like the recent change to
  procedure names, so we don't have to rebuild the boot files as often.
    Mf-base
<<<<<<< HEAD
- Fix tests for cp0 procedure-name change
    misc.ms, patch-compile-0-f-t-f
- add ordered guardians through a new optional argument to make-guardian
    prims.ss, primdata.ss, cp0.ss, cpnanopass.ss,
    cmacros.ss, mkheader.ss, gc.c, segment.c, types.h,
    4.ms, smgmt.stex, release_notes.stex
- added box-cas! and vector-cas!
    prims.ss, cpnanopass.ss, np-languages.ss,
    cmacros.ss, library.ss, primdata.ss
    x86_64.ss x86.ss, ppc32.ss, arm32.ss,
    5_6.ms, 5_8.ms, root-experr*,
    objects.stex, release_notes.stex
- add object-backreferences and enable-object-backreferences as an aid
  to debugging memory leaks
     back.ss, cmacros.ss, inspect.ss, primdata.ss,
     gc-oce.c, gc.c, gcwrapper.c, prim.c, scheme.c,
     globals.h, externs.h,
     system.stex, 7.ms
- add make-arity-wrapper
    cmacros.ss, cpnanopass.ss, interpret.ss, library.ss,
    primdata.ss, prims.ss, gc.c, objects.stex, release_notes.stex
    misc.ms, mats/patch*, mats/root*
- add generate-procedure-source-information
    cmacros.ss, compile.ss, cpnanopass.ss, inspect.ss,
    primdata.ss, prims.ss, misc.ms,
    system.stex, release_notes.tex
=======
- add current-generate-id and expand-omit-library-invocations, which can be
  useful for avoiding library recompilation and redundant invocation checks
    syntax.ss, record.ss, primdata.ss, front.ss, misc.ms, system.stex
>>>>>>> 6dd593ed
<|MERGE_RESOLUTION|>--- conflicted
+++ resolved
@@ -971,7 +971,6 @@
   bootstrap failures after small changes like the recent change to
   procedure names, so we don't have to rebuild the boot files as often.
     Mf-base
-<<<<<<< HEAD
 - Fix tests for cp0 procedure-name change
     misc.ms, patch-compile-0-f-t-f
 - add ordered guardians through a new optional argument to make-guardian
@@ -998,8 +997,6 @@
     cmacros.ss, compile.ss, cpnanopass.ss, inspect.ss,
     primdata.ss, prims.ss, misc.ms,
     system.stex, release_notes.tex
-=======
 - add current-generate-id and expand-omit-library-invocations, which can be
   useful for avoiding library recompilation and redundant invocation checks
-    syntax.ss, record.ss, primdata.ss, front.ss, misc.ms, system.stex
->>>>>>> 6dd593ed
+    syntax.ss, record.ss, primdata.ss, front.ss, misc.ms, system.stex