9.4 changes:
- updated version to 9.4
    bintar README NOTICE makefiles/Mf-install.in scheme.1.in
    c/Makefile.i3nt c/Makefile.a6nt c/Makefile.ti3nt c/Makefile.ta6nt
    mats/bldnt.bat workarea c/scheme.rc s/7.ss s/cmacros.ss
    release_notes/release_notes.stex csug/csug.stex
- added missing include
    killme.c
- added new mat verifying that primitives raise exceptions for invalid
  arguments based on primdata.ss signatures.  fixed some of those
  signatures, which weren't otherwise used except for arity checking.
  fixed some issues turned up by the test with who reports errors
  and how.
    primdata.ss, 5_1.ss, 7.ss, compile.ss, cpnanopass.ss, fasl.ss,
    interpret.ss, io.ss, record.ss, syntax.ss,
    primvars.ms, 5_1.ms, 7.ms, 8.ms, record.ms, mats/Mf-base,
    root-experr*, patch*
- string comparisons (string=?, string-ci<?, etc.) now get out fast
  when handed eq arguments.
    5_4.ss
- changed representation of most-negative iptr, I32, and I64 to make
  Visual C compiler happy.  updated windows make files, which had
  fallen out of date.  added missing hsrc= files sort.h and thread.h
  so they show up in the Windows workarea c directory.
    cmacros.ss,
    fasl.c, number.c, c/Mf-base, c/Makefile.{t,}{i3,a6}nt
- The scheme.h definition of Sfixnum(x) now uses multiply rather than
  left shift to avoid counting on the behavior of << on negative numbers,
  which is undefined in C.
    mkheader.ss
- Fixed a couple of casts, one harmless and the other causing
  Sinteger64_value to return 0 for the most-negative I64 on 32-bit
  builds.
    number.c
- The configure-generated Makefile distclean target no longer removes
  zlib and nanopass, since they are logically part of the git clone.
  It does run make distclean in zlib.
    makefiles/Makefile.in
- converted s_test_schlib shifts of -1 to equivalent shifts of 1 to
  avoid undefined left-shift behavior on negative numbers.
    prim5.c
- added if(---) {} wrapper around call to WRITE in display macro to
  silence unused return-value warnings.
    prim5.c
- liberalized get-mode check for ../mats.  it's not our business whether
  people make their directories group and/or other writeable.
    6.ms
- make test now prints the actual relative path to summary in the
  "check summary" message, whether invoked from the top-level directory
  or from the workarea.
    Makefile.in, Makefile-workarea.in
- configure now just uses cat to copy Makefile-workarea.in to $w/workarea,
  since the file is presently the same regardless of the configuration.
    configure
- fixed time-utc->date test in mat time&date-printing to work regardless of
  what locale (and time zone) the host machine has set.
    date.ms
- fixed date->time-utc to honor the zone-offset field when converting a date
  object to a time-utc object.
    stats.c,
    date.ms
- fixed incorrect handling of library-extension when searching wpo files
    compile.ss,
    7.ms
- modified floatify_normalize to properly round denormalized results.
  obviated scale_float in the process.
    number.c,
    ieee.ms
- fixed 0eNNNN for large NNNN to produce 0.0 rather than infinity
    strnum.ss,
    5_3.ms
- the reader now raises an exception with condition type implementation
  restriction (among the other usual lexical condition types), and
  string->number now raises #f, for #e<m>@<a>, where <m> and <a> are
  nonzero integers, since Chez Scheme can't represent polar numbers other
  than 0@<n> and <n>@0 exactly.  <m>@<a> still produces an inexact result,
  i.e., we're still extending the set of inexact numeric constants beyond
  what R6RS dictates.  doing this required a rework of $str->num, which
  turned into a fairly extensive rewrite that fixed up a few other minor
  issues (like r6rs:string->number improperly allowing 1/2e10) and
  eliminated the need for consumers to call $str->num twice in cases
  where it can actually produce a number.  added some related new tests,
  including several found missing by profiling.  added a couple of
  checks to number->string the absence of which was causing argument
  errors to be reported by other routines.
    strnum.ss, exceptions.ss, read.ss
    5_3.ms, 6.ms, root-experr*, patch*
- added pdtml flag, which if set to t causes profile-dump-html to be
  called at the end of a mat run.
    mats/Mf-base
- compile-whole-program and compile-whole-library now copy the hash-bang
  line from the wpo file (if it has one) to the object file.
    compile.ss,
    7.ms
- stex is now a submodule.  csug/Makefile and release_notes/Makefile
  set and use the required Scheme and STEXLIB variables accordingly.
  they default the machine type to a6le, but this can be overridden
  and is by the generated top-level Makefile.  the generated top-level
  Makefile now has a new docs target that runs make in both csug and
  release_notes, and an updated distclean target that cleans the same.
  the annoying csug Makefile .fig.pdf rule redefinition is now gone.
  copyright.stex and csug.stex now list May 2016 as the revision month
  and date; this will have to be updated for future releases.
    configure, makefiles/Makefile.in,
    csug/Makefile, copyright.stex, csug.stex,
    release_notes/Makefile
- added custom install options.  workarea creates an empty config.h,
  and configure creates a config.h that sets the default scheme heap
  path and scheme-script name based on the actual configuration.
    configure, newrelease, workarea, checkin,
    c/Mf-base, scheme.c, main.c,
    Mf-install.in
- renamed the installed example directory from lib to examples.
    Mf-install.in,
    scheme.1.in
- added force option to gzip during man page install to prevent gzip from
  asking for permission to overwrite existing man page files.
    Mf-install.in
- removed ~/lib/csv%v/%m from the default scheme heap path on unix-like
  systems.  documented inclusion of %x\..\..\boot\%m in the Windows
  default scheme heap path.
    main.c,
    use.stex
- added new configuration options: --installbin, --installlib,
  --installschemename, --installpetitename, and --installscriptname.
    configure
- updated the example library link to the nanopass framework.
    CONTRIBUTING.md
- now cleaning up petite.1 and scheme.1 left behind by make install
    Makefile-workarea.in, checkin
- now removing workarea after cleaning csug and release_notes so
  Mf-stex (included from csug/Makefile and release_notes/Makefile)
  doesn't complain trying to determine the machine type.
    Makefile.in
- added installsh support for --ifdiff so the csug make file can use it
  for the install target.
    installsh,
    csug/Makefile
- added instructions for building (cross-compiling) a boot file for
  a supported machine type for which a boot file is not built by default.
    BUILDING
- corrected CHEZSCHEMELIBS and CHEZSCHEMEEXTS index entries to be
  CHEZSCHEMELIBDIRS and CHEZSCHEMELIBEXTS.
    use.stex
- updated to curl stex version 1.2.1
    configure
- updated the fix to S_mktime to work on windows.  the struct tm
  structure on windows does not have the tm_gmtoff field used in the
  mac and linux version of the code.
    stats.c
- updated the Windows makefiles for building and testing to remove links for
  files that no longer exist, which was getting in the way of creating links
  for files that do exist.  Also updated the build batch file for Windows to
  compile the nanopass framework separately before building the rest of the
  scheme compiler and libraries.
    s/Mf-{a6,i3,ta6,ti3}nt, s/bldnt.bat,
    mats/Mf-{a6,i3,ta6,ti3}nt
- updated the read me to include a link to the Chez Scheme project page.
    README.md
- fixed embarrassing typo in read me.
    README.md
- profiler's html output refresh: mark the files as HTML5 rather
  than HTML4; use target attributes rather than onclick events to
  open links in specific windows; add a missing table row element;
  replace the deprecated name attribute with an id attribute (and
  replace the anchors with spans); and replace the deprecated valign
  attribute with a style attribute.
    pdhtml.ss

9.4.1 changes:
- updated version to 9.4.1
    bintar BUILDING NOTICE makefiles/Mf-install.in scheme.1.in
    c/Makefile.i3nt c/Makefile.a6nt c/Makefile.ti3nt c/Makefile.ta6nt
    mats/bldnt.bat workarea c/scheme.rc s/7.ss s/cmacros.ss
    release_notes/release_notes.stex csug/csug.stex
- updated newrelease to produce the correct log-entry format and
  fixed the existing 9.4.1 log entry
    newrelease, LOG
- replaced a couple of tabs
    number.c
- updated the descriptions of statistics and related functions to
  reflect the Version 9.3.1 change from sstats structures to sstats
  records, with sstats times represented as time objects and sstats
  bytes and counts represented as exact integers; also updated the
  sstats-difference description to reflect that it no longer coerces
  negative differences to zero.  added a corresponding release note.
    system.stex,
    release_notes.stex
- added a cast to eliminate a warning
    c/number.c
- fixed bug in Windows version of directory-separator-predicate when
  path-* procedures are passed a path that is not a string.
    s/6.ss
- fixed bug in cp0 on Windows with $foreign-wchar?.
    s/cp0.ss
- Cygwin is now used on Windows, updated mats, eliminated unused killme
    BUILDING c/*nt c/Mf-base c/scheme.exe.manifest configure
    examples/Makefile mats/6.ms mats/Mf-* mats/foreign.ms mats/ftype.ms
    mats/patch-* mats/windows.ms s/Mf-*nt s/Mf-base workarea
    release_notes.stex
- fixed spelling of non-existent
    s/syntax.ss
- now forcing zlib configuration before compiling files that depend on
  the zlib header files, since zlib's configure script can modify the
  header files.  removed ZlibInclude variable, which no longer serves
  a purpose.
    c/Mf-*, c/Makefile.*nt
- removed unnecessary datestamp.c target
    c/Mf.*nt
- fixed unnecessary blocking in expeditor on Windows.
    c/expeditor.c
- eliminated a couple of thread-safety issues and limitations on the
  sizes of pathnames produced by expansion of tilde (home-directory)
  prefixes by replacing S_pathname, S_pathname_impl, and S_homedir
  with S_malloc_pathname, which always mallocs space for the result.
  one thread-safety issue involved the use of static strings for expanded
  pathnames and affected various file-system operations.  the other
  affected the file open routines and involved use of the incoming
  pathname while deactivated.  the incoming pathname is sometimes if not
  always a pointer into a Scheme bytevector, which can be overwritten if a
  collection occurs while the thread is deactivated.  the size limitation
  corresponded to the use of the static strings, which were limited to
  PATH_MAX bytes.  (PATH_MAX typically isn't actually the maximum path
  length in contemporary operating systems.)  eliminated similar issues
  for wide pathnames under Windows by adding S_malloc_wide_pathname.
  consumers of the old routines have been modified to use the new
  routines and to free the result strings.  the various file operations
  now consistently treat a pathname with an unresolvable home directory
  as a pathname that happens to start with a tilde.  eliminated unused
  foreign-symbol binding of "(cs)pathname" to S_pathname.
    io.c, externs.h, new_io.c, prim5.c, scheme.c, prim.c
- various places where a call to close or gzclose was retried when
  the close operation was interrupted no longer do so, since this can
  cause problems when another thread has reallocated the same file
  descriptor.
    new_io.c
- now using vcvarsall type x86_amd64 rather than amd64 when the
  former appears to supported and the latter does not, as is the
  case with VS Express 2015.
    c/Mf-a6nt, c/Mf-ta6nt
- commented out one of the thread mats that consistently causes
  indefinite delays under Windows and OpenBSD due to starvation.
    thread.ms
- increased wait time for a couple of subprocess responses
    6.ms
- added call to collector to close files opened during iconv mats
  specifically for when mats are run under Windows with no iconv dll.
    io.ms
- fixed typo: VC/bin/vcvars64.bat => VC/bin/amd64/vcvars64.bat
    c/Mf-a6nt, c/Mf-ta6nt
- scheme_mutex_t now uses volatile keyword for owner and count fields
  because these fields can be accessed from multiple threads
  concurrently. Updated $yield and $thread-check in mats/thread.ms to
  be more tolerant of timing variability.
    c/types.h, mats/thread.ms, release_notes.stex
- fixed three instances of unchecked mallocs reported by laqrix in
  github issue #77.
    io.c, schlib.c, thread.c
- continue the profiler's html output refresh: refine the styling
  (and palette) and update CSUG to match. update the CSUG screenshots
  to reflect the refined look.
    s/pdhtml.ss
    csug/system.stex
    csug/canned/profilehtml-orig.png
    csug/canned/profilehtml.png
    csug/canned/fatfibhtml-orig.png
    csug/canned/fatfibhtml.png
- add unicode support to the expression editor.  entry and display now work
  except that combining characters are not treated correctly for
  line-wrapping.  this addresses github issue #32 and part of issue #81.
    c/expeditor.c, s/expeditor.ss
- moved s_ee_write_char function within the WIN32 check to allow the unicode
  change to compile on windows.  unicode is not yet supported in the windows
  version of the repl.
    c/expeditor.c
- reworked the S_create_thread_object to print an error and exit when
  allocating the thread context fails from Sactivate_thread.  before
  this change, the error was raised on the main thread, which resulted
  in strange behavior at best.  also added who argument to
  S_create_thread_object to allow it to report either Sactivate_thread
  or fork-thread led to the error.
    externs.h, schsig.c, scheme.c, thread.c
- fixed a bug in cpvalid resulting in it leaving behind a cpvalid-defer
  form for later passes to choke on.  also fixed cp0 to print the correct
  name for cpvalid when it does this.
    cpvalid.ss, cp0.ss,
    misc.ms
- updated the prototype for s_ee_write_char to match the definition
    expeditor.c
- fixed a side-effect preservation bug with non-trivial test-context
  not-like patterns.
    cp0.ss,
    cp0.ms, 4.ms
- instead of default-exception handler, new-cafe establishes a handler
  that calls the current value of base-exception-handler so the handler
  can be overridden, as we do in our own make files.
    cafe.ss,
    7.ms
- fixed a bug in case and exclusive-cond syntax-error calls causing an
  exception in syntax-error instead of the intended error message.
    syntax.ss
- added tests for the case and exclusive-cond syntax-error calls
    4.ms, root-experr-compile-0-f-f-f
- added print-extended-identifiers parameter.  when #t, symbols like
  1+ and +++ print without escapes.
    priminfo.ss, print.ss,
    6.ms
- added descriptions of print-extended-identifiers to the user's guide
  and release notes.  updated the release notes to account for a couple
  of other log entries.
    release_notes.stex,
    intro.stex, io.stex
- updated the sockets example to work with the current version of Chez.
  Change the foreign procedure definitions to use the more portable int
  rather than integer-32.  Switch to a custom port
  [make-custom-binary-input/output-port] rather than a generic port
  [make-input/output-port], which resulted in deleting quite a bit of
  code.  Fix various compiler warnings in the C code, and along the way,
  fix a signedness bug in c_write that could have resulted in not writing
  the full buffer (but reporting that it did) in the case of errors from
  write.
    examples/csocket.c, examples/socket.ss
- use high-precision clock time on Windows 8 and up
    c/stats.c
- fixed profiling code that keyed profiling locations off of only the
  bfp to instead key off of both the bfp and efp.
    pdhtml.ss
- added Windows installer using the WiX Toolset
    BUILDING, install/* (new)
- fix typo in ordinal format for 12
    format.ss,
    format.ms
- renamed install directory to wininstall to avoid conflict with
  top-level Makefile
    BUILDING, install/* (removed), wininstall/* (new)
- updated zlib to version 1.2.11
    configure
- added procedure-arity-mask to report the allowed argument counts of
  a compiled function.  On a procedure from interpret or from one of
  the trace procedures or syntactic forms, procedure-arity-mask
  may report counts that are not actually allowed by the source
  procedure.
    cmacros.ss, compile.ss, cpnanopass.ss, mkheader.ss, primdata.ss,
    prims.ss, strip.ss,
    fasl.c, gc.c, globals.h, prim.c, prim5.c, scheme.c, schsig.c,
    misc.ms, root-experr*,
    objects.stex
- for non-win32 systems, now setting al register to a count of the
  floating-point register arguments as required for varargs functions
  by the System V ABI.
    x86_64.ss,
    foreign.ms
- added a missing quote mark in new printf mat Windows case
    foreign.ms
- added travis-ci automation script and a 'partialx' testing target to
  allow us to perform more than a single run of testing without running
  afoul of travis-ci's 50-minute build timeout.  'partialx' tests six
  of the twelve configurations tested by 'allx'.
     .travis.yml (new),
     mats/Mf-base
- paired the 'partialx' down to just four test configurations, with one
  interpreter run, to try to get the threaded builds into line with
  travis-ci's timeout.
     mats/Mf-base
- eliminated some direct assumptions that a vector's type/length field
  is a fixnum and added meta-asserts to verify that it is in a couple of
  others, to facilitate future changes to vector typing.  vectors are
  now treated essentially like fxvectors, strings, and bytevectors.
    cmacros.ss, cpnanopass.ss, prims.ss, mkheader.ss,
    alloc.c, gc.c, scheme.c
- fixed a few comments to refer to scheme.c rather than main.c
    externs.h, globals.h, thread.c
- for 64-bit Windows systems, now copying foreign-procedure
  double-precision floating-point register arguments to integer
  registers as required for varargs functions. Windows does not
  support single-precision floating-point arguments as varargs.
    foreign.ms, np-languages.ss, x86_64.ss
- added an optional timeout argument to condition-wait
    externs.h, stats.c, thread.c, thread.h, csug/threads.stex,
    primvars.ms, thread.ms, release_notes.stex,
    date.ss, primdata.ss, prims.ss
- added immutable strings, vectors, fxvector, bytevectors, and boxes
    5_4.ss, 5_6.ss, bytevector.ss, cmacros.ss, cpnanopass.ss,
    fasl.ss, library.ss, mkheader.ss, primdata.ss, prims.ss,
    externs.h, types.h, alloc.c, fasl.c, gc.c, scheme.c,
    5_5.ms, 5_6.ms, bytevector.ms, misc.ms, root-experr*
    objects.stex
- various tweaks to the immutable object support; also taught cp0
  to simplify ($fxu< (most-positive-fixnum) e) => (fx< e 0) so we
  don't have any incentive in special casing length checks where
  the maximum length happens to be (most-positive-fixnum).
    5_4.ss, 5_6.ss, bytevector.ss, cmacros.ss, cp0.ss, cpnanopass.ss,
    mkheader.ss, primdata.ss, prims.ss,
    fasl.c, gc.c, types.h
    root-experr*, patch*
- generated bytevector=? procedure now gets out quickly on eq
  arguments.  cp0 optimizes away a number of additional equality
  operations at optimize-level 3 (including bytevector=?) when
  applied to the same variable references, as it already did for
  eq?, eqv?, and equal?, at all optimize levels.
    cpnanopass.ss, cp0.ss, primdata.ss,
    cp0.ms
- updated bullyx patches
    patch*
- updated release notes and tweaked user's guide.
    release-notes.stex, objects.stex
- fixed typo: fxvector-immutable-flag used in place of
  bytevector-immutable-flag in computation of type-immutable-bytevector
    cmacros.ss
- reallocated typed-object types, using previously unused tag #b010
  for strings and giving bytevectors both #b001 and #b101 (the
  latter for immutable bytevectors) so that the maximum bytevector
  length on 32-bit machines is once again the most-positive fixnum.
  treating bytevectors rather than strings or fxvectors (or even
  vectors) special in this regard is appropriate since the maximum
  number of bytes in a bytevector is maximum-length x 1 rather than
  maximum-length x 4 for strings, fxvectors, and vectors on 32-bit
  machines.  with this change on 32-bit machines, a vector can
  occupy up to 1/2 of virtual memory, strings and fxvectors 1/4,
  and bytevectors 1/8.
    cmacros.ss
- added record-type-equal-procedure, record-type-hash-procedure,
  record-equal-procedure, and record-hash-procedure to enable
  per-type customization of the behavior of equal? and equal-hash
  for a record value
     5_1.ss, newhash.ss, primdata.ss,
     record.ms, root-experr*,
     objects.stex
- adding dropped changes
    record.ss,
    root-experr*
- added entry for record-type-equal-procedure and friends
    release_notes.stex
- changed copyright year to 2017
    7.ss, scheme.1.in, comments of many files
- expanded the CSUG description of the handling of command-line
  arguments not recognized as standard options and added a description
  of the same to the COMMAND-LINE OPTIONS section of the man page.
  did a bit of minor cleanup elsewhere in the man page.
    use.stex, scheme.1.in
- destroy_thread now processes guardian entries
    thread.c, 4.ms, release_notes.stex
- mutexes and conditions are now freed when no longer used via
  $close-resurrected-mutexes&conditions, $keep-live primitive added
    externs.h, prim5.c, thread.c, 4.ms, thread.ms, release_notes.stex,
    7.ss, cpnanopass.ss, np-languages.ss, primdata.ss, prims.ss
- fix reduction for map and for-each with optimization level 3
  to drop the expression, check that procedure has the correct
  arity and is discardable or unsafe.
  Also add a simplification for for-each with empty lists
  with optimization level 2.
    cp0.ss, 4.ms, primdata.ss
- fix invalid memory reference when enum-set-indexer procedure is not
  passed a symbol
    enum.ss, enum.ms, root-experr*, release_notes.stex
- fix overflow detection for fxsll, fxarithmetic-shift-left, and
  fxarithmetic-shift
    library.ss, fx.ms, release_notes.stex
- added ephemeron pairs and changed weak hashtables to use
  ephemeron pairs for key--value mapping to avoid the key-in-value
  problem
    prims.ss, primdata.ss, newhash.ss, fasl.ss, mkheader.ss
    cmacro.ss, prim5.c, fasl.c, gc.c, gcwrapper.c, types.h,
    4.ms, hash.ms, objects.stex, smgmt.stex, csug.bib
- check_dirty_ephemeron now puts ephemerons whose keys haven't yet
  been seen on the pending list rather than the trigger lists.
    gc.c
- removed scan of space_ephemeron from check_heap because check_heap
  as written can't handle the two link fields properly.
    gcwrapper.c
- in the ephemerons mat that checks interaction between mutation and
  collection, added generation arguments to the first two collect
  calls so they always collect into the intended generation.
    4.ms
- updated allx and bullyx patches
    patch*
- fix strip-fasl-file for immutable strings and vectors,
  fix an $oops call, and fix a vector-index increment in hashing
    strip.ss, 7.ss, newhash.ss, misc.ms
- fix signature of fxbit-set?
    primdata.ss
- more optimizations for map and for-each with explicit list
  extend the reductions for map and for-each when the arguments are
  explicit lists like (list 1 2 3 ...) or '(1 2 3 ...).
    cp0.ss,
    4.ms
- reverted to the preceding version of cp0 due to failure to preserve
  the expected evaluation order in one of the mats; removed the
  corresponding equivalent-expansion tests.
    cp0.ss,
    4.ms
- restored the map and for-each optimizations with a fix for the
  evaluation-order bug.
    cp0.ss,
    4.ms
- added date-dst? to access the previously-hidden DST information in
  date records, and added date-zone-name to provide a time zone name.
    date.ss, primdata.ss,
    stats.c,
    date.ms, root-experr*, patch-compile*,
    system.stex
- fixed a bug in flonum-extractor, which on 64-bit machines was using an
  8-byte read instead of a 4-byte read to pick up the 4 highest-order
  bytes of a little-endian flonum, potentially reading past the end of
  mapped memory for flonums produced by taking the imaginary part of an
  inexact complexnum (which, unlike other flonums, are not aligned on
  16-byte boundaries).  The 8-byte load would also have failed to produce
  correct results on 64-bit big-endian machines (of which we presently
  have none) because the offsets passed to flonum-extractor assume the
  bits are in the lowest-order 4 bytes of the extracted field.
    cp0.ss,
    misc.ms,
    release_notes.stex
- support Windows build on Bash/WSL
    BUILDING, configure, workarea, c/vs.bat (new), mats/vs.bat (new),
    c/Mf-*nt, mats/Mf-*, s/Mf-base
- fix c/version.h for FreeBDS (machine types i3fb, ti3fb, a6fb, ta6fb)
- fix reference to libc.so to be libc.so.7 for FreeBSD (machine types
  i3fb, ti3fb, a6fb, ta6fb)
    foreign.ms
- added CC option to configure for selecting the compiler
    configure,
    c/Mf-*
- Suppress warnings from implicit fallthrough in case labels.
    Mf-{a6,arm32,i3,ppc,ta6,ti3,tpp32}le
- added bytevector-compress and bytevector-uncompress
    bytevector.ss, primdata.ss, new-io.c, prim5.c, externs.h,
    objects.stex, release_notes.stex,
    bytevector.ms, root-experr*
- fixed typo in S_abnormal_exit
    schsig.c
- don't remove the pariah form in the cp0 pass
    cp0.ss,
    misc.ms
- revert use of ephemerons in weak hashtables, add ephemeron
  hashtables
    newhash.ss, hashtable-types.ss, library.ss, primdata.ss,
    fasl.ss, fasl.c, gc.c, globals.h,
    hash.ms, objects.stex, release_notes.stex
- fixed pariah mat
    misc.ms
- minor wordsmithing and fix for an overfull hbox
    objects.stex, system.stex
- fix (define-values () ....) to expand to a definition
    syntax.ss, 3.ms
- added optional line and column components to a source object, a
  locate-source-object-source function that uses the new components,
  a current-locate-source-object-source parameter to control looking up
  line and column information, a current-make-source-object parameter to
  control loation recording, an optional use-cache argument to
  locate-source, and a 'source-object message for code and continuation
  inspectors
    read.ss, syntax.ss, 7.ss, compile.ss, cpnanopass.ss, exceptions.ss,
    inspect.ss, primdata.ss, prims.ss, print.ss, cmacros.ss, types.ss,
    mat.ss, 8.ms, root-experr*,
    syntax.stex, debug.stex, system.stex, release_notes.stex
- fixed broken mats on Windows caused by Bash/WSL changes
    7.ms, ftype.ms
- added "ez-grammar" example program
    examples/ez-grammar.ss, examples/ez-grammar-test.ss,
    examples/Makefile, examples.ms
- updated ez-grammar-test to write temp files to current directory and delete them when finished
    examples/ez-grammar-test.ss
- added support for Microsoft Visual Studio 2017 on Windows
    BUILDING, c/Mf-a6nt, c/Mf-ta6nt, c/vs.bat,
    mats/Mf-a6nt, mats/Mf-ta6nt, mats/ftype.ms
- added support for building Windows installs with Bash/WSL
    wininstall/Makefile, candle.bat, light.bat
- added support for building with Visual Studio 2017's BuildTools
    c/vs.bat
- check for git before using to get submodules
    configure
- fixed windows installer failure when vcredist is not preinstalled by
  using the vcredist merge module, split the 32 and 64 bit MSIs and
  added a wix bundle to combine the MSIs into a single exe installer,
  added a batch script for locating Visual Studio's vcredist merge
  modules, updated installer paths and names.
    wininstall/*
- fixed np-normalize-context pass to process trivs list in mvset forms
  in tail and predicate context and added regression tests.  Thanks to
  @marcomaggi for reporting the bug and @yjqww6 for providing a
  simplified test and finding the initial solution.
    cpnanopass.ss,
    3.ms
- removed a useless check in foreign-alloc
    record.ss
- fix cp0 reduction of fx[+-*]/carry and their signatures
    cp0.ss
    primdata.ss
    fx.ms
- renamed s_gettime => S_gettime to remain consistent with the
  convention that the only undocumented externs are prefixed with
  S_.
    externs.h, stats.c, thread.c
- added version number to scheme.1.in trailer; updated date.
    scheme.1.in, newrelease
- removed version update of no-longer-existing bldnt.bat.  "fixed"
  sed patterns to replace \? with * for the benefit of the deficient
  mac sed.
    newrelease

9.5 changes:
- updated version to 9.5
    bintar BUILDING NOTICE makefiles/Mf-install.in scheme.1.in
    c/Makefile.i3nt c/Makefile.a6nt c/Makefile.ti3nt c/Makefile.ta6nt
    workarea c/scheme.rc s/7.ss s/cmacros.ss
    release_notes/release_notes.stex csug/csug.stex
- updated release notes and fixed user's guide overfull hbox.
    release-notes.stex, syntax.stex
- updated install target to do something more sensible
    release_notes/Makefile

9.5.1 changes:
- updated version to 9.5.1
    bintar BUILDING NOTICE makefiles/Mf-install.in scheme.1.in
    c/Makefile.i3nt c/Makefile.a6nt c/Makefile.ti3nt c/Makefile.ta6nt
    workarea c/scheme.rc s/7.ss s/cmacros.ss
    release_notes/release_notes.stex csug/csug.stex csug/use.stex
    examples/ez-grammar-test.ss examples/socket.ss
    wininstall/Makefile wininstall/*nt.wxs
- Added setting of CHEZSCHEMELIBDIRS to s and mats make files so that
  an existing setting will not interfere with the build process, and
  added a note to BUILDING that CHEZSCHEMELIBDIRS should be unset in
  Version 9.5 and before.
    s/Mf-base, mats/Mf-base, BUILDING
- the $case macro used by r6rs:case and case now unconditionally trims
  redundant keys and expands into exclusive-cond rather than cond.
  it catches references to => before expanding into exclusive-cond
  to avoid supporting => as an undocumented and useless extension
  of the case syntax.  the r6rs:case and case macros now require
  multiple clauses rather than leaving the enforcement to exclusive-cond,
  and the exclusive-cond macro now requires multiple clauses rather
  than leaving the enforcement to cond.
    syntax.ss,
    4.ms, root-experr*, patch*
- ifdef'd out include of xlocale.h for glibc, since the glibc
  locale.h includes xlocale.h or, in glibc 2.26, its replacement.
    expeditor.c
- Updated CSUG to replace \INSERTREVISIONMONTHSPACEYEAR with the current
  month and year at the time of generation.
    csug.stex, copyright.stex
- Updated configuration to set machine types in the CSUG and release notes
  make files, and updated distclean target to remove these files.
    configure, makefiles/Makefile-csug.in (renamed from csug/Makefile),
    makefiles/Makefile-release_notes.in
      (renamed from release_notes/Makefile),
    makefiles/Makefile
- added pass-time tracking for pre-cpnanopass passes to compile.
    compile.ss
- added inline handler for fxdiv-and-mod
    cp0.ss, primdata.ss
- changed order in which return-point operations are done (adjust
  sfp first, then store return values, then restore local saves) to
  avoid storing return values to homes beyond the end of the stack
  in cases where adjusting sfp might result in a call to dooverflood.
    cpnanopass.ss, np-languages.ss
- removed unused {make-,}asm-return-registers bindings
    cpnanopass.ss
- corrected the max-fv value field of the lambda produced by the
  hand-coded bytevector=? handler.
    cpnanopass.ss
- reduced live-pointer and inspector free-variable mask computation
  overhead
    cpnanopass.ss
- moved regvec cset copies to driver so they aren't copied each
  time a uvar is assigned to a register.  removed checks for
  missing register csets, since registers always have csets.
    cpnanopass.ss
- added closure-rep else clause in record-inspector-information!.
    cpnanopass.ss
- augmented tree representation with a constant representation
  for full trees to reduce the overhead of manipulating trees or
  subtress with all bits set.
    cpnanopass.ss
- tree-for-each now takes start and end offsets; this cuts the
  cost of traversing and applying the action when the range of
  applicable offsets is other than 0..tree-size.
    cpnanopass.ss
- introduced the notion of poison variables to reduce the cost of
  register/frame allocation for procedures with large sets of local
  variables.  When the number of local variables exceeds a given
  limit (currently hardwired to 1000), each variable with a large
  live range is considered poison.  A reasonable set of variables
  with large live ranges (the set of poison variables) is computed
  by successive approximation to avoid excessive overhead.  Poison
  variables directly conflict with all spillables, and all non-poison
  spillables indirectly conflict with all poison spillables through
  a shared poison-cset.  Thus poison variables cannot live in the
  same location as any other variable, i.e., they poison the location.
  Conflicts between frame locations and poison variables are handled
  normally, which allows poison variables to be assigned to
  move-related frame homes.  Poison variables are spilled prior to
  register allocation, so conflicts between registers and poison
  variables are not represented.  move relations between poison
  variables and frame variables are recorded as usual, but other
  move relations involving poison variables are not recorded.
    cpnanopass.ss, np-languages.ss
- changed the way a uvar's degree is decremented by remove-victim!.
  instead of checking for a conflict between each pair of victim
  and keeper and decrementing when the conflict is found, remove-victim!
  now decrements the degree of each var in each victim's conflict
  set.  while this might decrement other victims' degrees unnecessarily,
  it can be much less expensive when large numbers of variables are
  involved, since the number of conflicts between two non-poison
  variables should be small due to the selection process for
  (non-)poison variables and the fact that the unspillables introduced
  by instruction selection should also have few conflicts.  That
  is, it reduces the worst-case complexity of decrementing degrees
  from O(n^2) to O(n).
    cpnanopass.ss
- took advice in compute-degree! comment to increment the uvars in
  each registers csets rather than looping over the registers for
  each uvar asking whether the register conflicts with the uvar.
    cpnanopass.ss
- assign-new-frame! now zeros out save-weight for local saves, since
  once they are explicitly saved and restored, they are no longer
  call-live and thus have no save cost.
    cpnanopass.ss
- desensitized the let-values source-caching timing test slightly
    8.ms
- updated allx, bullyx patches
    patch*
- attempt to stabilize timing tests let-values source-caching
  test and ephemeron gc test while resensitizing the former
    8.ms, 4.ms
- various formatting and comment corrections
    workarea,
    s/Mf-base, bytevector.ss, cpnanopass.ss, date.ss,
    5_6.ms, examples.ms
- updated newrelease to handle mats/Mf-*nt
    newrelease mats/Mf-a6nt mats/Mf-i3nt mats/Mf-ta6nt mats/Mf-ti3nt
- fixed gather-filedata's sort of profile entries.  for any two
  entries x and y in the list produced by the sort call, if x's
  bfp = y's bfp, x should come before y if x's efp < y's efp.
  The idea is that enclosing entries should always come later
  in the list.  this affects only languages where two expressions
  can start at the same character position.
    pdhtml.ss
- expanded capability of ez-grammar with support for simpl
  parsing of binary operators w/precedence and associativity
  and automatically generated markdown grammar descriptions.
  ez-grammar-test.ss now also doubles as a test of pdhtml for
  algebraic languages.
    mats/examples.ms,
    examples/ez-grammar.ss, examples/ez-grammar-test.ss,
    examples/Makefile
- maybe-compile-{file,program,library} and automatic import
  compilation now treat a malformed object file as if it were
  not present and needs to be regenerated.  A malformed object
  file (particularly a truncated one) might occur if the compiling
  processes is killed or aborts before it has a chance to delete
  a partial object file.
    syntax.ss,
    7.ms
- fix signature of bytevector-[u/s]16-native-set!
    primdata.ss
- fix enumerate signature
    primdata.ss
- added support for Visual Studio 2017.15.5
    wininstall/locate-vcredist.bat
- fixed substring-fill! and vector-fill! to return void, reflecting the
  documented return value of unspecified value.  Also changes substring-fill!
  to use define-who instead of repeating 'substring-fill! in all the error
  messages.
    5_4.ss, 5_6.ss
- fix mat of substring-fill!
  after the recent change, the result of substring-fill! is void
    5_5.ms
- fix a few signatures
    primdata.ss
- fix comment about Sscheme_program
    main.c
- fix even? and odd? to error on exceptional flonums
    5_3.ss, 5_3.ms, fl.ms, root-experr*, patch*
- fix bug in date->time-utc caused by incorrect use of difftime in Windows
    stats.c, date.ms, release_notes.stex
- Check that first argument of map is a procedure in cp02 expansion
  to raise the same error that the non expanded version
    cp0.ss
- avoid building the result list in a map that is called for effect
    cp0.ss
- added tests to ensure the optimize-level version 2 of map and for-each raise
  a non-procedure exception when the first argument is not a procedure, even
  when the rest of the program is compiled at optimize level 3.
    4.ms, root-experr-compile-0-f-f-f, patch-compile-0-t-f-f,
    patch-compile-0-f-t-f, patch-interpret-0-f-t-f, patch-interpret-0-f-f-f,
    patch-interpret-3-f-t-f, patch-interpret-3-f-f-f
- fix bounds checking with an immediate index on immutable vectors,
  fxvectors, strings, and bytevectors
    cpnanopass.ss, 5_5.ms, 5_6.ms, bytevector.ms
- fix a few signatures
    primdata.ss
- more staid and consistent Mf-cross main target
    Mf-cross
- cpletrec now replaces the incoming prelexes with new ones so
  that it doesn't have to alter the flags on the incoming ones, since
  the same expander output is passed through the compiler twice while
  compiling a file with macro definitions or libraries.  we were
  getting away without this just by luck.
    cpletrec.ss
- pure? and ivory? now return #t for a primref only if the prim is
  declared to be a proc, since some non-proc prims are mutable, e.g.,
  $active-threads and $collect-request-pending.
    cp0.ss
- $error-handling-mode? and $eol-style? are now properly declared to
  be procs rather than system state variables.
    primdata.ss
- the new pass $check-prelex-flags verifies that prelex referenced,
  multiply-referenced, and assigned flags are set when they
  should be.  (it doesn't, however, complain if a flag is set
  when it need not be.)  when the new system parameter
  $enable-check-prelex-flags is set, $check-prelex-flags is
  called after each major pass that produces Lsrc forms to verify
  that the flags are set correctly in the output of the pass.
  this parameter is unset by default but set when running the
  mats.
    cprep.ss, back.ss, compile.ss, primdata.ss,
    mats/Mf-base
- removed the unnecessary set of prelex referenced flag from the
  build-ref routines when we've just established that it is set.
    syntax.ss, compile.ss
- equivalent-expansion? now prints differences to the current output
  port to aid in debugging.
    mat.ss
- the nanopass that patches calls to library globals into calls to
  their local counterparts during whole-program optimization now
  creates new prelexes and sets the prelex referenced, multiply
  referenced, and assigned flags on the new prelexes rather than
  destructively setting flags on the incoming prelexes.  The
  only known problems this fixes are (1) the multiply referenced
  flag was not previously being set for cross-library calls when
  it should have been, resulting in overly aggressive inlining
  of library exports during whole-program optimization, and (2)
  the referenced flag could sometimes be set for library exports
  that aren't actually used in the final program, which could
  prevent some unreachable code from being eliminated.
    compile.ss
- added support for specifying default record-equal and
  record-hash procedures.
    primdata.ss, cmacros.ss, cpnanopass.ss, prims.ss, newhash.ss,
    gc.c,
    record.ms
- added missing call to relocate for subset-mode tc field, which
  wasn't burning us because the only valid non-false value, the
  symbol system, is in the static generation after the initial heap
  compaction.
    gc.c
- added a lambda-commonization pass that runs after the other
  source optimizations, particularly inlining, and a new parameter
  that controls how hard it works.  the value of commonization-level
  ranges from 0 through 9, with 0 disabling commonization and 9
  maximizing it.  The default value is 0 (disabled).  At present,
  for non-zero level n, the commonizer attempts to commonize
  lambda expressions consisting of 2^(10-n) or more nodes.
  commonization of one or more lambda expressions requires that
  they have identical structure down to the leaf nodes for quote
  expressions, references to unassigned variables, and primitives.
  So that various downstream optimizations aren't disabled, there
  are some additional restrictions, the most important of which
  being that call-position expressions must be identical.  The
  commonizer works by abstracting the code into a helper that
  takes the values of the differing leaf nodes as arguments.
  the name of the helper is formed by concatenating the names of
  the original procedures, separated by '&', and this is the name
  that will show up in a stack trace.  The source location will
  be that of one of the original procedures.  Profiling inhibits
  commonization, because commonization requires profile source
  locations to be identical.
    cpcommonize.ss (new), compile.ss, interpret.ss, cprep.ss,
    primdata.ss, s/Mf-base,
    mats/Mf-base
- cpletrec now always produces a letrec rather than a let for
  single immutable lambda bindings, even when not recursive, for
  consistent expand/optimize output whether the commonizer is
  run or not.
    cpletrec.ss,
    record.ms
- trans-make-ftype-pointer no longer generates a call to
  $verify-ftype-address if the address expression is a call to
  ftype-pointer-address.
    ftype.ss
- Remove special case for (#2%map p '()) in cp0
  so the reduced version checks that p is a procedure.
  Also make the same change for #2%for-each.
    cp0.ss, 4.ms
- Mitigate a race condition in Windows when deleting files and directories.
    windows.c
- add (& ftype) argument/result for foreign-procedure, which supports
  struct arguments and results for foreign calls
    syntax.ss, ftype.ss, cpnanopass.ss, x86.ss, x86_64.ss,
    base-lang.ss, np-languages.ss, cprep.ss, primdata.ss,
    schlib.c, prim.c, externs.h
    mats/foreign4.c, mats/foreign.ms mats/Mf-*
    foreign.stex, release_notes.stex
- reworked the S_call_help/S_return CCHAIN handling to fix a bug in which
  the signal handler could trip over the NULL jumpbuf in a CCHAIN record.
    schlib.c
- install equates.h, kernel.o, and main.o on unix-like systems
    Mf-install.in
- standalone export form now handles (import import-spec ...)
    8.ms, syntax.ss, release_notes.stex
- add collect-rendezvous
    prim.c, 7.ss, primdata.ss, 7.ms, smgmt.stex, release_notes.stex
- added identifier? checks to detect attempts to use non-identifier
  field names in define-record-type field specs.
    syntax.ss,
    record.ms, root-experr*
- fixed an issue with the library system where an exception that occurs
  during visit or revisit left the library in an inconsistent state that
  caused it to appear that it was still in the process of running.  This
  manifested in it raising a cyclic dependency exception, even though
  there really is not a cyclic dependency.  The various library
  management functions involved will now reset the part of the library
  when an exception occurs.  This also means that if the library visit
  or revisit failed for a transient reason (such as a missing or
  incorrect library version that can be fixed by updating the
  library-directories) it is now possible to recover from these errors.
    expand-lang.ss, syntax.ss, interpret.ss, compile.ss, cprep.ss,
    8.ms
- Added -Wno-implicit-fallthrough flag to macOS C makefiles.
    c/Mf-a6osx, c/Mf-i3osx, c/Mf-ta6osx, c/Mf-ti3osx
- handle compiled library code in boot files once base boot is loaded
    globals.h, scheme.c, 7.ss, 7.ms, primdata.ss
- add newline to (import-notify) message in compile-whole-library and
  compile-whole-program
    compile.ss
- add a __collect_safe convention for foreign procedures and callables
  to automate thread [de]activation
    syntax.ss, ftype.ss, x86.ss, x86_64.ss, ppc32.ss,
    cmacros.ss, base-lang.ss, np-languages.ss, cprep.ss, cpcommonize.ss,
    cp0.ss, cpcheck.ss, cpvalid.ss, interpret.ss, cpletrec.ss,
    thread.c, prim.c, externs.h, foreign.stex, release_notes.stex,
    mats/Mf-t*, foreign.ms, foreign4.c
- Don't install equates.h
    Mf-install.in, wininstall/*nt.wxs
- Windows install now sets HeapSearchPath in the registry
    wininstall/product.wxs
- Use Windows path separator character when finding boot files on Windows.
    scheme.c
- Propagate enable-check-prelex-flags to separate-eval sub-process in tests.
    mats.ss
- Reject attempts to visit libraries that compile-whole-program has rendered
  invisible due to libs-visible? flag.
    compile.ss, 7.ms, root-experr-compile-0-f-f-f, root-experr-compile-2-f-f-f,
    patch-compile-0-f-t-f, patch-compile-0-t-f-f, patch-interpret-0-f-f-f,
    patch-interpret-0-f-t-f, patch-interpret-3-f-f-f, patch-interpret-3-f-t-f
- Double FMTBUFSIZE to fix compilation with gcc-8
    c/prim5.c
- Improved Unicode support for command-line arguments, environment
  variables, the C interface and error messages, and the Windows
  registry, DLL loading, and process creation
    scheme.h, alloc.c, externs.h, fasl.c, foreign.c, io.c, main.c,
    prim5.c, scheme.c, schlib.c, schsig.c, stats.c, system.h,
    version.h, windows.c, foreign.stex, system.stex, mkheader.ss,
    prims.ss
- Repair x86_64 `&` foreign-procedure result type handling for types of a
  small size that is not a multiple of the word size
    x86_64.ss, foreign.ms, foreign4.c
- Avoid an occasional invalid memory violation on Windows in S_call_help
    schlib.c
- Updated csug socket code to match that in examples folder
    csug/foreign.stex, examples/socket.ss
- add an option --disable-x11
    c/version.h, configure
- allow s_ee_get_clipboard to use the pastebuffer on macOS even when X11 is not
  available.
    expeditor.c
- Adjust cp0 to not replace a procedure name from a let wrapper
    cp0.ss, misc.ms
- allx now runs all up to three (rather than two) times to eliminate
  bootstrap failures after small changes like the recent change to
  procedure names, so we don't have to rebuild the boot files as often.
    Mf-base
- Fix tests for cp0 procedure-name change
    misc.ms, patch-compile-0-f-t-f, patch-interpret-0-f-t-f
- add load-compiled-from-port and Sregister_boot_file_fd for loading modes
  based on open files instead of paths
    7.ss, primdata.ss, mkheader.ss, scheme.c
    7.ms, foreign.stex, system.stex
- auto-config improvement, detect if X11 exist on Mac OS X
    configure
- added box-cas! and vector-cas!
    prims.ss, cpnanopass.ss, np-languages.ss,
    cmacros.ss, library.ss, primdata.ss
    x86_64.ss x86.ss, ppc32.ss, arm32.ss,
    5_6.ms, 5_8.ms, root-experr*,
    objects.stex, release_notes.stex
- add generate-procedure-source-information
    cmacros.ss, compile.ss, cpnanopass.ss, inspect.ss,
    primdata.ss, prims.ss, misc.ms,
    system.stex, release_notes.stex
- fix boot_call and the invoke code object to handle multiple values
    scheme.c, cpnanopass.ss, 7.ms, release_notes.stex, system.stex
- the compiler now uses a temporary variable to hold the return
  value of a nested call across the restore-local-saves form to
  properly handle the case where the destination lvalue is an mref
  whose base and/or index is a local save.
    cpnanopass.ss,
    misc.ms
- flush expand-output and expand/optimize-output ports
    compile.ss
- clarify "unknown module" error message in determine-module-imports
    syntax.ss
- restore the import code on reset to provide consistent error message
    syntax.ss, 8.ms
- add uninstall target
    Makefile.in, Makefile-workarea.in, Mf-install.in
- add PDB files for Windows
    c/*nt, wininstall/*nt.wxs
- use uuid_generate on unix-like systems for S_unique_id
    BUILDING, c/Mf-*le, stats.c, objects.stex, release_notes.stex
- when thread_get_room exhausts the local allocation area, it now
  goes through a common path with S_get_more_room to allocate a new
  local allocation area when appropriate.  this can greatly reduce
  the use of global allocation (and the number of tc mutex acquires
  in threaded builds) when a lot of small objects are allocated by
  C code with no intervening Scheme-side allocation or dirty writes.
    alloc.c, types.h, externs.h
- made Windows filename handling in directory-list, file-access-time,
  file-change-time, file-directory?, file-exists?, file-modification-time,
  get-mode, and path-absolute more consistent with
  https://docs.microsoft.com/en-us/windows/desktop/FileIO/naming-a-file
    6.ss, 6.ms, io.stex, release_notes.stex
- fix handling of calling code's address for locking around a callable,
  where the cp register copy in the thread context could be changed
  in the callable prep before S_call_help gets it
    cpnanopass.ss, x86_64.ss, x86.ss, foreign2.c, foreign.ms
- added initialization of seginfo sorted and trigger_ephemerons fields.
    segment.c
<<<<<<< HEAD
- add ordered guardians through a new optional argument to make-guardian
    prims.ss, primdata.ss, cp0.ss, cpnanopass.ss,
    cmacros.ss, mkheader.ss, gc.c, segment.c, types.h,
    4.ms, smgmt.stex, release_notes.stex
- add make-arity-wrapper
    cmacros.ss, cpnanopass.ss, interpret.ss, library.ss,
    primdata.ss, prims.ss, gc.c, objects.stex, release_notes.stex
    misc.ms, mats/patch*, mats/root*
- add object-backreferences and enable-object-backreferences as an aid
  to debugging memory leaks
     back.ss, cmacros.ss, inspect.ss, primdata.ss,
     gc-oce.c, gc.c, gcwrapper.c, prim.c, scheme.c,
     globals.h, externs.h,
     system.stex, 7.ms
- add vfasl format for faster loading
     compile.ss, back.ss, library.ss, primdata.ss, cmacros.ss,
     vfasl.c, fasl.c, alloc.c, scheme.c, intern.c, globals.h, externs.h,
     Mf-base, misc.ms, system.stex, release_notes.stex
- avoid fasl overflow of C stack
    fasl.ss, compile.ss, cmacros.ss, fasl.c, 6.ms
=======
- adjust cp0 to avoid turning errors like `(let ([x (values 1 2)]) x)`
  into programs that return multiple values
    cp0.ss, primdata.ss, cmacros.ss, syntax.ss, cp0.ms
>>>>>>> 9a366730
<|MERGE_RESOLUTION|>--- conflicted
+++ resolved
@@ -1027,7 +1027,6 @@
     cpnanopass.ss, x86_64.ss, x86.ss, foreign2.c, foreign.ms
 - added initialization of seginfo sorted and trigger_ephemerons fields.
     segment.c
-<<<<<<< HEAD
 - add ordered guardians through a new optional argument to make-guardian
     prims.ss, primdata.ss, cp0.ss, cpnanopass.ss,
     cmacros.ss, mkheader.ss, gc.c, segment.c, types.h,
@@ -1048,8 +1047,6 @@
      Mf-base, misc.ms, system.stex, release_notes.stex
 - avoid fasl overflow of C stack
     fasl.ss, compile.ss, cmacros.ss, fasl.c, 6.ms
-=======
 - adjust cp0 to avoid turning errors like `(let ([x (values 1 2)]) x)`
   into programs that return multiple values
-    cp0.ss, primdata.ss, cmacros.ss, syntax.ss, cp0.ms
->>>>>>> 9a366730
+    cp0.ss, primdata.ss, cmacros.ss, syntax.ss, cp0.ms