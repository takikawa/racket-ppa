--- conflicted
+++ resolved
@@ -977,18 +977,15 @@
     prims.ss, primdata.ss, cp0.ss, cpnanopass.ss,
     cmacros.ss, mkheader.ss, gc.c, segment.c, types.h,
     4.ms, smgmt.stex, release_notes.stex
-<<<<<<< HEAD
 - added box-cas! and vector-cas!
     prims.ss, cpnanopass.ss, np-languages.ss,
     cmacros.ss, library.ss, primdata.ss
     x86_64.ss x86.ss, ppc32.ss, arm32.ss,
     5_6.ms, 5_8.ms, root-experr*,
     objects.stex, release_notes.stex
-=======
 - add object-backreferences and enable-object-backreferences as an aid
   to debugging memory leaks
      back.ss, cmacros.ss, inspect.ss, primdata.ss,
      gc-oce.c, gc.c, gcwrapper.c, prim.c, scheme.c,
      globals.h, externs.h,
-     system.stex, 7.ms
->>>>>>> 48228739
+     system.stex, 7.ms