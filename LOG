--- conflicted
+++ resolved
@@ -971,18 +971,15 @@
   bootstrap failures after small changes like the recent change to
   procedure names, so we don't have to rebuild the boot files as often.
     Mf-base
-<<<<<<< HEAD
 - Fix tests for cp0 procedure-name change
     misc.ms, patch-compile-0-f-t-f
 - add ordered guardians through a new optional argument to make-guardian
     prims.ss, primdata.ss, cp0.ss, cpnanopass.ss,
     cmacros.ss, mkheader.ss, gc.c, segment.c, types.h,
     4.ms, smgmt.stex, release_notes.stex
-=======
 - added box-cas! and vector-cas!
     prims.ss, cpnanopass.ss, np-languages.ss,
     cmacros.ss, library.ss, primdata.ss
     x86_64.ss x86.ss, ppc32.ss, arm32.ss,
     5_6.ms, 5_8.ms, root-experr*,
-    objects.stex, release_notes.stex
->>>>>>> 8fdf68f1
+    objects.stex, release_notes.stex