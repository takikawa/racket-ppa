--- conflicted
+++ resolved
@@ -1031,16 +1031,13 @@
     prims.ss, primdata.ss, cp0.ss, cpnanopass.ss,
     cmacros.ss, mkheader.ss, gc.c, segment.c, types.h,
     4.ms, smgmt.stex, release_notes.stex
-<<<<<<< HEAD
 - add make-arity-wrapper
     cmacros.ss, cpnanopass.ss, interpret.ss, library.ss,
     primdata.ss, prims.ss, gc.c, objects.stex, release_notes.stex
     misc.ms, mats/patch*, mats/root*
-=======
 - add object-backreferences and enable-object-backreferences as an aid
   to debugging memory leaks
      back.ss, cmacros.ss, inspect.ss, primdata.ss,
      gc-oce.c, gc.c, gcwrapper.c, prim.c, scheme.c,
      globals.h, externs.h,
-     system.stex, 7.ms
->>>>>>> 48228739
+     system.stex, 7.ms