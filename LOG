--- conflicted
+++ resolved
@@ -727,7 +727,8 @@
     workarea,
     s/Mf-base, bytevector.ss, cpnanopass.ss, date.ss,
     5_6.ms, examples.ms
-<<<<<<< HEAD
+- updated newrelease to handle mats/Mf-*nt
+    newrelease mats/Mf-a6nt mats/Mf-i3nt mats/Mf-ta6nt mats/Mf-ti3nt
 - fixed gather-filedata's sort of profile entries.  for any two
   entries x and y in the list produced by the sort call, if x's
   bfp = y's bfp, x should come before y if x's efp < y's efp.
@@ -742,8 +743,4 @@
   algebraic languages.
     mats/examples.ms,
     examples/ez-grammar.ss, examples/ez-grammar-test.ss,
-    examples/Makefile
-=======
-- updated newrelease to handle mats/Mf-*nt
-    newrelease mats/Mf-a6nt mats/Mf-i3nt mats/Mf-ta6nt mats/Mf-ti3nt
->>>>>>> 029fe628
+    examples/Makefile