9.4 changes:
- updated version to 9.4
    bintar README NOTICE makefiles/Mf-install.in scheme.1.in
    c/Makefile.i3nt c/Makefile.a6nt c/Makefile.ti3nt c/Makefile.ta6nt
    mats/bldnt.bat workarea c/scheme.rc s/7.ss s/cmacros.ss
    release_notes/release_notes.stex csug/csug.stex
- added missing include
    killme.c
- added new mat verifying that primitives raise exceptions for invalid
  arguments based on primdata.ss signatures.  fixed some of those
  signatures, which weren't otherwise used except for arity checking.
  fixed some issues turned up by the test with who reports errors
  and how.
    primdata.ss, 5_1.ss, 7.ss, compile.ss, cpnanopass.ss, fasl.ss,
    interpret.ss, io.ss, record.ss, syntax.ss,
    primvars.ms, 5_1.ms, 7.ms, 8.ms, record.ms, mats/Mf-base,
    root-experr*, patch*
- string comparisons (string=?, string-ci<?, etc.) now get out fast
  when handed eq arguments.
    5_4.ss
- changed representation of most-negative iptr, I32, and I64 to make
  Visual C compiler happy.  updated windows make files, which had
  fallen out of date.  added missing hsrc= files sort.h and thread.h
  so they show up in the Windows workarea c directory.
    cmacros.ss,
    fasl.c, number.c, c/Mf-base, c/Makefile.{t,}{i3,a6}nt
- The scheme.h definition of Sfixnum(x) now uses multiply rather than
  left shift to avoid counting on the behavior of << on negative numbers,
  which is undefined in C.
    mkheader.ss
- Fixed a couple of casts, one harmless and the other causing
  Sinteger64_value to return 0 for the most-negative I64 on 32-bit
  builds.
    number.c
- The configure-generated Makefile distclean target no longer removes
  zlib and nanopass, since they are logically part of the git clone.
  It does run make distclean in zlib.
    makefiles/Makefile.in
- converted s_test_schlib shifts of -1 to equivalent shifts of 1 to
  avoid undefined left-shift behavior on negative numbers.
    prim5.c
- added if(---) {} wrapper around call to WRITE in display macro to
  silence unused return-value warnings.
    prim5.c
- liberalized get-mode check for ../mats.  it's not our business whether
  people make their directories group and/or other writeable.
    6.ms
- make test now prints the actual relative path to summary in the
  "check summary" message, whether invoked from the top-level directory
  or from the workarea.
    Makefile.in, Makefile-workarea.in
- configure now just uses cat to copy Makefile-workarea.in to $w/workarea,
  since the file is presently the same regardless of the configuration.
    configure
- fixed time-utc->date test in mat time&date-printing to work regardless of
  what locale (and time zone) the host machine has set.
    date.ms
- fixed date->time-utc to honor the zone-offset field when converting a date
  object to a time-utc object.
    stats.c,
    date.ms
- fixed incorrect handling of library-extension when searching wpo files
    compile.ss,
    7.ms
- modified floatify_normalize to properly round denormalized results.
  obviated scale_float in the process.
    number.c,
    ieee.ms
- fixed 0eNNNN for large NNNN to produce 0.0 rather than infinity
    strnum.ss,
    5_3.ms
- the reader now raises an exception with condition type implementation
  restriction (among the other usual lexical condition types), and
  string->number now raises #f, for #e<m>@<a>, where <m> and <a> are
  nonzero integers, since Chez Scheme can't represent polar numbers other
  than 0@<n> and <n>@0 exactly.  <m>@<a> still produces an inexact result,
  i.e., we're still extending the set of inexact numeric constants beyond
  what R6RS dictates.  doing this required a rework of $str->num, which
  turned into a fairly extensive rewrite that fixed up a few other minor
  issues (like r6rs:string->number improperly allowing 1/2e10) and
  eliminated the need for consumers to call $str->num twice in cases
  where it can actually produce a number.  added some related new tests,
  including several found missing by profiling.  added a couple of
  checks to number->string the absence of which was causing argument
  errors to be reported by other routines.
    strnum.ss, exceptions.ss, read.ss
    5_3.ms, 6.ms, root-experr*, patch*
- added pdtml flag, which if set to t causes profile-dump-html to be
  called at the end of a mat run.
    mats/Mf-base
- compile-whole-program and compile-whole-library now copy the hash-bang
  line from the wpo file (if it has one) to the object file.
    compile.ss,
    7.ms
- stex is now a submodule.  csug/Makefile and release_notes/Makefile
  set and use the required Scheme and STEXLIB variables accordingly.
  they default the machine type to a6le, but this can be overridden
  and is by the generated top-level Makefile.  the generated top-level
  Makefile now has a new docs target that runs make in both csug and
  release_notes, and an updated distclean target that cleans the same.
  the annoying csug Makefile .fig.pdf rule redefinition is now gone.
  copyright.stex and csug.stex now list May 2016 as the revision month
  and date; this will have to be updated for future releases.
    configure, makefiles/Makefile.in,
    csug/Makefile, copyright.stex, csug.stex,
    release_notes/Makefile
- added custom install options.  workarea creates an empty config.h,
  and configure creates a config.h that sets the default scheme heap
  path and scheme-script name based on the actual configuration.
    configure, newrelease, workarea, checkin,
    c/Mf-base, scheme.c, main.c,
    Mf-install.in
- renamed the installed example directory from lib to examples.
    Mf-install.in,
    scheme.1.in
- added force option to gzip during man page install to prevent gzip from
  asking for permission to overwrite existing man page files.
    Mf-install.in
- removed ~/lib/csv%v/%m from the default scheme heap path on unix-like
  systems.  documented inclusion of %x\..\..\boot\%m in the Windows
  default scheme heap path.
    main.c,
    use.stex
- added new configuration options: --installbin, --installlib,
  --installschemename, --installpetitename, and --installscriptname.
    configure
- updated the example library link to the nanopass framework.
    CONTRIBUTING.md
- now cleaning up petite.1 and scheme.1 left behind by make install
    Makefile-workarea.in, checkin
- now removing workarea after cleaning csug and release_notes so
  Mf-stex (included from csug/Makefile and release_notes/Makefile)
  doesn't complain trying to determine the machine type.
    Makefile.in
- added installsh support for --ifdiff so the csug make file can use it
  for the install target.
    installsh,
    csug/Makefile
- added instructions for building (cross-compiling) a boot file for
  a supported machine type for which a boot file is not built by default.
    BUILDING
- corrected CHEZSCHEMELIBS and CHEZSCHEMEEXTS index entries to be
  CHEZSCHEMELIBDIRS and CHEZSCHEMELIBEXTS.
    use.stex
- updated to curl stex version 1.2.1
    configure
- updated the fix to S_mktime to work on windows.  the struct tm
  structure on windows does not have the tm_gmtoff field used in the
  mac and linux version of the code.
    stats.c
- updated the Windows makefiles for building and testing to remove links for
  files that no longer exist, which was getting in the way of creating links
  for files that do exist.  Also updated the build batch file for Windows to
  compile the nanopass framework separately before building the rest of the
  scheme compiler and libraries.
    s/Mf-{a6,i3,ta6,ti3}nt, s/bldnt.bat,
    mats/Mf-{a6,i3,ta6,ti3}nt
- updated the read me to include a link to the Chez Scheme project page.
    README.md
- fixed embarrassing typo in read me.
    README.md
- profiler's html output refresh: mark the files as HTML5 rather
  than HTML4; use target attributes rather than onclick events to
  open links in specific windows; add a missing table row element;
  replace the deprecated name attribute with an id attribute (and
  replace the anchors with spans); and replace the deprecated valign
  attribute with a style attribute.
    pdhtml.ss

9.4.1 changes:
- updated version to 9.4.1
    bintar BUILDING NOTICE makefiles/Mf-install.in scheme.1.in
    c/Makefile.i3nt c/Makefile.a6nt c/Makefile.ti3nt c/Makefile.ta6nt
    mats/bldnt.bat workarea c/scheme.rc s/7.ss s/cmacros.ss
    release_notes/release_notes.stex csug/csug.stex
- updated newrelease to produce the correct log-entry format and
  fixed the existing 9.4.1 log entry
    newrelease, LOG
- replaced a couple of tabs
    number.c
- updated the descriptions of statistics and related functions to
  reflect the Version 9.3.1 change from sstats structures to sstats
  records, with sstats times represented as time objects and sstats
  bytes and counts represented as exact integers; also updated the
  sstats-difference description to reflect that it no longer coerces
  negative differences to zero.  added a corresponding release note.
    system.stex,
    release_notes.stex
- added a cast to eliminate a warning
    c/number.c
- fixed bug in Windows version of directory-separator-predicate when
  path-* procedures are passed a path that is not a string.
    s/6.ss
- fixed bug in cp0 on Windows with $foreign-wchar?.
    s/cp0.ss
- Cygwin is now used on Windows, updated mats, eliminated unused killme
    BUILDING c/*nt c/Mf-base c/scheme.exe.manifest configure
    examples/Makefile mats/6.ms mats/Mf-* mats/foreign.ms mats/ftype.ms
    mats/patch-* mats/windows.ms s/Mf-*nt s/Mf-base workarea
    release_notes.stex
- fixed spelling of non-existent
    s/syntax.ss
- now forcing zlib configuration before compiling files that depend on
  the zlib header files, since zlib's configure script can modify the
  header files.  removed ZlibInclude variable, which no longer serves
  a purpose.
    c/Mf-*, c/Makefile.*nt
- removed unnecessary datestamp.c target
    c/Mf.*nt
- fixed unnessesary blocking in expeditor on Windows. 
    c/expeditor.c
- eliminated a couple of thread-safety issues and limitations on the
  sizes of pathnames produced by expansion of tilde (home-directory)
  prefixes by replacing S_pathname, S_pathname_impl, and S_homedir
  with S_malloc_pathname, which always mallocs space for the result.
  one thread-safety issue involved the use of static strings for expanded
  pathnames and affected various file-system operations.  the other
  affected the file open routines and involved use of the incoming
  pathname while deactivated.  the incoming pathname is sometimes if not
  always a pointer into a Scheme bytevector, which can be overwritten if a
  collection occurs while the thread is deactivated.  the size limitation
  corresponded to the use of the static strings, which were limited to
  PATH_MAX bytes.  (PATH_MAX typically isn't actually the maximum path
  length in contemporary operating systems.)  eliminated similar issues
  for wide pathnames under Windows by adding S_malloc_wide_pathname.
  consumers of the old routines have been modified to use the new
  routines and to free the result strings.  the various file operations
  now consistently treat a pathname with an unresolvable home directory
  as a pathname that happens to start with a tilde.  eliminated unused
  foreign-symbol binding of "(cs)pathname" to S_pathname.
    io.c, externs.h, new_io.c, prim5.c, scheme.c, prim.c
- various places where a call to close or gzclose was retried when
  the close operation was interrupted no longer do so, since this can
  cause problems when another thread has reallocated the same file
  descriptor.
    new_io.c
- now using vcvarsall type x86_amd64 rather than amd64 when the
  former appears to supported and the latter does not, as is the
  case with VS Express 2015.
    c/Mf-a6nt, c/Mf-ta6nt
- commented out one of the thread mats that consistently causes
  indefinite delays under Windows and OpenBSD due to starvation.
    thread.ms
- increased wait time for a couple of subprocess responses
    6.ms
- added call to collector to close files opened during iconv mats
  specifically for when mats are run under Windows with no iconv dll.
    io.ms
- fixed typo: VC/bin/vcvars64.bat => VC/bin/amd64/vcvars64.bat
    c/Mf-a6nt, c/Mf-ta6nt
- scheme_mutex_t now uses volatile keyword for owner and count fields
  because these fields can be accessed from multiple threads
  concurrently. Updated $yield and $thread-check in mats/thread.ms to
  be more tolerant of timing variability.
    c/types.h, mats/thread.ms, release_notes.stex
- fixed three instances of unchecked mallocs reported by laqrix in
  github issue #77.
    io.c, schlib.c, thread.c
- continue the profiler's html output refresh: refine the styling
  (and palette) and update CSUG to match. update the CSUG screenshots
  to reflect the refined look.
    s/pdhtml.ss
    csug/system.stex 
    csug/canned/profilehtml-orig.png
    csug/canned/profilehtml.png
    csug/canned/fatfibhtml-orig.png
    csug/canned/fatfibhtml.png
- add unicode support to the expression editor.  entry and display now work
  except that combining characters are not treated correctly for
  line-wrapping.  this addresses github issue #32 and part of issue #81.
    c/expeditor.c, s/expeditor.ss
- moved s_ee_write_char function within the WIN32 check to allow the unicode
  change to compile on windows.  unicode is not yet supported in the windows
  version of the repl.
    c/expeditor.c
- reworked the S_create_thread_object to print an error and exit when
  allocating the thread context fails from Sactivate_thread.  before
  this change, the error was raised on the main thread, which resulted
  in strange behavior at best.  also added who argument to
  S_create_thread_object to allow it to report either Sactivate_thread
  or fork-thread led to the error.
    externs.h, schsig.c, scheme.c, thread.c
- fixed a bug in cpvalid resulting in it leaving behind a cpvalid-defer
  form for later passes to choke on.  also fixed cp0 to print the correct
  name for cpvalid when it does this.
    cpvalid.ss, cp0.ss,
    misc.ms
- updated the prototype for s_ee_write_char to match the definition
    expeditor.c
- fixed a side-effect preservation bug with non-trivial test-context
  not-like patterns.
    cp0.ss,
    cp0.ms, 4.ms
- instead of default-exception handler, new-cafe establishes a handler
  that calls the current value of base-exception-handler so the handler
  can be overridden, as we do in our own make files.
    cafe.ss,
    7.ms
- fixed a bug in case and exclusive-cond syntax-error calls causing an
  exception in syntax-error instead of the intended error message.
    syntax.ss
- added tests for the case and exclusive-cond syntax-error calls
    4.ms, root-experr-compile-0-f-f-f
- added print-extended-identifiers parameter.  when #t, symbols like
  1+ and +++ print without escapes.
    priminfo.ss, print.ss,
    6.ms
- added descriptions of print-extended-identifiers to the user's guide
  and release notes.  updated the release notes to account for a couple
  of other log entries.
    release_notes.stex,
    intro.stex, io.stex
- updated the sockets example to work with the current version of Chez.
  Change the foreign procedure definitions to use the more portable int
  rather than integer-32.  Switch to a custom port
  [make-custom-binary-input/output-port] rather than a generic port
  [make-input/output-port], which resulted in deleting quite a bit of
  code.  Fix various compiler warnings in the C code, and along the way,
  fix a signedness bug in c_write that could have resulted in not writing
  the full buffer (but reporting that it did) in the case of errors from
  write.
    examples/csocket.c, examples/socket.ss
- use high-precision clock time on Windows 8 and up
    c/stats.c
- fixed profiling code that keyed profiling locations off of only the
  bfp to instead key off of both the bfp and efp.
    pdhtml.ss
- added Windows installer using the WiX Toolset
    BUILDING, install/* (new)
- fix typo in ordinal format for 12
    format.ss,
    format.ms
- renamed install directory to wininstall to avoid conflict with
  top-level Makefile
    BUILDING, install/* (removed), wininstall/* (new)
- updated zlib to version 1.2.11
    configure
- added procedure-arity-mask to report the allowed argument counts of
  a compiled function.  On a procedure from interpret or from one of
  the trace procedures or syntactic forms, procedure-arity-mask
  may report counts that are not actually allowed by the source
  procedure.
    cmacros.ss, compile.ss, cpnanopass.ss, mkheader.ss, primdata.ss,
    prims.ss, strip.ss,
    fasl.c, gc.c, globals.h, prim.c, prim5.c, scheme.c, schsig.c,
    misc.ms, root-experr*,
    objects.stex
- for non-win32 systems, now setting al register to a count of the
  floating-point register arguments as required for varargs functions
  by the System V ABI.
    x86_64.ss,
    foreign.ms
- added a missing quote mark in new printf mat Windows case
    foreign.ms
- added travis-ci automation script and a 'partialx' testing target to
  allow us to perform more than a single run of testing without running
  afoul of travis-ci's 50-minute build timeout.  'partialx' tests six
  of the twelve configurations tested by 'allx'.
     .travis.yml (new),
     mats/Mf-base
- paired the 'partialx' down to just four test configurations, with one
  interpreter run, to try to get the threaded builds into line with
  travis-ci's timeout.
     mats/Mf-base
- eliminated some direct assumptions that a vector's type/length field
  is a fixnum and added meta-asserts to verify that it is in a couple of
  others, to facilitate future changes to vector typing.  vectors are
  now treated essentially like fxvectors, strings, and bytevectors.
    cmacros.ss, cpnanopass.ss, prims.ss, mkheader.ss,
    alloc.c, gc.c, scheme.c
- fixed a few comments to refer to scheme.c rather than main.c
    externs.h, globals.h, thread.c
- for 64-bit Windows systems, now copying foreign-procedure
  double-precision floating-point register arguments to integer
  registers as required for varargs functions. Windows does not
  support single-precision floating-point arguments as varargs.
    foreign.ms, np-languages.ss, x86_64.ss
- added an optional timeout argument to condition-wait
    externs.h, stats.c, thread.c, thread.h, csug/threads.stex,
    primvars.ms, thread.ms, release_notes.stex,
    date.ss, primdata.ss, prims.ss
- added immutable strings, vectors, fxvector, bytevectors, and boxes
    5_4.ss, 5_6.ss, bytevector.ss, cmacros.ss, cpnanopass.ss,
    fasl.ss, library.ss, mkheader.ss, primdata.ss, prims.ss,
    externs.h, types.h, alloc.c, fasl.c, gc.c, scheme.c,
    5_5.ms, 5_6.ms, bytevector.ms, misc.ms, root-experr*
    objects.stex
- various tweaks to the immutable object support; also taught cp0
  to simplify ($fxu< (most-positive-fixnum) e) => (fx< e 0) so we
  don't have any incentive in special casing length checks where
  the maximum length happens to be (most-positive-fixnum).
    5_4.ss, 5_6.ss, bytevector.ss, cmacros.ss, cp0.ss, cpnanopass.ss,
    mkheader.ss, primdata.ss, prims.ss,
    fasl.c, gc.c, types.h
    root-experr*, patch*
- generated bytevector=? procedure now gets out quickly on eq
  arguments.  cp0 optimizes away a number of additional equality
  operations at optimize-level 3 (including bytevector=?) when
  applied to the same variable references, as it already did for
  eq?, eqv?, and equal?, at all optimize levels.
    cpnanopass.ss, cp0.ss, primdata.ss,
    cp0.ms
- updated bullyx patches
    patch*
- updated release notes and tweaked user's guide.
    release-notes.stex, objects.stex
- fixed typo: fxvector-immutable-flag used in place of
  bytevector-immutable-flag in computation of type-immutable-bytevector
    cmacros.ss
- reallocated typed-object types, using previously unused tag #b010
  for strings and giving bytevectors both #b001 and #b101 (the
  latter for immutable bytevectors) so that the maximum bytevector
  length on 32-bit machines is once again the most-positive fixnum.
  treating bytevectors rather than strings or fxvectors (or even
  vectors) special in this regard is appropriate since the maximum
  number of bytes in a bytevector is maximum-length x 1 rather than
  maximum-length x 4 for strings, fxvectors, and vectors on 32-bit
  machines.  with this change on 32-bit machines, a vector can
  occupy up to 1/2 of virtual memory, strings and fxvectors 1/4,
  and bytevectors 1/8.
    cmacros.ss
- added record-type-equal-procedure, record-type-hash-procedure,
  record-equal-procedure, and record-hash-procedure to enable
  per-type customization of the behavior of equal? and equal-hash
  for a record value
     5_1.ss, newhash.ss, primdata.ss,
     record.ms, root-experr*,
     objects.stex
- adding dropped changes
    record.ss,
    root-experr*
- added entry for record-type-equal-procedure and friends
    release_notes.stex
- changed copyright year to 2017
    7.ss, scheme.1.in, comments of many files
- expanded the CSUG description of the handling of command-line
  arguments not recognized as standard options and added a description
  of the same to the COMMAND-LINE OPTIONS section of the man page.
  did a bit of minor cleanup elsewhere in the man page.
    use.stex, scheme.1.in
- destroy_thread now processes guardian entries
    thread.c, 4.ms, release_notes.stex
- mutexes and conditions are now freed when no longer used via
  $close-resurrected-mutexes&conditions, $keep-live primitive added
    externs.h, prim5.c, thread.c, 4.ms, thread.ms, release_notes.stex,
    7.ss, cpnanopass.ss, np-languages.ss, primdata.ss, prims.ss
- fix reduction for map and for-each with optimization level 3
  to drop the expression, check that procedure has the correct
  arity and is discardable or unsafe.
  Also add a simplification for for-each with empty lists
  with optimization level 2.
    cp0.ss, 4.ms, primdata.ss
- fix invalid memory reference when enum-set-indexer procedure is not
  passed a symbol
    enum.ss, enum.ms, root-experr*, release_notes.stex
- fix overflow detection for fxsll, fxarithmetic-shift-left, and
  fxarithmetic-shift
    library.ss, fx.ms, release_notes.stex
- added ephemeron pairs and changed weak hashtables to use
  ephemeron pairs for key--value mapping to avoid the key-in-value
  problem
    prims.ss, primdata.ss, newhash.ss, fasl.ss, mkheader.ss
    cmacro.ss, prim5.c, fasl.c, gc.c, gcwrapper.c, types.h,
    4.ms, hash.ms, objects.stex, smgmt.stex, csug.bib
- check_dirty_ephemeron now puts ephemerons whose keys haven't yet
  been seen on the pending list rather than the trigger lists.
    gc.c
- removed scan of space_ephemeron from check_heap because check_heap
  as written can't handle the two link fields properly.
    gcwrapper.c
- in the ephemerons mat that checks interaction between mutation and
  collection, added generation arguments to the first two collect
  calls so they always collect into the intended generation.
    4.ms
- updated allx and bullyx patches
    patch*
- fix strip-fasl-file for immutable strings and vectors,
  fix an $oops call, and fix a vector-index increment in hashing
    strip.ss, 7.ss, newhash.ss, misc.ms
- fix signature of fxbit-set?
    primdata.ss
- more optimizations for map and for-each with explicit list
  extend the reductions for map and for-each when the arguments are
  explicit lists like (list 1 2 3 ...) or '(1 2 3 ...). 
    cp0.ss,
    4.ms
- reverted to the preceding version of cp0 due to failure to preserve
  the expected evaluation order in one of the mats; removed the
  corresponding equivalent-expansion tests.
    cp0.ss,
    4.ms
- restored the map and for-each optimizations with a fix for the
  evaluation-order bug.
    cp0.ss,
    4.ms
- added date-dst? to access the previously-hidden DST information in
  date records, and added date-zone-name to provide a time zone name.
    date.ss, primdata.ss,
    stats.c,
    date.ms, root-experr*, patch-compile*,
    system.stex
- fixed a bug in flonum-extractor, which on 64-bit machines was using an
  8-byte read instead of a 4-byte read to pick up the 4 highest-order
  bytes of a little-endian flonum, potentially reading past the end of
  mapped memory for flonums produced by taking the imaginary part of an
  inexact complexnum (which, unlike other flonums, are not aligned on
  16-byte boundaries).  The 8-byte load would also have failed to produce
  correct results on 64-bit big-endian machines (of which we presently
  have none) because the offsets passed to flonum-extractor assume the
  bits are in the lowest-order 4 bytes of the extracted field.
    cp0.ss,
    misc.ms,
    release_notes.stex
- support Windows build on Bash/WSL
    BUILDING, configure, workarea, c/vs.bat (new), mats/vs.bat (new),
    c/Mf-*nt, mats/Mf-*, s/Mf-base
- fix c/version.h for FreeBDS (machine types i3fb, ti3fb, a6fb, ta6fb)
- fix reference to libc.so to be libc.so.7 for FreeBSD (machine types
  i3fb, ti3fb, a6fb, ta6fb)
    foreign.ms
- added CC option to configure for selecting the compiler
    configure,
    c/Mf-*
- Suppress warnings from implicit fallthrough in case labels.
    Mf-{a6,arm32,i3,ppc,ta6,ti3,tpp32}le
- added bytevector-compress and bytevector-uncompress
    bytevector.ss, primdata.ss, new-io.c, prim5.c, externs.h,
    objects.stex, release_notes.stex,
    bytevector.ms, root-experr*
- fixed typo in S_abnormal_exit
    schsig.c
- don't remove the pariah form in the cp0 pass
    cp0.ss,
    misc.ms
- revert use of ephemerons in weak hashtables, add ephemeron
  hashtables
    newhash.ss, hashtable-types.ss, library.ss, primdata.ss,
    fasl.ss, fasl.c, gc.c, globals.h,
    hash.ms, objects.stex, release_notes.stex
- fixed pariah mat
    misc.ms
- minor wordsmithing and fix for an overfull hbox
    objects.stex, system.stex
- fix (define-values () ....) to expand to a definition
    syntax.ss, 3.ms
- added optional line and column components to a source object, a
  locate-source-object-source function that uses the new components,
  a current-locate-source-object-source parameter to control looking up
  line and column information, a current-make-source-object parameter to
  control loation recording, an optional use-cache argument to
  locate-source, and a 'source-object message for code and continuation
  inspectors
    read.ss, syntax.ss, 7.ss, compile.ss, cpnanopass.ss, exceptions.ss,
    inspect.ss, primdata.ss, prims.ss, print.ss, cmacros.ss, types.ss,
    mat.ss, 8.ms, root-experr*,
    syntax.stex, debug.stex, system.stex, release_notes.stex
- fixed broken mats on Windows caused by Bash/WSL changes
    7.ms, ftype.ms
- added "ez-grammar" example program
    examples/ez-grammar.ss, examples/ez-grammar-test.ss,
    examples/Makefile, examples.ms
- updated ez-grammar-test to write temp files to current directory and delete them when finished
    examples/ez-grammar-test.ss
- added support for Microsoft Visual Studio 2017 on Windows
    BUILDING, c/Mf-a6nt, c/Mf-ta6nt, c/vs.bat,
    mats/Mf-a6nt, mats/Mf-ta6nt, mats/ftype.ms
- added support for building Windows installs with Bash/WSL
    wininstall/Makefile, candle.bat, light.bat
- added support for building with Visual Studio 2017's BuildTools
    c/vs.bat
- check for git before using to get submodules
    configure
- fixed windows installer failure when vcredist is not preinstalled by
  using the vcredist merge module, split the 32 and 64 bit MSIs and
  added a wix bundle to combine the MSIs into a single exe installer,
  added a batch script for locating Visual Studio's vcredist merge
  modules, updated installer paths and names.
    wininstall/*
- fixed np-normalize-context pass to process trivs list in mvset forms
  in tail and predicate context and added regression tests.  Thanks to
  @marcomaggi for reporting the bug and @yjqww6 for providing a
  simplified test and finding the initial solution.
    cpnanopass.ss,
    3.ms
- removed a useless check in foreign-alloc
    record.ss
- fix cp0 reduction of fx[+-*]/carry and their signatures
    cp0.ss
    primdata.ss
    fx.ms
- renamed s_gettime => S_gettime to remain consistent with the
  convention that the only undocumented externs are prefixed with
  S_.
    externs.h, stats.c, thread.c
- added version number to scheme.1.in trailer; updated date.
    scheme.1.in, newrelease
- removed version update of no-longer-existing bldnt.bat.  "fixed"
  sed patterns to replace \? with * for the benefit of the deficient
  mac sed.
    newrelease

9.5 changes:
- updated version to 9.5
    bintar BUILDING NOTICE makefiles/Mf-install.in scheme.1.in
    c/Makefile.i3nt c/Makefile.a6nt c/Makefile.ti3nt c/Makefile.ta6nt
    workarea c/scheme.rc s/7.ss s/cmacros.ss
    release_notes/release_notes.stex csug/csug.stex
- updated release notes and fixed user's guide overfull hbox.
    release-notes.stex, syntax.stex
- updated install target to do something more sensible
    release_notes/Makefile

9.5.1 changes:
- updated version to 9.5.1
    bintar BUILDING NOTICE makefiles/Mf-install.in scheme.1.in
    c/Makefile.i3nt c/Makefile.a6nt c/Makefile.ti3nt c/Makefile.ta6nt
    workarea c/scheme.rc s/7.ss s/cmacros.ss
    release_notes/release_notes.stex csug/csug.stex csug/use.stex
    examples/ez-grammar-test.ss examples/socket.ss
    wininstall/Makefile wininstall/*nt.wxs
- Added setting of CHEZSCHEMELIBDIRS to s and mats make files so that
  an existing setting will not interfere with the build process, and
  added a note to BUILDING that CHEZSCHEMELIBDIRS should be unset in
  Version 9.5 and before.
    s/Mf-base, mats/Mf-base, BUILDING
- the $case macro used by r6rs:case and case now unconditionally trims
  redundant keys and expands into exclusive-cond rather than cond.
  it catches references to => before expanding into exclusive-cond
  to avoid supporting => as an undocumented and useless extension
  of the case syntax.  the r6rs:case and case macros now require
  multiple clauses rather than leaving the enforcement to exclusive-cond,
  and the exclusive-cond macro now requires multiple clauses rather
  than leaving the enforcement to cond.
    syntax.ss,
    4.ms, root-experr*, patch*
- ifdef'd out include of xlocale.h for glibc, since the glibc
  locale.h includes xlocale.h or, in glibc 2.26, its replacement.
    expeditor.c
- Updated CSUG to replace \INSERTREVISIONMONTHSPACEYEAR with the current
  month and year at the time of generation.
    csug.stex, copyright.stex
- Updated configuration to set machine types in the CSUG and release notes 
  make files, and updated distclean target to remove these files.
    configure, makefiles/Makefile-csug.in (renamed from csug/Makefile),
    makefiles/Makefile-release_notes.in
      (renamed from release_notes/Makefile),
    makefiles/Makefile
- added pass-time tracking for pre-cpnanopass passes to compile.
    compile.ss
- added inline handler for fxdiv-and-mod
    cp0.ss, primdata.ss
- changed order in which return-point operations are done (adjust
  sfp first, then store return values, then restore local saves) to
  avoid storing return values to homes beyond the end of the stack
  in cases where adjusting sfp might result in a call to dooverflood.
    cpnanopass.ss, np-languages.ss
- removed unused {make-,}asm-return-registers bindings
    cpnanopass.ss
- corrected the max-fv value field of the lambda produced by the
  hand-coded bytevector=? handler.
    cpnanopass.ss
- reduced live-pointer and inspector free-variable mask computation
  overhead
    cpnanopass.ss
- moved regvec cset copies to driver so they aren't copied each
  time a uvar is assigned to a register.  removed checks for
  missing register csets, since registers always have csets.
    cpnanopass.ss
- added closure-rep else clause in record-inspector-information!.
    cpnanopass.ss
- augmented tree representation with a constant representation
  for full trees to reduce the overhead of manipulating trees or
  subtress with all bits set.
    cpnanopass.ss
- tree-for-each now takes start and end offsets; this cuts the
  cost of traversing and applying the action when the range of
  applicable offsets is other than 0..tree-size.
    cpnanopass.ss
- introduced the notion of poison variables to reduce the cost of
  register/frame allocation for procedures with large sets of local
  variables.  When the number of local variables exceeds a given
  limit (currently hardwired to 1000), each variable with a large
  live range is considered poison.  A reasonable set of variables
  with large live ranges (the set of poison variables) is computed
  by successive approximation to avoid excessive overhead.  Poison
  variables directly conflict with all spillables, and all non-poison
  spillables indirectly conflict with all poison spillables through
  a shared poison-cset.  Thus poison variables cannot live in the
  same location as any other variable, i.e., they poison the location.
  Conflicts between frame locations and poison variables are handled
  normally, which allows poison variables to be assigned to
  move-related frame homes.  Poison variables are spilled prior to
  register allocation, so conflicts between registers and poison
  variables are not represented.  move relations between poison
  variables and frame variables are recorded as usual, but other
  move relations involving poison variables are not recorded.
    cpnanopass.ss, np-languages.ss
- changed the way a uvar's degree is decremented by remove-victim!.
  instead of checking for a conflict between each pair of victim
  and keeper and decrementing when the conflict is found, remove-victim!
  now decrements the degree of each var in each victim's conflict
  set.  while this might decrement other victims' degrees unnecessarily,
  it can be much less expensive when large numbers of variables are
  involved, since the number of conflicts between two non-poison
  variables should be small due to the selection process for
  (non-)poison variables and the fact that the unspillables introduced
  by instruction selection should also have few conflicts.  That
  is, it reduces the worst-case complexity of decrementing degrees
  from O(n^2) to O(n).
    cpnanopass.ss
- took advice in compute-degree! comment to increment the uvars in
  each registers csets rather than looping over the registers for
  each uvar asking whether the register conflicts with the uvar.
    cpnanopass.ss
- assign-new-frame! now zeros out save-weight for local saves, since
  once they are explicitly saved and restored, they are no longer
  call-live and thus have no save cost.
    cpnanopass.ss
- desensitized the let-values source-caching timing test slightly
    8.ms
- updated allx, bullyx patches
    patch*
- attempt to stabilize timing tests let-values source-caching
  test and ephemeron gc test while resensitizing the former
    8.ms, 4.ms
- various formatting and comment corrections
    workarea,
    s/Mf-base, bytevector.ss, cpnanopass.ss, date.ss,
    5_6.ms, examples.ms
- updated newrelease to handle mats/Mf-*nt
    newrelease mats/Mf-a6nt mats/Mf-i3nt mats/Mf-ta6nt mats/Mf-ti3nt
- fixed gather-filedata's sort of profile entries.  for any two
  entries x and y in the list produced by the sort call, if x's
  bfp = y's bfp, x should come before y if x's efp < y's efp.
  The idea is that enclosing entries should always come later
  in the list.  this affects only languages where two expressions
  can start at the same character position.
    pdhtml.ss
- expanded capability of ez-grammar with support for simpl
  parsing of binary operators w/precedence and associativity
  and automatically generated markdown grammar descriptions.
  ez-grammar-test.ss now also doubles as a test of pdhtml for
  algebraic languages.
    mats/examples.ms,
    examples/ez-grammar.ss, examples/ez-grammar-test.ss,
    examples/Makefile
- maybe-compile-{file,program,library} and automatic import
  compilation now treat a malformed object file as if it were
  not present and needs to be regenerated.  A malformed object
  file (particularly a truncated one) might occur if the compiling
  processes is killed or aborts before it has a chance to delete
  a partial object file.
    syntax.ss,
    7.ms
- fix signature of bytevector-[u/s]16-native-set!
    primdata.ss
- fix enumerate signature 
    primdata.ss
- added support for Visual Studio 2017.15.5
    wininstall/locate-vcredist.bat
- fixed substring-fill! and vector-fill! to return void, reflecting the
  documented return value of unspecified value.  Also changes substring-fill!
  to use define-who instead of repeating 'substring-fill! in all the error
  messages.
    5_4.ss, 5_6.ss
- fix mat of substring-fill!
  after the recent change, the result of substring-fill! is void
    5_5.ms
- fix a few signatures
    primdata.ss
- fix comment about Sscheme_program
    main.c
- fix even? and odd? to error on exceptional flonums
    5_3.ss, 5_3.ms, fl.ms, root-experr*, patch*
- fix bug in date->time-utc caused by incorrect use of difftime in Windows
    stats.c, date.ms, release_notes.stex
- Check that first argument of map is a procedure in cp02 expansion
  to raise the same error that the non expanded version
    cp0.ss
- avoid building the result list in a map that is called for effect
    cp0.ss
- added tests to ensure the optimize-level version 2 of map and for-each raise
  a non-procedure exception when the first argument is not a procedure, even
  when the rest of the program is compiled at optimize level 3.
    4.ms, root-experr-compile-0-f-f-f, patch-compile-0-t-f-f,
    patch-compile-0-f-t-f, patch-interpret-0-f-t-f, patch-interpret-0-f-f-f,
    patch-interpret-3-f-t-f, patch-interpret-3-f-f-f
- fix bounds checking with an immediate index on immutable vectors,
  fxvectors, strings, and bytevectors
    cpnanopass.ss, 5_5.ms, 5_6.ms, bytevector.ms
- fix a few signatures
    primdata.ss
- more staid and consistent Mf-cross main target
    Mf-cross
- cpletrec now replaces the incoming prelexes with new ones so
  that it doesn't have to alter the flags on the incoming ones, since
  the same expander output is passed through the compiler twice while
  compiling a file with macro definitions or libraries.  we were
  getting away without this just by luck.
    cpletrec.ss
- pure? and ivory? now return #t for a primref only if the prim is
  declared to be a proc, since some non-proc prims are mutable, e.g.,
  $active-threads and $collect-request-pending.
    cp0.ss
- $error-handling-mode? and $eol-style? are now properly declared to
  be procs rather than system state variables.
    primdata.ss
- the new pass $check-prelex-flags verifies that prelex referenced,
  multiply-referenced, and assigned flags are set when they
  should be.  (it doesn't, however, complain if a flag is set
  when it need not be.)  when the new system parameter
  $enable-check-prelex-flags is set, $check-prelex-flags is
  called after each major pass that produces Lsrc forms to verify
  that the flags are set correctly in the output of the pass.
  this parameter is unset by default but set when running the
  mats.
    cprep.ss, back.ss, compile.ss, primdata.ss,
    mats/Mf-base
- removed the unnecessary set of prelex referenced flag from the
  build-ref routines when we've just established that it is set.
    syntax.ss, compile.ss
- equivalent-expansion? now prints differences to the current output
  port to aid in debugging.
    mat.ss
- the nanopass that patches calls to library globals into calls to
  their local counterparts during whole-program optimization now
  creates new prelexes and sets the prelex referenced, multiply
  referenced, and assigned flags on the new prelexes rather than
  destructively setting flags on the incoming prelexes.  The
  only known problems this fixes are (1) the multiply referenced
  flag was not previously being set for cross-library calls when
  it should have been, resulting in overly aggressive inlining
  of library exports during whole-program optimization, and (2)
  the referenced flag could sometimes be set for library exports
  that aren't actually used in the final program, which could
  prevent some unreachable code from being eliminated.
    compile.ss
- added support for specifying default record-equal and
  record-hash procedures.
    primdata.ss, cmacros.ss, cpnanopass.ss, prims.ss, newhash.ss,
    gc.c,
    record.ms
- added missing call to relocate for subset-mode tc field, which
  wasn't burning us because the only valid non-false value, the
  symbol system, is in the static generation after the initial heap
  compaction.
    gc.c
- added a lambda-commonization pass that runs after the other
  source optimizations, particularly inlining, and a new parameter
  that controls how hard it works.  the value of commonization-level
  ranges from 0 through 9, with 0 disabling commonization and 9
  maximizing it.  The default value is 0 (disabled).  At present,
  for non-zero level n, the commonizer attempts to commonize
  lambda expressions consisting of 2^(10-n) or more nodes.
  commonization of one or more lambda expressions requires that
  they have identical structure down to the leaf nodes for quote
  expressions, references to unassigned variables, and primitives.
  So that various downstream optimizations aren't disabled, there
  are some additional restrictions, the most important of which
  being that call-position expressions must be identical.  The
  commonizer works by abstracting the code into a helper that
  takes the values of the differing leaf nodes as arguments.
  the name of the helper is formed by concatenating the names of
  the original procedures, separated by '&', and this is the name
  that will show up in a stack trace.  The source location will
  be that of one of the original procedures.  Profiling inhibits
  commonization, because commonization requires profile source
  locations to be identical.
    cpcommonize.ss (new), compile.ss, interpret.ss, cprep.ss,
    primdata.ss, s/Mf-base,
    mats/Mf-base
- cpletrec now always produces a letrec rather than a let for
  single immutable lambda bindings, even when not recursive, for
  consistent expand/optimize output whether the commonizer is
  run or not.
    cpletrec.ss,
    record.ms
- trans-make-ftype-pointer no longer generates a call to
  $verify-ftype-address if the address expression is a call to
  ftype-pointer-address.
    ftype.ss
- Remove special case for (#2%map p '()) in cp0
  so the reduced version checks that p is a procedure.
  Also make the same change for #2%for-each.
    cp0.ss, 4.ms
- Mitigate a race condition in Windows when deleting files and directories.
    windows.c
- add (& ftype) argument/result for foreign-procedure, which supports
  struct arguments and results for foreign calls
    syntax.ss, ftype.ss, cpnanopass.ss, x86.ss, x86_64.ss,
    base-lang.ss, np-languages.ss, cprep.ss, primdata.ss,
    schlib.c, prim.c, externs.h
    mats/foreign4.c, mats/foreign.ms mats/Mf-*
    foreign.stex, release_notes.stex
- reworked the S_call_help/S_return CCHAIN handling to fix a bug in which
  the signal handler could trip over the NULL jumpbuf in a CCHAIN record.  
    schlib.c
- install equates.h, kernel.o, and main.o on unix-like systems
    Mf-install.in
- standalone export form now handles (import import-spec ...)
    8.ms, syntax.ss, release_notes.stex
- add collect-rendezvous
    prim.c, 7.ss, primdata.ss, 7.ms, smgmt.stex, release_notes.stex
- added identifier? checks to detect attempts to use non-identifier
  field names in define-record-type field specs.
    syntax.ss,
    record.ms, root-experr*
- fixed an issue with the library system where an exception that occurs
  during visit or revisit left the library in an inconsistent state that
  caused it to appear that it was still in the process of running.  This
  manifested in it raising a cyclic dependency exception, even though
  there really is not a cyclic dependency.  The various library
  management functions involved will now reset the part of the library
  when an exception occurs.  This also means that if the library visit
  or revisit failed for a transient reason (such as a missing or
  incorrect library version that can be fixed by updating the
  library-directories) it is now possible to recover from these errors.
    expand-lang.ss, syntax.ss, interpret.ss, compile.ss, cprep.ss,
    8.ms
- Added -Wno-implicit-fallthrough flag to macOS C makefiles.
    c/Mf-a6osx, c/Mf-i3osx, c/Mf-ta6osx, c/Mf-ti3osx
- handle compiled library code in boot files once base boot is loaded
    globals.h, scheme.c, 7.ss, 7.ms, primdata.ss
- add newline to (import-notify) message in compile-whole-library and
  compile-whole-program
    compile.ss
- add a __collect_safe convention for foreign procedures and callables
  to automate thread [de]activation
    syntax.ss, ftype.ss, x86.ss, x86_64.ss, ppc32.ss,
    cmacros.ss, base-lang.ss, np-languages.ss, cprep.ss, cpcommonize.ss,
    cp0.ss, cpcheck.ss, cpvalid.ss, interpret.ss, cpletrec.ss,
    thread.c, prim.c, externs.h, foreign.stex, release_notes.stex,
    mats/Mf-t*, foreign.ms, foreign4.c
- Don't install equates.h
    Mf-install.in, wininstall/*nt.wxs
<<<<<<< HEAD
- Double FMTBUFSIZE to fix compilation with gcc-8
    c/prim5.c
=======
- Windows install now sets HeapSearchPath in the registry
    wininstall/product.wxs
- Use Windows path separator character when finding boot files on Windows.
    scheme.c
- Propagate enable-check-prelex-flags to separate-eval sub-process in tests.
    mats.ss
- Reject attempts to visit libraries that compile-whole-program has rendered
  invisible due to libs-visible? flag.
    compile.ss, 7.ms, root-experr-compile-0-f-f-f, root-experr-compile-2-f-f-f,
    patch-compile-0-f-t-f, patch-compile-0-t-f-f, patch-interpret-0-f-f-f,
    patch-interpret-0-f-t-f, patch-interpret-3-f-f-f, patch-interpret-3-f-t-f
>>>>>>> f673aeb5
<|MERGE_RESOLUTION|>--- conflicted
+++ resolved
@@ -933,10 +933,6 @@
     mats/Mf-t*, foreign.ms, foreign4.c
 - Don't install equates.h
     Mf-install.in, wininstall/*nt.wxs
-<<<<<<< HEAD
-- Double FMTBUFSIZE to fix compilation with gcc-8
-    c/prim5.c
-=======
 - Windows install now sets HeapSearchPath in the registry
     wininstall/product.wxs
 - Use Windows path separator character when finding boot files on Windows.
@@ -948,4 +944,5 @@
     compile.ss, 7.ms, root-experr-compile-0-f-f-f, root-experr-compile-2-f-f-f,
     patch-compile-0-f-t-f, patch-compile-0-t-f-f, patch-interpret-0-f-f-f,
     patch-interpret-0-f-t-f, patch-interpret-3-f-f-f, patch-interpret-3-f-t-f
->>>>>>> f673aeb5
+- Double FMTBUFSIZE to fix compilation with gcc-8
+    c/prim5.c