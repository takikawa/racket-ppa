9.4 changes:
- updated version to 9.4
    bintar README NOTICE makefiles/Mf-install.in scheme.1.in
    c/Makefile.i3nt c/Makefile.a6nt c/Makefile.ti3nt c/Makefile.ta6nt
    mats/bldnt.bat workarea c/scheme.rc s/7.ss s/cmacros.ss
    release_notes/release_notes.stex csug/csug.stex
- added missing include
    killme.c
- added new mat verifying that primitives raise exceptions for invalid
  arguments based on primdata.ss signatures.  fixed some of those
  signatures, which weren't otherwise used except for arity checking.
  fixed some issues turned up by the test with who reports errors
  and how.
    primdata.ss, 5_1.ss, 7.ss, compile.ss, cpnanopass.ss, fasl.ss,
    interpret.ss, io.ss, record.ss, syntax.ss,
    primvars.ms, 5_1.ms, 7.ms, 8.ms, record.ms, mats/Mf-base,
    root-experr*, patch*
- string comparisons (string=?, string-ci<?, etc.) now get out fast
  when handed eq arguments.
    5_4.ss
- changed representation of most-negative iptr, I32, and I64 to make
  Visual C compiler happy.  updated windows make files, which had
  fallen out of date.  added missing hsrc= files sort.h and thread.h
  so they show up in the Windows workarea c directory.
    cmacros.ss,
    fasl.c, number.c, c/Mf-base, c/Makefile.{t,}{i3,a6}nt
- The scheme.h definition of Sfixnum(x) now uses multiply rather than
  left shift to avoid counting on the behavior of << on negative numbers,
  which is undefined in C.
    mkheader.ss
- Fixed a couple of casts, one harmless and the other causing
  Sinteger64_value to return 0 for the most-negative I64 on 32-bit
  builds.
    number.c
- The configure-generated Makefile distclean target no longer removes
  zlib and nanopass, since they are logically part of the git clone.
  It does run make distclean in zlib.
    makefiles/Makefile.in
- converted s_test_schlib shifts of -1 to equivalent shifts of 1 to
  avoid undefined left-shift behavior on negative numbers.
    prim5.c
- added if(---) {} wrapper around call to WRITE in display macro to
  silence unused return-value warnings.
    prim5.c
- liberalized get-mode check for ../mats.  it's not our business whether
  people make their directories group and/or other writeable.
    6.ms
- make test now prints the actual relative path to summary in the
  "check summary" message, whether invoked from the top-level directory
  or from the workarea.
    Makefile.in, Makefile-workarea.in
- configure now just uses cat to copy Makefile-workarea.in to $w/workarea,
  since the file is presently the same regardless of the configuration.
    configure
- fixed time-utc->date test in mat time&date-printing to work regardless of
  what locale (and time zone) the host machine has set.
    date.ms
- fixed date->time-utc to honor the zone-offset field when converting a date
  object to a time-utc object.
    stats.c,
    date.ms
- fixed incorrect handling of library-extension when searching wpo files
    compile.ss,
    7.ms
- modified floatify_normalize to properly round denormalized results.
  obviated scale_float in the process.
    number.c,
    ieee.ms
- fixed 0eNNNN for large NNNN to produce 0.0 rather than infinity
    strnum.ss,
    5_3.ms
- the reader now raises an exception with condition type implementation
  restriction (among the other usual lexical condition types), and
  string->number now raises #f, for #e<m>@<a>, where <m> and <a> are
  nonzero integers, since Chez Scheme can't represent polar numbers other
  than 0@<n> and <n>@0 exactly.  <m>@<a> still produces an inexact result,
  i.e., we're still extending the set of inexact numeric constants beyond
  what R6RS dictates.  doing this required a rework of $str->num, which
  turned into a fairly extensive rewrite that fixed up a few other minor
  issues (like r6rs:string->number improperly allowing 1/2e10) and
  eliminated the need for consumers to call $str->num twice in cases
  where it can actually produce a number.  added some related new tests,
  including several found missing by profiling.  added a couple of
  checks to number->string the absence of which was causing argument
  errors to be reported by other routines.
    strnum.ss, exceptions.ss, read.ss
    5_3.ms, 6.ms, root-experr*, patch*
- added pdtml flag, which if set to t causes profile-dump-html to be
  called at the end of a mat run.
    mats/Mf-base
- compile-whole-program and compile-whole-library now copy the hash-bang
  line from the wpo file (if it has one) to the object file.
    compile.ss,
    7.ms
- stex is now a submodule.  csug/Makefile and release_notes/Makefile
  set and use the required Scheme and STEXLIB variables accordingly.
  they default the machine type to a6le, but this can be overridden
  and is by the generated top-level Makefile.  the generated top-level
  Makefile now has a new docs target that runs make in both csug and
  release_notes, and an updated distclean target that cleans the same.
  the annoying csug Makefile .fig.pdf rule redefinition is now gone.
  copyright.stex and csug.stex now list May 2016 as the revision month
  and date; this will have to be updated for future releases.
    configure, makefiles/Makefile.in,
    csug/Makefile, copyright.stex, csug.stex,
    release_notes/Makefile
- added custom install options.  workarea creates an empty config.h,
  and configure creates a config.h that sets the default scheme heap
  path and scheme-script name based on the actual configuration.
    configure, newrelease, workarea, checkin,
    c/Mf-base, scheme.c, main.c,
    Mf-install.in
- renamed the installed example directory from lib to examples.
    Mf-install.in,
    scheme.1.in
- added force option to gzip during man page install to prevent gzip from
  asking for permission to overwrite existing man page files.
    Mf-install.in
- removed ~/lib/csv%v/%m from the default scheme heap path on unix-like
  systems.  documented inclusion of %x\..\..\boot\%m in the Windows
  default scheme heap path.
    main.c,
    use.stex
- added new configuration options: --installbin, --installlib,
  --installschemename, --installpetitename, and --installscriptname.
    configure
- updated the example library link to the nanopass framework.
    CONTRIBUTING.md
- now cleaning up petite.1 and scheme.1 left behind by make install
    Makefile-workarea.in, checkin
- now removing workarea after cleaning csug and release_notes so
  Mf-stex (included from csug/Makefile and release_notes/Makefile)
  doesn't complain trying to determine the machine type.
    Makefile.in
- added installsh support for --ifdiff so the csug make file can use it
  for the install target.
    installsh,
    csug/Makefile
- added instructions for building (cross-compiling) a boot file for
  a supported machine type for which a boot file is not built by default.
    BUILDING
- corrected CHEZSCHEMELIBS and CHEZSCHEMEEXTS index entries to be
  CHEZSCHEMELIBDIRS and CHEZSCHEMELIBEXTS.
    use.stex
- updated to curl stex version 1.2.1
    configure
- updated the fix to S_mktime to work on windows.  the struct tm
  structure on windows does not have the tm_gmtoff field used in the
  mac and linux version of the code.
    stats.c
- updated the Windows makefiles for building and testing to remove links for
  files that no longer exist, which was getting in the way of creating links
  for files that do exist.  Also updated the build batch file for Windows to
  compile the nanopass framework separately before building the rest of the
  scheme compiler and libraries.
    s/Mf-{a6,i3,ta6,ti3}nt, s/bldnt.bat,
    mats/Mf-{a6,i3,ta6,ti3}nt
- updated the read me to include a link to the Chez Scheme project page.
    README.md
- fixed embarrassing typo in read me.
    README.md
- profiler's html output refresh: mark the files as HTML5 rather
  than HTML4; use target attributes rather than onclick events to
  open links in specific windows; add a missing table row element;
  replace the deprecated name attribute with an id attribute (and
  replace the anchors with spans); and replace the deprecated valign
  attribute with a style attribute.
    pdhtml.ss

9.4.1 changes:
- updated version to 9.4.1
    bintar BUILDING NOTICE makefiles/Mf-install.in scheme.1.in
    c/Makefile.i3nt c/Makefile.a6nt c/Makefile.ti3nt c/Makefile.ta6nt
    mats/bldnt.bat workarea c/scheme.rc s/7.ss s/cmacros.ss
    release_notes/release_notes.stex csug/csug.stex
- updated newrelease to produce the correct log-entry format and
  fixed the existing 9.4.1 log entry
    newrelease, LOG
- replaced a couple of tabs
    number.c
- updated the descriptions of statistics and related functions to
  reflect the Version 9.3.1 change from sstats structures to sstats
  records, with sstats times represented as time objects and sstats
  bytes and counts represented as exact integers; also updated the
  sstats-difference description to reflect that it no longer coerces
  negative differences to zero.  added a corresponding release note.
    system.stex,
    release_notes.stex
- added a cast to eliminate a warning
    c/number.c
- fixed bug in Windows version of directory-separator-predicate when
  path-* procedures are passed a path that is not a string.
    s/6.ss
- fixed bug in cp0 on Windows with $foreign-wchar?.
    s/cp0.ss
- Cygwin is now used on Windows, updated mats, eliminated unused killme
    BUILDING c/*nt c/Mf-base c/scheme.exe.manifest configure
    examples/Makefile mats/6.ms mats/Mf-* mats/foreign.ms mats/ftype.ms
    mats/patch-* mats/windows.ms s/Mf-*nt s/Mf-base workarea
    release_notes.stex
- fixed spelling of non-existent
    s/syntax.ss
- now forcing zlib configuration before compiling files that depend on
  the zlib header files, since zlib's configure script can modify the
  header files.  removed ZlibInclude variable, which no longer serves
  a purpose.
    c/Mf-*, c/Makefile.*nt
- removed unnecessary datestamp.c target
    c/Mf.*nt
- fixed unnecessary blocking in expeditor on Windows.
    c/expeditor.c
- eliminated a couple of thread-safety issues and limitations on the
  sizes of pathnames produced by expansion of tilde (home-directory)
  prefixes by replacing S_pathname, S_pathname_impl, and S_homedir
  with S_malloc_pathname, which always mallocs space for the result.
  one thread-safety issue involved the use of static strings for expanded
  pathnames and affected various file-system operations.  the other
  affected the file open routines and involved use of the incoming
  pathname while deactivated.  the incoming pathname is sometimes if not
  always a pointer into a Scheme bytevector, which can be overwritten if a
  collection occurs while the thread is deactivated.  the size limitation
  corresponded to the use of the static strings, which were limited to
  PATH_MAX bytes.  (PATH_MAX typically isn't actually the maximum path
  length in contemporary operating systems.)  eliminated similar issues
  for wide pathnames under Windows by adding S_malloc_wide_pathname.
  consumers of the old routines have been modified to use the new
  routines and to free the result strings.  the various file operations
  now consistently treat a pathname with an unresolvable home directory
  as a pathname that happens to start with a tilde.  eliminated unused
  foreign-symbol binding of "(cs)pathname" to S_pathname.
    io.c, externs.h, new_io.c, prim5.c, scheme.c, prim.c
- various places where a call to close or gzclose was retried when
  the close operation was interrupted no longer do so, since this can
  cause problems when another thread has reallocated the same file
  descriptor.
    new_io.c
- now using vcvarsall type x86_amd64 rather than amd64 when the
  former appears to supported and the latter does not, as is the
  case with VS Express 2015.
    c/Mf-a6nt, c/Mf-ta6nt
- commented out one of the thread mats that consistently causes
  indefinite delays under Windows and OpenBSD due to starvation.
    thread.ms
- increased wait time for a couple of subprocess responses
    6.ms
- added call to collector to close files opened during iconv mats
  specifically for when mats are run under Windows with no iconv dll.
    io.ms
- fixed typo: VC/bin/vcvars64.bat => VC/bin/amd64/vcvars64.bat
    c/Mf-a6nt, c/Mf-ta6nt
- scheme_mutex_t now uses volatile keyword for owner and count fields
  because these fields can be accessed from multiple threads
  concurrently. Updated $yield and $thread-check in mats/thread.ms to
  be more tolerant of timing variability.
    c/types.h, mats/thread.ms, release_notes.stex
- fixed three instances of unchecked mallocs reported by laqrix in
  github issue #77.
    io.c, schlib.c, thread.c
- continue the profiler's html output refresh: refine the styling
  (and palette) and update CSUG to match. update the CSUG screenshots
  to reflect the refined look.
    s/pdhtml.ss
    csug/system.stex
    csug/canned/profilehtml-orig.png
    csug/canned/profilehtml.png
    csug/canned/fatfibhtml-orig.png
    csug/canned/fatfibhtml.png
- add unicode support to the expression editor.  entry and display now work
  except that combining characters are not treated correctly for
  line-wrapping.  this addresses github issue #32 and part of issue #81.
    c/expeditor.c, s/expeditor.ss
- moved s_ee_write_char function within the WIN32 check to allow the unicode
  change to compile on windows.  unicode is not yet supported in the windows
  version of the repl.
    c/expeditor.c
- reworked the S_create_thread_object to print an error and exit when
  allocating the thread context fails from Sactivate_thread.  before
  this change, the error was raised on the main thread, which resulted
  in strange behavior at best.  also added who argument to
  S_create_thread_object to allow it to report either Sactivate_thread
  or fork-thread led to the error.
    externs.h, schsig.c, scheme.c, thread.c
- fixed a bug in cpvalid resulting in it leaving behind a cpvalid-defer
  form for later passes to choke on.  also fixed cp0 to print the correct
  name for cpvalid when it does this.
    cpvalid.ss, cp0.ss,
    misc.ms
- updated the prototype for s_ee_write_char to match the definition
    expeditor.c
- fixed a side-effect preservation bug with non-trivial test-context
  not-like patterns.
    cp0.ss,
    cp0.ms, 4.ms
- instead of default-exception handler, new-cafe establishes a handler
  that calls the current value of base-exception-handler so the handler
  can be overridden, as we do in our own make files.
    cafe.ss,
    7.ms
- fixed a bug in case and exclusive-cond syntax-error calls causing an
  exception in syntax-error instead of the intended error message.
    syntax.ss
- added tests for the case and exclusive-cond syntax-error calls
    4.ms, root-experr-compile-0-f-f-f
- added print-extended-identifiers parameter.  when #t, symbols like
  1+ and +++ print without escapes.
    priminfo.ss, print.ss,
    6.ms
- added descriptions of print-extended-identifiers to the user's guide
  and release notes.  updated the release notes to account for a couple
  of other log entries.
    release_notes.stex,
    intro.stex, io.stex
- updated the sockets example to work with the current version of Chez.
  Change the foreign procedure definitions to use the more portable int
  rather than integer-32.  Switch to a custom port
  [make-custom-binary-input/output-port] rather than a generic port
  [make-input/output-port], which resulted in deleting quite a bit of
  code.  Fix various compiler warnings in the C code, and along the way,
  fix a signedness bug in c_write that could have resulted in not writing
  the full buffer (but reporting that it did) in the case of errors from
  write.
    examples/csocket.c, examples/socket.ss
- use high-precision clock time on Windows 8 and up
    c/stats.c
- fixed profiling code that keyed profiling locations off of only the
  bfp to instead key off of both the bfp and efp.
    pdhtml.ss
- added Windows installer using the WiX Toolset
    BUILDING, install/* (new)
- fix typo in ordinal format for 12
    format.ss,
    format.ms
- renamed install directory to wininstall to avoid conflict with
  top-level Makefile
    BUILDING, install/* (removed), wininstall/* (new)
- updated zlib to version 1.2.11
    configure
- added procedure-arity-mask to report the allowed argument counts of
  a compiled function.  On a procedure from interpret or from one of
  the trace procedures or syntactic forms, procedure-arity-mask
  may report counts that are not actually allowed by the source
  procedure.
    cmacros.ss, compile.ss, cpnanopass.ss, mkheader.ss, primdata.ss,
    prims.ss, strip.ss,
    fasl.c, gc.c, globals.h, prim.c, prim5.c, scheme.c, schsig.c,
    misc.ms, root-experr*,
    objects.stex
- for non-win32 systems, now setting al register to a count of the
  floating-point register arguments as required for varargs functions
  by the System V ABI.
    x86_64.ss,
    foreign.ms
- added a missing quote mark in new printf mat Windows case
    foreign.ms
- added travis-ci automation script and a 'partialx' testing target to
  allow us to perform more than a single run of testing without running
  afoul of travis-ci's 50-minute build timeout.  'partialx' tests six
  of the twelve configurations tested by 'allx'.
     .travis.yml (new),
     mats/Mf-base
- paired the 'partialx' down to just four test configurations, with one
  interpreter run, to try to get the threaded builds into line with
  travis-ci's timeout.
     mats/Mf-base
- eliminated some direct assumptions that a vector's type/length field
  is a fixnum and added meta-asserts to verify that it is in a couple of
  others, to facilitate future changes to vector typing.  vectors are
  now treated essentially like fxvectors, strings, and bytevectors.
    cmacros.ss, cpnanopass.ss, prims.ss, mkheader.ss,
    alloc.c, gc.c, scheme.c
- fixed a few comments to refer to scheme.c rather than main.c
    externs.h, globals.h, thread.c
- for 64-bit Windows systems, now copying foreign-procedure
  double-precision floating-point register arguments to integer
  registers as required for varargs functions. Windows does not
  support single-precision floating-point arguments as varargs.
    foreign.ms, np-languages.ss, x86_64.ss
- added an optional timeout argument to condition-wait
    externs.h, stats.c, thread.c, thread.h, csug/threads.stex,
    primvars.ms, thread.ms, release_notes.stex,
    date.ss, primdata.ss, prims.ss
- added immutable strings, vectors, fxvector, bytevectors, and boxes
    5_4.ss, 5_6.ss, bytevector.ss, cmacros.ss, cpnanopass.ss,
    fasl.ss, library.ss, mkheader.ss, primdata.ss, prims.ss,
    externs.h, types.h, alloc.c, fasl.c, gc.c, scheme.c,
    5_5.ms, 5_6.ms, bytevector.ms, misc.ms, root-experr*
    objects.stex
- various tweaks to the immutable object support; also taught cp0
  to simplify ($fxu< (most-positive-fixnum) e) => (fx< e 0) so we
  don't have any incentive in special casing length checks where
  the maximum length happens to be (most-positive-fixnum).
    5_4.ss, 5_6.ss, bytevector.ss, cmacros.ss, cp0.ss, cpnanopass.ss,
    mkheader.ss, primdata.ss, prims.ss,
    fasl.c, gc.c, types.h
    root-experr*, patch*
- generated bytevector=? procedure now gets out quickly on eq
  arguments.  cp0 optimizes away a number of additional equality
  operations at optimize-level 3 (including bytevector=?) when
  applied to the same variable references, as it already did for
  eq?, eqv?, and equal?, at all optimize levels.
    cpnanopass.ss, cp0.ss, primdata.ss,
    cp0.ms
- updated bullyx patches
    patch*
- updated release notes and tweaked user's guide.
    release-notes.stex, objects.stex
- fixed typo: fxvector-immutable-flag used in place of
  bytevector-immutable-flag in computation of type-immutable-bytevector
    cmacros.ss
- reallocated typed-object types, using previously unused tag #b010
  for strings and giving bytevectors both #b001 and #b101 (the
  latter for immutable bytevectors) so that the maximum bytevector
  length on 32-bit machines is once again the most-positive fixnum.
  treating bytevectors rather than strings or fxvectors (or even
  vectors) special in this regard is appropriate since the maximum
  number of bytes in a bytevector is maximum-length x 1 rather than
  maximum-length x 4 for strings, fxvectors, and vectors on 32-bit
  machines.  with this change on 32-bit machines, a vector can
  occupy up to 1/2 of virtual memory, strings and fxvectors 1/4,
  and bytevectors 1/8.
    cmacros.ss
- added record-type-equal-procedure, record-type-hash-procedure,
  record-equal-procedure, and record-hash-procedure to enable
  per-type customization of the behavior of equal? and equal-hash
  for a record value
     5_1.ss, newhash.ss, primdata.ss,
     record.ms, root-experr*,
     objects.stex
- adding dropped changes
    record.ss,
    root-experr*
- added entry for record-type-equal-procedure and friends
    release_notes.stex
- changed copyright year to 2017
    7.ss, scheme.1.in, comments of many files
- expanded the CSUG description of the handling of command-line
  arguments not recognized as standard options and added a description
  of the same to the COMMAND-LINE OPTIONS section of the man page.
  did a bit of minor cleanup elsewhere in the man page.
    use.stex, scheme.1.in
- destroy_thread now processes guardian entries
    thread.c, 4.ms, release_notes.stex
- mutexes and conditions are now freed when no longer used via
  $close-resurrected-mutexes&conditions, $keep-live primitive added
    externs.h, prim5.c, thread.c, 4.ms, thread.ms, release_notes.stex,
    7.ss, cpnanopass.ss, np-languages.ss, primdata.ss, prims.ss
- fix reduction for map and for-each with optimization level 3
  to drop the expression, check that procedure has the correct
  arity and is discardable or unsafe.
  Also add a simplification for for-each with empty lists
  with optimization level 2.
    cp0.ss, 4.ms, primdata.ss
- fix invalid memory reference when enum-set-indexer procedure is not
  passed a symbol
    enum.ss, enum.ms, root-experr*, release_notes.stex
- fix overflow detection for fxsll, fxarithmetic-shift-left, and
  fxarithmetic-shift
    library.ss, fx.ms, release_notes.stex
- added ephemeron pairs and changed weak hashtables to use
  ephemeron pairs for key--value mapping to avoid the key-in-value
  problem
    prims.ss, primdata.ss, newhash.ss, fasl.ss, mkheader.ss
    cmacro.ss, prim5.c, fasl.c, gc.c, gcwrapper.c, types.h,
    4.ms, hash.ms, objects.stex, smgmt.stex, csug.bib
- check_dirty_ephemeron now puts ephemerons whose keys haven't yet
  been seen on the pending list rather than the trigger lists.
    gc.c
- removed scan of space_ephemeron from check_heap because check_heap
  as written can't handle the two link fields properly.
    gcwrapper.c
- in the ephemerons mat that checks interaction between mutation and
  collection, added generation arguments to the first two collect
  calls so they always collect into the intended generation.
    4.ms
- updated allx and bullyx patches
    patch*
- fix strip-fasl-file for immutable strings and vectors,
  fix an $oops call, and fix a vector-index increment in hashing
    strip.ss, 7.ss, newhash.ss, misc.ms
- fix signature of fxbit-set?
    primdata.ss
- more optimizations for map and for-each with explicit list
  extend the reductions for map and for-each when the arguments are
  explicit lists like (list 1 2 3 ...) or '(1 2 3 ...).
    cp0.ss,
    4.ms
- reverted to the preceding version of cp0 due to failure to preserve
  the expected evaluation order in one of the mats; removed the
  corresponding equivalent-expansion tests.
    cp0.ss,
    4.ms
- restored the map and for-each optimizations with a fix for the
  evaluation-order bug.
    cp0.ss,
    4.ms
- added date-dst? to access the previously-hidden DST information in
  date records, and added date-zone-name to provide a time zone name.
    date.ss, primdata.ss,
    stats.c,
    date.ms, root-experr*, patch-compile*,
    system.stex
- fixed a bug in flonum-extractor, which on 64-bit machines was using an
  8-byte read instead of a 4-byte read to pick up the 4 highest-order
  bytes of a little-endian flonum, potentially reading past the end of
  mapped memory for flonums produced by taking the imaginary part of an
  inexact complexnum (which, unlike other flonums, are not aligned on
  16-byte boundaries).  The 8-byte load would also have failed to produce
  correct results on 64-bit big-endian machines (of which we presently
  have none) because the offsets passed to flonum-extractor assume the
  bits are in the lowest-order 4 bytes of the extracted field.
    cp0.ss,
    misc.ms,
    release_notes.stex
- support Windows build on Bash/WSL
    BUILDING, configure, workarea, c/vs.bat (new), mats/vs.bat (new),
    c/Mf-*nt, mats/Mf-*, s/Mf-base
- fix c/version.h for FreeBDS (machine types i3fb, ti3fb, a6fb, ta6fb)
- fix reference to libc.so to be libc.so.7 for FreeBSD (machine types
  i3fb, ti3fb, a6fb, ta6fb)
    foreign.ms
- added CC option to configure for selecting the compiler
    configure,
    c/Mf-*
- Suppress warnings from implicit fallthrough in case labels.
    Mf-{a6,arm32,i3,ppc,ta6,ti3,tpp32}le
- added bytevector-compress and bytevector-uncompress
    bytevector.ss, primdata.ss, new-io.c, prim5.c, externs.h,
    objects.stex, release_notes.stex,
    bytevector.ms, root-experr*
- fixed typo in S_abnormal_exit
    schsig.c
- don't remove the pariah form in the cp0 pass
    cp0.ss,
    misc.ms
- revert use of ephemerons in weak hashtables, add ephemeron
  hashtables
    newhash.ss, hashtable-types.ss, library.ss, primdata.ss,
    fasl.ss, fasl.c, gc.c, globals.h,
    hash.ms, objects.stex, release_notes.stex
- fixed pariah mat
    misc.ms
- minor wordsmithing and fix for an overfull hbox
    objects.stex, system.stex
- fix (define-values () ....) to expand to a definition
    syntax.ss, 3.ms
- added optional line and column components to a source object, a
  locate-source-object-source function that uses the new components,
  a current-locate-source-object-source parameter to control looking up
  line and column information, a current-make-source-object parameter to
  control loation recording, an optional use-cache argument to
  locate-source, and a 'source-object message for code and continuation
  inspectors
    read.ss, syntax.ss, 7.ss, compile.ss, cpnanopass.ss, exceptions.ss,
    inspect.ss, primdata.ss, prims.ss, print.ss, cmacros.ss, types.ss,
    mat.ss, 8.ms, root-experr*,
    syntax.stex, debug.stex, system.stex, release_notes.stex
- fixed broken mats on Windows caused by Bash/WSL changes
    7.ms, ftype.ms
- added "ez-grammar" example program
    examples/ez-grammar.ss, examples/ez-grammar-test.ss,
    examples/Makefile, examples.ms
- updated ez-grammar-test to write temp files to current directory and delete them when finished
    examples/ez-grammar-test.ss
- added support for Microsoft Visual Studio 2017 on Windows
    BUILDING, c/Mf-a6nt, c/Mf-ta6nt, c/vs.bat,
    mats/Mf-a6nt, mats/Mf-ta6nt, mats/ftype.ms
- added support for building Windows installs with Bash/WSL
    wininstall/Makefile, candle.bat, light.bat
- added support for building with Visual Studio 2017's BuildTools
    c/vs.bat
- check for git before using to get submodules
    configure
- fixed windows installer failure when vcredist is not preinstalled by
  using the vcredist merge module, split the 32 and 64 bit MSIs and
  added a wix bundle to combine the MSIs into a single exe installer,
  added a batch script for locating Visual Studio's vcredist merge
  modules, updated installer paths and names.
    wininstall/*
- fixed np-normalize-context pass to process trivs list in mvset forms
  in tail and predicate context and added regression tests.  Thanks to
  @marcomaggi for reporting the bug and @yjqww6 for providing a
  simplified test and finding the initial solution.
    cpnanopass.ss,
    3.ms
- removed a useless check in foreign-alloc
    record.ss
- fix cp0 reduction of fx[+-*]/carry and their signatures
    cp0.ss
    primdata.ss
    fx.ms
- renamed s_gettime => S_gettime to remain consistent with the
  convention that the only undocumented externs are prefixed with
  S_.
    externs.h, stats.c, thread.c
- added version number to scheme.1.in trailer; updated date.
    scheme.1.in, newrelease
- removed version update of no-longer-existing bldnt.bat.  "fixed"
  sed patterns to replace \? with * for the benefit of the deficient
  mac sed.
    newrelease

9.5 changes:
- updated version to 9.5
    bintar BUILDING NOTICE makefiles/Mf-install.in scheme.1.in
    c/Makefile.i3nt c/Makefile.a6nt c/Makefile.ti3nt c/Makefile.ta6nt
    workarea c/scheme.rc s/7.ss s/cmacros.ss
    release_notes/release_notes.stex csug/csug.stex
- updated release notes and fixed user's guide overfull hbox.
    release-notes.stex, syntax.stex
- updated install target to do something more sensible
    release_notes/Makefile

9.5.1 changes:
- updated version to 9.5.1
    bintar BUILDING NOTICE makefiles/Mf-install.in scheme.1.in
    c/Makefile.i3nt c/Makefile.a6nt c/Makefile.ti3nt c/Makefile.ta6nt
    workarea c/scheme.rc s/7.ss s/cmacros.ss
    release_notes/release_notes.stex csug/csug.stex csug/use.stex
    examples/ez-grammar-test.ss examples/socket.ss
    wininstall/Makefile wininstall/*nt.wxs
- Added setting of CHEZSCHEMELIBDIRS to s and mats make files so that
  an existing setting will not interfere with the build process, and
  added a note to BUILDING that CHEZSCHEMELIBDIRS should be unset in
  Version 9.5 and before.
    s/Mf-base, mats/Mf-base, BUILDING
- the $case macro used by r6rs:case and case now unconditionally trims
  redundant keys and expands into exclusive-cond rather than cond.
  it catches references to => before expanding into exclusive-cond
  to avoid supporting => as an undocumented and useless extension
  of the case syntax.  the r6rs:case and case macros now require
  multiple clauses rather than leaving the enforcement to exclusive-cond,
  and the exclusive-cond macro now requires multiple clauses rather
  than leaving the enforcement to cond.
    syntax.ss,
    4.ms, root-experr*, patch*
- ifdef'd out include of xlocale.h for glibc, since the glibc
  locale.h includes xlocale.h or, in glibc 2.26, its replacement.
    expeditor.c
- Updated CSUG to replace \INSERTREVISIONMONTHSPACEYEAR with the current
  month and year at the time of generation.
    csug.stex, copyright.stex
- Updated configuration to set machine types in the CSUG and release notes
  make files, and updated distclean target to remove these files.
    configure, makefiles/Makefile-csug.in (renamed from csug/Makefile),
    makefiles/Makefile-release_notes.in
      (renamed from release_notes/Makefile),
    makefiles/Makefile
- added pass-time tracking for pre-cpnanopass passes to compile.
    compile.ss
- added inline handler for fxdiv-and-mod
    cp0.ss, primdata.ss
- changed order in which return-point operations are done (adjust
  sfp first, then store return values, then restore local saves) to
  avoid storing return values to homes beyond the end of the stack
  in cases where adjusting sfp might result in a call to dooverflood.
    cpnanopass.ss, np-languages.ss
- removed unused {make-,}asm-return-registers bindings
    cpnanopass.ss
- corrected the max-fv value field of the lambda produced by the
  hand-coded bytevector=? handler.
    cpnanopass.ss
- reduced live-pointer and inspector free-variable mask computation
  overhead
    cpnanopass.ss
- moved regvec cset copies to driver so they aren't copied each
  time a uvar is assigned to a register.  removed checks for
  missing register csets, since registers always have csets.
    cpnanopass.ss
- added closure-rep else clause in record-inspector-information!.
    cpnanopass.ss
- augmented tree representation with a constant representation
  for full trees to reduce the overhead of manipulating trees or
  subtress with all bits set.
    cpnanopass.ss
- tree-for-each now takes start and end offsets; this cuts the
  cost of traversing and applying the action when the range of
  applicable offsets is other than 0..tree-size.
    cpnanopass.ss
- introduced the notion of poison variables to reduce the cost of
  register/frame allocation for procedures with large sets of local
  variables.  When the number of local variables exceeds a given
  limit (currently hardwired to 1000), each variable with a large
  live range is considered poison.  A reasonable set of variables
  with large live ranges (the set of poison variables) is computed
  by successive approximation to avoid excessive overhead.  Poison
  variables directly conflict with all spillables, and all non-poison
  spillables indirectly conflict with all poison spillables through
  a shared poison-cset.  Thus poison variables cannot live in the
  same location as any other variable, i.e., they poison the location.
  Conflicts between frame locations and poison variables are handled
  normally, which allows poison variables to be assigned to
  move-related frame homes.  Poison variables are spilled prior to
  register allocation, so conflicts between registers and poison
  variables are not represented.  move relations between poison
  variables and frame variables are recorded as usual, but other
  move relations involving poison variables are not recorded.
    cpnanopass.ss, np-languages.ss
- changed the way a uvar's degree is decremented by remove-victim!.
  instead of checking for a conflict between each pair of victim
  and keeper and decrementing when the conflict is found, remove-victim!
  now decrements the degree of each var in each victim's conflict
  set.  while this might decrement other victims' degrees unnecessarily,
  it can be much less expensive when large numbers of variables are
  involved, since the number of conflicts between two non-poison
  variables should be small due to the selection process for
  (non-)poison variables and the fact that the unspillables introduced
  by instruction selection should also have few conflicts.  That
  is, it reduces the worst-case complexity of decrementing degrees
  from O(n^2) to O(n).
    cpnanopass.ss
- took advice in compute-degree! comment to increment the uvars in
  each registers csets rather than looping over the registers for
  each uvar asking whether the register conflicts with the uvar.
    cpnanopass.ss
- assign-new-frame! now zeros out save-weight for local saves, since
  once they are explicitly saved and restored, they are no longer
  call-live and thus have no save cost.
    cpnanopass.ss
- desensitized the let-values source-caching timing test slightly
    8.ms
- updated allx, bullyx patches
    patch*
- attempt to stabilize timing tests let-values source-caching
  test and ephemeron gc test while resensitizing the former
    8.ms, 4.ms
- various formatting and comment corrections
    workarea,
    s/Mf-base, bytevector.ss, cpnanopass.ss, date.ss,
    5_6.ms, examples.ms
- updated newrelease to handle mats/Mf-*nt
    newrelease mats/Mf-a6nt mats/Mf-i3nt mats/Mf-ta6nt mats/Mf-ti3nt
- fixed gather-filedata's sort of profile entries.  for any two
  entries x and y in the list produced by the sort call, if x's
  bfp = y's bfp, x should come before y if x's efp < y's efp.
  The idea is that enclosing entries should always come later
  in the list.  this affects only languages where two expressions
  can start at the same character position.
    pdhtml.ss
- expanded capability of ez-grammar with support for simpl
  parsing of binary operators w/precedence and associativity
  and automatically generated markdown grammar descriptions.
  ez-grammar-test.ss now also doubles as a test of pdhtml for
  algebraic languages.
    mats/examples.ms,
    examples/ez-grammar.ss, examples/ez-grammar-test.ss,
    examples/Makefile
- maybe-compile-{file,program,library} and automatic import
  compilation now treat a malformed object file as if it were
  not present and needs to be regenerated.  A malformed object
  file (particularly a truncated one) might occur if the compiling
  processes is killed or aborts before it has a chance to delete
  a partial object file.
    syntax.ss,
    7.ms
- fix signature of bytevector-[u/s]16-native-set!
    primdata.ss
- fix enumerate signature
    primdata.ss
- added support for Visual Studio 2017.15.5
    wininstall/locate-vcredist.bat
- fixed substring-fill! and vector-fill! to return void, reflecting the
  documented return value of unspecified value.  Also changes substring-fill!
  to use define-who instead of repeating 'substring-fill! in all the error
  messages.
    5_4.ss, 5_6.ss
- fix mat of substring-fill!
  after the recent change, the result of substring-fill! is void
    5_5.ms
- fix a few signatures
    primdata.ss
- fix comment about Sscheme_program
    main.c
- fix even? and odd? to error on exceptional flonums
    5_3.ss, 5_3.ms, fl.ms, root-experr*, patch*
- fix bug in date->time-utc caused by incorrect use of difftime in Windows
    stats.c, date.ms, release_notes.stex
- Check that first argument of map is a procedure in cp02 expansion
  to raise the same error that the non expanded version
    cp0.ss
- avoid building the result list in a map that is called for effect
    cp0.ss
- added tests to ensure the optimize-level version 2 of map and for-each raise
  a non-procedure exception when the first argument is not a procedure, even
  when the rest of the program is compiled at optimize level 3.
    4.ms, root-experr-compile-0-f-f-f, patch-compile-0-t-f-f,
    patch-compile-0-f-t-f, patch-interpret-0-f-t-f, patch-interpret-0-f-f-f,
    patch-interpret-3-f-t-f, patch-interpret-3-f-f-f
- fix bounds checking with an immediate index on immutable vectors,
  fxvectors, strings, and bytevectors
    cpnanopass.ss, 5_5.ms, 5_6.ms, bytevector.ms
- fix a few signatures
    primdata.ss
- more staid and consistent Mf-cross main target
    Mf-cross
- cpletrec now replaces the incoming prelexes with new ones so
  that it doesn't have to alter the flags on the incoming ones, since
  the same expander output is passed through the compiler twice while
  compiling a file with macro definitions or libraries.  we were
  getting away without this just by luck.
    cpletrec.ss
- pure? and ivory? now return #t for a primref only if the prim is
  declared to be a proc, since some non-proc prims are mutable, e.g.,
  $active-threads and $collect-request-pending.
    cp0.ss
- $error-handling-mode? and $eol-style? are now properly declared to
  be procs rather than system state variables.
    primdata.ss
- the new pass $check-prelex-flags verifies that prelex referenced,
  multiply-referenced, and assigned flags are set when they
  should be.  (it doesn't, however, complain if a flag is set
  when it need not be.)  when the new system parameter
  $enable-check-prelex-flags is set, $check-prelex-flags is
  called after each major pass that produces Lsrc forms to verify
  that the flags are set correctly in the output of the pass.
  this parameter is unset by default but set when running the
  mats.
    cprep.ss, back.ss, compile.ss, primdata.ss,
    mats/Mf-base
- removed the unnecessary set of prelex referenced flag from the
  build-ref routines when we've just established that it is set.
    syntax.ss, compile.ss
- equivalent-expansion? now prints differences to the current output
  port to aid in debugging.
    mat.ss
- the nanopass that patches calls to library globals into calls to
  their local counterparts during whole-program optimization now
  creates new prelexes and sets the prelex referenced, multiply
  referenced, and assigned flags on the new prelexes rather than
  destructively setting flags on the incoming prelexes.  The
  only known problems this fixes are (1) the multiply referenced
  flag was not previously being set for cross-library calls when
  it should have been, resulting in overly aggressive inlining
  of library exports during whole-program optimization, and (2)
  the referenced flag could sometimes be set for library exports
  that aren't actually used in the final program, which could
  prevent some unreachable code from being eliminated.
    compile.ss
- added support for specifying default record-equal and
  record-hash procedures.
    primdata.ss, cmacros.ss, cpnanopass.ss, prims.ss, newhash.ss,
    gc.c,
    record.ms
- added missing call to relocate for subset-mode tc field, which
  wasn't burning us because the only valid non-false value, the
  symbol system, is in the static generation after the initial heap
  compaction.
    gc.c
- added a lambda-commonization pass that runs after the other
  source optimizations, particularly inlining, and a new parameter
  that controls how hard it works.  the value of commonization-level
  ranges from 0 through 9, with 0 disabling commonization and 9
  maximizing it.  The default value is 0 (disabled).  At present,
  for non-zero level n, the commonizer attempts to commonize
  lambda expressions consisting of 2^(10-n) or more nodes.
  commonization of one or more lambda expressions requires that
  they have identical structure down to the leaf nodes for quote
  expressions, references to unassigned variables, and primitives.
  So that various downstream optimizations aren't disabled, there
  are some additional restrictions, the most important of which
  being that call-position expressions must be identical.  The
  commonizer works by abstracting the code into a helper that
  takes the values of the differing leaf nodes as arguments.
  the name of the helper is formed by concatenating the names of
  the original procedures, separated by '&', and this is the name
  that will show up in a stack trace.  The source location will
  be that of one of the original procedures.  Profiling inhibits
  commonization, because commonization requires profile source
  locations to be identical.
    cpcommonize.ss (new), compile.ss, interpret.ss, cprep.ss,
    primdata.ss, s/Mf-base,
    mats/Mf-base
- cpletrec now always produces a letrec rather than a let for
  single immutable lambda bindings, even when not recursive, for
  consistent expand/optimize output whether the commonizer is
  run or not.
    cpletrec.ss,
    record.ms
- trans-make-ftype-pointer no longer generates a call to
  $verify-ftype-address if the address expression is a call to
  ftype-pointer-address.
    ftype.ss
- Remove special case for (#2%map p '()) in cp0
  so the reduced version checks that p is a procedure.
  Also make the same change for #2%for-each.
    cp0.ss, 4.ms
- Mitigate a race condition in Windows when deleting files and directories.
    windows.c
- add (& ftype) argument/result for foreign-procedure, which supports
  struct arguments and results for foreign calls
    syntax.ss, ftype.ss, cpnanopass.ss, x86.ss, x86_64.ss,
    base-lang.ss, np-languages.ss, cprep.ss, primdata.ss,
    schlib.c, prim.c, externs.h
    mats/foreign4.c, mats/foreign.ms mats/Mf-*
    foreign.stex, release_notes.stex
- reworked the S_call_help/S_return CCHAIN handling to fix a bug in which
  the signal handler could trip over the NULL jumpbuf in a CCHAIN record.
    schlib.c
- install equates.h, kernel.o, and main.o on unix-like systems
    Mf-install.in
- standalone export form now handles (import import-spec ...)
    8.ms, syntax.ss, release_notes.stex
- add collect-rendezvous
    prim.c, 7.ss, primdata.ss, 7.ms, smgmt.stex, release_notes.stex
- added identifier? checks to detect attempts to use non-identifier
  field names in define-record-type field specs.
    syntax.ss,
    record.ms, root-experr*
- fixed an issue with the library system where an exception that occurs
  during visit or revisit left the library in an inconsistent state that
  caused it to appear that it was still in the process of running.  This
  manifested in it raising a cyclic dependency exception, even though
  there really is not a cyclic dependency.  The various library
  management functions involved will now reset the part of the library
  when an exception occurs.  This also means that if the library visit
  or revisit failed for a transient reason (such as a missing or
  incorrect library version that can be fixed by updating the
  library-directories) it is now possible to recover from these errors.
    expand-lang.ss, syntax.ss, interpret.ss, compile.ss, cprep.ss,
    8.ms
- Added -Wno-implicit-fallthrough flag to macOS C makefiles.
    c/Mf-a6osx, c/Mf-i3osx, c/Mf-ta6osx, c/Mf-ti3osx
- handle compiled library code in boot files once base boot is loaded
    globals.h, scheme.c, 7.ss, 7.ms, primdata.ss
- add newline to (import-notify) message in compile-whole-library and
  compile-whole-program
    compile.ss
- add a __collect_safe convention for foreign procedures and callables
  to automate thread [de]activation
    syntax.ss, ftype.ss, x86.ss, x86_64.ss, ppc32.ss,
    cmacros.ss, base-lang.ss, np-languages.ss, cprep.ss, cpcommonize.ss,
    cp0.ss, cpcheck.ss, cpvalid.ss, interpret.ss, cpletrec.ss,
    thread.c, prim.c, externs.h, foreign.stex, release_notes.stex,
    mats/Mf-t*, foreign.ms, foreign4.c
- Don't install equates.h
    Mf-install.in, wininstall/*nt.wxs
- Windows install now sets HeapSearchPath in the registry
    wininstall/product.wxs
- Use Windows path separator character when finding boot files on Windows.
    scheme.c
- Propagate enable-check-prelex-flags to separate-eval sub-process in tests.
    mats.ss
- Reject attempts to visit libraries that compile-whole-program has rendered
  invisible due to libs-visible? flag.
    compile.ss, 7.ms, root-experr-compile-0-f-f-f, root-experr-compile-2-f-f-f,
    patch-compile-0-f-t-f, patch-compile-0-t-f-f, patch-interpret-0-f-f-f,
    patch-interpret-0-f-t-f, patch-interpret-3-f-f-f, patch-interpret-3-f-t-f
- Double FMTBUFSIZE to fix compilation with gcc-8
    c/prim5.c
- Improved Unicode support for command-line arguments, environment
  variables, the C interface and error messages, and the Windows
  registry, DLL loading, and process creation
    scheme.h, alloc.c, externs.h, fasl.c, foreign.c, io.c, main.c,
    prim5.c, scheme.c, schlib.c, schsig.c, stats.c, system.h,
    version.h, windows.c, foreign.stex, system.stex, mkheader.ss,
    prims.ss
- Repair x86_64 `&` foreign-procedure result type handling for types of a
  small size that is not a multiple of the word size
    x86_64.ss, foreign.ms, foreign4.c
- Avoid an occasional invalid memory violation on Windows in S_call_help
    schlib.c
- Updated csug socket code to match that in examples folder
    csug/foreign.stex, examples/socket.ss
- add an option --disable-x11
    c/version.h, configure
- allow s_ee_get_clipboard to use the pastebuffer on macOS even when X11 is not
  available.
    expeditor.c
- Adjust cp0 to not replace a procedure name from a let wrapper
    cp0.ss, misc.ms
- allx now runs all up to three (rather than two) times to eliminate
  bootstrap failures after small changes like the recent change to
  procedure names, so we don't have to rebuild the boot files as often.
    Mf-base
- Fix tests for cp0 procedure-name change
    misc.ms, patch-compile-0-f-t-f, patch-interpret-0-f-t-f
- add load-compiled-from-port and Sregister_boot_file_fd for loading modes
  based on open files instead of paths
    7.ss, primdata.ss, mkheader.ss, scheme.c
    7.ms, foreign.stex, system.stex
- auto-config improvement, detect if X11 exist on Mac OS X
    configure
- added box-cas! and vector-cas!
    prims.ss, cpnanopass.ss, np-languages.ss,
    cmacros.ss, library.ss, primdata.ss
    x86_64.ss x86.ss, ppc32.ss, arm32.ss,
    5_6.ms, 5_8.ms, root-experr*,
    objects.stex, release_notes.stex
- add generate-procedure-source-information
    cmacros.ss, compile.ss, cpnanopass.ss, inspect.ss,
    primdata.ss, prims.ss, misc.ms,
    system.stex, release_notes.stex
- fix boot_call and the invoke code object to handle multiple values
    scheme.c, cpnanopass.ss, 7.ms, release_notes.stex, system.stex
- the compiler now uses a temporary variable to hold the return
  value of a nested call across the restore-local-saves form to
  properly handle the case where the destination lvalue is an mref
  whose base and/or index is a local save.
    cpnanopass.ss,
    misc.ms
<<<<<<< HEAD
=======
- flush expand-output and expand/optimize-output ports
    compile.ss
- clarify "unknown module" error message in determine-module-imports
    syntax.ss
- restore the import code on reset to provide consistent error message
    syntax.ss, 8.ms
- add uninstall target
    Makefile.in, Makefile-workarea.in, Mf-install.in
- add PDB files for Windows
    c/*nt, wininstall/*nt.wxs
- use uuid_generate on unix-like systems for S_unique_id
    BUILDING, c/Mf-*le, stats.c, objects.stex, release_notes.stex
- when thread_get_room exhausts the local allocation area, it now
  goes through a common path with S_get_more_room to allocate a new
  local allocation area when appropriate.  this can greatly reduce
  the use of global allocation (and the number of tc mutex acquires
  in threaded builds) when a lot of small objects are allocated by
  C code with no intervening Scheme-side allocation or dirty writes.
    alloc.c, types.h, externs.h
- made Windows filename handling in directory-list, file-access-time,
  file-change-time, file-directory?, file-exists?, file-modification-time,
  get-mode, and path-absolute more consistent with
  https://docs.microsoft.com/en-us/windows/desktop/FileIO/naming-a-file
    6.ss, 6.ms, io.stex, release_notes.stex
- fix handling of calling code's address for locking around a callable,
  where the cp register copy in the thread context could be changed
  in the callable prep before S_call_help gets it
    cpnanopass.ss, x86_64.ss, x86.ss, foreign2.c, foreign.ms
- added initialization of seginfo sorted and trigger_ephemerons fields.
    segment.c
>>>>>>> c90bd7bb
- add ordered guardians through a new optional argument to make-guardian
    prims.ss, primdata.ss, cp0.ss, cpnanopass.ss,
    cmacros.ss, mkheader.ss, gc.c, segment.c, types.h,
    4.ms, smgmt.stex, release_notes.stex
<<<<<<< HEAD
=======
- add make-arity-wrapper
    cmacros.ss, cpnanopass.ss, interpret.ss, library.ss,
    primdata.ss, prims.ss, gc.c, objects.stex, release_notes.stex
    misc.ms, mats/patch*, mats/root*
>>>>>>> c90bd7bb
- add object-backreferences and enable-object-backreferences as an aid
  to debugging memory leaks
     back.ss, cmacros.ss, inspect.ss, primdata.ss,
     gc-oce.c, gc.c, gcwrapper.c, prim.c, scheme.c,
     globals.h, externs.h,
<<<<<<< HEAD
     system.stex, 7.ms
- add make-arity-wrapper
    cmacros.ss, cpnanopass.ss, interpret.ss, library.ss,
    primdata.ss, prims.ss, gc.c, objects.stex, release_notes.stex
    misc.ms, mats/patch*, mats/root*
- add current-generate-id and expand-omit-library-invocations, which can be
  useful for avoiding library recompilation and redundant invocation checks
    syntax.ss, record.ss, primdata.ss, front.ss, misc.ms, system.stex
- add support for continuation attachments
    cpnanopass.ss, np-languages.ss, 4.ss, prims.ss, inspect.ss,
    cmacro.ss, primdata.ss, library.ss types.ss, mkheader.ss,
    alloc.c, gc.c, schsig.c, thread.c, externs.h,
    4.ms, control.stex, release_notes.stex
- add hashtable-cells
    newhash.ss, primdata.ss,
    hash.ms, root-experr*,
    objects.stex, release_notes.stex
- fix handling of calling code's address for locking around a callable,
  where the cp register copy in the thread context could be changed
  in the callable prep before S_call_help gets it
    cpnanopass.ss, x86_64.ss, x86.ss, foreign2.c, foreign.ms
=======
     system.stex, 7.ms
>>>>>>> c90bd7bb
<|MERGE_RESOLUTION|>--- conflicted
+++ resolved
@@ -997,8 +997,6 @@
   whose base and/or index is a local save.
     cpnanopass.ss,
     misc.ms
-<<<<<<< HEAD
-=======
 - flush expand-output and expand/optimize-output ports
     compile.ss
 - clarify "unknown module" error message in determine-module-imports
@@ -1029,45 +1027,17 @@
     cpnanopass.ss, x86_64.ss, x86.ss, foreign2.c, foreign.ms
 - added initialization of seginfo sorted and trigger_ephemerons fields.
     segment.c
->>>>>>> c90bd7bb
 - add ordered guardians through a new optional argument to make-guardian
     prims.ss, primdata.ss, cp0.ss, cpnanopass.ss,
     cmacros.ss, mkheader.ss, gc.c, segment.c, types.h,
     4.ms, smgmt.stex, release_notes.stex
-<<<<<<< HEAD
-=======
 - add make-arity-wrapper
     cmacros.ss, cpnanopass.ss, interpret.ss, library.ss,
     primdata.ss, prims.ss, gc.c, objects.stex, release_notes.stex
     misc.ms, mats/patch*, mats/root*
->>>>>>> c90bd7bb
 - add object-backreferences and enable-object-backreferences as an aid
   to debugging memory leaks
      back.ss, cmacros.ss, inspect.ss, primdata.ss,
      gc-oce.c, gc.c, gcwrapper.c, prim.c, scheme.c,
      globals.h, externs.h,
-<<<<<<< HEAD
-     system.stex, 7.ms
-- add make-arity-wrapper
-    cmacros.ss, cpnanopass.ss, interpret.ss, library.ss,
-    primdata.ss, prims.ss, gc.c, objects.stex, release_notes.stex
-    misc.ms, mats/patch*, mats/root*
-- add current-generate-id and expand-omit-library-invocations, which can be
-  useful for avoiding library recompilation and redundant invocation checks
-    syntax.ss, record.ss, primdata.ss, front.ss, misc.ms, system.stex
-- add support for continuation attachments
-    cpnanopass.ss, np-languages.ss, 4.ss, prims.ss, inspect.ss,
-    cmacro.ss, primdata.ss, library.ss types.ss, mkheader.ss,
-    alloc.c, gc.c, schsig.c, thread.c, externs.h,
-    4.ms, control.stex, release_notes.stex
-- add hashtable-cells
-    newhash.ss, primdata.ss,
-    hash.ms, root-experr*,
-    objects.stex, release_notes.stex
-- fix handling of calling code's address for locking around a callable,
-  where the cp register copy in the thread context could be changed
-  in the callable prep before S_call_help gets it
-    cpnanopass.ss, x86_64.ss, x86.ss, foreign2.c, foreign.ms
-=======
-     system.stex, 7.ms
->>>>>>> c90bd7bb
+     system.stex, 7.ms