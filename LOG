9.4 changes:
- updated version to 9.4
    bintar README NOTICE makefiles/Mf-install.in scheme.1.in
    c/Makefile.i3nt c/Makefile.a6nt c/Makefile.ti3nt c/Makefile.ta6nt
    mats/bldnt.bat workarea c/scheme.rc s/7.ss s/cmacros.ss
    release_notes/release_notes.stex csug/csug.stex
- added missing include
    killme.c
- added new mat verifying that primitives raise exceptions for invalid
  arguments based on primdata.ss signatures.  fixed some of those
  signatures, which weren't otherwise used except for arity checking.
  fixed some issues turned up by the test with who reports errors
  and how.
    primdata.ss, 5_1.ss, 7.ss, compile.ss, cpnanopass.ss, fasl.ss,
    interpret.ss, io.ss, record.ss, syntax.ss,
    primvars.ms, 5_1.ms, 7.ms, 8.ms, record.ms, mats/Mf-base,
    root-experr*, patch*
- string comparisons (string=?, string-ci<?, etc.) now get out fast
  when handed eq arguments.
    5_4.ss
- changed representation of most-negative iptr, I32, and I64 to make
  Visual C compiler happy.  updated windows make files, which had
  fallen out of date.  added missing hsrc= files sort.h and thread.h
  so they show up in the Windows workarea c directory.
    cmacros.ss,
    fasl.c, number.c, c/Mf-base, c/Makefile.{t,}{i3,a6}nt
- The scheme.h definition of Sfixnum(x) now uses multiply rather than
  left shift to avoid counting on the behavior of << on negative numbers,
  which is undefined in C.
    mkheader.ss
- Fixed a couple of casts, one harmless and the other causing
  Sinteger64_value to return 0 for the most-negative I64 on 32-bit
  builds.
    number.c
- The configure-generated Makefile distclean target no longer removes
  zlib and nanopass, since they are logically part of the git clone.
  It does run make distclean in zlib.
    makefiles/Makefile.in
- converted s_test_schlib shifts of -1 to equivalent shifts of 1 to
  avoid undefined left-shift behavior on negative numbers.
    prim5.c
- added if(---) {} wrapper around call to WRITE in display macro to
  silence unused return-value warnings.
    prim5.c
- liberalized get-mode check for ../mats.  it's not our business whether
  people make their directories group and/or other writeable.
    6.ms
- make test now prints the actual relative path to summary in the
  "check summary" message, whether invoked from the top-level directory
  or from the workarea.
    Makefile.in, Makefile-workarea.in
- configure now just uses cat to copy Makefile-workarea.in to $w/workarea,
  since the file is presently the same regardless of the configuration.
    configure
- fixed time-utc->date test in mat time&date-printing to work regardless of
  what locale (and time zone) the host machine has set.
    date.ms
- fixed date->time-utc to honor the zone-offset field when converting a date
  object to a time-utc object.
    stats.c,
    date.ms
- fixed incorrect handling of library-extension when searching wpo files
    compile.ss,
    7.ms
- modified floatify_normalize to properly round denormalized results.
  obviated scale_float in the process.
    number.c,
    ieee.ms
- fixed 0eNNNN for large NNNN to produce 0.0 rather than infinity
    strnum.ss,
    5_3.ms
- the reader now raises an exception with condition type implementation
  restriction (among the other usual lexical condition types), and
  string->number now raises #f, for #e<m>@<a>, where <m> and <a> are
  nonzero integers, since Chez Scheme can't represent polar numbers other
  than 0@<n> and <n>@0 exactly.  <m>@<a> still produces an inexact result,
  i.e., we're still extending the set of inexact numeric constants beyond
  what R6RS dictates.  doing this required a rework of $str->num, which
  turned into a fairly extensive rewrite that fixed up a few other minor
  issues (like r6rs:string->number improperly allowing 1/2e10) and
  eliminated the need for consumers to call $str->num twice in cases
  where it can actually produce a number.  added some related new tests,
  including several found missing by profiling.  added a couple of
  checks to number->string the absence of which was causing argument
  errors to be reported by other routines.
    strnum.ss, exceptions.ss, read.ss
    5_3.ms, 6.ms, root-experr*, patch*
- added pdtml flag, which if set to t causes profile-dump-html to be
  called at the end of a mat run.
    mats/Mf-base
- compile-whole-program and compile-whole-library now copy the hash-bang
  line from the wpo file (if it has one) to the object file.
    compile.ss,
    7.ms
- stex is now a submodule.  csug/Makefile and release_notes/Makefile
  set and use the required Scheme and STEXLIB variables accordingly.
  they default the machine type to a6le, but this can be overridden
  and is by the generated top-level Makefile.  the generated top-level
  Makefile now has a new docs target that runs make in both csug and
  release_notes, and an updated distclean target that cleans the same.
  the annoying csug Makefile .fig.pdf rule redefinition is now gone.
  copyright.stex and csug.stex now list May 2016 as the revision month
  and date; this will have to be updated for future releases.
    configure, makefiles/Makefile.in,
    csug/Makefile, copyright.stex, csug.stex,
    release_notes/Makefile
- added custom install options.  workarea creates an empty config.h,
  and configure creates a config.h that sets the default scheme heap
  path and scheme-script name based on the actual configuration.
    configure, newrelease, workarea, checkin,
    c/Mf-base, scheme.c, main.c,
    Mf-install.in
- renamed the installed example directory from lib to examples.
    Mf-install.in,
    scheme.1.in
- added force option to gzip during man page install to prevent gzip from
  asking for permission to overwrite existing man page files.
    Mf-install.in
- removed ~/lib/csv%v/%m from the default scheme heap path on unix-like
  systems.  documented inclusion of %x\..\..\boot\%m in the Windows
  default scheme heap path.
    main.c,
    use.stex
- added new configuration options: --installbin, --installlib,
  --installschemename, --installpetitename, and --installscriptname.
    configure
- updated the example library link to the nanopass framework.
    CONTRIBUTING.md
- now cleaning up petite.1 and scheme.1 left behind by make install
    Makefile-workarea.in, checkin
- now removing workarea after cleaning csug and release_notes so
  Mf-stex (included from csug/Makefile and release_notes/Makefile)
  doesn't complain trying to determine the machine type.
    Makefile.in
- added installsh support for --ifdiff so the csug make file can use it
  for the install target.
    installsh,
    csug/Makefile
- added instructions for building (cross-compiling) a boot file for
  a supported machine type for which a boot file is not built by default.
    BUILDING
- corrected CHEZSCHEMELIBS and CHEZSCHEMEEXTS index entries to be
  CHEZSCHEMELIBDIRS and CHEZSCHEMELIBEXTS.
    use.stex
- updated to curl stex version 1.2.1
    configure
- updated the fix to S_mktime to work on windows.  the struct tm
  structure on windows does not have the tm_gmtoff field used in the
  mac and linux version of the code.
    stats.c
- updated the Windows makefiles for building and testing to remove links for
  files that no longer exist, which was getting in the way of creating links
  for files that do exist.  Also updated the build batch file for Windows to
  compile the nanopass framework separately before building the rest of the
  scheme compiler and libraries.
    s/Mf-{a6,i3,ta6,ti3}nt, s/bldnt.bat,
    mats/Mf-{a6,i3,ta6,ti3}nt
- updated the read me to include a link to the Chez Scheme project page.
    README.md
- fixed embarrassing typo in read me.
    README.md
- profiler's html output refresh: mark the files as HTML5 rather
  than HTML4; use target attributes rather than onclick events to
  open links in specific windows; add a missing table row element;
  replace the deprecated name attribute with an id attribute (and
  replace the anchors with spans); and replace the deprecated valign
  attribute with a style attribute.
    pdhtml.ss

9.4.1 changes:
- updated version to 9.4.1
    bintar BUILDING NOTICE makefiles/Mf-install.in scheme.1.in
    c/Makefile.i3nt c/Makefile.a6nt c/Makefile.ti3nt c/Makefile.ta6nt
    mats/bldnt.bat workarea c/scheme.rc s/7.ss s/cmacros.ss
    release_notes/release_notes.stex csug/csug.stex
- updated newrelease to produce the correct log-entry format and
  fixed the existing 9.4.1 log entry
    newrelease, LOG
- replaced a couple of tabs
    number.c
- updated the descriptions of statistics and related functions to
  reflect the Version 9.3.1 change from sstats structures to sstats
  records, with sstats times represented as time objects and sstats
  bytes and counts represented as exact integers; also updated the
  sstats-difference description to reflect that it no longer coerces
  negative differences to zero.  added a corresponding release note.
    system.stex,
    release_notes.stex
- added a cast to eliminate a warning
    c/number.c
- fixed bug in Windows version of directory-separator-predicate when
  path-* procedures are passed a path that is not a string.
    s/6.ss
- fixed bug in cp0 on Windows with $foreign-wchar?.
    s/cp0.ss
- Cygwin is now used on Windows, updated mats, eliminated unused killme
    BUILDING c/*nt c/Mf-base c/scheme.exe.manifest configure
    examples/Makefile mats/6.ms mats/Mf-* mats/foreign.ms mats/ftype.ms
    mats/patch-* mats/windows.ms s/Mf-*nt s/Mf-base workarea
    release_notes.stex
- fixed spelling of non-existent
    s/syntax.ss
- now forcing zlib configuration before compiling files that depend on
  the zlib header files, since zlib's configure script can modify the
  header files.  removed ZlibInclude variable, which no longer serves
  a purpose.
    c/Mf-*, c/Makefile.*nt
- removed unnecessary datestamp.c target
    c/Mf.*nt
- fixed unnessesary blocking in expeditor on Windows. 
    c/expeditor.c
- eliminated a couple of thread-safety issues and limitations on the
  sizes of pathnames produced by expansion of tilde (home-directory)
  prefixes by replacing S_pathname, S_pathname_impl, and S_homedir
  with S_malloc_pathname, which always mallocs space for the result.
  one thread-safety issue involved the use of static strings for expanded
  pathnames and affected various file-system operations.  the other
  affected the file open routines and involved use of the incoming
  pathname while deactivated.  the incoming pathname is sometimes if not
  always a pointer into a Scheme bytevector, which can be overwritten if a
  collection occurs while the thread is deactivated.  the size limitation
  corresponded to the use of the static strings, which were limited to
  PATH_MAX bytes.  (PATH_MAX typically isn't actually the maximum path
  length in contemporary operating systems.)  eliminated similar issues
  for wide pathnames under Windows by adding S_malloc_wide_pathname.
  consumers of the old routines have been modified to use the new
  routines and to free the result strings.  the various file operations
  now consistently treat a pathname with an unresolvable home directory
  as a pathname that happens to start with a tilde.  eliminated unused
  foreign-symbol binding of "(cs)pathname" to S_pathname.
    io.c, externs.h, new_io.c, prim5.c, scheme.c, prim.c
- various places where a call to close or gzclose was retried when
  the close operation was interrupted no longer do so, since this can
  cause problems when another thread has reallocated the same file
  descriptor.
    new_io.c
- now using vcvarsall type x86_amd64 rather than amd64 when the
  former appears to supported and the latter does not, as is the
  case with VS Express 2015.
    c/Mf-a6nt, c/Mf-ta6nt
- commented out one of the thread mats that consistently causes
  indefinite delays under Windows and OpenBSD due to starvation.
    thread.ms
- increased wait time for a couple of subprocess responses
    6.ms
- added call to collector to close files opened during iconv mats
  specifically for when mats are run under Windows with no iconv dll.
    io.ms
- fixed typo: VC/bin/vcvars64.bat => VC/bin/amd64/vcvars64.bat
    c/Mf-a6nt, c/Mf-ta6nt
- scheme_mutex_t now uses volatile keyword for owner and count fields
  because these fields can be accessed from multiple threads
  concurrently. Updated $yield and $thread-check in mats/thread.ms to
  be more tolerant of timing variability.
    c/types.h, mats/thread.ms, release_notes.stex
- fixed three instances of unchecked mallocs reported by laqrix in
  github issue #77.
    io.c, schlib.c, thread.c
- continue the profiler's html output refresh: refine the styling
  (and palette) and update CSUG to match. update the CSUG screenshots
  to reflect the refined look.
    s/pdhtml.ss
    csug/system.stex 
    csug/canned/profilehtml-orig.png
    csug/canned/profilehtml.png
    csug/canned/fatfibhtml-orig.png
    csug/canned/fatfibhtml.png
- add unicode support to the expression editor.  entry and display now work
  except that combining characters are not treated correctly for
  line-wrapping.  this addresses github issue #32 and part of issue #81.
    c/expeditor.c, s/expeditor.ss
- moved s_ee_write_char function within the WIN32 check to allow the unicode
  change to compile on windows.  unicode is not yet supported in the windows
  version of the repl.
    c/expeditor.c
- reworked the S_create_thread_object to print an error and exit when
  allocating the thread context fails from Sactivate_thread.  before
  this change, the error was raised on the main thread, which resulted
  in strange behavior at best.  also added who argument to
  S_create_thread_object to allow it to report either Sactivate_thread
  or fork-thread led to the error.
    externs.h, schsig.c, scheme.c, thread.c
- fixed a bug in cpvalid resulting in it leaving behind a cpvalid-defer
  form for later passes to choke on.  also fixed cp0 to print the correct
  name for cpvalid when it does this.
    cpvalid.ss, cp0.ss,
    misc.ms
- updated the prototype for s_ee_write_char to match the definition
    expeditor.c
- fixed a side-effect preservation bug with non-trivial test-context
  not-like patterns.
    cp0.ss,
    cp0.ms, 4.ms
- instead of default-exception handler, new-cafe establishes a handler
  that calls the current value of base-exception-handler so the handler
  can be overridden, as we do in our own make files.
    cafe.ss,
    7.ms
- fixed a bug in case and exclusive-cond syntax-error calls causing an
  exception in syntax-error instead of the intended error message.
    syntax.ss
- added tests for the case and exclusive-cond syntax-error calls
    4.ms, root-experr-compile-0-f-f-f
- added print-extended-identifiers parameter.  when #t, symbols like
  1+ and +++ print without escapes.
    priminfo.ss, print.ss,
    6.ms
- added descriptions of print-extended-identifiers to the user's guide
  and release notes.  updated the release notes to account for a couple
  of other log entries.
    release_notes.stex,
    intro.stex, io.stex
- updated the sockets example to work with the current version of Chez.
  Change the foreign procedure definitions to use the more portable int
  rather than integer-32.  Switch to a custom port
  [make-custom-binary-input/output-port] rather than a generic port
  [make-input/output-port], which resulted in deleting quite a bit of
  code.  Fix various compiler warnings in the C code, and along the way,
  fix a signedness bug in c_write that could have resulted in not writing
  the full buffer (but reporting that it did) in the case of errors from
  write.
    examples/csocket.c, examples/socket.ss
- use high-precision clock time on Windows 8 and up
    c/stats.c
- fixed profiling code that keyed profiling locations off of only the
  bfp to instead key off of both the bfp and efp.
    pdhtml.ss
- added Windows installer using the WiX Toolset
    BUILDING, install/* (new)
- fix typo in ordinal format for 12
    format.ss,
    format.ms
- renamed install directory to wininstall to avoid conflict with
  top-level Makefile
    BUILDING, install/* (removed), wininstall/* (new)
- updated zlib to version 1.2.11
    configure
- added procedure-arity-mask to report the allowed argument counts of
  a compiled function.  On a procedure from interpret or from one of
  the trace procedures or syntactic forms, procedure-arity-mask
  may report counts that are not actually allowed by the source
  procedure.
    cmacros.ss, compile.ss, cpnanopass.ss, mkheader.ss, primdata.ss,
    prims.ss, strip.ss,
    fasl.c, gc.c, globals.h, prim.c, prim5.c, scheme.c, schsig.c,
    misc.ms, root-experr*,
    objects.stex
- for non-win32 systems, now setting al register to a count of the
  floating-point register arguments as required for varargs functions
  by the System V ABI.
    x86_64.ss,
    foreign.ms
- added a missing quote mark in new printf mat Windows case
    foreign.ms
- added travis-ci automation script and a 'partialx' testing target to
  allow us to perform more than a single run of testing without running
  afoul of travis-ci's 50-minute build timeout.  'partialx' tests six
  of the twelve configurations tested by 'allx'.
     .travis.yml (new),
     mats/Mf-base
- paired the 'partialx' down to just four test configurations, with one
  interpreter run, to try to get the threaded builds into line with
  travis-ci's timeout.
     mats/Mf-base
- eliminated some direct assumptions that a vector's type/length field
  is a fixnum and added meta-asserts to verify that it is in a couple of
  others, to facilitate future changes to vector typing.  vectors are
  now treated essentially like fxvectors, strings, and bytevectors.
    cmacros.ss, cpnanopass.ss, prims.ss, mkheader.ss,
    alloc.c, gc.c, scheme.c
- fixed a few comments to refer to scheme.c rather than main.c
    externs.h, globals.h, thread.c
- for 64-bit Windows systems, now copying foreign-procedure
  double-precision floating-point register arguments to integer
  registers as required for varargs functions. Windows does not
  support single-precision floating-point arguments as varargs.
    foreign.ms, np-languages.ss, x86_64.ss
- added an optional timeout argument to condition-wait
    externs.h, stats.c, thread.c, thread.h, csug/threads.stex,
    primvars.ms, thread.ms, release_notes.stex,
    date.ss, primdata.ss, prims.ss
- added immutable strings, vectors, fxvector, bytevectors, and boxes
    5_4.ss, 5_6.ss, bytevector.ss, cmacros.ss, cpnanopass.ss,
    fasl.ss, library.ss, mkheader.ss, primdata.ss, prims.ss,
    externs.h, types.h, alloc.c, fasl.c, gc.c, scheme.c,
    5_5.ms, 5_6.ms, bytevector.ms, misc.ms, root-experr*
    objects.stex
- various tweaks to the immutable object support; also taught cp0
  to simplify ($fxu< (most-positive-fixnum) e) => (fx< e 0) so we
  don't have any incentive in special casing length checks where
  the maximum length happens to be (most-positive-fixnum).
    5_4.ss, 5_6.ss, bytevector.ss, cmacros.ss, cp0.ss, cpnanopass.ss,
    mkheader.ss, primdata.ss, prims.ss,
    fasl.c, gc.c, types.h
    root-experr*, patch*
- generated bytevector=? procedure now gets out quickly on eq
  arguments.  cp0 optimizes away a number of additional equality
  operations at optimize-level 3 (including bytevector=?) when
  applied to the same variable references, as it already did for
  eq?, eqv?, and equal?, at all optimize levels.
    cpnanopass.ss, cp0.ss, primdata.ss,
    cp0.ms
- updated bullyx patches
    patch*
- updated release notes and tweaked user's guide.
    release-notes.stex, objects.stex
- fixed typo: fxvector-immutable-flag used in place of
  bytevector-immutable-flag in computation of type-immutable-bytevector
    cmacros.ss
- reallocated typed-object types, using previously unused tag #b010
  for strings and giving bytevectors both #b001 and #b101 (the
  latter for immutable bytevectors) so that the maximum bytevector
  length on 32-bit machines is once again the most-positive fixnum.
  treating bytevectors rather than strings or fxvectors (or even
  vectors) special in this regard is appropriate since the maximum
  number of bytes in a bytevector is maximum-length x 1 rather than
  maximum-length x 4 for strings, fxvectors, and vectors on 32-bit
  machines.  with this change on 32-bit machines, a vector can
  occupy up to 1/2 of virtual memory, strings and fxvectors 1/4,
  and bytevectors 1/8.
    cmacros.ss
- added record-type-equal-procedure, record-type-hash-procedure,
  record-equal-procedure, and record-hash-procedure to enable
  per-type customization of the behavior of equal? and equal-hash
  for a record value
     5_1.ss, newhash.ss, primdata.ss,
     record.ms, root-experr*,
     objects.stex
- adding dropped changes
    record.ss,
    root-experr*
- added entry for record-type-equal-procedure and friends
    release_notes.stex
- changed copyright year to 2017
    7.ss, scheme.1.in, comments of many files
- expanded the CSUG description of the handling of command-line
  arguments not recognized as standard options and added a description
  of the same to the COMMAND-LINE OPTIONS section of the man page.
  did a bit of minor cleanup elsewhere in the man page.
    use.stex, scheme.1.in
- destroy_thread now processes guardian entries
    thread.c, 4.ms, release_notes.stex
- mutexes and conditions are now freed when no longer used via
  $close-resurrected-mutexes&conditions, $keep-live primitive added
    externs.h, prim5.c, thread.c, 4.ms, thread.ms, release_notes.stex,
    7.ss, cpnanopass.ss, np-languages.ss, primdata.ss, prims.ss
- fix reduction for map and for-each with optimization level 3
  to drop the expression, check that procedure has the correct
  arity and is discardable or unsafe.
  Also add a simplification for for-each with empty lists
  with optimization level 2.
    cp0.ss, 4.ms, primdata.ss
- fix invalid memory reference when enum-set-indexer procedure is not
  passed a symbol
    enum.ss, enum.ms, root-experr*, release_notes.stex
- fix overflow detection for fxsll, fxarithmetic-shift-left, and
  fxarithmetic-shift
    library.ss, fx.ms, release_notes.stex
- added ephemeron pairs and changed weak hashtables to use
  ephemeron pairs for key--value mapping to avoid the key-in-value
  problem
    prims.ss, primdata.ss, newhash.ss, fasl.ss, mkheader.ss
    cmacro.ss, prim5.c, fasl.c, gc.c, gcwrapper.c, types.h,
    4.ms, hash.ms, objects.stex, smgmt.stex, csug.bib
- check_dirty_ephemeron now puts ephemerons whose keys haven't yet
  been seen on the pending list rather than the trigger lists.
    gc.c
- removed scan of space_ephemeron from check_heap because check_heap
  as written can't handle the two link fields properly.
    gcwrapper.c
- in the ephemerons mat that checks interaction between mutation and
  collection, added generation arguments to the first two collect
  calls so they always collect into the intended generation.
    4.ms
- updated allx and bullyx patches
    patch*
- fix strip-fasl-file for immutable strings and vectors,
  fix an $oops call, and fix a vector-index increment in hashing
    strip.ss, 7.ss, newhash.ss, misc.ms
- fix signature of fxbit-set?
    primdata.ss
- more optimizations for map and for-each with explicit list
  extend the reductions for map and for-each when the arguments are
  explicit lists like (list 1 2 3 ...) or '(1 2 3 ...). 
    cp0.ss,
    4.ms
- reverted to the preceding version of cp0 due to failure to preserve
  the expected evaluation order in one of the mats; removed the
  corresponding equivalent-expansion tests.
    cp0.ss,
    4.ms
- restored the map and for-each optimizations with a fix for the
  evaluation-order bug.
    cp0.ss,
    4.ms
- added date-dst? to access the previously-hidden DST information in
  date records, and added date-zone-name to provide a time zone name.
    date.ss, primdata.ss,
    stats.c,
    date.ms, root-experr*, patch-compile*,
    system.stex
- fixed a bug in flonum-extractor, which on 64-bit machines was using an
  8-byte read instead of a 4-byte read to pick up the 4 highest-order
  bytes of a little-endian flonum, potentially reading past the end of
  mapped memory for flonums produced by taking the imaginary part of an
  inexact complexnum (which, unlike other flonums, are not aligned on
  16-byte boundaries).  The 8-byte load would also have failed to produce
  correct results on 64-bit big-endian machines (of which we presently
  have none) because the offsets passed to flonum-extractor assume the
  bits are in the lowest-order 4 bytes of the extracted field.
    cp0.ss,
    misc.ms,
    release_notes.stex
- support Windows build on Bash/WSL
    BUILDING, configure, workarea, c/vs.bat (new), mats/vs.bat (new),
    c/Mf-*nt, mats/Mf-*, s/Mf-base
- fix c/version.h for FreeBDS (machine types i3fb, ti3fb, a6fb, ta6fb)
- fix reference to libc.so to be libc.so.7 for FreeBSD (machine types
  i3fb, ti3fb, a6fb, ta6fb)
    foreign.ms
- added CC option to configure for selecting the compiler
    configure,
    c/Mf-*
- Suppress warnings from implicit fallthrough in case labels.
    Mf-{a6,arm32,i3,ppc,ta6,ti3,tpp32}le
- added bytevector-compress and bytevector-uncompress
    bytevector.ss, primdata.ss, new-io.c, prim5.c, externs.h,
    objects.stex, release_notes.stex,
    bytevector.ms, root-experr*
- fixed typo in S_abnormal_exit
    schsig.c
- don't remove the pariah form in the cp0 pass
    cp0.ss,
    misc.ms
- revert use of ephemerons in weak hashtables, add ephemeron
  hashtables
    newhash.ss, hashtable-types.ss, library.ss, primdata.ss,
    fasl.ss, fasl.c, gc.c, globals.h,
    hash.ms, objects.stex, release_notes.stex
- fixed pariah mat
    misc.ms
- minor wordsmithing and fix for an overfull hbox
    objects.stex, system.stex
- fix (define-values () ....) to expand to a definition
    syntax.ss, 3.ms
- added optional line and column components to a source object, a
  locate-source-object-source function that uses the new components,
  a current-locate-source-object-source parameter to control looking up
  line and column information, a current-make-source-object parameter to
  control loation recording, an optional use-cache argument to
  locate-source, and a 'source-object message for code and continuation
  inspectors
    read.ss, syntax.ss, 7.ss, compile.ss, cpnanopass.ss, exceptions.ss,
    inspect.ss, primdata.ss, prims.ss, print.ss, cmacros.ss, types.ss,
    mat.ss, 8.ms, root-experr*,
    syntax.stex, debug.stex, system.stex, release_notes.stex
- fixed broken mats on Windows caused by Bash/WSL changes
    7.ms, ftype.ms
- added "ez-grammar" example program
    examples/ez-grammar.ss, examples/ez-grammar-test.ss,
    examples/Makefile, examples.ms
- updated ez-grammar-test to write temp files to current directory and delete them when finished
    examples/ez-grammar-test.ss
- added support for Microsoft Visual Studio 2017 on Windows
    BUILDING, c/Mf-a6nt, c/Mf-ta6nt, c/vs.bat,
    mats/Mf-a6nt, mats/Mf-ta6nt, mats/ftype.ms
- added support for building Windows installs with Bash/WSL
    wininstall/Makefile, candle.bat, light.bat
- added support for building with Visual Studio 2017's BuildTools
    c/vs.bat
- check for git before using to get submodules
    configure
- fixed windows installer failure when vcredist is not preinstalled by
  using the vcredist merge module, split the 32 and 64 bit MSIs and
  added a wix bundle to combine the MSIs into a single exe installer,
  added a batch script for locating Visual Studio's vcredist merge
  modules, updated installer paths and names.
    wininstall/*
- fixed np-normalize-context pass to process trivs list in mvset forms
  in tail and predicate context and added regression tests.  Thanks to
  @marcomaggi for reporting the bug and @yjqww6 for providing a
  simplified test and finding the initial solution.
    cpnanopass.ss,
    3.ms
- removed a useless check in foreign-alloc
    record.ss
- fix cp0 reduction of fx[+-*]/carry and their signatures
    cp0.ss
    primdata.ss
    fx.ms
- renamed s_gettime => S_gettime to remain consistent with the
  convention that the only undocumented externs are prefixed with
  S_.
    externs.h, stats.c, thread.c
- added version number to scheme.1.in trailer; updated date.
    scheme.1.in, newrelease
- removed version update of no-longer-existing bldnt.bat.  "fixed"
  sed patterns to replace \? with * for the benefit of the deficient
  mac sed.
    newrelease

9.5 changes:
- updated version to 9.5
    bintar BUILDING NOTICE makefiles/Mf-install.in scheme.1.in
    c/Makefile.i3nt c/Makefile.a6nt c/Makefile.ti3nt c/Makefile.ta6nt
    workarea c/scheme.rc s/7.ss s/cmacros.ss
    release_notes/release_notes.stex csug/csug.stex
- updated release notes and fixed user's guide overfull hbox.
    release-notes.stex, syntax.stex
- updated install target to do something more sensible
    release_notes/Makefile

9.5.1 changes:
- updated version to 9.5.1
    bintar BUILDING NOTICE makefiles/Mf-install.in scheme.1.in
    c/Makefile.i3nt c/Makefile.a6nt c/Makefile.ti3nt c/Makefile.ta6nt
    workarea c/scheme.rc s/7.ss s/cmacros.ss
    release_notes/release_notes.stex csug/csug.stex csug/use.stex
    examples/ez-grammar-test.ss examples/socket.ss
    wininstall/Makefile wininstall/*nt.wxs
- Added setting of CHEZSCHEMELIBDIRS to s and mats make files so that
  an existing setting will not interfere with the build process, and
  added a note to BUILDING that CHEZSCHEMELIBDIRS should be unset in
  Version 9.5 and before.
    s/Mf-base, mats/Mf-base, BUILDING
- the $case macro used by r6rs:case and case now unconditionally trims
  redundant keys and expands into exclusive-cond rather than cond.
  it catches references to => before expanding into exclusive-cond
  to avoid supporting => as an undocumented and useless extension
  of the case syntax.  the r6rs:case and case macros now require
  multiple clauses rather than leaving the enforcement to exclusive-cond,
  and the exclusive-cond macro now requires multiple clauses rather
  than leaving the enforcement to cond.
    syntax.ss,
    4.ms, root-experr*, patch*
- ifdef'd out include of xlocale.h for glibc, since the glibc
  locale.h includes xlocale.h or, in glibc 2.26, its replacement.
    expeditor.c
- Updated CSUG to replace \INSERTREVISIONMONTHSPACEYEAR with the current
  month and year at the time of generation.
    csug.stex, copyright.stex
- Updated configuration to set machine types in the CSUG and release notes 
  make files, and updated distclean target to remove these files.
    configure, makefiles/Makefile-csug.in (renamed from csug/Makefile),
    makefiles/Makefile-release_notes.in
      (renamed from release_notes/Makefile),
    makefiles/Makefile
- added pass-time tracking for pre-cpnanopass passes to compile.
    compile.ss
- added inline handler for fxdiv-and-mod
    cp0.ss, primdata.ss
- changed order in which return-point operations are done (adjust
  sfp first, then store return values, then restore local saves) to
  avoid storing return values to homes beyond the end of the stack
  in cases where adjusting sfp might result in a call to dooverflood.
    cpnanopass.ss, np-languages.ss
- removed unused {make-,}asm-return-registers bindings
    cpnanopass.ss
- corrected the max-fv value field of the lambda produced by the
  hand-coded bytevector=? handler.
    cpnanopass.ss
- reduced live-pointer and inspector free-variable mask computation
  overhead
    cpnanopass.ss
- moved regvec cset copies to driver so they aren't copied each
  time a uvar is assigned to a register.  removed checks for
  missing register csets, since registers always have csets.
    cpnanopass.ss
- added closure-rep else clause in record-inspector-information!.
    cpnanopass.ss
- augmented tree representation with a constant representation
  for full trees to reduce the overhead of manipulating trees or
  subtress with all bits set.
    cpnanopass.ss
- tree-for-each now takes start and end offsets; this cuts the
  cost of traversing and applying the action when the range of
  applicable offsets is other than 0..tree-size.
    cpnanopass.ss
- introduced the notion of poison variables to reduce the cost of
  register/frame allocation for procedures with large sets of local
  variables.  When the number of local variables exceeds a given
  limit (currently hardwired to 1000), each variable with a large
  live range is considered poison.  A reasonable set of variables
  with large live ranges (the set of poison variables) is computed
  by successive approximation to avoid excessive overhead.  Poison
  variables directly conflict with all spillables, and all non-poison
  spillables indirectly conflict with all poison spillables through
  a shared poison-cset.  Thus poison variables cannot live in the
  same location as any other variable, i.e., they poison the location.
  Conflicts between frame locations and poison variables are handled
  normally, which allows poison variables to be assigned to
  move-related frame homes.  Poison variables are spilled prior to
  register allocation, so conflicts between registers and poison
  variables are not represented.  move relations between poison
  variables and frame variables are recorded as usual, but other
  move relations involving poison variables are not recorded.
    cpnanopass.ss, np-languages.ss
- changed the way a uvar's degree is decremented by remove-victim!.
  instead of checking for a conflict between each pair of victim
  and keeper and decrementing when the conflict is found, remove-victim!
  now decrements the degree of each var in each victim's conflict
  set.  while this might decrement other victims' degrees unnecessarily,
  it can be much less expensive when large numbers of variables are
  involved, since the number of conflicts between two non-poison
  variables should be small due to the selection process for
  (non-)poison variables and the fact that the unspillables introduced
  by instruction selection should also have few conflicts.  That
  is, it reduces the worst-case complexity of decrementing degrees
  from O(n^2) to O(n).
    cpnanopass.ss
- took advice in compute-degree! comment to increment the uvars in
  each registers csets rather than looping over the registers for
  each uvar asking whether the register conflicts with the uvar.
    cpnanopass.ss
- assign-new-frame! now zeros out save-weight for local saves, since
  once they are explicitly saved and restored, they are no longer
  call-live and thus have no save cost.
    cpnanopass.ss
- desensitized the let-values source-caching timing test slightly
    8.ms
- updated allx, bullyx patches
    patch*
- attempt to stabilize timing tests let-values source-caching
  test and ephemeron gc test while resensitizing the former
    8.ms, 4.ms
- various formatting and comment corrections
    workarea,
    s/Mf-base, bytevector.ss, cpnanopass.ss, date.ss,
    5_6.ms, examples.ms
- updated newrelease to handle mats/Mf-*nt
    newrelease mats/Mf-a6nt mats/Mf-i3nt mats/Mf-ta6nt mats/Mf-ti3nt
- fixed gather-filedata's sort of profile entries.  for any two
  entries x and y in the list produced by the sort call, if x's
  bfp = y's bfp, x should come before y if x's efp < y's efp.
  The idea is that enclosing entries should always come later
  in the list.  this affects only languages where two expressions
  can start at the same character position.
    pdhtml.ss
- expanded capability of ez-grammar with support for simpl
  parsing of binary operators w/precedence and associativity
  and automatically generated markdown grammar descriptions.
  ez-grammar-test.ss now also doubles as a test of pdhtml for
  algebraic languages.
    mats/examples.ms,
    examples/ez-grammar.ss, examples/ez-grammar-test.ss,
    examples/Makefile
- maybe-compile-{file,program,library} and automatic import
  compilation now treat a malformed object file as if it were
  not present and needs to be regenerated.  A malformed object
  file (particularly a truncated one) might occur if the compiling
  processes is killed or aborts before it has a chance to delete
  a partial object file.
    syntax.ss,
    7.ms
<<<<<<< HEAD
- add ordered guardians through a new optional argument to make-guardian
    prims.ss, primdata.ss, cp0.ss, cpnanopass.ss,
    cmacros.ss, mkheader.ss, gc.c, segment.c, types.h,
    4.ms, smgmt.stex, release_notes.stex
=======
- add (& ftype) argument/result for foreign-procedure, which supports
  struct arguments and results for foreign calls
    syntax.ss, ftype.ss, cpnanopass.ss, x86.ss, x86_64.ss,
    base-lang.ss, np-languages.ss, cprep.ss, primdata.ss,
    schlib.c, prim.c, externs.h
    mats/foreign4.c, mats/foreign.ms mats/Mf-*
    foreign.stex, release_notes.stex
>>>>>>> 0356a56e
<|MERGE_RESOLUTION|>--- conflicted
+++ resolved
@@ -752,17 +752,14 @@
   a partial object file.
     syntax.ss,
     7.ms
-<<<<<<< HEAD
 - add ordered guardians through a new optional argument to make-guardian
     prims.ss, primdata.ss, cp0.ss, cpnanopass.ss,
     cmacros.ss, mkheader.ss, gc.c, segment.c, types.h,
     4.ms, smgmt.stex, release_notes.stex
-=======
 - add (& ftype) argument/result for foreign-procedure, which supports
   struct arguments and results for foreign calls
     syntax.ss, ftype.ss, cpnanopass.ss, x86.ss, x86_64.ss,
     base-lang.ss, np-languages.ss, cprep.ss, primdata.ss,
     schlib.c, prim.c, externs.h
     mats/foreign4.c, mats/foreign.ms mats/Mf-*
-    foreign.stex, release_notes.stex
->>>>>>> 0356a56e
+    foreign.stex, release_notes.stex