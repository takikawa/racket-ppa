9.4 changes:
- updated version to 9.4
    bintar README NOTICE makefiles/Mf-install.in scheme.1.in
    c/Makefile.i3nt c/Makefile.a6nt c/Makefile.ti3nt c/Makefile.ta6nt
    mats/bldnt.bat workarea c/scheme.rc s/7.ss s/cmacros.ss
    release_notes/release_notes.stex csug/csug.stex
- added missing include
    killme.c
- added new mat verifying that primitives raise exceptions for invalid
  arguments based on primdata.ss signatures.  fixed some of those
  signatures, which weren't otherwise used except for arity checking.
  fixed some issues turned up by the test with who reports errors
  and how.
    primdata.ss, 5_1.ss, 7.ss, compile.ss, cpnanopass.ss, fasl.ss,
    interpret.ss, io.ss, record.ss, syntax.ss,
    primvars.ms, 5_1.ms, 7.ms, 8.ms, record.ms, mats/Mf-base,
    root-experr*, patch*
- string comparisons (string=?, string-ci<?, etc.) now get out fast
  when handed eq arguments.
    5_4.ss
- changed representation of most-negative iptr, I32, and I64 to make
  Visual C compiler happy.  updated windows make files, which had
  fallen out of date.  added missing hsrc= files sort.h and thread.h
  so they show up in the Windows workarea c directory.
    cmacros.ss,
    fasl.c, number.c, c/Mf-base, c/Makefile.{t,}{i3,a6}nt
- The scheme.h definition of Sfixnum(x) now uses multiply rather than
  left shift to avoid counting on the behavior of << on negative numbers,
  which is undefined in C.
    mkheader.ss
- Fixed a couple of casts, one harmless and the other causing
  Sinteger64_value to return 0 for the most-negative I64 on 32-bit
  builds.
    number.c
- The configure-generated Makefile distclean target no longer removes
  zlib and nanopass, since they are logically part of the git clone.
  It does run make distclean in zlib.
    makefiles/Makefile.in
- converted s_test_schlib shifts of -1 to equivalent shifts of 1 to
  avoid undefined left-shift behavior on negative numbers.
    prim5.c
- added if(---) {} wrapper around call to WRITE in display macro to
  silence unused return-value warnings.
    prim5.c
- liberalized get-mode check for ../mats.  it's not our business whether
  people make their directories group and/or other writeable.
    6.ms
- make test now prints the actual relative path to summary in the
  "check summary" message, whether invoked from the top-level directory
  or from the workarea.
    Makefile.in, Makefile-workarea.in
- configure now just uses cat to copy Makefile-workarea.in to $w/workarea,
  since the file is presently the same regardless of the configuration.
    configure
- fixed time-utc->date test in mat time&date-printing to work regardless of
  what locale (and time zone) the host machine has set.
    date.ms
- fixed date->time-utc to honor the zone-offset field when converting a date
  object to a time-utc object.
    stats.c,
    date.ms
- fixed incorrect handling of library-extension when searching wpo files
    compile.ss,
    7.ms
- modified floatify_normalize to properly round denormalized results.
  obviated scale_float in the process.
    number.c,
    ieee.ms
- fixed 0eNNNN for large NNNN to produce 0.0 rather than infinity
    strnum.ss,
    5_3.ms
- the reader now raises an exception with condition type implementation
  restriction (among the other usual lexical condition types), and
  string->number now raises #f, for #e<m>@<a>, where <m> and <a> are
  nonzero integers, since Chez Scheme can't represent polar numbers other
  than 0@<n> and <n>@0 exactly.  <m>@<a> still produces an inexact result,
  i.e., we're still extending the set of inexact numeric constants beyond
  what R6RS dictates.  doing this required a rework of $str->num, which
  turned into a fairly extensive rewrite that fixed up a few other minor
  issues (like r6rs:string->number improperly allowing 1/2e10) and
  eliminated the need for consumers to call $str->num twice in cases
  where it can actually produce a number.  added some related new tests,
  including several found missing by profiling.  added a couple of
  checks to number->string the absence of which was causing argument
  errors to be reported by other routines.
    strnum.ss, exceptions.ss, read.ss
    5_3.ms, 6.ms, root-experr*, patch*
- added pdtml flag, which if set to t causes profile-dump-html to be
  called at the end of a mat run.
    mats/Mf-base
- compile-whole-program and compile-whole-library now copy the hash-bang
  line from the wpo file (if it has one) to the object file.
    compile.ss,
    7.ms
- stex is now a submodule.  csug/Makefile and release_notes/Makefile
  set and use the required Scheme and STEXLIB variables accordingly.
  they default the machine type to a6le, but this can be overridden
  and is by the generated top-level Makefile.  the generated top-level
  Makefile now has a new docs target that runs make in both csug and
  release_notes, and an updated distclean target that cleans the same.
  the annoying csug Makefile .fig.pdf rule redefinition is now gone.
  copyright.stex and csug.stex now list May 2016 as the revision month
  and date; this will have to be updated for future releases.
    configure, makefiles/Makefile.in,
    csug/Makefile, copyright.stex, csug.stex,
    release_notes/Makefile
- added custom install options.  workarea creates an empty config.h,
  and configure creates a config.h that sets the default scheme heap
  path and scheme-script name based on the actual configuration.
    configure, newrelease, workarea, checkin,
    c/Mf-base, scheme.c, main.c,
    Mf-install.in
- renamed the installed example directory from lib to examples.
    Mf-install.in,
    scheme.1.in
- added force option to gzip during man page install to prevent gzip from
  asking for permission to overwrite existing man page files.
    Mf-install.in
- removed ~/lib/csv%v/%m from the default scheme heap path on unix-like
  systems.  documented inclusion of %x\..\..\boot\%m in the Windows
  default scheme heap path.
    main.c,
    use.stex
- added new configuration options: --installbin, --installlib,
  --installschemename, --installpetitename, and --installscriptname.
    configure
- updated the example library link to the nanopass framework.
    CONTRIBUTING.md
- now cleaning up petite.1 and scheme.1 left behind by make install
    Makefile-workarea.in, checkin
- now removing workarea after cleaning csug and release_notes so
  Mf-stex (included from csug/Makefile and release_notes/Makefile)
  doesn't complain trying to determine the machine type.
    Makefile.in
- added installsh support for --ifdiff so the csug make file can use it
  for the install target.
    installsh,
    csug/Makefile
- added instructions for building (cross-compiling) a boot file for
  a supported machine type for which a boot file is not built by default.
    BUILDING
- corrected CHEZSCHEMELIBS and CHEZSCHEMEEXTS index entries to be
  CHEZSCHEMELIBDIRS and CHEZSCHEMELIBEXTS.
    use.stex
- updated to curl stex version 1.2.1
    configure
- updated the fix to S_mktime to work on windows.  the struct tm
  structure on windows does not have the tm_gmtoff field used in the
  mac and linux version of the code.
    stats.c
- updated the Windows makefiles for building and testing to remove links for
  files that no longer exist, which was getting in the way of creating links
  for files that do exist.  Also updated the build batch file for Windows to
  compile the nanopass framework separately before building the rest of the
  scheme compiler and libraries.
    s/Mf-{a6,i3,ta6,ti3}nt, s/bldnt.bat,
    mats/Mf-{a6,i3,ta6,ti3}nt
- updated the read me to include a link to the Chez Scheme project page.
    README.md
- fixed embarrassing typo in read me.
    README.md
- profiler's html output refresh: mark the files as HTML5 rather
  than HTML4; use target attributes rather than onclick events to
  open links in specific windows; add a missing table row element;
  replace the deprecated name attribute with an id attribute (and
  replace the anchors with spans); and replace the deprecated valign
  attribute with a style attribute.
    pdhtml.ss

9.4.1 changes:
- updated version to 9.4.1
    bintar BUILDING NOTICE makefiles/Mf-install.in scheme.1.in
    c/Makefile.i3nt c/Makefile.a6nt c/Makefile.ti3nt c/Makefile.ta6nt
    mats/bldnt.bat workarea c/scheme.rc s/7.ss s/cmacros.ss
    release_notes/release_notes.stex csug/csug.stex
- updated newrelease to produce the correct log-entry format and
  fixed the existing 9.4.1 log entry
    newrelease, LOG
- replaced a couple of tabs
    number.c
- updated the descriptions of statistics and related functions to
  reflect the Version 9.3.1 change from sstats structures to sstats
  records, with sstats times represented as time objects and sstats
  bytes and counts represented as exact integers; also updated the
  sstats-difference description to reflect that it no longer coerces
  negative differences to zero.  added a corresponding release note.
    system.stex,
    release_notes.stex
- added a cast to eliminate a warning
    c/number.c
- fixed bug in Windows version of directory-separator-predicate when
  path-* procedures are passed a path that is not a string.
    s/6.ss
- fixed bug in cp0 on Windows with $foreign-wchar?.
    s/cp0.ss
- Cygwin is now used on Windows, updated mats, eliminated unused killme
    BUILDING c/*nt c/Mf-base c/scheme.exe.manifest configure
    examples/Makefile mats/6.ms mats/Mf-* mats/foreign.ms mats/ftype.ms
    mats/patch-* mats/windows.ms s/Mf-*nt s/Mf-base workarea
    release_notes.stex
- fixed spelling of non-existent
    s/syntax.ss
- now forcing zlib configuration before compiling files that depend on
  the zlib header files, since zlib's configure script can modify the
  header files.  removed ZlibInclude variable, which no longer serves
  a purpose.
    c/Mf-*, c/Makefile.*nt
- removed unnecessary datestamp.c target
    c/Mf.*nt
- fixed unnecessary blocking in expeditor on Windows.
    c/expeditor.c
- eliminated a couple of thread-safety issues and limitations on the
  sizes of pathnames produced by expansion of tilde (home-directory)
  prefixes by replacing S_pathname, S_pathname_impl, and S_homedir
  with S_malloc_pathname, which always mallocs space for the result.
  one thread-safety issue involved the use of static strings for expanded
  pathnames and affected various file-system operations.  the other
  affected the file open routines and involved use of the incoming
  pathname while deactivated.  the incoming pathname is sometimes if not
  always a pointer into a Scheme bytevector, which can be overwritten if a
  collection occurs while the thread is deactivated.  the size limitation
  corresponded to the use of the static strings, which were limited to
  PATH_MAX bytes.  (PATH_MAX typically isn't actually the maximum path
  length in contemporary operating systems.)  eliminated similar issues
  for wide pathnames under Windows by adding S_malloc_wide_pathname.
  consumers of the old routines have been modified to use the new
  routines and to free the result strings.  the various file operations
  now consistently treat a pathname with an unresolvable home directory
  as a pathname that happens to start with a tilde.  eliminated unused
  foreign-symbol binding of "(cs)pathname" to S_pathname.
    io.c, externs.h, new_io.c, prim5.c, scheme.c, prim.c
- various places where a call to close or gzclose was retried when
  the close operation was interrupted no longer do so, since this can
  cause problems when another thread has reallocated the same file
  descriptor.
    new_io.c
- now using vcvarsall type x86_amd64 rather than amd64 when the
  former appears to supported and the latter does not, as is the
  case with VS Express 2015.
    c/Mf-a6nt, c/Mf-ta6nt
- commented out one of the thread mats that consistently causes
  indefinite delays under Windows and OpenBSD due to starvation.
    thread.ms
- increased wait time for a couple of subprocess responses
    6.ms
- added call to collector to close files opened during iconv mats
  specifically for when mats are run under Windows with no iconv dll.
    io.ms
- fixed typo: VC/bin/vcvars64.bat => VC/bin/amd64/vcvars64.bat
    c/Mf-a6nt, c/Mf-ta6nt
- scheme_mutex_t now uses volatile keyword for owner and count fields
  because these fields can be accessed from multiple threads
  concurrently. Updated $yield and $thread-check in mats/thread.ms to
  be more tolerant of timing variability.
    c/types.h, mats/thread.ms, release_notes.stex
- fixed three instances of unchecked mallocs reported by laqrix in
  github issue #77.
    io.c, schlib.c, thread.c
- continue the profiler's html output refresh: refine the styling
  (and palette) and update CSUG to match. update the CSUG screenshots
  to reflect the refined look.
    s/pdhtml.ss
    csug/system.stex
    csug/canned/profilehtml-orig.png
    csug/canned/profilehtml.png
    csug/canned/fatfibhtml-orig.png
    csug/canned/fatfibhtml.png
- add unicode support to the expression editor.  entry and display now work
  except that combining characters are not treated correctly for
  line-wrapping.  this addresses github issue #32 and part of issue #81.
    c/expeditor.c, s/expeditor.ss
- moved s_ee_write_char function within the WIN32 check to allow the unicode
  change to compile on windows.  unicode is not yet supported in the windows
  version of the repl.
    c/expeditor.c
- reworked the S_create_thread_object to print an error and exit when
  allocating the thread context fails from Sactivate_thread.  before
  this change, the error was raised on the main thread, which resulted
  in strange behavior at best.  also added who argument to
  S_create_thread_object to allow it to report either Sactivate_thread
  or fork-thread led to the error.
    externs.h, schsig.c, scheme.c, thread.c
- fixed a bug in cpvalid resulting in it leaving behind a cpvalid-defer
  form for later passes to choke on.  also fixed cp0 to print the correct
  name for cpvalid when it does this.
    cpvalid.ss, cp0.ss,
    misc.ms
- updated the prototype for s_ee_write_char to match the definition
    expeditor.c
- fixed a side-effect preservation bug with non-trivial test-context
  not-like patterns.
    cp0.ss,
    cp0.ms, 4.ms
- instead of default-exception handler, new-cafe establishes a handler
  that calls the current value of base-exception-handler so the handler
  can be overridden, as we do in our own make files.
    cafe.ss,
    7.ms
- fixed a bug in case and exclusive-cond syntax-error calls causing an
  exception in syntax-error instead of the intended error message.
    syntax.ss
- added tests for the case and exclusive-cond syntax-error calls
    4.ms, root-experr-compile-0-f-f-f
- added print-extended-identifiers parameter.  when #t, symbols like
  1+ and +++ print without escapes.
    priminfo.ss, print.ss,
    6.ms
- added descriptions of print-extended-identifiers to the user's guide
  and release notes.  updated the release notes to account for a couple
  of other log entries.
    release_notes.stex,
    intro.stex, io.stex
- updated the sockets example to work with the current version of Chez.
  Change the foreign procedure definitions to use the more portable int
  rather than integer-32.  Switch to a custom port
  [make-custom-binary-input/output-port] rather than a generic port
  [make-input/output-port], which resulted in deleting quite a bit of
  code.  Fix various compiler warnings in the C code, and along the way,
  fix a signedness bug in c_write that could have resulted in not writing
  the full buffer (but reporting that it did) in the case of errors from
  write.
    examples/csocket.c, examples/socket.ss
- use high-precision clock time on Windows 8 and up
    c/stats.c
- fixed profiling code that keyed profiling locations off of only the
  bfp to instead key off of both the bfp and efp.
    pdhtml.ss
- added Windows installer using the WiX Toolset
    BUILDING, install/* (new)
- fix typo in ordinal format for 12
    format.ss,
    format.ms
- renamed install directory to wininstall to avoid conflict with
  top-level Makefile
    BUILDING, install/* (removed), wininstall/* (new)
- updated zlib to version 1.2.11
    configure
- added procedure-arity-mask to report the allowed argument counts of
  a compiled function.  On a procedure from interpret or from one of
  the trace procedures or syntactic forms, procedure-arity-mask
  may report counts that are not actually allowed by the source
  procedure.
    cmacros.ss, compile.ss, cpnanopass.ss, mkheader.ss, primdata.ss,
    prims.ss, strip.ss,
    fasl.c, gc.c, globals.h, prim.c, prim5.c, scheme.c, schsig.c,
    misc.ms, root-experr*,
    objects.stex
- for non-win32 systems, now setting al register to a count of the
  floating-point register arguments as required for varargs functions
  by the System V ABI.
    x86_64.ss,
    foreign.ms
- added a missing quote mark in new printf mat Windows case
    foreign.ms
- added travis-ci automation script and a 'partialx' testing target to
  allow us to perform more than a single run of testing without running
  afoul of travis-ci's 50-minute build timeout.  'partialx' tests six
  of the twelve configurations tested by 'allx'.
     .travis.yml (new),
     mats/Mf-base
- paired the 'partialx' down to just four test configurations, with one
  interpreter run, to try to get the threaded builds into line with
  travis-ci's timeout.
     mats/Mf-base
- eliminated some direct assumptions that a vector's type/length field
  is a fixnum and added meta-asserts to verify that it is in a couple of
  others, to facilitate future changes to vector typing.  vectors are
  now treated essentially like fxvectors, strings, and bytevectors.
    cmacros.ss, cpnanopass.ss, prims.ss, mkheader.ss,
    alloc.c, gc.c, scheme.c
- fixed a few comments to refer to scheme.c rather than main.c
    externs.h, globals.h, thread.c
- for 64-bit Windows systems, now copying foreign-procedure
  double-precision floating-point register arguments to integer
  registers as required for varargs functions. Windows does not
  support single-precision floating-point arguments as varargs.
    foreign.ms, np-languages.ss, x86_64.ss
- added an optional timeout argument to condition-wait
    externs.h, stats.c, thread.c, thread.h, csug/threads.stex,
    primvars.ms, thread.ms, release_notes.stex,
    date.ss, primdata.ss, prims.ss
- added immutable strings, vectors, fxvector, bytevectors, and boxes
    5_4.ss, 5_6.ss, bytevector.ss, cmacros.ss, cpnanopass.ss,
    fasl.ss, library.ss, mkheader.ss, primdata.ss, prims.ss,
    externs.h, types.h, alloc.c, fasl.c, gc.c, scheme.c,
    5_5.ms, 5_6.ms, bytevector.ms, misc.ms, root-experr*
    objects.stex
- various tweaks to the immutable object support; also taught cp0
  to simplify ($fxu< (most-positive-fixnum) e) => (fx< e 0) so we
  don't have any incentive in special casing length checks where
  the maximum length happens to be (most-positive-fixnum).
    5_4.ss, 5_6.ss, bytevector.ss, cmacros.ss, cp0.ss, cpnanopass.ss,
    mkheader.ss, primdata.ss, prims.ss,
    fasl.c, gc.c, types.h
    root-experr*, patch*
- generated bytevector=? procedure now gets out quickly on eq
  arguments.  cp0 optimizes away a number of additional equality
  operations at optimize-level 3 (including bytevector=?) when
  applied to the same variable references, as it already did for
  eq?, eqv?, and equal?, at all optimize levels.
    cpnanopass.ss, cp0.ss, primdata.ss,
    cp0.ms
- updated bullyx patches
    patch*
- updated release notes and tweaked user's guide.
    release-notes.stex, objects.stex
- fixed typo: fxvector-immutable-flag used in place of
  bytevector-immutable-flag in computation of type-immutable-bytevector
    cmacros.ss
- reallocated typed-object types, using previously unused tag #b010
  for strings and giving bytevectors both #b001 and #b101 (the
  latter for immutable bytevectors) so that the maximum bytevector
  length on 32-bit machines is once again the most-positive fixnum.
  treating bytevectors rather than strings or fxvectors (or even
  vectors) special in this regard is appropriate since the maximum
  number of bytes in a bytevector is maximum-length x 1 rather than
  maximum-length x 4 for strings, fxvectors, and vectors on 32-bit
  machines.  with this change on 32-bit machines, a vector can
  occupy up to 1/2 of virtual memory, strings and fxvectors 1/4,
  and bytevectors 1/8.
    cmacros.ss
- added record-type-equal-procedure, record-type-hash-procedure,
  record-equal-procedure, and record-hash-procedure to enable
  per-type customization of the behavior of equal? and equal-hash
  for a record value
     5_1.ss, newhash.ss, primdata.ss,
     record.ms, root-experr*,
     objects.stex
- adding dropped changes
    record.ss,
    root-experr*
- added entry for record-type-equal-procedure and friends
    release_notes.stex
- changed copyright year to 2017
    7.ss, scheme.1.in, comments of many files
- expanded the CSUG description of the handling of command-line
  arguments not recognized as standard options and added a description
  of the same to the COMMAND-LINE OPTIONS section of the man page.
  did a bit of minor cleanup elsewhere in the man page.
    use.stex, scheme.1.in
- destroy_thread now processes guardian entries
    thread.c, 4.ms, release_notes.stex
- mutexes and conditions are now freed when no longer used via
  $close-resurrected-mutexes&conditions, $keep-live primitive added
    externs.h, prim5.c, thread.c, 4.ms, thread.ms, release_notes.stex,
    7.ss, cpnanopass.ss, np-languages.ss, primdata.ss, prims.ss
- fix reduction for map and for-each with optimization level 3
  to drop the expression, check that procedure has the correct
  arity and is discardable or unsafe.
  Also add a simplification for for-each with empty lists
  with optimization level 2.
    cp0.ss, 4.ms, primdata.ss
- fix invalid memory reference when enum-set-indexer procedure is not
  passed a symbol
    enum.ss, enum.ms, root-experr*, release_notes.stex
- fix overflow detection for fxsll, fxarithmetic-shift-left, and
  fxarithmetic-shift
    library.ss, fx.ms, release_notes.stex
- added ephemeron pairs and changed weak hashtables to use
  ephemeron pairs for key--value mapping to avoid the key-in-value
  problem
    prims.ss, primdata.ss, newhash.ss, fasl.ss, mkheader.ss
    cmacro.ss, prim5.c, fasl.c, gc.c, gcwrapper.c, types.h,
    4.ms, hash.ms, objects.stex, smgmt.stex, csug.bib
- check_dirty_ephemeron now puts ephemerons whose keys haven't yet
  been seen on the pending list rather than the trigger lists.
    gc.c
- removed scan of space_ephemeron from check_heap because check_heap
  as written can't handle the two link fields properly.
    gcwrapper.c
- in the ephemerons mat that checks interaction between mutation and
  collection, added generation arguments to the first two collect
  calls so they always collect into the intended generation.
    4.ms
- updated allx and bullyx patches
    patch*
- fix strip-fasl-file for immutable strings and vectors,
  fix an $oops call, and fix a vector-index increment in hashing
    strip.ss, 7.ss, newhash.ss, misc.ms
- fix signature of fxbit-set?
    primdata.ss
- more optimizations for map and for-each with explicit list
  extend the reductions for map and for-each when the arguments are
  explicit lists like (list 1 2 3 ...) or '(1 2 3 ...).
    cp0.ss,
    4.ms
- reverted to the preceding version of cp0 due to failure to preserve
  the expected evaluation order in one of the mats; removed the
  corresponding equivalent-expansion tests.
    cp0.ss,
    4.ms
- restored the map and for-each optimizations with a fix for the
  evaluation-order bug.
    cp0.ss,
    4.ms
- added date-dst? to access the previously-hidden DST information in
  date records, and added date-zone-name to provide a time zone name.
    date.ss, primdata.ss,
    stats.c,
    date.ms, root-experr*, patch-compile*,
    system.stex
- fixed a bug in flonum-extractor, which on 64-bit machines was using an
  8-byte read instead of a 4-byte read to pick up the 4 highest-order
  bytes of a little-endian flonum, potentially reading past the end of
  mapped memory for flonums produced by taking the imaginary part of an
  inexact complexnum (which, unlike other flonums, are not aligned on
  16-byte boundaries).  The 8-byte load would also have failed to produce
  correct results on 64-bit big-endian machines (of which we presently
  have none) because the offsets passed to flonum-extractor assume the
  bits are in the lowest-order 4 bytes of the extracted field.
    cp0.ss,
    misc.ms,
    release_notes.stex
- support Windows build on Bash/WSL
    BUILDING, configure, workarea, c/vs.bat (new), mats/vs.bat (new),
    c/Mf-*nt, mats/Mf-*, s/Mf-base
- fix c/version.h for FreeBDS (machine types i3fb, ti3fb, a6fb, ta6fb)
- fix reference to libc.so to be libc.so.7 for FreeBSD (machine types
  i3fb, ti3fb, a6fb, ta6fb)
    foreign.ms
- added CC option to configure for selecting the compiler
    configure,
    c/Mf-*
- Suppress warnings from implicit fallthrough in case labels.
    Mf-{a6,arm32,i3,ppc,ta6,ti3,tpp32}le
- added bytevector-compress and bytevector-uncompress
    bytevector.ss, primdata.ss, new-io.c, prim5.c, externs.h,
    objects.stex, release_notes.stex,
    bytevector.ms, root-experr*
- fixed typo in S_abnormal_exit
    schsig.c
- don't remove the pariah form in the cp0 pass
    cp0.ss,
    misc.ms
- revert use of ephemerons in weak hashtables, add ephemeron
  hashtables
    newhash.ss, hashtable-types.ss, library.ss, primdata.ss,
    fasl.ss, fasl.c, gc.c, globals.h,
    hash.ms, objects.stex, release_notes.stex
- fixed pariah mat
    misc.ms
- minor wordsmithing and fix for an overfull hbox
    objects.stex, system.stex
- fix (define-values () ....) to expand to a definition
    syntax.ss, 3.ms
- added optional line and column components to a source object, a
  locate-source-object-source function that uses the new components,
  a current-locate-source-object-source parameter to control looking up
  line and column information, a current-make-source-object parameter to
  control loation recording, an optional use-cache argument to
  locate-source, and a 'source-object message for code and continuation
  inspectors
    read.ss, syntax.ss, 7.ss, compile.ss, cpnanopass.ss, exceptions.ss,
    inspect.ss, primdata.ss, prims.ss, print.ss, cmacros.ss, types.ss,
    mat.ss, 8.ms, root-experr*,
    syntax.stex, debug.stex, system.stex, release_notes.stex
- fixed broken mats on Windows caused by Bash/WSL changes
    7.ms, ftype.ms
- added "ez-grammar" example program
    examples/ez-grammar.ss, examples/ez-grammar-test.ss,
    examples/Makefile, examples.ms
- updated ez-grammar-test to write temp files to current directory and delete them when finished
    examples/ez-grammar-test.ss
- added support for Microsoft Visual Studio 2017 on Windows
    BUILDING, c/Mf-a6nt, c/Mf-ta6nt, c/vs.bat,
    mats/Mf-a6nt, mats/Mf-ta6nt, mats/ftype.ms
- added support for building Windows installs with Bash/WSL
    wininstall/Makefile, candle.bat, light.bat
- added support for building with Visual Studio 2017's BuildTools
    c/vs.bat
- check for git before using to get submodules
    configure
- fixed windows installer failure when vcredist is not preinstalled by
  using the vcredist merge module, split the 32 and 64 bit MSIs and
  added a wix bundle to combine the MSIs into a single exe installer,
  added a batch script for locating Visual Studio's vcredist merge
  modules, updated installer paths and names.
    wininstall/*
- fixed np-normalize-context pass to process trivs list in mvset forms
  in tail and predicate context and added regression tests.  Thanks to
  @marcomaggi for reporting the bug and @yjqww6 for providing a
  simplified test and finding the initial solution.
    cpnanopass.ss,
    3.ms
- removed a useless check in foreign-alloc
    record.ss
- fix cp0 reduction of fx[+-*]/carry and their signatures
    cp0.ss
    primdata.ss
    fx.ms
- renamed s_gettime => S_gettime to remain consistent with the
  convention that the only undocumented externs are prefixed with
  S_.
    externs.h, stats.c, thread.c
- added version number to scheme.1.in trailer; updated date.
    scheme.1.in, newrelease
- removed version update of no-longer-existing bldnt.bat.  "fixed"
  sed patterns to replace \? with * for the benefit of the deficient
  mac sed.
    newrelease

9.5 changes:
- updated version to 9.5
    bintar BUILDING NOTICE makefiles/Mf-install.in scheme.1.in
    c/Makefile.i3nt c/Makefile.a6nt c/Makefile.ti3nt c/Makefile.ta6nt
    workarea c/scheme.rc s/7.ss s/cmacros.ss
    release_notes/release_notes.stex csug/csug.stex
- updated release notes and fixed user's guide overfull hbox.
    release-notes.stex, syntax.stex
- updated install target to do something more sensible
    release_notes/Makefile

9.5.1 changes:
- updated version to 9.5.1
    bintar BUILDING NOTICE makefiles/Mf-install.in scheme.1.in
    c/Makefile.i3nt c/Makefile.a6nt c/Makefile.ti3nt c/Makefile.ta6nt
    workarea c/scheme.rc s/7.ss s/cmacros.ss
    release_notes/release_notes.stex csug/csug.stex csug/use.stex
    examples/ez-grammar-test.ss examples/socket.ss
    wininstall/Makefile wininstall/*nt.wxs
- Added setting of CHEZSCHEMELIBDIRS to s and mats make files so that
  an existing setting will not interfere with the build process, and
  added a note to BUILDING that CHEZSCHEMELIBDIRS should be unset in
  Version 9.5 and before.
    s/Mf-base, mats/Mf-base, BUILDING
- the $case macro used by r6rs:case and case now unconditionally trims
  redundant keys and expands into exclusive-cond rather than cond.
  it catches references to => before expanding into exclusive-cond
  to avoid supporting => as an undocumented and useless extension
  of the case syntax.  the r6rs:case and case macros now require
  multiple clauses rather than leaving the enforcement to exclusive-cond,
  and the exclusive-cond macro now requires multiple clauses rather
  than leaving the enforcement to cond.
    syntax.ss,
    4.ms, root-experr*, patch*
- ifdef'd out include of xlocale.h for glibc, since the glibc
  locale.h includes xlocale.h or, in glibc 2.26, its replacement.
    expeditor.c
- Updated CSUG to replace \INSERTREVISIONMONTHSPACEYEAR with the current
  month and year at the time of generation.
    csug.stex, copyright.stex
- Updated configuration to set machine types in the CSUG and release notes
  make files, and updated distclean target to remove these files.
    configure, makefiles/Makefile-csug.in (renamed from csug/Makefile),
    makefiles/Makefile-release_notes.in
      (renamed from release_notes/Makefile),
    makefiles/Makefile
- added pass-time tracking for pre-cpnanopass passes to compile.
    compile.ss
- added inline handler for fxdiv-and-mod
    cp0.ss, primdata.ss
- changed order in which return-point operations are done (adjust
  sfp first, then store return values, then restore local saves) to
  avoid storing return values to homes beyond the end of the stack
  in cases where adjusting sfp might result in a call to dooverflood.
    cpnanopass.ss, np-languages.ss
- removed unused {make-,}asm-return-registers bindings
    cpnanopass.ss
- corrected the max-fv value field of the lambda produced by the
  hand-coded bytevector=? handler.
    cpnanopass.ss
- reduced live-pointer and inspector free-variable mask computation
  overhead
    cpnanopass.ss
- moved regvec cset copies to driver so they aren't copied each
  time a uvar is assigned to a register.  removed checks for
  missing register csets, since registers always have csets.
    cpnanopass.ss
- added closure-rep else clause in record-inspector-information!.
    cpnanopass.ss
- augmented tree representation with a constant representation
  for full trees to reduce the overhead of manipulating trees or
  subtress with all bits set.
    cpnanopass.ss
- tree-for-each now takes start and end offsets; this cuts the
  cost of traversing and applying the action when the range of
  applicable offsets is other than 0..tree-size.
    cpnanopass.ss
- introduced the notion of poison variables to reduce the cost of
  register/frame allocation for procedures with large sets of local
  variables.  When the number of local variables exceeds a given
  limit (currently hardwired to 1000), each variable with a large
  live range is considered poison.  A reasonable set of variables
  with large live ranges (the set of poison variables) is computed
  by successive approximation to avoid excessive overhead.  Poison
  variables directly conflict with all spillables, and all non-poison
  spillables indirectly conflict with all poison spillables through
  a shared poison-cset.  Thus poison variables cannot live in the
  same location as any other variable, i.e., they poison the location.
  Conflicts between frame locations and poison variables are handled
  normally, which allows poison variables to be assigned to
  move-related frame homes.  Poison variables are spilled prior to
  register allocation, so conflicts between registers and poison
  variables are not represented.  move relations between poison
  variables and frame variables are recorded as usual, but other
  move relations involving poison variables are not recorded.
    cpnanopass.ss, np-languages.ss
- changed the way a uvar's degree is decremented by remove-victim!.
  instead of checking for a conflict between each pair of victim
  and keeper and decrementing when the conflict is found, remove-victim!
  now decrements the degree of each var in each victim's conflict
  set.  while this might decrement other victims' degrees unnecessarily,
  it can be much less expensive when large numbers of variables are
  involved, since the number of conflicts between two non-poison
  variables should be small due to the selection process for
  (non-)poison variables and the fact that the unspillables introduced
  by instruction selection should also have few conflicts.  That
  is, it reduces the worst-case complexity of decrementing degrees
  from O(n^2) to O(n).
    cpnanopass.ss
- took advice in compute-degree! comment to increment the uvars in
  each registers csets rather than looping over the registers for
  each uvar asking whether the register conflicts with the uvar.
    cpnanopass.ss
- assign-new-frame! now zeros out save-weight for local saves, since
  once they are explicitly saved and restored, they are no longer
  call-live and thus have no save cost.
    cpnanopass.ss
- desensitized the let-values source-caching timing test slightly
    8.ms
- updated allx, bullyx patches
    patch*
- attempt to stabilize timing tests let-values source-caching
  test and ephemeron gc test while resensitizing the former
    8.ms, 4.ms
- various formatting and comment corrections
    workarea,
    s/Mf-base, bytevector.ss, cpnanopass.ss, date.ss,
    5_6.ms, examples.ms
- updated newrelease to handle mats/Mf-*nt
    newrelease mats/Mf-a6nt mats/Mf-i3nt mats/Mf-ta6nt mats/Mf-ti3nt
- fixed gather-filedata's sort of profile entries.  for any two
  entries x and y in the list produced by the sort call, if x's
  bfp = y's bfp, x should come before y if x's efp < y's efp.
  The idea is that enclosing entries should always come later
  in the list.  this affects only languages where two expressions
  can start at the same character position.
    pdhtml.ss
- expanded capability of ez-grammar with support for simpl
  parsing of binary operators w/precedence and associativity
  and automatically generated markdown grammar descriptions.
  ez-grammar-test.ss now also doubles as a test of pdhtml for
  algebraic languages.
    mats/examples.ms,
    examples/ez-grammar.ss, examples/ez-grammar-test.ss,
    examples/Makefile
- maybe-compile-{file,program,library} and automatic import
  compilation now treat a malformed object file as if it were
  not present and needs to be regenerated.  A malformed object
  file (particularly a truncated one) might occur if the compiling
  processes is killed or aborts before it has a chance to delete
  a partial object file.
    syntax.ss,
    7.ms
- fix signature of bytevector-[u/s]16-native-set!
    primdata.ss
- fix enumerate signature
    primdata.ss
- added support for Visual Studio 2017.15.5
    wininstall/locate-vcredist.bat
- fixed substring-fill! and vector-fill! to return void, reflecting the
  documented return value of unspecified value.  Also changes substring-fill!
  to use define-who instead of repeating 'substring-fill! in all the error
  messages.
    5_4.ss, 5_6.ss
- fix mat of substring-fill!
  after the recent change, the result of substring-fill! is void
    5_5.ms
- fix a few signatures
    primdata.ss
- fix comment about Sscheme_program
    main.c
- fix even? and odd? to error on exceptional flonums
    5_3.ss, 5_3.ms, fl.ms, root-experr*, patch*
- fix bug in date->time-utc caused by incorrect use of difftime in Windows
    stats.c, date.ms, release_notes.stex
- Check that first argument of map is a procedure in cp02 expansion
  to raise the same error that the non expanded version
    cp0.ss
- avoid building the result list in a map that is called for effect
    cp0.ss
- added tests to ensure the optimize-level version 2 of map and for-each raise
  a non-procedure exception when the first argument is not a procedure, even
  when the rest of the program is compiled at optimize level 3.
    4.ms, root-experr-compile-0-f-f-f, patch-compile-0-t-f-f,
    patch-compile-0-f-t-f, patch-interpret-0-f-t-f, patch-interpret-0-f-f-f,
    patch-interpret-3-f-t-f, patch-interpret-3-f-f-f
- fix bounds checking with an immediate index on immutable vectors,
  fxvectors, strings, and bytevectors
    cpnanopass.ss, 5_5.ms, 5_6.ms, bytevector.ms
- fix a few signatures
    primdata.ss
- more staid and consistent Mf-cross main target
    Mf-cross
- cpletrec now replaces the incoming prelexes with new ones so
  that it doesn't have to alter the flags on the incoming ones, since
  the same expander output is passed through the compiler twice while
  compiling a file with macro definitions or libraries.  we were
  getting away without this just by luck.
    cpletrec.ss
- pure? and ivory? now return #t for a primref only if the prim is
  declared to be a proc, since some non-proc prims are mutable, e.g.,
  $active-threads and $collect-request-pending.
    cp0.ss
- $error-handling-mode? and $eol-style? are now properly declared to
  be procs rather than system state variables.
    primdata.ss
- the new pass $check-prelex-flags verifies that prelex referenced,
  multiply-referenced, and assigned flags are set when they
  should be.  (it doesn't, however, complain if a flag is set
  when it need not be.)  when the new system parameter
  $enable-check-prelex-flags is set, $check-prelex-flags is
  called after each major pass that produces Lsrc forms to verify
  that the flags are set correctly in the output of the pass.
  this parameter is unset by default but set when running the
  mats.
    cprep.ss, back.ss, compile.ss, primdata.ss,
    mats/Mf-base
- removed the unnecessary set of prelex referenced flag from the
  build-ref routines when we've just established that it is set.
    syntax.ss, compile.ss
- equivalent-expansion? now prints differences to the current output
  port to aid in debugging.
    mat.ss
- the nanopass that patches calls to library globals into calls to
  their local counterparts during whole-program optimization now
  creates new prelexes and sets the prelex referenced, multiply
  referenced, and assigned flags on the new prelexes rather than
  destructively setting flags on the incoming prelexes.  The
  only known problems this fixes are (1) the multiply referenced
  flag was not previously being set for cross-library calls when
  it should have been, resulting in overly aggressive inlining
  of library exports during whole-program optimization, and (2)
  the referenced flag could sometimes be set for library exports
  that aren't actually used in the final program, which could
  prevent some unreachable code from being eliminated.
    compile.ss
- added support for specifying default record-equal and
  record-hash procedures.
    primdata.ss, cmacros.ss, cpnanopass.ss, prims.ss, newhash.ss,
    gc.c,
    record.ms
- added missing call to relocate for subset-mode tc field, which
  wasn't burning us because the only valid non-false value, the
  symbol system, is in the static generation after the initial heap
  compaction.
    gc.c
- added a lambda-commonization pass that runs after the other
  source optimizations, particularly inlining, and a new parameter
  that controls how hard it works.  the value of commonization-level
  ranges from 0 through 9, with 0 disabling commonization and 9
  maximizing it.  The default value is 0 (disabled).  At present,
  for non-zero level n, the commonizer attempts to commonize
  lambda expressions consisting of 2^(10-n) or more nodes.
  commonization of one or more lambda expressions requires that
  they have identical structure down to the leaf nodes for quote
  expressions, references to unassigned variables, and primitives.
  So that various downstream optimizations aren't disabled, there
  are some additional restrictions, the most important of which
  being that call-position expressions must be identical.  The
  commonizer works by abstracting the code into a helper that
  takes the values of the differing leaf nodes as arguments.
  the name of the helper is formed by concatenating the names of
  the original procedures, separated by '&', and this is the name
  that will show up in a stack trace.  The source location will
  be that of one of the original procedures.  Profiling inhibits
  commonization, because commonization requires profile source
  locations to be identical.
    cpcommonize.ss (new), compile.ss, interpret.ss, cprep.ss,
    primdata.ss, s/Mf-base,
    mats/Mf-base
- cpletrec now always produces a letrec rather than a let for
  single immutable lambda bindings, even when not recursive, for
  consistent expand/optimize output whether the commonizer is
  run or not.
    cpletrec.ss,
    record.ms
- trans-make-ftype-pointer no longer generates a call to
  $verify-ftype-address if the address expression is a call to
  ftype-pointer-address.
    ftype.ss
- Remove special case for (#2%map p '()) in cp0
  so the reduced version checks that p is a procedure.
  Also make the same change for #2%for-each.
    cp0.ss, 4.ms
- Mitigate a race condition in Windows when deleting files and directories.
    windows.c
- add (& ftype) argument/result for foreign-procedure, which supports
  struct arguments and results for foreign calls
    syntax.ss, ftype.ss, cpnanopass.ss, x86.ss, x86_64.ss,
    base-lang.ss, np-languages.ss, cprep.ss, primdata.ss,
    schlib.c, prim.c, externs.h
    mats/foreign4.c, mats/foreign.ms mats/Mf-*
    foreign.stex, release_notes.stex
- reworked the S_call_help/S_return CCHAIN handling to fix a bug in which
  the signal handler could trip over the NULL jumpbuf in a CCHAIN record.
    schlib.c
- install equates.h, kernel.o, and main.o on unix-like systems
    Mf-install.in
- standalone export form now handles (import import-spec ...)
    8.ms, syntax.ss, release_notes.stex
- add collect-rendezvous
    prim.c, 7.ss, primdata.ss, 7.ms, smgmt.stex, release_notes.stex
- added identifier? checks to detect attempts to use non-identifier
  field names in define-record-type field specs.
    syntax.ss,
    record.ms, root-experr*
- fixed an issue with the library system where an exception that occurs
  during visit or revisit left the library in an inconsistent state that
  caused it to appear that it was still in the process of running.  This
  manifested in it raising a cyclic dependency exception, even though
  there really is not a cyclic dependency.  The various library
  management functions involved will now reset the part of the library
  when an exception occurs.  This also means that if the library visit
  or revisit failed for a transient reason (such as a missing or
  incorrect library version that can be fixed by updating the
  library-directories) it is now possible to recover from these errors.
    expand-lang.ss, syntax.ss, interpret.ss, compile.ss, cprep.ss,
    8.ms
- Added -Wno-implicit-fallthrough flag to macOS C makefiles.
    c/Mf-a6osx, c/Mf-i3osx, c/Mf-ta6osx, c/Mf-ti3osx
- handle compiled library code in boot files once base boot is loaded
    globals.h, scheme.c, 7.ss, 7.ms, primdata.ss
- add newline to (import-notify) message in compile-whole-library and
  compile-whole-program
    compile.ss
- add a __collect_safe convention for foreign procedures and callables
  to automate thread [de]activation
    syntax.ss, ftype.ss, x86.ss, x86_64.ss, ppc32.ss,
    cmacros.ss, base-lang.ss, np-languages.ss, cprep.ss, cpcommonize.ss,
    cp0.ss, cpcheck.ss, cpvalid.ss, interpret.ss, cpletrec.ss,
    thread.c, prim.c, externs.h, foreign.stex, release_notes.stex,
    mats/Mf-t*, foreign.ms, foreign4.c
- Don't install equates.h
    Mf-install.in, wininstall/*nt.wxs
- Windows install now sets HeapSearchPath in the registry
    wininstall/product.wxs
- Use Windows path separator character when finding boot files on Windows.
    scheme.c
- Propagate enable-check-prelex-flags to separate-eval sub-process in tests.
    mats.ss
- Reject attempts to visit libraries that compile-whole-program has rendered
  invisible due to libs-visible? flag.
    compile.ss, 7.ms, root-experr-compile-0-f-f-f, root-experr-compile-2-f-f-f,
    patch-compile-0-f-t-f, patch-compile-0-t-f-f, patch-interpret-0-f-f-f,
    patch-interpret-0-f-t-f, patch-interpret-3-f-f-f, patch-interpret-3-f-t-f
- Double FMTBUFSIZE to fix compilation with gcc-8
    c/prim5.c
- Improved Unicode support for command-line arguments, environment
  variables, the C interface and error messages, and the Windows
  registry, DLL loading, and process creation
    scheme.h, alloc.c, externs.h, fasl.c, foreign.c, io.c, main.c,
    prim5.c, scheme.c, schlib.c, schsig.c, stats.c, system.h,
    version.h, windows.c, foreign.stex, system.stex, mkheader.ss,
    prims.ss
- Repair x86_64 `&` foreign-procedure result type handling for types of a
  small size that is not a multiple of the word size
    x86_64.ss, foreign.ms, foreign4.c
- Avoid an occasional invalid memory violation on Windows in S_call_help
    schlib.c
- Updated csug socket code to match that in examples folder
    csug/foreign.stex, examples/socket.ss
- add an option --disable-x11
    c/version.h, configure
- allow s_ee_get_clipboard to use the pastebuffer on macOS even when X11 is not
  available.
    expeditor.c
- Adjust cp0 to not replace a procedure name from a let wrapper
    cp0.ss, misc.ms
- allx now runs all up to three (rather than two) times to eliminate
  bootstrap failures after small changes like the recent change to
  procedure names, so we don't have to rebuild the boot files as often.
    Mf-base
<<<<<<< HEAD
- Fix tests for cp0 procedure-name change
    misc.ms, patch-compile-0-f-t-f
=======
- add ordered guardians through a new optional argument to make-guardian
    prims.ss, primdata.ss, cp0.ss, cpnanopass.ss,
    cmacros.ss, mkheader.ss, gc.c, segment.c, types.h,
    4.ms, smgmt.stex, release_notes.stex
>>>>>>> 2ca43d6c
<|MERGE_RESOLUTION|>--- conflicted
+++ resolved
@@ -971,12 +971,9 @@
   bootstrap failures after small changes like the recent change to
   procedure names, so we don't have to rebuild the boot files as often.
     Mf-base
-<<<<<<< HEAD
 - Fix tests for cp0 procedure-name change
     misc.ms, patch-compile-0-f-t-f
-=======
 - add ordered guardians through a new optional argument to make-guardian
     prims.ss, primdata.ss, cp0.ss, cpnanopass.ss,
     cmacros.ss, mkheader.ss, gc.c, segment.c, types.h,
-    4.ms, smgmt.stex, release_notes.stex
->>>>>>> 2ca43d6c
+    4.ms, smgmt.stex, release_notes.stex