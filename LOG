--- conflicted
+++ resolved
@@ -752,7 +752,6 @@
   a partial object file.
     syntax.ss,
     7.ms
-<<<<<<< HEAD
 - add ordered guardians through a new optional argument to make-guardian
     prims.ss, primdata.ss, cp0.ss, cpnanopass.ss,
     cmacros.ss, mkheader.ss, gc.c, segment.c, types.h,
@@ -774,7 +773,6 @@
     cmacros.ss, cpnanopass.ss, interpret.ss, library.ss,
     primdata.ss, prims.ss, gc.c, objects.stex, release_notes.stex
     misc.ms, mats/patch*, mats/root*
-=======
 - fix signature of bytevector-[u/s]16-native-set!
     primdata.ss
 - fix enumerate signature 
@@ -782,5 +780,4 @@
 - add generate-procedure-source-information
     cmacros.ss, compile.ss, cpnanopass.ss, inspect.ss,
     primdata.ss, prims.ss, misc.ms,
-    system.stex, release_notes.tex
->>>>>>> 9f1f5b79
+    system.stex, release_notes.tex