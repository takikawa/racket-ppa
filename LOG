9.4 changes:
- updated version to 9.4
    bintar README NOTICE makefiles/Mf-install.in scheme.1.in
    c/Makefile.i3nt c/Makefile.a6nt c/Makefile.ti3nt c/Makefile.ta6nt
    mats/bldnt.bat workarea c/scheme.rc s/7.ss s/cmacros.ss
    release_notes/release_notes.stex csug/csug.stex
- added missing include
    killme.c
- added new mat verifying that primitives raise exceptions for invalid
  arguments based on primdata.ss signatures.  fixed some of those
  signatures, which weren't otherwise used except for arity checking.
  fixed some issues turned up by the test with who reports errors
  and how.
    primdata.ss, 5_1.ss, 7.ss, compile.ss, cpnanopass.ss, fasl.ss,
    interpret.ss, io.ss, record.ss, syntax.ss,
    primvars.ms, 5_1.ms, 7.ms, 8.ms, record.ms, mats/Mf-base,
    root-experr*, patch*
- string comparisons (string=?, string-ci<?, etc.) now get out fast
  when handed eq arguments.
    5_4.ss
- changed representation of most-negative iptr, I32, and I64 to make
  Visual C compiler happy.  updated windows make files, which had
  fallen out of date.  added missing hsrc= files sort.h and thread.h
  so they show up in the Windows workarea c directory.
    cmacros.ss,
    fasl.c, number.c, c/Mf-base, c/Makefile.{t,}{i3,a6}nt
- The scheme.h definition of Sfixnum(x) now uses multiply rather than
  left shift to avoid counting on the behavior of << on negative numbers,
  which is undefined in C.
    mkheader.ss
- Fixed a couple of casts, one harmless and the other causing
  Sinteger64_value to return 0 for the most-negative I64 on 32-bit
  builds.
    number.c
- The configure-generated Makefile distclean target no longer removes
  zlib and nanopass, since they are logically part of the git clone.
  It does run make distclean in zlib.
    makefiles/Makefile.in
- converted s_test_schlib shifts of -1 to equivalent shifts of 1 to
  avoid undefined left-shift behavior on negative numbers.
    prim5.c
- added if(---) {} wrapper around call to WRITE in display macro to
  silence unused return-value warnings.
    prim5.c
- liberalized get-mode check for ../mats.  it's not our business whether
  people make their directories group and/or other writeable.
    6.ms
- make test now prints the actual relative path to summary in the
  "check summary" message, whether invoked from the top-level directory
  or from the workarea.
    Makefile.in, Makefile-workarea.in
- configure now just uses cat to copy Makefile-workarea.in to $w/workarea,
  since the file is presently the same regardless of the configuration.
    configure
- fixed time-utc->date test in mat time&date-printing to work regardless of
  what locale (and time zone) the host machine has set.
    date.ms
- fixed date->time-utc to honor the zone-offset field when converting a date
  object to a time-utc object.
    stats.c,
    date.ms
- fixed incorrect handling of library-extension when searching wpo files
    compile.ss,
    7.ms
- modified floatify_normalize to properly round denormalized results.
  obviated scale_float in the process.
    number.c,
    ieee.ms
- fixed 0eNNNN for large NNNN to produce 0.0 rather than infinity
    strnum.ss,
    5_3.ms
- the reader now raises an exception with condition type implementation
  restriction (among the other usual lexical condition types), and
  string->number now raises #f, for #e<m>@<a>, where <m> and <a> are
  nonzero integers, since Chez Scheme can't represent polar numbers other
  than 0@<n> and <n>@0 exactly.  <m>@<a> still produces an inexact result,
  i.e., we're still extending the set of inexact numeric constants beyond
  what R6RS dictates.  doing this required a rework of $str->num, which
  turned into a fairly extensive rewrite that fixed up a few other minor
  issues (like r6rs:string->number improperly allowing 1/2e10) and
  eliminated the need for consumers to call $str->num twice in cases
  where it can actually produce a number.  added some related new tests,
  including several found missing by profiling.  added a couple of
  checks to number->string the absence of which was causing argument
  errors to be reported by other routines.
    strnum.ss, exceptions.ss, read.ss
    5_3.ms, 6.ms, root-experr*, patch*
- added pdtml flag, which if set to t causes profile-dump-html to be
  called at the end of a mat run.
    mats/Mf-base
- compile-whole-program and compile-whole-library now copy the hash-bang
  line from the wpo file (if it has one) to the object file.
    compile.ss,
    7.ms
- stex is now a submodule.  csug/Makefile and release_notes/Makefile
  set and use the required Scheme and STEXLIB variables accordingly.
  they default the machine type to a6le, but this can be overridden
  and is by the generated top-level Makefile.  the generated top-level
  Makefile now has a new docs target that runs make in both csug and
  release_notes, and an updated distclean target that cleans the same.
  the annoying csug Makefile .fig.pdf rule redefinition is now gone.
  copyright.stex and csug.stex now list May 2016 as the revision month
  and date; this will have to be updated for future releases.
    configure, makefiles/Makefile.in,
    csug/Makefile, copyright.stex, csug.stex,
    release_notes/Makefile
- added custom install options.  workarea creates an empty config.h,
  and configure creates a config.h that sets the default scheme heap
  path and scheme-script name based on the actual configuration.
    configure, newrelease, workarea, checkin,
    c/Mf-base, scheme.c, main.c,
    Mf-install.in
- renamed the installed example directory from lib to examples.
    Mf-install.in,
    scheme.1.in
- added force option to gzip during man page install to prevent gzip from
  asking for permission to overwrite existing man page files.
    Mf-install.in
- removed ~/lib/csv%v/%m from the default scheme heap path on unix-like
  systems.  documented inclusion of %x\..\..\boot\%m in the Windows
  default scheme heap path.
    main.c,
    use.stex
- added new configuration options: --installbin, --installlib,
  --installschemename, --installpetitename, and --installscriptname.
    configure
- updated the example library link to the nanopass framework.
    CONTRIBUTING.md
- now cleaning up petite.1 and scheme.1 left behind by make install
    Makefile-workarea.in, checkin
- now removing workarea after cleaning csug and release_notes so
  Mf-stex (included from csug/Makefile and release_notes/Makefile)
  doesn't complain trying to determine the machine type.
    Makefile.in
- added installsh support for --ifdiff so the csug make file can use it
  for the install target.
    installsh,
    csug/Makefile
- added instructions for building (cross-compiling) a boot file for
  a supported machine type for which a boot file is not built by default.
    BUILDING
- corrected CHEZSCHEMELIBS and CHEZSCHEMEEXTS index entries to be
  CHEZSCHEMELIBDIRS and CHEZSCHEMELIBEXTS.
    use.stex
- updated to curl stex version 1.2.1
    configure
- updated the fix to S_mktime to work on windows.  the struct tm
  structure on windows does not have the tm_gmtoff field used in the
  mac and linux version of the code.
    stats.c
- updated the Windows makefiles for building and testing to remove links for
  files that no longer exist, which was getting in the way of creating links
  for files that do exist.  Also updated the build batch file for Windows to
  compile the nanopass framework separately before building the rest of the
  scheme compiler and libraries.
    s/Mf-{a6,i3,ta6,ti3}nt, s/bldnt.bat,
    mats/Mf-{a6,i3,ta6,ti3}nt
- updated the read me to include a link to the Chez Scheme project page.
    README.md
- fixed embarrassing typo in read me.
    README.md
- profiler's html output refresh: mark the files as HTML5 rather
  than HTML4; use target attributes rather than onclick events to
  open links in specific windows; add a missing table row element;
  replace the deprecated name attribute with an id attribute (and
  replace the anchors with spans); and replace the deprecated valign
  attribute with a style attribute.
    pdhtml.ss

9.4.1 changes:
- updated version to 9.4.1
    bintar BUILDING NOTICE makefiles/Mf-install.in scheme.1.in
    c/Makefile.i3nt c/Makefile.a6nt c/Makefile.ti3nt c/Makefile.ta6nt
    mats/bldnt.bat workarea c/scheme.rc s/7.ss s/cmacros.ss
    release_notes/release_notes.stex csug/csug.stex
- updated newrelease to produce the correct log-entry format and
  fixed the existing 9.4.1 log entry
    newrelease, LOG
- replaced a couple of tabs
    number.c
- updated the descriptions of statistics and related functions to
  reflect the Version 9.3.1 change from sstats structures to sstats
  records, with sstats times represented as time objects and sstats
  bytes and counts represented as exact integers; also updated the
  sstats-difference description to reflect that it no longer coerces
  negative differences to zero.  added a corresponding release note.
    system.stex,
    release_notes.stex
- added a cast to eliminate a warning
    c/number.c
- fixed bug in Windows version of directory-separator-predicate when
  path-* procedures are passed a path that is not a string.
    s/6.ss
- fixed bug in cp0 on Windows with $foreign-wchar?.
    s/cp0.ss
- Cygwin is now used on Windows, updated mats, eliminated unused killme
    BUILDING c/*nt c/Mf-base c/scheme.exe.manifest configure
    examples/Makefile mats/6.ms mats/Mf-* mats/foreign.ms mats/ftype.ms
    mats/patch-* mats/windows.ms s/Mf-*nt s/Mf-base workarea
    release_notes.stex
- fixed spelling of non-existent
    s/syntax.ss
- now forcing zlib configuration before compiling files that depend on
  the zlib header files, since zlib's configure script can modify the
  header files.  removed ZlibInclude variable, which no longer serves
  a purpose.
    c/Mf-*, c/Makefile.*nt
- removed unnecessary datestamp.c target
    c/Mf.*nt
- fixed unnessesary blocking in expeditor on Windows. 
    c/expeditor.c
- eliminated a couple of thread-safety issues and limitations on the
  sizes of pathnames produced by expansion of tilde (home-directory)
  prefixes by replacing S_pathname, S_pathname_impl, and S_homedir
  with S_malloc_pathname, which always mallocs space for the result.
  one thread-safety issue involved the use of static strings for expanded
  pathnames and affected various file-system operations.  the other
  affected the file open routines and involved use of the incoming
  pathname while deactivated.  the incoming pathname is sometimes if not
  always a pointer into a Scheme bytevector, which can be overwritten if a
  collection occurs while the thread is deactivated.  the size limitation
  corresponded to the use of the static strings, which were limited to
  PATH_MAX bytes.  (PATH_MAX typically isn't actually the maximum path
  length in contemporary operating systems.)  eliminated similar issues
  for wide pathnames under Windows by adding S_malloc_wide_pathname.
  consumers of the old routines have been modified to use the new
  routines and to free the result strings.  the various file operations
  now consistently treat a pathname with an unresolvable home directory
  as a pathname that happens to start with a tilde.  eliminated unused
  foreign-symbol binding of "(cs)pathname" to S_pathname.
    io.c, externs.h, new_io.c, prim5.c, scheme.c, prim.c
- various places where a call to close or gzclose was retried when
  the close operation was interrupted no longer do so, since this can
  cause problems when another thread has reallocated the same file
  descriptor.
    new_io.c
- now using vcvarsall type x86_amd64 rather than amd64 when the
  former appears to supported and the latter does not, as is the
  case with VS Express 2015.
    c/Mf-a6nt, c/Mf-ta6nt
- commented out one of the thread mats that consistently causes
  indefinite delays under Windows and OpenBSD due to starvation.
    thread.ms
- increased wait time for a couple of subprocess responses
    6.ms
- added call to collector to close files opened during iconv mats
  specifically for when mats are run under Windows with no iconv dll.
    io.ms
- fixed typo: VC/bin/vcvars64.bat => VC/bin/amd64/vcvars64.bat
    c/Mf-a6nt, c/Mf-ta6nt
- scheme_mutex_t now uses volatile keyword for owner and count fields
  because these fields can be accessed from multiple threads
  concurrently. Updated $yield and $thread-check in mats/thread.ms to
  be more tolerant of timing variability.
    c/types.h, mats/thread.ms, release_notes.stex
- fixed three instances of unchecked mallocs reported by laqrix in
  github issue #77.
    io.c, schlib.c, thread.c
- continue the profiler's html output refresh: refine the styling
  (and palette) and update CSUG to match. update the CSUG screenshots
  to reflect the refined look.
    s/pdhtml.ss
    csug/system.stex 
    csug/canned/profilehtml-orig.png
    csug/canned/profilehtml.png
    csug/canned/fatfibhtml-orig.png
    csug/canned/fatfibhtml.png
- add unicode support to the expression editor.  entry and display now work
  except that combining characters are not treated correctly for
  line-wrapping.  this addresses github issue #32 and part of issue #81.
    c/expeditor.c, s/expeditor.ss
- moved s_ee_write_char function within the WIN32 check to allow the unicode
  change to compile on windows.  unicode is not yet supported in the windows
  version of the repl.
    c/expeditor.c
- reworked the S_create_thread_object to print an error and exit when
  allocating the thread context fails from Sactivate_thread.  before
  this change, the error was raised on the main thread, which resulted
  in strange behavior at best.  also added who argument to
  S_create_thread_object to allow it to report either Sactivate_thread
  or fork-thread led to the error.
    externs.h, schsig.c, scheme.c, thread.c
- fixed a bug in cpvalid resulting in it leaving behind a cpvalid-defer
  form for later passes to choke on.  also fixed cp0 to print the correct
  name for cpvalid when it does this.
    cpvalid.ss, cp0.ss,
    misc.ms
- updated the prototype for s_ee_write_char to match the definition
    expeditor.c
- fixed a side-effect preservation bug with non-trivial test-context
  not-like patterns.
    cp0.ss,
    cp0.ms, 4.ms
- instead of default-exception handler, new-cafe establishes a handler
  that calls the current value of base-exception-handler so the handler
  can be overridden, as we do in our own make files.
    cafe.ss,
    7.ms
- fixed a bug in case and exclusive-cond syntax-error calls causing an
  exception in syntax-error instead of the intended error message.
    syntax.ss
- added tests for the case and exclusive-cond syntax-error calls
    4.ms, root-experr-compile-0-f-f-f
- added print-extended-identifiers parameter.  when #t, symbols like
  1+ and +++ print without escapes.
    priminfo.ss, print.ss,
    6.ms
- added descriptions of print-extended-identifiers to the user's guide
  and release notes.  updated the release notes to account for a couple
  of other log entries.
    release_notes.stex,
    intro.stex, io.stex
- updated the sockets example to work with the current version of Chez.
  Change the foreign procedure definitions to use the more portable int
  rather than integer-32.  Switch to a custom port
  [make-custom-binary-input/output-port] rather than a generic port
  [make-input/output-port], which resulted in deleting quite a bit of
  code.  Fix various compiler warnings in the C code, and along the way,
  fix a signedness bug in c_write that could have resulted in not writing
  the full buffer (but reporting that it did) in the case of errors from
  write.
    examples/csocket.c, examples/socket.ss
- use high-precision clock time on Windows 8 and up
    c/stats.c
- fixed profiling code that keyed profiling locations off of only the
  bfp to instead key off of both the bfp and efp.
    pdhtml.ss
- added Windows installer using the WiX Toolset
    BUILDING, install/* (new)
- fix typo in ordinal format for 12
    format.ss,
    format.ms
- renamed install directory to wininstall to avoid conflict with
  top-level Makefile
    BUILDING, install/* (removed), wininstall/* (new)
- updated zlib to version 1.2.11
    configure
- added procedure-arity-mask to report the allowed argument counts of
  a compiled function.  On a procedure from interpret or from one of
  the trace procedures or syntactic forms, procedure-arity-mask
  may report counts that are not actually allowed by the source
  procedure.
    cmacros.ss, compile.ss, cpnanopass.ss, mkheader.ss, primdata.ss,
    prims.ss, strip.ss,
    fasl.c, gc.c, globals.h, prim.c, prim5.c, scheme.c, schsig.c,
    misc.ms, root-experr*,
    objects.stex
- for non-win32 systems, now setting al register to a count of the
  floating-point register arguments as required for varargs functions
  by the System V ABI.
    x86_64.ss,
    foreign.ms
- added a missing quote mark in new printf mat Windows case
    foreign.ms
- added travis-ci automation script and a 'partialx' testing target to
  allow us to perform more than a single run of testing without running
  afoul of travis-ci's 50-minute build timeout.  'partialx' tests six
  of the twelve configurations tested by 'allx'.
     .travis.yml (new),
     mats/Mf-base
- paired the 'partialx' down to just four test configurations, with one
  interpreter run, to try to get the threaded builds into line with
  travis-ci's timeout.
     mats/Mf-base
- eliminated some direct assumptions that a vector's type/length field
  is a fixnum and added meta-asserts to verify that it is in a couple of
  others, to facilitate future changes to vector typing.  vectors are
  now treated essentially like fxvectors, strings, and bytevectors.
    cmacros.ss, cpnanopass.ss, prims.ss, mkheader.ss,
    alloc.c, gc.c, scheme.c
- fixed a few comments to refer to scheme.c rather than main.c
    externs.h, globals.h, thread.c
- for 64-bit Windows systems, now copying foreign-procedure
  double-precision floating-point register arguments to integer
  registers as required for varargs functions. Windows does not
  support single-precision floating-point arguments as varargs.
    foreign.ms, np-languages.ss, x86_64.ss
- added an optional timeout argument to condition-wait
    externs.h, stats.c, thread.c, thread.h, csug/threads.stex,
    primvars.ms, thread.ms, release_notes.stex,
    date.ss, primdata.ss, prims.ss
- added immutable strings, vectors, fxvector, bytevectors, and boxes
    5_4.ss, 5_6.ss, bytevector.ss, cmacros.ss, cpnanopass.ss,
    fasl.ss, library.ss, mkheader.ss, primdata.ss, prims.ss,
    externs.h, types.h, alloc.c, fasl.c, gc.c, scheme.c,
    5_5.ms, 5_6.ms, bytevector.ms, misc.ms, root-experr*
    objects.stex
- various tweaks to the immutable object support; also taught cp0
  to simplify ($fxu< (most-positive-fixnum) e) => (fx< e 0) so we
  don't have any incentive in special casing length checks where
  the maximum length happens to be (most-positive-fixnum).
    5_4.ss, 5_6.ss, bytevector.ss, cmacros.ss, cp0.ss, cpnanopass.ss,
    mkheader.ss, primdata.ss, prims.ss,
    fasl.c, gc.c, types.h
    root-experr*, patch*
- generated bytevector=? procedure now gets out quickly on eq
  arguments.  cp0 optimizes away a number of additional equality
  operations at optimize-level 3 (including bytevector=?) when
  applied to the same variable references, as it already did for
  eq?, eqv?, and equal?, at all optimize levels.
    cpnanopass.ss, cp0.ss, primdata.ss,
    cp0.ms
- updated bullyx patches
    patch*
- updated release notes and tweaked user's guide.
    release-notes.stex, objects.stex
- fixed typo: fxvector-immutable-flag used in place of
  bytevector-immutable-flag in computation of type-immutable-bytevector
    cmacros.ss
- reallocated typed-object types, using previously unused tag #b010
  for strings and giving bytevectors both #b001 and #b101 (the
  latter for immutable bytevectors) so that the maximum bytevector
  length on 32-bit machines is once again the most-positive fixnum.
  treating bytevectors rather than strings or fxvectors (or even
  vectors) special in this regard is appropriate since the maximum
  number of bytes in a bytevector is maximum-length x 1 rather than
  maximum-length x 4 for strings, fxvectors, and vectors on 32-bit
  machines.  with this change on 32-bit machines, a vector can
  occupy up to 1/2 of virtual memory, strings and fxvectors 1/4,
  and bytevectors 1/8.
    cmacros.ss
- added record-type-equal-procedure, record-type-hash-procedure,
  record-equal-procedure, and record-hash-procedure to enable
  per-type customization of the behavior of equal? and equal-hash
  for a record value
     5_1.ss, newhash.ss, primdata.ss,
     record.ms, root-experr*,
     objects.stex
- adding dropped changes
    record.ss,
    root-experr*
- added entry for record-type-equal-procedure and friends
    release_notes.stex
- changed copyright year to 2017
    7.ss, scheme.1.in, comments of many files
- expanded the CSUG description of the handling of command-line
  arguments not recognized as standard options and added a description
  of the same to the COMMAND-LINE OPTIONS section of the man page.
  did a bit of minor cleanup elsewhere in the man page.
    use.stex, scheme.1.in
- destroy_thread now processes guardian entries
    thread.c, 4.ms, release_notes.stex
- mutexes and conditions are now freed when no longer used via
  $close-resurrected-mutexes&conditions, $keep-live primitive added
    externs.h, prim5.c, thread.c, 4.ms, thread.ms, release_notes.stex,
    7.ss, cpnanopass.ss, np-languages.ss, primdata.ss, prims.ss
- fix reduction for map and for-each with optimization level 3
  to drop the expression, check that procedure has the correct
  arity and is discardable or unsafe.
  Also add a simplification for for-each with empty lists
  with optimization level 2.
    cp0.ss, 4.ms, primdata.ss
- fix invalid memory reference when enum-set-indexer procedure is not
  passed a symbol
    enum.ss, enum.ms, root-experr*, release_notes.stex
- fix overflow detection for fxsll, fxarithmetic-shift-left, and
  fxarithmetic-shift
    library.ss, fx.ms, release_notes.stex
- added ephemeron pairs and changed weak hashtables to use
  ephemeron pairs for key--value mapping to avoid the key-in-value
  problem
    prims.ss, primdata.ss, newhash.ss, fasl.ss, mkheader.ss
    cmacro.ss, prim5.c, fasl.c, gc.c, gcwrapper.c, types.h,
    4.ms, hash.ms, objects.stex, smgmt.stex, csug.bib
- check_dirty_ephemeron now puts ephemerons whose keys haven't yet
  been seen on the pending list rather than the trigger lists.
    gc.c
- removed scan of space_ephemeron from check_heap because check_heap
  as written can't handle the two link fields properly.
    gcwrapper.c
- in the ephemerons mat that checks interaction between mutation and
  collection, added generation arguments to the first two collect
  calls so they always collect into the intended generation.
    4.ms
- updated allx and bullyx patches
    patch*
- fix strip-fasl-file for immutable strings and vectors,
  fix an $oops call, and fix a vector-index increment in hashing
    strip.ss, 7.ss, newhash.ss, misc.ms
- fix signature of fxbit-set?
    primdata.ss
- more optimizations for map and for-each with explicit list
  extend the reductions for map and for-each when the arguments are
  explicit lists like (list 1 2 3 ...) or '(1 2 3 ...). 
    cp0.ss,
    4.ms
- reverted to the preceding version of cp0 due to failure to preserve
  the expected evaluation order in one of the mats; removed the
  corresponding equivalent-expansion tests.
    cp0.ss,
    4.ms
- restored the map and for-each optimizations with a fix for the
  evaluation-order bug.
    cp0.ss,
    4.ms
- added date-dst? to access the previously-hidden DST information in
  date records, and added date-zone-name to provide a time zone name.
    date.ss, primdata.ss,
    stats.c,
    date.ms, root-experr*, patch-compile*,
    system.stex
- fixed a bug in flonum-extractor, which on 64-bit machines was using an
  8-byte read instead of a 4-byte read to pick up the 4 highest-order
  bytes of a little-endian flonum, potentially reading past the end of
  mapped memory for flonums produced by taking the imaginary part of an
  inexact complexnum (which, unlike other flonums, are not aligned on
  16-byte boundaries).  The 8-byte load would also have failed to produce
  correct results on 64-bit big-endian machines (of which we presently
  have none) because the offsets passed to flonum-extractor assume the
  bits are in the lowest-order 4 bytes of the extracted field.
    cp0.ss,
    misc.ms,
    release_notes.stex
- support Windows build on Bash/WSL
    BUILDING, configure, workarea, c/vs.bat (new), mats/vs.bat (new),
    c/Mf-*nt, mats/Mf-*, s/Mf-base
- fix c/version.h for FreeBDS (machine types i3fb, ti3fb, a6fb, ta6fb)
- fix reference to libc.so to be libc.so.7 for FreeBSD (machine types
  i3fb, ti3fb, a6fb, ta6fb)
    foreign.ms
- added CC option to configure for selecting the compiler
    configure,
    c/Mf-*
- Suppress warnings from implicit fallthrough in case labels.
    Mf-{a6,arm32,i3,ppc,ta6,ti3,tpp32}le
- added bytevector-compress and bytevector-uncompress
    bytevector.ss, primdata.ss, new-io.c, prim5.c, externs.h,
    objects.stex, release_notes.stex,
    bytevector.ms, root-experr*
- fixed typo in S_abnormal_exit
    schsig.c
- don't remove the pariah form in the cp0 pass
    cp0.ss,
    misc.ms
- revert use of ephemerons in weak hashtables, add ephemeron
  hashtables
    newhash.ss, hashtable-types.ss, library.ss, primdata.ss,
    fasl.ss, fasl.c, gc.c, globals.h,
    hash.ms, objects.stex, release_notes.stex
- fixed pariah mat
    misc.ms
- minor wordsmithing and fix for an overfull hbox
    objects.stex, system.stex
- fix (define-values () ....) to expand to a definition
    syntax.ss, 3.ms
- added optional line and column components to a source object, a
  locate-source-object-source function that uses the new components,
  a current-locate-source-object-source parameter to control looking up
  line and column information, a current-make-source-object parameter to
  control loation recording, an optional use-cache argument to
  locate-source, and a 'source-object message for code and continuation
  inspectors
    read.ss, syntax.ss, 7.ss, compile.ss, cpnanopass.ss, exceptions.ss,
    inspect.ss, primdata.ss, prims.ss, print.ss, cmacros.ss, types.ss,
    mat.ss, 8.ms, root-experr*,
    syntax.stex, debug.stex, system.stex, release_notes.stex
- fixed broken mats on Windows caused by Bash/WSL changes
    7.ms, ftype.ms
- added "ez-grammar" example program
    examples/ez-grammar.ss, examples/ez-grammar-test.ss,
    examples/Makefile, examples.ms
- updated ez-grammar-test to write temp files to current directory and delete them when finished
    examples/ez-grammar-test.ss
- added support for Microsoft Visual Studio 2017 on Windows
    BUILDING, c/Mf-a6nt, c/Mf-ta6nt, c/vs.bat,
    mats/Mf-a6nt, mats/Mf-ta6nt, mats/ftype.ms
- added support for building Windows installs with Bash/WSL
    wininstall/Makefile, candle.bat, light.bat
- added support for building with Visual Studio 2017's BuildTools
    c/vs.bat
- check for git before using to get submodules
    configure
- fixed windows installer failure when vcredist is not preinstalled by
  using the vcredist merge module, split the 32 and 64 bit MSIs and
  added a wix bundle to combine the MSIs into a single exe installer,
  added a batch script for locating Visual Studio's vcredist merge
  modules, updated installer paths and names.
    wininstall/*
- fixed np-normalize-context pass to process trivs list in mvset forms
  in tail and predicate context and added regression tests.  Thanks to
  @marcomaggi for reporting the bug and @yjqww6 for providing a
  simplified test and finding the initial solution.
    cpnanopass.ss,
    3.ms
- removed a useless check in foreign-alloc
    record.ss
- fix cp0 reduction of fx[+-*]/carry and their signatures
    cp0.ss
    primdata.ss
    fx.ms
- renamed s_gettime => S_gettime to remain consistent with the
  convention that the only undocumented externs are prefixed with
  S_.
    externs.h, stats.c, thread.c
- added version number to scheme.1.in trailer; updated date.
    scheme.1.in, newrelease
- removed version update of no-longer-existing bldnt.bat.  "fixed"
  sed patterns to replace \? with * for the benefit of the deficient
  mac sed.
    newrelease

9.5 changes:
- updated version to 9.5
    bintar BUILDING NOTICE makefiles/Mf-install.in scheme.1.in
    c/Makefile.i3nt c/Makefile.a6nt c/Makefile.ti3nt c/Makefile.ta6nt
    workarea c/scheme.rc s/7.ss s/cmacros.ss
    release_notes/release_notes.stex csug/csug.stex
- updated release notes and fixed user's guide overfull hbox.
    release-notes.stex, syntax.stex
- updated install target to do something more sensible
    release_notes/Makefile

9.5.1 changes:
- updated version to 9.5.1
    bintar BUILDING NOTICE makefiles/Mf-install.in scheme.1.in
    c/Makefile.i3nt c/Makefile.a6nt c/Makefile.ti3nt c/Makefile.ta6nt
    workarea c/scheme.rc s/7.ss s/cmacros.ss
    release_notes/release_notes.stex csug/csug.stex csug/use.stex
    examples/ez-grammar-test.ss examples/socket.ss
    wininstall/Makefile wininstall/*nt.wxs
- Added setting of CHEZSCHEMELIBDIRS to s and mats make files so that
  an existing setting will not interfere with the build process, and
  added a note to BUILDING that CHEZSCHEMELIBDIRS should be unset in
  Version 9.5 and before.
    s/Mf-base, mats/Mf-base, BUILDING
- the $case macro used by r6rs:case and case now unconditionally trims
  redundant keys and expands into exclusive-cond rather than cond.
  it catches references to => before expanding into exclusive-cond
  to avoid supporting => as an undocumented and useless extension
  of the case syntax.  the r6rs:case and case macros now require
  multiple clauses rather than leaving the enforcement to exclusive-cond,
  and the exclusive-cond macro now requires multiple clauses rather
  than leaving the enforcement to cond.
    syntax.ss,
    4.ms, root-experr*, patch*
- ifdef'd out include of xlocale.h for glibc, since the glibc
  locale.h includes xlocale.h or, in glibc 2.26, its replacement.
    expeditor.c
- Updated CSUG to replace \INSERTREVISIONMONTHSPACEYEAR with the current
  month and year at the time of generation.
    csug.stex, copyright.stex
- Updated configuration to set machine types in the CSUG and release notes 
  make files, and updated distclean target to remove these files.
    configure, makefiles/Makefile-csug.in (renamed from csug/Makefile),
    makefiles/Makefile-release_notes.in
      (renamed from release_notes/Makefile),
    makefiles/Makefile
- added pass-time tracking for pre-cpnanopass passes to compile.
    compile.ss
- added inline handler for fxdiv-and-mod
    cp0.ss, primdata.ss
- changed order in which return-point operations are done (adjust
  sfp first, then store return values, then restore local saves) to
  avoid storing return values to homes beyond the end of the stack
  in cases where adjusting sfp might result in a call to dooverflood.
    cpnanopass.ss, np-languages.ss
- removed unused {make-,}asm-return-registers bindings
    cpnanopass.ss
- corrected the max-fv value field of the lambda produced by the
  hand-coded bytevector=? handler.
    cpnanopass.ss
- reduced live-pointer and inspector free-variable mask computation
  overhead
    cpnanopass.ss
- moved regvec cset copies to driver so they aren't copied each
  time a uvar is assigned to a register.  removed checks for
  missing register csets, since registers always have csets.
    cpnanopass.ss
- added closure-rep else clause in record-inspector-information!.
    cpnanopass.ss
- augmented tree representation with a constant representation
  for full trees to reduce the overhead of manipulating trees or
  subtress with all bits set.
    cpnanopass.ss
- tree-for-each now takes start and end offsets; this cuts the
  cost of traversing and applying the action when the range of
  applicable offsets is other than 0..tree-size.
    cpnanopass.ss
- introduced the notion of poison variables to reduce the cost of
  register/frame allocation for procedures with large sets of local
  variables.  When the number of local variables exceeds a given
  limit (currently hardwired to 1000), each variable with a large
  live range is considered poison.  A reasonable set of variables
  with large live ranges (the set of poison variables) is computed
  by successive approximation to avoid excessive overhead.  Poison
  variables directly conflict with all spillables, and all non-poison
  spillables indirectly conflict with all poison spillables through
  a shared poison-cset.  Thus poison variables cannot live in the
  same location as any other variable, i.e., they poison the location.
  Conflicts between frame locations and poison variables are handled
  normally, which allows poison variables to be assigned to
  move-related frame homes.  Poison variables are spilled prior to
  register allocation, so conflicts between registers and poison
  variables are not represented.  move relations between poison
  variables and frame variables are recorded as usual, but other
  move relations involving poison variables are not recorded.
    cpnanopass.ss, np-languages.ss
- changed the way a uvar's degree is decremented by remove-victim!.
  instead of checking for a conflict between each pair of victim
  and keeper and decrementing when the conflict is found, remove-victim!
  now decrements the degree of each var in each victim's conflict
  set.  while this might decrement other victims' degrees unnecessarily,
  it can be much less expensive when large numbers of variables are
  involved, since the number of conflicts between two non-poison
  variables should be small due to the selection process for
  (non-)poison variables and the fact that the unspillables introduced
  by instruction selection should also have few conflicts.  That
  is, it reduces the worst-case complexity of decrementing degrees
  from O(n^2) to O(n).
    cpnanopass.ss
- took advice in compute-degree! comment to increment the uvars in
  each registers csets rather than looping over the registers for
  each uvar asking whether the register conflicts with the uvar.
    cpnanopass.ss
- assign-new-frame! now zeros out save-weight for local saves, since
  once they are explicitly saved and restored, they are no longer
  call-live and thus have no save cost.
    cpnanopass.ss
- desensitized the let-values source-caching timing test slightly
    8.ms
- updated allx, bullyx patches
    patch*
- attempt to stabilize timing tests let-values source-caching
  test and ephemeron gc test while resensitizing the former
    8.ms, 4.ms
- various formatting and comment corrections
    workarea,
    s/Mf-base, bytevector.ss, cpnanopass.ss, date.ss,
    5_6.ms, examples.ms
- updated newrelease to handle mats/Mf-*nt
    newrelease mats/Mf-a6nt mats/Mf-i3nt mats/Mf-ta6nt mats/Mf-ti3nt
- fixed gather-filedata's sort of profile entries.  for any two
  entries x and y in the list produced by the sort call, if x's
  bfp = y's bfp, x should come before y if x's efp < y's efp.
  The idea is that enclosing entries should always come later
  in the list.  this affects only languages where two expressions
  can start at the same character position.
    pdhtml.ss
- expanded capability of ez-grammar with support for simpl
  parsing of binary operators w/precedence and associativity
  and automatically generated markdown grammar descriptions.
  ez-grammar-test.ss now also doubles as a test of pdhtml for
  algebraic languages.
    mats/examples.ms,
    examples/ez-grammar.ss, examples/ez-grammar-test.ss,
    examples/Makefile
- maybe-compile-{file,program,library} and automatic import
  compilation now treat a malformed object file as if it were
  not present and needs to be regenerated.  A malformed object
  file (particularly a truncated one) might occur if the compiling
  processes is killed or aborts before it has a chance to delete
  a partial object file.
    syntax.ss,
    7.ms
- fix signature of bytevector-[u/s]16-native-set!
    primdata.ss
- fix enumerate signature 
    primdata.ss
- added support for Visual Studio 2017.15.5
    wininstall/locate-vcredist.bat
- fixed substring-fill! and vector-fill! to return void, reflecting the
  documented return value of unspecified value.  Also changes substring-fill!
  to use define-who instead of repeating 'substring-fill! in all the error
  messages.
    5_4.ss, 5_6.ss
- fix mat of substring-fill!
  after the recent change, the result of substring-fill! is void
    5_5.ms
- fix a few signatures
    primdata.ss
<<<<<<< HEAD
- fix even? and odd? to error on exceptional flonums
    5_3.ss, 5_3.ms, fl.ms, root-experr*, patch*
=======
- fix comment about Sscheme_program
    main.c
>>>>>>> 1a8a6dee
<|MERGE_RESOLUTION|>--- conflicted
+++ resolved
@@ -768,10 +768,7 @@
     5_5.ms
 - fix a few signatures
     primdata.ss
-<<<<<<< HEAD
-- fix even? and odd? to error on exceptional flonums
-    5_3.ss, 5_3.ms, fl.ms, root-experr*, patch*
-=======
 - fix comment about Sscheme_program
     main.c
->>>>>>> 1a8a6dee
+- fix even? and odd? to error on exceptional flonums
+    5_3.ss, 5_3.ms, fl.ms, root-experr*, patch*