9.4 changes:
- updated version to 9.4
    bintar README NOTICE makefiles/Mf-install.in scheme.1.in
    c/Makefile.i3nt c/Makefile.a6nt c/Makefile.ti3nt c/Makefile.ta6nt
    mats/bldnt.bat workarea c/scheme.rc s/7.ss s/cmacros.ss
    release_notes/release_notes.stex csug/csug.stex
- added missing include
    killme.c
- added new mat verifying that primitives raise exceptions for invalid
  arguments based on primdata.ss signatures.  fixed some of those
  signatures, which weren't otherwise used except for arity checking.
  fixed some issues turned up by the test with who reports errors
  and how.
    primdata.ss, 5_1.ss, 7.ss, compile.ss, cpnanopass.ss, fasl.ss,
    interpret.ss, io.ss, record.ss, syntax.ss,
    primvars.ms, 5_1.ms, 7.ms, 8.ms, record.ms, mats/Mf-base,
    root-experr*, patch*
- string comparisons (string=?, string-ci<?, etc.) now get out fast
  when handed eq arguments.
    5_4.ss
- changed representation of most-negative iptr, I32, and I64 to make
  Visual C compiler happy.  updated windows make files, which had
  fallen out of date.  added missing hsrc= files sort.h and thread.h
  so they show up in the Windows workarea c directory.
    cmacros.ss,
    fasl.c, number.c, c/Mf-base, c/Makefile.{t,}{i3,a6}nt
- The scheme.h definition of Sfixnum(x) now uses multiply rather than
  left shift to avoid counting on the behavior of << on negative numbers,
  which is undefined in C.
    mkheader.ss
- Fixed a couple of casts, one harmless and the other causing
  Sinteger64_value to return 0 for the most-negative I64 on 32-bit
  builds.
    number.c
- The configure-generated Makefile distclean target no longer removes
  zlib and nanopass, since they are logically part of the git clone.
  It does run make distclean in zlib.
    makefiles/Makefile.in
- converted s_test_schlib shifts of -1 to equivalent shifts of 1 to
  avoid undefined left-shift behavior on negative numbers.
    prim5.c
- added if(---) {} wrapper around call to WRITE in display macro to
  silence unused return-value warnings.
    prim5.c
- liberalized get-mode check for ../mats.  it's not our business whether
  people make their directories group and/or other writeable.
    6.ms
- make test now prints the actual relative path to summary in the
  "check summary" message, whether invoked from the top-level directory
  or from the workarea.
    Makefile.in, Makefile-workarea.in
- configure now just uses cat to copy Makefile-workarea.in to $w/workarea,
  since the file is presently the same regardless of the configuration.
    configure
- fixed time-utc->date test in mat time&date-printing to work regardless of
  what locale (and time zone) the host machine has set.
    date.ms
- fixed date->time-utc to honor the zone-offset field when converting a date
  object to a time-utc object.
    stats.c,
    date.ms
- fixed incorrect handling of library-extension when searching wpo files
    compile.ss,
    7.ms
- modified floatify_normalize to properly round denormalized results.
  obviated scale_float in the process.
    number.c,
    ieee.ms
- fixed 0eNNNN for large NNNN to produce 0.0 rather than infinity
    strnum.ss,
    5_3.ms
- the reader now raises an exception with condition type implementation
  restriction (among the other usual lexical condition types), and
  string->number now raises #f, for #e<m>@<a>, where <m> and <a> are
  nonzero integers, since Chez Scheme can't represent polar numbers other
  than 0@<n> and <n>@0 exactly.  <m>@<a> still produces an inexact result,
  i.e., we're still extending the set of inexact numeric constants beyond
  what R6RS dictates.  doing this required a rework of $str->num, which
  turned into a fairly extensive rewrite that fixed up a few other minor
  issues (like r6rs:string->number improperly allowing 1/2e10) and
  eliminated the need for consumers to call $str->num twice in cases
  where it can actually produce a number.  added some related new tests,
  including several found missing by profiling.  added a couple of
  checks to number->string the absence of which was causing argument
  errors to be reported by other routines.
    strnum.ss, exceptions.ss, read.ss
    5_3.ms, 6.ms, root-experr*, patch*
- added pdtml flag, which if set to t causes profile-dump-html to be
  called at the end of a mat run.
    mats/Mf-base
- compile-whole-program and compile-whole-library now copy the hash-bang
  line from the wpo file (if it has one) to the object file.
    compile.ss,
    7.ms
- stex is now a submodule.  csug/Makefile and release_notes/Makefile
  set and use the required Scheme and STEXLIB variables accordingly.
  they default the machine type to a6le, but this can be overridden
  and is by the generated top-level Makefile.  the generated top-level
  Makefile now has a new docs target that runs make in both csug and
  release_notes, and an updated distclean target that cleans the same.
  the annoying csug Makefile .fig.pdf rule redefinition is now gone.
  copyright.stex and csug.stex now list May 2016 as the revision month
  and date; this will have to be updated for future releases.
    configure, makefiles/Makefile.in,
    csug/Makefile, copyright.stex, csug.stex,
    release_notes/Makefile
- added custom install options.  workarea creates an empty config.h,
  and configure creates a config.h that sets the default scheme heap
  path and scheme-script name based on the actual configuration.
    configure, newrelease, workarea, checkin,
    c/Mf-base, scheme.c, main.c,
    Mf-install.in
- renamed the installed example directory from lib to examples.
    Mf-install.in,
    scheme.1.in
- added force option to gzip during man page install to prevent gzip from
  asking for permission to overwrite existing man page files.
    Mf-install.in
- removed ~/lib/csv%v/%m from the default scheme heap path on unix-like
  systems.  documented inclusion of %x\..\..\boot\%m in the Windows
  default scheme heap path.
    main.c,
    use.stex
- added new configuration options: --installbin, --installlib,
  --installschemename, --installpetitename, and --installscriptname.
    configure
- updated the example library link to the nanopass framework.
    CONTRIBUTING.md
- now cleaning up petite.1 and scheme.1 left behind by make install
    Makefile-workarea.in, checkin
- now removing workarea after cleaning csug and release_notes so
  Mf-stex (included from csug/Makefile and release_notes/Makefile)
  doesn't complain trying to determine the machine type.
    Makefile.in
- added installsh support for --ifdiff so the csug make file can use it
  for the install target.
    installsh,
    csug/Makefile
- added instructions for building (cross-compiling) a boot file for
  a supported machine type for which a boot file is not built by default.
    BUILDING
- corrected CHEZSCHEMELIBS and CHEZSCHEMEEXTS index entries to be
  CHEZSCHEMELIBDIRS and CHEZSCHEMELIBEXTS.
    use.stex
- updated to curl stex version 1.2.1
    configure
- updated the fix to S_mktime to work on windows.  the struct tm
  structure on windows does not have the tm_gmtoff field used in the
  mac and linux version of the code.
    stats.c
- updated the Windows makefiles for building and testing to remove links for
  files that no longer exist, which was getting in the way of creating links
  for files that do exist.  Also updated the build batch file for Windows to
  compile the nanopass framework separately before building the rest of the
  scheme compiler and libraries.
    s/Mf-{a6,i3,ta6,ti3}nt, s/bldnt.bat,
    mats/Mf-{a6,i3,ta6,ti3}nt
- updated the read me to include a link to the Chez Scheme project page.
    README.md
- fixed embarrassing typo in read me.
    README.md
- profiler's html output refresh: mark the files as HTML5 rather
  than HTML4; use target attributes rather than onclick events to
  open links in specific windows; add a missing table row element;
  replace the deprecated name attribute with an id attribute (and
  replace the anchors with spans); and replace the deprecated valign
  attribute with a style attribute.
    pdhtml.ss

9.4.1 changes:
- updated version to 9.4.1
    bintar BUILDING NOTICE makefiles/Mf-install.in scheme.1.in
    c/Makefile.i3nt c/Makefile.a6nt c/Makefile.ti3nt c/Makefile.ta6nt
    mats/bldnt.bat workarea c/scheme.rc s/7.ss s/cmacros.ss
    release_notes/release_notes.stex csug/csug.stex
- updated newrelease to produce the correct log-entry format and
  fixed the existing 9.4.1 log entry
    newrelease, LOG
- replaced a couple of tabs
    number.c
- updated the descriptions of statistics and related functions to
  reflect the Version 9.3.1 change from sstats structures to sstats
  records, with sstats times represented as time objects and sstats
  bytes and counts represented as exact integers; also updated the
  sstats-difference description to reflect that it no longer coerces
  negative differences to zero.  added a corresponding release note.
    system.stex,
    release_notes.stex
- added a cast to eliminate a warning
    c/number.c
- fixed bug in Windows version of directory-separator-predicate when
  path-* procedures are passed a path that is not a string.
    s/6.ss
- fixed bug in cp0 on Windows with $foreign-wchar?.
    s/cp0.ss
- Cygwin is now used on Windows, updated mats, eliminated unused killme
    BUILDING c/*nt c/Mf-base c/scheme.exe.manifest configure
    examples/Makefile mats/6.ms mats/Mf-* mats/foreign.ms mats/ftype.ms
    mats/patch-* mats/windows.ms s/Mf-*nt s/Mf-base workarea
    release_notes.stex
- fixed spelling of non-existent
    s/syntax.ss
- now forcing zlib configuration before compiling files that depend on
  the zlib header files, since zlib's configure script can modify the
  header files.  removed ZlibInclude variable, which no longer serves
  a purpose.
    c/Mf-*, c/Makefile.*nt
- removed unnecessary datestamp.c target
    c/Mf.*nt
- fixed unnessesary blocking in expeditor on Windows. 
    c/expeditor.c
- eliminated a couple of thread-safety issues and limitations on the
  sizes of pathnames produced by expansion of tilde (home-directory)
  prefixes by replacing S_pathname, S_pathname_impl, and S_homedir
  with S_malloc_pathname, which always mallocs space for the result.
  one thread-safety issue involved the use of static strings for expanded
  pathnames and affected various file-system operations.  the other
  affected the file open routines and involved use of the incoming
  pathname while deactivated.  the incoming pathname is sometimes if not
  always a pointer into a Scheme bytevector, which can be overwritten if a
  collection occurs while the thread is deactivated.  the size limitation
  corresponded to the use of the static strings, which were limited to
  PATH_MAX bytes.  (PATH_MAX typically isn't actually the maximum path
  length in contemporary operating systems.)  eliminated similar issues
  for wide pathnames under Windows by adding S_malloc_wide_pathname.
  consumers of the old routines have been modified to use the new
  routines and to free the result strings.  the various file operations
  now consistently treat a pathname with an unresolvable home directory
  as a pathname that happens to start with a tilde.  eliminated unused
  foreign-symbol binding of "(cs)pathname" to S_pathname.
    io.c, externs.h, new_io.c, prim5.c, scheme.c, prim.c
- various places where a call to close or gzclose was retried when
  the close operation was interrupted no longer do so, since this can
  cause problems when another thread has reallocated the same file
  descriptor.
    new_io.c
- now using vcvarsall type x86_amd64 rather than amd64 when the
  former appears to supported and the latter does not, as is the
  case with VS Express 2015.
    c/Mf-a6nt, c/Mf-ta6nt
- commented out one of the thread mats that consistently causes
  indefinite delays under Windows and OpenBSD due to starvation.
    thread.ms
- increased wait time for a couple of subprocess responses
    6.ms
- added call to collector to close files opened during iconv mats
  specifically for when mats are run under Windows with no iconv dll.
    io.ms
- fixed typo: VC/bin/vcvars64.bat => VC/bin/amd64/vcvars64.bat
    c/Mf-a6nt, c/Mf-ta6nt
- scheme_mutex_t now uses volatile keyword for owner and count fields
  because these fields can be accessed from multiple threads
  concurrently. Updated $yield and $thread-check in mats/thread.ms to
  be more tolerant of timing variability.
    c/types.h, mats/thread.ms, release_notes.stex
- fixed three instances of unchecked mallocs reported by laqrix in
  github issue #77.
    io.c, schlib.c, thread.c
- continue the profiler's html output refresh: refine the styling
  (and palette) and update CSUG to match. update the CSUG screenshots
  to reflect the refined look.
    s/pdhtml.ss
    csug/system.stex 
    csug/canned/profilehtml-orig.png
    csug/canned/profilehtml.png
    csug/canned/fatfibhtml-orig.png
    csug/canned/fatfibhtml.png
- add unicode support to the expression editor.  entry and display now work
  except that combining characters are not treated correctly for
  line-wrapping.  this addresses github issue #32 and part of issue #81.
    c/expeditor.c, s/expeditor.ss
- moved s_ee_write_char function within the WIN32 check to allow the unicode
  change to compile on windows.  unicode is not yet supported in the windows
  version of the repl.
    c/expeditor.c
- reworked the S_create_thread_object to print an error and exit when
  allocating the thread context fails from Sactivate_thread.  before
  this change, the error was raised on the main thread, which resulted
  in strange behavior at best.  also added who argument to
  S_create_thread_object to allow it to report either Sactivate_thread
  or fork-thread led to the error.
    externs.h, schsig.c, scheme.c, thread.c
- fixed a bug in cpvalid resulting in it leaving behind a cpvalid-defer
  form for later passes to choke on.  also fixed cp0 to print the correct
  name for cpvalid when it does this.
    cpvalid.ss, cp0.ss,
    misc.ms
- updated the prototype for s_ee_write_char to match the definition
    expeditor.c
- fixed a side-effect preservation bug with non-trivial test-context
  not-like patterns.
    cp0.ss,
    cp0.ms, 4.ms
- instead of default-exception handler, new-cafe establishes a handler
  that calls the current value of base-exception-handler so the handler
  can be overridden, as we do in our own make files.
    cafe.ss,
    7.ms
- fixed a bug in case and exclusive-cond syntax-error calls causing an
  exception in syntax-error instead of the intended error message.
    syntax.ss
- added tests for the case and exclusive-cond syntax-error calls
    4.ms, root-experr-compile-0-f-f-f
- added print-extended-identifiers parameter.  when #t, symbols like
  1+ and +++ print without escapes.
    priminfo.ss, print.ss,
    6.ms
- added descriptions of print-extended-identifiers to the user's guide
  and release notes.  updated the release notes to account for a couple
  of other log entries.
    release_notes.stex,
    intro.stex, io.stex
- updated the sockets example to work with the current version of Chez.
  Change the foreign procedure definitions to use the more portable int
  rather than integer-32.  Switch to a custom port
  [make-custom-binary-input/output-port] rather than a generic port
  [make-input/output-port], which resulted in deleting quite a bit of
  code.  Fix various compiler warnings in the C code, and along the way,
  fix a signedness bug in c_write that could have resulted in not writing
  the full buffer (but reporting that it did) in the case of errors from
  write.
    examples/csocket.c, examples/socket.ss
- use high-precision clock time on Windows 8 and up
    c/stats.c
- fixed profiling code that keyed profiling locations off of only the
  bfp to instead key off of both the bfp and efp.
    pdhtml.ss
- added Windows installer using the WiX Toolset
    BUILDING, install/* (new)
- fix typo in ordinal format for 12
    format.ss,
    format.ms
- renamed install directory to wininstall to avoid conflict with
  top-level Makefile
    BUILDING, install/* (removed), wininstall/* (new)
- updated zlib to version 1.2.11
    configure
- added procedure-arity-mask to report the allowed argument counts of
  a compiled function.  On a procedure from interpret or from one of
  the trace procedures or syntactic forms, procedure-arity-mask
  may report counts that are not actually allowed by the source
  procedure.
    cmacros.ss, compile.ss, cpnanopass.ss, mkheader.ss, primdata.ss,
    prims.ss, strip.ss,
    fasl.c, gc.c, globals.h, prim.c, prim5.c, scheme.c, schsig.c,
    misc.ms, root-experr*,
    objects.stex
- for non-win32 systems, now setting al register to a count of the
  floating-point register arguments as required for varargs functions
  by the System V ABI.
    x86_64.ss,
    foreign.ms
- added a missing quote mark in new printf mat Windows case
    foreign.ms
- added travis-ci automation script and a 'partialx' testing target to
  allow us to perform more than a single run of testing without running
  afoul of travis-ci's 50-minute build timeout.  'partialx' tests six
  of the twelve configurations tested by 'allx'.
     .travis.yml (new),
     mats/Mf-base
- paired the 'partialx' down to just four test configurations, with one
  interpreter run, to try to get the threaded builds into line with
  travis-ci's timeout.
     mats/Mf-base
- eliminated some direct assumptions that a vector's type/length field
  is a fixnum and added meta-asserts to verify that it is in a couple of
  others, to facilitate future changes to vector typing.  vectors are
  now treated essentially like fxvectors, strings, and bytevectors.
    cmacros.ss, cpnanopass.ss, prims.ss, mkheader.ss,
    alloc.c, gc.c, scheme.c
- fixed a few comments to refer to scheme.c rather than main.c
    externs.h, globals.h, thread.c
- for 64-bit Windows systems, now copying foreign-procedure
  double-precision floating-point register arguments to integer
  registers as required for varargs functions. Windows does not
  support single-precision floating-point arguments as varargs.
    foreign.ms, np-languages.ss, x86_64.ss
- added an optional timeout argument to condition-wait
    externs.h, stats.c, thread.c, thread.h, csug/threads.stex,
    primvars.ms, thread.ms, release_notes.stex,
    date.ss, primdata.ss, prims.ss
- added immutable strings, vectors, fxvector, bytevectors, and boxes
    5_4.ss, 5_6.ss, bytevector.ss, cmacros.ss, cpnanopass.ss,
    fasl.ss, library.ss, mkheader.ss, primdata.ss, prims.ss,
    externs.h, types.h, alloc.c, fasl.c, gc.c, scheme.c,
    5_5.ms, 5_6.ms, bytevector.ms, misc.ms, root-experr*
    objects.stex
- various tweaks to the immutable object support; also taught cp0
  to simplify ($fxu< (most-positive-fixnum) e) => (fx< e 0) so we
  don't have any incentive in special casing length checks where
  the maximum length happens to be (most-positive-fixnum).
    5_4.ss, 5_6.ss, bytevector.ss, cmacros.ss, cp0.ss, cpnanopass.ss,
    mkheader.ss, primdata.ss, prims.ss,
    fasl.c, gc.c, types.h
    root-experr*, patch*
- generated bytevector=? procedure now gets out quickly on eq
  arguments.  cp0 optimizes away a number of additional equality
  operations at optimize-level 3 (including bytevector=?) when
  applied to the same variable references, as it already did for
  eq?, eqv?, and equal?, at all optimize levels.
    cpnanopass.ss, cp0.ss, primdata.ss,
    cp0.ms
- updated bullyx patches
    patch*
- updated release notes and tweaked user's guide.
    release-notes.stex, objects.stex
- fixed typo: fxvector-immutable-flag used in place of
  bytevector-immutable-flag in computation of type-immutable-bytevector
    cmacros.ss
- reallocated typed-object types, using previously unused tag #b010
  for strings and giving bytevectors both #b001 and #b101 (the
  latter for immutable bytevectors) so that the maximum bytevector
  length on 32-bit machines is once again the most-positive fixnum.
  treating bytevectors rather than strings or fxvectors (or even
  vectors) special in this regard is appropriate since the maximum
  number of bytes in a bytevector is maximum-length x 1 rather than
  maximum-length x 4 for strings, fxvectors, and vectors on 32-bit
  machines.  with this change on 32-bit machines, a vector can
  occupy up to 1/2 of virtual memory, strings and fxvectors 1/4,
  and bytevectors 1/8.
    cmacros.ss
- added record-type-equal-procedure, record-type-hash-procedure,
  record-equal-procedure, and record-hash-procedure to enable
  per-type customization of the behavior of equal? and equal-hash
  for a record value
     5_1.ss, newhash.ss, primdata.ss,
     record.ms, root-experr*,
     objects.stex
- adding dropped changes
    record.ss,
    root-experr*
- added entry for record-type-equal-procedure and friends
    release_notes.stex
- changed copyright year to 2017
    7.ss, scheme.1.in, comments of many files
- expanded the CSUG description of the handling of command-line
  arguments not recognized as standard options and added a description
  of the same to the COMMAND-LINE OPTIONS section of the man page.
  did a bit of minor cleanup elsewhere in the man page.
    use.stex, scheme.1.in
- destroy_thread now processes guardian entries
    thread.c, 4.ms, release_notes.stex
- mutexes and conditions are now freed when no longer used via
  $close-resurrected-mutexes&conditions, $keep-live primitive added
    externs.h, prim5.c, thread.c, 4.ms, thread.ms, release_notes.stex,
    7.ss, cpnanopass.ss, np-languages.ss, primdata.ss, prims.ss
- fix reduction for map and for-each with optimization level 3
  to drop the expression, check that procedure has the correct
  arity and is discardable or unsafe.
  Also add a simplification for for-each with empty lists
  with optimization level 2.
    cp0.ss, 4.ms, primdata.ss
- fix invalid memory reference when enum-set-indexer procedure is not
  passed a symbol
    enum.ss, enum.ms, root-experr*, release_notes.stex
- fix overflow detection for fxsll, fxarithmetic-shift-left, and
  fxarithmetic-shift
    library.ss, fx.ms, release_notes.stex
- added ephemeron pairs and changed weak hashtables to use
  ephemeron pairs for key--value mapping to avoid the key-in-value
  problem
    prims.ss, primdata.ss, newhash.ss, fasl.ss, mkheader.ss
    cmacro.ss, prim5.c, fasl.c, gc.c, gcwrapper.c, types.h,
    4.ms, hash.ms, objects.stex, smgmt.stex, csug.bib
- check_dirty_ephemeron now puts ephemerons whose keys haven't yet
  been seen on the pending list rather than the trigger lists.
    gc.c
- removed scan of space_ephemeron from check_heap because check_heap
  as written can't handle the two link fields properly.
    gcwrapper.c
- in the ephemerons mat that checks interaction between mutation and
  collection, added generation arguments to the first two collect
  calls so they always collect into the intended generation.
    4.ms
- updated allx and bullyx patches
    patch*
- fix strip-fasl-file for immutable strings and vectors,
  fix an $oops call, and fix a vector-index increment in hashing
    strip.ss, 7.ss, newhash.ss, misc.ms
- fix signature of fxbit-set?
    primdata.ss
- more optimizations for map and for-each with explicit list
  extend the reductions for map and for-each when the arguments are
  explicit lists like (list 1 2 3 ...) or '(1 2 3 ...). 
    cp0.ss,
    4.ms
- reverted to the preceding version of cp0 due to failure to preserve
  the expected evaluation order in one of the mats; removed the
  corresponding equivalent-expansion tests.
    cp0.ss,
    4.ms
- restored the map and for-each optimizations with a fix for the
  evaluation-order bug.
    cp0.ss,
    4.ms
- added date-dst? to access the previously-hidden DST information in
  date records, and added date-zone-name to provide a time zone name.
    date.ss, primdata.ss,
    stats.c,
    date.ms, root-experr*, patch-compile*,
    system.stex
- fixed a bug in flonum-extractor, which on 64-bit machines was using an
  8-byte read instead of a 4-byte read to pick up the 4 highest-order
  bytes of a little-endian flonum, potentially reading past the end of
  mapped memory for flonums produced by taking the imaginary part of an
  inexact complexnum (which, unlike other flonums, are not aligned on
  16-byte boundaries).  The 8-byte load would also have failed to produce
  correct results on 64-bit big-endian machines (of which we presently
  have none) because the offsets passed to flonum-extractor assume the
  bits are in the lowest-order 4 bytes of the extracted field.
    cp0.ss,
    misc.ms,
    release_notes.stex
- support Windows build on Bash/WSL
    BUILDING, configure, workarea, c/vs.bat (new), mats/vs.bat (new),
    c/Mf-*nt, mats/Mf-*, s/Mf-base
- fix c/version.h for FreeBDS (machine types i3fb, ti3fb, a6fb, ta6fb)
- fix reference to libc.so to be libc.so.7 for FreeBSD (machine types
  i3fb, ti3fb, a6fb, ta6fb)
    foreign.ms
- added CC option to configure for selecting the compiler
    configure,
    c/Mf-*
- Suppress warnings from implicit fallthrough in case labels.
    Mf-{a6,arm32,i3,ppc,ta6,ti3,tpp32}le
- added bytevector-compress and bytevector-uncompress
    bytevector.ss, primdata.ss, new-io.c, prim5.c, externs.h,
    objects.stex, release_notes.stex,
    bytevector.ms, root-experr*
- fixed typo in S_abnormal_exit
    schsig.c
- don't remove the pariah form in the cp0 pass
    cp0.ss,
    misc.ms
- revert use of ephemerons in weak hashtables, add ephemeron
  hashtables
    newhash.ss, hashtable-types.ss, library.ss, primdata.ss,
    fasl.ss, fasl.c, gc.c, globals.h,
    hash.ms, objects.stex, release_notes.stex
- fixed pariah mat
    misc.ms
- minor wordsmithing and fix for an overfull hbox
    objects.stex, system.stex
- fix (define-values () ....) to expand to a definition
    syntax.ss, 3.ms
- added optional line and column components to a source object, a
  locate-source-object-source function that uses the new components,
  a current-locate-source-object-source parameter to control looking up
  line and column information, a current-make-source-object parameter to
  control loation recording, an optional use-cache argument to
  locate-source, and a 'source-object message for code and continuation
  inspectors
    read.ss, syntax.ss, 7.ss, compile.ss, cpnanopass.ss, exceptions.ss,
    inspect.ss, primdata.ss, prims.ss, print.ss, cmacros.ss, types.ss,
    mat.ss, 8.ms, root-experr*,
    syntax.stex, debug.stex, system.stex, release_notes.stex
- fixed broken mats on Windows caused by Bash/WSL changes
    7.ms, ftype.ms
- added "ez-grammar" example program
    examples/ez-grammar.ss, examples/ez-grammar-test.ss,
    examples/Makefile, examples.ms
- updated ez-grammar-test to write temp files to current directory and delete them when finished
    examples/ez-grammar-test.ss
- added support for Microsoft Visual Studio 2017 on Windows
    BUILDING, c/Mf-a6nt, c/Mf-ta6nt, c/vs.bat,
    mats/Mf-a6nt, mats/Mf-ta6nt, mats/ftype.ms
- added support for building Windows installs with Bash/WSL
    wininstall/Makefile, candle.bat, light.bat
- added support for building with Visual Studio 2017's BuildTools
    c/vs.bat
- check for git before using to get submodules
    configure
- fixed windows installer failure when vcredist is not preinstalled by
  using the vcredist merge module, split the 32 and 64 bit MSIs and
  added a wix bundle to combine the MSIs into a single exe installer,
  added a batch script for locating Visual Studio's vcredist merge
  modules, updated installer paths and names.
    wininstall/*
- fixed np-normalize-context pass to process trivs list in mvset forms
  in tail and predicate context and added regression tests.  Thanks to
  @marcomaggi for reporting the bug and @yjqww6 for providing a
  simplified test and finding the initial solution.
    cpnanopass.ss,
    3.ms
- removed a useless check in foreign-alloc
    record.ss
- fix cp0 reduction of fx[+-*]/carry and their signatures
    cp0.ss
    primdata.ss
    fx.ms
- renamed s_gettime => S_gettime to remain consistent with the
  convention that the only undocumented externs are prefixed with
  S_.
    externs.h, stats.c, thread.c
- added version number to scheme.1.in trailer; updated date.
    scheme.1.in, newrelease
- removed version update of no-longer-existing bldnt.bat.  "fixed"
  sed patterns to replace \? with * for the benefit of the deficient
  mac sed.
    newrelease

9.5 changes:
- updated version to 9.5
    bintar BUILDING NOTICE makefiles/Mf-install.in scheme.1.in
    c/Makefile.i3nt c/Makefile.a6nt c/Makefile.ti3nt c/Makefile.ta6nt
    workarea c/scheme.rc s/7.ss s/cmacros.ss
    release_notes/release_notes.stex csug/csug.stex
- updated release notes and fixed user's guide overfull hbox.
    release-notes.stex, syntax.stex
- updated install target to do something more sensible
    release_notes/Makefile

9.5.1 changes:
- updated version to 9.5.1
    bintar BUILDING NOTICE makefiles/Mf-install.in scheme.1.in
    c/Makefile.i3nt c/Makefile.a6nt c/Makefile.ti3nt c/Makefile.ta6nt
    workarea c/scheme.rc s/7.ss s/cmacros.ss
    release_notes/release_notes.stex csug/csug.stex csug/use.stex
    examples/ez-grammar-test.ss examples/socket.ss
    wininstall/Makefile wininstall/*nt.wxs
- Added setting of CHEZSCHEMELIBDIRS to s and mats make files so that
  an existing setting will not interfere with the build process, and
  added a note to BUILDING that CHEZSCHEMELIBDIRS should be unset in
  Version 9.5 and before.
    s/Mf-base, mats/Mf-base, BUILDING
- the $case macro used by r6rs:case and case now unconditionally trims
  redundant keys and expands into exclusive-cond rather than cond.
  it catches references to => before expanding into exclusive-cond
  to avoid supporting => as an undocumented and useless extension
  of the case syntax.  the r6rs:case and case macros now require
  multiple clauses rather than leaving the enforcement to exclusive-cond,
  and the exclusive-cond macro now requires multiple clauses rather
  than leaving the enforcement to cond.
    syntax.ss,
    4.ms, root-experr*, patch*
- ifdef'd out include of xlocale.h for glibc, since the glibc
  locale.h includes xlocale.h or, in glibc 2.26, its replacement.
    expeditor.c
- Updated CSUG to replace \INSERTREVISIONMONTHSPACEYEAR with the current
  month and year at the time of generation.
    csug.stex, copyright.stex
- Updated configuration to set machine types in the CSUG and release notes 
  make files, and updated distclean target to remove these files.
    configure, makefiles/Makefile-csug.in (renamed from csug/Makefile),
    makefiles/Makefile-release_notes.in
      (renamed from release_notes/Makefile),
    makefiles/Makefile
- added pass-time tracking for pre-cpnanopass passes to compile.
    compile.ss
- added inline handler for fxdiv-and-mod
    cp0.ss, primdata.ss
- changed order in which return-point operations are done (adjust
  sfp first, then store return values, then restore local saves) to
  avoid storing return values to homes beyond the end of the stack
  in cases where adjusting sfp might result in a call to dooverflood.
    cpnanopass.ss, np-languages.ss
- removed unused {make-,}asm-return-registers bindings
    cpnanopass.ss
- corrected the max-fv value field of the lambda produced by the
  hand-coded bytevector=? handler.
    cpnanopass.ss
- reduced live-pointer and inspector free-variable mask computation
  overhead
    cpnanopass.ss
- moved regvec cset copies to driver so they aren't copied each
  time a uvar is assigned to a register.  removed checks for
  missing register csets, since registers always have csets.
    cpnanopass.ss
- added closure-rep else clause in record-inspector-information!.
    cpnanopass.ss
- augmented tree representation with a constant representation
  for full trees to reduce the overhead of manipulating trees or
  subtress with all bits set.
    cpnanopass.ss
- tree-for-each now takes start and end offsets; this cuts the
  cost of traversing and applying the action when the range of
  applicable offsets is other than 0..tree-size.
    cpnanopass.ss
- introduced the notion of poison variables to reduce the cost of
  register/frame allocation for procedures with large sets of local
  variables.  When the number of local variables exceeds a given
  limit (currently hardwired to 1000), each variable with a large
  live range is considered poison.  A reasonable set of variables
  with large live ranges (the set of poison variables) is computed
  by successive approximation to avoid excessive overhead.  Poison
  variables directly conflict with all spillables, and all non-poison
  spillables indirectly conflict with all poison spillables through
  a shared poison-cset.  Thus poison variables cannot live in the
  same location as any other variable, i.e., they poison the location.
  Conflicts between frame locations and poison variables are handled
  normally, which allows poison variables to be assigned to
  move-related frame homes.  Poison variables are spilled prior to
  register allocation, so conflicts between registers and poison
  variables are not represented.  move relations between poison
  variables and frame variables are recorded as usual, but other
  move relations involving poison variables are not recorded.
    cpnanopass.ss, np-languages.ss
- changed the way a uvar's degree is decremented by remove-victim!.
  instead of checking for a conflict between each pair of victim
  and keeper and decrementing when the conflict is found, remove-victim!
  now decrements the degree of each var in each victim's conflict
  set.  while this might decrement other victims' degrees unnecessarily,
  it can be much less expensive when large numbers of variables are
  involved, since the number of conflicts between two non-poison
  variables should be small due to the selection process for
  (non-)poison variables and the fact that the unspillables introduced
  by instruction selection should also have few conflicts.  That
  is, it reduces the worst-case complexity of decrementing degrees
  from O(n^2) to O(n).
    cpnanopass.ss
- took advice in compute-degree! comment to increment the uvars in
  each registers csets rather than looping over the registers for
  each uvar asking whether the register conflicts with the uvar.
    cpnanopass.ss
- assign-new-frame! now zeros out save-weight for local saves, since
  once they are explicitly saved and restored, they are no longer
  call-live and thus have no save cost.
    cpnanopass.ss
- desensitized the let-values source-caching timing test slightly
    8.ms
- updated allx, bullyx patches
    patch*
- attempt to stabilize timing tests let-values source-caching
  test and ephemeron gc test while resensitizing the former
    8.ms, 4.ms
- various formatting and comment corrections
    workarea,
    s/Mf-base, bytevector.ss, cpnanopass.ss, date.ss,
    5_6.ms, examples.ms
- updated newrelease to handle mats/Mf-*nt
    newrelease mats/Mf-a6nt mats/Mf-i3nt mats/Mf-ta6nt mats/Mf-ti3nt
- fixed gather-filedata's sort of profile entries.  for any two
  entries x and y in the list produced by the sort call, if x's
  bfp = y's bfp, x should come before y if x's efp < y's efp.
  The idea is that enclosing entries should always come later
  in the list.  this affects only languages where two expressions
  can start at the same character position.
    pdhtml.ss
- expanded capability of ez-grammar with support for simpl
  parsing of binary operators w/precedence and associativity
  and automatically generated markdown grammar descriptions.
  ez-grammar-test.ss now also doubles as a test of pdhtml for
  algebraic languages.
    mats/examples.ms,
    examples/ez-grammar.ss, examples/ez-grammar-test.ss,
    examples/Makefile
- maybe-compile-{file,program,library} and automatic import
  compilation now treat a malformed object file as if it were
  not present and needs to be regenerated.  A malformed object
  file (particularly a truncated one) might occur if the compiling
  processes is killed or aborts before it has a chance to delete
  a partial object file.
    syntax.ss,
    7.ms
- fix signature of bytevector-[u/s]16-native-set!
    primdata.ss
- fix enumerate signature 
    primdata.ss
- added support for Visual Studio 2017.15.5
    wininstall/locate-vcredist.bat
- fixed substring-fill! and vector-fill! to return void, reflecting the
  documented return value of unspecified value.  Also changes substring-fill!
  to use define-who instead of repeating 'substring-fill! in all the error
  messages.
    5_4.ss, 5_6.ss
- fix mat of substring-fill!
  after the recent change, the result of substring-fill! is void
    5_5.ms
- fix a few signatures
    primdata.ss
- fix comment about Sscheme_program
    main.c
- fix even? and odd? to error on exceptional flonums
    5_3.ss, 5_3.ms, fl.ms, root-experr*, patch*
- fix bug in date->time-utc caused by incorrect use of difftime in Windows
    stats.c, date.ms, release_notes.stex
- Check that first argument of map is a procedure in cp02 expansion
  to raise the same error that the non expanded version
    cp0.ss
- avoid building the result list in a map that is called for effect
    cp0.ss
- added tests to ensure the optimize-level version 2 of map and for-each raise
  a non-procedure exception when the first argument is not a procedure, even
  when the rest of the program is compiled at optimize level 3.
    4.ms, root-experr-compile-0-f-f-f, patch-compile-0-t-f-f,
    patch-compile-0-f-t-f, patch-interpret-0-f-t-f, patch-interpret-0-f-f-f,
    patch-interpret-3-f-t-f, patch-interpret-3-f-f-f
- fix bounds checking with an immediate index on immutable vectors,
  fxvectors, strings, and bytevectors
    cpnanopass.ss, 5_5.ms, 5_6.ms, bytevector.ms
- fix a few signatures
    primdata.ss
- more staid and consistent Mf-cross main target
    Mf-cross
- cpletrec now replaces the incoming prelexes with new ones so
  that it doesn't have to alter the flags on the incoming ones, since
  the same expander output is passed through the compiler twice while
  compiling a file with macro definitions or libraries.  we were
  getting away without this just by luck.
    cpletrec.ss
- pure? and ivory? now return #t for a primref only if the prim is
  declared to be a proc, since some non-proc prims are mutable, e.g.,
  $active-threads and $collect-request-pending.
    cp0.ss
- $error-handling-mode? and $eol-style? are now properly declared to
  be procs rather than system state variables.
    primdata.ss
- the new pass $check-prelex-flags verifies that prelex referenced,
  multiply-referenced, and assigned flags are set when they
  should be.  (it doesn't, however, complain if a flag is set
  when it need not be.)  when the new system parameter
  $enable-check-prelex-flags is set, $check-prelex-flags is
  called after each major pass that produces Lsrc forms to verify
  that the flags are set correctly in the output of the pass.
  this parameter is unset by default but set when running the
  mats.
    cprep.ss, back.ss, compile.ss, primdata.ss,
    mats/Mf-base
- removed the unnecessary set of prelex referenced flag from the
  build-ref routines when we've just established that it is set.
    syntax.ss, compile.ss
- equivalent-expansion? now prints differences to the current output
  port to aid in debugging.
    mat.ss
- the nanopass that patches calls to library globals into calls to
  their local counterparts during whole-program optimization now
  creates new prelexes and sets the prelex referenced, multiply
  referenced, and assigned flags on the new prelexes rather than
  destructively setting flags on the incoming prelexes.  The
  only known problems this fixes are (1) the multiply referenced
  flag was not previously being set for cross-library calls when
  it should have been, resulting in overly aggressive inlining
  of library exports during whole-program optimization, and (2)
  the referenced flag could sometimes be set for library exports
  that aren't actually used in the final program, which could
  prevent some unreachable code from being eliminated.
    compile.ss
- added support for specifying default record-equal and
  record-hash procedures.
    primdata.ss, cmacros.ss, cpnanopass.ss, prims.ss, newhash.ss,
    gc.c,
    record.ms
- added missing call to relocate for subset-mode tc field, which
  wasn't burning us because the only valid non-false value, the
  symbol system, is in the static generation after the initial heap
  compaction.
    gc.c
- added a lambda-commonization pass that runs after the other
  source optimizations, particularly inlining, and a new parameter
  that controls how hard it works.  the value of commonization-level
  ranges from 0 through 9, with 0 disabling commonization and 9
  maximizing it.  The default value is 0 (disabled).  At present,
  for non-zero level n, the commonizer attempts to commonize
  lambda expressions consisting of 2^(10-n) or more nodes.
  commonization of one or more lambda expressions requires that
  they have identical structure down to the leaf nodes for quote
  expressions, references to unassigned variables, and primitives.
  So that various downstream optimizations aren't disabled, there
  are some additional restrictions, the most important of which
  being that call-position expressions must be identical.  The
  commonizer works by abstracting the code into a helper that
  takes the values of the differing leaf nodes as arguments.
  the name of the helper is formed by concatenating the names of
  the original procedures, separated by '&', and this is the name
  that will show up in a stack trace.  The source location will
  be that of one of the original procedures.  Profiling inhibits
  commonization, because commonization requires profile source
  locations to be identical.
    cpcommonize.ss (new), compile.ss, interpret.ss, cprep.ss,
    primdata.ss, s/Mf-base,
    mats/Mf-base
- cpletrec now always produces a letrec rather than a let for
  single immutable lambda bindings, even when not recursive, for
  consistent expand/optimize output whether the commonizer is
  run or not.
    cpletrec.ss,
    record.ms
- trans-make-ftype-pointer no longer generates a call to
  $verify-ftype-address if the address expression is a call to
  ftype-pointer-address.
    ftype.ss
- Remove special case for (#2%map p '()) in cp0
  so the reduced version checks that p is a procedure.
  Also make the same change for #2%for-each.
    cp0.ss, 4.ms
- Mitigate a race condition in Windows when deleting files and directories.
    windows.c
- add (& ftype) argument/result for foreign-procedure, which supports
  struct arguments and results for foreign calls
    syntax.ss, ftype.ss, cpnanopass.ss, x86.ss, x86_64.ss,
    base-lang.ss, np-languages.ss, cprep.ss, primdata.ss,
    schlib.c, prim.c, externs.h
    mats/foreign4.c, mats/foreign.ms mats/Mf-*
    foreign.stex, release_notes.stex
- reworked the S_call_help/S_return CCHAIN handling to fix a bug in which
  the signal handler could trip over the NULL jumpbuf in a CCHAIN record.  
    schlib.c
<<<<<<< HEAD
- install equates.h, kernel.o, and main.o on unix-like systems
    Mf-install.in
- standalone export form now handles (import import-spec ...)
    8.ms, syntax.ss, release_notes.stex
- add collect-rendezvous
    prim.c, 7.ss, primdata.ss, 7.ms, smgmt.stex, release_notes.stex
- added identifier? checks to detect attempts to use non-identifier
  field names in define-record-type field specs.
    syntax.ss,
    record.ms, root-experr*
- fixed an issue with the library system where an exception that occurs
  during visit or revisit left the library in an inconsistent state that
  caused it to appear that it was still in the process of running.  This
  manifested in it raising a cyclic dependency exception, even though
  there really is not a cyclic dependency.  The various library
  management functions involved will now reset the part of the library
  when an exception occurs.  This also means that if the library visit
  or revisit failed for a transient reason (such as a missing or
  incorrect library version that can be fixed by updating the
  library-directories) it is now possible to recover from these errors.
    expand-lang.ss, syntax.ss, interpret.ss, compile.ss, cprep.ss,
    8.ms
- Added -Wno-implicit-fallthrough flag to macOS C makefiles.
    c/Mf-a6osx, c/Mf-i3osx, c/Mf-ta6osx, c/Mf-ti3osx
- handle compiled library code in boot files once base boot is loaded
    globals.h, scheme.c, 7.ss, 7.ms, primdata.ss
- add newline to (import-notify) message in compile-whole-library and
  compile-whole-program
    compile.ss
=======
- add a __collect_safe convention for foreign procedures and callables
  to automate thread [de]activation
    syntax.ss, ftype.ss, x86.ss, x86_64.ss, ppc32.ss,
    cmacros.ss, base-lang.ss, np-languages.ss, cprep.ss, cpcommonize.ss,
    cp0.ss, cpcheck.ss, cpvalid.ss, interpret.ss, cpletrec.ss,
    thread.c, prim.c, externs.h, foreign.stex, release_notes.stex,
    mats/Mf-t*, foreign.ms, foreign4.c
>>>>>>> 270b0a44
<|MERGE_RESOLUTION|>--- conflicted
+++ resolved
@@ -895,7 +895,6 @@
 - reworked the S_call_help/S_return CCHAIN handling to fix a bug in which
   the signal handler could trip over the NULL jumpbuf in a CCHAIN record.  
     schlib.c
-<<<<<<< HEAD
 - install equates.h, kernel.o, and main.o on unix-like systems
     Mf-install.in
 - standalone export form now handles (import import-spec ...)
@@ -925,12 +924,10 @@
 - add newline to (import-notify) message in compile-whole-library and
   compile-whole-program
     compile.ss
-=======
 - add a __collect_safe convention for foreign procedures and callables
   to automate thread [de]activation
     syntax.ss, ftype.ss, x86.ss, x86_64.ss, ppc32.ss,
     cmacros.ss, base-lang.ss, np-languages.ss, cprep.ss, cpcommonize.ss,
     cp0.ss, cpcheck.ss, cpvalid.ss, interpret.ss, cpletrec.ss,
     thread.c, prim.c, externs.h, foreign.stex, release_notes.stex,
-    mats/Mf-t*, foreign.ms, foreign4.c
->>>>>>> 270b0a44
+    mats/Mf-t*, foreign.ms, foreign4.c