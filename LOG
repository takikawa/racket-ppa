--- conflicted
+++ resolved
@@ -752,7 +752,6 @@
   a partial object file.
     syntax.ss,
     7.ms
-<<<<<<< HEAD
 - add ordered guardians through a new optional argument to make-guardian
     prims.ss, primdata.ss, cp0.ss, cpnanopass.ss,
     cmacros.ss, mkheader.ss, gc.c, segment.c, types.h,
@@ -764,11 +763,9 @@
     schlib.c, prim.c, externs.h
     mats/foreign4.c, mats/foreign.ms mats/Mf-*
     foreign.stex, release_notes.stex
-=======
 - added box-cas! and vector-cas!
     prims.ss, cpnanopass.ss, np-languages.ss,
     cmacros.ss, library.ss, primdata.ss
     x86_64.ss x86.ss, ppc32.ss, arm32.ss,
     5_6.ms, 5_8.ms, root-experr*,
-    objects.stex, release_notes.stex
->>>>>>> b796bc67
+    objects.stex, release_notes.stex