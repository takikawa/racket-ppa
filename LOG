--- conflicted
+++ resolved
@@ -1419,20 +1419,14 @@
     BUILDING, c/vs.bat, wininstall/locate-vcredist.bat
 - fixed open-string-input-port on immutable strings
     cpnanopass.ss, io.ms, release_notes.stex
-<<<<<<< HEAD
-=======
 - use setenv rather than putenv on non WIN32 environments
     prim5.c, system.stex
->>>>>>> 3fec9b8b
 - restore {Free,Open,Net}BSD build, support Windows cross-compile
   via MinGW, add configuration options, and add helper makefile targets
     expenditor.c, thread.c, stats.c, statics.c, scheme.c, main.c, types.h,
     externs.h, globals.h, nocurses.h, version.h, system.h, segment.h,
     a6ob.def, ta6ob.def, a6nb.def, ta6nb.def, i3nt.def, ti3nt.def,
     c/Mf-*, build.bat, makefiles/Makefile.in, makefiles/Mf-install.in,
-<<<<<<< HEAD
-    misc.ms, s/update-revision, BUILDING
-=======
     s/update-revision, BUILDING
 - export `ee-backward-delete-sexp` binding in the expression-editor module.
     expeditor.ss
@@ -1441,5 +1435,4 @@
 - prevent access before start of array
     scheme.c
 - remove dead stores in files
-    compress-io.c, new-io.c
->>>>>>> 3fec9b8b
+    compress-io.c, new-io.c