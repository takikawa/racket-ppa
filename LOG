9.4 changes:
- updated version to 9.4
    bintar README NOTICE makefiles/Mf-install.in scheme.1.in
    c/Makefile.i3nt c/Makefile.a6nt c/Makefile.ti3nt c/Makefile.ta6nt
    mats/bldnt.bat workarea c/scheme.rc s/7.ss s/cmacros.ss
    release_notes/release_notes.stex csug/csug.stex
- added missing include
    killme.c
- added new mat verifying that primitives raise exceptions for invalid
  arguments based on primdata.ss signatures.  fixed some of those
  signatures, which weren't otherwise used except for arity checking.
  fixed some issues turned up by the test with who reports errors
  and how.
    primdata.ss, 5_1.ss, 7.ss, compile.ss, cpnanopass.ss, fasl.ss,
    interpret.ss, io.ss, record.ss, syntax.ss,
    primvars.ms, 5_1.ms, 7.ms, 8.ms, record.ms, mats/Mf-base,
    root-experr*, patch*
- string comparisons (string=?, string-ci<?, etc.) now get out fast
  when handed eq arguments.
    5_4.ss
- changed representation of most-negative iptr, I32, and I64 to make
  Visual C compiler happy.  updated windows make files, which had
  fallen out of date.  added missing hsrc= files sort.h and thread.h
  so they show up in the Windows workarea c directory.
    cmacros.ss,
    fasl.c, number.c, c/Mf-base, c/Makefile.{t,}{i3,a6}nt
- The scheme.h definition of Sfixnum(x) now uses multiply rather than
  left shift to avoid counting on the behavior of << on negative numbers,
  which is undefined in C.
    mkheader.ss
- Fixed a couple of casts, one harmless and the other causing
  Sinteger64_value to return 0 for the most-negative I64 on 32-bit
  builds.
    number.c
- The configure-generated Makefile distclean target no longer removes
  zlib and nanopass, since they are logically part of the git clone.
  It does run make distclean in zlib.
    makefiles/Makefile.in
- converted s_test_schlib shifts of -1 to equivalent shifts of 1 to
  avoid undefined left-shift behavior on negative numbers.
    prim5.c
- added if(---) {} wrapper around call to WRITE in display macro to
  silence unused return-value warnings.
    prim5.c
- liberalized get-mode check for ../mats.  it's not our business whether
  people make their directories group and/or other writeable.
    6.ms
- make test now prints the actual relative path to summary in the
  "check summary" message, whether invoked from the top-level directory
  or from the workarea.
    Makefile.in, Makefile-workarea.in
- configure now just uses cat to copy Makefile-workarea.in to $w/workarea,
  since the file is presently the same regardless of the configuration.
    configure
- fixed time-utc->date test in mat time&date-printing to work regardless of
  what locale (and time zone) the host machine has set.
    date.ms
- fixed date->time-utc to honor the zone-offset field when converting a date
  object to a time-utc object.
    stats.c,
    date.ms
- fixed incorrect handling of library-extension when searching wpo files
    compile.ss,
    7.ms
- modified floatify_normalize to properly round denormalized results.
  obviated scale_float in the process.
    number.c,
    ieee.ms
- fixed 0eNNNN for large NNNN to produce 0.0 rather than infinity
    strnum.ss,
    5_3.ms
- the reader now raises an exception with condition type implementation
  restriction (among the other usual lexical condition types), and
  string->number now raises #f, for #e<m>@<a>, where <m> and <a> are
  nonzero integers, since Chez Scheme can't represent polar numbers other
  than 0@<n> and <n>@0 exactly.  <m>@<a> still produces an inexact result,
  i.e., we're still extending the set of inexact numeric constants beyond
  what R6RS dictates.  doing this required a rework of $str->num, which
  turned into a fairly extensive rewrite that fixed up a few other minor
  issues (like r6rs:string->number improperly allowing 1/2e10) and
  eliminated the need for consumers to call $str->num twice in cases
  where it can actually produce a number.  added some related new tests,
  including several found missing by profiling.  added a couple of
  checks to number->string the absence of which was causing argument
  errors to be reported by other routines.
    strnum.ss, exceptions.ss, read.ss
    5_3.ms, 6.ms, root-experr*, patch*
- added pdtml flag, which if set to t causes profile-dump-html to be
  called at the end of a mat run.
    mats/Mf-base
- compile-whole-program and compile-whole-library now copy the hash-bang
  line from the wpo file (if it has one) to the object file.
    compile.ss,
    7.ms
- stex is now a submodule.  csug/Makefile and release_notes/Makefile
  set and use the required Scheme and STEXLIB variables accordingly.
  they default the machine type to a6le, but this can be overridden
  and is by the generated top-level Makefile.  the generated top-level
  Makefile now has a new docs target that runs make in both csug and
  release_notes, and an updated distclean target that cleans the same.
  the annoying csug Makefile .fig.pdf rule redefinition is now gone.
  copyright.stex and csug.stex now list May 2016 as the revision month
  and date; this will have to be updated for future releases.
    configure, makefiles/Makefile.in,
    csug/Makefile, copyright.stex, csug.stex,
    release_notes/Makefile
- added custom install options.  workarea creates an empty config.h,
  and configure creates a config.h that sets the default scheme heap
  path and scheme-script name based on the actual configuration.
    configure, newrelease, workarea, checkin,
    c/Mf-base, scheme.c, main.c,
    Mf-install.in
- renamed the installed example directory from lib to examples.
    Mf-install.in,
    scheme.1.in
- added force option to gzip during man page install to prevent gzip from
  asking for permission to overwrite existing man page files.
    Mf-install.in
- removed ~/lib/csv%v/%m from the default scheme heap path on unix-like
  systems.  documented inclusion of %x\..\..\boot\%m in the Windows
  default scheme heap path.
    main.c,
    use.stex
- added new configuration options: --installbin, --installlib,
  --installschemename, --installpetitename, and --installscriptname.
    configure
- updated the example library link to the nanopass framework.
    CONTRIBUTING.md
- now cleaning up petite.1 and scheme.1 left behind by make install
    Makefile-workarea.in, checkin
- now removing workarea after cleaning csug and release_notes so
  Mf-stex (included from csug/Makefile and release_notes/Makefile)
  doesn't complain trying to determine the machine type.
    Makefile.in
- added installsh support for --ifdiff so the csug make file can use it
  for the install target.
    installsh,
    csug/Makefile
- added instructions for building (cross-compiling) a boot file for
  a supported machine type for which a boot file is not built by default.
    BUILDING
- corrected CHEZSCHEMELIBS and CHEZSCHEMEEXTS index entries to be
  CHEZSCHEMELIBDIRS and CHEZSCHEMELIBEXTS.
    use.stex
- updated to curl stex version 1.2.1
    configure
- updated the fix to S_mktime to work on windows.  the struct tm
  structure on windows does not have the tm_gmtoff field used in the
  mac and linux version of the code.
    stats.c
- updated the Windows makefiles for building and testing to remove links for
  files that no longer exist, which was getting in the way of creating links
  for files that do exist.  Also updated the build batch file for Windows to
  compile the nanopass framework separately before building the rest of the
  scheme compiler and libraries.
    s/Mf-{a6,i3,ta6,ti3}nt, s/bldnt.bat,
    mats/Mf-{a6,i3,ta6,ti3}nt
- updated the read me to include a link to the Chez Scheme project page.
    README.md
- fixed embarrassing typo in read me.
    README.md
- profiler's html output refresh: mark the files as HTML5 rather
  than HTML4; use target attributes rather than onclick events to
  open links in specific windows; add a missing table row element;
  replace the deprecated name attribute with an id attribute (and
  replace the anchors with spans); and replace the deprecated valign
  attribute with a style attribute.
    pdhtml.ss

9.4.1 changes:
<<<<<<< HEAD
- updated version to 9.4.1
    bintar BUILDING NOTICE makefiles/Mf-install.in scheme.1.in
    c/Makefile.i3nt c/Makefile.a6nt c/Makefile.ti3nt c/Makefile.ta6nt
    mats/bldnt.bat workarea c/scheme.rc s/7.ss s/cmacros.ss
    release_notes/release_notes.stex csug/csug.stex
- updated newrelease to produce the correct log-entry format and
  fixed the existing 9.4.1 log entry
    newrelease, LOG
- replaced a couple of tabs
    number.c
- updated the descriptions of statistics and related functions to
  reflect the Version 9.3.1 change from sstats structures to sstats
  records, with sstats times represented as time objects and sstats
  bytes and counts represented as exact integers; also updated the
  sstats-difference description to reflect that it no longer coerces
  negative differences to zero.  added a corresponding release note.
    system.stex,
    release_notes.stex
- added a cast to eliminate a warning
    c/number.c
- fixed bug in Windows version of directory-separator-predicate when
  path-* procedures are passed a path that is not a string.
    s/6.ss
- fixed bug in cp0 on Windows with $foreign-wchar?.
    s/cp0.ss
- Cygwin is now used on Windows, updated mats, eliminated unused killme
    BUILDING c/*nt c/Mf-base c/scheme.exe.manifest configure
    examples/Makefile mats/6.ms mats/Mf-* mats/foreign.ms mats/ftype.ms
    mats/patch-* mats/windows.ms s/Mf-*nt s/Mf-base workarea
    release_notes.stex
- fixed spelling of non-existent
    s/syntax.ss
- now forcing zlib configuration before compiling files that depend on
  the zlib header files, since zlib's configure script can modify the
  header files.  removed ZlibInclude variable, which no longer serves
  a purpose.
    c/Mf-*, c/Makefile.*nt
- removed unnecessary datestamp.c target
    c/Mf.*nt
- fixed unnessesary blocking in expeditor on Windows. 
    c/expeditor.c
- eliminated a couple of thread-safety issues and limitations on the
  sizes of pathnames produced by expansion of tilde (home-directory)
  prefixes by replacing S_pathname, S_pathname_impl, and S_homedir
  with S_malloc_pathname, which always mallocs space for the result.
  one thread-safety issue involved the use of static strings for expanded
  pathnames and affected various file-system operations.  the other
  affected the file open routines and involved use of the incoming
  pathname while deactivated.  the incoming pathname is sometimes if not
  always a pointer into a Scheme bytevector, which can be overwritten if a
  collection occurs while the thread is deactivated.  the size limitation
  corresponded to the use of the static strings, which were limited to
  PATH_MAX bytes.  (PATH_MAX typically isn't actually the maximum path
  length in contemporary operating systems.)  eliminated similar issues
  for wide pathnames under Windows by adding S_malloc_wide_pathname.
  consumers of the old routines have been modified to use the new
  routines and to free the result strings.  the various file operations
  now consistently treat a pathname with an unresolvable home directory
  as a pathname that happens to start with a tilde.  eliminated unused
  foreign-symbol binding of "(cs)pathname" to S_pathname.
    io.c, externs.h, new_io.c, prim5.c, scheme.c, prim.c
- various places where a call to close or gzclose was retried when
  the close operation was interrupted no longer do so, since this can
  cause problems when another thread has reallocated the same file
  descriptor.
    new_io.c
- now using vcvarsall type x86_amd64 rather than amd64 when the
  former appears to supported and the latter does not, as is the
  case with VS Express 2015.
    c/Mf-a6nt, c/Mf-ta6nt
- commented out one of the thread mats that consistently causes
  indefinite delays under Windows and OpenBSD due to starvation.
    thread.ms
- increased wait time for a couple of subprocess responses
    6.ms
- added call to collector to close files opened during iconv mats
  specifically for when mats are run under Windows with no iconv dll.
    io.ms
- fixed typo: VC/bin/vcvars64.bat => VC/bin/amd64/vcvars64.bat
    c/Mf-a6nt, c/Mf-ta6nt
- scheme_mutex_t now uses volatile keyword for owner and count fields
  because these fields can be accessed from multiple threads
  concurrently. Updated $yield and $thread-check in mats/thread.ms to
  be more tolerant of timing variability.
    c/types.h, mats/thread.ms, release_notes.stex
- fixed three instances of unchecked mallocs reported by laqrix in
  github issue #77.
    io.c, schlib.c, thread.c
=======
   * updated version to 9.4.1
        bintar BUILDING NOTICE makefiles/Mf-install.in scheme.1.in
        c/Makefile.i3nt c/Makefile.a6nt c/Makefile.ti3nt c/Makefile.ta6nt
        mats/bldnt.bat workarea c/scheme.rc s/7.ss s/cmacros.ss
        release_notes/release_notes.stex csug/csug.stex
    * continue the profiler's html output refresh: refine the styling
        (and palette) and update CSUG to match. update the CSUG screenshots
        to reflect the refined look.
>>>>>>> df46cb56
<|MERGE_RESOLUTION|>--- conflicted
+++ resolved
@@ -168,7 +168,6 @@
     pdhtml.ss
 
 9.4.1 changes:
-<<<<<<< HEAD
 - updated version to 9.4.1
     bintar BUILDING NOTICE makefiles/Mf-install.in scheme.1.in
     c/Makefile.i3nt c/Makefile.a6nt c/Makefile.ti3nt c/Makefile.ta6nt
@@ -257,13 +256,12 @@
 - fixed three instances of unchecked mallocs reported by laqrix in
   github issue #77.
     io.c, schlib.c, thread.c
-=======
-   * updated version to 9.4.1
-        bintar BUILDING NOTICE makefiles/Mf-install.in scheme.1.in
-        c/Makefile.i3nt c/Makefile.a6nt c/Makefile.ti3nt c/Makefile.ta6nt
-        mats/bldnt.bat workarea c/scheme.rc s/7.ss s/cmacros.ss
-        release_notes/release_notes.stex csug/csug.stex
-    * continue the profiler's html output refresh: refine the styling
-        (and palette) and update CSUG to match. update the CSUG screenshots
-        to reflect the refined look.
->>>>>>> df46cb56
+- continue the profiler's html output refresh: refine the styling
+  (and palette) and update CSUG to match. update the CSUG screenshots
+  to reflect the refined look.
+    s/pdhtml.ss
+    csug/system.stex 
+    csug/canned/profilehtml-orig.png
+    csug/canned/profilehtml.png
+    csug/canned/fatfibhtml-orig.png
+    csug/canned/fatfibhtml.png