9.4 changes:
- updated version to 9.4
    bintar README NOTICE makefiles/Mf-install.in scheme.1.in
    c/Makefile.i3nt c/Makefile.a6nt c/Makefile.ti3nt c/Makefile.ta6nt
    mats/bldnt.bat workarea c/scheme.rc s/7.ss s/cmacros.ss
    release_notes/release_notes.stex csug/csug.stex
- added missing include
    killme.c
- added new mat verifying that primitives raise exceptions for invalid
  arguments based on primdata.ss signatures.  fixed some of those
  signatures, which weren't otherwise used except for arity checking.
  fixed some issues turned up by the test with who reports errors
  and how.
    primdata.ss, 5_1.ss, 7.ss, compile.ss, cpnanopass.ss, fasl.ss,
    interpret.ss, io.ss, record.ss, syntax.ss,
    primvars.ms, 5_1.ms, 7.ms, 8.ms, record.ms, mats/Mf-base,
    root-experr*, patch*
- string comparisons (string=?, string-ci<?, etc.) now get out fast
  when handed eq arguments.
    5_4.ss
- changed representation of most-negative iptr, I32, and I64 to make
  Visual C compiler happy.  updated windows make files, which had
  fallen out of date.  added missing hsrc= files sort.h and thread.h
  so they show up in the Windows workarea c directory.
    cmacros.ss,
    fasl.c, number.c, c/Mf-base, c/Makefile.{t,}{i3,a6}nt
- The scheme.h definition of Sfixnum(x) now uses multiply rather than
  left shift to avoid counting on the behavior of << on negative numbers,
  which is undefined in C.
    mkheader.ss
- Fixed a couple of casts, one harmless and the other causing
  Sinteger64_value to return 0 for the most-negative I64 on 32-bit
  builds.
    number.c
- The configure-generated Makefile distclean target no longer removes
  zlib and nanopass, since they are logically part of the git clone.
  It does run make distclean in zlib.
    makefiles/Makefile.in
- converted s_test_schlib shifts of -1 to equivalent shifts of 1 to
  avoid undefined left-shift behavior on negative numbers.
    prim5.c
- added if(---) {} wrapper around call to WRITE in display macro to
  silence unused return-value warnings.
    prim5.c
- liberalized get-mode check for ../mats.  it's not our business whether
  people make their directories group and/or other writeable.
    6.ms
- make test now prints the actual relative path to summary in the
  "check summary" message, whether invoked from the top-level directory
  or from the workarea.
    Makefile.in, Makefile-workarea.in
- configure now just uses cat to copy Makefile-workarea.in to $w/workarea,
  since the file is presently the same regardless of the configuration.
    configure
- fixed time-utc->date test in mat time&date-printing to work regardless of
  what locale (and time zone) the host machine has set.
    date.ms
- fixed date->time-utc to honor the zone-offset field when converting a date
  object to a time-utc object.
    stats.c,
    date.ms
- fixed incorrect handling of library-extension when searching wpo files
    compile.ss,
    7.ms
- modified floatify_normalize to properly round denormalized results.
  obviated scale_float in the process.
    number.c,
    ieee.ms
- fixed 0eNNNN for large NNNN to produce 0.0 rather than infinity
    strnum.ss,
    5_3.ms
- the reader now raises an exception with condition type implementation
  restriction (among the other usual lexical condition types), and
  string->number now raises #f, for #e<m>@<a>, where <m> and <a> are
  nonzero integers, since Chez Scheme can't represent polar numbers other
  than 0@<n> and <n>@0 exactly.  <m>@<a> still produces an inexact result,
  i.e., we're still extending the set of inexact numeric constants beyond
  what R6RS dictates.  doing this required a rework of $str->num, which
  turned into a fairly extensive rewrite that fixed up a few other minor
  issues (like r6rs:string->number improperly allowing 1/2e10) and
  eliminated the need for consumers to call $str->num twice in cases
  where it can actually produce a number.  added some related new tests,
  including several found missing by profiling.  added a couple of
  checks to number->string the absence of which was causing argument
  errors to be reported by other routines.
    strnum.ss, exceptions.ss, read.ss
    5_3.ms, 6.ms, root-experr*, patch*
- added pdtml flag, which if set to t causes profile-dump-html to be
  called at the end of a mat run.
    mats/Mf-base
- compile-whole-program and compile-whole-library now copy the hash-bang
  line from the wpo file (if it has one) to the object file.
    compile.ss,
    7.ms
- stex is now a submodule.  csug/Makefile and release_notes/Makefile
  set and use the required Scheme and STEXLIB variables accordingly.
  they default the machine type to a6le, but this can be overridden
  and is by the generated top-level Makefile.  the generated top-level
  Makefile now has a new docs target that runs make in both csug and
  release_notes, and an updated distclean target that cleans the same.
  the annoying csug Makefile .fig.pdf rule redefinition is now gone.
  copyright.stex and csug.stex now list May 2016 as the revision month
  and date; this will have to be updated for future releases.
    configure, makefiles/Makefile.in,
    csug/Makefile, copyright.stex, csug.stex,
    release_notes/Makefile
- added custom install options.  workarea creates an empty config.h,
  and configure creates a config.h that sets the default scheme heap
  path and scheme-script name based on the actual configuration.
    configure, newrelease, workarea, checkin,
    c/Mf-base, scheme.c, main.c,
    Mf-install.in
- renamed the installed example directory from lib to examples.
    Mf-install.in,
    scheme.1.in
- added force option to gzip during man page install to prevent gzip from
  asking for permission to overwrite existing man page files.
    Mf-install.in
- removed ~/lib/csv%v/%m from the default scheme heap path on unix-like
  systems.  documented inclusion of %x\..\..\boot\%m in the Windows
  default scheme heap path.
    main.c,
    use.stex
- added new configuration options: --installbin, --installlib,
  --installschemename, --installpetitename, and --installscriptname.
    configure
- updated the example library link to the nanopass framework.
    CONTRIBUTING.md
- now cleaning up petite.1 and scheme.1 left behind by make install
    Makefile-workarea.in, checkin
- now removing workarea after cleaning csug and release_notes so
  Mf-stex (included from csug/Makefile and release_notes/Makefile)
  doesn't complain trying to determine the machine type.
    Makefile.in
- added installsh support for --ifdiff so the csug make file can use it
  for the install target.
    installsh,
    csug/Makefile
- added instructions for building (cross-compiling) a boot file for
  a supported machine type for which a boot file is not built by default.
    BUILDING
- corrected CHEZSCHEMELIBS and CHEZSCHEMEEXTS index entries to be
  CHEZSCHEMELIBDIRS and CHEZSCHEMELIBEXTS.
    use.stex
- updated to curl stex version 1.2.1
    configure
- updated the fix to S_mktime to work on windows.  the struct tm
  structure on windows does not have the tm_gmtoff field used in the
  mac and linux version of the code.
    stats.c
- updated the Windows makefiles for building and testing to remove links for
  files that no longer exist, which was getting in the way of creating links
  for files that do exist.  Also updated the build batch file for Windows to
  compile the nanopass framework separately before building the rest of the
  scheme compiler and libraries.
    s/Mf-{a6,i3,ta6,ti3}nt, s/bldnt.bat,
    mats/Mf-{a6,i3,ta6,ti3}nt
- updated the read me to include a link to the Chez Scheme project page.
    README.md
- fixed embarrassing typo in read me.
    README.md
- profiler's html output refresh: mark the files as HTML5 rather
  than HTML4; use target attributes rather than onclick events to
  open links in specific windows; add a missing table row element;
  replace the deprecated name attribute with an id attribute (and
  replace the anchors with spans); and replace the deprecated valign
  attribute with a style attribute.
    pdhtml.ss

9.4.1 changes:
- updated version to 9.4.1
    bintar BUILDING NOTICE makefiles/Mf-install.in scheme.1.in
    c/Makefile.i3nt c/Makefile.a6nt c/Makefile.ti3nt c/Makefile.ta6nt
    mats/bldnt.bat workarea c/scheme.rc s/7.ss s/cmacros.ss
    release_notes/release_notes.stex csug/csug.stex
- updated newrelease to produce the correct log-entry format and
  fixed the existing 9.4.1 log entry
    newrelease, LOG
- replaced a couple of tabs
    number.c
- updated the descriptions of statistics and related functions to
  reflect the Version 9.3.1 change from sstats structures to sstats
  records, with sstats times represented as time objects and sstats
  bytes and counts represented as exact integers; also updated the
  sstats-difference description to reflect that it no longer coerces
  negative differences to zero.  added a corresponding release note.
    system.stex,
    release_notes.stex
- added a cast to eliminate a warning
    c/number.c
- fixed bug in Windows version of directory-separator-predicate when
  path-* procedures are passed a path that is not a string.
    s/6.ss
- fixed bug in cp0 on Windows with $foreign-wchar?.
    s/cp0.ss
- Cygwin is now used on Windows, updated mats, eliminated unused killme
    BUILDING c/*nt c/Mf-base c/scheme.exe.manifest configure
    examples/Makefile mats/6.ms mats/Mf-* mats/foreign.ms mats/ftype.ms
    mats/patch-* mats/windows.ms s/Mf-*nt s/Mf-base workarea
    release_notes.stex
- fixed spelling of non-existent
    s/syntax.ss
- now forcing zlib configuration before compiling files that depend on
  the zlib header files, since zlib's configure script can modify the
  header files.  removed ZlibInclude variable, which no longer serves
  a purpose.
    c/Mf-*, c/Makefile.*nt
- removed unnecessary datestamp.c target
    c/Mf.*nt
- fixed unnecessary blocking in expeditor on Windows.
    c/expeditor.c
- eliminated a couple of thread-safety issues and limitations on the
  sizes of pathnames produced by expansion of tilde (home-directory)
  prefixes by replacing S_pathname, S_pathname_impl, and S_homedir
  with S_malloc_pathname, which always mallocs space for the result.
  one thread-safety issue involved the use of static strings for expanded
  pathnames and affected various file-system operations.  the other
  affected the file open routines and involved use of the incoming
  pathname while deactivated.  the incoming pathname is sometimes if not
  always a pointer into a Scheme bytevector, which can be overwritten if a
  collection occurs while the thread is deactivated.  the size limitation
  corresponded to the use of the static strings, which were limited to
  PATH_MAX bytes.  (PATH_MAX typically isn't actually the maximum path
  length in contemporary operating systems.)  eliminated similar issues
  for wide pathnames under Windows by adding S_malloc_wide_pathname.
  consumers of the old routines have been modified to use the new
  routines and to free the result strings.  the various file operations
  now consistently treat a pathname with an unresolvable home directory
  as a pathname that happens to start with a tilde.  eliminated unused
  foreign-symbol binding of "(cs)pathname" to S_pathname.
    io.c, externs.h, new_io.c, prim5.c, scheme.c, prim.c
- various places where a call to close or gzclose was retried when
  the close operation was interrupted no longer do so, since this can
  cause problems when another thread has reallocated the same file
  descriptor.
    new_io.c
- now using vcvarsall type x86_amd64 rather than amd64 when the
  former appears to supported and the latter does not, as is the
  case with VS Express 2015.
    c/Mf-a6nt, c/Mf-ta6nt
- commented out one of the thread mats that consistently causes
  indefinite delays under Windows and OpenBSD due to starvation.
    thread.ms
- increased wait time for a couple of subprocess responses
    6.ms
- added call to collector to close files opened during iconv mats
  specifically for when mats are run under Windows with no iconv dll.
    io.ms
- fixed typo: VC/bin/vcvars64.bat => VC/bin/amd64/vcvars64.bat
    c/Mf-a6nt, c/Mf-ta6nt
- scheme_mutex_t now uses volatile keyword for owner and count fields
  because these fields can be accessed from multiple threads
  concurrently. Updated $yield and $thread-check in mats/thread.ms to
  be more tolerant of timing variability.
    c/types.h, mats/thread.ms, release_notes.stex
- fixed three instances of unchecked mallocs reported by laqrix in
  github issue #77.
    io.c, schlib.c, thread.c
- continue the profiler's html output refresh: refine the styling
  (and palette) and update CSUG to match. update the CSUG screenshots
  to reflect the refined look.
    s/pdhtml.ss
    csug/system.stex
    csug/canned/profilehtml-orig.png
    csug/canned/profilehtml.png
    csug/canned/fatfibhtml-orig.png
    csug/canned/fatfibhtml.png
- add unicode support to the expression editor.  entry and display now work
  except that combining characters are not treated correctly for
  line-wrapping.  this addresses github issue #32 and part of issue #81.
    c/expeditor.c, s/expeditor.ss
- moved s_ee_write_char function within the WIN32 check to allow the unicode
  change to compile on windows.  unicode is not yet supported in the windows
  version of the repl.
    c/expeditor.c
- reworked the S_create_thread_object to print an error and exit when
  allocating the thread context fails from Sactivate_thread.  before
  this change, the error was raised on the main thread, which resulted
  in strange behavior at best.  also added who argument to
  S_create_thread_object to allow it to report either Sactivate_thread
  or fork-thread led to the error.
    externs.h, schsig.c, scheme.c, thread.c
- fixed a bug in cpvalid resulting in it leaving behind a cpvalid-defer
  form for later passes to choke on.  also fixed cp0 to print the correct
  name for cpvalid when it does this.
    cpvalid.ss, cp0.ss,
    misc.ms
- updated the prototype for s_ee_write_char to match the definition
    expeditor.c
- fixed a side-effect preservation bug with non-trivial test-context
  not-like patterns.
    cp0.ss,
    cp0.ms, 4.ms
- instead of default-exception handler, new-cafe establishes a handler
  that calls the current value of base-exception-handler so the handler
  can be overridden, as we do in our own make files.
    cafe.ss,
    7.ms
- fixed a bug in case and exclusive-cond syntax-error calls causing an
  exception in syntax-error instead of the intended error message.
    syntax.ss
- added tests for the case and exclusive-cond syntax-error calls
    4.ms, root-experr-compile-0-f-f-f
- added print-extended-identifiers parameter.  when #t, symbols like
  1+ and +++ print without escapes.
    priminfo.ss, print.ss,
    6.ms
- added descriptions of print-extended-identifiers to the user's guide
  and release notes.  updated the release notes to account for a couple
  of other log entries.
    release_notes.stex,
    intro.stex, io.stex
- updated the sockets example to work with the current version of Chez.
  Change the foreign procedure definitions to use the more portable int
  rather than integer-32.  Switch to a custom port
  [make-custom-binary-input/output-port] rather than a generic port
  [make-input/output-port], which resulted in deleting quite a bit of
  code.  Fix various compiler warnings in the C code, and along the way,
  fix a signedness bug in c_write that could have resulted in not writing
  the full buffer (but reporting that it did) in the case of errors from
  write.
    examples/csocket.c, examples/socket.ss
- use high-precision clock time on Windows 8 and up
    c/stats.c
- fixed profiling code that keyed profiling locations off of only the
  bfp to instead key off of both the bfp and efp.
    pdhtml.ss
- added Windows installer using the WiX Toolset
    BUILDING, install/* (new)
- fix typo in ordinal format for 12
    format.ss,
    format.ms
- renamed install directory to wininstall to avoid conflict with
  top-level Makefile
    BUILDING, install/* (removed), wininstall/* (new)
- updated zlib to version 1.2.11
    configure
- added procedure-arity-mask to report the allowed argument counts of
  a compiled function.  On a procedure from interpret or from one of
  the trace procedures or syntactic forms, procedure-arity-mask
  may report counts that are not actually allowed by the source
  procedure.
    cmacros.ss, compile.ss, cpnanopass.ss, mkheader.ss, primdata.ss,
    prims.ss, strip.ss,
    fasl.c, gc.c, globals.h, prim.c, prim5.c, scheme.c, schsig.c,
    misc.ms, root-experr*,
    objects.stex
- for non-win32 systems, now setting al register to a count of the
  floating-point register arguments as required for varargs functions
  by the System V ABI.
    x86_64.ss,
    foreign.ms
- added a missing quote mark in new printf mat Windows case
    foreign.ms
- added travis-ci automation script and a 'partialx' testing target to
  allow us to perform more than a single run of testing without running
  afoul of travis-ci's 50-minute build timeout.  'partialx' tests six
  of the twelve configurations tested by 'allx'.
     .travis.yml (new),
     mats/Mf-base
- paired the 'partialx' down to just four test configurations, with one
  interpreter run, to try to get the threaded builds into line with
  travis-ci's timeout.
     mats/Mf-base
- eliminated some direct assumptions that a vector's type/length field
  is a fixnum and added meta-asserts to verify that it is in a couple of
  others, to facilitate future changes to vector typing.  vectors are
  now treated essentially like fxvectors, strings, and bytevectors.
    cmacros.ss, cpnanopass.ss, prims.ss, mkheader.ss,
    alloc.c, gc.c, scheme.c
- fixed a few comments to refer to scheme.c rather than main.c
    externs.h, globals.h, thread.c
- for 64-bit Windows systems, now copying foreign-procedure
  double-precision floating-point register arguments to integer
  registers as required for varargs functions. Windows does not
  support single-precision floating-point arguments as varargs.
    foreign.ms, np-languages.ss, x86_64.ss
- added an optional timeout argument to condition-wait
    externs.h, stats.c, thread.c, thread.h, csug/threads.stex,
    primvars.ms, thread.ms, release_notes.stex,
    date.ss, primdata.ss, prims.ss
- added immutable strings, vectors, fxvector, bytevectors, and boxes
    5_4.ss, 5_6.ss, bytevector.ss, cmacros.ss, cpnanopass.ss,
    fasl.ss, library.ss, mkheader.ss, primdata.ss, prims.ss,
    externs.h, types.h, alloc.c, fasl.c, gc.c, scheme.c,
    5_5.ms, 5_6.ms, bytevector.ms, misc.ms, root-experr*
    objects.stex
- various tweaks to the immutable object support; also taught cp0
  to simplify ($fxu< (most-positive-fixnum) e) => (fx< e 0) so we
  don't have any incentive in special casing length checks where
  the maximum length happens to be (most-positive-fixnum).
    5_4.ss, 5_6.ss, bytevector.ss, cmacros.ss, cp0.ss, cpnanopass.ss,
    mkheader.ss, primdata.ss, prims.ss,
    fasl.c, gc.c, types.h
    root-experr*, patch*
- generated bytevector=? procedure now gets out quickly on eq
  arguments.  cp0 optimizes away a number of additional equality
  operations at optimize-level 3 (including bytevector=?) when
  applied to the same variable references, as it already did for
  eq?, eqv?, and equal?, at all optimize levels.
    cpnanopass.ss, cp0.ss, primdata.ss,
    cp0.ms
- updated bullyx patches
    patch*
- updated release notes and tweaked user's guide.
    release-notes.stex, objects.stex
- fixed typo: fxvector-immutable-flag used in place of
  bytevector-immutable-flag in computation of type-immutable-bytevector
    cmacros.ss
- reallocated typed-object types, using previously unused tag #b010
  for strings and giving bytevectors both #b001 and #b101 (the
  latter for immutable bytevectors) so that the maximum bytevector
  length on 32-bit machines is once again the most-positive fixnum.
  treating bytevectors rather than strings or fxvectors (or even
  vectors) special in this regard is appropriate since the maximum
  number of bytes in a bytevector is maximum-length x 1 rather than
  maximum-length x 4 for strings, fxvectors, and vectors on 32-bit
  machines.  with this change on 32-bit machines, a vector can
  occupy up to 1/2 of virtual memory, strings and fxvectors 1/4,
  and bytevectors 1/8.
    cmacros.ss
- added record-type-equal-procedure, record-type-hash-procedure,
  record-equal-procedure, and record-hash-procedure to enable
  per-type customization of the behavior of equal? and equal-hash
  for a record value
     5_1.ss, newhash.ss, primdata.ss,
     record.ms, root-experr*,
     objects.stex
- adding dropped changes
    record.ss,
    root-experr*
- added entry for record-type-equal-procedure and friends
    release_notes.stex
- changed copyright year to 2017
    7.ss, scheme.1.in, comments of many files
- expanded the CSUG description of the handling of command-line
  arguments not recognized as standard options and added a description
  of the same to the COMMAND-LINE OPTIONS section of the man page.
  did a bit of minor cleanup elsewhere in the man page.
    use.stex, scheme.1.in
- destroy_thread now processes guardian entries
    thread.c, 4.ms, release_notes.stex
- mutexes and conditions are now freed when no longer used via
  $close-resurrected-mutexes&conditions, $keep-live primitive added
    externs.h, prim5.c, thread.c, 4.ms, thread.ms, release_notes.stex,
    7.ss, cpnanopass.ss, np-languages.ss, primdata.ss, prims.ss
- fix reduction for map and for-each with optimization level 3
  to drop the expression, check that procedure has the correct
  arity and is discardable or unsafe.
  Also add a simplification for for-each with empty lists
  with optimization level 2.
    cp0.ss, 4.ms, primdata.ss
- fix invalid memory reference when enum-set-indexer procedure is not
  passed a symbol
    enum.ss, enum.ms, root-experr*, release_notes.stex
- fix overflow detection for fxsll, fxarithmetic-shift-left, and
  fxarithmetic-shift
    library.ss, fx.ms, release_notes.stex
- added ephemeron pairs and changed weak hashtables to use
  ephemeron pairs for key--value mapping to avoid the key-in-value
  problem
    prims.ss, primdata.ss, newhash.ss, fasl.ss, mkheader.ss
    cmacro.ss, prim5.c, fasl.c, gc.c, gcwrapper.c, types.h,
    4.ms, hash.ms, objects.stex, smgmt.stex, csug.bib
- check_dirty_ephemeron now puts ephemerons whose keys haven't yet
  been seen on the pending list rather than the trigger lists.
    gc.c
- removed scan of space_ephemeron from check_heap because check_heap
  as written can't handle the two link fields properly.
    gcwrapper.c
- in the ephemerons mat that checks interaction between mutation and
  collection, added generation arguments to the first two collect
  calls so they always collect into the intended generation.
    4.ms
- updated allx and bullyx patches
    patch*
- fix strip-fasl-file for immutable strings and vectors,
  fix an $oops call, and fix a vector-index increment in hashing
    strip.ss, 7.ss, newhash.ss, misc.ms
- fix signature of fxbit-set?
    primdata.ss
- more optimizations for map and for-each with explicit list
  extend the reductions for map and for-each when the arguments are
  explicit lists like (list 1 2 3 ...) or '(1 2 3 ...).
    cp0.ss,
    4.ms
- reverted to the preceding version of cp0 due to failure to preserve
  the expected evaluation order in one of the mats; removed the
  corresponding equivalent-expansion tests.
    cp0.ss,
    4.ms
- restored the map and for-each optimizations with a fix for the
  evaluation-order bug.
    cp0.ss,
    4.ms
- added date-dst? to access the previously-hidden DST information in
  date records, and added date-zone-name to provide a time zone name.
    date.ss, primdata.ss,
    stats.c,
    date.ms, root-experr*, patch-compile*,
    system.stex
- fixed a bug in flonum-extractor, which on 64-bit machines was using an
  8-byte read instead of a 4-byte read to pick up the 4 highest-order
  bytes of a little-endian flonum, potentially reading past the end of
  mapped memory for flonums produced by taking the imaginary part of an
  inexact complexnum (which, unlike other flonums, are not aligned on
  16-byte boundaries).  The 8-byte load would also have failed to produce
  correct results on 64-bit big-endian machines (of which we presently
  have none) because the offsets passed to flonum-extractor assume the
  bits are in the lowest-order 4 bytes of the extracted field.
    cp0.ss,
    misc.ms,
    release_notes.stex
- support Windows build on Bash/WSL
    BUILDING, configure, workarea, c/vs.bat (new), mats/vs.bat (new),
    c/Mf-*nt, mats/Mf-*, s/Mf-base
- fix c/version.h for FreeBDS (machine types i3fb, ti3fb, a6fb, ta6fb)
- fix reference to libc.so to be libc.so.7 for FreeBSD (machine types
  i3fb, ti3fb, a6fb, ta6fb)
    foreign.ms
- added CC option to configure for selecting the compiler
    configure,
    c/Mf-*
- Suppress warnings from implicit fallthrough in case labels.
    Mf-{a6,arm32,i3,ppc,ta6,ti3,tpp32}le
- added bytevector-compress and bytevector-uncompress
    bytevector.ss, primdata.ss, new-io.c, prim5.c, externs.h,
    objects.stex, release_notes.stex,
    bytevector.ms, root-experr*
- fixed typo in S_abnormal_exit
    schsig.c
- don't remove the pariah form in the cp0 pass
    cp0.ss,
    misc.ms
- revert use of ephemerons in weak hashtables, add ephemeron
  hashtables
    newhash.ss, hashtable-types.ss, library.ss, primdata.ss,
    fasl.ss, fasl.c, gc.c, globals.h,
    hash.ms, objects.stex, release_notes.stex
- fixed pariah mat
    misc.ms
- minor wordsmithing and fix for an overfull hbox
    objects.stex, system.stex
- fix (define-values () ....) to expand to a definition
    syntax.ss, 3.ms
- added optional line and column components to a source object, a
  locate-source-object-source function that uses the new components,
  a current-locate-source-object-source parameter to control looking up
  line and column information, a current-make-source-object parameter to
  control loation recording, an optional use-cache argument to
  locate-source, and a 'source-object message for code and continuation
  inspectors
    read.ss, syntax.ss, 7.ss, compile.ss, cpnanopass.ss, exceptions.ss,
    inspect.ss, primdata.ss, prims.ss, print.ss, cmacros.ss, types.ss,
    mat.ss, 8.ms, root-experr*,
    syntax.stex, debug.stex, system.stex, release_notes.stex
- fixed broken mats on Windows caused by Bash/WSL changes
    7.ms, ftype.ms
- added "ez-grammar" example program
    examples/ez-grammar.ss, examples/ez-grammar-test.ss,
    examples/Makefile, examples.ms
- updated ez-grammar-test to write temp files to current directory and delete them when finished
    examples/ez-grammar-test.ss
- added support for Microsoft Visual Studio 2017 on Windows
    BUILDING, c/Mf-a6nt, c/Mf-ta6nt, c/vs.bat,
    mats/Mf-a6nt, mats/Mf-ta6nt, mats/ftype.ms
- added support for building Windows installs with Bash/WSL
    wininstall/Makefile, candle.bat, light.bat
- added support for building with Visual Studio 2017's BuildTools
    c/vs.bat
- check for git before using to get submodules
    configure
- fixed windows installer failure when vcredist is not preinstalled by
  using the vcredist merge module, split the 32 and 64 bit MSIs and
  added a wix bundle to combine the MSIs into a single exe installer,
  added a batch script for locating Visual Studio's vcredist merge
  modules, updated installer paths and names.
    wininstall/*
- fixed np-normalize-context pass to process trivs list in mvset forms
  in tail and predicate context and added regression tests.  Thanks to
  @marcomaggi for reporting the bug and @yjqww6 for providing a
  simplified test and finding the initial solution.
    cpnanopass.ss,
    3.ms
- removed a useless check in foreign-alloc
    record.ss
- fix cp0 reduction of fx[+-*]/carry and their signatures
    cp0.ss
    primdata.ss
    fx.ms
- renamed s_gettime => S_gettime to remain consistent with the
  convention that the only undocumented externs are prefixed with
  S_.
    externs.h, stats.c, thread.c
- added version number to scheme.1.in trailer; updated date.
    scheme.1.in, newrelease
- removed version update of no-longer-existing bldnt.bat.  "fixed"
  sed patterns to replace \? with * for the benefit of the deficient
  mac sed.
    newrelease

9.5 changes:
- updated version to 9.5
    bintar BUILDING NOTICE makefiles/Mf-install.in scheme.1.in
    c/Makefile.i3nt c/Makefile.a6nt c/Makefile.ti3nt c/Makefile.ta6nt
    workarea c/scheme.rc s/7.ss s/cmacros.ss
    release_notes/release_notes.stex csug/csug.stex
- updated release notes and fixed user's guide overfull hbox.
    release-notes.stex, syntax.stex
- updated install target to do something more sensible
    release_notes/Makefile

9.5.1 changes:
- updated version to 9.5.1
    bintar BUILDING NOTICE makefiles/Mf-install.in scheme.1.in
    c/Makefile.i3nt c/Makefile.a6nt c/Makefile.ti3nt c/Makefile.ta6nt
    workarea c/scheme.rc s/7.ss s/cmacros.ss
    release_notes/release_notes.stex csug/csug.stex csug/use.stex
    examples/ez-grammar-test.ss examples/socket.ss
    wininstall/Makefile wininstall/*nt.wxs
- Added setting of CHEZSCHEMELIBDIRS to s and mats make files so that
  an existing setting will not interfere with the build process, and
  added a note to BUILDING that CHEZSCHEMELIBDIRS should be unset in
  Version 9.5 and before.
    s/Mf-base, mats/Mf-base, BUILDING
- the $case macro used by r6rs:case and case now unconditionally trims
  redundant keys and expands into exclusive-cond rather than cond.
  it catches references to => before expanding into exclusive-cond
  to avoid supporting => as an undocumented and useless extension
  of the case syntax.  the r6rs:case and case macros now require
  multiple clauses rather than leaving the enforcement to exclusive-cond,
  and the exclusive-cond macro now requires multiple clauses rather
  than leaving the enforcement to cond.
    syntax.ss,
    4.ms, root-experr*, patch*
- ifdef'd out include of xlocale.h for glibc, since the glibc
  locale.h includes xlocale.h or, in glibc 2.26, its replacement.
    expeditor.c
- Updated CSUG to replace \INSERTREVISIONMONTHSPACEYEAR with the current
  month and year at the time of generation.
    csug.stex, copyright.stex
- Updated configuration to set machine types in the CSUG and release notes
  make files, and updated distclean target to remove these files.
    configure, makefiles/Makefile-csug.in (renamed from csug/Makefile),
    makefiles/Makefile-release_notes.in
      (renamed from release_notes/Makefile),
    makefiles/Makefile
- added pass-time tracking for pre-cpnanopass passes to compile.
    compile.ss
- added inline handler for fxdiv-and-mod
    cp0.ss, primdata.ss
- changed order in which return-point operations are done (adjust
  sfp first, then store return values, then restore local saves) to
  avoid storing return values to homes beyond the end of the stack
  in cases where adjusting sfp might result in a call to dooverflood.
    cpnanopass.ss, np-languages.ss
- removed unused {make-,}asm-return-registers bindings
    cpnanopass.ss
- corrected the max-fv value field of the lambda produced by the
  hand-coded bytevector=? handler.
    cpnanopass.ss
- reduced live-pointer and inspector free-variable mask computation
  overhead
    cpnanopass.ss
- moved regvec cset copies to driver so they aren't copied each
  time a uvar is assigned to a register.  removed checks for
  missing register csets, since registers always have csets.
    cpnanopass.ss
- added closure-rep else clause in record-inspector-information!.
    cpnanopass.ss
- augmented tree representation with a constant representation
  for full trees to reduce the overhead of manipulating trees or
  subtress with all bits set.
    cpnanopass.ss
- tree-for-each now takes start and end offsets; this cuts the
  cost of traversing and applying the action when the range of
  applicable offsets is other than 0..tree-size.
    cpnanopass.ss
- introduced the notion of poison variables to reduce the cost of
  register/frame allocation for procedures with large sets of local
  variables.  When the number of local variables exceeds a given
  limit (currently hardwired to 1000), each variable with a large
  live range is considered poison.  A reasonable set of variables
  with large live ranges (the set of poison variables) is computed
  by successive approximation to avoid excessive overhead.  Poison
  variables directly conflict with all spillables, and all non-poison
  spillables indirectly conflict with all poison spillables through
  a shared poison-cset.  Thus poison variables cannot live in the
  same location as any other variable, i.e., they poison the location.
  Conflicts between frame locations and poison variables are handled
  normally, which allows poison variables to be assigned to
  move-related frame homes.  Poison variables are spilled prior to
  register allocation, so conflicts between registers and poison
  variables are not represented.  move relations between poison
  variables and frame variables are recorded as usual, but other
  move relations involving poison variables are not recorded.
    cpnanopass.ss, np-languages.ss
- changed the way a uvar's degree is decremented by remove-victim!.
  instead of checking for a conflict between each pair of victim
  and keeper and decrementing when the conflict is found, remove-victim!
  now decrements the degree of each var in each victim's conflict
  set.  while this might decrement other victims' degrees unnecessarily,
  it can be much less expensive when large numbers of variables are
  involved, since the number of conflicts between two non-poison
  variables should be small due to the selection process for
  (non-)poison variables and the fact that the unspillables introduced
  by instruction selection should also have few conflicts.  That
  is, it reduces the worst-case complexity of decrementing degrees
  from O(n^2) to O(n).
    cpnanopass.ss
- took advice in compute-degree! comment to increment the uvars in
  each registers csets rather than looping over the registers for
  each uvar asking whether the register conflicts with the uvar.
    cpnanopass.ss
- assign-new-frame! now zeros out save-weight for local saves, since
  once they are explicitly saved and restored, they are no longer
  call-live and thus have no save cost.
    cpnanopass.ss
- desensitized the let-values source-caching timing test slightly
    8.ms
- updated allx, bullyx patches
    patch*
- attempt to stabilize timing tests let-values source-caching
  test and ephemeron gc test while resensitizing the former
    8.ms, 4.ms
- various formatting and comment corrections
    workarea,
    s/Mf-base, bytevector.ss, cpnanopass.ss, date.ss,
    5_6.ms, examples.ms
- updated newrelease to handle mats/Mf-*nt
    newrelease mats/Mf-a6nt mats/Mf-i3nt mats/Mf-ta6nt mats/Mf-ti3nt
- fixed gather-filedata's sort of profile entries.  for any two
  entries x and y in the list produced by the sort call, if x's
  bfp = y's bfp, x should come before y if x's efp < y's efp.
  The idea is that enclosing entries should always come later
  in the list.  this affects only languages where two expressions
  can start at the same character position.
    pdhtml.ss
- expanded capability of ez-grammar with support for simpl
  parsing of binary operators w/precedence and associativity
  and automatically generated markdown grammar descriptions.
  ez-grammar-test.ss now also doubles as a test of pdhtml for
  algebraic languages.
    mats/examples.ms,
    examples/ez-grammar.ss, examples/ez-grammar-test.ss,
    examples/Makefile
- maybe-compile-{file,program,library} and automatic import
  compilation now treat a malformed object file as if it were
  not present and needs to be regenerated.  A malformed object
  file (particularly a truncated one) might occur if the compiling
  processes is killed or aborts before it has a chance to delete
  a partial object file.
    syntax.ss,
    7.ms
- fix signature of bytevector-[u/s]16-native-set!
    primdata.ss
- fix enumerate signature
    primdata.ss
- added support for Visual Studio 2017.15.5
    wininstall/locate-vcredist.bat
- fixed substring-fill! and vector-fill! to return void, reflecting the
  documented return value of unspecified value.  Also changes substring-fill!
  to use define-who instead of repeating 'substring-fill! in all the error
  messages.
    5_4.ss, 5_6.ss
- fix mat of substring-fill!
  after the recent change, the result of substring-fill! is void
    5_5.ms
- fix a few signatures
    primdata.ss
- fix comment about Sscheme_program
    main.c
- fix even? and odd? to error on exceptional flonums
    5_3.ss, 5_3.ms, fl.ms, root-experr*, patch*
- fix bug in date->time-utc caused by incorrect use of difftime in Windows
    stats.c, date.ms, release_notes.stex
- Check that first argument of map is a procedure in cp02 expansion
  to raise the same error that the non expanded version
    cp0.ss
- avoid building the result list in a map that is called for effect
    cp0.ss
- added tests to ensure the optimize-level version 2 of map and for-each raise
  a non-procedure exception when the first argument is not a procedure, even
  when the rest of the program is compiled at optimize level 3.
    4.ms, root-experr-compile-0-f-f-f, patch-compile-0-t-f-f,
    patch-compile-0-f-t-f, patch-interpret-0-f-t-f, patch-interpret-0-f-f-f,
    patch-interpret-3-f-t-f, patch-interpret-3-f-f-f
- fix bounds checking with an immediate index on immutable vectors,
  fxvectors, strings, and bytevectors
    cpnanopass.ss, 5_5.ms, 5_6.ms, bytevector.ms
- fix a few signatures
    primdata.ss
- more staid and consistent Mf-cross main target
    Mf-cross
- cpletrec now replaces the incoming prelexes with new ones so
  that it doesn't have to alter the flags on the incoming ones, since
  the same expander output is passed through the compiler twice while
  compiling a file with macro definitions or libraries.  we were
  getting away without this just by luck.
    cpletrec.ss
- pure? and ivory? now return #t for a primref only if the prim is
  declared to be a proc, since some non-proc prims are mutable, e.g.,
  $active-threads and $collect-request-pending.
    cp0.ss
- $error-handling-mode? and $eol-style? are now properly declared to
  be procs rather than system state variables.
    primdata.ss
- the new pass $check-prelex-flags verifies that prelex referenced,
  multiply-referenced, and assigned flags are set when they
  should be.  (it doesn't, however, complain if a flag is set
  when it need not be.)  when the new system parameter
  $enable-check-prelex-flags is set, $check-prelex-flags is
  called after each major pass that produces Lsrc forms to verify
  that the flags are set correctly in the output of the pass.
  this parameter is unset by default but set when running the
  mats.
    cprep.ss, back.ss, compile.ss, primdata.ss,
    mats/Mf-base
- removed the unnecessary set of prelex referenced flag from the
  build-ref routines when we've just established that it is set.
    syntax.ss, compile.ss
- equivalent-expansion? now prints differences to the current output
  port to aid in debugging.
    mat.ss
- the nanopass that patches calls to library globals into calls to
  their local counterparts during whole-program optimization now
  creates new prelexes and sets the prelex referenced, multiply
  referenced, and assigned flags on the new prelexes rather than
  destructively setting flags on the incoming prelexes.  The
  only known problems this fixes are (1) the multiply referenced
  flag was not previously being set for cross-library calls when
  it should have been, resulting in overly aggressive inlining
  of library exports during whole-program optimization, and (2)
  the referenced flag could sometimes be set for library exports
  that aren't actually used in the final program, which could
  prevent some unreachable code from being eliminated.
    compile.ss
- added support for specifying default record-equal and
  record-hash procedures.
    primdata.ss, cmacros.ss, cpnanopass.ss, prims.ss, newhash.ss,
    gc.c,
    record.ms
- added missing call to relocate for subset-mode tc field, which
  wasn't burning us because the only valid non-false value, the
  symbol system, is in the static generation after the initial heap
  compaction.
    gc.c
- added a lambda-commonization pass that runs after the other
  source optimizations, particularly inlining, and a new parameter
  that controls how hard it works.  the value of commonization-level
  ranges from 0 through 9, with 0 disabling commonization and 9
  maximizing it.  The default value is 0 (disabled).  At present,
  for non-zero level n, the commonizer attempts to commonize
  lambda expressions consisting of 2^(10-n) or more nodes.
  commonization of one or more lambda expressions requires that
  they have identical structure down to the leaf nodes for quote
  expressions, references to unassigned variables, and primitives.
  So that various downstream optimizations aren't disabled, there
  are some additional restrictions, the most important of which
  being that call-position expressions must be identical.  The
  commonizer works by abstracting the code into a helper that
  takes the values of the differing leaf nodes as arguments.
  the name of the helper is formed by concatenating the names of
  the original procedures, separated by '&', and this is the name
  that will show up in a stack trace.  The source location will
  be that of one of the original procedures.  Profiling inhibits
  commonization, because commonization requires profile source
  locations to be identical.
    cpcommonize.ss (new), compile.ss, interpret.ss, cprep.ss,
    primdata.ss, s/Mf-base,
    mats/Mf-base
- cpletrec now always produces a letrec rather than a let for
  single immutable lambda bindings, even when not recursive, for
  consistent expand/optimize output whether the commonizer is
  run or not.
    cpletrec.ss,
    record.ms
- trans-make-ftype-pointer no longer generates a call to
  $verify-ftype-address if the address expression is a call to
  ftype-pointer-address.
    ftype.ss
- Remove special case for (#2%map p '()) in cp0
  so the reduced version checks that p is a procedure.
  Also make the same change for #2%for-each.
    cp0.ss, 4.ms
- Mitigate a race condition in Windows when deleting files and directories.
    windows.c
- add (& ftype) argument/result for foreign-procedure, which supports
  struct arguments and results for foreign calls
    syntax.ss, ftype.ss, cpnanopass.ss, x86.ss, x86_64.ss,
    base-lang.ss, np-languages.ss, cprep.ss, primdata.ss,
    schlib.c, prim.c, externs.h
    mats/foreign4.c, mats/foreign.ms mats/Mf-*
    foreign.stex, release_notes.stex
- reworked the S_call_help/S_return CCHAIN handling to fix a bug in which
  the signal handler could trip over the NULL jumpbuf in a CCHAIN record.
    schlib.c
- install equates.h, kernel.o, and main.o on unix-like systems
    Mf-install.in
- standalone export form now handles (import import-spec ...)
    8.ms, syntax.ss, release_notes.stex
- add collect-rendezvous
    prim.c, 7.ss, primdata.ss, 7.ms, smgmt.stex, release_notes.stex
- added identifier? checks to detect attempts to use non-identifier
  field names in define-record-type field specs.
    syntax.ss,
    record.ms, root-experr*
- fixed an issue with the library system where an exception that occurs
  during visit or revisit left the library in an inconsistent state that
  caused it to appear that it was still in the process of running.  This
  manifested in it raising a cyclic dependency exception, even though
  there really is not a cyclic dependency.  The various library
  management functions involved will now reset the part of the library
  when an exception occurs.  This also means that if the library visit
  or revisit failed for a transient reason (such as a missing or
  incorrect library version that can be fixed by updating the
  library-directories) it is now possible to recover from these errors.
    expand-lang.ss, syntax.ss, interpret.ss, compile.ss, cprep.ss,
    8.ms
- Added -Wno-implicit-fallthrough flag to macOS C makefiles.
    c/Mf-a6osx, c/Mf-i3osx, c/Mf-ta6osx, c/Mf-ti3osx
- handle compiled library code in boot files once base boot is loaded
    globals.h, scheme.c, 7.ss, 7.ms, primdata.ss
- add newline to (import-notify) message in compile-whole-library and
  compile-whole-program
    compile.ss
- add a __collect_safe convention for foreign procedures and callables
  to automate thread [de]activation
    syntax.ss, ftype.ss, x86.ss, x86_64.ss, ppc32.ss,
    cmacros.ss, base-lang.ss, np-languages.ss, cprep.ss, cpcommonize.ss,
    cp0.ss, cpcheck.ss, cpvalid.ss, interpret.ss, cpletrec.ss,
    thread.c, prim.c, externs.h, foreign.stex, release_notes.stex,
    mats/Mf-t*, foreign.ms, foreign4.c
- Don't install equates.h
    Mf-install.in, wininstall/*nt.wxs
- Windows install now sets HeapSearchPath in the registry
    wininstall/product.wxs
- Use Windows path separator character when finding boot files on Windows.
    scheme.c
- Propagate enable-check-prelex-flags to separate-eval sub-process in tests.
    mats.ss
- Reject attempts to visit libraries that compile-whole-program has rendered
  invisible due to libs-visible? flag.
    compile.ss, 7.ms, root-experr-compile-0-f-f-f, root-experr-compile-2-f-f-f,
    patch-compile-0-f-t-f, patch-compile-0-t-f-f, patch-interpret-0-f-f-f,
    patch-interpret-0-f-t-f, patch-interpret-3-f-f-f, patch-interpret-3-f-t-f
- Double FMTBUFSIZE to fix compilation with gcc-8
    c/prim5.c
- Improved Unicode support for command-line arguments, environment
  variables, the C interface and error messages, and the Windows
  registry, DLL loading, and process creation
    scheme.h, alloc.c, externs.h, fasl.c, foreign.c, io.c, main.c,
    prim5.c, scheme.c, schlib.c, schsig.c, stats.c, system.h,
    version.h, windows.c, foreign.stex, system.stex, mkheader.ss,
    prims.ss
- Repair x86_64 `&` foreign-procedure result type handling for types of a
  small size that is not a multiple of the word size
    x86_64.ss, foreign.ms, foreign4.c
- Avoid an occasional invalid memory violation on Windows in S_call_help
    schlib.c
- Updated csug socket code to match that in examples folder
    csug/foreign.stex, examples/socket.ss
- add an option --disable-x11
    c/version.h, configure
- allow s_ee_get_clipboard to use the pastebuffer on macOS even when X11 is not
  available.
    expeditor.c
- Adjust cp0 to not replace a procedure name from a let wrapper
    cp0.ss, misc.ms
- allx now runs all up to three (rather than two) times to eliminate
  bootstrap failures after small changes like the recent change to
  procedure names, so we don't have to rebuild the boot files as often.
    Mf-base
<<<<<<< HEAD
- Fix tests for cp0 procedure-name change
    misc.ms, patch-compile-0-f-t-f, patch-interpret-0-f-t-f
- add load-compiled-from-port and Sregister_boot_file_fd for loading modes
  based on open files instead of paths
    7.ss, primdata.ss, mkheader.ss, scheme.c
    7.ms, foreign.stex, system.stex
- auto-config improvement, detect if X11 exist on Mac OS X
    configure
- added box-cas! and vector-cas!
    prims.ss, cpnanopass.ss, np-languages.ss,
    cmacros.ss, library.ss, primdata.ss
    x86_64.ss x86.ss, ppc32.ss, arm32.ss,
    5_6.ms, 5_8.ms, root-experr*,
    objects.stex, release_notes.stex
- add generate-procedure-source-information
    cmacros.ss, compile.ss, cpnanopass.ss, inspect.ss,
    primdata.ss, prims.ss, misc.ms,
    system.stex, release_notes.stex
- fix boot_call and the invoke code object to handle multiple values
    scheme.c, cpnanopass.ss, 7.ms, release_notes.stex, system.stex
- add ordered guardians through a new optional argument to make-guardian
    prims.ss, primdata.ss, cp0.ss, cpnanopass.ss,
    cmacros.ss, mkheader.ss, gc.c, segment.c, types.h,
    4.ms, smgmt.stex, release_notes.stex
- add object-backreferences and enable-object-backreferences as an aid
  to debugging memory leaks
     back.ss, cmacros.ss, inspect.ss, primdata.ss,
     gc-oce.c, gc.c, gcwrapper.c, prim.c, scheme.c,
     globals.h, externs.h,
     system.stex, 7.ms
- add make-arity-wrapper
    cmacros.ss, cpnanopass.ss, interpret.ss, library.ss,
    primdata.ss, prims.ss, gc.c, objects.stex, release_notes.stex
    misc.ms, mats/patch*, mats/root*
=======
- add current-generate-id and expand-omit-library-invocations, which can be
  useful for avoiding library recompilation and redundant invocation checks
    syntax.ss, record.ss, primdata.ss, front.ss, misc.ms, system.stex
>>>>>>> 6dd593ed
<|MERGE_RESOLUTION|>--- conflicted
+++ resolved
@@ -971,7 +971,6 @@
   bootstrap failures after small changes like the recent change to
   procedure names, so we don't have to rebuild the boot files as often.
     Mf-base
-<<<<<<< HEAD
 - Fix tests for cp0 procedure-name change
     misc.ms, patch-compile-0-f-t-f, patch-interpret-0-f-t-f
 - add load-compiled-from-port and Sregister_boot_file_fd for loading modes
@@ -1006,8 +1005,6 @@
     cmacros.ss, cpnanopass.ss, interpret.ss, library.ss,
     primdata.ss, prims.ss, gc.c, objects.stex, release_notes.stex
     misc.ms, mats/patch*, mats/root*
-=======
 - add current-generate-id and expand-omit-library-invocations, which can be
   useful for avoiding library recompilation and redundant invocation checks
-    syntax.ss, record.ss, primdata.ss, front.ss, misc.ms, system.stex
->>>>>>> 6dd593ed
+    syntax.ss, record.ss, primdata.ss, front.ss, misc.ms, system.stex