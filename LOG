--- conflicted
+++ resolved
@@ -991,7 +991,12 @@
     system.stex, release_notes.stex
 - fix boot_call and the invoke code object to handle multiple values
     scheme.c, cpnanopass.ss, 7.ms, release_notes.stex, system.stex
-<<<<<<< HEAD
+- the compiler now uses a temporary variable to hold the return
+  value of a nested call across the restore-local-saves form to
+  properly handle the case where the destination lvalue is an mref
+  whose base and/or index is a local save.
+    cpnanopass.ss,
+    misc.ms
 - add ordered guardians through a new optional argument to make-guardian
     prims.ss, primdata.ss, cp0.ss, cpnanopass.ss,
     cmacros.ss, mkheader.ss, gc.c, segment.c, types.h,
@@ -1017,12 +1022,4 @@
 - add hashtable-cells
     newhash.ss, primdata.ss,
     hash.ms, root-experr*,
-    objects.stex, release_notes.stex
-=======
-- the compiler now uses a temporary variable to hold the return
-  value of a nested call across the restore-local-saves form to
-  properly handle the case where the destination lvalue is an mref
-  whose base and/or index is a local save.
-    cpnanopass.ss,
-    misc.ms
->>>>>>> 61df2f25
+    objects.stex, release_notes.stex