9.4 changes:
- updated version to 9.4
    bintar README NOTICE makefiles/Mf-install.in scheme.1.in
    c/Makefile.i3nt c/Makefile.a6nt c/Makefile.ti3nt c/Makefile.ta6nt
    mats/bldnt.bat workarea c/scheme.rc s/7.ss s/cmacros.ss
    release_notes/release_notes.stex csug/csug.stex
- added missing include
    killme.c
- added new mat verifying that primitives raise exceptions for invalid
  arguments based on primdata.ss signatures.  fixed some of those
  signatures, which weren't otherwise used except for arity checking.
  fixed some issues turned up by the test with who reports errors
  and how.
    primdata.ss, 5_1.ss, 7.ss, compile.ss, cpnanopass.ss, fasl.ss,
    interpret.ss, io.ss, record.ss, syntax.ss,
    primvars.ms, 5_1.ms, 7.ms, 8.ms, record.ms, mats/Mf-base,
    root-experr*, patch*
- string comparisons (string=?, string-ci<?, etc.) now get out fast
  when handed eq arguments.
    5_4.ss
- changed representation of most-negative iptr, I32, and I64 to make
  Visual C compiler happy.  updated windows make files, which had
  fallen out of date.  added missing hsrc= files sort.h and thread.h
  so they show up in the Windows workarea c directory.
    cmacros.ss,
    fasl.c, number.c, c/Mf-base, c/Makefile.{t,}{i3,a6}nt
- The scheme.h definition of Sfixnum(x) now uses multiply rather than
  left shift to avoid counting on the behavior of << on negative numbers,
  which is undefined in C.
    mkheader.ss
- Fixed a couple of casts, one harmless and the other causing
  Sinteger64_value to return 0 for the most-negative I64 on 32-bit
  builds.
    number.c
- The configure-generated Makefile distclean target no longer removes
  zlib and nanopass, since they are logically part of the git clone.
  It does run make distclean in zlib.
    makefiles/Makefile.in
- converted s_test_schlib shifts of -1 to equivalent shifts of 1 to
  avoid undefined left-shift behavior on negative numbers.
    prim5.c
- added if(---) {} wrapper around call to WRITE in display macro to
  silence unused return-value warnings.
    prim5.c
- liberalized get-mode check for ../mats.  it's not our business whether
  people make their directories group and/or other writeable.
    6.ms
- make test now prints the actual relative path to summary in the
  "check summary" message, whether invoked from the top-level directory
  or from the workarea.
    Makefile.in, Makefile-workarea.in
- configure now just uses cat to copy Makefile-workarea.in to $w/workarea,
  since the file is presently the same regardless of the configuration.
    configure
- fixed time-utc->date test in mat time&date-printing to work regardless of
  what locale (and time zone) the host machine has set.
    date.ms
- fixed date->time-utc to honor the zone-offset field when converting a date
  object to a time-utc object.
    stats.c,
    date.ms
- fixed incorrect handling of library-extension when searching wpo files
    compile.ss,
    7.ms
- modified floatify_normalize to properly round denormalized results.
  obviated scale_float in the process.
    number.c,
    ieee.ms
- fixed 0eNNNN for large NNNN to produce 0.0 rather than infinity
    strnum.ss,
    5_3.ms
- the reader now raises an exception with condition type implementation
  restriction (among the other usual lexical condition types), and
  string->number now raises #f, for #e<m>@<a>, where <m> and <a> are
  nonzero integers, since Chez Scheme can't represent polar numbers other
  than 0@<n> and <n>@0 exactly.  <m>@<a> still produces an inexact result,
  i.e., we're still extending the set of inexact numeric constants beyond
  what R6RS dictates.  doing this required a rework of $str->num, which
  turned into a fairly extensive rewrite that fixed up a few other minor
  issues (like r6rs:string->number improperly allowing 1/2e10) and
  eliminated the need for consumers to call $str->num twice in cases
  where it can actually produce a number.  added some related new tests,
  including several found missing by profiling.  added a couple of
  checks to number->string the absence of which was causing argument
  errors to be reported by other routines.
    strnum.ss, exceptions.ss, read.ss
    5_3.ms, 6.ms, root-experr*, patch*
- added pdtml flag, which if set to t causes profile-dump-html to be
  called at the end of a mat run.
    mats/Mf-base
- compile-whole-program and compile-whole-library now copy the hash-bang
  line from the wpo file (if it has one) to the object file.
    compile.ss,
    7.ms
- stex is now a submodule.  csug/Makefile and release_notes/Makefile
  set and use the required Scheme and STEXLIB variables accordingly.
  they default the machine type to a6le, but this can be overridden
  and is by the generated top-level Makefile.  the generated top-level
  Makefile now has a new docs target that runs make in both csug and
  release_notes, and an updated distclean target that cleans the same.
  the annoying csug Makefile .fig.pdf rule redefinition is now gone.
  copyright.stex and csug.stex now list May 2016 as the revision month
  and date; this will have to be updated for future releases.
    configure, makefiles/Makefile.in,
    csug/Makefile, copyright.stex, csug.stex,
    release_notes/Makefile
- added custom install options.  workarea creates an empty config.h,
  and configure creates a config.h that sets the default scheme heap
  path and scheme-script name based on the actual configuration.
    configure, newrelease, workarea, checkin,
    c/Mf-base, scheme.c, main.c,
    Mf-install.in
- renamed the installed example directory from lib to examples.
    Mf-install.in,
    scheme.1.in
- added force option to gzip during man page install to prevent gzip from
  asking for permission to overwrite existing man page files.
    Mf-install.in
- removed ~/lib/csv%v/%m from the default scheme heap path on unix-like
  systems.  documented inclusion of %x\..\..\boot\%m in the Windows
  default scheme heap path.
    main.c,
    use.stex
- added new configuration options: --installbin, --installlib,
  --installschemename, --installpetitename, and --installscriptname.
    configure
- updated the example library link to the nanopass framework.
    CONTRIBUTING.md
- now cleaning up petite.1 and scheme.1 left behind by make install
    Makefile-workarea.in, checkin
- now removing workarea after cleaning csug and release_notes so
  Mf-stex (included from csug/Makefile and release_notes/Makefile)
  doesn't complain trying to determine the machine type.
    Makefile.in
- added installsh support for --ifdiff so the csug make file can use it
  for the install target.
    installsh,
    csug/Makefile
- added instructions for building (cross-compiling) a boot file for
  a supported machine type for which a boot file is not built by default.
    BUILDING
- corrected CHEZSCHEMELIBS and CHEZSCHEMEEXTS index entries to be
  CHEZSCHEMELIBDIRS and CHEZSCHEMELIBEXTS.
    use.stex
- updated to curl stex version 1.2.1
    configure
- updated the fix to S_mktime to work on windows.  the struct tm
  structure on windows does not have the tm_gmtoff field used in the
  mac and linux version of the code.
    stats.c
- updated the Windows makefiles for building and testing to remove links for
  files that no longer exist, which was getting in the way of creating links
  for files that do exist.  Also updated the build batch file for Windows to
  compile the nanopass framework separately before building the rest of the
  scheme compiler and libraries.
    s/Mf-{a6,i3,ta6,ti3}nt, s/bldnt.bat,
    mats/Mf-{a6,i3,ta6,ti3}nt
- updated the read me to include a link to the Chez Scheme project page.
    README.md
- fixed embarrassing typo in read me.
    README.md
- profiler's html output refresh: mark the files as HTML5 rather
  than HTML4; use target attributes rather than onclick events to
  open links in specific windows; add a missing table row element;
  replace the deprecated name attribute with an id attribute (and
  replace the anchors with spans); and replace the deprecated valign
  attribute with a style attribute.
    pdhtml.ss

9.4.1 changes:
- updated version to 9.4.1
    bintar BUILDING NOTICE makefiles/Mf-install.in scheme.1.in
    c/Makefile.i3nt c/Makefile.a6nt c/Makefile.ti3nt c/Makefile.ta6nt
    mats/bldnt.bat workarea c/scheme.rc s/7.ss s/cmacros.ss
    release_notes/release_notes.stex csug/csug.stex
- updated newrelease to produce the correct log-entry format and
  fixed the existing 9.4.1 log entry
    newrelease, LOG
- replaced a couple of tabs
    number.c
- updated the descriptions of statistics and related functions to
  reflect the Version 9.3.1 change from sstats structures to sstats
  records, with sstats times represented as time objects and sstats
  bytes and counts represented as exact integers; also updated the
  sstats-difference description to reflect that it no longer coerces
  negative differences to zero.  added a corresponding release note.
    system.stex,
    release_notes.stex
- added a cast to eliminate a warning
    c/number.c
- fixed bug in Windows version of directory-separator-predicate when
  path-* procedures are passed a path that is not a string.
    s/6.ss
- fixed bug in cp0 on Windows with $foreign-wchar?.
    s/cp0.ss
- Cygwin is now used on Windows, updated mats, eliminated unused killme
    BUILDING c/*nt c/Mf-base c/scheme.exe.manifest configure
    examples/Makefile mats/6.ms mats/Mf-* mats/foreign.ms mats/ftype.ms
    mats/patch-* mats/windows.ms s/Mf-*nt s/Mf-base workarea
    release_notes.stex
- fixed spelling of non-existent
    s/syntax.ss
- now forcing zlib configuration before compiling files that depend on
  the zlib header files, since zlib's configure script can modify the
  header files.  removed ZlibInclude variable, which no longer serves
  a purpose.
    c/Mf-*, c/Makefile.*nt
- removed unnecessary datestamp.c target
    c/Mf.*nt
- fixed unnessesary blocking in expeditor on Windows. 
    c/expeditor.c
- eliminated a couple of thread-safety issues and limitations on the
  sizes of pathnames produced by expansion of tilde (home-directory)
  prefixes by replacing S_pathname, S_pathname_impl, and S_homedir
  with S_malloc_pathname, which always mallocs space for the result.
  one thread-safety issue involved the use of static strings for expanded
  pathnames and affected various file-system operations.  the other
  affected the file open routines and involved use of the incoming
  pathname while deactivated.  the incoming pathname is sometimes if not
  always a pointer into a Scheme bytevector, which can be overwritten if a
  collection occurs while the thread is deactivated.  the size limitation
  corresponded to the use of the static strings, which were limited to
  PATH_MAX bytes.  (PATH_MAX typically isn't actually the maximum path
  length in contemporary operating systems.)  eliminated similar issues
  for wide pathnames under Windows by adding S_malloc_wide_pathname.
  consumers of the old routines have been modified to use the new
  routines and to free the result strings.  the various file operations
  now consistently treat a pathname with an unresolvable home directory
  as a pathname that happens to start with a tilde.  eliminated unused
  foreign-symbol binding of "(cs)pathname" to S_pathname.
    io.c, externs.h, new_io.c, prim5.c, scheme.c, prim.c
- various places where a call to close or gzclose was retried when
  the close operation was interrupted no longer do so, since this can
  cause problems when another thread has reallocated the same file
  descriptor.
    new_io.c
- now using vcvarsall type x86_amd64 rather than amd64 when the
  former appears to supported and the latter does not, as is the
  case with VS Express 2015.
    c/Mf-a6nt, c/Mf-ta6nt
- commented out one of the thread mats that consistently causes
  indefinite delays under Windows and OpenBSD due to starvation.
    thread.ms
- increased wait time for a couple of subprocess responses
    6.ms
- added call to collector to close files opened during iconv mats
  specifically for when mats are run under Windows with no iconv dll.
    io.ms
- fixed typo: VC/bin/vcvars64.bat => VC/bin/amd64/vcvars64.bat
    c/Mf-a6nt, c/Mf-ta6nt
- scheme_mutex_t now uses volatile keyword for owner and count fields
  because these fields can be accessed from multiple threads
  concurrently. Updated $yield and $thread-check in mats/thread.ms to
  be more tolerant of timing variability.
    c/types.h, mats/thread.ms, release_notes.stex
- fixed three instances of unchecked mallocs reported by laqrix in
  github issue #77.
    io.c, schlib.c, thread.c
- continue the profiler's html output refresh: refine the styling
  (and palette) and update CSUG to match. update the CSUG screenshots
  to reflect the refined look.
    s/pdhtml.ss
    csug/system.stex 
    csug/canned/profilehtml-orig.png
    csug/canned/profilehtml.png
    csug/canned/fatfibhtml-orig.png
    csug/canned/fatfibhtml.png
- add unicode support to the expression editor.  entry and display now work
  except that combining characters are not treated correctly for
  line-wrapping.  this addresses github issue #32 and part of issue #81.
    c/expeditor.c, s/expeditor.ss
- moved s_ee_write_char function within the WIN32 check to allow the unicode
  change to compile on windows.  unicode is not yet supported in the windows
  version of the repl.
    c/expeditor.c
- reworked the S_create_thread_object to print an error and exit when
  allocating the thread context fails from Sactivate_thread.  before
  this change, the error was raised on the main thread, which resulted
  in strange behavior at best.  also added who argument to
  S_create_thread_object to allow it to report either Sactivate_thread
  or fork-thread led to the error.
    externs.h, schsig.c, scheme.c, thread.c
- fixed a bug in cpvalid resulting in it leaving behind a cpvalid-defer
  form for later passes to choke on.  also fixed cp0 to print the correct
  name for cpvalid when it does this.
    cpvalid.ss, cp0.ss,
    misc.ms
- updated the prototype for s_ee_write_char to match the definition
    expeditor.c
- fixed a side-effect preservation bug with non-trivial test-context
  not-like patterns.
    cp0.ss,
    cp0.ms, 4.ms
- instead of default-exception handler, new-cafe establishes a handler
  that calls the current value of base-exception-handler so the handler
  can be overridden, as we do in our own make files.
    cafe.ss,
    7.ms
- fixed a bug in case and exclusive-cond syntax-error calls causing an
  exception in syntax-error instead of the intended error message.
    syntax.ss
- added tests for the case and exclusive-cond syntax-error calls
    4.ms, root-experr-compile-0-f-f-f
- added print-extended-identifiers parameter.  when #t, symbols like
  1+ and +++ print without escapes.
    priminfo.ss, print.ss,
    6.ms
- added descriptions of print-extended-identifiers to the user's guide
  and release notes.  updated the release notes to account for a couple
  of other log entries.
    release_notes.stex,
    intro.stex, io.stex
- updated the sockets example to work with the current version of Chez.
  Change the foreign procedure definitions to use the more portable int
  rather than integer-32.  Switch to a custom port
  [make-custom-binary-input/output-port] rather than a generic port
  [make-input/output-port], which resulted in deleting quite a bit of
  code.  Fix various compiler warnings in the C code, and along the way,
  fix a signedness bug in c_write that could have resulted in not writing
  the full buffer (but reporting that it did) in the case of errors from
  write.
    examples/csocket.c, examples/socket.ss
- use high-precision clock time on Windows 8 and up
    c/stats.c
- fixed profiling code that keyed profiling locations off of only the
  bfp to instead key off of both the bfp and efp.
    pdhtml.ss
- added Windows installer using the WiX Toolset
    BUILDING, install/* (new)
- fix typo in ordinal format for 12
    format.ss,
    format.ms
- renamed install directory to wininstall to avoid conflict with
  top-level Makefile
    BUILDING, install/* (removed), wininstall/* (new)
- updated zlib to version 1.2.11
    configure
- added procedure-arity-mask to report the allowed argument counts of
  a compiled function.  On a procedure from interpret or from one of
  the trace procedures or syntactic forms, procedure-arity-mask
  may report counts that are not actually allowed by the source
  procedure.
    cmacros.ss, compile.ss, cpnanopass.ss, mkheader.ss, primdata.ss,
    prims.ss, strip.ss,
    fasl.c, gc.c, globals.h, prim.c, prim5.c, scheme.c, schsig.c,
    misc.ms, root-experr*,
    objects.stex
- for non-win32 systems, now setting al register to a count of the
  floating-point register arguments as required for varargs functions
  by the System V ABI.
    x86_64.ss,
    foreign.ms
- added a missing quote mark in new printf mat Windows case
    foreign.ms
- added travis-ci automation script and a 'partialx' testing target to
  allow us to perform more than a single run of testing without running
  afoul of travis-ci's 50-minute build timeout.  'partialx' tests six
  of the twelve configurations tested by 'allx'.
     .travis.yml (new),
     mats/Mf-base
- paired the 'partialx' down to just four test configurations, with one
  interpreter run, to try to get the threaded builds into line with
  travis-ci's timeout.
     mats/Mf-base
- eliminated some direct assumptions that a vector's type/length field
  is a fixnum and added meta-asserts to verify that it is in a couple of
  others, to facilitate future changes to vector typing.  vectors are
  now treated essentially like fxvectors, strings, and bytevectors.
    cmacros.ss, cpnanopass.ss, prims.ss, mkheader.ss,
    alloc.c, gc.c, scheme.c
- fixed a few comments to refer to scheme.c rather than main.c
    externs.h, globals.h, thread.c
- for 64-bit Windows systems, now copying foreign-procedure
  double-precision floating-point register arguments to integer
  registers as required for varargs functions. Windows does not
  support single-precision floating-point arguments as varargs.
    foreign.ms, np-languages.ss, x86_64.ss
- added an optional timeout argument to condition-wait
    externs.h, stats.c, thread.c, thread.h, csug/threads.stex,
    primvars.ms, thread.ms, release_notes.stex,
    date.ss, primdata.ss, prims.ss
- added immutable strings, vectors, fxvector, bytevectors, and boxes
    5_4.ss, 5_6.ss, bytevector.ss, cmacros.ss, cpnanopass.ss,
    fasl.ss, library.ss, mkheader.ss, primdata.ss, prims.ss,
    externs.h, types.h, alloc.c, fasl.c, gc.c, scheme.c,
    5_5.ms, 5_6.ms, bytevector.ms, misc.ms, root-experr*
    objects.stex
- various tweaks to the immutable object support; also taught cp0
  to simplify ($fxu< (most-positive-fixnum) e) => (fx< e 0) so we
  don't have any incentive in special casing length checks where
  the maximum length happens to be (most-positive-fixnum).
    5_4.ss, 5_6.ss, bytevector.ss, cmacros.ss, cp0.ss, cpnanopass.ss,
    mkheader.ss, primdata.ss, prims.ss,
    fasl.c, gc.c, types.h
    root-experr*, patch*
- generated bytevector=? procedure now gets out quickly on eq
  arguments.  cp0 optimizes away a number of additional equality
  operations at optimize-level 3 (including bytevector=?) when
  applied to the same variable references, as it already did for
  eq?, eqv?, and equal?, at all optimize levels.
    cpnanopass.ss, cp0.ss, primdata.ss,
    cp0.ms
- updated bullyx patches
    patch*
- updated release notes and tweaked user's guide.
    release-notes.stex, objects.stex
- fixed typo: fxvector-immutable-flag used in place of
  bytevector-immutable-flag in computation of type-immutable-bytevector
    cmacros.ss
- reallocated typed-object types, using previously unused tag #b010
  for strings and giving bytevectors both #b001 and #b101 (the
  latter for immutable bytevectors) so that the maximum bytevector
  length on 32-bit machines is once again the most-positive fixnum.
  treating bytevectors rather than strings or fxvectors (or even
  vectors) special in this regard is appropriate since the maximum
  number of bytes in a bytevector is maximum-length x 1 rather than
  maximum-length x 4 for strings, fxvectors, and vectors on 32-bit
  machines.  with this change on 32-bit machines, a vector can
  occupy up to 1/2 of virtual memory, strings and fxvectors 1/4,
  and bytevectors 1/8.
    cmacros.ss
- added record-type-equal-procedure, record-type-hash-procedure,
  record-equal-procedure, and record-hash-procedure to enable
  per-type customization of the behavior of equal? and equal-hash
  for a record value
     5_1.ss, newhash.ss, primdata.ss,
     record.ms, root-experr*,
     objects.stex
- adding dropped changes
    record.ss,
    root-experr*
- added entry for record-type-equal-procedure and friends
    release_notes.stex
- changed copyright year to 2017
    7.ss, scheme.1.in, comments of many files
- expanded the CSUG description of the handling of command-line
  arguments not recognized as standard options and added a description
  of the same to the COMMAND-LINE OPTIONS section of the man page.
  did a bit of minor cleanup elsewhere in the man page.
    use.stex, scheme.1.in
- destroy_thread now processes guardian entries
    thread.c, 4.ms, release_notes.stex
- mutexes and conditions are now freed when no longer used via
  $close-resurrected-mutexes&conditions, $keep-live primitive added
    externs.h, prim5.c, thread.c, 4.ms, thread.ms, release_notes.stex,
    7.ss, cpnanopass.ss, np-languages.ss, primdata.ss, prims.ss
- fix reduction for map and for-each with optimization level 3
  to drop the expression, check that procedure has the correct
  arity and is discardable or unsafe.
  Also add a simplification for for-each with empty lists
  with optimization level 2.
    cp0.ss, 4.ms, primdata.ss
<<<<<<< HEAD
- fix invalid memory reference when enum-set-indexer procedure is not
  passed a symbol
    enum.ss, enum.ms, root-experr*, release_notes.stex
- fix overflow detection for fxsll, fxarithmetic-shift-left, and
  fxarithmetic-shift
    library.ss, fx.ms, release_notes.stex
- added ephemeron pairs and changed weak hashtables to use
  ephemeron pairs for key--value mapping to avoid the key-in-value
  problem
    prims.ss, primdata.ss, newhash.ss, fasl.ss, mkheader.ss
    cmacro.ss, prim5.c, fasl.c, gc.c, gcwrapper.c, types.h,
    4.ms, hash.ms, objects.stex, smgmt.stex, csug.bib
- check_dirty_ephemeron now puts ephemerons whose keys haven't yet
  been seen on the pending list rather than the trigger lists.
    gc.c
- removed scan of space_ephemeron from check_heap because check_heap
  as written can't handle the two link fields properly.
    gcwrapper.c
- in the ephemerons mat that checks interaction between mutation and
  collection, added generation arguments to the first two collect
  calls so they always collect into the intended generation.
    4.ms
- updated allx and bullyx patches
    patch*
- fix strip-fasl-file for immutable strings and vectors,
  fix an $oops call, and fix a vector-index increment in hashing
    strip.ss, 7.ss, newhash.ss, misc.ms
- fix signature of fxbit-set?
    primdata.ss
- more optimizations for map and for-each with explicit list
  extend the reductions for map and for-each when the arguments are
  explicit lists like (list 1 2 3 ...) or '(1 2 3 ...). 
    cp0.ss,
    4.ms
- reverted to the preceding version of cp0 due to failure to preserve
  the expected evaluation order in one of the mats; removed the
  corresponding equivalent-expansion tests.
    cp0.ss,
    4.ms
- restored the map and for-each optimizations with a fix for the
  evaluation-order bug.
    cp0.ss,
    4.ms
- added date-dst? to access the previously-hidden DST information in
  date records, and added date-zone-name to provide a time zone name.
    date.ss, primdata.ss,
    stats.c,
    date.ms, root-experr*, patch-compile*,
    system.stex
- fixed a bug in flonum-extractor, which on 64-bit machines was using an
  8-byte read instead of a 4-byte read to pick up the 4 highest-order
  bytes of a little-endian flonum, potentially reading past the end of
  mapped memory for flonums produced by taking the imaginary part of an
  inexact complexnum (which, unlike other flonums, are not aligned on
  16-byte boundaries).  The 8-byte load would also have failed to produce
  correct results on 64-bit big-endian machines (of which we presently
  have none) because the offsets passed to flonum-extractor assume the
  bits are in the lowest-order 4 bytes of the extracted field.
    cp0.ss,
    misc.ms,
    release_notes.stex
=======
- support Windows build on Bash/WSL
    BUILDING, configure, workarea, c/vs.bat (new), mats/vs.bat (new),
    c/Mf-*nt, mats/Mf-*, s/Mf-base
>>>>>>> 2d63f034
<|MERGE_RESOLUTION|>--- conflicted
+++ resolved
@@ -450,7 +450,6 @@
   Also add a simplification for for-each with empty lists
   with optimization level 2.
     cp0.ss, 4.ms, primdata.ss
-<<<<<<< HEAD
 - fix invalid memory reference when enum-set-indexer procedure is not
   passed a symbol
     enum.ss, enum.ms, root-experr*, release_notes.stex
@@ -512,8 +511,6 @@
     cp0.ss,
     misc.ms,
     release_notes.stex
-=======
 - support Windows build on Bash/WSL
     BUILDING, configure, workarea, c/vs.bat (new), mats/vs.bat (new),
-    c/Mf-*nt, mats/Mf-*, s/Mf-base
->>>>>>> 2d63f034
+    c/Mf-*nt, mats/Mf-*, s/Mf-base