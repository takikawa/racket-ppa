--- conflicted
+++ resolved
@@ -477,9 +477,6 @@
 - fix strip-fasl-file for immutable strings and vectors,
   fix an $oops call, and fix a vector-index increment in hashing
     strip.ss, 7.ss, newhash.ss, misc.ms
-<<<<<<< HEAD
-- added CC option to configure for selecting the compiler
-=======
 - fix signature of fxbit-set?
     primdata.ss
 - more optimizations for map and for-each with explicit list
@@ -521,4 +518,6 @@
 - fix reference to libc.so to be libc.so.7 for FreeBSD (machine types
   i3fb, ti3fb, a6fb, ta6fb)
     foreign.ms
->>>>>>> f98a42fa
+- added CC option to configure for selecting the compiler
+    configure,
+    c/Mf-*