9.4 changes:
- updated version to 9.4
    bintar README NOTICE makefiles/Mf-install.in scheme.1.in
    c/Makefile.i3nt c/Makefile.a6nt c/Makefile.ti3nt c/Makefile.ta6nt
    mats/bldnt.bat workarea c/scheme.rc s/7.ss s/cmacros.ss
    release_notes/release_notes.stex csug/csug.stex
- added missing include
    killme.c
- added new mat verifying that primitives raise exceptions for invalid
  arguments based on primdata.ss signatures.  fixed some of those
  signatures, which weren't otherwise used except for arity checking.
  fixed some issues turned up by the test with who reports errors
  and how.
    primdata.ss, 5_1.ss, 7.ss, compile.ss, cpnanopass.ss, fasl.ss,
    interpret.ss, io.ss, record.ss, syntax.ss,
    primvars.ms, 5_1.ms, 7.ms, 8.ms, record.ms, mats/Mf-base,
    root-experr*, patch*
- string comparisons (string=?, string-ci<?, etc.) now get out fast
  when handed eq arguments.
    5_4.ss
- changed representation of most-negative iptr, I32, and I64 to make
  Visual C compiler happy.  updated windows make files, which had
  fallen out of date.  added missing hsrc= files sort.h and thread.h
  so they show up in the Windows workarea c directory.
    cmacros.ss,
    fasl.c, number.c, c/Mf-base, c/Makefile.{t,}{i3,a6}nt
- The scheme.h definition of Sfixnum(x) now uses multiply rather than
  left shift to avoid counting on the behavior of << on negative numbers,
  which is undefined in C.
    mkheader.ss
- Fixed a couple of casts, one harmless and the other causing
  Sinteger64_value to return 0 for the most-negative I64 on 32-bit
  builds.
    number.c
- The configure-generated Makefile distclean target no longer removes
  zlib and nanopass, since they are logically part of the git clone.
  It does run make distclean in zlib.
    makefiles/Makefile.in
- converted s_test_schlib shifts of -1 to equivalent shifts of 1 to
  avoid undefined left-shift behavior on negative numbers.
    prim5.c
- added if(---) {} wrapper around call to WRITE in display macro to
  silence unused return-value warnings.
    prim5.c
- liberalized get-mode check for ../mats.  it's not our business whether
  people make their directories group and/or other writeable.
    6.ms
- make test now prints the actual relative path to summary in the
  "check summary" message, whether invoked from the top-level directory
  or from the workarea.
    Makefile.in, Makefile-workarea.in
- configure now just uses cat to copy Makefile-workarea.in to $w/workarea,
  since the file is presently the same regardless of the configuration.
    configure
- fixed time-utc->date test in mat time&date-printing to work regardless of
  what locale (and time zone) the host machine has set.
    date.ms
- fixed date->time-utc to honor the zone-offset field when converting a date
  object to a time-utc object.
    stats.c,
    date.ms
- fixed incorrect handling of library-extension when searching wpo files
    compile.ss,
    7.ms
- modified floatify_normalize to properly round denormalized results.
  obviated scale_float in the process.
    number.c,
    ieee.ms
- fixed 0eNNNN for large NNNN to produce 0.0 rather than infinity
    strnum.ss,
    5_3.ms
- the reader now raises an exception with condition type implementation
  restriction (among the other usual lexical condition types), and
  string->number now raises #f, for #e<m>@<a>, where <m> and <a> are
  nonzero integers, since Chez Scheme can't represent polar numbers other
  than 0@<n> and <n>@0 exactly.  <m>@<a> still produces an inexact result,
  i.e., we're still extending the set of inexact numeric constants beyond
  what R6RS dictates.  doing this required a rework of $str->num, which
  turned into a fairly extensive rewrite that fixed up a few other minor
  issues (like r6rs:string->number improperly allowing 1/2e10) and
  eliminated the need for consumers to call $str->num twice in cases
  where it can actually produce a number.  added some related new tests,
  including several found missing by profiling.  added a couple of
  checks to number->string the absence of which was causing argument
  errors to be reported by other routines.
    strnum.ss, exceptions.ss, read.ss
    5_3.ms, 6.ms, root-experr*, patch*
- added pdtml flag, which if set to t causes profile-dump-html to be
  called at the end of a mat run.
    mats/Mf-base
- compile-whole-program and compile-whole-library now copy the hash-bang
  line from the wpo file (if it has one) to the object file.
    compile.ss,
    7.ms
- stex is now a submodule.  csug/Makefile and release_notes/Makefile
  set and use the required Scheme and STEXLIB variables accordingly.
  they default the machine type to a6le, but this can be overridden
  and is by the generated top-level Makefile.  the generated top-level
  Makefile now has a new docs target that runs make in both csug and
  release_notes, and an updated distclean target that cleans the same.
  the annoying csug Makefile .fig.pdf rule redefinition is now gone.
  copyright.stex and csug.stex now list May 2016 as the revision month
  and date; this will have to be updated for future releases.
    configure, makefiles/Makefile.in,
    csug/Makefile, copyright.stex, csug.stex,
    release_notes/Makefile
- added custom install options.  workarea creates an empty config.h,
  and configure creates a config.h that sets the default scheme heap
  path and scheme-script name based on the actual configuration.
    configure, newrelease, workarea, checkin,
    c/Mf-base, scheme.c, main.c,
    Mf-install.in
- renamed the installed example directory from lib to examples.
    Mf-install.in,
    scheme.1.in
- added force option to gzip during man page install to prevent gzip from
  asking for permission to overwrite existing man page files.
    Mf-install.in
- removed ~/lib/csv%v/%m from the default scheme heap path on unix-like
  systems.  documented inclusion of %x\..\..\boot\%m in the Windows
  default scheme heap path.
    main.c,
    use.stex
- added new configuration options: --installbin, --installlib,
  --installschemename, --installpetitename, and --installscriptname.
    configure
- updated the example library link to the nanopass framework.
    CONTRIBUTING.md
- now cleaning up petite.1 and scheme.1 left behind by make install
    Makefile-workarea.in, checkin
- now removing workarea after cleaning csug and release_notes so
  Mf-stex (included from csug/Makefile and release_notes/Makefile)
  doesn't complain trying to determine the machine type.
    Makefile.in
- added installsh support for --ifdiff so the csug make file can use it
  for the install target.
    installsh,
    csug/Makefile
- added instructions for building (cross-compiling) a boot file for
  a supported machine type for which a boot file is not built by default.
    BUILDING
- corrected CHEZSCHEMELIBS and CHEZSCHEMEEXTS index entries to be
  CHEZSCHEMELIBDIRS and CHEZSCHEMELIBEXTS.
    use.stex
- updated to curl stex version 1.2.1
    configure
- updated the fix to S_mktime to work on windows.  the struct tm
  structure on windows does not have the tm_gmtoff field used in the
  mac and linux version of the code.
    stats.c
- updated the Windows makefiles for building and testing to remove links for
  files that no longer exist, which was getting in the way of creating links
  for files that do exist.  Also updated the build batch file for Windows to
  compile the nanopass framework separately before building the rest of the
  scheme compiler and libraries.
    s/Mf-{a6,i3,ta6,ti3}nt, s/bldnt.bat,
    mats/Mf-{a6,i3,ta6,ti3}nt
- updated the read me to include a link to the Chez Scheme project page.
    README.md
- fixed embarrassing typo in read me.
    README.md
- profiler's html output refresh: mark the files as HTML5 rather
  than HTML4; use target attributes rather than onclick events to
  open links in specific windows; add a missing table row element;
  replace the deprecated name attribute with an id attribute (and
  replace the anchors with spans); and replace the deprecated valign
  attribute with a style attribute.
    pdhtml.ss

9.4.1 changes:
- updated version to 9.4.1
    bintar BUILDING NOTICE makefiles/Mf-install.in scheme.1.in
    c/Makefile.i3nt c/Makefile.a6nt c/Makefile.ti3nt c/Makefile.ta6nt
    mats/bldnt.bat workarea c/scheme.rc s/7.ss s/cmacros.ss
    release_notes/release_notes.stex csug/csug.stex
- updated newrelease to produce the correct log-entry format and
  fixed the existing 9.4.1 log entry
    newrelease, LOG
- replaced a couple of tabs
    number.c
- updated the descriptions of statistics and related functions to
  reflect the Version 9.3.1 change from sstats structures to sstats
  records, with sstats times represented as time objects and sstats
  bytes and counts represented as exact integers; also updated the
  sstats-difference description to reflect that it no longer coerces
  negative differences to zero.  added a corresponding release note.
    system.stex,
    release_notes.stex
- added a cast to eliminate a warning
    c/number.c
- fixed bug in Windows version of directory-separator-predicate when
  path-* procedures are passed a path that is not a string.
    s/6.ss
- fixed bug in cp0 on Windows with $foreign-wchar?.
    s/cp0.ss
- Cygwin is now used on Windows, updated mats, eliminated unused killme
    BUILDING c/*nt c/Mf-base c/scheme.exe.manifest configure
    examples/Makefile mats/6.ms mats/Mf-* mats/foreign.ms mats/ftype.ms
    mats/patch-* mats/windows.ms s/Mf-*nt s/Mf-base workarea
    release_notes.stex
- fixed spelling of non-existent
    s/syntax.ss
- now forcing zlib configuration before compiling files that depend on
  the zlib header files, since zlib's configure script can modify the
  header files.  removed ZlibInclude variable, which no longer serves
  a purpose.
    c/Mf-*, c/Makefile.*nt
- removed unnecessary datestamp.c target
    c/Mf.*nt
- fixed unnessesary blocking in expeditor on Windows. 
    c/expeditor.c
- eliminated a couple of thread-safety issues and limitations on the
  sizes of pathnames produced by expansion of tilde (home-directory)
  prefixes by replacing S_pathname, S_pathname_impl, and S_homedir
  with S_malloc_pathname, which always mallocs space for the result.
  one thread-safety issue involved the use of static strings for expanded
  pathnames and affected various file-system operations.  the other
  affected the file open routines and involved use of the incoming
  pathname while deactivated.  the incoming pathname is sometimes if not
  always a pointer into a Scheme bytevector, which can be overwritten if a
  collection occurs while the thread is deactivated.  the size limitation
  corresponded to the use of the static strings, which were limited to
  PATH_MAX bytes.  (PATH_MAX typically isn't actually the maximum path
  length in contemporary operating systems.)  eliminated similar issues
  for wide pathnames under Windows by adding S_malloc_wide_pathname.
  consumers of the old routines have been modified to use the new
  routines and to free the result strings.  the various file operations
  now consistently treat a pathname with an unresolvable home directory
  as a pathname that happens to start with a tilde.  eliminated unused
  foreign-symbol binding of "(cs)pathname" to S_pathname.
    io.c, externs.h, new_io.c, prim5.c, scheme.c, prim.c
- various places where a call to close or gzclose was retried when
  the close operation was interrupted no longer do so, since this can
  cause problems when another thread has reallocated the same file
  descriptor.
    new_io.c
- now using vcvarsall type x86_amd64 rather than amd64 when the
  former appears to supported and the latter does not, as is the
  case with VS Express 2015.
    c/Mf-a6nt, c/Mf-ta6nt
- commented out one of the thread mats that consistently causes
  indefinite delays under Windows and OpenBSD due to starvation.
    thread.ms
- increased wait time for a couple of subprocess responses
    6.ms
- added call to collector to close files opened during iconv mats
  specifically for when mats are run under Windows with no iconv dll.
    io.ms
- fixed typo: VC/bin/vcvars64.bat => VC/bin/amd64/vcvars64.bat
    c/Mf-a6nt, c/Mf-ta6nt
- scheme_mutex_t now uses volatile keyword for owner and count fields
  because these fields can be accessed from multiple threads
  concurrently. Updated $yield and $thread-check in mats/thread.ms to
  be more tolerant of timing variability.
    c/types.h, mats/thread.ms, release_notes.stex
- fixed three instances of unchecked mallocs reported by laqrix in
  github issue #77.
    io.c, schlib.c, thread.c
- continue the profiler's html output refresh: refine the styling
  (and palette) and update CSUG to match. update the CSUG screenshots
  to reflect the refined look.
    s/pdhtml.ss
    csug/system.stex 
    csug/canned/profilehtml-orig.png
    csug/canned/profilehtml.png
    csug/canned/fatfibhtml-orig.png
    csug/canned/fatfibhtml.png
- add unicode support to the expression editor.  entry and display now work
  except that combining characters are not treated correctly for
  line-wrapping.  this addresses github issue #32 and part of issue #81.
    c/expeditor.c, s/expeditor.ss
- moved s_ee_write_char function within the WIN32 check to allow the unicode
  change to compile on windows.  unicode is not yet supported in the windows
  version of the repl.
    c/expeditor.c
- reworked the S_create_thread_object to print an error and exit when
  allocating the thread context fails from Sactivate_thread.  before
  this change, the error was raised on the main thread, which resulted
  in strange behavior at best.  also added who argument to
  S_create_thread_object to allow it to report either Sactivate_thread
  or fork-thread led to the error.
    externs.h, schsig.c, scheme.c, thread.c
- fixed a bug in cpvalid resulting in it leaving behind a cpvalid-defer
  form for later passes to choke on.  also fixed cp0 to print the correct
  name for cpvalid when it does this.
    cpvalid.ss, cp0.ss,
    misc.ms
- updated the prototype for s_ee_write_char to match the definition
    expeditor.c
- fixed a side-effect preservation bug with non-trivial test-context
  not-like patterns.
    cp0.ss,
    cp0.ms, 4.ms
- instead of default-exception handler, new-cafe establishes a handler
  that calls the current value of base-exception-handler so the handler
  can be overridden, as we do in our own make files.
    cafe.ss,
    7.ms
- fixed a bug in case and exclusive-cond syntax-error calls causing an
  exception in syntax-error instead of the intended error message.
    syntax.ss
- added tests for the case and exclusive-cond syntax-error calls
    4.ms, root-experr-compile-0-f-f-f
- added print-extended-identifiers parameter.  when #t, symbols like
  1+ and +++ print without escapes.
    priminfo.ss, print.ss,
    6.ms
- added descriptions of print-extended-identifiers to the user's guide
  and release notes.  updated the release notes to account for a couple
  of other log entries.
    release_notes.stex,
    intro.stex, io.stex
- updated the sockets example to work with the current version of Chez.
  Change the foreign procedure definitions to use the more portable int
  rather than integer-32.  Switch to a custom port
  [make-custom-binary-input/output-port] rather than a generic port
  [make-input/output-port], which resulted in deleting quite a bit of
  code.  Fix various compiler warnings in the C code, and along the way,
  fix a signedness bug in c_write that could have resulted in not writing
  the full buffer (but reporting that it did) in the case of errors from
  write.
    examples/csocket.c, examples/socket.ss
- use high-precision clock time on Windows 8 and up
    c/stats.c
- fixed profiling code that keyed profiling locations off of only the
  bfp to instead key off of both the bfp and efp.
    pdhtml.ss
- added Windows installer using the WiX Toolset
    BUILDING, install/* (new)
- fix typo in ordinal format for 12
    format.ss,
    format.ms
- renamed install directory to wininstall to avoid conflict with
  top-level Makefile
    BUILDING, install/* (removed), wininstall/* (new)
- updated zlib to version 1.2.11
    configure
- added procedure-arity-mask to report the allowed argument counts of
  a compiled function.  On a procedure from interpret or from one of
  the trace procedures or syntactic forms, procedure-arity-mask
  may report counts that are not actually allowed by the source
  procedure.
    cmacros.ss, compile.ss, cpnanopass.ss, mkheader.ss, primdata.ss,
    prims.ss, strip.ss,
    fasl.c, gc.c, globals.h, prim.c, prim5.c, scheme.c, schsig.c,
    misc.ms, root-experr*,
    objects.stex
- for non-win32 systems, now setting al register to a count of the
  floating-point register arguments as required for varargs functions
  by the System V ABI.
    x86_64.ss,
    foreign.ms
- added a missing quote mark in new printf mat Windows case
    foreign.ms
- added travis-ci automation script and a 'partialx' testing target to
  allow us to perform more than a single run of testing without running
  afoul of travis-ci's 50-minute build timeout.  'partialx' tests six
  of the twelve configurations tested by 'allx'.
     .travis.yml (new),
     mats/Mf-base
- paired the 'partialx' down to just four test configurations, with one
  interpreter run, to try to get the threaded builds into line with
  travis-ci's timeout.
     mats/Mf-base
- eliminated some direct assumptions that a vector's type/length field
  is a fixnum and added meta-asserts to verify that it is in a couple of
  others, to facilitate future changes to vector typing.  vectors are
  now treated essentially like fxvectors, strings, and bytevectors.
    cmacros.ss, cpnanopass.ss, prims.ss, mkheader.ss,
    alloc.c, gc.c, scheme.c
- fixed a few comments to refer to scheme.c rather than main.c
    externs.h, globals.h, thread.c
- for 64-bit Windows systems, now copying foreign-procedure
  double-precision floating-point register arguments to integer
  registers as required for varargs functions. Windows does not
  support single-precision floating-point arguments as varargs.
    foreign.ms, np-languages.ss, x86_64.ss
- added an optional timeout argument to condition-wait
    externs.h, stats.c, thread.c, thread.h, csug/threads.stex,
    primvars.ms, thread.ms, release_notes.stex,
    date.ss, primdata.ss, prims.ss
- added immutable strings, vectors, fxvector, bytevectors, and boxes
    5_4.ss, 5_6.ss, bytevector.ss, cmacros.ss, cpnanopass.ss,
    fasl.ss, library.ss, mkheader.ss, primdata.ss, prims.ss,
    externs.h, types.h, alloc.c, fasl.c, gc.c, scheme.c,
    5_5.ms, 5_6.ms, bytevector.ms, misc.ms, root-experr*
    objects.stex
- various tweaks to the immutable object support; also taught cp0
  to simplify ($fxu< (most-positive-fixnum) e) => (fx< e 0) so we
  don't have any incentive in special casing length checks where
  the maximum length happens to be (most-positive-fixnum).
    5_4.ss, 5_6.ss, bytevector.ss, cmacros.ss, cp0.ss, cpnanopass.ss,
    mkheader.ss, primdata.ss, prims.ss,
    fasl.c, gc.c, types.h
    root-experr*, patch*
- generated bytevector=? procedure now gets out quickly on eq
  arguments.  cp0 optimizes away a number of additional equality
  operations at optimize-level 3 (including bytevector=?) when
  applied to the same variable references, as it already did for
  eq?, eqv?, and equal?, at all optimize levels.
    cpnanopass.ss, cp0.ss, primdata.ss,
    cp0.ms
- updated bullyx patches
    patch*
- updated release notes and tweaked user's guide.
    release-notes.stex, objects.stex
- fixed typo: fxvector-immutable-flag used in place of
  bytevector-immutable-flag in computation of type-immutable-bytevector
    cmacros.ss
- reallocated typed-object types, using previously unused tag #b010
  for strings and giving bytevectors both #b001 and #b101 (the
  latter for immutable bytevectors) so that the maximum bytevector
  length on 32-bit machines is once again the most-positive fixnum.
  treating bytevectors rather than strings or fxvectors (or even
  vectors) special in this regard is appropriate since the maximum
  number of bytes in a bytevector is maximum-length x 1 rather than
  maximum-length x 4 for strings, fxvectors, and vectors on 32-bit
  machines.  with this change on 32-bit machines, a vector can
  occupy up to 1/2 of virtual memory, strings and fxvectors 1/4,
  and bytevectors 1/8.
    cmacros.ss
- added record-type-equal-procedure, record-type-hash-procedure,
  record-equal-procedure, and record-hash-procedure to enable
  per-type customization of the behavior of equal? and equal-hash
  for a record value
     5_1.ss, newhash.ss, primdata.ss,
     record.ms, root-experr*,
     objects.stex
- adding dropped changes
    record.ss,
    root-experr*
- added entry for record-type-equal-procedure and friends
    release_notes.stex
- changed copyright year to 2017
    7.ss, scheme.1.in, comments of many files
- expanded the CSUG description of the handling of command-line
  arguments not recognized as standard options and added a description
  of the same to the COMMAND-LINE OPTIONS section of the man page.
  did a bit of minor cleanup elsewhere in the man page.
    use.stex, scheme.1.in
- destroy_thread now processes guardian entries
    thread.c, 4.ms, release_notes.stex
- mutexes and conditions are now freed when no longer used via
  $close-resurrected-mutexes&conditions, $keep-live primitive added
    externs.h, prim5.c, thread.c, 4.ms, thread.ms, release_notes.stex,
    7.ss, cpnanopass.ss, np-languages.ss, primdata.ss, prims.ss
- fix reduction for map and for-each with optimization level 3
  to drop the expression, check that procedure has the correct
  arity and is discardable or unsafe.
  Also add a simplification for for-each with empty lists
  with optimization level 2.
    cp0.ss, 4.ms, primdata.ss
- fix invalid memory reference when enum-set-indexer procedure is not
  passed a symbol
    enum.ss, enum.ms, root-experr*, release_notes.stex
- fix overflow detection for fxsll, fxarithmetic-shift-left, and
  fxarithmetic-shift
    library.ss, fx.ms, release_notes.stex
- added ephemeron pairs and changed weak hashtables to use
  ephemeron pairs for key--value mapping to avoid the key-in-value
  problem
    prims.ss, primdata.ss, newhash.ss, fasl.ss, mkheader.ss
    cmacro.ss, prim5.c, fasl.c, gc.c, gcwrapper.c, types.h,
    4.ms, hash.ms, objects.stex, smgmt.stex, csug.bib
- check_dirty_ephemeron now puts ephemerons whose keys haven't yet
  been seen on the pending list rather than the trigger lists.
    gc.c
- removed scan of space_ephemeron from check_heap because check_heap
  as written can't handle the two link fields properly.
    gcwrapper.c
- in the ephemerons mat that checks interaction between mutation and
  collection, added generation arguments to the first two collect
  calls so they always collect into the intended generation.
    4.ms
- updated allx and bullyx patches
    patch*
- fix strip-fasl-file for immutable strings and vectors,
  fix an $oops call, and fix a vector-index increment in hashing
    strip.ss, 7.ss, newhash.ss, misc.ms
- fix signature of fxbit-set?
    primdata.ss
- more optimizations for map and for-each with explicit list
  extend the reductions for map and for-each when the arguments are
  explicit lists like (list 1 2 3 ...) or '(1 2 3 ...). 
    cp0.ss,
    4.ms
- reverted to the preceding version of cp0 due to failure to preserve
  the expected evaluation order in one of the mats; removed the
  corresponding equivalent-expansion tests.
    cp0.ss,
    4.ms
- restored the map and for-each optimizations with a fix for the
  evaluation-order bug.
    cp0.ss,
    4.ms
- added date-dst? to access the previously-hidden DST information in
  date records, and added date-zone-name to provide a time zone name.
    date.ss, primdata.ss,
    stats.c,
    date.ms, root-experr*, patch-compile*,
    system.stex
- fixed a bug in flonum-extractor, which on 64-bit machines was using an
  8-byte read instead of a 4-byte read to pick up the 4 highest-order
  bytes of a little-endian flonum, potentially reading past the end of
  mapped memory for flonums produced by taking the imaginary part of an
  inexact complexnum (which, unlike other flonums, are not aligned on
  16-byte boundaries).  The 8-byte load would also have failed to produce
  correct results on 64-bit big-endian machines (of which we presently
  have none) because the offsets passed to flonum-extractor assume the
  bits are in the lowest-order 4 bytes of the extracted field.
    cp0.ss,
    misc.ms,
    release_notes.stex
<<<<<<< HEAD
- Suppress warnings from implicit fallthrough in case labels.
    Mf-a6{fb,le,nb,ob,osx,s2}, Mf-arm32le,
    Mf-i3{fb,le,nb,ob,osx,s2}, Mf-ppc32le,
    Mf-ta6{fb,le,nb,ob,osx,s2},
    Mf-ti3{fb,le,nb,ob,osx,s2}, Mf-tpp32le
=======
- support Windows build on Bash/WSL
    BUILDING, configure, workarea, c/vs.bat (new), mats/vs.bat (new),
    c/Mf-*nt, mats/Mf-*, s/Mf-base
- fix c/version.h for FreeBDS (machine types i3fb, ti3fb, a6fb, ta6fb)
- fix reference to libc.so to be libc.so.7 for FreeBSD (machine types
  i3fb, ti3fb, a6fb, ta6fb)
    foreign.ms
- added CC option to configure for selecting the compiler
    configure,
    c/Mf-*
>>>>>>> 458ba853
<|MERGE_RESOLUTION|>--- conflicted
+++ resolved
@@ -511,13 +511,6 @@
     cp0.ss,
     misc.ms,
     release_notes.stex
-<<<<<<< HEAD
-- Suppress warnings from implicit fallthrough in case labels.
-    Mf-a6{fb,le,nb,ob,osx,s2}, Mf-arm32le,
-    Mf-i3{fb,le,nb,ob,osx,s2}, Mf-ppc32le,
-    Mf-ta6{fb,le,nb,ob,osx,s2},
-    Mf-ti3{fb,le,nb,ob,osx,s2}, Mf-tpp32le
-=======
 - support Windows build on Bash/WSL
     BUILDING, configure, workarea, c/vs.bat (new), mats/vs.bat (new),
     c/Mf-*nt, mats/Mf-*, s/Mf-base
@@ -528,4 +521,5 @@
 - added CC option to configure for selecting the compiler
     configure,
     c/Mf-*
->>>>>>> 458ba853
+- Suppress warnings from implicit fallthrough in case labels.
+    Mf-{a6,arm32,i3,ppc,ta6,ti3,tpp32}le