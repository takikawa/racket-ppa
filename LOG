--- conflicted
+++ resolved
@@ -200,7 +200,6 @@
     release_notes.stex
 - fixed spelling of non-existent
     s/syntax.ss
-<<<<<<< HEAD
 - now forcing zlib configuration before compiling files that depend on
   the zlib header files, since zlib's configure script can modify the
   header files.  removed ZlibInclude variable, which no longer serves
@@ -208,7 +207,5 @@
     c/Mf-*, c/Makefile.*nt
 - removed unnecessary datestamp.c target
     c/Mf.*nt
-=======
 - fixed unnessesary blocking in expeditor on Windows. 
-    c/expeditor.c
->>>>>>> 6fd5cb7f
+    c/expeditor.c