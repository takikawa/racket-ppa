9.4 changes:
- updated version to 9.4
    bintar README NOTICE makefiles/Mf-install.in scheme.1.in
    c/Makefile.i3nt c/Makefile.a6nt c/Makefile.ti3nt c/Makefile.ta6nt
    mats/bldnt.bat workarea c/scheme.rc s/7.ss s/cmacros.ss
    release_notes/release_notes.stex csug/csug.stex
- added missing include
    killme.c
- added new mat verifying that primitives raise exceptions for invalid
  arguments based on primdata.ss signatures.  fixed some of those
  signatures, which weren't otherwise used except for arity checking.
  fixed some issues turned up by the test with who reports errors
  and how.
    primdata.ss, 5_1.ss, 7.ss, compile.ss, cpnanopass.ss, fasl.ss,
    interpret.ss, io.ss, record.ss, syntax.ss,
    primvars.ms, 5_1.ms, 7.ms, 8.ms, record.ms, mats/Mf-base,
    root-experr*, patch*
- string comparisons (string=?, string-ci<?, etc.) now get out fast
  when handed eq arguments.
    5_4.ss
- changed representation of most-negative iptr, I32, and I64 to make
  Visual C compiler happy.  updated windows make files, which had
  fallen out of date.  added missing hsrc= files sort.h and thread.h
  so they show up in the Windows workarea c directory.
    cmacros.ss,
    fasl.c, number.c, c/Mf-base, c/Makefile.{t,}{i3,a6}nt
- The scheme.h definition of Sfixnum(x) now uses multiply rather than
  left shift to avoid counting on the behavior of << on negative numbers,
  which is undefined in C.
    mkheader.ss
- Fixed a couple of casts, one harmless and the other causing
  Sinteger64_value to return 0 for the most-negative I64 on 32-bit
  builds.
    number.c
- The configure-generated Makefile distclean target no longer removes
  zlib and nanopass, since they are logically part of the git clone.
  It does run make distclean in zlib.
    makefiles/Makefile.in
- converted s_test_schlib shifts of -1 to equivalent shifts of 1 to
  avoid undefined left-shift behavior on negative numbers.
    prim5.c
- added if(---) {} wrapper around call to WRITE in display macro to
  silence unused return-value warnings.
    prim5.c
- liberalized get-mode check for ../mats.  it's not our business whether
  people make their directories group and/or other writeable.
    6.ms
- make test now prints the actual relative path to summary in the
  "check summary" message, whether invoked from the top-level directory
  or from the workarea.
    Makefile.in, Makefile-workarea.in
- configure now just uses cat to copy Makefile-workarea.in to $w/workarea,
  since the file is presently the same regardless of the configuration.
    configure
- fixed time-utc->date test in mat time&date-printing to work regardless of
  what locale (and time zone) the host machine has set.
    date.ms
- fixed date->time-utc to honor the zone-offset field when converting a date
  object to a time-utc object.
    stats.c,
    date.ms
- fixed incorrect handling of library-extension when searching wpo files
    compile.ss,
    7.ms
- modified floatify_normalize to properly round denormalized results.
  obviated scale_float in the process.
    number.c,
    ieee.ms
- fixed 0eNNNN for large NNNN to produce 0.0 rather than infinity
    strnum.ss,
    5_3.ms
- the reader now raises an exception with condition type implementation
  restriction (among the other usual lexical condition types), and
  string->number now raises #f, for #e<m>@<a>, where <m> and <a> are
  nonzero integers, since Chez Scheme can't represent polar numbers other
  than 0@<n> and <n>@0 exactly.  <m>@<a> still produces an inexact result,
  i.e., we're still extending the set of inexact numeric constants beyond
  what R6RS dictates.  doing this required a rework of $str->num, which
  turned into a fairly extensive rewrite that fixed up a few other minor
  issues (like r6rs:string->number improperly allowing 1/2e10) and
  eliminated the need for consumers to call $str->num twice in cases
  where it can actually produce a number.  added some related new tests,
  including several found missing by profiling.  added a couple of
  checks to number->string the absence of which was causing argument
  errors to be reported by other routines.
    strnum.ss, exceptions.ss, read.ss
    5_3.ms, 6.ms, root-experr*, patch*
- added pdtml flag, which if set to t causes profile-dump-html to be
  called at the end of a mat run.
    mats/Mf-base
- compile-whole-program and compile-whole-library now copy the hash-bang
  line from the wpo file (if it has one) to the object file.
    compile.ss,
    7.ms
- stex is now a submodule.  csug/Makefile and release_notes/Makefile
  set and use the required Scheme and STEXLIB variables accordingly.
  they default the machine type to a6le, but this can be overridden
  and is by the generated top-level Makefile.  the generated top-level
  Makefile now has a new docs target that runs make in both csug and
  release_notes, and an updated distclean target that cleans the same.
  the annoying csug Makefile .fig.pdf rule redefinition is now gone.
  copyright.stex and csug.stex now list May 2016 as the revision month
  and date; this will have to be updated for future releases.
    configure, makefiles/Makefile.in,
    csug/Makefile, copyright.stex, csug.stex,
    release_notes/Makefile
- added custom install options.  workarea creates an empty config.h,
  and configure creates a config.h that sets the default scheme heap
  path and scheme-script name based on the actual configuration.
    configure, newrelease, workarea, checkin,
    c/Mf-base, scheme.c, main.c,
    Mf-install.in
- renamed the installed example directory from lib to examples.
    Mf-install.in,
    scheme.1.in
- added force option to gzip during man page install to prevent gzip from
  asking for permission to overwrite existing man page files.
    Mf-install.in
- removed ~/lib/csv%v/%m from the default scheme heap path on unix-like
  systems.  documented inclusion of %x\..\..\boot\%m in the Windows
  default scheme heap path.
    main.c,
    use.stex
- added new configuration options: --installbin, --installlib,
  --installschemename, --installpetitename, and --installscriptname.
    configure
- updated the example library link to the nanopass framework.
    CONTRIBUTING.md
- now cleaning up petite.1 and scheme.1 left behind by make install
    Makefile-workarea.in, checkin
- now removing workarea after cleaning csug and release_notes so
  Mf-stex (included from csug/Makefile and release_notes/Makefile)
  doesn't complain trying to determine the machine type.
    Makefile.in
- added installsh support for --ifdiff so the csug make file can use it
  for the install target.
    installsh,
    csug/Makefile
- added instructions for building (cross-compiling) a boot file for
  a supported machine type for which a boot file is not built by default.
    BUILDING
- corrected CHEZSCHEMELIBS and CHEZSCHEMEEXTS index entries to be
  CHEZSCHEMELIBDIRS and CHEZSCHEMELIBEXTS.
    use.stex
- updated to curl stex version 1.2.1
    configure
- updated the fix to S_mktime to work on windows.  the struct tm
  structure on windows does not have the tm_gmtoff field used in the
  mac and linux version of the code.
    stats.c
- updated the Windows makefiles for building and testing to remove links for
  files that no longer exist, which was getting in the way of creating links
  for files that do exist.  Also updated the build batch file for Windows to
  compile the nanopass framework separately before building the rest of the
  scheme compiler and libraries.
    s/Mf-{a6,i3,ta6,ti3}nt, s/bldnt.bat,
    mats/Mf-{a6,i3,ta6,ti3}nt
- updated the read me to include a link to the Chez Scheme project page.
    README.md
- fixed embarrassing typo in read me.
    README.md
- profiler's html output refresh: mark the files as HTML5 rather
  than HTML4; use target attributes rather than onclick events to
  open links in specific windows; add a missing table row element;
  replace the deprecated name attribute with an id attribute (and
  replace the anchors with spans); and replace the deprecated valign
  attribute with a style attribute.
    pdhtml.ss

9.4.1 changes:
- updated version to 9.4.1
    bintar BUILDING NOTICE makefiles/Mf-install.in scheme.1.in
    c/Makefile.i3nt c/Makefile.a6nt c/Makefile.ti3nt c/Makefile.ta6nt
    mats/bldnt.bat workarea c/scheme.rc s/7.ss s/cmacros.ss
    release_notes/release_notes.stex csug/csug.stex
- updated newrelease to produce the correct log-entry format and
  fixed the existing 9.4.1 log entry
    newrelease, LOG
- replaced a couple of tabs
    number.c
- updated the descriptions of statistics and related functions to
  reflect the Version 9.3.1 change from sstats structures to sstats
  records, with sstats times represented as time objects and sstats
  bytes and counts represented as exact integers; also updated the
  sstats-difference description to reflect that it no longer coerces
  negative differences to zero.  added a corresponding release note.
    system.stex,
    release_notes.stex
- added a cast to eliminate a warning
    c/number.c
- fixed bug in Windows version of directory-separator-predicate when
  path-* procedures are passed a path that is not a string.
    s/6.ss
- fixed bug in cp0 on Windows with $foreign-wchar?.
    s/cp0.ss
- Cygwin is now used on Windows, updated mats, eliminated unused killme
    BUILDING c/*nt c/Mf-base c/scheme.exe.manifest configure
    examples/Makefile mats/6.ms mats/Mf-* mats/foreign.ms mats/ftype.ms
    mats/patch-* mats/windows.ms s/Mf-*nt s/Mf-base workarea
    release_notes.stex
- fixed spelling of non-existent
    s/syntax.ss
- now forcing zlib configuration before compiling files that depend on
  the zlib header files, since zlib's configure script can modify the
  header files.  removed ZlibInclude variable, which no longer serves
  a purpose.
    c/Mf-*, c/Makefile.*nt
- removed unnecessary datestamp.c target
    c/Mf.*nt
- fixed unnessesary blocking in expeditor on Windows. 
    c/expeditor.c
- eliminated a couple of thread-safety issues and limitations on the
  sizes of pathnames produced by expansion of tilde (home-directory)
  prefixes by replacing S_pathname, S_pathname_impl, and S_homedir
  with S_malloc_pathname, which always mallocs space for the result.
  one thread-safety issue involved the use of static strings for expanded
  pathnames and affected various file-system operations.  the other
  affected the file open routines and involved use of the incoming
  pathname while deactivated.  the incoming pathname is sometimes if not
  always a pointer into a Scheme bytevector, which can be overwritten if a
  collection occurs while the thread is deactivated.  the size limitation
  corresponded to the use of the static strings, which were limited to
  PATH_MAX bytes.  (PATH_MAX typically isn't actually the maximum path
  length in contemporary operating systems.)  eliminated similar issues
  for wide pathnames under Windows by adding S_malloc_wide_pathname.
  consumers of the old routines have been modified to use the new
  routines and to free the result strings.  the various file operations
  now consistently treat a pathname with an unresolvable home directory
  as a pathname that happens to start with a tilde.  eliminated unused
  foreign-symbol binding of "(cs)pathname" to S_pathname.
    io.c, externs.h, new_io.c, prim5.c, scheme.c, prim.c
- various places where a call to close or gzclose was retried when
  the close operation was interrupted no longer do so, since this can
  cause problems when another thread has reallocated the same file
  descriptor.
    new_io.c
- now using vcvarsall type x86_amd64 rather than amd64 when the
  former appears to supported and the latter does not, as is the
  case with VS Express 2015.
    c/Mf-a6nt, c/Mf-ta6nt
- commented out one of the thread mats that consistently causes
  indefinite delays under Windows and OpenBSD due to starvation.
    thread.ms
- increased wait time for a couple of subprocess responses
    6.ms
- added call to collector to close files opened during iconv mats
  specifically for when mats are run under Windows with no iconv dll.
    io.ms
- fixed typo: VC/bin/vcvars64.bat => VC/bin/amd64/vcvars64.bat
    c/Mf-a6nt, c/Mf-ta6nt
- scheme_mutex_t now uses volatile keyword for owner and count fields
  because these fields can be accessed from multiple threads
  concurrently. Updated $yield and $thread-check in mats/thread.ms to
  be more tolerant of timing variability.
    c/types.h, mats/thread.ms, release_notes.stex
- fixed three instances of unchecked mallocs reported by laqrix in
  github issue #77.
    io.c, schlib.c, thread.c
- continue the profiler's html output refresh: refine the styling
  (and palette) and update CSUG to match. update the CSUG screenshots
  to reflect the refined look.
    s/pdhtml.ss
    csug/system.stex 
    csug/canned/profilehtml-orig.png
    csug/canned/profilehtml.png
    csug/canned/fatfibhtml-orig.png
    csug/canned/fatfibhtml.png
- add unicode support to the expression editor.  entry and display now work
  except that combining characters are not treated correctly for
  line-wrapping.  this addresses github issue #32 and part of issue #81.
    c/expeditor.c, s/expeditor.ss
- moved s_ee_write_char function within the WIN32 check to allow the unicode
  change to compile on windows.  unicode is not yet supported in the windows
  version of the repl.
    c/expeditor.c
- reworked the S_create_thread_object to print an error and exit when
  allocating the thread context fails from Sactivate_thread.  before
  this change, the error was raised on the main thread, which resulted
  in strange behavior at best.  also added who argument to
  S_create_thread_object to allow it to report either Sactivate_thread
  or fork-thread led to the error.
    externs.h, schsig.c, scheme.c, thread.c
- fixed a bug in cpvalid resulting in it leaving behind a cpvalid-defer
  form for later passes to choke on.  also fixed cp0 to print the correct
  name for cpvalid when it does this.
    cpvalid.ss, cp0.ss,
    misc.ms
- updated the prototype for s_ee_write_char to match the definition
    expeditor.c
- fixed a side-effect preservation bug with non-trivial test-context
  not-like patterns.
    cp0.ss,
    cp0.ms, 4.ms
- instead of default-exception handler, new-cafe establishes a handler
  that calls the current value of base-exception-handler so the handler
  can be overridden, as we do in our own make files.
    cafe.ss,
    7.ms
- fixed a bug in case and exclusive-cond syntax-error calls causing an
  exception in syntax-error instead of the intended error message.
    syntax.ss
- added tests for the case and exclusive-cond syntax-error calls
    4.ms, root-experr-compile-0-f-f-f
- added print-extended-identifiers parameter.  when #t, symbols like
  1+ and +++ print without escapes.
    priminfo.ss, print.ss,
    6.ms
- added descriptions of print-extended-identifiers to the user's guide
  and release notes.  updated the release notes to account for a couple
  of other log entries.
    release_notes.stex,
    intro.stex, io.stex
- updated the sockets example to work with the current version of Chez.
  Change the foreign procedure definitions to use the more portable int
  rather than integer-32.  Switch to a custom port
  [make-custom-binary-input/output-port] rather than a generic port
  [make-input/output-port], which resulted in deleting quite a bit of
  code.  Fix various compiler warnings in the C code, and along the way,
  fix a signedness bug in c_write that could have resulted in not writing
  the full buffer (but reporting that it did) in the case of errors from
  write.
    examples/csocket.c, examples/socket.ss
- use high-precision clock time on Windows 8 and up
    c/stats.c
- fixed profiling code that keyed profiling locations off of only the
  bfp to instead key off of both the bfp and efp.
    pdhtml.ss
- added Windows installer using the WiX Toolset
    BUILDING, install/* (new)
- fix typo in ordinal format for 12
    format.ss,
    format.ms
- renamed install directory to wininstall to avoid conflict with
  top-level Makefile
    BUILDING, install/* (removed), wininstall/* (new)
- updated zlib to version 1.2.11
    configure
- added procedure-arity-mask to report the allowed argument counts of
  a compiled function.  On a procedure from interpret or from one of
  the trace procedures or syntactic forms, procedure-arity-mask
  may report counts that are not actually allowed by the source
  procedure.
    cmacros.ss, compile.ss, cpnanopass.ss, mkheader.ss, primdata.ss,
    prims.ss, strip.ss,
    fasl.c, gc.c, globals.h, prim.c, prim5.c, scheme.c, schsig.c,
    misc.ms, root-experr*,
    objects.stex
- for non-win32 systems, now setting al register to a count of the
  floating-point register arguments as required for varargs functions
  by the System V ABI.
    x86_64.ss,
    foreign.ms
- added a missing quote mark in new printf mat Windows case
    foreign.ms
- added travis-ci automation script and a 'partialx' testing target to
  allow us to perform more than a single run of testing without running
  afoul of travis-ci's 50-minute build timeout.  'partialx' tests six
  of the twelve configurations tested by 'allx'.
     .travis.yml (new),
     mats/Mf-base
- paired the 'partialx' down to just four test configurations, with one
  interpreter run, to try to get the threaded builds into line with
  travis-ci's timeout.
     mats/Mf-base
- eliminated some direct assumptions that a vector's type/length field
  is a fixnum and added meta-asserts to verify that it is in a couple of
  others, to facilitate future changes to vector typing.  vectors are
  now treated essentially like fxvectors, strings, and bytevectors.
    cmacros.ss, cpnanopass.ss, prims.ss, mkheader.ss,
    alloc.c, gc.c, scheme.c
- fixed a few comments to refer to scheme.c rather than main.c
    externs.h, globals.h, thread.c
- for 64-bit Windows systems, now copying foreign-procedure
  double-precision floating-point register arguments to integer
  registers as required for varargs functions. Windows does not
  support single-precision floating-point arguments as varargs.
    foreign.ms, np-languages.ss, x86_64.ss
- added an optional timeout argument to condition-wait
    externs.h, stats.c, thread.c, thread.h, csug/threads.stex,
    primvars.ms, thread.ms, release_notes.stex,
    date.ss, primdata.ss, prims.ss
- added immutable strings, vectors, fxvector, bytevectors, and boxes
    5_4.ss, 5_6.ss, bytevector.ss, cmacros.ss, cpnanopass.ss,
    fasl.ss, library.ss, mkheader.ss, primdata.ss, prims.ss,
    externs.h, types.h, alloc.c, fasl.c, gc.c, scheme.c,
    5_5.ms, 5_6.ms, bytevector.ms, misc.ms, root-experr*
    objects.stex
- various tweaks to the immutable object support; also taught cp0
  to simplify ($fxu< (most-positive-fixnum) e) => (fx< e 0) so we
  don't have any incentive in special casing length checks where
  the maximum length happens to be (most-positive-fixnum).
    5_4.ss, 5_6.ss, bytevector.ss, cmacros.ss, cp0.ss, cpnanopass.ss,
    mkheader.ss, primdata.ss, prims.ss,
    fasl.c, gc.c, types.h
    root-experr*, patch*
- generated bytevector=? procedure now gets out quickly on eq
  arguments.  cp0 optimizes away a number of additional equality
  operations at optimize-level 3 (including bytevector=?) when
  applied to the same variable references, as it already did for
  eq?, eqv?, and equal?, at all optimize levels.
    cpnanopass.ss, cp0.ss, primdata.ss,
    cp0.ms
- updated bullyx patches
    patch*
- updated release notes and tweaked user's guide.
    release-notes.stex, objects.stex
- fixed typo: fxvector-immutable-flag used in place of
  bytevector-immutable-flag in computation of type-immutable-bytevector
    cmacros.ss
- reallocated typed-object types, using previously unused tag #b010
  for strings and giving bytevectors both #b001 and #b101 (the
  latter for immutable bytevectors) so that the maximum bytevector
  length on 32-bit machines is once again the most-positive fixnum.
  treating bytevectors rather than strings or fxvectors (or even
  vectors) special in this regard is appropriate since the maximum
  number of bytes in a bytevector is maximum-length x 1 rather than
  maximum-length x 4 for strings, fxvectors, and vectors on 32-bit
  machines.  with this change on 32-bit machines, a vector can
  occupy up to 1/2 of virtual memory, strings and fxvectors 1/4,
  and bytevectors 1/8.
    cmacros.ss
- added record-type-equal-procedure, record-type-hash-procedure,
  record-equal-procedure, and record-hash-procedure to enable
  per-type customization of the behavior of equal? and equal-hash
  for a record value
     5_1.ss, newhash.ss, primdata.ss,
     record.ms, root-experr*,
     objects.stex
- adding dropped changes
    record.ss,
    root-experr*
- added entry for record-type-equal-procedure and friends
    release_notes.stex
- changed copyright year to 2017
    7.ss, scheme.1.in, comments of many files
- expanded the CSUG description of the handling of command-line
  arguments not recognized as standard options and added a description
  of the same to the COMMAND-LINE OPTIONS section of the man page.
  did a bit of minor cleanup elsewhere in the man page.
    use.stex, scheme.1.in
- destroy_thread now processes guardian entries
    thread.c, 4.ms, release_notes.stex
- mutexes and conditions are now freed when no longer used via
  $close-resurrected-mutexes&conditions, $keep-live primitive added
    externs.h, prim5.c, thread.c, 4.ms, thread.ms, release_notes.stex,
    7.ss, cpnanopass.ss, np-languages.ss, primdata.ss, prims.ss
- fix reduction for map and for-each with optimization level 3
  to drop the expression, check that procedure has the correct
  arity and is discardable or unsafe.
  Also add a simplification for for-each with empty lists
  with optimization level 2.
    cp0.ss, 4.ms, primdata.ss
- fix invalid memory reference when enum-set-indexer procedure is not
  passed a symbol
    enum.ss, enum.ms, root-experr*, release_notes.stex
- fix overflow detection for fxsll, fxarithmetic-shift-left, and
  fxarithmetic-shift
    library.ss, fx.ms, release_notes.stex
- added ephemeron pairs and changed weak hashtables to use
  ephemeron pairs for key--value mapping to avoid the key-in-value
  problem
    prims.ss, primdata.ss, newhash.ss, fasl.ss, mkheader.ss
    cmacro.ss, prim5.c, fasl.c, gc.c, gcwrapper.c, types.h,
    4.ms, hash.ms, objects.stex, smgmt.stex, csug.bib
- check_dirty_ephemeron now puts ephemerons whose keys haven't yet
  been seen on the pending list rather than the trigger lists.
    gc.c
- removed scan of space_ephemeron from check_heap because check_heap
  as written can't handle the two link fields properly.
    gcwrapper.c
- in the ephemerons mat that checks interaction between mutation and
  collection, added generation arguments to the first two collect
  calls so they always collect into the intended generation.
    4.ms
- updated allx and bullyx patches
    patch*
- fix strip-fasl-file for immutable strings and vectors,
  fix an $oops call, and fix a vector-index increment in hashing
    strip.ss, 7.ss, newhash.ss, misc.ms
- fix signature of fxbit-set?
    primdata.ss
- more optimizations for map and for-each with explicit list
  extend the reductions for map and for-each when the arguments are
  explicit lists like (list 1 2 3 ...) or '(1 2 3 ...). 
    cp0.ss,
    4.ms
- reverted to the preceding version of cp0 due to failure to preserve
  the expected evaluation order in one of the mats; removed the
  corresponding equivalent-expansion tests.
    cp0.ss,
    4.ms
- restored the map and for-each optimizations with a fix for the
  evaluation-order bug.
    cp0.ss,
    4.ms
- added date-dst? to access the previously-hidden DST information in
  date records, and added date-zone-name to provide a time zone name.
    date.ss, primdata.ss,
    stats.c,
    date.ms, root-experr*, patch-compile*,
    system.stex
- fixed a bug in flonum-extractor, which on 64-bit machines was using an
  8-byte read instead of a 4-byte read to pick up the 4 highest-order
  bytes of a little-endian flonum, potentially reading past the end of
  mapped memory for flonums produced by taking the imaginary part of an
  inexact complexnum (which, unlike other flonums, are not aligned on
  16-byte boundaries).  The 8-byte load would also have failed to produce
  correct results on 64-bit big-endian machines (of which we presently
  have none) because the offsets passed to flonum-extractor assume the
  bits are in the lowest-order 4 bytes of the extracted field.
    cp0.ss,
    misc.ms,
    release_notes.stex
- support Windows build on Bash/WSL
    BUILDING, configure, workarea, c/vs.bat (new), mats/vs.bat (new),
    c/Mf-*nt, mats/Mf-*, s/Mf-base
- fix c/version.h for FreeBDS (machine types i3fb, ti3fb, a6fb, ta6fb)
- fix reference to libc.so to be libc.so.7 for FreeBSD (machine types
  i3fb, ti3fb, a6fb, ta6fb)
    foreign.ms
- added CC option to configure for selecting the compiler
    configure,
    c/Mf-*
- Suppress warnings from implicit fallthrough in case labels.
    Mf-{a6,arm32,i3,ppc,ta6,ti3,tpp32}le
- added bytevector-compress and bytevector-uncompress
    bytevector.ss, primdata.ss, new-io.c, prim5.c, externs.h,
    objects.stex, release_notes.stex,
    bytevector.ms, root-experr*
- fixed typo in S_abnormal_exit
    schsig.c
<<<<<<< HEAD
- revert use of ephemerons in weak hashtables, add ephemeron
  hashtables
    newhash.ss, hashtable-types.ss, library.ss, primdata.ss,
    fasl.ss, fasl.c, gc.c, globals.h,
    hash.ms, objects.stex, release_notes.stex
=======
- don't remove the pariah form in the cp0 pass
    cp0.ss,
    misc.ms
>>>>>>> ecee5779
<|MERGE_RESOLUTION|>--- conflicted
+++ resolved
@@ -529,14 +529,11 @@
     bytevector.ms, root-experr*
 - fixed typo in S_abnormal_exit
     schsig.c
-<<<<<<< HEAD
+- don't remove the pariah form in the cp0 pass
+    cp0.ss,
+    misc.ms
 - revert use of ephemerons in weak hashtables, add ephemeron
   hashtables
     newhash.ss, hashtable-types.ss, library.ss, primdata.ss,
     fasl.ss, fasl.c, gc.c, globals.h,
-    hash.ms, objects.stex, release_notes.stex
-=======
-- don't remove the pariah form in the cp0 pass
-    cp0.ss,
-    misc.ms
->>>>>>> ecee5779
+    hash.ms, objects.stex, release_notes.stex