--- conflicted
+++ resolved
@@ -752,38 +752,10 @@
   a partial object file.
     syntax.ss,
     7.ms
-- add ordered guardians through a new optional argument to make-guardian
-    prims.ss, primdata.ss, cp0.ss, cpnanopass.ss,
-    cmacros.ss, mkheader.ss, gc.c, segment.c, types.h,
-    4.ms, smgmt.stex, release_notes.stex
-- add (& ftype) argument/result for foreign-procedure, which supports
-  struct arguments and results for foreign calls
-    syntax.ss, ftype.ss, cpnanopass.ss, x86.ss, x86_64.ss,
-    base-lang.ss, np-languages.ss, cprep.ss, primdata.ss,
-    schlib.c, prim.c, externs.h
-    mats/foreign4.c, mats/foreign.ms mats/Mf-*
-    foreign.stex, release_notes.stex
-- reworked the S_call_help/S_return CCHAIN handling to fix a bug in which
-  the signal handler could trip over the NULL jumpbuf in a CCHAIN record.  
-    schlib.c
-- added box-cas! and vector-cas!
-    prims.ss, cpnanopass.ss, np-languages.ss,
-    cmacros.ss, library.ss, primdata.ss
-    x86_64.ss x86.ss, ppc32.ss, arm32.ss,
-    5_6.ms, 5_8.ms, root-experr*,
-    objects.stex, release_notes.stex
-- add make-arity-wrapper
-    cmacros.ss, cpnanopass.ss, interpret.ss, library.ss,
-    primdata.ss, prims.ss, gc.c, objects.stex, release_notes.stex
-    misc.ms, mats/patch*, mats/root*
 - fix signature of bytevector-[u/s]16-native-set!
     primdata.ss
 - fix enumerate signature
     primdata.ss
-- add generate-procedure-source-information
-    cmacros.ss, compile.ss, cpnanopass.ss, inspect.ss,
-    primdata.ss, prims.ss, misc.ms,
-    system.stex, release_notes.tex
 - added support for Visual Studio 2017.15.5
     wininstall/locate-vcredist.bat
 - fixed substring-fill! and vector-fill! to return void, reflecting the
@@ -791,11 +763,6 @@
   to use define-who instead of repeating 'substring-fill! in all the error
   messages.
     5_4.ss, 5_6.ss
-- keep call-live in tree form, which allows more efficient computation
-  of live-pointer masks when many live variables span many calls
-    cpnanopass.ss, inspect.ss, np-languages.ss, primdata.ss,
-     tree.ss (added), types.ss,
-    x86_64.ss, cmacros.ss, gc.c, s/Mf-base
 - fix mat of substring-fill!
   after the recent change, the result of substring-fill! is void
     5_5.ms
@@ -807,9 +774,6 @@
     5_3.ss, 5_3.ms, fl.ms, root-experr*, patch*
 - fix bug in date->time-utc caused by incorrect use of difftime in Windows
     stats.c, date.ms, release_notes.stex
-- add current-generate-id and expand-omit-library-invocations, which can be
-  useful for avoiding library recompilation and redundant invocation checks
-    syntax.ss, record.ss, primdata.ss, misc.ms, system.stex
 - Check that first argument of map is a procedure in cp02 expansion
   to raise the same error that the non expanded version
     cp0.ss
@@ -824,22 +788,6 @@
 - fix bounds checking with an immediate index on immutable vectors,
   fxvectors, strings, and bytevectors
     cpnanopass.ss, 5_5.ms, 5_6.ms, bytevector.ms
-<<<<<<< HEAD
-- add load-compiled-from-port and Sregister_boot_file_fd for loading modes
-  based on open files instead of paths
-    7.ss, primdata.ss, mkheader.ss, scheme.c
-    7.ms, foreign.stex, system.stex
-- add collect-rendezvous
-    prim.c, 7.ss, primdata.ss, 7.ms, smgmt.stex
-- add a __thread convention for foreign procedures and callables
-  to automate thread [de]activation
-    syntax.ss, ftype.ss, x86.ss, x86_64.ss, ppc32.ss,
-    cmacros.ss, base-lang.ss, np-languages.ss, cprep.ss
-    thread.c, prim.c, externs.h, foreign.stex, release_notes.stex,
-    mats/Mf-t*, foreign.ms, foreign4.c
-- Adjust cp0 to not replace a procedure name from a let wrapper
-    cp0.ss, misc.ms
-=======
 - fix a few signatures
     primdata.ss
 - more staid and consistent Mf-cross main target
@@ -1055,5 +1003,4 @@
 - add load-compiled-from-port and Sregister_boot_file_fd for loading modes
   based on open files instead of paths
     7.ss, primdata.ss, mkheader.ss, scheme.c
-    7.ms, foreign.stex, system.stex
->>>>>>> b6a71f1c
+    7.ms, foreign.stex, system.stex