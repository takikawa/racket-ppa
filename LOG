9.4 changes:
- updated version to 9.4
    bintar README NOTICE makefiles/Mf-install.in scheme.1.in
    c/Makefile.i3nt c/Makefile.a6nt c/Makefile.ti3nt c/Makefile.ta6nt
    mats/bldnt.bat workarea c/scheme.rc s/7.ss s/cmacros.ss
    release_notes/release_notes.stex csug/csug.stex
- added missing include
    killme.c
- added new mat verifying that primitives raise exceptions for invalid
  arguments based on primdata.ss signatures.  fixed some of those
  signatures, which weren't otherwise used except for arity checking.
  fixed some issues turned up by the test with who reports errors
  and how.
    primdata.ss, 5_1.ss, 7.ss, compile.ss, cpnanopass.ss, fasl.ss,
    interpret.ss, io.ss, record.ss, syntax.ss,
    primvars.ms, 5_1.ms, 7.ms, 8.ms, record.ms, mats/Mf-base,
    root-experr*, patch*
- string comparisons (string=?, string-ci<?, etc.) now get out fast
  when handed eq arguments.
    5_4.ss
- changed representation of most-negative iptr, I32, and I64 to make
  Visual C compiler happy.  updated windows make files, which had
  fallen out of date.  added missing hsrc= files sort.h and thread.h
  so they show up in the Windows workarea c directory.
    cmacros.ss,
    fasl.c, number.c, c/Mf-base, c/Makefile.{t,}{i3,a6}nt
- The scheme.h definition of Sfixnum(x) now uses multiply rather than
  left shift to avoid counting on the behavior of << on negative numbers,
  which is undefined in C.
    mkheader.ss
- Fixed a couple of casts, one harmless and the other causing
  Sinteger64_value to return 0 for the most-negative I64 on 32-bit
  builds.
    number.c
- The configure-generated Makefile distclean target no longer removes
  zlib and nanopass, since they are logically part of the git clone.
  It does run make distclean in zlib.
    makefiles/Makefile.in
- converted s_test_schlib shifts of -1 to equivalent shifts of 1 to
  avoid undefined left-shift behavior on negative numbers.
    prim5.c
- added if(---) {} wrapper around call to WRITE in display macro to
  silence unused return-value warnings.
    prim5.c
- liberalized get-mode check for ../mats.  it's not our business whether
  people make their directories group and/or other writeable.
    6.ms
- make test now prints the actual relative path to summary in the
  "check summary" message, whether invoked from the top-level directory
  or from the workarea.
    Makefile.in, Makefile-workarea.in
- configure now just uses cat to copy Makefile-workarea.in to $w/workarea,
  since the file is presently the same regardless of the configuration.
    configure
- fixed time-utc->date test in mat time&date-printing to work regardless of
  what locale (and time zone) the host machine has set.
    date.ms
- fixed date->time-utc to honor the zone-offset field when converting a date
  object to a time-utc object.
    stats.c,
    date.ms
- fixed incorrect handling of library-extension when searching wpo files
    compile.ss,
    7.ms
- modified floatify_normalize to properly round denormalized results.
  obviated scale_float in the process.
    number.c,
    ieee.ms
- fixed 0eNNNN for large NNNN to produce 0.0 rather than infinity
    strnum.ss,
    5_3.ms
- the reader now raises an exception with condition type implementation
  restriction (among the other usual lexical condition types), and
  string->number now raises #f, for #e<m>@<a>, where <m> and <a> are
  nonzero integers, since Chez Scheme can't represent polar numbers other
  than 0@<n> and <n>@0 exactly.  <m>@<a> still produces an inexact result,
  i.e., we're still extending the set of inexact numeric constants beyond
  what R6RS dictates.  doing this required a rework of $str->num, which
  turned into a fairly extensive rewrite that fixed up a few other minor
  issues (like r6rs:string->number improperly allowing 1/2e10) and
  eliminated the need for consumers to call $str->num twice in cases
  where it can actually produce a number.  added some related new tests,
  including several found missing by profiling.  added a couple of
  checks to number->string the absence of which was causing argument
  errors to be reported by other routines.
    strnum.ss, exceptions.ss, read.ss
    5_3.ms, 6.ms, root-experr*, patch*
- added pdtml flag, which if set to t causes profile-dump-html to be
  called at the end of a mat run.
    mats/Mf-base
- compile-whole-program and compile-whole-library now copy the hash-bang
  line from the wpo file (if it has one) to the object file.
    compile.ss,
    7.ms
- stex is now a submodule.  csug/Makefile and release_notes/Makefile
  set and use the required Scheme and STEXLIB variables accordingly.
  they default the machine type to a6le, but this can be overridden
  and is by the generated top-level Makefile.  the generated top-level
  Makefile now has a new docs target that runs make in both csug and
  release_notes, and an updated distclean target that cleans the same.
  the annoying csug Makefile .fig.pdf rule redefinition is now gone.
  copyright.stex and csug.stex now list May 2016 as the revision month
  and date; this will have to be updated for future releases.
    configure, makefiles/Makefile.in,
    csug/Makefile, copyright.stex, csug.stex,
    release_notes/Makefile
- added custom install options.  workarea creates an empty config.h,
  and configure creates a config.h that sets the default scheme heap
  path and scheme-script name based on the actual configuration.
    configure, newrelease, workarea, checkin,
    c/Mf-base, scheme.c, main.c,
    Mf-install.in
- renamed the installed example directory from lib to examples.
    Mf-install.in,
    scheme.1.in
- added force option to gzip during man page install to prevent gzip from
  asking for permission to overwrite existing man page files.
    Mf-install.in
- removed ~/lib/csv%v/%m from the default scheme heap path on unix-like
  systems.  documented inclusion of %x\..\..\boot\%m in the Windows
  default scheme heap path.
    main.c,
    use.stex
- added new configuration options: --installbin, --installlib,
  --installschemename, --installpetitename, and --installscriptname.
    configure
- updated the example library link to the nanopass framework.
    CONTRIBUTING.md
- now cleaning up petite.1 and scheme.1 left behind by make install
    Makefile-workarea.in, checkin
- now removing workarea after cleaning csug and release_notes so
  Mf-stex (included from csug/Makefile and release_notes/Makefile)
  doesn't complain trying to determine the machine type.
    Makefile.in
- added installsh support for --ifdiff so the csug make file can use it
  for the install target.
    installsh,
    csug/Makefile
- added instructions for building (cross-compiling) a boot file for
  a supported machine type for which a boot file is not built by default.
    BUILDING
- corrected CHEZSCHEMELIBS and CHEZSCHEMEEXTS index entries to be
  CHEZSCHEMELIBDIRS and CHEZSCHEMELIBEXTS.
    use.stex
- updated to curl stex version 1.2.1
    configure
- updated the fix to S_mktime to work on windows.  the struct tm
  structure on windows does not have the tm_gmtoff field used in the
  mac and linux version of the code.
    stats.c
- updated the Windows makefiles for building and testing to remove links for
  files that no longer exist, which was getting in the way of creating links
  for files that do exist.  Also updated the build batch file for Windows to
  compile the nanopass framework separately before building the rest of the
  scheme compiler and libraries.
    s/Mf-{a6,i3,ta6,ti3}nt, s/bldnt.bat,
    mats/Mf-{a6,i3,ta6,ti3}nt
- updated the read me to include a link to the Chez Scheme project page.
    README.md
- fixed embarrassing typo in read me.
    README.md
- profiler's html output refresh: mark the files as HTML5 rather
  than HTML4; use target attributes rather than onclick events to
  open links in specific windows; add a missing table row element;
  replace the deprecated name attribute with an id attribute (and
  replace the anchors with spans); and replace the deprecated valign
  attribute with a style attribute.
    pdhtml.ss

9.4.1 changes:
- updated version to 9.4.1
    bintar BUILDING NOTICE makefiles/Mf-install.in scheme.1.in
    c/Makefile.i3nt c/Makefile.a6nt c/Makefile.ti3nt c/Makefile.ta6nt
    mats/bldnt.bat workarea c/scheme.rc s/7.ss s/cmacros.ss
    release_notes/release_notes.stex csug/csug.stex
- updated newrelease to produce the correct log-entry format and
  fixed the existing 9.4.1 log entry
    newrelease, LOG
- replaced a couple of tabs
    number.c
- updated the descriptions of statistics and related functions to
  reflect the Version 9.3.1 change from sstats structures to sstats
  records, with sstats times represented as time objects and sstats
  bytes and counts represented as exact integers; also updated the
  sstats-difference description to reflect that it no longer coerces
  negative differences to zero.  added a corresponding release note.
    system.stex,
    release_notes.stex
- added a cast to eliminate a warning
    c/number.c
- fixed bug in Windows version of directory-separator-predicate when
  path-* procedures are passed a path that is not a string.
    s/6.ss
- fixed bug in cp0 on Windows with $foreign-wchar?.
    s/cp0.ss
- Cygwin is now used on Windows, updated mats, eliminated unused killme
    BUILDING c/*nt c/Mf-base c/scheme.exe.manifest configure
    examples/Makefile mats/6.ms mats/Mf-* mats/foreign.ms mats/ftype.ms
    mats/patch-* mats/windows.ms s/Mf-*nt s/Mf-base workarea
    release_notes.stex
- fixed spelling of non-existent
    s/syntax.ss
- now forcing zlib configuration before compiling files that depend on
  the zlib header files, since zlib's configure script can modify the
  header files.  removed ZlibInclude variable, which no longer serves
  a purpose.
    c/Mf-*, c/Makefile.*nt
- removed unnecessary datestamp.c target
    c/Mf.*nt
- fixed unnessesary blocking in expeditor on Windows. 
    c/expeditor.c
- eliminated a couple of thread-safety issues and limitations on the
  sizes of pathnames produced by expansion of tilde (home-directory)
  prefixes by replacing S_pathname, S_pathname_impl, and S_homedir
  with S_malloc_pathname, which always mallocs space for the result.
  one thread-safety issue involved the use of static strings for expanded
  pathnames and affected various file-system operations.  the other
  affected the file open routines and involved use of the incoming
  pathname while deactivated.  the incoming pathname is sometimes if not
  always a pointer into a Scheme bytevector, which can be overwritten if a
  collection occurs while the thread is deactivated.  the size limitation
  corresponded to the use of the static strings, which were limited to
  PATH_MAX bytes.  (PATH_MAX typically isn't actually the maximum path
  length in contemporary operating systems.)  eliminated similar issues
  for wide pathnames under Windows by adding S_malloc_wide_pathname.
  consumers of the old routines have been modified to use the new
  routines and to free the result strings.  the various file operations
  now consistently treat a pathname with an unresolvable home directory
  as a pathname that happens to start with a tilde.  eliminated unused
  foreign-symbol binding of "(cs)pathname" to S_pathname.
    io.c, externs.h, new_io.c, prim5.c, scheme.c, prim.c
- various places where a call to close or gzclose was retried when
  the close operation was interrupted no longer do so, since this can
  cause problems when another thread has reallocated the same file
  descriptor.
    new_io.c
- now using vcvarsall type x86_amd64 rather than amd64 when the
  former appears to supported and the latter does not, as is the
  case with VS Express 2015.
    c/Mf-a6nt, c/Mf-ta6nt
- commented out one of the thread mats that consistently causes
  indefinite delays under Windows and OpenBSD due to starvation.
    thread.ms
- increased wait time for a couple of subprocess responses
    6.ms
- added call to collector to close files opened during iconv mats
  specifically for when mats are run under Windows with no iconv dll.
    io.ms
- fixed typo: VC/bin/vcvars64.bat => VC/bin/amd64/vcvars64.bat
    c/Mf-a6nt, c/Mf-ta6nt
- scheme_mutex_t now uses volatile keyword for owner and count fields
  because these fields can be accessed from multiple threads
  concurrently. Updated $yield and $thread-check in mats/thread.ms to
  be more tolerant of timing variability.
    c/types.h, mats/thread.ms, release_notes.stex
- fixed three instances of unchecked mallocs reported by laqrix in
  github issue #77.
    io.c, schlib.c, thread.c
- continue the profiler's html output refresh: refine the styling
  (and palette) and update CSUG to match. update the CSUG screenshots
  to reflect the refined look.
    s/pdhtml.ss
    csug/system.stex 
    csug/canned/profilehtml-orig.png
    csug/canned/profilehtml.png
    csug/canned/fatfibhtml-orig.png
    csug/canned/fatfibhtml.png
- add unicode support to the expression editor.  entry and display now work
  except that combining characters are not treated correctly for
  line-wrapping.  this addresses github issue #32 and part of issue #81.
    c/expeditor.c, s/expeditor.ss
- moved s_ee_write_char function within the WIN32 check to allow the unicode
  change to compile on windows.  unicode is not yet supported in the windows
  version of the repl.
    c/expeditor.c
- reworked the S_create_thread_object to print an error and exit when
  allocating the thread context fails from Sactivate_thread.  before
  this change, the error was raised on the main thread, which resulted
  in strange behavior at best.  also added who argument to
  S_create_thread_object to allow it to report either Sactivate_thread
  or fork-thread led to the error.
    externs.h, schsig.c, scheme.c, thread.c
- fixed a bug in cpvalid resulting in it leaving behind a cpvalid-defer
  form for later passes to choke on.  also fixed cp0 to print the correct
  name for cpvalid when it does this.
    cpvalid.ss, cp0.ss,
    misc.ms
- updated the prototype for s_ee_write_char to match the definition
    expeditor.c
- fixed a side-effect preservation bug with non-trivial test-context
  not-like patterns.
    cp0.ss,
    cp0.ms, 4.ms
- instead of default-exception handler, new-cafe establishes a handler
  that calls the current value of base-exception-handler so the handler
  can be overridden, as we do in our own make files.
    cafe.ss,
    7.ms
- fixed a bug in case and exclusive-cond syntax-error calls causing an
  exception in syntax-error instead of the intended error message.
    syntax.ss
- added tests for the case and exclusive-cond syntax-error calls
    4.ms, root-experr-compile-0-f-f-f
- added print-extended-identifiers parameter.  when #t, symbols like
  1+ and +++ print without escapes.
    priminfo.ss, print.ss,
    6.ms
- added descriptions of print-extended-identifiers to the user's guide
  and release notes.  updated the release notes to account for a couple
  of other log entries.
    release_notes.stex,
    intro.stex, io.stex
- updated the sockets example to work with the current version of Chez.
  Change the foreign procedure definitions to use the more portable int
  rather than integer-32.  Switch to a custom port
  [make-custom-binary-input/output-port] rather than a generic port
  [make-input/output-port], which resulted in deleting quite a bit of
  code.  Fix various compiler warnings in the C code, and along the way,
  fix a signedness bug in c_write that could have resulted in not writing
  the full buffer (but reporting that it did) in the case of errors from
  write.
    examples/csocket.c, examples/socket.ss
- use high-precision clock time on Windows 8 and up
    c/stats.c
- fixed profiling code that keyed profiling locations off of only the
  bfp to instead key off of both the bfp and efp.
    pdhtml.ss
- added Windows installer using the WiX Toolset
    BUILDING, install/* (new)
- fix typo in ordinal format for 12
    format.ss,
    format.ms
- renamed install directory to wininstall to avoid conflict with
  top-level Makefile
    BUILDING, install/* (removed), wininstall/* (new)
- updated zlib to version 1.2.11
    configure
- added procedure-arity-mask to report the allowed argument counts of
  a compiled function.  On a procedure from interpret or from one of
  the trace procedures or syntactic forms, procedure-arity-mask
  may report counts that are not actually allowed by the source
  procedure.
    cmacros.ss, compile.ss, cpnanopass.ss, mkheader.ss, primdata.ss,
    prims.ss, strip.ss,
    fasl.c, gc.c, globals.h, prim.c, prim5.c, scheme.c, schsig.c,
    misc.ms, root-experr*,
    objects.stex
- for non-win32 systems, now setting al register to a count of the
  floating-point register arguments as required for varargs functions
  by the System V ABI.
    x86_64.ss,
    foreign.ms
- added a missing quote mark in new printf mat Windows case
    foreign.ms
- added travis-ci automation script and a 'partialx' testing target to
  allow us to perform more than a single run of testing without running
  afoul of travis-ci's 50-minute build timeout.  'partialx' tests six
  of the twelve configurations tested by 'allx'.
     .travis.yml (new),
     mats/Mf-base
- paired the 'partialx' down to just four test configurations, with one
  interpreter run, to try to get the threaded builds into line with
  travis-ci's timeout.
     mats/Mf-base
- eliminated some direct assumptions that a vector's type/length field
  is a fixnum and added meta-asserts to verify that it is in a couple of
  others, to facilitate future changes to vector typing.  vectors are
  now treated essentially like fxvectors, strings, and bytevectors.
    cmacros.ss, cpnanopass.ss, prims.ss, mkheader.ss,
    alloc.c, gc.c, scheme.c
- fixed a few comments to refer to scheme.c rather than main.c
    externs.h, globals.h, thread.c
- for 64-bit Windows systems, now copying foreign-procedure
  double-precision floating-point register arguments to integer
  registers as required for varargs functions. Windows does not
  support single-precision floating-point arguments as varargs.
    foreign.ms, np-languages.ss, x86_64.ss
- added an optional timeout argument to condition-wait
    externs.h, stats.c, thread.c, thread.h, csug/threads.stex,
    primvars.ms, thread.ms, release_notes.stex,
    date.ss, primdata.ss, prims.ss
- added immutable strings, vectors, fxvector, bytevectors, and boxes
    5_4.ss, 5_6.ss, bytevector.ss, cmacros.ss, cpnanopass.ss,
    fasl.ss, library.ss, mkheader.ss, primdata.ss, prims.ss,
    externs.h, types.h, alloc.c, fasl.c, gc.c, scheme.c,
    5_5.ms, 5_6.ms, bytevector.ms, misc.ms, root-experr*
    objects.stex
- various tweaks to the immutable object support; also taught cp0
  to simplify ($fxu< (most-positive-fixnum) e) => (fx< e 0) so we
  don't have any incentive in special casing length checks where
  the maximum length happens to be (most-positive-fixnum).
    5_4.ss, 5_6.ss, bytevector.ss, cmacros.ss, cp0.ss, cpnanopass.ss,
    mkheader.ss, primdata.ss, prims.ss,
    fasl.c, gc.c, types.h
    root-experr*, patch*
- generated bytevector=? procedure now gets out quickly on eq
  arguments.  cp0 optimizes away a number of additional equality
  operations at optimize-level 3 (including bytevector=?) when
  applied to the same variable references, as it already did for
  eq?, eqv?, and equal?, at all optimize levels.
    cpnanopass.ss, cp0.ss, primdata.ss,
    cp0.ms
- updated bullyx patches
    patch*
- updated release notes and tweaked user's guide.
    release-notes.stex, objects.stex
- fixed typo: fxvector-immutable-flag used in place of
  bytevector-immutable-flag in computation of type-immutable-bytevector
    cmacros.ss
- reallocated typed-object types, using previously unused tag #b010
  for strings and giving bytevectors both #b001 and #b101 (the
  latter for immutable bytevectors) so that the maximum bytevector
  length on 32-bit machines is once again the most-positive fixnum.
  treating bytevectors rather than strings or fxvectors (or even
  vectors) special in this regard is appropriate since the maximum
  number of bytes in a bytevector is maximum-length x 1 rather than
  maximum-length x 4 for strings, fxvectors, and vectors on 32-bit
  machines.  with this change on 32-bit machines, a vector can
  occupy up to 1/2 of virtual memory, strings and fxvectors 1/4,
  and bytevectors 1/8.
    cmacros.ss
- added record-type-equal-procedure, record-type-hash-procedure,
  record-equal-procedure, and record-hash-procedure to enable
  per-type customization of the behavior of equal? and equal-hash
  for a record value
     5_1.ss, newhash.ss, primdata.ss,
     record.ms, root-experr*,
     objects.stex
- adding dropped changes
    record.ss,
    root-experr*
- added entry for record-type-equal-procedure and friends
    release_notes.stex
- changed copyright year to 2017
    7.ss, scheme.1.in, comments of many files
- expanded the CSUG description of the handling of command-line
  arguments not recognized as standard options and added a description
  of the same to the COMMAND-LINE OPTIONS section of the man page.
  did a bit of minor cleanup elsewhere in the man page.
    use.stex, scheme.1.in
- destroy_thread now processes guardian entries
    thread.c, 4.ms, release_notes.stex
- mutexes and conditions are now freed when no longer used via
  $close-resurrected-mutexes&conditions, $keep-live primitive added
    externs.h, prim5.c, thread.c, 4.ms, thread.ms, release_notes.stex,
    7.ss, cpnanopass.ss, np-languages.ss, primdata.ss, prims.ss
- fix reduction for map and for-each with optimization level 3
  to drop the expression, check that procedure has the correct
  arity and is discardable or unsafe.
  Also add a simplification for for-each with empty lists
  with optimization level 2.
    cp0.ss, 4.ms, primdata.ss
- fix invalid memory reference when enum-set-indexer procedure is not
  passed a symbol
    enum.ss, enum.ms, root-experr*, release_notes.stex
- fix overflow detection for fxsll, fxarithmetic-shift-left, and
  fxarithmetic-shift
    library.ss, fx.ms, release_notes.stex
- added ephemeron pairs and changed weak hashtables to use
  ephemeron pairs for key--value mapping to avoid the key-in-value
  problem
    prims.ss, primdata.ss, newhash.ss, fasl.ss, mkheader.ss
    cmacro.ss, prim5.c, fasl.c, gc.c, gcwrapper.c, types.h,
    4.ms, hash.ms, objects.stex, smgmt.stex, csug.bib
- check_dirty_ephemeron now puts ephemerons whose keys haven't yet
  been seen on the pending list rather than the trigger lists.
    gc.c
- removed scan of space_ephemeron from check_heap because check_heap
  as written can't handle the two link fields properly.
    gcwrapper.c
- in the ephemerons mat that checks interaction between mutation and
  collection, added generation arguments to the first two collect
  calls so they always collect into the intended generation.
    4.ms
- updated allx and bullyx patches
    patch*
- fix strip-fasl-file for immutable strings and vectors,
  fix an $oops call, and fix a vector-index increment in hashing
    strip.ss, 7.ss, newhash.ss, misc.ms
- fix signature of fxbit-set?
    primdata.ss
- more optimizations for map and for-each with explicit list
  extend the reductions for map and for-each when the arguments are
  explicit lists like (list 1 2 3 ...) or '(1 2 3 ...). 
    cp0.ss,
    4.ms
- reverted to the preceding version of cp0 due to failure to preserve
  the expected evaluation order in one of the mats; removed the
  corresponding equivalent-expansion tests.
    cp0.ss,
    4.ms
- restored the map and for-each optimizations with a fix for the
  evaluation-order bug.
    cp0.ss,
    4.ms
- added date-dst? to access the previously-hidden DST information in
  date records, and added date-zone-name to provide a time zone name.
    date.ss, primdata.ss,
    stats.c,
    date.ms, root-experr*, patch-compile*,
    system.stex
- fixed a bug in flonum-extractor, which on 64-bit machines was using an
  8-byte read instead of a 4-byte read to pick up the 4 highest-order
  bytes of a little-endian flonum, potentially reading past the end of
  mapped memory for flonums produced by taking the imaginary part of an
  inexact complexnum (which, unlike other flonums, are not aligned on
  16-byte boundaries).  The 8-byte load would also have failed to produce
  correct results on 64-bit big-endian machines (of which we presently
  have none) because the offsets passed to flonum-extractor assume the
  bits are in the lowest-order 4 bytes of the extracted field.
    cp0.ss,
    misc.ms,
    release_notes.stex
- support Windows build on Bash/WSL
    BUILDING, configure, workarea, c/vs.bat (new), mats/vs.bat (new),
    c/Mf-*nt, mats/Mf-*, s/Mf-base
- fix c/version.h for FreeBDS (machine types i3fb, ti3fb, a6fb, ta6fb)
- fix reference to libc.so to be libc.so.7 for FreeBSD (machine types
  i3fb, ti3fb, a6fb, ta6fb)
    foreign.ms
- added CC option to configure for selecting the compiler
    configure,
    c/Mf-*
- Suppress warnings from implicit fallthrough in case labels.
    Mf-{a6,arm32,i3,ppc,ta6,ti3,tpp32}le
- added bytevector-compress and bytevector-uncompress
    bytevector.ss, primdata.ss, new-io.c, prim5.c, externs.h,
    objects.stex, release_notes.stex,
    bytevector.ms, root-experr*
- fixed typo in S_abnormal_exit
    schsig.c
- don't remove the pariah form in the cp0 pass
    cp0.ss,
    misc.ms
- revert use of ephemerons in weak hashtables, add ephemeron
  hashtables
    newhash.ss, hashtable-types.ss, library.ss, primdata.ss,
    fasl.ss, fasl.c, gc.c, globals.h,
    hash.ms, objects.stex, release_notes.stex
- fixed pariah mat
    misc.ms
- minor wordsmithing and fix for an overfull hbox
    objects.stex, system.stex
- fix (define-values () ....) to expand to a definition
    syntax.ss, 3.ms
- added optional line and column components to a source object, a
  locate-source-object-source function that uses the new components,
  a current-locate-source-object-source parameter to control looking up
  line and column information, a current-make-source-object parameter to
  control loation recording, an optional use-cache argument to
  locate-source, and a 'source-object message for code and continuation
  inspectors
    read.ss, syntax.ss, 7.ss, compile.ss, cpnanopass.ss, exceptions.ss,
    inspect.ss, primdata.ss, prims.ss, print.ss, cmacros.ss, types.ss,
    mat.ss, 8.ms, root-experr*,
    syntax.stex, debug.stex, system.stex, release_notes.stex
- fixed broken mats on Windows caused by Bash/WSL changes
    7.ms, ftype.ms
- added "ez-grammar" example program
    examples/ez-grammar.ss, examples/ez-grammar-test.ss,
    examples/Makefile, examples.ms
- updated ez-grammar-test to write temp files to current directory and delete them when finished
    examples/ez-grammar-test.ss
- added support for Microsoft Visual Studio 2017 on Windows
    BUILDING, c/Mf-a6nt, c/Mf-ta6nt, c/vs.bat,
    mats/Mf-a6nt, mats/Mf-ta6nt, mats/ftype.ms
- added support for building Windows installs with Bash/WSL
    wininstall/Makefile, candle.bat, light.bat
- added support for building with Visual Studio 2017's BuildTools
    c/vs.bat
- check for git before using to get submodules
    configure
- fixed windows installer failure when vcredist is not preinstalled by
  using the vcredist merge module, split the 32 and 64 bit MSIs and
  added a wix bundle to combine the MSIs into a single exe installer,
  added a batch script for locating Visual Studio's vcredist merge
  modules, updated installer paths and names.
    wininstall/*
- fixed np-normalize-context pass to process trivs list in mvset forms
  in tail and predicate context and added regression tests.  Thanks to
  @marcomaggi for reporting the bug and @yjqww6 for providing a
  simplified test and finding the initial solution.
    cpnanopass.ss,
    3.ms
- removed a useless check in foreign-alloc
    record.ss
- fix cp0 reduction of fx[+-*]/carry and their signatures
    cp0.ss
    primdata.ss
    fx.ms
- renamed s_gettime => S_gettime to remain consistent with the
  convention that the only undocumented externs are prefixed with
  S_.
    externs.h, stats.c, thread.c
- added version number to scheme.1.in trailer; updated date.
    scheme.1.in, newrelease
- removed version update of no-longer-existing bldnt.bat.  "fixed"
  sed patterns to replace \? with * for the benefit of the deficient
  mac sed.
    newrelease

9.5 changes:
- updated version to 9.5
    bintar BUILDING NOTICE makefiles/Mf-install.in scheme.1.in
    c/Makefile.i3nt c/Makefile.a6nt c/Makefile.ti3nt c/Makefile.ta6nt
    workarea c/scheme.rc s/7.ss s/cmacros.ss
    release_notes/release_notes.stex csug/csug.stex
- updated release notes and fixed user's guide overfull hbox.
    release-notes.stex, syntax.stex
- updated install target to do something more sensible
    release_notes/Makefile

9.5.1 changes:
- updated version to 9.5.1
    bintar BUILDING NOTICE makefiles/Mf-install.in scheme.1.in
    c/Makefile.i3nt c/Makefile.a6nt c/Makefile.ti3nt c/Makefile.ta6nt
    workarea c/scheme.rc s/7.ss s/cmacros.ss
    release_notes/release_notes.stex csug/csug.stex csug/use.stex
    examples/ez-grammar-test.ss examples/socket.ss
    wininstall/Makefile wininstall/*nt.wxs
- Added setting of CHEZSCHEMELIBDIRS to s and mats make files so that
  an existing setting will not interfere with the build process, and
  added a note to BUILDING that CHEZSCHEMELIBDIRS should be unset in
  Version 9.5 and before.
    s/Mf-base, mats/Mf-base, BUILDING
- the $case macro used by r6rs:case and case now unconditionally trims
  redundant keys and expands into exclusive-cond rather than cond.
  it catches references to => before expanding into exclusive-cond
  to avoid supporting => as an undocumented and useless extension
  of the case syntax.  the r6rs:case and case macros now require
  multiple clauses rather than leaving the enforcement to exclusive-cond,
  and the exclusive-cond macro now requires multiple clauses rather
  than leaving the enforcement to cond.
    syntax.ss,
    4.ms, root-experr*, patch*
- ifdef'd out include of xlocale.h for glibc, since the glibc
  locale.h includes xlocale.h or, in glibc 2.26, its replacement.
    expeditor.c
- Updated CSUG to replace \INSERTREVISIONMONTHSPACEYEAR with the current
  month and year at the time of generation.
    csug.stex, copyright.stex
- Updated configuration to set machine types in the CSUG and release notes 
  make files, and updated distclean target to remove these files.
    configure, makefiles/Makefile-csug.in (renamed from csug/Makefile),
    makefiles/Makefile-release_notes.in
      (renamed from release_notes/Makefile),
    makefiles/Makefile
- added pass-time tracking for pre-cpnanopass passes to compile.
    compile.ss
- added inline handler for fxdiv-and-mod
    cp0.ss, primdata.ss
- changed order in which return-point operations are done (adjust
  sfp first, then store return values, then restore local saves) to
  avoid storing return values to homes beyond the end of the stack
  in cases where adjusting sfp might result in a call to dooverflood.
    cpnanopass.ss, np-languages.ss
- removed unused {make-,}asm-return-registers bindings
    cpnanopass.ss
- corrected the max-fv value field of the lambda produced by the
  hand-coded bytevector=? handler.
    cpnanopass.ss
- reduced live-pointer and inspector free-variable mask computation
  overhead
    cpnanopass.ss
- moved regvec cset copies to driver so they aren't copied each
  time a uvar is assigned to a register.  removed checks for
  missing register csets, since registers always have csets.
    cpnanopass.ss
- added closure-rep else clause in record-inspector-information!.
    cpnanopass.ss
- augmented tree representation with a constant representation
  for full trees to reduce the overhead of manipulating trees or
  subtress with all bits set.
    cpnanopass.ss
- tree-for-each now takes start and end offsets; this cuts the
  cost of traversing and applying the action when the range of
  applicable offsets is other than 0..tree-size.
    cpnanopass.ss
- introduced the notion of poison variables to reduce the cost of
  register/frame allocation for procedures with large sets of local
  variables.  When the number of local variables exceeds a given
  limit (currently hardwired to 1000), each variable with a large
  live range is considered poison.  A reasonable set of variables
  with large live ranges (the set of poison variables) is computed
  by successive approximation to avoid excessive overhead.  Poison
  variables directly conflict with all spillables, and all non-poison
  spillables indirectly conflict with all poison spillables through
  a shared poison-cset.  Thus poison variables cannot live in the
  same location as any other variable, i.e., they poison the location.
  Conflicts between frame locations and poison variables are handled
  normally, which allows poison variables to be assigned to
  move-related frame homes.  Poison variables are spilled prior to
  register allocation, so conflicts between registers and poison
  variables are not represented.  move relations between poison
  variables and frame variables are recorded as usual, but other
  move relations involving poison variables are not recorded.
    cpnanopass.ss, np-languages.ss
- changed the way a uvar's degree is decremented by remove-victim!.
  instead of checking for a conflict between each pair of victim
  and keeper and decrementing when the conflict is found, remove-victim!
  now decrements the degree of each var in each victim's conflict
  set.  while this might decrement other victims' degrees unnecessarily,
  it can be much less expensive when large numbers of variables are
  involved, since the number of conflicts between two non-poison
  variables should be small due to the selection process for
  (non-)poison variables and the fact that the unspillables introduced
  by instruction selection should also have few conflicts.  That
  is, it reduces the worst-case complexity of decrementing degrees
  from O(n^2) to O(n).
    cpnanopass.ss
- took advice in compute-degree! comment to increment the uvars in
  each registers csets rather than looping over the registers for
  each uvar asking whether the register conflicts with the uvar.
    cpnanopass.ss
- assign-new-frame! now zeros out save-weight for local saves, since
  once they are explicitly saved and restored, they are no longer
  call-live and thus have no save cost.
    cpnanopass.ss
- desensitized the let-values source-caching timing test slightly
    8.ms
- updated allx, bullyx patches
    patch*
- attempt to stabilize timing tests let-values source-caching
  test and ephemeron gc test while resensitizing the former
    8.ms, 4.ms
- various formatting and comment corrections
    workarea,
    s/Mf-base, bytevector.ss, cpnanopass.ss, date.ss,
    5_6.ms, examples.ms
- updated newrelease to handle mats/Mf-*nt
    newrelease mats/Mf-a6nt mats/Mf-i3nt mats/Mf-ta6nt mats/Mf-ti3nt
- fixed gather-filedata's sort of profile entries.  for any two
  entries x and y in the list produced by the sort call, if x's
  bfp = y's bfp, x should come before y if x's efp < y's efp.
  The idea is that enclosing entries should always come later
  in the list.  this affects only languages where two expressions
  can start at the same character position.
    pdhtml.ss
- expanded capability of ez-grammar with support for simpl
  parsing of binary operators w/precedence and associativity
  and automatically generated markdown grammar descriptions.
  ez-grammar-test.ss now also doubles as a test of pdhtml for
  algebraic languages.
    mats/examples.ms,
    examples/ez-grammar.ss, examples/ez-grammar-test.ss,
    examples/Makefile
- maybe-compile-{file,program,library} and automatic import
  compilation now treat a malformed object file as if it were
  not present and needs to be regenerated.  A malformed object
  file (particularly a truncated one) might occur if the compiling
  processes is killed or aborts before it has a chance to delete
  a partial object file.
    syntax.ss,
    7.ms
- add ordered guardians through a new optional argument to make-guardian
    prims.ss, primdata.ss, cp0.ss, cpnanopass.ss,
    cmacros.ss, mkheader.ss, gc.c, segment.c, types.h,
    4.ms, smgmt.stex, release_notes.stex
- add (& ftype) argument/result for foreign-procedure, which supports
  struct arguments and results for foreign calls
    syntax.ss, ftype.ss, cpnanopass.ss, x86.ss, x86_64.ss,
    base-lang.ss, np-languages.ss, cprep.ss, primdata.ss,
    schlib.c, prim.c, externs.h
    mats/foreign4.c, mats/foreign.ms mats/Mf-*
    foreign.stex, release_notes.stex
- added box-cas! and vector-cas!
    prims.ss, cpnanopass.ss, np-languages.ss,
    cmacros.ss, library.ss, primdata.ss
    x86_64.ss x86.ss, ppc32.ss, arm32.ss,
    5_6.ms, 5_8.ms, root-experr*,
    objects.stex, release_notes.stex
- add make-arity-wrapper
    cmacros.ss, cpnanopass.ss, interpret.ss, library.ss,
    primdata.ss, prims.ss, gc.c, objects.stex, release_notes.stex
    misc.ms, mats/patch*, mats/root*
- fix signature of bytevector-[u/s]16-native-set!
    primdata.ss
- fix enumerate signature 
    primdata.ss
- add generate-procedure-source-information
    cmacros.ss, compile.ss, cpnanopass.ss, inspect.ss,
    primdata.ss, prims.ss, misc.ms,
    system.stex, release_notes.tex
- added support for Visual Studio 2017.15.5
    wininstall/locate-vcredist.bat
- fixed substring-fill! and vector-fill! to return void, reflecting the
  documented return value of unspecified value.  Also changes substring-fill!
  to use define-who instead of repeating 'substring-fill! in all the error
  messages.
    5_4.ss, 5_6.ss
- keep call-live in tree form, which allows more efficient computation
  of live-pointer masks when many live variables span many calls
    cpnanopass.ss, inspect.ss, np-languages.ss, primdata.ss,
     tree.ss (added), types.ss,
    x86_64.ss, cmacros.ss, gc.c, s/Mf-base
- fix mat of substring-fill!
  after the recent change, the result of substring-fill! is void
    5_5.ms
- fix a few signatures
    primdata.ss
- fix comment about Sscheme_program
    main.c
- fix even? and odd? to error on exceptional flonums
    5_3.ss, 5_3.ms, fl.ms, root-experr*, patch*
- fix bug in date->time-utc caused by incorrect use of difftime in Windows
    stats.c, date.ms, release_notes.stex
<<<<<<< HEAD
- add current-generate-id and expand-omit-library-invocations, which can be
  useful for avoiding library recompilation and redundant invocation checks
    syntax.ss, record.ss, primdata.ss, misc.ms, system.stex
=======
- Check that first argument of map is a procedure in cp02 expansion
  to raise the same error that the non expanded version
    cp0.ss
- avoid building the result list in a map that is called for effect
    cp0.ss
- added tests to ensure the optimize-level version 2 of map and for-each raise
  a non-procedure exception when the first argument is not a procedure, even
  when the rest of the program is compiled at optimize level 3.
    4.ms, root-experr-compile-0-f-f-f, patch-compile-0-t-f-f,
    patch-compile-0-f-t-f, patch-interpret-0-f-t-f, patch-interpret-0-f-f-f,
    patch-interpret-3-f-t-f, patch-interpret-3-f-f-f
>>>>>>> 1f77eaf2
- fix bounds checking with an immediate index on immutable vectors,
  fxvectors, strings, and bytevectors
    cpnanopass.ss, 5_5.ms, 5_6.ms, bytevector.ms
- add load-compiled-from-port and Sregister_boot_file_fd for loading modes
  based on open files instead of paths
    7.ss, primdata.ss, mkheader.ss, scheme.c
    7.ms, foreign.stex, system.stex<|MERGE_RESOLUTION|>--- conflicted
+++ resolved
@@ -804,11 +804,9 @@
     5_3.ss, 5_3.ms, fl.ms, root-experr*, patch*
 - fix bug in date->time-utc caused by incorrect use of difftime in Windows
     stats.c, date.ms, release_notes.stex
-<<<<<<< HEAD
 - add current-generate-id and expand-omit-library-invocations, which can be
   useful for avoiding library recompilation and redundant invocation checks
     syntax.ss, record.ss, primdata.ss, misc.ms, system.stex
-=======
 - Check that first argument of map is a procedure in cp02 expansion
   to raise the same error that the non expanded version
     cp0.ss
@@ -820,7 +818,6 @@
     4.ms, root-experr-compile-0-f-f-f, patch-compile-0-t-f-f,
     patch-compile-0-f-t-f, patch-interpret-0-f-t-f, patch-interpret-0-f-f-f,
     patch-interpret-3-f-t-f, patch-interpret-3-f-f-f
->>>>>>> 1f77eaf2
 - fix bounds checking with an immediate index on immutable vectors,
   fxvectors, strings, and bytevectors
     cpnanopass.ss, 5_5.ms, 5_6.ms, bytevector.ms
