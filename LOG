9.4 changes:
- updated version to 9.4
    bintar README NOTICE makefiles/Mf-install.in scheme.1.in
    c/Makefile.i3nt c/Makefile.a6nt c/Makefile.ti3nt c/Makefile.ta6nt
    mats/bldnt.bat workarea c/scheme.rc s/7.ss s/cmacros.ss
    release_notes/release_notes.stex csug/csug.stex
- added missing include
    killme.c
- added new mat verifying that primitives raise exceptions for invalid
  arguments based on primdata.ss signatures.  fixed some of those
  signatures, which weren't otherwise used except for arity checking.
  fixed some issues turned up by the test with who reports errors
  and how.
    primdata.ss, 5_1.ss, 7.ss, compile.ss, cpnanopass.ss, fasl.ss,
    interpret.ss, io.ss, record.ss, syntax.ss,
    primvars.ms, 5_1.ms, 7.ms, 8.ms, record.ms, mats/Mf-base,
    root-experr*, patch*
- string comparisons (string=?, string-ci<?, etc.) now get out fast
  when handed eq arguments.
    5_4.ss
- changed representation of most-negative iptr, I32, and I64 to make
  Visual C compiler happy.  updated windows make files, which had
  fallen out of date.  added missing hsrc= files sort.h and thread.h
  so they show up in the Windows workarea c directory.
    cmacros.ss,
    fasl.c, number.c, c/Mf-base, c/Makefile.{t,}{i3,a6}nt
- The scheme.h definition of Sfixnum(x) now uses multiply rather than
  left shift to avoid counting on the behavior of << on negative numbers,
  which is undefined in C.
    mkheader.ss
- Fixed a couple of casts, one harmless and the other causing
  Sinteger64_value to return 0 for the most-negative I64 on 32-bit
  builds.
    number.c
- The configure-generated Makefile distclean target no longer removes
  zlib and nanopass, since they are logically part of the git clone.
  It does run make distclean in zlib.
    makefiles/Makefile.in
- converted s_test_schlib shifts of -1 to equivalent shifts of 1 to
  avoid undefined left-shift behavior on negative numbers.
    prim5.c
- added if(---) {} wrapper around call to WRITE in display macro to
  silence unused return-value warnings.
    prim5.c
- liberalized get-mode check for ../mats.  it's not our business whether
  people make their directories group and/or other writeable.
    6.ms
- make test now prints the actual relative path to summary in the
  "check summary" message, whether invoked from the top-level directory
  or from the workarea.
    Makefile.in, Makefile-workarea.in
- configure now just uses cat to copy Makefile-workarea.in to $w/workarea,
  since the file is presently the same regardless of the configuration.
    configure
- fixed time-utc->date test in mat time&date-printing to work regardless of
  what locale (and time zone) the host machine has set.
    date.ms
- fixed date->time-utc to honor the zone-offset field when converting a date
  object to a time-utc object.
    stats.c,
    date.ms
- fixed incorrect handling of library-extension when searching wpo files
    compile.ss,
    7.ms
- modified floatify_normalize to properly round denormalized results.
  obviated scale_float in the process.
    number.c,
    ieee.ms
- fixed 0eNNNN for large NNNN to produce 0.0 rather than infinity
    strnum.ss,
    5_3.ms
- the reader now raises an exception with condition type implementation
  restriction (among the other usual lexical condition types), and
  string->number now raises #f, for #e<m>@<a>, where <m> and <a> are
  nonzero integers, since Chez Scheme can't represent polar numbers other
  than 0@<n> and <n>@0 exactly.  <m>@<a> still produces an inexact result,
  i.e., we're still extending the set of inexact numeric constants beyond
  what R6RS dictates.  doing this required a rework of $str->num, which
  turned into a fairly extensive rewrite that fixed up a few other minor
  issues (like r6rs:string->number improperly allowing 1/2e10) and
  eliminated the need for consumers to call $str->num twice in cases
  where it can actually produce a number.  added some related new tests,
  including several found missing by profiling.  added a couple of
  checks to number->string the absence of which was causing argument
  errors to be reported by other routines.
    strnum.ss, exceptions.ss, read.ss
    5_3.ms, 6.ms, root-experr*, patch*
- added pdtml flag, which if set to t causes profile-dump-html to be
  called at the end of a mat run.
    mats/Mf-base
- compile-whole-program and compile-whole-library now copy the hash-bang
  line from the wpo file (if it has one) to the object file.
    compile.ss,
    7.ms
- stex is now a submodule.  csug/Makefile and release_notes/Makefile
  set and use the required Scheme and STEXLIB variables accordingly.
  they default the machine type to a6le, but this can be overridden
  and is by the generated top-level Makefile.  the generated top-level
  Makefile now has a new docs target that runs make in both csug and
  release_notes, and an updated distclean target that cleans the same.
  the annoying csug Makefile .fig.pdf rule redefinition is now gone.
  copyright.stex and csug.stex now list May 2016 as the revision month
  and date; this will have to be updated for future releases.
    configure, makefiles/Makefile.in,
    csug/Makefile, copyright.stex, csug.stex,
    release_notes/Makefile
- added custom install options.  workarea creates an empty config.h,
  and configure creates a config.h that sets the default scheme heap
  path and scheme-script name based on the actual configuration.
    configure, newrelease, workarea, checkin,
    c/Mf-base, scheme.c, main.c,
    Mf-install.in
- renamed the installed example directory from lib to examples.
    Mf-install.in,
    scheme.1.in
- added force option to gzip during man page install to prevent gzip from
  asking for permission to overwrite existing man page files.
    Mf-install.in
- removed ~/lib/csv%v/%m from the default scheme heap path on unix-like
  systems.  documented inclusion of %x\..\..\boot\%m in the Windows
  default scheme heap path.
    main.c,
    use.stex
- added new configuration options: --installbin, --installlib,
  --installschemename, --installpetitename, and --installscriptname.
    configure
- updated the example library link to the nanopass framework.
    CONTRIBUTING.md
- now cleaning up petite.1 and scheme.1 left behind by make install
    Makefile-workarea.in, checkin
- now removing workarea after cleaning csug and release_notes so
  Mf-stex (included from csug/Makefile and release_notes/Makefile)
  doesn't complain trying to determine the machine type.
    Makefile.in
- added installsh support for --ifdiff so the csug make file can use it
  for the install target.
    installsh,
    csug/Makefile
- added instructions for building (cross-compiling) a boot file for
  a supported machine type for which a boot file is not built by default.
    BUILDING
- corrected CHEZSCHEMELIBS and CHEZSCHEMEEXTS index entries to be
  CHEZSCHEMELIBDIRS and CHEZSCHEMELIBEXTS.
    use.stex
- updated to curl stex version 1.2.1
    configure
- updated the fix to S_mktime to work on windows.  the struct tm
  structure on windows does not have the tm_gmtoff field used in the
  mac and linux version of the code.
    stats.c
- updated the Windows makefiles for building and testing to remove links for
  files that no longer exist, which was getting in the way of creating links
  for files that do exist.  Also updated the build batch file for Windows to
  compile the nanopass framework separately before building the rest of the
  scheme compiler and libraries.
    s/Mf-{a6,i3,ta6,ti3}nt, s/bldnt.bat,
    mats/Mf-{a6,i3,ta6,ti3}nt
- updated the read me to include a link to the Chez Scheme project page.
    README.md
- fixed embarrassing typo in read me.
    README.md
- profiler's html output refresh: mark the files as HTML5 rather
  than HTML4; use target attributes rather than onclick events to
  open links in specific windows; add a missing table row element;
  replace the deprecated name attribute with an id attribute (and
  replace the anchors with spans); and replace the deprecated valign
  attribute with a style attribute.
    pdhtml.ss

9.4.1 changes:
- updated version to 9.4.1
    bintar BUILDING NOTICE makefiles/Mf-install.in scheme.1.in
    c/Makefile.i3nt c/Makefile.a6nt c/Makefile.ti3nt c/Makefile.ta6nt
    mats/bldnt.bat workarea c/scheme.rc s/7.ss s/cmacros.ss
    release_notes/release_notes.stex csug/csug.stex
- updated newrelease to produce the correct log-entry format and
  fixed the existing 9.4.1 log entry
    newrelease, LOG
- replaced a couple of tabs
    number.c
- updated the descriptions of statistics and related functions to
  reflect the Version 9.3.1 change from sstats structures to sstats
  records, with sstats times represented as time objects and sstats
  bytes and counts represented as exact integers; also updated the
  sstats-difference description to reflect that it no longer coerces
  negative differences to zero.  added a corresponding release note.
    system.stex,
    release_notes.stex
- added a cast to eliminate a warning
    c/number.c
- fixed bug in Windows version of directory-separator-predicate when
  path-* procedures are passed a path that is not a string.
    s/6.ss
- fixed bug in cp0 on Windows with $foreign-wchar?.
    s/cp0.ss
- Cygwin is now used on Windows, updated mats, eliminated unused killme
    BUILDING c/*nt c/Mf-base c/scheme.exe.manifest configure
    examples/Makefile mats/6.ms mats/Mf-* mats/foreign.ms mats/ftype.ms
    mats/patch-* mats/windows.ms s/Mf-*nt s/Mf-base workarea
    release_notes.stex
- fixed spelling of non-existent
    s/syntax.ss
- now forcing zlib configuration before compiling files that depend on
  the zlib header files, since zlib's configure script can modify the
  header files.  removed ZlibInclude variable, which no longer serves
  a purpose.
    c/Mf-*, c/Makefile.*nt
- removed unnecessary datestamp.c target
    c/Mf.*nt
- fixed unnecessary blocking in expeditor on Windows.
    c/expeditor.c
- eliminated a couple of thread-safety issues and limitations on the
  sizes of pathnames produced by expansion of tilde (home-directory)
  prefixes by replacing S_pathname, S_pathname_impl, and S_homedir
  with S_malloc_pathname, which always mallocs space for the result.
  one thread-safety issue involved the use of static strings for expanded
  pathnames and affected various file-system operations.  the other
  affected the file open routines and involved use of the incoming
  pathname while deactivated.  the incoming pathname is sometimes if not
  always a pointer into a Scheme bytevector, which can be overwritten if a
  collection occurs while the thread is deactivated.  the size limitation
  corresponded to the use of the static strings, which were limited to
  PATH_MAX bytes.  (PATH_MAX typically isn't actually the maximum path
  length in contemporary operating systems.)  eliminated similar issues
  for wide pathnames under Windows by adding S_malloc_wide_pathname.
  consumers of the old routines have been modified to use the new
  routines and to free the result strings.  the various file operations
  now consistently treat a pathname with an unresolvable home directory
  as a pathname that happens to start with a tilde.  eliminated unused
  foreign-symbol binding of "(cs)pathname" to S_pathname.
    io.c, externs.h, new_io.c, prim5.c, scheme.c, prim.c
- various places where a call to close or gzclose was retried when
  the close operation was interrupted no longer do so, since this can
  cause problems when another thread has reallocated the same file
  descriptor.
    new_io.c
- now using vcvarsall type x86_amd64 rather than amd64 when the
  former appears to supported and the latter does not, as is the
  case with VS Express 2015.
    c/Mf-a6nt, c/Mf-ta6nt
- commented out one of the thread mats that consistently causes
  indefinite delays under Windows and OpenBSD due to starvation.
    thread.ms
- increased wait time for a couple of subprocess responses
    6.ms
- added call to collector to close files opened during iconv mats
  specifically for when mats are run under Windows with no iconv dll.
    io.ms
- fixed typo: VC/bin/vcvars64.bat => VC/bin/amd64/vcvars64.bat
    c/Mf-a6nt, c/Mf-ta6nt
- scheme_mutex_t now uses volatile keyword for owner and count fields
  because these fields can be accessed from multiple threads
  concurrently. Updated $yield and $thread-check in mats/thread.ms to
  be more tolerant of timing variability.
    c/types.h, mats/thread.ms, release_notes.stex
- fixed three instances of unchecked mallocs reported by laqrix in
  github issue #77.
    io.c, schlib.c, thread.c
- continue the profiler's html output refresh: refine the styling
  (and palette) and update CSUG to match. update the CSUG screenshots
  to reflect the refined look.
    s/pdhtml.ss
    csug/system.stex
    csug/canned/profilehtml-orig.png
    csug/canned/profilehtml.png
    csug/canned/fatfibhtml-orig.png
    csug/canned/fatfibhtml.png
- add unicode support to the expression editor.  entry and display now work
  except that combining characters are not treated correctly for
  line-wrapping.  this addresses github issue #32 and part of issue #81.
    c/expeditor.c, s/expeditor.ss
- moved s_ee_write_char function within the WIN32 check to allow the unicode
  change to compile on windows.  unicode is not yet supported in the windows
  version of the repl.
    c/expeditor.c
- reworked the S_create_thread_object to print an error and exit when
  allocating the thread context fails from Sactivate_thread.  before
  this change, the error was raised on the main thread, which resulted
  in strange behavior at best.  also added who argument to
  S_create_thread_object to allow it to report either Sactivate_thread
  or fork-thread led to the error.
    externs.h, schsig.c, scheme.c, thread.c
- fixed a bug in cpvalid resulting in it leaving behind a cpvalid-defer
  form for later passes to choke on.  also fixed cp0 to print the correct
  name for cpvalid when it does this.
    cpvalid.ss, cp0.ss,
    misc.ms
- updated the prototype for s_ee_write_char to match the definition
    expeditor.c
- fixed a side-effect preservation bug with non-trivial test-context
  not-like patterns.
    cp0.ss,
    cp0.ms, 4.ms
- instead of default-exception handler, new-cafe establishes a handler
  that calls the current value of base-exception-handler so the handler
  can be overridden, as we do in our own make files.
    cafe.ss,
    7.ms
- fixed a bug in case and exclusive-cond syntax-error calls causing an
  exception in syntax-error instead of the intended error message.
    syntax.ss
- added tests for the case and exclusive-cond syntax-error calls
    4.ms, root-experr-compile-0-f-f-f
- added print-extended-identifiers parameter.  when #t, symbols like
  1+ and +++ print without escapes.
    priminfo.ss, print.ss,
    6.ms
- added descriptions of print-extended-identifiers to the user's guide
  and release notes.  updated the release notes to account for a couple
  of other log entries.
    release_notes.stex,
    intro.stex, io.stex
- updated the sockets example to work with the current version of Chez.
  Change the foreign procedure definitions to use the more portable int
  rather than integer-32.  Switch to a custom port
  [make-custom-binary-input/output-port] rather than a generic port
  [make-input/output-port], which resulted in deleting quite a bit of
  code.  Fix various compiler warnings in the C code, and along the way,
  fix a signedness bug in c_write that could have resulted in not writing
  the full buffer (but reporting that it did) in the case of errors from
  write.
    examples/csocket.c, examples/socket.ss
- use high-precision clock time on Windows 8 and up
    c/stats.c
- fixed profiling code that keyed profiling locations off of only the
  bfp to instead key off of both the bfp and efp.
    pdhtml.ss
- added Windows installer using the WiX Toolset
    BUILDING, install/* (new)
- fix typo in ordinal format for 12
    format.ss,
    format.ms
- renamed install directory to wininstall to avoid conflict with
  top-level Makefile
    BUILDING, install/* (removed), wininstall/* (new)
- updated zlib to version 1.2.11
    configure
- added procedure-arity-mask to report the allowed argument counts of
  a compiled function.  On a procedure from interpret or from one of
  the trace procedures or syntactic forms, procedure-arity-mask
  may report counts that are not actually allowed by the source
  procedure.
    cmacros.ss, compile.ss, cpnanopass.ss, mkheader.ss, primdata.ss,
    prims.ss, strip.ss,
    fasl.c, gc.c, globals.h, prim.c, prim5.c, scheme.c, schsig.c,
    misc.ms, root-experr*,
    objects.stex
- for non-win32 systems, now setting al register to a count of the
  floating-point register arguments as required for varargs functions
  by the System V ABI.
    x86_64.ss,
    foreign.ms
- added a missing quote mark in new printf mat Windows case
    foreign.ms
- added travis-ci automation script and a 'partialx' testing target to
  allow us to perform more than a single run of testing without running
  afoul of travis-ci's 50-minute build timeout.  'partialx' tests six
  of the twelve configurations tested by 'allx'.
     .travis.yml (new),
     mats/Mf-base
- paired the 'partialx' down to just four test configurations, with one
  interpreter run, to try to get the threaded builds into line with
  travis-ci's timeout.
     mats/Mf-base
- eliminated some direct assumptions that a vector's type/length field
  is a fixnum and added meta-asserts to verify that it is in a couple of
  others, to facilitate future changes to vector typing.  vectors are
  now treated essentially like fxvectors, strings, and bytevectors.
    cmacros.ss, cpnanopass.ss, prims.ss, mkheader.ss,
    alloc.c, gc.c, scheme.c
- fixed a few comments to refer to scheme.c rather than main.c
    externs.h, globals.h, thread.c
- for 64-bit Windows systems, now copying foreign-procedure
  double-precision floating-point register arguments to integer
  registers as required for varargs functions. Windows does not
  support single-precision floating-point arguments as varargs.
    foreign.ms, np-languages.ss, x86_64.ss
- added an optional timeout argument to condition-wait
    externs.h, stats.c, thread.c, thread.h, csug/threads.stex,
    primvars.ms, thread.ms, release_notes.stex,
    date.ss, primdata.ss, prims.ss
- added immutable strings, vectors, fxvector, bytevectors, and boxes
    5_4.ss, 5_6.ss, bytevector.ss, cmacros.ss, cpnanopass.ss,
    fasl.ss, library.ss, mkheader.ss, primdata.ss, prims.ss,
    externs.h, types.h, alloc.c, fasl.c, gc.c, scheme.c,
    5_5.ms, 5_6.ms, bytevector.ms, misc.ms, root-experr*
    objects.stex
- various tweaks to the immutable object support; also taught cp0
  to simplify ($fxu< (most-positive-fixnum) e) => (fx< e 0) so we
  don't have any incentive in special casing length checks where
  the maximum length happens to be (most-positive-fixnum).
    5_4.ss, 5_6.ss, bytevector.ss, cmacros.ss, cp0.ss, cpnanopass.ss,
    mkheader.ss, primdata.ss, prims.ss,
    fasl.c, gc.c, types.h
    root-experr*, patch*
- generated bytevector=? procedure now gets out quickly on eq
  arguments.  cp0 optimizes away a number of additional equality
  operations at optimize-level 3 (including bytevector=?) when
  applied to the same variable references, as it already did for
  eq?, eqv?, and equal?, at all optimize levels.
    cpnanopass.ss, cp0.ss, primdata.ss,
    cp0.ms
- updated bullyx patches
    patch*
- updated release notes and tweaked user's guide.
    release-notes.stex, objects.stex
- fixed typo: fxvector-immutable-flag used in place of
  bytevector-immutable-flag in computation of type-immutable-bytevector
    cmacros.ss
- reallocated typed-object types, using previously unused tag #b010
  for strings and giving bytevectors both #b001 and #b101 (the
  latter for immutable bytevectors) so that the maximum bytevector
  length on 32-bit machines is once again the most-positive fixnum.
  treating bytevectors rather than strings or fxvectors (or even
  vectors) special in this regard is appropriate since the maximum
  number of bytes in a bytevector is maximum-length x 1 rather than
  maximum-length x 4 for strings, fxvectors, and vectors on 32-bit
  machines.  with this change on 32-bit machines, a vector can
  occupy up to 1/2 of virtual memory, strings and fxvectors 1/4,
  and bytevectors 1/8.
    cmacros.ss
- added record-type-equal-procedure, record-type-hash-procedure,
  record-equal-procedure, and record-hash-procedure to enable
  per-type customization of the behavior of equal? and equal-hash
  for a record value
     5_1.ss, newhash.ss, primdata.ss,
     record.ms, root-experr*,
     objects.stex
- adding dropped changes
    record.ss,
    root-experr*
- added entry for record-type-equal-procedure and friends
    release_notes.stex
- changed copyright year to 2017
    7.ss, scheme.1.in, comments of many files
- expanded the CSUG description of the handling of command-line
  arguments not recognized as standard options and added a description
  of the same to the COMMAND-LINE OPTIONS section of the man page.
  did a bit of minor cleanup elsewhere in the man page.
    use.stex, scheme.1.in
- destroy_thread now processes guardian entries
    thread.c, 4.ms, release_notes.stex
- mutexes and conditions are now freed when no longer used via
  $close-resurrected-mutexes&conditions, $keep-live primitive added
    externs.h, prim5.c, thread.c, 4.ms, thread.ms, release_notes.stex,
    7.ss, cpnanopass.ss, np-languages.ss, primdata.ss, prims.ss
- fix reduction for map and for-each with optimization level 3
  to drop the expression, check that procedure has the correct
  arity and is discardable or unsafe.
  Also add a simplification for for-each with empty lists
  with optimization level 2.
    cp0.ss, 4.ms, primdata.ss
- fix invalid memory reference when enum-set-indexer procedure is not
  passed a symbol
    enum.ss, enum.ms, root-experr*, release_notes.stex
- fix overflow detection for fxsll, fxarithmetic-shift-left, and
  fxarithmetic-shift
    library.ss, fx.ms, release_notes.stex
- added ephemeron pairs and changed weak hashtables to use
  ephemeron pairs for key--value mapping to avoid the key-in-value
  problem
    prims.ss, primdata.ss, newhash.ss, fasl.ss, mkheader.ss
    cmacro.ss, prim5.c, fasl.c, gc.c, gcwrapper.c, types.h,
    4.ms, hash.ms, objects.stex, smgmt.stex, csug.bib
- check_dirty_ephemeron now puts ephemerons whose keys haven't yet
  been seen on the pending list rather than the trigger lists.
    gc.c
- removed scan of space_ephemeron from check_heap because check_heap
  as written can't handle the two link fields properly.
    gcwrapper.c
- in the ephemerons mat that checks interaction between mutation and
  collection, added generation arguments to the first two collect
  calls so they always collect into the intended generation.
    4.ms
- updated allx and bullyx patches
    patch*
- fix strip-fasl-file for immutable strings and vectors,
  fix an $oops call, and fix a vector-index increment in hashing
    strip.ss, 7.ss, newhash.ss, misc.ms
- fix signature of fxbit-set?
    primdata.ss
- more optimizations for map and for-each with explicit list
  extend the reductions for map and for-each when the arguments are
  explicit lists like (list 1 2 3 ...) or '(1 2 3 ...).
    cp0.ss,
    4.ms
- reverted to the preceding version of cp0 due to failure to preserve
  the expected evaluation order in one of the mats; removed the
  corresponding equivalent-expansion tests.
    cp0.ss,
    4.ms
- restored the map and for-each optimizations with a fix for the
  evaluation-order bug.
    cp0.ss,
    4.ms
- added date-dst? to access the previously-hidden DST information in
  date records, and added date-zone-name to provide a time zone name.
    date.ss, primdata.ss,
    stats.c,
    date.ms, root-experr*, patch-compile*,
    system.stex
- fixed a bug in flonum-extractor, which on 64-bit machines was using an
  8-byte read instead of a 4-byte read to pick up the 4 highest-order
  bytes of a little-endian flonum, potentially reading past the end of
  mapped memory for flonums produced by taking the imaginary part of an
  inexact complexnum (which, unlike other flonums, are not aligned on
  16-byte boundaries).  The 8-byte load would also have failed to produce
  correct results on 64-bit big-endian machines (of which we presently
  have none) because the offsets passed to flonum-extractor assume the
  bits are in the lowest-order 4 bytes of the extracted field.
    cp0.ss,
    misc.ms,
    release_notes.stex
- support Windows build on Bash/WSL
    BUILDING, configure, workarea, c/vs.bat (new), mats/vs.bat (new),
    c/Mf-*nt, mats/Mf-*, s/Mf-base
- fix c/version.h for FreeBDS (machine types i3fb, ti3fb, a6fb, ta6fb)
- fix reference to libc.so to be libc.so.7 for FreeBSD (machine types
  i3fb, ti3fb, a6fb, ta6fb)
    foreign.ms
- added CC option to configure for selecting the compiler
    configure,
    c/Mf-*
- Suppress warnings from implicit fallthrough in case labels.
    Mf-{a6,arm32,i3,ppc,ta6,ti3,tpp32}le
- added bytevector-compress and bytevector-uncompress
    bytevector.ss, primdata.ss, new-io.c, prim5.c, externs.h,
    objects.stex, release_notes.stex,
    bytevector.ms, root-experr*
- fixed typo in S_abnormal_exit
    schsig.c
- don't remove the pariah form in the cp0 pass
    cp0.ss,
    misc.ms
- revert use of ephemerons in weak hashtables, add ephemeron
  hashtables
    newhash.ss, hashtable-types.ss, library.ss, primdata.ss,
    fasl.ss, fasl.c, gc.c, globals.h,
    hash.ms, objects.stex, release_notes.stex
- fixed pariah mat
    misc.ms
- minor wordsmithing and fix for an overfull hbox
    objects.stex, system.stex
- fix (define-values () ....) to expand to a definition
    syntax.ss, 3.ms
- added optional line and column components to a source object, a
  locate-source-object-source function that uses the new components,
  a current-locate-source-object-source parameter to control looking up
  line and column information, a current-make-source-object parameter to
  control loation recording, an optional use-cache argument to
  locate-source, and a 'source-object message for code and continuation
  inspectors
    read.ss, syntax.ss, 7.ss, compile.ss, cpnanopass.ss, exceptions.ss,
    inspect.ss, primdata.ss, prims.ss, print.ss, cmacros.ss, types.ss,
    mat.ss, 8.ms, root-experr*,
    syntax.stex, debug.stex, system.stex, release_notes.stex
- fixed broken mats on Windows caused by Bash/WSL changes
    7.ms, ftype.ms
- added "ez-grammar" example program
    examples/ez-grammar.ss, examples/ez-grammar-test.ss,
    examples/Makefile, examples.ms
- updated ez-grammar-test to write temp files to current directory and delete them when finished
    examples/ez-grammar-test.ss
- added support for Microsoft Visual Studio 2017 on Windows
    BUILDING, c/Mf-a6nt, c/Mf-ta6nt, c/vs.bat,
    mats/Mf-a6nt, mats/Mf-ta6nt, mats/ftype.ms
- added support for building Windows installs with Bash/WSL
    wininstall/Makefile, candle.bat, light.bat
- added support for building with Visual Studio 2017's BuildTools
    c/vs.bat
- check for git before using to get submodules
    configure
- fixed windows installer failure when vcredist is not preinstalled by
  using the vcredist merge module, split the 32 and 64 bit MSIs and
  added a wix bundle to combine the MSIs into a single exe installer,
  added a batch script for locating Visual Studio's vcredist merge
  modules, updated installer paths and names.
    wininstall/*
- fixed np-normalize-context pass to process trivs list in mvset forms
  in tail and predicate context and added regression tests.  Thanks to
  @marcomaggi for reporting the bug and @yjqww6 for providing a
  simplified test and finding the initial solution.
    cpnanopass.ss,
    3.ms
- removed a useless check in foreign-alloc
    record.ss
- fix cp0 reduction of fx[+-*]/carry and their signatures
    cp0.ss
    primdata.ss
    fx.ms
- renamed s_gettime => S_gettime to remain consistent with the
  convention that the only undocumented externs are prefixed with
  S_.
    externs.h, stats.c, thread.c
- added version number to scheme.1.in trailer; updated date.
    scheme.1.in, newrelease
- removed version update of no-longer-existing bldnt.bat.  "fixed"
  sed patterns to replace \? with * for the benefit of the deficient
  mac sed.
    newrelease

9.5 changes:
- updated version to 9.5
    bintar BUILDING NOTICE makefiles/Mf-install.in scheme.1.in
    c/Makefile.i3nt c/Makefile.a6nt c/Makefile.ti3nt c/Makefile.ta6nt
    workarea c/scheme.rc s/7.ss s/cmacros.ss
    release_notes/release_notes.stex csug/csug.stex
- updated release notes and fixed user's guide overfull hbox.
    release-notes.stex, syntax.stex
- updated install target to do something more sensible
    release_notes/Makefile

9.5.1 changes:
- updated version to 9.5.1
    bintar BUILDING NOTICE makefiles/Mf-install.in scheme.1.in
    c/Makefile.i3nt c/Makefile.a6nt c/Makefile.ti3nt c/Makefile.ta6nt
    workarea c/scheme.rc s/7.ss s/cmacros.ss
    release_notes/release_notes.stex csug/csug.stex csug/use.stex
    examples/ez-grammar-test.ss examples/socket.ss
    wininstall/Makefile wininstall/*nt.wxs
- Added setting of CHEZSCHEMELIBDIRS to s and mats make files so that
  an existing setting will not interfere with the build process, and
  added a note to BUILDING that CHEZSCHEMELIBDIRS should be unset in
  Version 9.5 and before.
    s/Mf-base, mats/Mf-base, BUILDING
- the $case macro used by r6rs:case and case now unconditionally trims
  redundant keys and expands into exclusive-cond rather than cond.
  it catches references to => before expanding into exclusive-cond
  to avoid supporting => as an undocumented and useless extension
  of the case syntax.  the r6rs:case and case macros now require
  multiple clauses rather than leaving the enforcement to exclusive-cond,
  and the exclusive-cond macro now requires multiple clauses rather
  than leaving the enforcement to cond.
    syntax.ss,
    4.ms, root-experr*, patch*
- ifdef'd out include of xlocale.h for glibc, since the glibc
  locale.h includes xlocale.h or, in glibc 2.26, its replacement.
    expeditor.c
- Updated CSUG to replace \INSERTREVISIONMONTHSPACEYEAR with the current
  month and year at the time of generation.
    csug.stex, copyright.stex
- Updated configuration to set machine types in the CSUG and release notes
  make files, and updated distclean target to remove these files.
    configure, makefiles/Makefile-csug.in (renamed from csug/Makefile),
    makefiles/Makefile-release_notes.in
      (renamed from release_notes/Makefile),
    makefiles/Makefile
- added pass-time tracking for pre-cpnanopass passes to compile.
    compile.ss
- added inline handler for fxdiv-and-mod
    cp0.ss, primdata.ss
- changed order in which return-point operations are done (adjust
  sfp first, then store return values, then restore local saves) to
  avoid storing return values to homes beyond the end of the stack
  in cases where adjusting sfp might result in a call to dooverflood.
    cpnanopass.ss, np-languages.ss
- removed unused {make-,}asm-return-registers bindings
    cpnanopass.ss
- corrected the max-fv value field of the lambda produced by the
  hand-coded bytevector=? handler.
    cpnanopass.ss
- reduced live-pointer and inspector free-variable mask computation
  overhead
    cpnanopass.ss
- moved regvec cset copies to driver so they aren't copied each
  time a uvar is assigned to a register.  removed checks for
  missing register csets, since registers always have csets.
    cpnanopass.ss
- added closure-rep else clause in record-inspector-information!.
    cpnanopass.ss
- augmented tree representation with a constant representation
  for full trees to reduce the overhead of manipulating trees or
  subtress with all bits set.
    cpnanopass.ss
- tree-for-each now takes start and end offsets; this cuts the
  cost of traversing and applying the action when the range of
  applicable offsets is other than 0..tree-size.
    cpnanopass.ss
- introduced the notion of poison variables to reduce the cost of
  register/frame allocation for procedures with large sets of local
  variables.  When the number of local variables exceeds a given
  limit (currently hardwired to 1000), each variable with a large
  live range is considered poison.  A reasonable set of variables
  with large live ranges (the set of poison variables) is computed
  by successive approximation to avoid excessive overhead.  Poison
  variables directly conflict with all spillables, and all non-poison
  spillables indirectly conflict with all poison spillables through
  a shared poison-cset.  Thus poison variables cannot live in the
  same location as any other variable, i.e., they poison the location.
  Conflicts between frame locations and poison variables are handled
  normally, which allows poison variables to be assigned to
  move-related frame homes.  Poison variables are spilled prior to
  register allocation, so conflicts between registers and poison
  variables are not represented.  move relations between poison
  variables and frame variables are recorded as usual, but other
  move relations involving poison variables are not recorded.
    cpnanopass.ss, np-languages.ss
- changed the way a uvar's degree is decremented by remove-victim!.
  instead of checking for a conflict between each pair of victim
  and keeper and decrementing when the conflict is found, remove-victim!
  now decrements the degree of each var in each victim's conflict
  set.  while this might decrement other victims' degrees unnecessarily,
  it can be much less expensive when large numbers of variables are
  involved, since the number of conflicts between two non-poison
  variables should be small due to the selection process for
  (non-)poison variables and the fact that the unspillables introduced
  by instruction selection should also have few conflicts.  That
  is, it reduces the worst-case complexity of decrementing degrees
  from O(n^2) to O(n).
    cpnanopass.ss
- took advice in compute-degree! comment to increment the uvars in
  each registers csets rather than looping over the registers for
  each uvar asking whether the register conflicts with the uvar.
    cpnanopass.ss
- assign-new-frame! now zeros out save-weight for local saves, since
  once they are explicitly saved and restored, they are no longer
  call-live and thus have no save cost.
    cpnanopass.ss
- desensitized the let-values source-caching timing test slightly
    8.ms
- updated allx, bullyx patches
    patch*
- attempt to stabilize timing tests let-values source-caching
  test and ephemeron gc test while resensitizing the former
    8.ms, 4.ms
- various formatting and comment corrections
    workarea,
    s/Mf-base, bytevector.ss, cpnanopass.ss, date.ss,
    5_6.ms, examples.ms
- updated newrelease to handle mats/Mf-*nt
    newrelease mats/Mf-a6nt mats/Mf-i3nt mats/Mf-ta6nt mats/Mf-ti3nt
- fixed gather-filedata's sort of profile entries.  for any two
  entries x and y in the list produced by the sort call, if x's
  bfp = y's bfp, x should come before y if x's efp < y's efp.
  The idea is that enclosing entries should always come later
  in the list.  this affects only languages where two expressions
  can start at the same character position.
    pdhtml.ss
- expanded capability of ez-grammar with support for simpl
  parsing of binary operators w/precedence and associativity
  and automatically generated markdown grammar descriptions.
  ez-grammar-test.ss now also doubles as a test of pdhtml for
  algebraic languages.
    mats/examples.ms,
    examples/ez-grammar.ss, examples/ez-grammar-test.ss,
    examples/Makefile
- maybe-compile-{file,program,library} and automatic import
  compilation now treat a malformed object file as if it were
  not present and needs to be regenerated.  A malformed object
  file (particularly a truncated one) might occur if the compiling
  processes is killed or aborts before it has a chance to delete
  a partial object file.
    syntax.ss,
    7.ms
- fix signature of bytevector-[u/s]16-native-set!
    primdata.ss
- fix enumerate signature
    primdata.ss
- added support for Visual Studio 2017.15.5
    wininstall/locate-vcredist.bat
- fixed substring-fill! and vector-fill! to return void, reflecting the
  documented return value of unspecified value.  Also changes substring-fill!
  to use define-who instead of repeating 'substring-fill! in all the error
  messages.
    5_4.ss, 5_6.ss
- fix mat of substring-fill!
  after the recent change, the result of substring-fill! is void
    5_5.ms
- fix a few signatures
    primdata.ss
- fix comment about Sscheme_program
    main.c
- fix even? and odd? to error on exceptional flonums
    5_3.ss, 5_3.ms, fl.ms, root-experr*, patch*
- fix bug in date->time-utc caused by incorrect use of difftime in Windows
    stats.c, date.ms, release_notes.stex
- Check that first argument of map is a procedure in cp02 expansion
  to raise the same error that the non expanded version
    cp0.ss
- avoid building the result list in a map that is called for effect
    cp0.ss
- added tests to ensure the optimize-level version 2 of map and for-each raise
  a non-procedure exception when the first argument is not a procedure, even
  when the rest of the program is compiled at optimize level 3.
    4.ms, root-experr-compile-0-f-f-f, patch-compile-0-t-f-f,
    patch-compile-0-f-t-f, patch-interpret-0-f-t-f, patch-interpret-0-f-f-f,
    patch-interpret-3-f-t-f, patch-interpret-3-f-f-f
- fix bounds checking with an immediate index on immutable vectors,
  fxvectors, strings, and bytevectors
    cpnanopass.ss, 5_5.ms, 5_6.ms, bytevector.ms
- fix a few signatures
    primdata.ss
- more staid and consistent Mf-cross main target
    Mf-cross
- cpletrec now replaces the incoming prelexes with new ones so
  that it doesn't have to alter the flags on the incoming ones, since
  the same expander output is passed through the compiler twice while
  compiling a file with macro definitions or libraries.  we were
  getting away without this just by luck.
    cpletrec.ss
- pure? and ivory? now return #t for a primref only if the prim is
  declared to be a proc, since some non-proc prims are mutable, e.g.,
  $active-threads and $collect-request-pending.
    cp0.ss
- $error-handling-mode? and $eol-style? are now properly declared to
  be procs rather than system state variables.
    primdata.ss
- the new pass $check-prelex-flags verifies that prelex referenced,
  multiply-referenced, and assigned flags are set when they
  should be.  (it doesn't, however, complain if a flag is set
  when it need not be.)  when the new system parameter
  $enable-check-prelex-flags is set, $check-prelex-flags is
  called after each major pass that produces Lsrc forms to verify
  that the flags are set correctly in the output of the pass.
  this parameter is unset by default but set when running the
  mats.
    cprep.ss, back.ss, compile.ss, primdata.ss,
    mats/Mf-base
- removed the unnecessary set of prelex referenced flag from the
  build-ref routines when we've just established that it is set.
    syntax.ss, compile.ss
- equivalent-expansion? now prints differences to the current output
  port to aid in debugging.
    mat.ss
- the nanopass that patches calls to library globals into calls to
  their local counterparts during whole-program optimization now
  creates new prelexes and sets the prelex referenced, multiply
  referenced, and assigned flags on the new prelexes rather than
  destructively setting flags on the incoming prelexes.  The
  only known problems this fixes are (1) the multiply referenced
  flag was not previously being set for cross-library calls when
  it should have been, resulting in overly aggressive inlining
  of library exports during whole-program optimization, and (2)
  the referenced flag could sometimes be set for library exports
  that aren't actually used in the final program, which could
  prevent some unreachable code from being eliminated.
    compile.ss
- added support for specifying default record-equal and
  record-hash procedures.
    primdata.ss, cmacros.ss, cpnanopass.ss, prims.ss, newhash.ss,
    gc.c,
    record.ms
- added missing call to relocate for subset-mode tc field, which
  wasn't burning us because the only valid non-false value, the
  symbol system, is in the static generation after the initial heap
  compaction.
    gc.c
- added a lambda-commonization pass that runs after the other
  source optimizations, particularly inlining, and a new parameter
  that controls how hard it works.  the value of commonization-level
  ranges from 0 through 9, with 0 disabling commonization and 9
  maximizing it.  The default value is 0 (disabled).  At present,
  for non-zero level n, the commonizer attempts to commonize
  lambda expressions consisting of 2^(10-n) or more nodes.
  commonization of one or more lambda expressions requires that
  they have identical structure down to the leaf nodes for quote
  expressions, references to unassigned variables, and primitives.
  So that various downstream optimizations aren't disabled, there
  are some additional restrictions, the most important of which
  being that call-position expressions must be identical.  The
  commonizer works by abstracting the code into a helper that
  takes the values of the differing leaf nodes as arguments.
  the name of the helper is formed by concatenating the names of
  the original procedures, separated by '&', and this is the name
  that will show up in a stack trace.  The source location will
  be that of one of the original procedures.  Profiling inhibits
  commonization, because commonization requires profile source
  locations to be identical.
    cpcommonize.ss (new), compile.ss, interpret.ss, cprep.ss,
    primdata.ss, s/Mf-base,
    mats/Mf-base
- cpletrec now always produces a letrec rather than a let for
  single immutable lambda bindings, even when not recursive, for
  consistent expand/optimize output whether the commonizer is
  run or not.
    cpletrec.ss,
    record.ms
- trans-make-ftype-pointer no longer generates a call to
  $verify-ftype-address if the address expression is a call to
  ftype-pointer-address.
    ftype.ss
- Remove special case for (#2%map p '()) in cp0
  so the reduced version checks that p is a procedure.
  Also make the same change for #2%for-each.
    cp0.ss, 4.ms
- Mitigate a race condition in Windows when deleting files and directories.
    windows.c
- add (& ftype) argument/result for foreign-procedure, which supports
  struct arguments and results for foreign calls
    syntax.ss, ftype.ss, cpnanopass.ss, x86.ss, x86_64.ss,
    base-lang.ss, np-languages.ss, cprep.ss, primdata.ss,
    schlib.c, prim.c, externs.h
    mats/foreign4.c, mats/foreign.ms mats/Mf-*
    foreign.stex, release_notes.stex
- reworked the S_call_help/S_return CCHAIN handling to fix a bug in which
  the signal handler could trip over the NULL jumpbuf in a CCHAIN record.
    schlib.c
- install equates.h, kernel.o, and main.o on unix-like systems
    Mf-install.in
- standalone export form now handles (import import-spec ...)
    8.ms, syntax.ss, release_notes.stex
- add collect-rendezvous
    prim.c, 7.ss, primdata.ss, 7.ms, smgmt.stex, release_notes.stex
- added identifier? checks to detect attempts to use non-identifier
  field names in define-record-type field specs.
    syntax.ss,
    record.ms, root-experr*
- fixed an issue with the library system where an exception that occurs
  during visit or revisit left the library in an inconsistent state that
  caused it to appear that it was still in the process of running.  This
  manifested in it raising a cyclic dependency exception, even though
  there really is not a cyclic dependency.  The various library
  management functions involved will now reset the part of the library
  when an exception occurs.  This also means that if the library visit
  or revisit failed for a transient reason (such as a missing or
  incorrect library version that can be fixed by updating the
  library-directories) it is now possible to recover from these errors.
    expand-lang.ss, syntax.ss, interpret.ss, compile.ss, cprep.ss,
    8.ms
- Added -Wno-implicit-fallthrough flag to macOS C makefiles.
    c/Mf-a6osx, c/Mf-i3osx, c/Mf-ta6osx, c/Mf-ti3osx
- handle compiled library code in boot files once base boot is loaded
    globals.h, scheme.c, 7.ss, 7.ms, primdata.ss
- add newline to (import-notify) message in compile-whole-library and
  compile-whole-program
    compile.ss
- add a __collect_safe convention for foreign procedures and callables
  to automate thread [de]activation
    syntax.ss, ftype.ss, x86.ss, x86_64.ss, ppc32.ss,
    cmacros.ss, base-lang.ss, np-languages.ss, cprep.ss, cpcommonize.ss,
    cp0.ss, cpcheck.ss, cpvalid.ss, interpret.ss, cpletrec.ss,
    thread.c, prim.c, externs.h, foreign.stex, release_notes.stex,
    mats/Mf-t*, foreign.ms, foreign4.c
- Don't install equates.h
    Mf-install.in, wininstall/*nt.wxs
- Windows install now sets HeapSearchPath in the registry
    wininstall/product.wxs
- Use Windows path separator character when finding boot files on Windows.
    scheme.c
- Propagate enable-check-prelex-flags to separate-eval sub-process in tests.
    mats.ss
- Reject attempts to visit libraries that compile-whole-program has rendered
  invisible due to libs-visible? flag.
    compile.ss, 7.ms, root-experr-compile-0-f-f-f, root-experr-compile-2-f-f-f,
    patch-compile-0-f-t-f, patch-compile-0-t-f-f, patch-interpret-0-f-f-f,
    patch-interpret-0-f-t-f, patch-interpret-3-f-f-f, patch-interpret-3-f-t-f
- Double FMTBUFSIZE to fix compilation with gcc-8
    c/prim5.c
- Improved Unicode support for command-line arguments, environment
  variables, the C interface and error messages, and the Windows
  registry, DLL loading, and process creation
    scheme.h, alloc.c, externs.h, fasl.c, foreign.c, io.c, main.c,
    prim5.c, scheme.c, schlib.c, schsig.c, stats.c, system.h,
    version.h, windows.c, foreign.stex, system.stex, mkheader.ss,
    prims.ss
- Repair x86_64 `&` foreign-procedure result type handling for types of a
  small size that is not a multiple of the word size
    x86_64.ss, foreign.ms, foreign4.c
- Avoid an occasional invalid memory violation on Windows in S_call_help
    schlib.c
- Updated csug socket code to match that in examples folder
    csug/foreign.stex, examples/socket.ss
- add an option --disable-x11
    c/version.h, configure
- allow s_ee_get_clipboard to use the pastebuffer on macOS even when X11 is not
  available.
    expeditor.c
- Adjust cp0 to not replace a procedure name from a let wrapper
    cp0.ss, misc.ms
- allx now runs all up to three (rather than two) times to eliminate
  bootstrap failures after small changes like the recent change to
  procedure names, so we don't have to rebuild the boot files as often.
    Mf-base
- Fix tests for cp0 procedure-name change
<<<<<<< HEAD
    misc.ms, patch-compile-0-f-t-f
=======
    misc.ms, patch-compile-0-f-t-f, patch-interpret-0-f-t-f
- add load-compiled-from-port and Sregister_boot_file_fd for loading modes
  based on open files instead of paths
    7.ss, primdata.ss, mkheader.ss, scheme.c
    7.ms, foreign.stex, system.stex
- auto-config improvement, detect if X11 exist on Mac OS X
    configure
- added box-cas! and vector-cas!
    prims.ss, cpnanopass.ss, np-languages.ss,
    cmacros.ss, library.ss, primdata.ss
    x86_64.ss x86.ss, ppc32.ss, arm32.ss,
    5_6.ms, 5_8.ms, root-experr*,
    objects.stex, release_notes.stex
- add generate-procedure-source-information
    cmacros.ss, compile.ss, cpnanopass.ss, inspect.ss,
    primdata.ss, prims.ss, misc.ms,
    system.stex, release_notes.stex
- fix boot_call and the invoke code object to handle multiple values
    scheme.c, cpnanopass.ss, 7.ms, release_notes.stex, system.stex
>>>>>>> 6e00dab3
- add ordered guardians through a new optional argument to make-guardian
    prims.ss, primdata.ss, cp0.ss, cpnanopass.ss,
    cmacros.ss, mkheader.ss, gc.c, segment.c, types.h,
    4.ms, smgmt.stex, release_notes.stex
- added box-cas! and vector-cas!
    prims.ss, cpnanopass.ss, np-languages.ss,
    cmacros.ss, library.ss, primdata.ss
    x86_64.ss x86.ss, ppc32.ss, arm32.ss,
    5_6.ms, 5_8.ms, root-experr*,
    objects.stex, release_notes.stex
- add object-backreferences and enable-object-backreferences as an aid
  to debugging memory leaks
     back.ss, cmacros.ss, inspect.ss, primdata.ss,
     gc-oce.c, gc.c, gcwrapper.c, prim.c, scheme.c,
     globals.h, externs.h,
     system.stex, 7.ms
- add make-arity-wrapper
    cmacros.ss, cpnanopass.ss, interpret.ss, library.ss,
    primdata.ss, prims.ss, gc.c, objects.stex, release_notes.stex
    misc.ms, mats/patch*, mats/root*
<<<<<<< HEAD
- add generate-procedure-source-information
    cmacros.ss, compile.ss, cpnanopass.ss, inspect.ss,
    primdata.ss, prims.ss, misc.ms,
    system.stex, release_notes.tex
- add current-generate-id and expand-omit-library-invocations, which can be
  useful for avoiding library recompilation and redundant invocation checks
    syntax.ss, record.ss, primdata.ss, front.ss, misc.ms, system.stex
- add load-compiled-from-port and Sregister_boot_file_fd for loading modes
  based on open files instead of paths
    7.ss, primdata.ss, mkheader.ss, scheme.c
    7.ms, foreign.stex, system.stex
=======
- add current-generate-id and expand-omit-library-invocations, which can be
  useful for avoiding library recompilation and redundant invocation checks
    syntax.ss, record.ss, primdata.ss, front.ss, misc.ms, system.stex
- add support for continuation attachments
    cpnanopass.ss, np-languages.ss, 4.ss, prims.ss, inspect.ss,
    cmacro.ss, primdata.ss, library.ss types.ss, mkheader.ss,
    alloc.c, gc.c, schsig.c, thread.c, externs.h,
    4.ms, control.stex
>>>>>>> 6e00dab3
<|MERGE_RESOLUTION|>--- conflicted
+++ resolved
@@ -972,9 +972,6 @@
   procedure names, so we don't have to rebuild the boot files as often.
     Mf-base
 - Fix tests for cp0 procedure-name change
-<<<<<<< HEAD
-    misc.ms, patch-compile-0-f-t-f
-=======
     misc.ms, patch-compile-0-f-t-f, patch-interpret-0-f-t-f
 - add load-compiled-from-port and Sregister_boot_file_fd for loading modes
   based on open files instead of paths
@@ -994,17 +991,10 @@
     system.stex, release_notes.stex
 - fix boot_call and the invoke code object to handle multiple values
     scheme.c, cpnanopass.ss, 7.ms, release_notes.stex, system.stex
->>>>>>> 6e00dab3
 - add ordered guardians through a new optional argument to make-guardian
     prims.ss, primdata.ss, cp0.ss, cpnanopass.ss,
     cmacros.ss, mkheader.ss, gc.c, segment.c, types.h,
     4.ms, smgmt.stex, release_notes.stex
-- added box-cas! and vector-cas!
-    prims.ss, cpnanopass.ss, np-languages.ss,
-    cmacros.ss, library.ss, primdata.ss
-    x86_64.ss x86.ss, ppc32.ss, arm32.ss,
-    5_6.ms, 5_8.ms, root-experr*,
-    objects.stex, release_notes.stex
 - add object-backreferences and enable-object-backreferences as an aid
   to debugging memory leaks
      back.ss, cmacros.ss, inspect.ss, primdata.ss,
@@ -1015,19 +1005,6 @@
     cmacros.ss, cpnanopass.ss, interpret.ss, library.ss,
     primdata.ss, prims.ss, gc.c, objects.stex, release_notes.stex
     misc.ms, mats/patch*, mats/root*
-<<<<<<< HEAD
-- add generate-procedure-source-information
-    cmacros.ss, compile.ss, cpnanopass.ss, inspect.ss,
-    primdata.ss, prims.ss, misc.ms,
-    system.stex, release_notes.tex
-- add current-generate-id and expand-omit-library-invocations, which can be
-  useful for avoiding library recompilation and redundant invocation checks
-    syntax.ss, record.ss, primdata.ss, front.ss, misc.ms, system.stex
-- add load-compiled-from-port and Sregister_boot_file_fd for loading modes
-  based on open files instead of paths
-    7.ss, primdata.ss, mkheader.ss, scheme.c
-    7.ms, foreign.stex, system.stex
-=======
 - add current-generate-id and expand-omit-library-invocations, which can be
   useful for avoiding library recompilation and redundant invocation checks
     syntax.ss, record.ss, primdata.ss, front.ss, misc.ms, system.stex
@@ -1035,5 +1012,4 @@
     cpnanopass.ss, np-languages.ss, 4.ss, prims.ss, inspect.ss,
     cmacro.ss, primdata.ss, library.ss types.ss, mkheader.ss,
     alloc.c, gc.c, schsig.c, thread.c, externs.h,
-    4.ms, control.stex
->>>>>>> 6e00dab3
+    4.ms, control.stex