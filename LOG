--- conflicted
+++ resolved
@@ -1027,7 +1027,6 @@
     cpnanopass.ss, x86_64.ss, x86.ss, foreign2.c, foreign.ms
 - added initialization of seginfo sorted and trigger_ephemerons fields.
     segment.c
-<<<<<<< HEAD
 - add ordered guardians through a new optional argument to make-guardian
     prims.ss, primdata.ss, cp0.ss, cpnanopass.ss,
     cmacros.ss, mkheader.ss, gc.c, segment.c, types.h,
@@ -1063,10 +1062,8 @@
 - use the "single-valued" flag on primitives to simplify certain
   call-with-values patterns
     cp0.ss, cp0.ms
-=======
 - added phantom bytevectors
     cmacros.ss, primdata.ss, prims.ss, cpnanopass.ss, fasl.ss,
     inspect.ss, prin.ss, mkheader.ss, misc.ms,
     alloc.c, prim5.c, gc.c, fasl.c, externs.h,
-    smgmt.stex, system.stex, release_notes.stex
->>>>>>> 538def47
+    smgmt.stex, system.stex, release_notes.stex