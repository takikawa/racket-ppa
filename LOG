9.4 changes:
- updated version to 9.4
    bintar README NOTICE makefiles/Mf-install.in scheme.1.in
    c/Makefile.i3nt c/Makefile.a6nt c/Makefile.ti3nt c/Makefile.ta6nt
    mats/bldnt.bat workarea c/scheme.rc s/7.ss s/cmacros.ss
    release_notes/release_notes.stex csug/csug.stex
- added missing include
    killme.c
- added new mat verifying that primitives raise exceptions for invalid
  arguments based on primdata.ss signatures.  fixed some of those
  signatures, which weren't otherwise used except for arity checking.
  fixed some issues turned up by the test with who reports errors
  and how.
    primdata.ss, 5_1.ss, 7.ss, compile.ss, cpnanopass.ss, fasl.ss,
    interpret.ss, io.ss, record.ss, syntax.ss,
    primvars.ms, 5_1.ms, 7.ms, 8.ms, record.ms, mats/Mf-base,
    root-experr*, patch*
- string comparisons (string=?, string-ci<?, etc.) now get out fast
  when handed eq arguments.
    5_4.ss
- changed representation of most-negative iptr, I32, and I64 to make
  Visual C compiler happy.  updated windows make files, which had
  fallen out of date.  added missing hsrc= files sort.h and thread.h
  so they show up in the Windows workarea c directory.
    cmacros.ss,
    fasl.c, number.c, c/Mf-base, c/Makefile.{t,}{i3,a6}nt
- The scheme.h definition of Sfixnum(x) now uses multiply rather than
  left shift to avoid counting on the behavior of << on negative numbers,
  which is undefined in C.
    mkheader.ss
- Fixed a couple of casts, one harmless and the other causing
  Sinteger64_value to return 0 for the most-negative I64 on 32-bit
  builds.
    number.c
- The configure-generated Makefile distclean target no longer removes
  zlib and nanopass, since they are logically part of the git clone.
  It does run make distclean in zlib.
    makefiles/Makefile.in
- converted s_test_schlib shifts of -1 to equivalent shifts of 1 to
  avoid undefined left-shift behavior on negative numbers.
    prim5.c
- added if(---) {} wrapper around call to WRITE in display macro to
  silence unused return-value warnings.
    prim5.c
- liberalized get-mode check for ../mats.  it's not our business whether
  people make their directories group and/or other writeable.
    6.ms
- make test now prints the actual relative path to summary in the
  "check summary" message, whether invoked from the top-level directory
  or from the workarea.
    Makefile.in, Makefile-workarea.in
- configure now just uses cat to copy Makefile-workarea.in to $w/workarea,
  since the file is presently the same regardless of the configuration.
    configure
- fixed time-utc->date test in mat time&date-printing to work regardless of
  what locale (and time zone) the host machine has set.
    date.ms
- fixed date->time-utc to honor the zone-offset field when converting a date
  object to a time-utc object.
    stats.c,
    date.ms
- fixed incorrect handling of library-extension when searching wpo files
    compile.ss,
    7.ms
- modified floatify_normalize to properly round denormalized results.
  obviated scale_float in the process.
    number.c,
    ieee.ms
- fixed 0eNNNN for large NNNN to produce 0.0 rather than infinity
    strnum.ss,
    5_3.ms
- the reader now raises an exception with condition type implementation
  restriction (among the other usual lexical condition types), and
  string->number now raises #f, for #e<m>@<a>, where <m> and <a> are
  nonzero integers, since Chez Scheme can't represent polar numbers other
  than 0@<n> and <n>@0 exactly.  <m>@<a> still produces an inexact result,
  i.e., we're still extending the set of inexact numeric constants beyond
  what R6RS dictates.  doing this required a rework of $str->num, which
  turned into a fairly extensive rewrite that fixed up a few other minor
  issues (like r6rs:string->number improperly allowing 1/2e10) and
  eliminated the need for consumers to call $str->num twice in cases
  where it can actually produce a number.  added some related new tests,
  including several found missing by profiling.  added a couple of
  checks to number->string the absence of which was causing argument
  errors to be reported by other routines.
    strnum.ss, exceptions.ss, read.ss
    5_3.ms, 6.ms, root-experr*, patch*
- added pdtml flag, which if set to t causes profile-dump-html to be
  called at the end of a mat run.
    mats/Mf-base
- compile-whole-program and compile-whole-library now copy the hash-bang
  line from the wpo file (if it has one) to the object file.
    compile.ss,
    7.ms
- stex is now a submodule.  csug/Makefile and release_notes/Makefile
  set and use the required Scheme and STEXLIB variables accordingly.
  they default the machine type to a6le, but this can be overridden
  and is by the generated top-level Makefile.  the generated top-level
  Makefile now has a new docs target that runs make in both csug and
  release_notes, and an updated distclean target that cleans the same.
  the annoying csug Makefile .fig.pdf rule redefinition is now gone.
  copyright.stex and csug.stex now list May 2016 as the revision month
  and date; this will have to be updated for future releases.
    configure, makefiles/Makefile.in,
    csug/Makefile, copyright.stex, csug.stex,
    release_notes/Makefile
- added custom install options.  workarea creates an empty config.h,
  and configure creates a config.h that sets the default scheme heap
  path and scheme-script name based on the actual configuration.
    configure, newrelease, workarea, checkin,
    c/Mf-base, scheme.c, main.c,
    Mf-install.in
- renamed the installed example directory from lib to examples.
    Mf-install.in,
    scheme.1.in
- added force option to gzip during man page install to prevent gzip from
  asking for permission to overwrite existing man page files.
    Mf-install.in
- removed ~/lib/csv%v/%m from the default scheme heap path on unix-like
  systems.  documented inclusion of %x\..\..\boot\%m in the Windows
  default scheme heap path.
    main.c,
    use.stex
- added new configuration options: --installbin, --installlib,
  --installschemename, --installpetitename, and --installscriptname.
    configure
- updated the example library link to the nanopass framework.
    CONTRIBUTING.md
- now cleaning up petite.1 and scheme.1 left behind by make install
    Makefile-workarea.in, checkin
- now removing workarea after cleaning csug and release_notes so
  Mf-stex (included from csug/Makefile and release_notes/Makefile)
  doesn't complain trying to determine the machine type.
    Makefile.in
- added installsh support for --ifdiff so the csug make file can use it
  for the install target.
    installsh,
    csug/Makefile
- added instructions for building (cross-compiling) a boot file for
  a supported machine type for which a boot file is not built by default.
    BUILDING
- corrected CHEZSCHEMELIBS and CHEZSCHEMEEXTS index entries to be
  CHEZSCHEMELIBDIRS and CHEZSCHEMELIBEXTS.
    use.stex
- updated to curl stex version 1.2.1
    configure
- updated the fix to S_mktime to work on windows.  the struct tm
  structure on windows does not have the tm_gmtoff field used in the
  mac and linux version of the code.
    stats.c
- updated the Windows makefiles for building and testing to remove links for
  files that no longer exist, which was getting in the way of creating links
  for files that do exist.  Also updated the build batch file for Windows to
  compile the nanopass framework separately before building the rest of the
  scheme compiler and libraries.
    s/Mf-{a6,i3,ta6,ti3}nt, s/bldnt.bat,
    mats/Mf-{a6,i3,ta6,ti3}nt
- updated the read me to include a link to the Chez Scheme project page.
    README.md
- fixed embarrassing typo in read me.
    README.md
- profiler's html output refresh: mark the files as HTML5 rather
  than HTML4; use target attributes rather than onclick events to
  open links in specific windows; add a missing table row element;
  replace the deprecated name attribute with an id attribute (and
  replace the anchors with spans); and replace the deprecated valign
  attribute with a style attribute.
    pdhtml.ss

9.4.1 changes:
- updated version to 9.4.1
    bintar BUILDING NOTICE makefiles/Mf-install.in scheme.1.in
    c/Makefile.i3nt c/Makefile.a6nt c/Makefile.ti3nt c/Makefile.ta6nt
    mats/bldnt.bat workarea c/scheme.rc s/7.ss s/cmacros.ss
    release_notes/release_notes.stex csug/csug.stex
- updated newrelease to produce the correct log-entry format and
  fixed the existing 9.4.1 log entry
    newrelease, LOG
- replaced a couple of tabs
    number.c
- updated the descriptions of statistics and related functions to
  reflect the Version 9.3.1 change from sstats structures to sstats
  records, with sstats times represented as time objects and sstats
  bytes and counts represented as exact integers; also updated the
  sstats-difference description to reflect that it no longer coerces
  negative differences to zero.  added a corresponding release note.
    system.stex,
    release_notes.stex
- added a cast to eliminate a warning
    c/number.c
- fixed bug in Windows version of directory-separator-predicate when
  path-* procedures are passed a path that is not a string.
    s/6.ss
- fixed bug in cp0 on Windows with $foreign-wchar?.
    s/cp0.ss
- Cygwin is now used on Windows, updated mats, eliminated unused killme
    BUILDING c/*nt c/Mf-base c/scheme.exe.manifest configure
    examples/Makefile mats/6.ms mats/Mf-* mats/foreign.ms mats/ftype.ms
    mats/patch-* mats/windows.ms s/Mf-*nt s/Mf-base workarea
    release_notes.stex
- fixed spelling of non-existent
    s/syntax.ss
- now forcing zlib configuration before compiling files that depend on
  the zlib header files, since zlib's configure script can modify the
  header files.  removed ZlibInclude variable, which no longer serves
  a purpose.
    c/Mf-*, c/Makefile.*nt
- removed unnecessary datestamp.c target
    c/Mf.*nt
- fixed unnessesary blocking in expeditor on Windows. 
    c/expeditor.c
- eliminated a couple of thread-safety issues and limitations on the
  sizes of pathnames produced by expansion of tilde (home-directory)
  prefixes by replacing S_pathname, S_pathname_impl, and S_homedir
  with S_malloc_pathname, which always mallocs space for the result.
  one thread-safety issue involved the use of static strings for expanded
  pathnames and affected various file-system operations.  the other
  affected the file open routines and involved use of the incoming
  pathname while deactivated.  the incoming pathname is sometimes if not
  always a pointer into a Scheme bytevector, which can be overwritten if a
  collection occurs while the thread is deactivated.  the size limitation
  corresponded to the use of the static strings, which were limited to
  PATH_MAX bytes.  (PATH_MAX typically isn't actually the maximum path
  length in contemporary operating systems.)  eliminated similar issues
  for wide pathnames under Windows by adding S_malloc_wide_pathname.
  consumers of the old routines have been modified to use the new
  routines and to free the result strings.  the various file operations
  now consistently treat a pathname with an unresolvable home directory
  as a pathname that happens to start with a tilde.  eliminated unused
  foreign-symbol binding of "(cs)pathname" to S_pathname.
    io.c, externs.h, new_io.c, prim5.c, scheme.c, prim.c
- various places where a call to close or gzclose was retried when
  the close operation was interrupted no longer do so, since this can
  cause problems when another thread has reallocated the same file
  descriptor.
    new_io.c
- now using vcvarsall type x86_amd64 rather than amd64 when the
  former appears to supported and the latter does not, as is the
  case with VS Express 2015.
    c/Mf-a6nt, c/Mf-ta6nt
- commented out one of the thread mats that consistently causes
  indefinite delays under Windows and OpenBSD due to starvation.
    thread.ms
- increased wait time for a couple of subprocess responses
    6.ms
- added call to collector to close files opened during iconv mats
  specifically for when mats are run under Windows with no iconv dll.
    io.ms
- fixed typo: VC/bin/vcvars64.bat => VC/bin/amd64/vcvars64.bat
    c/Mf-a6nt, c/Mf-ta6nt
- scheme_mutex_t now uses volatile keyword for owner and count fields
  because these fields can be accessed from multiple threads
  concurrently. Updated $yield and $thread-check in mats/thread.ms to
  be more tolerant of timing variability.
    c/types.h, mats/thread.ms, release_notes.stex
- fixed three instances of unchecked mallocs reported by laqrix in
  github issue #77.
    io.c, schlib.c, thread.c
- continue the profiler's html output refresh: refine the styling
  (and palette) and update CSUG to match. update the CSUG screenshots
  to reflect the refined look.
    s/pdhtml.ss
    csug/system.stex 
    csug/canned/profilehtml-orig.png
    csug/canned/profilehtml.png
    csug/canned/fatfibhtml-orig.png
    csug/canned/fatfibhtml.png
- add unicode support to the expression editor.  entry and display now work
  except that combining characters are not treated correctly for
  line-wrapping.  this addresses github issue #32 and part of issue #81.
    c/expeditor.c, s/expeditor.ss
- moved s_ee_write_char function within the WIN32 check to allow the unicode
  change to compile on windows.  unicode is not yet supported in the windows
  version of the repl.
    c/expeditor.c
- reworked the S_create_thread_object to print an error and exit when
  allocating the thread context fails from Sactivate_thread.  before
  this change, the error was raised on the main thread, which resulted
  in strange behavior at best.  also added who argument to
  S_create_thread_object to allow it to report either Sactivate_thread
  or fork-thread led to the error.
    externs.h, schsig.c, scheme.c, thread.c
- fixed a bug in cpvalid resulting in it leaving behind a cpvalid-defer
  form for later passes to choke on.  also fixed cp0 to print the correct
  name for cpvalid when it does this.
    cpvalid.ss, cp0.ss,
    misc.ms
- updated the prototype for s_ee_write_char to match the definition
    expeditor.c
- fixed a side-effect preservation bug with non-trivial test-context
  not-like patterns.
    cp0.ss,
    cp0.ms, 4.ms
- instead of default-exception handler, new-cafe establishes a handler
  that calls the current value of base-exception-handler so the handler
  can be overridden, as we do in our own make files.
    cafe.ss,
    7.ms
- fixed a bug in case and exclusive-cond syntax-error calls causing an
  exception in syntax-error instead of the intended error message.
    syntax.ss
- added tests for the case and exclusive-cond syntax-error calls
    4.ms, root-experr-compile-0-f-f-f
- added print-extended-identifiers parameter.  when #t, symbols like
  1+ and +++ print without escapes.
    priminfo.ss, print.ss,
    6.ms
- added descriptions of print-extended-identifiers to the user's guide
  and release notes.  updated the release notes to account for a couple
  of other log entries.
    release_notes.stex,
    intro.stex, io.stex
- updated the sockets example to work with the current version of Chez.
  Change the foreign procedure definitions to use the more portable int
  rather than integer-32.  Switch to a custom port
  [make-custom-binary-input/output-port] rather than a generic port
  [make-input/output-port], which resulted in deleting quite a bit of
  code.  Fix various compiler warnings in the C code, and along the way,
  fix a signedness bug in c_write that could have resulted in not writing
  the full buffer (but reporting that it did) in the case of errors from
  write.
    examples/csocket.c, examples/socket.ss
- use high-precision clock time on Windows 8 and up
    c/stats.c
- fixed profiling code that keyed profiling locations off of only the
  bfp to instead key off of both the bfp and efp.
    pdhtml.ss
- added Windows installer using the WiX Toolset
    BUILDING, install/* (new)
- fix typo in ordinal format for 12
    format.ss,
    format.ms
- renamed install directory to wininstall to avoid conflict with
  top-level Makefile
    BUILDING, install/* (removed), wininstall/* (new)
- updated zlib to version 1.2.11
    configure
- added procedure-arity-mask to report the allowed argument counts of
  a compiled function.  On a procedure from interpret or from one of
  the trace procedures or syntactic forms, procedure-arity-mask
  may report counts that are not actually allowed by the source
  procedure.
    cmacros.ss, compile.ss, cpnanopass.ss, mkheader.ss, primdata.ss,
    prims.ss, strip.ss,
    fasl.c, gc.c, globals.h, prim.c, prim5.c, scheme.c, schsig.c,
    misc.ms, root-experr*,
    objects.stex
- for non-win32 systems, now setting al register to a count of the
  floating-point register arguments as required for varargs functions
  by the System V ABI.
    x86_64.ss,
    foreign.ms
- added a missing quote mark in new printf mat Windows case
    foreign.ms
- added travis-ci automation script and a 'partialx' testing target to
  allow us to perform more than a single run of testing without running
  afoul of travis-ci's 50-minute build timeout.  'partialx' tests six
  of the twelve configurations tested by 'allx'.
     .travis.yml (new),
     mats/Mf-base
- paired the 'partialx' down to just four test configurations, with one
  interpreter run, to try to get the threaded builds into line with
  travis-ci's timeout.
     mats/Mf-base
- eliminated some direct assumptions that a vector's type/length field
  is a fixnum and added meta-asserts to verify that it is in a couple of
  others, to facilitate future changes to vector typing.  vectors are
  now treated essentially like fxvectors, strings, and bytevectors.
    cmacros.ss, cpnanopass.ss, prims.ss, mkheader.ss,
    alloc.c, gc.c, scheme.c
- fixed a few comments to refer to scheme.c rather than main.c
    externs.h, globals.h, thread.c
- for 64-bit Windows systems, now copying foreign-procedure
  double-precision floating-point register arguments to integer
  registers as required for varargs functions. Windows does not
  support single-precision floating-point arguments as varargs.
    foreign.ms, np-languages.ss, x86_64.ss
- added an optional timeout argument to condition-wait
    externs.h, stats.c, thread.c, thread.h, csug/threads.stex,
    primvars.ms, thread.ms, release_notes.stex,
    date.ss, primdata.ss, prims.ss
- added immutable strings, vectors, fxvector, bytevectors, and boxes
    5_4.ss, 5_6.ss, bytevector.ss, cmacros.ss, cpnanopass.ss,
    fasl.ss, library.ss, mkheader.ss, primdata.ss, prims.ss,
    externs.h, types.h, alloc.c, fasl.c, gc.c, scheme.c,
    5_5.ms, 5_6.ms, bytevector.ms, misc.ms, root-experr*
    objects.stex
- various tweaks to the immutable object support; also taught cp0
  to simplify ($fxu< (most-positive-fixnum) e) => (fx< e 0) so we
  don't have any incentive in special casing length checks where
  the maximum length happens to be (most-positive-fixnum).
    5_4.ss, 5_6.ss, bytevector.ss, cmacros.ss, cp0.ss, cpnanopass.ss,
    mkheader.ss, primdata.ss, prims.ss,
    fasl.c, gc.c, types.h
    root-experr*, patch*
- generated bytevector=? procedure now gets out quickly on eq
  arguments.  cp0 optimizes away a number of additional equality
  operations at optimize-level 3 (including bytevector=?) when
  applied to the same variable references, as it already did for
  eq?, eqv?, and equal?, at all optimize levels.
    cpnanopass.ss, cp0.ss, primdata.ss,
    cp0.ms
- updated bullyx patches
    patch*
- updated release notes and tweaked user's guide.
    release-notes.stex, objects.stex
- fixed typo: fxvector-immutable-flag used in place of
  bytevector-immutable-flag in computation of type-immutable-bytevector
    cmacros.ss
- reallocated typed-object types, using previously unused tag #b010
  for strings and giving bytevectors both #b001 and #b101 (the
  latter for immutable bytevectors) so that the maximum bytevector
  length on 32-bit machines is once again the most-positive fixnum.
  treating bytevectors rather than strings or fxvectors (or even
  vectors) special in this regard is appropriate since the maximum
  number of bytes in a bytevector is maximum-length x 1 rather than
  maximum-length x 4 for strings, fxvectors, and vectors on 32-bit
  machines.  with this change on 32-bit machines, a vector can
  occupy up to 1/2 of virtual memory, strings and fxvectors 1/4,
  and bytevectors 1/8.
    cmacros.ss
- added record-type-equal-procedure, record-type-hash-procedure,
  record-equal-procedure, and record-hash-procedure to enable
  per-type customization of the behavior of equal? and equal-hash
  for a record value
     5_1.ss, newhash.ss, primdata.ss,
     record.ms, root-experr*,
     objects.stex
- adding dropped changes
    record.ss,
    root-experr*
- added entry for record-type-equal-procedure and friends
    release_notes.stex
- changed copyright year to 2017
    7.ss, scheme.1.in, comments of many files
- expanded the CSUG description of the handling of command-line
  arguments not recognized as standard options and added a description
  of the same to the COMMAND-LINE OPTIONS section of the man page.
  did a bit of minor cleanup elsewhere in the man page.
    use.stex, scheme.1.in
- destroy_thread now processes guardian entries
    thread.c, 4.ms, release_notes.stex
- mutexes and conditions are now freed when no longer used via
  $close-resurrected-mutexes&conditions, $keep-live primitive added
    externs.h, prim5.c, thread.c, 4.ms, thread.ms, release_notes.stex,
    7.ss, cpnanopass.ss, np-languages.ss, primdata.ss, prims.ss
- fix reduction for map and for-each with optimization level 3
  to drop the expression, check that procedure has the correct
  arity and is discardable or unsafe.
  Also add a simplification for for-each with empty lists
  with optimization level 2.
    cp0.ss, 4.ms, primdata.ss
- fix invalid memory reference when enum-set-indexer procedure is not
  passed a symbol
    enum.ss, enum.ms, root-experr*, release_notes.stex
- fix overflow detection for fxsll, fxarithmetic-shift-left, and
  fxarithmetic-shift
    library.ss, fx.ms, release_notes.stex
- added ephemeron pairs and changed weak hashtables to use
  ephemeron pairs for key--value mapping to avoid the key-in-value
  problem
    prims.ss, primdata.ss, newhash.ss, fasl.ss, mkheader.ss
    cmacro.ss, prim5.c, fasl.c, gc.c, gcwrapper.c, types.h,
    4.ms, hash.ms, objects.stex, smgmt.stex, csug.bib
- check_dirty_ephemeron now puts ephemerons whose keys haven't yet
  been seen on the pending list rather than the trigger lists.
    gc.c
- removed scan of space_ephemeron from check_heap because check_heap
  as written can't handle the two link fields properly.
    gcwrapper.c
- in the ephemerons mat that checks interaction between mutation and
  collection, added generation arguments to the first two collect
  calls so they always collect into the intended generation.
    4.ms
- updated allx and bullyx patches
    patch*
- fix strip-fasl-file for immutable strings and vectors,
  fix an $oops call, and fix a vector-index increment in hashing
    strip.ss, 7.ss, newhash.ss, misc.ms
- fix signature of fxbit-set?
    primdata.ss
- more optimizations for map and for-each with explicit list
  extend the reductions for map and for-each when the arguments are
  explicit lists like (list 1 2 3 ...) or '(1 2 3 ...). 
    cp0.ss,
    4.ms
- reverted to the preceding version of cp0 due to failure to preserve
  the expected evaluation order in one of the mats; removed the
  corresponding equivalent-expansion tests.
    cp0.ss,
    4.ms
- restored the map and for-each optimizations with a fix for the
  evaluation-order bug.
    cp0.ss,
    4.ms
- added date-dst? to access the previously-hidden DST information in
  date records, and added date-zone-name to provide a time zone name.
    date.ss, primdata.ss,
    stats.c,
    date.ms, root-experr*, patch-compile*,
    system.stex
- fixed a bug in flonum-extractor, which on 64-bit machines was using an
  8-byte read instead of a 4-byte read to pick up the 4 highest-order
  bytes of a little-endian flonum, potentially reading past the end of
  mapped memory for flonums produced by taking the imaginary part of an
  inexact complexnum (which, unlike other flonums, are not aligned on
  16-byte boundaries).  The 8-byte load would also have failed to produce
  correct results on 64-bit big-endian machines (of which we presently
  have none) because the offsets passed to flonum-extractor assume the
  bits are in the lowest-order 4 bytes of the extracted field.
    cp0.ss,
    misc.ms,
    release_notes.stex
- support Windows build on Bash/WSL
    BUILDING, configure, workarea, c/vs.bat (new), mats/vs.bat (new),
    c/Mf-*nt, mats/Mf-*, s/Mf-base
- fix c/version.h for FreeBDS (machine types i3fb, ti3fb, a6fb, ta6fb)
- fix reference to libc.so to be libc.so.7 for FreeBSD (machine types
  i3fb, ti3fb, a6fb, ta6fb)
    foreign.ms
- added CC option to configure for selecting the compiler
    configure,
    c/Mf-*
- Suppress warnings from implicit fallthrough in case labels.
    Mf-{a6,arm32,i3,ppc,ta6,ti3,tpp32}le
- added bytevector-compress and bytevector-uncompress
    bytevector.ss, primdata.ss, new-io.c, prim5.c, externs.h,
    objects.stex, release_notes.stex,
    bytevector.ms, root-experr*
- fixed typo in S_abnormal_exit
    schsig.c
- don't remove the pariah form in the cp0 pass
    cp0.ss,
    misc.ms
- revert use of ephemerons in weak hashtables, add ephemeron
  hashtables
    newhash.ss, hashtable-types.ss, library.ss, primdata.ss,
    fasl.ss, fasl.c, gc.c, globals.h,
    hash.ms, objects.stex, release_notes.stex
- fixed pariah mat
    misc.ms
- minor wordsmithing and fix for an overfull hbox
    objects.stex, system.stex
- fix (define-values () ....) to expand to a definition
    syntax.ss, 3.ms
- added optional line and column components to a source object, a
  locate-source-object-source function that uses the new components,
  a current-locate-source-object-source parameter to control looking up
  line and column information, a current-make-source-object parameter to
  control loation recording, an optional use-cache argument to
  locate-source, and a 'source-object message for code and continuation
  inspectors
    read.ss, syntax.ss, 7.ss, compile.ss, cpnanopass.ss, exceptions.ss,
    inspect.ss, primdata.ss, prims.ss, print.ss, cmacros.ss, types.ss,
    mat.ss, 8.ms, root-experr*,
    syntax.stex, debug.stex, system.stex, release_notes.stex
- fixed broken mats on Windows caused by Bash/WSL changes
    7.ms, ftype.ms
- added "ez-grammar" example program
    examples/ez-grammar.ss, examples/ez-grammar-test.ss,
    examples/Makefile, examples.ms
- updated ez-grammar-test to write temp files to current directory and delete them when finished
    examples/ez-grammar-test.ss
- added support for Microsoft Visual Studio 2017 on Windows
    BUILDING, c/Mf-a6nt, c/Mf-ta6nt, c/vs.bat,
    mats/Mf-a6nt, mats/Mf-ta6nt, mats/ftype.ms
- added support for building Windows installs with Bash/WSL
    wininstall/Makefile, candle.bat, light.bat
- added support for building with Visual Studio 2017's BuildTools
    c/vs.bat
- check for git before using to get submodules
    configure
- fixed windows installer failure when vcredist is not preinstalled by
  using the vcredist merge module, split the 32 and 64 bit MSIs and
  added a wix bundle to combine the MSIs into a single exe installer,
  added a batch script for locating Visual Studio's vcredist merge
  modules, updated installer paths and names.
    wininstall/*
- fixed np-normalize-context pass to process trivs list in mvset forms
  in tail and predicate context and added regression tests.  Thanks to
  @marcomaggi for reporting the bug and @yjqww6 for providing a
  simplified test and finding the initial solution.
    cpnanopass.ss,
    3.ms
- removed a useless check in foreign-alloc
    record.ss
- fix cp0 reduction of fx[+-*]/carry and their signatures
    cp0.ss
    primdata.ss
    fx.ms
- renamed s_gettime => S_gettime to remain consistent with the
  convention that the only undocumented externs are prefixed with
  S_.
    externs.h, stats.c, thread.c
- added version number to scheme.1.in trailer; updated date.
    scheme.1.in, newrelease
- removed version update of no-longer-existing bldnt.bat.  "fixed"
  sed patterns to replace \? with * for the benefit of the deficient
  mac sed.
    newrelease

9.5 changes:
- updated version to 9.5
    bintar BUILDING NOTICE makefiles/Mf-install.in scheme.1.in
    c/Makefile.i3nt c/Makefile.a6nt c/Makefile.ti3nt c/Makefile.ta6nt
    workarea c/scheme.rc s/7.ss s/cmacros.ss
    release_notes/release_notes.stex csug/csug.stex
- updated release notes and fixed user's guide overfull hbox.
    release-notes.stex, syntax.stex
- updated install target to do something more sensible
    release_notes/Makefile

9.5.1 changes:
- updated version to 9.5.1
    bintar BUILDING NOTICE makefiles/Mf-install.in scheme.1.in
    c/Makefile.i3nt c/Makefile.a6nt c/Makefile.ti3nt c/Makefile.ta6nt
    workarea c/scheme.rc s/7.ss s/cmacros.ss
    release_notes/release_notes.stex csug/csug.stex csug/use.stex
    examples/ez-grammar-test.ss examples/socket.ss
    wininstall/Makefile wininstall/*nt.wxs
- Added setting of CHEZSCHEMELIBDIRS to s and mats make files so that
  an existing setting will not interfere with the build process, and
  added a note to BUILDING that CHEZSCHEMELIBDIRS should be unset in
  Version 9.5 and before.
    s/Mf-base, mats/Mf-base, BUILDING
- the $case macro used by r6rs:case and case now unconditionally trims
  redundant keys and expands into exclusive-cond rather than cond.
  it catches references to => before expanding into exclusive-cond
  to avoid supporting => as an undocumented and useless extension
  of the case syntax.  the r6rs:case and case macros now require
  multiple clauses rather than leaving the enforcement to exclusive-cond,
  and the exclusive-cond macro now requires multiple clauses rather
  than leaving the enforcement to cond.
    syntax.ss,
    4.ms, root-experr*, patch*
- ifdef'd out include of xlocale.h for glibc, since the glibc
  locale.h includes xlocale.h or, in glibc 2.26, its replacement.
    expeditor.c
- Updated CSUG to replace \INSERTREVISIONMONTHSPACEYEAR with the current
  month and year at the time of generation.
    csug.stex, copyright.stex
- Updated configuration to set machine types in the CSUG and release notes 
  make files, and updated distclean target to remove these files.
    configure, makefiles/Makefile-csug.in (renamed from csug/Makefile),
    makefiles/Makefile-release_notes.in
      (renamed from release_notes/Makefile),
    makefiles/Makefile
- added pass-time tracking for pre-cpnanopass passes to compile.
    compile.ss
- added inline handler for fxdiv-and-mod
    cp0.ss, primdata.ss
- changed order in which return-point operations are done (adjust
  sfp first, then store return values, then restore local saves) to
  avoid storing return values to homes beyond the end of the stack
  in cases where adjusting sfp might result in a call to dooverflood.
    cpnanopass.ss, np-languages.ss
- removed unused {make-,}asm-return-registers bindings
    cpnanopass.ss
- corrected the max-fv value field of the lambda produced by the
  hand-coded bytevector=? handler.
    cpnanopass.ss
- reduced live-pointer and inspector free-variable mask computation
  overhead
    cpnanopass.ss
- moved regvec cset copies to driver so they aren't copied each
  time a uvar is assigned to a register.  removed checks for
  missing register csets, since registers always have csets.
    cpnanopass.ss
- added closure-rep else clause in record-inspector-information!.
    cpnanopass.ss
- augmented tree representation with a constant representation
  for full trees to reduce the overhead of manipulating trees or
  subtress with all bits set.
    cpnanopass.ss
- tree-for-each now takes start and end offsets; this cuts the
  cost of traversing and applying the action when the range of
  applicable offsets is other than 0..tree-size.
    cpnanopass.ss
- introduced the notion of poison variables to reduce the cost of
  register/frame allocation for procedures with large sets of local
  variables.  When the number of local variables exceeds a given
  limit (currently hardwired to 1000), each variable with a large
  live range is considered poison.  A reasonable set of variables
  with large live ranges (the set of poison variables) is computed
  by successive approximation to avoid excessive overhead.  Poison
  variables directly conflict with all spillables, and all non-poison
  spillables indirectly conflict with all poison spillables through
  a shared poison-cset.  Thus poison variables cannot live in the
  same location as any other variable, i.e., they poison the location.
  Conflicts between frame locations and poison variables are handled
  normally, which allows poison variables to be assigned to
  move-related frame homes.  Poison variables are spilled prior to
  register allocation, so conflicts between registers and poison
  variables are not represented.  move relations between poison
  variables and frame variables are recorded as usual, but other
  move relations involving poison variables are not recorded.
    cpnanopass.ss, np-languages.ss
- changed the way a uvar's degree is decremented by remove-victim!.
  instead of checking for a conflict between each pair of victim
  and keeper and decrementing when the conflict is found, remove-victim!
  now decrements the degree of each var in each victim's conflict
  set.  while this might decrement other victims' degrees unnecessarily,
  it can be much less expensive when large numbers of variables are
  involved, since the number of conflicts between two non-poison
  variables should be small due to the selection process for
  (non-)poison variables and the fact that the unspillables introduced
  by instruction selection should also have few conflicts.  That
  is, it reduces the worst-case complexity of decrementing degrees
  from O(n^2) to O(n).
    cpnanopass.ss
- took advice in compute-degree! comment to increment the uvars in
  each registers csets rather than looping over the registers for
  each uvar asking whether the register conflicts with the uvar.
    cpnanopass.ss
- assign-new-frame! now zeros out save-weight for local saves, since
  once they are explicitly saved and restored, they are no longer
  call-live and thus have no save cost.
    cpnanopass.ss
- desensitized the let-values source-caching timing test slightly
    8.ms
- updated allx, bullyx patches
    patch*
- attempt to stabilize timing tests let-values source-caching
  test and ephemeron gc test while resensitizing the former
    8.ms, 4.ms
- various formatting and comment corrections
    workarea,
    s/Mf-base, bytevector.ss, cpnanopass.ss, date.ss,
    5_6.ms, examples.ms
- updated newrelease to handle mats/Mf-*nt
    newrelease mats/Mf-a6nt mats/Mf-i3nt mats/Mf-ta6nt mats/Mf-ti3nt
- fixed gather-filedata's sort of profile entries.  for any two
  entries x and y in the list produced by the sort call, if x's
  bfp = y's bfp, x should come before y if x's efp < y's efp.
  The idea is that enclosing entries should always come later
  in the list.  this affects only languages where two expressions
  can start at the same character position.
    pdhtml.ss
- expanded capability of ez-grammar with support for simpl
  parsing of binary operators w/precedence and associativity
  and automatically generated markdown grammar descriptions.
  ez-grammar-test.ss now also doubles as a test of pdhtml for
  algebraic languages.
    mats/examples.ms,
    examples/ez-grammar.ss, examples/ez-grammar-test.ss,
    examples/Makefile
- maybe-compile-{file,program,library} and automatic import
  compilation now treat a malformed object file as if it were
  not present and needs to be regenerated.  A malformed object
  file (particularly a truncated one) might occur if the compiling
  processes is killed or aborts before it has a chance to delete
  a partial object file.
    syntax.ss,
    7.ms
- fix signature of bytevector-[u/s]16-native-set!
    primdata.ss
- fix enumerate signature 
    primdata.ss
- added support for Visual Studio 2017.15.5
    wininstall/locate-vcredist.bat
- fixed substring-fill! and vector-fill! to return void, reflecting the
  documented return value of unspecified value.  Also changes substring-fill!
  to use define-who instead of repeating 'substring-fill! in all the error
  messages.
    5_4.ss, 5_6.ss
- fix mat of substring-fill!
  after the recent change, the result of substring-fill! is void
    5_5.ms
- fix a few signatures
    primdata.ss
- fix comment about Sscheme_program
    main.c
- fix even? and odd? to error on exceptional flonums
    5_3.ss, 5_3.ms, fl.ms, root-experr*, patch*
- fix bug in date->time-utc caused by incorrect use of difftime in Windows
    stats.c, date.ms, release_notes.stex
<<<<<<< HEAD
- Check that first argument of map is a procedure in cp02 expansion
  to raise the same error that the non expanded version
    cp0.ss
- avoid building the result list in a map that is called for effect
    cp0.ss
- added tests to ensure the optimize-level version 2 of map and for-each raise
  a non-procedure exception when the first argument is not a procedure, even
  when the rest of the program is compiled at optimize level 3.
    4.ms, root-experr-compile-0-f-f-f, patch-compile-0-t-f-f,
    patch-compile-0-f-t-f, patch-interpret-0-f-t-f, patch-interpret-0-f-f-f,
    patch-interpret-3-f-t-f, patch-interpret-3-f-f-f
=======
- fix bounds checking with an immediate index on immutable vectors,
  fxvectors, strings, and bytevectors
    cpnanopass.ss, 5_5.ms, 5_6.ms, bytevector.ms
>>>>>>> 1dba8c46
<|MERGE_RESOLUTION|>--- conflicted
+++ resolved
@@ -774,7 +774,6 @@
     5_3.ss, 5_3.ms, fl.ms, root-experr*, patch*
 - fix bug in date->time-utc caused by incorrect use of difftime in Windows
     stats.c, date.ms, release_notes.stex
-<<<<<<< HEAD
 - Check that first argument of map is a procedure in cp02 expansion
   to raise the same error that the non expanded version
     cp0.ss
@@ -786,8 +785,6 @@
     4.ms, root-experr-compile-0-f-f-f, patch-compile-0-t-f-f,
     patch-compile-0-f-t-f, patch-interpret-0-f-t-f, patch-interpret-0-f-f-f,
     patch-interpret-3-f-t-f, patch-interpret-3-f-f-f
-=======
 - fix bounds checking with an immediate index on immutable vectors,
   fxvectors, strings, and bytevectors
-    cpnanopass.ss, 5_5.ms, 5_6.ms, bytevector.ms
->>>>>>> 1dba8c46
+    cpnanopass.ss, 5_5.ms, 5_6.ms, bytevector.ms