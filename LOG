9.4 changes:
- updated version to 9.4
    bintar README NOTICE makefiles/Mf-install.in scheme.1.in
    c/Makefile.i3nt c/Makefile.a6nt c/Makefile.ti3nt c/Makefile.ta6nt
    mats/bldnt.bat workarea c/scheme.rc s/7.ss s/cmacros.ss
    release_notes/release_notes.stex csug/csug.stex
- added missing include
    killme.c
- added new mat verifying that primitives raise exceptions for invalid
  arguments based on primdata.ss signatures.  fixed some of those
  signatures, which weren't otherwise used except for arity checking.
  fixed some issues turned up by the test with who reports errors
  and how.
    primdata.ss, 5_1.ss, 7.ss, compile.ss, cpnanopass.ss, fasl.ss,
    interpret.ss, io.ss, record.ss, syntax.ss,
    primvars.ms, 5_1.ms, 7.ms, 8.ms, record.ms, mats/Mf-base,
    root-experr*, patch*
- string comparisons (string=?, string-ci<?, etc.) now get out fast
  when handed eq arguments.
    5_4.ss
- changed representation of most-negative iptr, I32, and I64 to make
  Visual C compiler happy.  updated windows make files, which had
  fallen out of date.  added missing hsrc= files sort.h and thread.h
  so they show up in the Windows workarea c directory.
    cmacros.ss,
    fasl.c, number.c, c/Mf-base, c/Makefile.{t,}{i3,a6}nt
- The scheme.h definition of Sfixnum(x) now uses multiply rather than
  left shift to avoid counting on the behavior of << on negative numbers,
  which is undefined in C.
    mkheader.ss
- Fixed a couple of casts, one harmless and the other causing
  Sinteger64_value to return 0 for the most-negative I64 on 32-bit
  builds.
    number.c
- The configure-generated Makefile distclean target no longer removes
  zlib and nanopass, since they are logically part of the git clone.
  It does run make distclean in zlib.
    makefiles/Makefile.in
- converted s_test_schlib shifts of -1 to equivalent shifts of 1 to
  avoid undefined left-shift behavior on negative numbers.
    prim5.c
- added if(---) {} wrapper around call to WRITE in display macro to
  silence unused return-value warnings.
    prim5.c
- liberalized get-mode check for ../mats.  it's not our business whether
  people make their directories group and/or other writeable.
    6.ms
- make test now prints the actual relative path to summary in the
  "check summary" message, whether invoked from the top-level directory
  or from the workarea.
    Makefile.in, Makefile-workarea.in
- configure now just uses cat to copy Makefile-workarea.in to $w/workarea,
  since the file is presently the same regardless of the configuration.
    configure
- fixed time-utc->date test in mat time&date-printing to work regardless of
  what locale (and time zone) the host machine has set.
    date.ms
- fixed date->time-utc to honor the zone-offset field when converting a date
  object to a time-utc object.
    stats.c,
    date.ms
- fixed incorrect handling of library-extension when searching wpo files
    compile.ss,
    7.ms
- modified floatify_normalize to properly round denormalized results.
  obviated scale_float in the process.
    number.c,
    ieee.ms
- fixed 0eNNNN for large NNNN to produce 0.0 rather than infinity
    strnum.ss,
    5_3.ms
- the reader now raises an exception with condition type implementation
  restriction (among the other usual lexical condition types), and
  string->number now raises #f, for #e<m>@<a>, where <m> and <a> are
  nonzero integers, since Chez Scheme can't represent polar numbers other
  than 0@<n> and <n>@0 exactly.  <m>@<a> still produces an inexact result,
  i.e., we're still extending the set of inexact numeric constants beyond
  what R6RS dictates.  doing this required a rework of $str->num, which
  turned into a fairly extensive rewrite that fixed up a few other minor
  issues (like r6rs:string->number improperly allowing 1/2e10) and
  eliminated the need for consumers to call $str->num twice in cases
  where it can actually produce a number.  added some related new tests,
  including several found missing by profiling.  added a couple of
  checks to number->string the absence of which was causing argument
  errors to be reported by other routines.
    strnum.ss, exceptions.ss, read.ss
    5_3.ms, 6.ms, root-experr*, patch*
- added pdtml flag, which if set to t causes profile-dump-html to be
  called at the end of a mat run.
    mats/Mf-base
- compile-whole-program and compile-whole-library now copy the hash-bang
  line from the wpo file (if it has one) to the object file.
    compile.ss,
    7.ms
- stex is now a submodule.  csug/Makefile and release_notes/Makefile
  set and use the required Scheme and STEXLIB variables accordingly.
  they default the machine type to a6le, but this can be overridden
  and is by the generated top-level Makefile.  the generated top-level
  Makefile now has a new docs target that runs make in both csug and
  release_notes, and an updated distclean target that cleans the same.
  the annoying csug Makefile .fig.pdf rule redefinition is now gone.
  copyright.stex and csug.stex now list May 2016 as the revision month
  and date; this will have to be updated for future releases.
    configure, makefiles/Makefile.in,
    csug/Makefile, copyright.stex, csug.stex,
    release_notes/Makefile
- added custom install options.  workarea creates an empty config.h,
  and configure creates a config.h that sets the default scheme heap
  path and scheme-script name based on the actual configuration.
    configure, newrelease, workarea, checkin,
    c/Mf-base, scheme.c, main.c,
    Mf-install.in
- renamed the installed example directory from lib to examples.
    Mf-install.in,
    scheme.1.in
- added force option to gzip during man page install to prevent gzip from
  asking for permission to overwrite existing man page files.
    Mf-install.in
- removed ~/lib/csv%v/%m from the default scheme heap path on unix-like
  systems.  documented inclusion of %x\..\..\boot\%m in the Windows
  default scheme heap path.
    main.c,
    use.stex
- added new configuration options: --installbin, --installlib,
  --installschemename, --installpetitename, and --installscriptname.
    configure
- updated the example library link to the nanopass framework.
    CONTRIBUTING.md
- now cleaning up petite.1 and scheme.1 left behind by make install
    Makefile-workarea.in, checkin
- now removing workarea after cleaning csug and release_notes so
  Mf-stex (included from csug/Makefile and release_notes/Makefile)
  doesn't complain trying to determine the machine type.
    Makefile.in
- added installsh support for --ifdiff so the csug make file can use it
  for the install target.
    installsh,
    csug/Makefile
- added instructions for building (cross-compiling) a boot file for
  a supported machine type for which a boot file is not built by default.
    BUILDING
- corrected CHEZSCHEMELIBS and CHEZSCHEMEEXTS index entries to be
  CHEZSCHEMELIBDIRS and CHEZSCHEMELIBEXTS.
    use.stex
- updated to curl stex version 1.2.1
    configure
- updated the fix to S_mktime to work on windows.  the struct tm
  structure on windows does not have the tm_gmtoff field used in the
  mac and linux version of the code.
    stats.c
- updated the Windows makefiles for building and testing to remove links for
  files that no longer exist, which was getting in the way of creating links
  for files that do exist.  Also updated the build batch file for Windows to
  compile the nanopass framework separately before building the rest of the
  scheme compiler and libraries.
    s/Mf-{a6,i3,ta6,ti3}nt, s/bldnt.bat,
    mats/Mf-{a6,i3,ta6,ti3}nt
- updated the read me to include a link to the Chez Scheme project page.
    README.md
- fixed embarrassing typo in read me.
    README.md
- profiler's html output refresh: mark the files as HTML5 rather
  than HTML4; use target attributes rather than onclick events to
  open links in specific windows; add a missing table row element;
  replace the deprecated name attribute with an id attribute (and
  replace the anchors with spans); and replace the deprecated valign
  attribute with a style attribute.
    pdhtml.ss

9.4.1 changes:
- updated version to 9.4.1
    bintar BUILDING NOTICE makefiles/Mf-install.in scheme.1.in
    c/Makefile.i3nt c/Makefile.a6nt c/Makefile.ti3nt c/Makefile.ta6nt
    mats/bldnt.bat workarea c/scheme.rc s/7.ss s/cmacros.ss
    release_notes/release_notes.stex csug/csug.stex
- updated newrelease to produce the correct log-entry format and
  fixed the existing 9.4.1 log entry
    newrelease, LOG
- replaced a couple of tabs
    number.c
- updated the descriptions of statistics and related functions to
  reflect the Version 9.3.1 change from sstats structures to sstats
  records, with sstats times represented as time objects and sstats
  bytes and counts represented as exact integers; also updated the
  sstats-difference description to reflect that it no longer coerces
  negative differences to zero.  added a corresponding release note.
    system.stex,
    release_notes.stex
- added a cast to eliminate a warning
    c/number.c
- fixed bug in Windows version of directory-separator-predicate when
  path-* procedures are passed a path that is not a string.
    s/6.ss
- fixed bug in cp0 on Windows with $foreign-wchar?.
    s/cp0.ss
- Cygwin is now used on Windows, updated mats, eliminated unused killme
    BUILDING c/*nt c/Mf-base c/scheme.exe.manifest configure
    examples/Makefile mats/6.ms mats/Mf-* mats/foreign.ms mats/ftype.ms
    mats/patch-* mats/windows.ms s/Mf-*nt s/Mf-base workarea
    release_notes.stex
- fixed spelling of non-existent
    s/syntax.ss
- now forcing zlib configuration before compiling files that depend on
  the zlib header files, since zlib's configure script can modify the
  header files.  removed ZlibInclude variable, which no longer serves
  a purpose.
    c/Mf-*, c/Makefile.*nt
- removed unnecessary datestamp.c target
    c/Mf.*nt
- fixed unnecessary blocking in expeditor on Windows.
    c/expeditor.c
- eliminated a couple of thread-safety issues and limitations on the
  sizes of pathnames produced by expansion of tilde (home-directory)
  prefixes by replacing S_pathname, S_pathname_impl, and S_homedir
  with S_malloc_pathname, which always mallocs space for the result.
  one thread-safety issue involved the use of static strings for expanded
  pathnames and affected various file-system operations.  the other
  affected the file open routines and involved use of the incoming
  pathname while deactivated.  the incoming pathname is sometimes if not
  always a pointer into a Scheme bytevector, which can be overwritten if a
  collection occurs while the thread is deactivated.  the size limitation
  corresponded to the use of the static strings, which were limited to
  PATH_MAX bytes.  (PATH_MAX typically isn't actually the maximum path
  length in contemporary operating systems.)  eliminated similar issues
  for wide pathnames under Windows by adding S_malloc_wide_pathname.
  consumers of the old routines have been modified to use the new
  routines and to free the result strings.  the various file operations
  now consistently treat a pathname with an unresolvable home directory
  as a pathname that happens to start with a tilde.  eliminated unused
  foreign-symbol binding of "(cs)pathname" to S_pathname.
    io.c, externs.h, new_io.c, prim5.c, scheme.c, prim.c
- various places where a call to close or gzclose was retried when
  the close operation was interrupted no longer do so, since this can
  cause problems when another thread has reallocated the same file
  descriptor.
    new_io.c
- now using vcvarsall type x86_amd64 rather than amd64 when the
  former appears to supported and the latter does not, as is the
  case with VS Express 2015.
    c/Mf-a6nt, c/Mf-ta6nt
- commented out one of the thread mats that consistently causes
  indefinite delays under Windows and OpenBSD due to starvation.
    thread.ms
- increased wait time for a couple of subprocess responses
    6.ms
- added call to collector to close files opened during iconv mats
  specifically for when mats are run under Windows with no iconv dll.
    io.ms
- fixed typo: VC/bin/vcvars64.bat => VC/bin/amd64/vcvars64.bat
    c/Mf-a6nt, c/Mf-ta6nt
- scheme_mutex_t now uses volatile keyword for owner and count fields
  because these fields can be accessed from multiple threads
  concurrently. Updated $yield and $thread-check in mats/thread.ms to
  be more tolerant of timing variability.
    c/types.h, mats/thread.ms, release_notes.stex
- fixed three instances of unchecked mallocs reported by laqrix in
  github issue #77.
    io.c, schlib.c, thread.c
- continue the profiler's html output refresh: refine the styling
  (and palette) and update CSUG to match. update the CSUG screenshots
  to reflect the refined look.
    s/pdhtml.ss
    csug/system.stex
    csug/canned/profilehtml-orig.png
    csug/canned/profilehtml.png
    csug/canned/fatfibhtml-orig.png
    csug/canned/fatfibhtml.png
- add unicode support to the expression editor.  entry and display now work
  except that combining characters are not treated correctly for
  line-wrapping.  this addresses github issue #32 and part of issue #81.
    c/expeditor.c, s/expeditor.ss
- moved s_ee_write_char function within the WIN32 check to allow the unicode
  change to compile on windows.  unicode is not yet supported in the windows
  version of the repl.
    c/expeditor.c
- reworked the S_create_thread_object to print an error and exit when
  allocating the thread context fails from Sactivate_thread.  before
  this change, the error was raised on the main thread, which resulted
  in strange behavior at best.  also added who argument to
  S_create_thread_object to allow it to report either Sactivate_thread
  or fork-thread led to the error.
    externs.h, schsig.c, scheme.c, thread.c
- fixed a bug in cpvalid resulting in it leaving behind a cpvalid-defer
  form for later passes to choke on.  also fixed cp0 to print the correct
  name for cpvalid when it does this.
    cpvalid.ss, cp0.ss,
    misc.ms
- updated the prototype for s_ee_write_char to match the definition
    expeditor.c
- fixed a side-effect preservation bug with non-trivial test-context
  not-like patterns.
    cp0.ss,
    cp0.ms, 4.ms
- instead of default-exception handler, new-cafe establishes a handler
  that calls the current value of base-exception-handler so the handler
  can be overridden, as we do in our own make files.
    cafe.ss,
    7.ms
- fixed a bug in case and exclusive-cond syntax-error calls causing an
  exception in syntax-error instead of the intended error message.
    syntax.ss
- added tests for the case and exclusive-cond syntax-error calls
    4.ms, root-experr-compile-0-f-f-f
- added print-extended-identifiers parameter.  when #t, symbols like
  1+ and +++ print without escapes.
    priminfo.ss, print.ss,
    6.ms
- added descriptions of print-extended-identifiers to the user's guide
  and release notes.  updated the release notes to account for a couple
  of other log entries.
    release_notes.stex,
    intro.stex, io.stex
- updated the sockets example to work with the current version of Chez.
  Change the foreign procedure definitions to use the more portable int
  rather than integer-32.  Switch to a custom port
  [make-custom-binary-input/output-port] rather than a generic port
  [make-input/output-port], which resulted in deleting quite a bit of
  code.  Fix various compiler warnings in the C code, and along the way,
  fix a signedness bug in c_write that could have resulted in not writing
  the full buffer (but reporting that it did) in the case of errors from
  write.
    examples/csocket.c, examples/socket.ss
- use high-precision clock time on Windows 8 and up
    c/stats.c
- fixed profiling code that keyed profiling locations off of only the
  bfp to instead key off of both the bfp and efp.
    pdhtml.ss
- added Windows installer using the WiX Toolset
    BUILDING, install/* (new)
- fix typo in ordinal format for 12
    format.ss,
    format.ms
- renamed install directory to wininstall to avoid conflict with
  top-level Makefile
    BUILDING, install/* (removed), wininstall/* (new)
- updated zlib to version 1.2.11
    configure
- added procedure-arity-mask to report the allowed argument counts of
  a compiled function.  On a procedure from interpret or from one of
  the trace procedures or syntactic forms, procedure-arity-mask
  may report counts that are not actually allowed by the source
  procedure.
    cmacros.ss, compile.ss, cpnanopass.ss, mkheader.ss, primdata.ss,
    prims.ss, strip.ss,
    fasl.c, gc.c, globals.h, prim.c, prim5.c, scheme.c, schsig.c,
    misc.ms, root-experr*,
    objects.stex
- for non-win32 systems, now setting al register to a count of the
  floating-point register arguments as required for varargs functions
  by the System V ABI.
    x86_64.ss,
    foreign.ms
- added a missing quote mark in new printf mat Windows case
    foreign.ms
- added travis-ci automation script and a 'partialx' testing target to
  allow us to perform more than a single run of testing without running
  afoul of travis-ci's 50-minute build timeout.  'partialx' tests six
  of the twelve configurations tested by 'allx'.
     .travis.yml (new),
     mats/Mf-base
- paired the 'partialx' down to just four test configurations, with one
  interpreter run, to try to get the threaded builds into line with
  travis-ci's timeout.
     mats/Mf-base
- eliminated some direct assumptions that a vector's type/length field
  is a fixnum and added meta-asserts to verify that it is in a couple of
  others, to facilitate future changes to vector typing.  vectors are
  now treated essentially like fxvectors, strings, and bytevectors.
    cmacros.ss, cpnanopass.ss, prims.ss, mkheader.ss,
    alloc.c, gc.c, scheme.c
- fixed a few comments to refer to scheme.c rather than main.c
    externs.h, globals.h, thread.c
- for 64-bit Windows systems, now copying foreign-procedure
  double-precision floating-point register arguments to integer
  registers as required for varargs functions. Windows does not
  support single-precision floating-point arguments as varargs.
    foreign.ms, np-languages.ss, x86_64.ss
- added an optional timeout argument to condition-wait
    externs.h, stats.c, thread.c, thread.h, csug/threads.stex,
    primvars.ms, thread.ms, release_notes.stex,
    date.ss, primdata.ss, prims.ss
- added immutable strings, vectors, fxvector, bytevectors, and boxes
    5_4.ss, 5_6.ss, bytevector.ss, cmacros.ss, cpnanopass.ss,
    fasl.ss, library.ss, mkheader.ss, primdata.ss, prims.ss,
    externs.h, types.h, alloc.c, fasl.c, gc.c, scheme.c,
    5_5.ms, 5_6.ms, bytevector.ms, misc.ms, root-experr*
    objects.stex
- various tweaks to the immutable object support; also taught cp0
  to simplify ($fxu< (most-positive-fixnum) e) => (fx< e 0) so we
  don't have any incentive in special casing length checks where
  the maximum length happens to be (most-positive-fixnum).
    5_4.ss, 5_6.ss, bytevector.ss, cmacros.ss, cp0.ss, cpnanopass.ss,
    mkheader.ss, primdata.ss, prims.ss,
    fasl.c, gc.c, types.h
    root-experr*, patch*
- generated bytevector=? procedure now gets out quickly on eq
  arguments.  cp0 optimizes away a number of additional equality
  operations at optimize-level 3 (including bytevector=?) when
  applied to the same variable references, as it already did for
  eq?, eqv?, and equal?, at all optimize levels.
    cpnanopass.ss, cp0.ss, primdata.ss,
    cp0.ms
- updated bullyx patches
    patch*
- updated release notes and tweaked user's guide.
    release-notes.stex, objects.stex
- fixed typo: fxvector-immutable-flag used in place of
  bytevector-immutable-flag in computation of type-immutable-bytevector
    cmacros.ss
- reallocated typed-object types, using previously unused tag #b010
  for strings and giving bytevectors both #b001 and #b101 (the
  latter for immutable bytevectors) so that the maximum bytevector
  length on 32-bit machines is once again the most-positive fixnum.
  treating bytevectors rather than strings or fxvectors (or even
  vectors) special in this regard is appropriate since the maximum
  number of bytes in a bytevector is maximum-length x 1 rather than
  maximum-length x 4 for strings, fxvectors, and vectors on 32-bit
  machines.  with this change on 32-bit machines, a vector can
  occupy up to 1/2 of virtual memory, strings and fxvectors 1/4,
  and bytevectors 1/8.
    cmacros.ss
- added record-type-equal-procedure, record-type-hash-procedure,
  record-equal-procedure, and record-hash-procedure to enable
  per-type customization of the behavior of equal? and equal-hash
  for a record value
     5_1.ss, newhash.ss, primdata.ss,
     record.ms, root-experr*,
     objects.stex
- adding dropped changes
    record.ss,
    root-experr*
- added entry for record-type-equal-procedure and friends
    release_notes.stex
- changed copyright year to 2017
    7.ss, scheme.1.in, comments of many files
- expanded the CSUG description of the handling of command-line
  arguments not recognized as standard options and added a description
  of the same to the COMMAND-LINE OPTIONS section of the man page.
  did a bit of minor cleanup elsewhere in the man page.
    use.stex, scheme.1.in
- destroy_thread now processes guardian entries
    thread.c, 4.ms, release_notes.stex
- mutexes and conditions are now freed when no longer used via
  $close-resurrected-mutexes&conditions, $keep-live primitive added
    externs.h, prim5.c, thread.c, 4.ms, thread.ms, release_notes.stex,
    7.ss, cpnanopass.ss, np-languages.ss, primdata.ss, prims.ss
- fix reduction for map and for-each with optimization level 3
  to drop the expression, check that procedure has the correct
  arity and is discardable or unsafe.
  Also add a simplification for for-each with empty lists
  with optimization level 2.
    cp0.ss, 4.ms, primdata.ss
- fix invalid memory reference when enum-set-indexer procedure is not
  passed a symbol
    enum.ss, enum.ms, root-experr*, release_notes.stex
- fix overflow detection for fxsll, fxarithmetic-shift-left, and
  fxarithmetic-shift
    library.ss, fx.ms, release_notes.stex
- added ephemeron pairs and changed weak hashtables to use
  ephemeron pairs for key--value mapping to avoid the key-in-value
  problem
    prims.ss, primdata.ss, newhash.ss, fasl.ss, mkheader.ss
    cmacro.ss, prim5.c, fasl.c, gc.c, gcwrapper.c, types.h,
    4.ms, hash.ms, objects.stex, smgmt.stex, csug.bib
- check_dirty_ephemeron now puts ephemerons whose keys haven't yet
  been seen on the pending list rather than the trigger lists.
    gc.c
- removed scan of space_ephemeron from check_heap because check_heap
  as written can't handle the two link fields properly.
    gcwrapper.c
- in the ephemerons mat that checks interaction between mutation and
  collection, added generation arguments to the first two collect
  calls so they always collect into the intended generation.
    4.ms
- updated allx and bullyx patches
    patch*
- fix strip-fasl-file for immutable strings and vectors,
  fix an $oops call, and fix a vector-index increment in hashing
    strip.ss, 7.ss, newhash.ss, misc.ms
- fix signature of fxbit-set?
    primdata.ss
- more optimizations for map and for-each with explicit list
  extend the reductions for map and for-each when the arguments are
  explicit lists like (list 1 2 3 ...) or '(1 2 3 ...).
    cp0.ss,
    4.ms
- reverted to the preceding version of cp0 due to failure to preserve
  the expected evaluation order in one of the mats; removed the
  corresponding equivalent-expansion tests.
    cp0.ss,
    4.ms
- restored the map and for-each optimizations with a fix for the
  evaluation-order bug.
    cp0.ss,
    4.ms
- added date-dst? to access the previously-hidden DST information in
  date records, and added date-zone-name to provide a time zone name.
    date.ss, primdata.ss,
    stats.c,
    date.ms, root-experr*, patch-compile*,
    system.stex
- fixed a bug in flonum-extractor, which on 64-bit machines was using an
  8-byte read instead of a 4-byte read to pick up the 4 highest-order
  bytes of a little-endian flonum, potentially reading past the end of
  mapped memory for flonums produced by taking the imaginary part of an
  inexact complexnum (which, unlike other flonums, are not aligned on
  16-byte boundaries).  The 8-byte load would also have failed to produce
  correct results on 64-bit big-endian machines (of which we presently
  have none) because the offsets passed to flonum-extractor assume the
  bits are in the lowest-order 4 bytes of the extracted field.
    cp0.ss,
    misc.ms,
    release_notes.stex
- support Windows build on Bash/WSL
    BUILDING, configure, workarea, c/vs.bat (new), mats/vs.bat (new),
    c/Mf-*nt, mats/Mf-*, s/Mf-base
- fix c/version.h for FreeBDS (machine types i3fb, ti3fb, a6fb, ta6fb)
- fix reference to libc.so to be libc.so.7 for FreeBSD (machine types
  i3fb, ti3fb, a6fb, ta6fb)
    foreign.ms
- added CC option to configure for selecting the compiler
    configure,
    c/Mf-*
- Suppress warnings from implicit fallthrough in case labels.
    Mf-{a6,arm32,i3,ppc,ta6,ti3,tpp32}le
- added bytevector-compress and bytevector-uncompress
    bytevector.ss, primdata.ss, new-io.c, prim5.c, externs.h,
    objects.stex, release_notes.stex,
    bytevector.ms, root-experr*
- fixed typo in S_abnormal_exit
    schsig.c
- don't remove the pariah form in the cp0 pass
    cp0.ss,
    misc.ms
- revert use of ephemerons in weak hashtables, add ephemeron
  hashtables
    newhash.ss, hashtable-types.ss, library.ss, primdata.ss,
    fasl.ss, fasl.c, gc.c, globals.h,
    hash.ms, objects.stex, release_notes.stex
- fixed pariah mat
    misc.ms
- minor wordsmithing and fix for an overfull hbox
    objects.stex, system.stex
- fix (define-values () ....) to expand to a definition
    syntax.ss, 3.ms
- added optional line and column components to a source object, a
  locate-source-object-source function that uses the new components,
  a current-locate-source-object-source parameter to control looking up
  line and column information, a current-make-source-object parameter to
  control loation recording, an optional use-cache argument to
  locate-source, and a 'source-object message for code and continuation
  inspectors
    read.ss, syntax.ss, 7.ss, compile.ss, cpnanopass.ss, exceptions.ss,
    inspect.ss, primdata.ss, prims.ss, print.ss, cmacros.ss, types.ss,
    mat.ss, 8.ms, root-experr*,
    syntax.stex, debug.stex, system.stex, release_notes.stex
- fixed broken mats on Windows caused by Bash/WSL changes
    7.ms, ftype.ms
- added "ez-grammar" example program
    examples/ez-grammar.ss, examples/ez-grammar-test.ss,
    examples/Makefile, examples.ms
- updated ez-grammar-test to write temp files to current directory and delete them when finished
    examples/ez-grammar-test.ss
- added support for Microsoft Visual Studio 2017 on Windows
    BUILDING, c/Mf-a6nt, c/Mf-ta6nt, c/vs.bat,
    mats/Mf-a6nt, mats/Mf-ta6nt, mats/ftype.ms
- added support for building Windows installs with Bash/WSL
    wininstall/Makefile, candle.bat, light.bat
- added support for building with Visual Studio 2017's BuildTools
    c/vs.bat
- check for git before using to get submodules
    configure
- fixed windows installer failure when vcredist is not preinstalled by
  using the vcredist merge module, split the 32 and 64 bit MSIs and
  added a wix bundle to combine the MSIs into a single exe installer,
  added a batch script for locating Visual Studio's vcredist merge
  modules, updated installer paths and names.
    wininstall/*
- fixed np-normalize-context pass to process trivs list in mvset forms
  in tail and predicate context and added regression tests.  Thanks to
  @marcomaggi for reporting the bug and @yjqww6 for providing a
  simplified test and finding the initial solution.
    cpnanopass.ss,
    3.ms
- removed a useless check in foreign-alloc
    record.ss
- fix cp0 reduction of fx[+-*]/carry and their signatures
    cp0.ss
    primdata.ss
    fx.ms
- renamed s_gettime => S_gettime to remain consistent with the
  convention that the only undocumented externs are prefixed with
  S_.
    externs.h, stats.c, thread.c
- added version number to scheme.1.in trailer; updated date.
    scheme.1.in, newrelease
- removed version update of no-longer-existing bldnt.bat.  "fixed"
  sed patterns to replace \? with * for the benefit of the deficient
  mac sed.
    newrelease

9.5 changes:
- updated version to 9.5
    bintar BUILDING NOTICE makefiles/Mf-install.in scheme.1.in
    c/Makefile.i3nt c/Makefile.a6nt c/Makefile.ti3nt c/Makefile.ta6nt
    workarea c/scheme.rc s/7.ss s/cmacros.ss
    release_notes/release_notes.stex csug/csug.stex
- updated release notes and fixed user's guide overfull hbox.
    release-notes.stex, syntax.stex
- updated install target to do something more sensible
    release_notes/Makefile

9.5.1 changes:
- updated version to 9.5.1
    bintar BUILDING NOTICE makefiles/Mf-install.in scheme.1.in
    c/Makefile.i3nt c/Makefile.a6nt c/Makefile.ti3nt c/Makefile.ta6nt
    workarea c/scheme.rc s/7.ss s/cmacros.ss
    release_notes/release_notes.stex csug/csug.stex csug/use.stex
    examples/ez-grammar-test.ss examples/socket.ss
    wininstall/Makefile wininstall/*nt.wxs
- Added setting of CHEZSCHEMELIBDIRS to s and mats make files so that
  an existing setting will not interfere with the build process, and
  added a note to BUILDING that CHEZSCHEMELIBDIRS should be unset in
  Version 9.5 and before.
    s/Mf-base, mats/Mf-base, BUILDING
- the $case macro used by r6rs:case and case now unconditionally trims
  redundant keys and expands into exclusive-cond rather than cond.
  it catches references to => before expanding into exclusive-cond
  to avoid supporting => as an undocumented and useless extension
  of the case syntax.  the r6rs:case and case macros now require
  multiple clauses rather than leaving the enforcement to exclusive-cond,
  and the exclusive-cond macro now requires multiple clauses rather
  than leaving the enforcement to cond.
    syntax.ss,
    4.ms, root-experr*, patch*
- ifdef'd out include of xlocale.h for glibc, since the glibc
  locale.h includes xlocale.h or, in glibc 2.26, its replacement.
    expeditor.c
- Updated CSUG to replace \INSERTREVISIONMONTHSPACEYEAR with the current
  month and year at the time of generation.
    csug.stex, copyright.stex
- Updated configuration to set machine types in the CSUG and release notes
  make files, and updated distclean target to remove these files.
    configure, makefiles/Makefile-csug.in (renamed from csug/Makefile),
    makefiles/Makefile-release_notes.in
      (renamed from release_notes/Makefile),
    makefiles/Makefile
- added pass-time tracking for pre-cpnanopass passes to compile.
    compile.ss
- added inline handler for fxdiv-and-mod
    cp0.ss, primdata.ss
- changed order in which return-point operations are done (adjust
  sfp first, then store return values, then restore local saves) to
  avoid storing return values to homes beyond the end of the stack
  in cases where adjusting sfp might result in a call to dooverflood.
    cpnanopass.ss, np-languages.ss
- removed unused {make-,}asm-return-registers bindings
    cpnanopass.ss
- corrected the max-fv value field of the lambda produced by the
  hand-coded bytevector=? handler.
    cpnanopass.ss
- reduced live-pointer and inspector free-variable mask computation
  overhead
    cpnanopass.ss
- moved regvec cset copies to driver so they aren't copied each
  time a uvar is assigned to a register.  removed checks for
  missing register csets, since registers always have csets.
    cpnanopass.ss
- added closure-rep else clause in record-inspector-information!.
    cpnanopass.ss
- augmented tree representation with a constant representation
  for full trees to reduce the overhead of manipulating trees or
  subtress with all bits set.
    cpnanopass.ss
- tree-for-each now takes start and end offsets; this cuts the
  cost of traversing and applying the action when the range of
  applicable offsets is other than 0..tree-size.
    cpnanopass.ss
- introduced the notion of poison variables to reduce the cost of
  register/frame allocation for procedures with large sets of local
  variables.  When the number of local variables exceeds a given
  limit (currently hardwired to 1000), each variable with a large
  live range is considered poison.  A reasonable set of variables
  with large live ranges (the set of poison variables) is computed
  by successive approximation to avoid excessive overhead.  Poison
  variables directly conflict with all spillables, and all non-poison
  spillables indirectly conflict with all poison spillables through
  a shared poison-cset.  Thus poison variables cannot live in the
  same location as any other variable, i.e., they poison the location.
  Conflicts between frame locations and poison variables are handled
  normally, which allows poison variables to be assigned to
  move-related frame homes.  Poison variables are spilled prior to
  register allocation, so conflicts between registers and poison
  variables are not represented.  move relations between poison
  variables and frame variables are recorded as usual, but other
  move relations involving poison variables are not recorded.
    cpnanopass.ss, np-languages.ss
- changed the way a uvar's degree is decremented by remove-victim!.
  instead of checking for a conflict between each pair of victim
  and keeper and decrementing when the conflict is found, remove-victim!
  now decrements the degree of each var in each victim's conflict
  set.  while this might decrement other victims' degrees unnecessarily,
  it can be much less expensive when large numbers of variables are
  involved, since the number of conflicts between two non-poison
  variables should be small due to the selection process for
  (non-)poison variables and the fact that the unspillables introduced
  by instruction selection should also have few conflicts.  That
  is, it reduces the worst-case complexity of decrementing degrees
  from O(n^2) to O(n).
    cpnanopass.ss
- took advice in compute-degree! comment to increment the uvars in
  each registers csets rather than looping over the registers for
  each uvar asking whether the register conflicts with the uvar.
    cpnanopass.ss
- assign-new-frame! now zeros out save-weight for local saves, since
  once they are explicitly saved and restored, they are no longer
  call-live and thus have no save cost.
    cpnanopass.ss
- desensitized the let-values source-caching timing test slightly
    8.ms
- updated allx, bullyx patches
    patch*
- attempt to stabilize timing tests let-values source-caching
  test and ephemeron gc test while resensitizing the former
    8.ms, 4.ms
- various formatting and comment corrections
    workarea,
    s/Mf-base, bytevector.ss, cpnanopass.ss, date.ss,
    5_6.ms, examples.ms
- updated newrelease to handle mats/Mf-*nt
    newrelease mats/Mf-a6nt mats/Mf-i3nt mats/Mf-ta6nt mats/Mf-ti3nt
- fixed gather-filedata's sort of profile entries.  for any two
  entries x and y in the list produced by the sort call, if x's
  bfp = y's bfp, x should come before y if x's efp < y's efp.
  The idea is that enclosing entries should always come later
  in the list.  this affects only languages where two expressions
  can start at the same character position.
    pdhtml.ss
- expanded capability of ez-grammar with support for simpl
  parsing of binary operators w/precedence and associativity
  and automatically generated markdown grammar descriptions.
  ez-grammar-test.ss now also doubles as a test of pdhtml for
  algebraic languages.
    mats/examples.ms,
    examples/ez-grammar.ss, examples/ez-grammar-test.ss,
    examples/Makefile
- maybe-compile-{file,program,library} and automatic import
  compilation now treat a malformed object file as if it were
  not present and needs to be regenerated.  A malformed object
  file (particularly a truncated one) might occur if the compiling
  processes is killed or aborts before it has a chance to delete
  a partial object file.
    syntax.ss,
    7.ms
- fix signature of bytevector-[u/s]16-native-set!
    primdata.ss
- fix enumerate signature
    primdata.ss
- added support for Visual Studio 2017.15.5
    wininstall/locate-vcredist.bat
- fixed substring-fill! and vector-fill! to return void, reflecting the
  documented return value of unspecified value.  Also changes substring-fill!
  to use define-who instead of repeating 'substring-fill! in all the error
  messages.
    5_4.ss, 5_6.ss
- fix mat of substring-fill!
  after the recent change, the result of substring-fill! is void
    5_5.ms
- fix a few signatures
    primdata.ss
- fix comment about Sscheme_program
    main.c
- fix even? and odd? to error on exceptional flonums
    5_3.ss, 5_3.ms, fl.ms, root-experr*, patch*
- fix bug in date->time-utc caused by incorrect use of difftime in Windows
    stats.c, date.ms, release_notes.stex
- Check that first argument of map is a procedure in cp02 expansion
  to raise the same error that the non expanded version
    cp0.ss
- avoid building the result list in a map that is called for effect
    cp0.ss
- added tests to ensure the optimize-level version 2 of map and for-each raise
  a non-procedure exception when the first argument is not a procedure, even
  when the rest of the program is compiled at optimize level 3.
    4.ms, root-experr-compile-0-f-f-f, patch-compile-0-t-f-f,
    patch-compile-0-f-t-f, patch-interpret-0-f-t-f, patch-interpret-0-f-f-f,
    patch-interpret-3-f-t-f, patch-interpret-3-f-f-f
- fix bounds checking with an immediate index on immutable vectors,
  fxvectors, strings, and bytevectors
    cpnanopass.ss, 5_5.ms, 5_6.ms, bytevector.ms
- fix a few signatures
    primdata.ss
- more staid and consistent Mf-cross main target
    Mf-cross
- cpletrec now replaces the incoming prelexes with new ones so
  that it doesn't have to alter the flags on the incoming ones, since
  the same expander output is passed through the compiler twice while
  compiling a file with macro definitions or libraries.  we were
  getting away without this just by luck.
    cpletrec.ss
- pure? and ivory? now return #t for a primref only if the prim is
  declared to be a proc, since some non-proc prims are mutable, e.g.,
  $active-threads and $collect-request-pending.
    cp0.ss
- $error-handling-mode? and $eol-style? are now properly declared to
  be procs rather than system state variables.
    primdata.ss
- the new pass $check-prelex-flags verifies that prelex referenced,
  multiply-referenced, and assigned flags are set when they
  should be.  (it doesn't, however, complain if a flag is set
  when it need not be.)  when the new system parameter
  $enable-check-prelex-flags is set, $check-prelex-flags is
  called after each major pass that produces Lsrc forms to verify
  that the flags are set correctly in the output of the pass.
  this parameter is unset by default but set when running the
  mats.
    cprep.ss, back.ss, compile.ss, primdata.ss,
    mats/Mf-base
- removed the unnecessary set of prelex referenced flag from the
  build-ref routines when we've just established that it is set.
    syntax.ss, compile.ss
- equivalent-expansion? now prints differences to the current output
  port to aid in debugging.
    mat.ss
- the nanopass that patches calls to library globals into calls to
  their local counterparts during whole-program optimization now
  creates new prelexes and sets the prelex referenced, multiply
  referenced, and assigned flags on the new prelexes rather than
  destructively setting flags on the incoming prelexes.  The
  only known problems this fixes are (1) the multiply referenced
  flag was not previously being set for cross-library calls when
  it should have been, resulting in overly aggressive inlining
  of library exports during whole-program optimization, and (2)
  the referenced flag could sometimes be set for library exports
  that aren't actually used in the final program, which could
  prevent some unreachable code from being eliminated.
    compile.ss
- added support for specifying default record-equal and
  record-hash procedures.
    primdata.ss, cmacros.ss, cpnanopass.ss, prims.ss, newhash.ss,
    gc.c,
    record.ms
- added missing call to relocate for subset-mode tc field, which
  wasn't burning us because the only valid non-false value, the
  symbol system, is in the static generation after the initial heap
  compaction.
    gc.c
- added a lambda-commonization pass that runs after the other
  source optimizations, particularly inlining, and a new parameter
  that controls how hard it works.  the value of commonization-level
  ranges from 0 through 9, with 0 disabling commonization and 9
  maximizing it.  The default value is 0 (disabled).  At present,
  for non-zero level n, the commonizer attempts to commonize
  lambda expressions consisting of 2^(10-n) or more nodes.
  commonization of one or more lambda expressions requires that
  they have identical structure down to the leaf nodes for quote
  expressions, references to unassigned variables, and primitives.
  So that various downstream optimizations aren't disabled, there
  are some additional restrictions, the most important of which
  being that call-position expressions must be identical.  The
  commonizer works by abstracting the code into a helper that
  takes the values of the differing leaf nodes as arguments.
  the name of the helper is formed by concatenating the names of
  the original procedures, separated by '&', and this is the name
  that will show up in a stack trace.  The source location will
  be that of one of the original procedures.  Profiling inhibits
  commonization, because commonization requires profile source
  locations to be identical.
    cpcommonize.ss (new), compile.ss, interpret.ss, cprep.ss,
    primdata.ss, s/Mf-base,
    mats/Mf-base
- cpletrec now always produces a letrec rather than a let for
  single immutable lambda bindings, even when not recursive, for
  consistent expand/optimize output whether the commonizer is
  run or not.
    cpletrec.ss,
    record.ms
- trans-make-ftype-pointer no longer generates a call to
  $verify-ftype-address if the address expression is a call to
  ftype-pointer-address.
    ftype.ss
- Remove special case for (#2%map p '()) in cp0
  so the reduced version checks that p is a procedure.
  Also make the same change for #2%for-each.
    cp0.ss, 4.ms
- Mitigate a race condition in Windows when deleting files and directories.
    windows.c
- add (& ftype) argument/result for foreign-procedure, which supports
  struct arguments and results for foreign calls
    syntax.ss, ftype.ss, cpnanopass.ss, x86.ss, x86_64.ss,
    base-lang.ss, np-languages.ss, cprep.ss, primdata.ss,
    schlib.c, prim.c, externs.h
    mats/foreign4.c, mats/foreign.ms mats/Mf-*
    foreign.stex, release_notes.stex
- reworked the S_call_help/S_return CCHAIN handling to fix a bug in which
  the signal handler could trip over the NULL jumpbuf in a CCHAIN record.
    schlib.c
- install equates.h, kernel.o, and main.o on unix-like systems
    Mf-install.in
- standalone export form now handles (import import-spec ...)
    8.ms, syntax.ss, release_notes.stex
- add collect-rendezvous
    prim.c, 7.ss, primdata.ss, 7.ms, smgmt.stex, release_notes.stex
- added identifier? checks to detect attempts to use non-identifier
  field names in define-record-type field specs.
    syntax.ss,
    record.ms, root-experr*
- fixed an issue with the library system where an exception that occurs
  during visit or revisit left the library in an inconsistent state that
  caused it to appear that it was still in the process of running.  This
  manifested in it raising a cyclic dependency exception, even though
  there really is not a cyclic dependency.  The various library
  management functions involved will now reset the part of the library
  when an exception occurs.  This also means that if the library visit
  or revisit failed for a transient reason (such as a missing or
  incorrect library version that can be fixed by updating the
  library-directories) it is now possible to recover from these errors.
    expand-lang.ss, syntax.ss, interpret.ss, compile.ss, cprep.ss,
    8.ms
- Added -Wno-implicit-fallthrough flag to macOS C makefiles.
    c/Mf-a6osx, c/Mf-i3osx, c/Mf-ta6osx, c/Mf-ti3osx
- handle compiled library code in boot files once base boot is loaded
    globals.h, scheme.c, 7.ss, 7.ms, primdata.ss
- add newline to (import-notify) message in compile-whole-library and
  compile-whole-program
    compile.ss
- add a __collect_safe convention for foreign procedures and callables
  to automate thread [de]activation
    syntax.ss, ftype.ss, x86.ss, x86_64.ss, ppc32.ss,
    cmacros.ss, base-lang.ss, np-languages.ss, cprep.ss, cpcommonize.ss,
    cp0.ss, cpcheck.ss, cpvalid.ss, interpret.ss, cpletrec.ss,
    thread.c, prim.c, externs.h, foreign.stex, release_notes.stex,
    mats/Mf-t*, foreign.ms, foreign4.c
- Don't install equates.h
    Mf-install.in, wininstall/*nt.wxs
- Windows install now sets HeapSearchPath in the registry
    wininstall/product.wxs
- Use Windows path separator character when finding boot files on Windows.
    scheme.c
- Propagate enable-check-prelex-flags to separate-eval sub-process in tests.
    mats.ss
- Reject attempts to visit libraries that compile-whole-program has rendered
  invisible due to libs-visible? flag.
    compile.ss, 7.ms, root-experr-compile-0-f-f-f, root-experr-compile-2-f-f-f,
    patch-compile-0-f-t-f, patch-compile-0-t-f-f, patch-interpret-0-f-f-f,
    patch-interpret-0-f-t-f, patch-interpret-3-f-f-f, patch-interpret-3-f-t-f
- Double FMTBUFSIZE to fix compilation with gcc-8
    c/prim5.c
- Improved Unicode support for command-line arguments, environment
  variables, the C interface and error messages, and the Windows
  registry, DLL loading, and process creation
    scheme.h, alloc.c, externs.h, fasl.c, foreign.c, io.c, main.c,
    prim5.c, scheme.c, schlib.c, schsig.c, stats.c, system.h,
    version.h, windows.c, foreign.stex, system.stex, mkheader.ss,
    prims.ss
- Repair x86_64 `&` foreign-procedure result type handling for types of a
  small size that is not a multiple of the word size
    x86_64.ss, foreign.ms, foreign4.c
- Avoid an occasional invalid memory violation on Windows in S_call_help
    schlib.c
- Updated csug socket code to match that in examples folder
    csug/foreign.stex, examples/socket.ss
- add an option --disable-x11
    c/version.h, configure
- allow s_ee_get_clipboard to use the pastebuffer on macOS even when X11 is not
  available.
    expeditor.c
- Adjust cp0 to not replace a procedure name from a let wrapper
    cp0.ss, misc.ms
- allx now runs all up to three (rather than two) times to eliminate
  bootstrap failures after small changes like the recent change to
  procedure names, so we don't have to rebuild the boot files as often.
    Mf-base
- Fix tests for cp0 procedure-name change
    misc.ms, patch-compile-0-f-t-f, patch-interpret-0-f-t-f
- add load-compiled-from-port and Sregister_boot_file_fd for loading modes
  based on open files instead of paths
    7.ss, primdata.ss, mkheader.ss, scheme.c
    7.ms, foreign.stex, system.stex
- auto-config improvement, detect if X11 exist on Mac OS X
    configure
- added box-cas! and vector-cas!
    prims.ss, cpnanopass.ss, np-languages.ss,
    cmacros.ss, library.ss, primdata.ss
    x86_64.ss x86.ss, ppc32.ss, arm32.ss,
    5_6.ms, 5_8.ms, root-experr*,
    objects.stex, release_notes.stex
- add generate-procedure-source-information
    cmacros.ss, compile.ss, cpnanopass.ss, inspect.ss,
    primdata.ss, prims.ss, misc.ms,
    system.stex, release_notes.stex
- fix boot_call and the invoke code object to handle multiple values
    scheme.c, cpnanopass.ss, 7.ms, release_notes.stex, system.stex
- the compiler now uses a temporary variable to hold the return
  value of a nested call across the restore-local-saves form to
  properly handle the case where the destination lvalue is an mref
  whose base and/or index is a local save.
    cpnanopass.ss,
    misc.ms
- flush expand-output and expand/optimize-output ports
    compile.ss
- clarify "unknown module" error message in determine-module-imports
    syntax.ss
- restore the import code on reset to provide consistent error message
    syntax.ss, 8.ms
- add uninstall target
    Makefile.in, Makefile-workarea.in, Mf-install.in
- add PDB files for Windows
    c/*nt, wininstall/*nt.wxs
- use uuid_generate on unix-like systems for S_unique_id
    BUILDING, c/Mf-*le, stats.c, objects.stex, release_notes.stex
- when thread_get_room exhausts the local allocation area, it now
  goes through a common path with S_get_more_room to allocate a new
  local allocation area when appropriate.  this can greatly reduce
  the use of global allocation (and the number of tc mutex acquires
  in threaded builds) when a lot of small objects are allocated by
  C code with no intervening Scheme-side allocation or dirty writes.
    alloc.c, types.h, externs.h
- made Windows filename handling in directory-list, file-access-time,
  file-change-time, file-directory?, file-exists?, file-modification-time,
  get-mode, and path-absolute more consistent with
  https://docs.microsoft.com/en-us/windows/desktop/FileIO/naming-a-file
    6.ss, 6.ms, io.stex, release_notes.stex
- fix handling of calling code's address for locking around a callable,
  where the cp register copy in the thread context could be changed
  in the callable prep before S_call_help gets it
    cpnanopass.ss, x86_64.ss, x86.ss, foreign2.c, foreign.ms
- added initialization of seginfo sorted and trigger_ephemerons fields.
    segment.c
- redirecting output of first two checkboot runs to /dev/null so the
  ignored exception, if any, does not show up in the make output.
    s/Mf-base
- fixed 7.ms to specify the relative path of testfile.boot
    7.ms
- profile counts are now maintained even for code that has been
  reclaimed by the collector and must be released explicitly by the
  programmer via (profile-release-counters).
    pdhtml.ss, primdata.ss,
    globals.h, externs.h, fasl.c, prim5.c, prim.c, alloc.c, scheme.c,
    misc.ms,
    release_notes.stex, system.stex
- clarified required use of scheme-start to start an application
  packaged as a boot file and added a short "myecho" example.
    use.stex
- add ordered guardians through a new optional argument to make-guardian
    prims.ss, primdata.ss, cp0.ss, cpnanopass.ss,
    cmacros.ss, mkheader.ss, gc.c, segment.c, types.h,
    4.ms, smgmt.stex, release_notes.stex
 - add make-wrapper-procedure, make-arity-wrapper-procedure, etc.
     cmacros.ss, cpnanopass.ss, interpret.ss, library.ss, primdata.ss,
     prims.ss, print.ss, gc.c, number.c, prim.c, externs.h,
     objects.stex, release_notes.stex, misc.ms, mats/patch*, mats/root*
- add object-backreferences and enable-object-backreferences as an aid
  to debugging memory leaks
     back.ss, cmacros.ss, inspect.ss, primdata.ss,
     gc-oce.c, gc.c, gcwrapper.c, prim.c, scheme.c,
     globals.h, externs.h,
     system.stex, 7.ms
- add vfasl format for faster loading
     compile.ss, back.ss, library.ss, primdata.ss, cmacros.ss,
     vfasl.c, fasl.c, alloc.c, scheme.c, intern.c, globals.h, externs.h,
     Mf-base, misc.ms, system.stex, release_notes.stex
- avoid fasl overflow of C stack
    fasl.ss, compile.ss, cmacros.ss, fasl.c, 6.ms
- adjust cp0 to avoid turning errors like `(let ([x (values 1 2)]) x)`
  into programs that return multiple values
    cp0.ss, primdata.ss, cmacros.ss, syntax.ss, cp0.ms
- added `compute-size-increments` and `get-initial-thread`, and
  adjust compiler to inline `weak-pair?` and `ephemeron-pair?`
    inspect.ss, bitset.ss, cmacros.ss, prims.ss, primdata.ss, Mf-base,
    prim.c, types.h, misc.ms, thread.ms, debug.stex, threads.stex,
    release_notes.stex
- adjust compiler, especially cp0, to avoid turning errors like `(let
  ([x (values 1 2)]) x)` into programs that return multiple values
    cp0.ss, cpletrec.ss, cpnanopass, prims.ss, primdata.ss, priminfo.ss,
    primvars.ss, cmacros.ss, syntax.ss, cp0.ms, record.ms
- use the "single-valued" flag on primitives to simplify certain
  call-with-values patterns
    cp0.ss, cp0.ms
- added phantom bytevectors
    cmacros.ss, primdata.ss, prims.ss, cpnanopass.ss, fasl.ss,
    inspect.ss, prin.ss, mkheader.ss, misc.ms,
    alloc.c, prim5.c, gc.c, fasl.c, externs.h,
    smgmt.stex, system.stex, release_notes.stex
- fix `string-titlecase` on special-casing characters like #\xDF and
   #\xFB00
    5_4.ss, 5_4.ms
- added enable-arithmetic-left-associative
    cp0.ss, compile.ss, primdata.ss, front.ss, cp0.ms, system.stex
- fixed a bug in cp0 bug that could fold the apply of a primitive, where
  the last argument is not a list, as if it were a call to the primitive
  with those arguments
    cp0.ss, cp0.ms
- fix allocation of string/bytevector for a foreign-callable argument
  or foreign-call return
    cpnanopass.ss, foreign.ms, foreign2.c
- foreign-callable code objects are now flagged as "templates", and
  the collector now refuses to discard relocation information for
  code objects marked as templates when copying them to the static
  generation.
    cmacros.ss, cpnanopass.ss,
    gc.c,
    7.ms
- add hashtable-cells and add a size argument to hashtable-keys,
  hashtable-values, and hashtable-entries
    newhash.ss, primdata.ss,
    hash.ms, root-experr*, patch*,
    objects.stex, release_notes.stex
- the body of load-library is now wrapped in a $pass-time with
  to show the time spent loading libraries separately from the time
  spent in expand.
    syntax.ss
- interpret now plays the pass-time game
    interpret.ss
- added compile-time-value? predicate and
  compile-time-value-value accessor
    syntax.ss, primdata.ss,
    8.ms, primvars.ms, root-experr*
- $pass-stats now returns accurrate stats for the currently timed
  pass.
    7.ss
- compile-whole-program and compile-whole-library now propagate
  recompile info from the named wpo file to the object file 
  to support maybe-compile-program and maybe-compile-library in
  the case where compile-whole-{program,library} overwrites the
  original object file.
    compile.ss,
    7.ms, mat.ss, primvars.ms
- replaced the ancient and unusable bintar with one that creates
  a useful tarball for binary installs
    bintar
- generated Mf-install InstallBin (InstallLib, InstallMan) now
  correctly indirects through InstallPrefix if the --installbin
  (--installlib, --installman) configure flag is not present.
    configure
- removed definition of generate-procedure-source-information
    patch.ss
- guardian tconc cells are now allocated in generation 0 in the hope
  that they can be released more quickly.
    gc.c
- added ftype-guardian syntax: (ftype-guardian A) creates a new
  guardian for ftype pointers of type A, the first base field (or
  one of the first base fields in the case of unions) of which must
  be a word-sized integer with native endianness representing a
  reference count.  ftype pointers are registered with and retrieved
  from the guardian just like objects are registered with and
  retrieved from any guardian.  the difference is that the garbage
  collector decrements the reference count before resurrecting an
  ftype pointer and resurrects only those whose reference counts
  become zero, i.e., are ready for deallocation.
    ftype.ss, cp0.ss, cmacros.ss, cpnanopass.ss, prims.ss, primdata.ss,
    gc.c,
    4.ms, root-experr*
- fixed a bug in automatic recompilation handling of missing include
  files specified with absolute pathnames or pathnames starting with
  "./" or "..": was erroring out in file-modification-time with a
  file-not-found or other exception rather than recompiling.
    syntax.ss,
    7.ms, root-experr*, patch*
- changed inline vector-for-each and string-for-each code to
  put the last call to the procedure in tail position, as was
  already done for the library definitions and for the inline
  code for for-each.
    cp0.ss,
    5_4.ms, 5_6.ms
- the compiler now generates better inline code for the bytevector
  procedure.  instead of one byte memory write for each argument,
  it writes up to 4 (32-bit machines) or 8 (64-bit machines) bytes
  at a time, which almost always results in fewer instructions and
  fewer writes.
    cpnanopass.ss,
    bytevector.ms
- packaged unchanging implicit reader arguments into a single record
  to reduce the number of arguments.
    read.ss
- recoded run-vector to handle zero-length vectors.  it appears
  we're not presently generating empty vectors (representing empty
  groups), but the fasl format permits them.
    7.ss
- reverted the earlier change to restore indirection through
  InstallPrefix, since it didn't and can't play well with the
  generated config.h.  Instead removed InstallPrefix entirely so
  it isn't an attractive hazzard.
    configure, makefiles/Mf-install.in
- fixed bug in inline-lists: wasn't setting multiply-referenced flag
  on p to account for the procedure? check at optimize-level 2.
    cpletrec.ss
- fixed bug in check-prelex-flags: was hardwiring $cpcheck-prelex-flags
  "after" argument to 'uncprep rather than passing along its argument.
    compile.ss
- commented out local definition of sorry! so that problems detected
  by $cpcheck-prelex-flags actually result in a raised exception.
    cprep.ss
- exposed the default-library-search-handler and a library-search-handler
  parameter to permit more control over the search for libraries during
  import, compile-whole-library, and compile-whole-program
    syntax.ss, primdata.ss,
    8.ms,
    libraries.stex
- added fix for whole program/library compilation bug with help from
  @owaddell who originally reported the problem in issue 386.  this bug
  arises from the way the parts of the combined library, and their
  binary dependencies, are invoked when one of the constituent libraries
  is invoked.  consider, for example, a combined library that contains
  (A) and (B), where (B) depends on a binary library (C).  depending on
  the sort order of (A) and (B), which may be unconstrained in the
  partial ordering established by library dependencies, invoking (A) may
  result in the invoke code for (B) being run first, without (B) ever
  being explicitly invoked.  this can result in bindings required from
  (C) by the invoke code in (B) to be unbound.  even in the case where
  (A) comes before (B) in the topological sort, if they are combined
  into the same cluster, (B)'s invoke code will be run as part of
  invoking (A).  the solution is two part: first we extend the invoke
  requirements of the first library in the cluster to include the binary
  libraries that precede it in the topological sort and add a dependency
  on the first library in the cluster to all of the other libraries in
  the cluster.  this means no matter which library in the cluster is
  invoked first, it will cause the first library to be invoked, in turn
  ensuring the binary libraries that precede it are invoked.  when there
  are multiple clusters, a dependency is added from each cluster to the
  first library in the cluster that precedes it.  this ensures that
  invoking a library in a later cluster first, will still cause all of
  the dependencies of the previous clusters to be invoked.  ultimately,
  these extra dependencies enforce an ordering on the invocation of the
  source and binary libraries that matches the topological sort, even if
  the topological sort was under constrained.  to maintain the property
  that import requirements are a superset of the invoke and visit
  requirements, we also extend the import requirements to include the
  extended invoke requirements.  the import requirements are also added
  to the dependency graph to further constrain the topological sort and
  ensure that we do not introduce artificial cycles in the import graph.
    compile.ss,
    7.ms,
    root-experr*, patch*
- fixed failure to install examples for tarball installs
    Mf-install.in
- improved packaging support:
  replaced bintar script with bintar directory and make file;
  tarballs are created via "make create-tarball" and are placed in
  the workarea's bintar directory.  added rpm directory and make
  file for creating RPMs via "make create-rpm".  added pkg directory
  and make file for creating OSX packages via "make create-pkg".
    bintar (removed), bintar/Makefile (new), rpm/Makefile (new),
    pkg/Makefile (new), pkg/rmpkg (new), workarea, checkin, newrelease,
    Makefile.in, Makefile-workarea.in.
- improved error message for compile-whole-program and
  compile-whole-library when a top-level expression is discovered while
  processing a wpo file.
    compile.ss
- minor build and new-release updates
    checkin, newrelease, Makefile.in, Makefile-workarea.in
<<<<<<< HEAD
=======
- added library-search-handler, compile-whole-library, and improved
  packaging to the release notes.
    release_notes/release_notes.stex

9.5.2 changes:
- updated version to 9.5.2
    bintar/Makefile rpm/Makefile pkg/Makefile BUILDING NOTICE
    makefiles/Mf-install.in makefiles/Makefile-csug.in scheme.1.in
    c/Makefile.a6nt c/Makefile.i3nt c/Makefile.ta6nt c/Makefile.ti3nt
    mats/Mf-a6nt mats/Mf-i3nt mats/Mf-ta6nt mats/Mf-ti3nt workarea
    c/scheme.rc s/7.ss s/cmacros.ss release_notes/release_notes.stex
    csug/copyright.stex csug/csug.stex rpm/Makefile pkg/Makefile
    wininstall/Makefile wininstall/a6nt.wxs wininstall/i3nt.wxs
    wininstall/ta6nt.wxs wininstall/ti3nt.wxs
- fixed handling of bintar, rpm, pkg make files
    newrelease
- fixed a bug in the fasl representation and reading of mutually
  recursive ftypes where one of the members of the cycle is the
  parent of another, which manifested in the fasl reader raising
  bogus "incompatible record type" exceptions.  (The bug could also
  affect other record-type descriptors with cycles involving parent
  rtds and "extra" fields.)  object files created before this fix
  are incompatible with builds with this fix, and objects files
  created after this fix are incompatible builds without this fix.
    fasl.ss, strip.ss,
    fasl.c,
    ftype.ms,
    release_notes.stex

9.5.3 changes:
- updated version to 9.5.3
    BUILDING NOTICE makefiles/Mf-install.in makefiles/Makefile-csug.in
    scheme.1.in c/Makefile.a6nt c/Makefile.i3nt c/Makefile.ta6nt
    c/Makefile.ti3nt mats/Mf-a6nt mats/Mf-i3nt mats/Mf-ta6nt
    mats/Mf-ti3nt workarea c/scheme.rc s/7.ss s/cmacros.ss
    release_notes/release_notes.stex csug/copyright.stex csug/csug.stex
    bintar/Makefile rpm/Makefile pkg/Makefile wininstall/Makefile
    wininstall/a6nt.wxs wininstall/i3nt.wxs wininstall/ta6nt.wxs
    wininstall/ti3nt.wxs
- fixed welcome text and copyright year in macOS package
    newrelease pkg/Makefile release_notes.stex
- update Windows spin-loop count for deleting files and directories
    windows.c
- install a file containing revision information alongside boot files;
  embed git revision in exported source archives
    bintar/Makefile Mf-install.in wininstall/*nt.wxs
    s/Mf-base s/.gitattributes s/update-revision
- ignore multiple-value return from interleaved init expressions in
  top-level-program
    syntax.ss, 8.ms
- add name fields for mutexes and condition variables, now `make-mutex` and
  `make-condition` accept an optional argument `name`, which must be a
  symbol or #f.  The name, if not #f, is printed every time the object is
  printed, which is useful for debugging
    primdata.ss prims.ss print.ss
    thread.ms threads.stex
>>>>>>> ffc02a98
- change the default compression mode to LZ4 and add a compress-format 
  parameter to select a compression format for output; input infers the
  compression format
    io.ss, bytevector.ss, back.ss, primdata.ss,
    compress.c (new), new-io.c, fasl.c, scheme.c, compress.h (new),
    externs.h, system.h, expeditor.c, configure, Mf-*, Makefile.*nt,
<<<<<<< HEAD
    workarea, mat.ss, io.ms, io.stex, objects.stex, release_notes.stex
=======
    workarea, mat.ss, io.ms, io.stex, objects.stex, release_notes.stex,
    root-experr*, patch*
>>>>>>> ffc02a98
<|MERGE_RESOLUTION|>--- conflicted
+++ resolved
@@ -1249,8 +1249,6 @@
     compile.ss
 - minor build and new-release updates
     checkin, newrelease, Makefile.in, Makefile-workarea.in
-<<<<<<< HEAD
-=======
 - added library-search-handler, compile-whole-library, and improved
   packaging to the release notes.
     release_notes/release_notes.stex
@@ -1307,16 +1305,11 @@
   printed, which is useful for debugging
     primdata.ss prims.ss print.ss
     thread.ms threads.stex
->>>>>>> ffc02a98
 - change the default compression mode to LZ4 and add a compress-format 
   parameter to select a compression format for output; input infers the
   compression format
     io.ss, bytevector.ss, back.ss, primdata.ss,
     compress.c (new), new-io.c, fasl.c, scheme.c, compress.h (new),
     externs.h, system.h, expeditor.c, configure, Mf-*, Makefile.*nt,
-<<<<<<< HEAD
-    workarea, mat.ss, io.ms, io.stex, objects.stex, release_notes.stex
-=======
     workarea, mat.ss, io.ms, io.stex, objects.stex, release_notes.stex,
-    root-experr*, patch*
->>>>>>> ffc02a98
+    root-experr*, patch*