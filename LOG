--- conflicted
+++ resolved
@@ -752,9 +752,7 @@
   a partial object file.
     syntax.ss,
     7.ms
-<<<<<<< HEAD
+- fix signature of bytevector-[u/s]16-native-set!
+    primdata.ss
 - fix enumerate signature 
-=======
-- fix signature of bytevector-[u/s]16-native-set!
->>>>>>> c7595427
     primdata.ss