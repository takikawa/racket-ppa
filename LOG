--- conflicted
+++ resolved
@@ -991,7 +991,6 @@
     system.stex, release_notes.stex
 - fix boot_call and the invoke code object to handle multiple values
     scheme.c, cpnanopass.ss, 7.ms, release_notes.stex, system.stex
-<<<<<<< HEAD
 - add ordered guardians through a new optional argument to make-guardian
     prims.ss, primdata.ss, cp0.ss, cpnanopass.ss,
     cmacros.ss, mkheader.ss, gc.c, segment.c, types.h,
@@ -1009,10 +1008,8 @@
 - add current-generate-id and expand-omit-library-invocations, which can be
   useful for avoiding library recompilation and redundant invocation checks
     syntax.ss, record.ss, primdata.ss, front.ss, misc.ms, system.stex
-=======
 - add support for continuation attachments
     cpnanopass.ss, np-languages.ss, 4.ss, prims.ss, inspect.ss,
     cmacro.ss, primdata.ss, library.ss types.ss, mkheader.ss,
     alloc.c, gc.c, schsig.c, thread.c, externs.h,
-    4.ms, control.stex
->>>>>>> f919bbca
+    4.ms, control.stex