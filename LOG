--- conflicted
+++ resolved
@@ -991,7 +991,6 @@
     system.stex, release_notes.stex
 - fix boot_call and the invoke code object to handle multiple values
     scheme.c, cpnanopass.ss, 7.ms, release_notes.stex, system.stex
-<<<<<<< HEAD
 - add ordered guardians through a new optional argument to make-guardian
     prims.ss, primdata.ss, cp0.ss, cpnanopass.ss,
     cmacros.ss, mkheader.ss, gc.c, segment.c, types.h,
@@ -1014,9 +1013,7 @@
     cmacro.ss, primdata.ss, library.ss types.ss, mkheader.ss,
     alloc.c, gc.c, schsig.c, thread.c, externs.h,
     4.ms, control.stex, release_notes.stex
-=======
 - add hashtable-cells
     newhash.ss, primdata.ss,
     hash.ms, root-experr*,
-    objects.stex, release_notes.stex
->>>>>>> 19bb7d24
+    objects.stex, release_notes.stex