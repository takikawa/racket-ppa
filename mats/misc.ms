;;; misc.ms
;;; Copyright 1984-2017 Cisco Systems, Inc.
;;; 
;;; Licensed under the Apache License, Version 2.0 (the "License");
;;; you may not use this file except in compliance with the License.
;;; You may obtain a copy of the License at
;;; 
;;; http://www.apache.org/licenses/LICENSE-2.0
;;; 
;;; Unless required by applicable law or agreed to in writing, software
;;; distributed under the License is distributed on an "AS IS" BASIS,
;;; WITHOUT WARRANTIES OR CONDITIONS OF ANY KIND, either express or implied.
;;; See the License for the specific language governing permissions and
;;; limitations under the License.

;;; regression and other tests that don't fit somewhere more logical
  
(define-syntax biglet
  (lambda (x)
    (syntax-case x ()
      ((_ n bindings e)
       (let ((nv (datum n)))
         (if (= nv 0)
             (syntax (let bindings e))
             (with-syntax ((m (- nv 1)))
               (syntax (biglet m ((g n) . bindings) (+ g e))))))))))

(define-syntax biglambda
  (lambda (x)
    (syntax-case x ()
      ((_ n vars e)
       (let ((nv (datum n)))
         (if (= nv 0)
             (syntax (lambda vars e))
             (with-syntax ((m (- nv 1)))
               (syntax (biglambda m (g . vars) (+ g e))))))))))

(mat cycle
  (let ((x '#1=(a b . #1#)))
    (eqv? x x))
  (let-syntax ((a (lambda (y)
                    (let ((x (list 'quote '*)))
                      (set-car! (cdr x) x)
                      (datum->syntax (syntax a) x)))))
    (let ((a (a))) (and (pair? a) (eq? (cadr a) a))))
  (let-syntax ((a (lambda (y)
                      (let ((x (list 1 '*)))
                        (set-car! (cdr x) x)
                        (with-syntax ((l (datum->syntax (syntax a) x)))
                          (syntax (quote l)))))))
     (let ((a (a))) (and (pair? a) (eq? (car a) 1) (eq? (cadr a) a))))
;  (let ((x '(#2=(#2#) . #2#)))
;    (and (eq? (car x) (caar x)) (eq? (car x) (cdr x))))
)

(mat overflow ; attempt to force dooverflow, dooverflood, apply_dooverflood
    ;; this should test dooverflow
    (eqv? (let f ((n 100000))
             (if (= n 0)
                 0
                 (+ (f (- n 1)) 1)))
          100000)
    ;; this should test dooverflow
    (eqv? (let f ((n 10000) (m 0))
             (if (= n 0)
                 m
                 (f (call/cc (lambda (k) (- n 1)))
                    (call/cc (lambda (k) (+ (k (+ m 1)) 1))))))
          10000)
    ;; this should test dooverflood
    (eqv? (let f ((n 10000))
             (if (= n 0)
                 0
                 (let ((m (biglet 100 () 0)))
                    (+ m (f (- n 1))))))
          (* 10000 (let f ((n 100) (m 0)) (if (= n 0) m (f (- n 1) (+ m n))))))
    ;; this should test apply_dooverflood
    (= (length (apply list (make-list 100000))) 100000)
    ;; this should test apply_dooverflood
    (eqv? (let ((a (biglambda 100 () 0))
                (ls (make-list 100 1)))
             (let f ((n 10000))
                (if (= n 0)
                    0
                    (let ((m (apply a ls)))
                       (+ m (f (- n 1)))))))
          (* 100 10000))
    ; this should test overflow w/mrvs
    (let-syntax ((first (syntax-rules ()
                          ((_ e)
                           (call-with-values
                             (lambda () e)
                             (lambda (x . args) x))))))
      (eqv? (first (let f ((n 100000))
                     (if (fx= n 0)
                         (values 1 1)
                         (values (fx+ (first (f (fx- n 1))) 1) 1))))
            100001))
    ; test overflow w/lots of values to large frame
    (eqv? (let-syntax ((first (syntax-rules ()
                                ((_ e1 e2 ...)
                                 (call-with-values
                                   (lambda () e1 e2 ...)
                                   (lambda (x . args) x))))))
            (biglet 100 () (first (apply values (make-list 10000 0)))))
          5050)
    (eq?
      (let ()
        (define foo
          (lambda ()
            (define-syntax a
              (lambda (x)
                (syntax-case x ()
                  [(_ n)
                   (with-syntax ([(g ...) (generate-temporaries (make-list (datum n)))])
                     #'(let ([g 3] ...) (list g ...)))])))
            (a 1000)))
        (define (q n)
          (call/1cc
            (lambda (k0)
              ((call/1cc
                 (lambda (k1)
                   (call/1cc
                     (lambda (k2)
                       (k1 (lambda () (let f ([n n]) (foo) (unless (fx= n 0) (f (- n 1)))) (k2)))))
                   (k0 'done)))))))
        (q 1000))
      'done)
    ; regression test for np-place-overflow-and-trap treating test part of
    ; if-expr as tail when if-expr is tail
    (begin
      (define $poat-if-bug
        (lambda (x)
          (if (or (#3%fx= x 0) ($poat-if-bug (#3%fx- x 1)))
              'yes
              'no)))
      #t)
    (eq? ($poat-if-bug 20000) 'yes)
)

(begin
  (define ls0 '())
  (define ls1 '(a))
  (define ls2 '(a b))
  (define ls3 '(a b c))
  (define-syntax relop-length-test
    (lambda (x)
      (syntax-case x ()
        [(_ op)
         (with-syntax (((exp ...)
                        (map (lambda (ls)
                               (with-syntax ((ls ls)
                                             ((n ...) '(0 1 2 3 4 5)))
                                 #'(list (op (length ls) n) ...)))
                             (list #'ls0 #'ls1 #'ls2 #'ls3))))
           (with-syntax ((exp #'(list exp ...)))
             (with-syntax ((ans (datum->syntax #'* (interpret (datum exp)))))
               #'(equal? exp 'ans))))]))))

(mat relop-length ; test (relop (length e) n)
  (eqv? (pretty-print (expand (relop-length-test =))) (void))
  (relop-length-test <)
  (relop-length-test >)
  (relop-length-test <=)
  (relop-length-test >=)

  (relop-length-test fx=)
  (relop-length-test fx<)
  (relop-length-test fx>)
  (relop-length-test fx<=)
  (relop-length-test fx>=)
)

(mat compiler1
   (error? ; unbound variable
     (i-am-not-bound))
   (begin
     (define i-am-bound-but-not-to-a-procedure 'oops)
     #t)
   (error? ; non-procedure
     (i-am-bound-but-not-to-a-procedure))
   ;; test cpr1 code to avoid loading closer pointer for direct rec calls
   ;; make sure closure is loaded for value ref of g
   (letrec ((g (lambda (x)
                  (if (eq? x 'b)
                      (let ((h g)) (h 'c))
                      (if (eq? x 'a)
                          (g 'b)
                          'okay)))))
      (eq? (g 'a) 'okay))
   ;; make sure closure is loaded for closure containing g
   (letrec ((g (lambda (x)
                  (if (eq? x 'b)
                      (let ((h (lambda (x) (g x)))) (h 'c))
                      (if (eq? x 'a)
                          (g 'b)
                          'okay)))))
      (eq? (g 'a) 'okay))
   ;; test for incorrect call screwing up nocp code
   (error? (letrec ((g (lambda () (g (list))))) (g)))
   ;; test for rest list avoidance code being fooled by assignment conversion
   (begin
     (define (rest-test x . y)
       (set! y y)
       y)
     (equal?
       (rest-test 1 2)
       '(2)))
   ;; test for bogus conversion of direct lambda calls with rest arguments
   (equal? ((lambda x x) 1 2 3 4) '(1 2 3 4))
   ;; test for register allocator bug
   (let ()
     (define (foo return) (return 'foo))
     (define (goo return)
       (foo (lambda (y)
              (let ((x 'goo))
                (return x y '() '())))))
     (equal? (goo list) '(goo foo () ())))
   (let ()
     (define (foo return) (return 'foo))
     (define (goo return)
       (foo (lambda (y)
              (let ((x 'goo))
                (return x y 'hoo '() '())))))
     (equal? (goo list) '(goo foo hoo () ())))
   (eq? (let ((f (lambda x x))) ((begin 'a f))) '())
   (error? (letrec ((a (lambda (v) v))) ((begin 'foo a))))
   (equal? (let ((f (case-lambda ((x) 'a) ((x y) 'b) (z z))))
             ((begin 'c f) 3 4 5 6))
           '(3 4 5 6))
   (equal? (let ((f (lambda x x)))
             (call-with-values (lambda () ((begin 'a f))) list))
           '(()))
   (equal? (let ((f (lambda x x)))
             (call-with-values (lambda () ((begin 'a f)))
               (lambda args args)))
           '(()))
   (eqv?
     (let () ; mvlet in 5.0c & before were branching to domvleterr call
       (define id-var-name
         (lambda ()
           (define-syntax first
             (syntax-rules ()
               ((_ e) (#2%call-with-values
                        (lambda () e)
                        (lambda (x . ignore) x)))))
           (let ((f (lambda () (or (first (values #f 2)) 3))))
             (f))))
       (id-var-name))
     3)
   (begin (define string->color (lambda (x) (values 1 2))) (procedure? string->color))
   (eqv? (call-with-values
           (lambda () (string->color #f))
           (lambda (x y) x))
         1)
  ; test for cp2-store handling of binary dest with singleton next
   (procedure?
     (lambda (s end)
       (let ([end (or (if s end #f) end)])
         (if end s #f))))
  ; make sure case-lambda clause ordering is observed
   (equal?
     (let ((f (case-lambda
                [(x) (* x x)]
                [(x y) (+ x x)]
                [(x . r) (- x x)])))
       (list (f 5) (f 5 4) (f 5 4 3)))
     '(25 10 0))
   ; make sure irreducible flow graph doesn't choke the compiler
   (procedure?
     (rec q
       (case-lambda
         [() (q 0)]
         [(x) (q)])))
   ; regression tests for non-tail-call mref lvalue destination
   (begin
     (define (c1-f a)
       (let ([x (fxvector 0)])
         (lambda (v) (fxvector-set! x 0 (modulo v a)) x)))
     #t)
   (equal? ((c1-f 7) 10) #vfx(3))
   (begin
     (define (c1-id x) x)
     (define (c1-g x) (vector-set-fixnum! x 0 (c1-id 17)))
     #t)
   (equal? (let ([v (vector 3)]) (c1-g v) v) '#(17))
)

(mat compiler2 ; random tests
  (eqv? (((lambda (x) (lambda (y) (- x y))) 3) 4) -1)
  (equal? (let ((f (lambda (x) (lambda (y) (- x y)))))
            (cons ((f 3) 4) ((f 4) 3)))
    '(-1 . 1))
  (eqv? (letrec ((f (lambda (a) a))
                 (g (lambda (b) (if b (begin (f b) (g (not b))) 17))))
          (g #f))
    17)
  (eqv? (letrec ((f (lambda (a) a))
                 (g (lambda (b) (if b (begin (f b) (g (not b))) 13))))
          (g #t))
    13)
  (eqv? (letrec ((f (lambda (a) a))
                 (g (lambda (b) (if b (begin (f b) (g #f)) 11))))
          (g #f))
    11)
  (eqv? (letrec ((f (lambda (a) a))
                 (g (lambda (b) (if b (begin (f b) (g #f)) 9))))
          (g #t))
    9)
  (eqv? (let ((f (lambda (x) (+ x x))))
          (let ((g (lambda () f f)))
            (g) ((g) 3)))
    6)

  (eqv? (letrec ((f (lambda (x) (+ x x))))
          (letrec ((g (lambda () f f)))
            (g) ((g) 3)))
    6)
  (equal? (apply (lambda (x y) (list y x)) 'a 'b '()) '(b a))
  (equal? (apply (lambda (x . r) (list r x)) '(a b c)) '((b c) a))
  (equal? (apply list '(1 2 3)) '(1 2 3))
  (eqv? (apply + '(1 2 3)) 6)
  (let ([f (lambda x x)]) (equal? (f) '()))
  (eq? (let ()
         (define *current-gensym* 0)
         (define (generate-symbol)
           (set! *current-gensym* (+ *current-gensym* 1))
           (string->symbol (number->string *current-gensym*)))
         (define f (lambda (x) x))
         (f 3))
    3)
  (eqv? (let f ((x 0)) (if (= x 0) 1 (* x (f (- x 1))))) 1)
  (error? (let ((f (lambda () (let ((x 3)) (lambda (y z) (or (= y 3) x))))))
            (begin ((f) 3 (+ 'a 3))) 0))
  (eqv? (let ((f (lambda () (let ((x 3)) (lambda (y z) (or (= y 3) x))))))
          (begin ((f) 3 (+ 3 4)) 0))
    0)
  (let ((f (lambda () (lambda (y z) (or (= y 3) z))))) ((f) 3 (+ 3 4)))
  (let ((f (lambda () (lambda (y z) (or (= z 7) z))))) ((f) 3 (+ 3 4)))
  (let ((f (lambda (y z) (or (= y 3) z)))) (f 3 (+ 3 4)))
  (error? (let ((f (lambda (x) (+ x x)))) (f 3 4)))
  (error? ; invalid argument count in call to car
    (cons (car 1 2)))
  (error? ; invalid argument count in call to cons
    (let loop () (loop (cons 1 2 3))))
  (equal?
    (call/cc
      (lambda (k)
        (cons (k '(a b c)))))
    '(a b c))
  (equal?
    (call/cc
      (lambda (k)
        (let loop () (loop (k '(a b c))))))
    '(a b c))
  (equal?
    (call/cc
      (lambda (k)
        (letrec ([sum (lambda (n) (if (= n 0) 1 (+ n (sum (- n 1)))))])
          (cons (sum (k '(a . b)) 15)))))
    '(a . b))
  (equal?
    (call/cc
      (lambda (k)
        (letrec ([sum (lambda (n) (if (= n 0) 1 (+ n (sum (k '(a . b)) (- n 1)))))])
          (cons (sum 15)))))
    '(a . b))
  (equal?
    (call/cc
      (lambda (k)
        (letrec* ([a (lambda () c)]
                  [b (k "hi")]
                  [c (pair? k 1)])
          (errorf 'oops "shouldn't reach here ~s" (list a b)))))
    "hi")
  ; make sure we set up the stack properly before call-error
  (or (= (optimize-level) 3)
      (call/cc
        (lambda (k)
          (with-exception-handler
            (lambda (c) (collect) (k #t))
            (rec p (lambda () (('spam 1 2))))))))
  ; make sure return-address is set properly and stack is otherwise
  ; well-formed when we go through call-error for invalid consumer
  (begin
    (define ($foo$ x y z w p) w)
    #t)
  (or (= (optimize-level) 3)
      (call/cc
        (lambda (k)
          (with-exception-handler (lambda (c) (collect) (k #t))
            (lambda ()
              (let ([x (list (lambda () (sort < '(3 2 5 7 9)) (values 1 2 3)))])
                ($foo$ 1 2 3 4 5)
                (call-with-values (car x) x)))))))
  ; make sure return-address is set properly and stack is otherwise
  ; well-formed when we go through values-error
  (begin
    (define $values (lambda () (printf "hello!\n") (values 1 2 3 4 5 6 7 8)))
    #t)
  (or (= (optimize-level) 3)
      (eqv?
        (call/cc
          (lambda (k)
            (with-exception-handler
              (lambda (c) (collect) (k 'okay))
              (lambda () (if ($values) 3 4)))))
        'okay))
  (or (= (optimize-level) 3)
      (eqv?
        (call/cc
          (lambda (k)
            (with-exception-handler
              (lambda (c) (collect) (k 'okay))
              (lambda ()
                (let ([x (random 10)])
                  (if ($values) x 4))))))
        'okay))
  ; make sure return-address is set properly and stack is otherwise
  ; well-formed when we go through mvlet-error
  (or (= (optimize-level) 3)
      (eqv?
        (call/cc
          (lambda (k)
            (with-exception-handler
              (lambda (c) (collect) (k 'okay))
              (lambda ()
                (let ([x (random 10)])
                  (call-with-values $values
                    (lambda (x y) 'oops)))))))
        'okay))
  (or (= (optimize-level) 3)
      (eqv?
        (call/cc
          (lambda (k)
            (with-exception-handler
              (lambda (c) (collect) (k 'okay))
              (lambda ()
                (define f (case-lambda))
                (let ([x (random 10)])
                  (call-with-values $values f))))))
        'okay))
  (or (= (optimize-level) 3)
      (eqv?
        (call/cc
          (lambda (k)
            (with-exception-handler
              (lambda (c) (collect) (k 'okay))
              (lambda ()
                (let ([x (random 10)])
                  (call-with-values
                    (lambda () ($values) (values 1 2 3))
                    (lambda (x y) 'oops)))))))
        'okay))
  ; make sure compiler doesn't bomb trying to borrow a closure
  ; whose name isn't already free
  (equal?
    (let ([ls '()])
      (let ([v (((parameterize ([run-cp0 (lambda (cp0 x) x)])

                   (eval '(lambda (x y)
                            (let ((av (lambda () (x y))))
                              (av)
                              (lambda ()
                                (let ((tt (lambda () (x y))))
                                  (begin (tt) 3)))))))
                 (lambda (z) (set! ls (cons z ls)))
                 17))])
        (cons v ls)))
    '(3 17 17))
  ; for good measure, some where borrowing can occur
  ; tt borrow av
  (equal?
    (let ([ls '()])
      (let ([v (((parameterize ([run-cp0 (lambda (cp0 x) x)])
                   (eval '(lambda (x y)
                            (let ((av (lambda () (x y))))
                              (lambda ()
                                (av)
                                (let ((tt (lambda () (x y))))
                                  (begin (tt) 3)))))))
                 (lambda (z) (set! ls (cons z ls)))
                 17))])
        (cons v ls)))
    '(3 17 17))
  ; tt borrow av (which happens to be free in tt)
  (equal?
    (let ([ls '()])
      (let ([v (((parameterize ([run-cp0 (lambda (cp0 x) x)])

                   (eval '(lambda (x y)
                            (let ((av (lambda () (x y))))
                              (lambda ()
                                (let ((tt (lambda () (av) (x y))))
                                  (begin (tt) 3)))))))
                 (lambda (z) (set! ls (cons z ls)))
                 17))])
        (cons v ls)))
    '(3 17 17))
  ; tt borrow av, zz borrow av
  (equal?
    (let ([ls '()])
      (let ([v ((((parameterize ([run-cp0 (lambda (cp0 x) x)])

                    (eval '(lambda (x y)
                             (let ((av (lambda () (x y))))
                               (lambda ()
                                 (av)
                                 (let ((tt (lambda () (av) (x y))))
                                   (lambda ()
                                     (tt)
                                     (let ([zz (lambda () (x y))])
                                       (begin (zz) 3)))))))))
                  (lambda (z) (set! ls (cons z ls)))
                  17)))])
        (cons v ls)))
    '(3 17 17 17 17))
  ; tt borrow av, zz borrow av
  (equal?
    (let ([ls '()])
      (let ([v ((((parameterize ([run-cp0 (lambda (cp0 x) x)])
                    (eval '(lambda (x y)
                             (let ((av (lambda () (x y))))
                               (lambda ()
                                 (av)
                                 (let ((tt (lambda () (av) (x y))))
                                   (lambda ()
                                     (tt)
                                     (let ([zz (lambda () (x y))])
                                       (begin (zz) 3)))))))))
                  (lambda (z) (set! ls (cons z ls)))
                  17)))])
        (cons v ls)))
    '(3 17 17 17 17))
  ; zz borrow av (tt goes away)
  (equal?
    (let ([ls '()])
      (let ([v ((((parameterize ([run-cp0 (lambda (cp0 x) x)])
                    (eval '(lambda (x y)
                             (let ((av (lambda () (x y))))
                               (lambda ()
                                 (av)
                                 (let ((tt (lambda () (av) (x y))))
                                   (lambda ()
                                     (av)
                                     (let ([zz (lambda () (x y))])
                                       (begin (zz) 3)))))))))
                  (lambda (z) (set! ls (cons z ls)))
                  17)))])
        (cons v ls)))
    '(3 17 17 17))
  ; tt borrow av, zz borrow av
  (equal?
    (let ([ls '()])
      (let ([v ((((parameterize ([run-cp0 (lambda (cp0 x) x)])
                    (eval '(lambda (x y)
                             (let ((av (lambda () (x y))))
                               (lambda ()
                                 (av)
                                 (let ((tt (lambda () (av) (x y))))
                                   (lambda ()
                                     (tt)
                                     (av)
                                     (let ([zz (lambda () (x y))])
                                       (begin (zz) 3)))))))))
                  (lambda (z) (set! ls (cons z ls)))
                  17)))])
        (cons v ls)))
    '(3 17 17 17 17 17))
  ; tt borrow av, zz borrow av
  (equal?
    (let ([ls '()])
      (let ([v ((((parameterize ([run-cp0 (lambda (cp0 x) x)])
                    (eval '(lambda (x y)
                             (let ((av (lambda () (x y))))
                               (lambda ()
                                 (av)
                                 (let ((tt (lambda () (av) (x y))))
                                   (lambda ()
                                     (let ([zz (lambda () (tt) (x y))])
                                       (begin (zz) 3)))))))))
                  (lambda (z) (set! ls (cons z ls)))
                  17)))])
        (cons v ls)))
    '(3 17 17 17 17))
  ; tt borrow av, zz can't borrow
  (equal?
    (let ([ls '()])
      (let ([v ((((parameterize ([run-cp0 (lambda (cp0 x) x)])
                    (eval '(lambda (x y)
                             (let ((av (lambda () (x y))))
                               (lambda ()
                                 (av)
                                 (let ((tt (lambda () (av) (x y))))
                                   (tt)
                                   (lambda ()
                                     (let ([zz (lambda () (x y))])
                                       (begin (zz) 3)))))))))
                  (lambda (z) (set! ls (cons z ls)))
                  17)))])
        (cons v ls)))
    '(3 17 17 17 17))
  ; tt goes away, zz can't borrow
  (equal?
    (let ([ls '()])
      (let ([v ((((parameterize ([run-cp0 (lambda (cp0 x) x)])
                    (eval '(lambda (x y)
                             (let ((av (lambda () (x y))))
                               (lambda ()
                                 (av)
                                 (let ((tt (lambda () (av) (x y))))
                                   (lambda ()
                                     (let ([zz (lambda () (x y))])
                                       (begin (zz) 3)))))))))
                  (lambda (z) (set! ls (cons z ls)))
                  17)))])
        (cons v ls)))
    '(3 17 17))
  ; regression test for bug in which $flonum-exponent read past mapped memory
  (eq?
    (do ([n 2000 (- n 1)] [ls (iota 2000)])
        ((= n 0) 'fini)
      (map (lambda (x) (let ([x (exact (sqrt -2.0))]) x)) ls))
    'fini)
)

(mat compiler3
  ;; test cpr0 code to avoid bombing with compile-time error for apparent
  ;; arg count mismatch in direct call
  ;; need to add tests for mvcall and mvlet as well.
  (equal?
    (let ((ip (open-input-string "#f")))
      (let ((consumer (lambda (x) (list x))))
        (if (read ip) (consumer 1 2) (consumer 4))))
    '(4))
  ;; error message should come at run time, warning at compile time.
  (guard (c [(warning? c) #t])
    (with-output-to-file "testfile.ss"
      (lambda ()
        (pretty-print
          '(let ([ip (open-input-string "#t")])
             (let ([consumer (lambda (x) (list x))])
               (if (read ip) (consumer 1 2) (consumer 4))))))
      'replace)
    (load "testfile.ss")
    #f)
  (error? ; incorrect argument count
    (load "testfile.ss"))
  (error?
    (let ((ip (open-input-string "#t")))
      (let ((consumer (lambda (x) (list x))))
        (if (read ip) (consumer 1 2) (consumer 4)))))
 ; test proper nonprocedure-procedure handling; goto is used as a symbol
 ; but not given a value in compiler boot file.  we had been failing to
 ; run retrofit_nonprocedure_procedure after loading the second (compiler)
 ; boot file.
  (begin
    (define $goto (lambda () (goto)))
    #t)
  (error? ($goto))
 ; check for nonprocedure-procedure handling when procedure is bound
 ; to something other than a procedure
  (error? (3 4))
  (error? ((cons 'a 'b) 4))
 ; check to make sure rest list is created after arguments are evaluated
  (begin
    (define non-eq-spines?
      (lambda (x)
        (let f ([ls1 (car x)] [ls2 (cdr x)])
          (if (null? ls1)
              (null? ls2)
              (and (not (eq? ls1 ls2))
                   (eq? (car ls1) (car ls2))
                   (f (cdr ls1) (cdr ls2)))))))
    #t)
  (non-eq-spines?
    (let ()
      (define *k*)
      (define (f)
        (define (f . args) args)
        (let ([ls (f (call/cc values) 1 2 3)]) (*k* ls)))
      (define ls1 (call/cc (lambda (k) (set! *k* k) (f))))
      (define ls2 (call/cc (lambda (k) (set! *k* k) ((car ls1) (car ls1)))))
      (cons ls1 ls2)))
  (non-eq-spines?
    (let ()
      (define *k*)
      (define (f)
        (define (f a . args) (cons a args))
        (let ([ls (f (call/cc values) 1 2 3)]) (*k* ls)))
      (define ls1 (call/cc (lambda (k) (set! *k* k) (f))))
      (define ls2 (call/cc (lambda (k) (set! *k* k) ((car ls1) (car ls1)))))
      (cons ls1 ls2)))
  (non-eq-spines?
    (let ()
      (define *k*)
      (define (f)
        (define (f . args) args)
        (let ([ls (f 1 (call/cc values) 2 3)]) (*k* ls)))
      (define ls1 (call/cc (lambda (k) (set! *k* k) (f))))
      (define ls2 (call/cc (lambda (k) (set! *k* k) ((cadr ls1) (cadr ls1)))))
      (cons ls1 ls2)))
  (non-eq-spines?
    (let ()
      (define *k*)
      (define (f)
        (define (f a . args) (cons a args))
        (let ([ls (f 1 (call/cc values) 2 3)]) (*k* ls)))
      (define ls1 (call/cc (lambda (k) (set! *k* k) (f))))
      (define ls2 (call/cc (lambda (k) (set! *k* k) ((cadr ls1) (cadr ls1)))))
      (cons ls1 ls2)))
  (non-eq-spines?
    (let ()
      (define *k*)
      (define (f)
        (define (f a . args) (cons a args))
        (let ([ls (f 1 2 (call/cc values) 3)]) (*k* ls)))
      (define ls1 (call/cc (lambda (k) (set! *k* k) (f))))
      (define ls2 (call/cc (lambda (k) (set! *k* k) ((caddr ls1) (caddr ls1)))))
      (cons ls1 ls2)))
  (non-eq-spines?
    (let ()
      (define *k*)
      (define (f)
        (define (f . args) args)
        (let ([ls (f 1 2 3 (call/cc values))]) (*k* ls)))
      (define ls1 (call/cc (lambda (k) (set! *k* k) (f))))
      (define ls2 (call/cc (lambda (k) (set! *k* k) ((cadddr ls1) (cadddr ls1)))))
      (cons ls1 ls2)))
  (non-eq-spines?
    (let ()
      (define *k*)
      (define (f)
        (define (f a . args) (cons a args))
        (let ([ls (f 1 2 3 (call/cc values))]) (*k* ls)))
      (define ls1 (call/cc (lambda (k) (set! *k* k) (f))))
      (define ls2 (call/cc (lambda (k) (set! *k* k) ((cadddr ls1) (cadddr ls1)))))
      (cons ls1 ls2)))
  ; same thing, with direct lambda applications (should complete the set)
  (non-eq-spines?
    (let ()
      (define *k*)
      (define (f)
        (let ([ls ((lambda (a . args) (cons a args)) (call/cc values) 1 2 3)]) (*k* ls)))
      (define ls1 (call/cc (lambda (k) (set! *k* k) (f))))
      (define ls2 (call/cc (lambda (k) (set! *k* k) ((car ls1) (car ls1)))))
      (cons ls1 ls2)))
  ; same thing, with let-values (should complete the set)
  (non-eq-spines?
    (let ()
      (define *k*)
      (define (f)
        (let ([ls (let-values ([(a . args) (values (call/cc values) 1 2 3)]) (cons a args))]) (*k* ls)))
      (define ls1 (call/cc (lambda (k) (set! *k* k) (f))))
      (define ls2 (call/cc (lambda (k) (set! *k* k) ((car ls1) (car ls1)))))
      (cons ls1 ls2)))
  ; make sure trivial cwv produces same code as let
  ((lambda (s1 s2)
     (call-with-port
       (open-string-input-port s1)
       (lambda (p1)
         (call-with-port
           (open-string-input-port s2)
           (lambda (p2)
             (let loop ()
               (if (eof-object? (get-line p1))
                   (eof-object? (get-line p2))
                   (and (not (eof-object? (get-line p2)))
                        (loop)))))))))
   (with-output-to-string
     (lambda ()
       (parameterize ([gensym-count 0] [print-gensym #f] [#%$assembly-output #t] [#%$suppress-primitive-inlining #f])
         (eval '(lambda (x) 
                  (let ()
                    (import scheme)
                    (call-with-values (lambda () (x)) (lambda (y) (x y)))))))))
   (with-output-to-string
     (lambda ()
       (parameterize ([gensym-count 0] [print-gensym #f] [#%$assembly-output #t])
         (eval '(lambda (x) (let ([y (x)]) (x y))))))))
 )

(mat compiler4
 ; check for overly loose loop recognition
  (eq? (let ([f (lambda (t)
                  ((letrec ([merge
                             (case-lambda [(t) (merge t t)] [(i t) 'yes])])
                     merge)
                   t))])
         (f 3))
       'yes)
  (eq? (let ([f (lambda (t)
                  (define merge (case-lambda [(t) (merge t t)] [(i t) 'yes]))
                  (merge t))])
         (f 3))
       'yes)
 ; original program from Bob Burger for overly loose loop recognition
  (equal?
    (let ()
      (define (consolidate T)
        (define merge
          (case-lambda
            [(T) (if (null? T) '() (merge (car T) (cdr T)))]
            [(I T)
             (if (null? T) (cons I '()) (merge I (car T) (cdr T)))]
            [(I J T)
             (let ([I-hi (cdr I)])
               (if (<= (car J) I-hi)
                   (let ([J-hi (cdr J)])
                     (if (<= J-hi I-hi)
                         (merge I T)
                         (merge (cons (car I) J-hi) T)))
                   (cons I (merge J T))))]))
        (merge T))
      (consolidate '((1 . 2) (2 . 5))))
    '((1 . 5)))
 )

(mat argcnt-check
   (eqv? (let ((f (lambda (x) #t))) (set! f (lambda (x y) x)) (f 1 2)) 1)
   (error? (let ((f (lambda (x) x))) (f 1 2)))
   (let ((f (case-lambda ((x) x) ((x y) #t)))) (f 1 2))
   (error? (let ((f (case-lambda ((x) x) ((x y) x)))) (f 1 2 3)))
   (let ((f (case-lambda ((x) x) ((x . y) #t)))) (f 1 2 3))
   (error? (let ((f (lambda (x y z . r) x))) (f)))
   (error? (let ((f (lambda (x y z . r) x))) (f 1)))
   (error? (let ((f (lambda (x y z . r) x))) (f 1 2)))
   (eqv? (let ((f (lambda (x y z . r) x))) (f 1 2 3)) 1)
   (eqv? (let ((f (lambda (x y z . r) x))) (f 1 2 3 4)) 1)
   (eqv? (let ((f (lambda (x y z . r) x))) (f 1 2 3 4 5)) 1)
   (let ((f (case-lambda ((x . r) x) ((x y . r) y)))) (f #t))
   (let ((f (case-lambda ((x y . r) y) ((x . r) x)))) (f #t))
   (error? (let f ((x 3)) (f)))
   (let f ((x #f)) (or x (f #t)))
   (let f ((x #f) (y #t)) (or x (f y x)))
   (error? (let f ((x #f) (y #t)) (or x (f #t))))
   (let ((f (or (lambda (x) x) (lambda (x y) x)))) (f #t))
   (error? (let ((f (or 3 (lambda (x) x)))) (f #t)))
   (guard (c [(equal? (condition-message c) "incorrect argument count in call ~a") #t]
             [else (raise c)])
     (let loop ([x 1])
       (if (fx= x 0)
           x
           (loop)))
     #f)
   (begin
     (with-output-to-file "testfile-argcnt-check-loop.ss"
       (lambda ()
         (pretty-print
           '(let loop ([x 1])
              (if (fx= x 0)
                  x
                  (loop)))))
       'replace)
     #t)
   (guard (c [(equal? (condition-message c) "possible incorrect argument count in call ~a") #t]
             [else #f])
     (load "testfile-argcnt-check-loop.ss")
     #f)
   (guard (c [(equal? (condition-message c) "possible incorrect argument count in call ~a") #t]
             [else #f])
     (compile-library "testfile-argcnt-check-loop.ss")
     #f)
   (begin
     (define foo
       (lambda ()
         (let loop ([x 1])
           (if (fx= x 0)
               x
               (loop)))))
     #t)
   (guard (c [(equal? (condition-message c) "incorrect argument count in call ~a") #t]
             [else (raise c)])
     (foo)
     #f)
   (begin
     (with-output-to-file "testfile-argcnt-check-foo.ss"
       (lambda ()
         (pretty-print
           '(define foo
              (lambda ()
                (let loop ([x 1])
                  (if (fx= x 0)
                      x
                      (loop)))))))
       'replace)
     #t)
   (guard (c [(equal? (condition-message c) "possible incorrect argument count in call ~a") #t]
             [else #f])
     (load "testfile-argcnt-check-foo.ss"))
   (guard (c [(equal? (condition-message c) "possible incorrect argument count in call ~a") #t]
             [else #f])
     (compile-library "testfile-argcnt-check-foo.ss"))
   (begin
     (library (argcnt-check-r)
       (export foo)
       (import (chezscheme))
       (define foo
         (lambda ()
           (let f ([x 1])
             (if (fx= x 0)
                 x
                 (list (f)))))))
     #t)
   (guard (c [(equal? (condition-message c) "incorrect argument count in call ~a") #t]
             [else (raise c)])
     (let ()
       (import (argcnt-check-r))
       (foo)
       #f))
   (begin
     (library (argcnt-check-s)
       (export foo foo1 foo2)
       (import (chezscheme))
       (define foo
         (lambda ()
           (let loop ([x 1])
             (if (fx= x 0)
                 x
                 (loop)))))
       (define foo1 (lambda () (foo) (foo) (foo) (foo) (foo)))
       (define foo2 (lambda () (foo))))
     #t)
   (guard (c [(equal? (condition-message c) "incorrect argument count in call ~a") #t]
             [else (raise c)])
     (let ()
       (import (argcnt-check-s))
       (foo)
       #f))
   (guard (c [(equal? (condition-message c) "incorrect argument count in call ~a") #t]
             [else (raise c)])
     (let ()
       (import (argcnt-check-s))
       (foo1)
       #f))
   (guard (c [(equal? (condition-message c) "incorrect argument count in call ~a") #t]
             [else (raise c)])
     (let ()
       (import (argcnt-check-s))
       (foo2)
       #f))
   (begin
     (with-output-to-file "testfile-argcnt-check-s.ss"
       (lambda ()
         (pretty-print
           '(library (testfile-argcnt-check-s)
              (export foo)
              (import (chezscheme))
              (define foo
                (lambda ()
                  (let loop ([x 1])
                    (if (fx= x 0)
                        x
                        (loop))))))))
       'replace)
     #t)
   (guard (c [(equal? (condition-message c) "possible incorrect argument count in call ~a") #t]
             [else (raise c)])
     (eval '(import (testfile-argcnt-check-s)))
     #f)
   (guard (c [(equal? (condition-message c) "possible incorrect argument count in call ~a") #t]
             [else (raise c)])
     (load "testfile-argcnt-check-s.ss")
     #f)
   (guard (c [(equal? (condition-message c) "possible incorrect argument count in call ~a") #t]
             [else (raise c)])
     (compile-library "testfile-argcnt-check-s.ss")
     #f)
)

(mat direct-call
   (let ()
      (define f (let ((x 3)) (lambda (y) (+ x y))))
      (define g (lambda () (f 4)))
      (eq? (g) 7))
)

(mat inspect ; need lots more
  (eq? ((call/cc inspect/object) 'type) 'continuation)
  (eq? ((call/1cc inspect/object) 'type) 'continuation)
  (integer? ((call/cc inspect/object) 'depth))
  (integer? ((call/1cc inspect/object) 'depth))
  (error? ((inspect/object '#(1)) 'ref))
  (or (equal? (current-eval) interpret)
      (let ()
        (define $f (lambda (x) (let ([o (call/cc inspect/object)]) (cons x o))))
        (let ([q ($f (cons 'a 'b))])
          (eq? ((cdr q) 'eval 'x) (car q)))))
  (error? ; invalid message
    ((inspect/object (cons 'car 'cdr)) 'creep))
  (error? ; incorrect number of arguments
    ((inspect/object (cons 'car 'cdr)) 'size))
  (error? ; invalid generation
    ((inspect/object (cons 'car 'cdr)) 'size 'oops))
  (<= ((inspect/object (cons 'car 'cdr)) 'size 0) (fx* (ftype-sizeof uptr) 2))
  (eqv? ((inspect/object (cons 0 0)) 'size 'static) (fx* (ftype-sizeof uptr) 2))
  (equal?
    (let ([ls (list 0 0)])
      (set-cdr! (cdr ls) ls)
      (let ([x (inspect/object ls)])
        (let* ([size1 (x 'size 'static)] [size2 ((x 'cdr) 'size 'static)])
          (cons size1 size2))))
    (cons
      (fx* (ftype-sizeof uptr) 4)
      (fx* (ftype-sizeof uptr) 2)))
)

(mat compute-size
  (error? (compute-size 0 -1))
  (error? (compute-size 0 'dynamic))
  (eqv? (compute-size 0) 0)
  (eqv? (compute-size (cons 0 0)) (fx* (ftype-sizeof uptr) 2))
  (eqv? (compute-size 'cons) 0)
  ; from the user's guide
  (eqv?
    (compute-size 0)
    0)
  (eqv?
    (compute-size (cons 0 0))
    (* (ftype-sizeof uptr) 2))
  (eqv?
    (compute-size (cons (vector #t #f) 0))
    (* (ftype-sizeof uptr) 6))
  (eqv?
    (compute-size
      (let ([x (cons 0 0)])
        (set-car! x x)
        (set-cdr! x x)
        x))
    (* (ftype-sizeof uptr) 2))
  (>=
    (let ()
      (define-record-type frob (fields x))
      (compute-size
        (let ([x (make-frob 0)])
          (cons x x))))
    (* (ftype-sizeof uptr) 16))
  (eqv?
    (parameterize ([collect-request-handler void])
      (let ()
        (define-record-type frob (fields x))
        (collect 1 1)
        (compute-size
          (let ([x (make-frob 0)])
            (cons x x))
          0)))
    (* (ftype-sizeof uptr) 4))
  ; make sure we don't venture into the undefined fields of a shot 1-shot continuation
  (fixnum? (let ([k (call/1cc (lambda (k) k))]) (collect) (compute-size k)))
)

(mat compute-size-increments
  (error? (compute-size-increments 'not-a-list))
  (error? (compute-size-increments 0))
  (error? (compute-size-increments (list 0) -1))
  (error? (compute-size-increments (list 0) "static"))
  (error? (compute-size-increments (list 0) '()))
  (begin
    (define pair-size (compute-size (cons 1 2)))
    #t)
  (equal? (list pair-size pair-size)
          (compute-size-increments (list (cons 1 2) (cons 3 4))))
  (equal? (list (* 3 pair-size) pair-size)
          (let ([l (list 1 2)])
            (compute-size-increments (list (cons 3 l) (cons 4 l)))))
  (equal? (list pair-size)
          (compute-size-increments (list (weak-cons (make-bytevector 100) #f))))
  (let* ([x (make-bytevector 100)]
         [ls (list (lambda () x) x)])
    (equal? (compute-size-increments ls)
            (reverse (compute-size-increments (reverse ls)))))
  ;; Ephemeron(s) found before key:
  (equal? (list pair-size (* 2 pair-size))
          (compute-size-increments (let* ([p (cons 0 0)]
                                          [e (ephemeron-cons p (cons 0 0))])
                                     (list e p))))
  (equal? (list pair-size (* 3 pair-size))
          (let* ([v (cons 1 2)]
                 [e (ephemeron-cons v (cons 3 4))])
            (compute-size-increments (list e (cons v #f)))))
  (equal? (list (* 4 pair-size) (* 4 pair-size))
          (let* ([v (cons 1 2)]
                 [e* (list (ephemeron-cons v (cons 3 4))
                           (ephemeron-cons v (cons 5 6)))])
            (compute-size-increments (list e* (cons v #f)))))
  ;; Key found before ephemeron(s):
  (equal? (list (* 2 pair-size) (* 2 pair-size))
          (let* ([v (cons 1 2)]
                 [e (ephemeron-cons v (cons 3 4))])
            (compute-size-increments (list (cons v #f) e))))
  (equal? (list (* 2 pair-size) (* 6 pair-size))
          (let* ([v (cons 1 2)]
                 [e* (list (ephemeron-cons v (cons 3 4))
                           (ephemeron-cons v (cons 5 6)))])
            (compute-size-increments (list (cons v #f) e*))))
  ;; This call will encounter many kinds of objects, just to make
  ;; sure it doesn't fail:
  (list? (compute-size-increments (list (call/cc values)) 'static))
  ;; Check that a deactivated thread's continuation can be traversed
  ;; for `compute-size-increments`:
  (or (not (threaded?))
      (let* ([ready (box #f)]
             [saved (box #f)]
             [m (make-mutex)]
             [N 1000000]
             [pause-until (lambda (check)
                            (let loop ()
                              (unless (check)
                                (sleep (make-time 'time-duration 10000 0))
                                (loop))))]
             [th (fork-thread
                  (lambda ()
                    (let ([bstr (make-bytevector N)])
                      (box-cas! ready #f 'go)
                      ;; Block so that thread becomes deactivated
                      (mutex-acquire m)
                      (mutex-release m)
                      ;; bstr is retained in the thread's continuation until here
                      (set-box! saved (bytevector-u8-ref bstr 0))
                      (pause-until (lambda () (box-cas! ready 'finish 'done)))
                      ;; Block so that thread becomes deactivated, again
                      (mutex-acquire m)
                      (mutex-release m))))])
        (mutex-acquire m)
        ;; Wait for thread to start
        (pause-until (lambda () (eq? 'go (unbox ready))))
        ;; Wait for thread to become inactive, blocked on the mutex
        (pause-until (lambda () (= 1 (#%$top-level-value '$active-threads))))
        ;; Get thread's size, which should include bstr
        (let ([pre-sizes (compute-size-increments (list th))])
          (mutex-release m)
          ;; Wait for bytevector to be discarded in the thread
          (pause-until (lambda () (unbox saved)))
          (mutex-acquire m)
          (set-box! ready 'finish)
          ;; Wait for thread to become inactive again
          (pause-until (lambda () (= 1 (#%$top-level-value '$active-threads))))
          ;; Get thread's size, which should'nt include bstr
          (let ([post-sizes (compute-size-increments (list th))])
            (mutex-release m)
            ;; Wait for thread to exit
            (let ()
              (define $threads (foreign-procedure "(cs)threads" () scheme-object))
              (pause-until (lambda () (= 1 (length ($threads))))))
            ;; Make sure `compute-size-increments` doesn't crash on a
            ;; terminated thread:
            (compute-size-increments (list th))
            ;; Main result: detected size of `bstr` in the thread
            ;; while it was part of the continuation
            (and (> (car pre-sizes) N)
                 (< (car post-sizes) N))))))
)

(mat compute-composition
  (error? (compute-composition 0 -1))
  (error? (compute-composition 0 "static"))
  (equal? (compute-composition 0) '())
  (equal?
    (sort (lambda (x y) (fx> (cadr x) (cadr y)))
      (compute-composition (cons (fxvector 1) (vector (fxvector 2) (fxvector 3) (list (fxvector 4))))))
    `((fxvector . (4 . ,(fx* 4 (ftype-sizeof uptr) 2))) (pair . (2 . ,(fx* 2 (ftype-sizeof uptr) 2))) (vector . (1 . ,(fx* 4 (ftype-sizeof uptr))))))
  (equal? (compute-composition 'cons) '())
  ; from the user's guide
  (begin
    (define $same-elements?
      (lambda (ls1 ls2)
        (and (equal? (length ls1) (length ls2))
             (let f ([ls1 ls1])
               (or (null? ls1)
                   (and (member (car ls1) ls2)
                        (f (cdr ls1))))))))
    #t)
  (equal?
    (compute-composition 0)
    '())
  ($same-elements?
    (compute-composition (cons 0 0))
    `((pair 1 . ,(* (ftype-sizeof uptr) 2))))
  (equal?
    (compute-composition (cons (vector #t #f) 0))
    `((pair 1 . ,(* (ftype-sizeof uptr) 2))
      (vector 1 . ,(* (ftype-sizeof uptr) 4))))
  (equal?
    (compute-composition
      (let ([x (cons 0 0)])
        (set-car! x x)
        (set-cdr! x x)
        x))
    `((pair 1 . ,(* (ftype-sizeof uptr) 2))))
  (>=
    (let ()
      (define-record-type frob (fields x))
      (length
        (compute-composition
          (let ([x (make-frob 0)])
            (cons x x)))))
    4) ; pair, rtd, record, fields vector, name
  (let ()
    (define-record-type frob (fields x))
    ($same-elements?
      (parameterize ([collect-request-handler void])
        (let ()
          (collect 1 1)
          (compute-composition
            (let ([x (make-frob 0)])
              (cons x x))
            0)))
      `((pair 1 . ,(* (ftype-sizeof uptr) 2))
        (,(record-type-descriptor frob) 1 . ,(* (ftype-sizeof uptr) 2)))))
  ; make sure we don't venture into the undefined fields of a shot 1-shot continuation
  (list? (let ([k (call/1cc (lambda (k) k))]) (collect) (compute-composition k)))
)

(mat make-object-finder
  (begin
    (define $fo
      (lambda args
        (let ([find-next (apply make-object-finder args)])
          (cond
            [(find-next) =>
             (lambda (path)
               (unless (list? path)
                 (errorf '$fo-all "~s is not a list" path))
               path)]
            [else #f]))))
    (define $fo-all
      (lambda args
        (let ([find-next (apply make-object-finder args)])
          (let f ()
            (cond
              [(find-next) =>
               (lambda (path)
                 (unless (list? path)
                   (errorf '$fo-all "~s is not a list" path))
                 (cons path (f)))]
              [else '()])))))
    (define set-equal?
      (lambda (s1 s2)
        (and (= (length s1) (length s2))
             (andmap (lambda (x) (member x s2)) s1)
             #t)))
    #t)
  (error? ; not a procedure
    (make-object-finder 17))
  (error? ; invalid generation
    (make-object-finder not 'q (+ (collect-maximum-generation) 1)))
  (error? ; invalid generation
    (make-object-finder not 'q 'oldgen))
  (error? ; invalid generation
    (make-object-finder not 'q -1))
  (error? ; invalid number of arguments
    ((make-object-finder fixnum? 1) 'a))
  (not ($fo (let ([ctr 0]) (lambda (x) (set! ctr (+ ctr 1)) (when (= (mod ctr 4000) 0) (pretty-print ctr)) #f))))
  (pair? ($fo symbol?))
  (not ($fo symbol? (list 1 2 3)))
  (equal?
    ($fo symbol? (list 1 'a-symbol-probably-not-static 3))
    '(a-symbol-probably-not-static (a-symbol-probably-not-static 3) (1 a-symbol-probably-not-static 3)))
  (equal?
    ($fo symbol? (list 1 'a 3))
    '(a (a 3) (1 a 3)))
  (equal?
    ($fo symbol? (list 'a-symbol-probably-not-static 2 3))
    '(a-symbol-probably-not-static (a-symbol-probably-not-static 2 3)))
  (equal?
    ($fo symbol? (list 'a 2 3))
    '(a (a 2 3)))
  (equal?
    ($fo flonum? (list 1 3.14 3))
    '(3.14 (3.14 3) (1 3.14 3)))
  (not ($fo symbol? (vector 1 2 3)))
  (equal?
    ($fo symbol? (vector 1 'a-symbol-probably-not-static 3))
    '(a-symbol-probably-not-static #(1 a-symbol-probably-not-static 3)))
  (equal?
    ($fo flonum? (vector 1 3.14 3))
    '(3.14 #(1 3.14 3)))
  (equal?
    ($fo fixnum? (vector 1 'a-symbol-probably-not-static 3))
    '(1 #(1 a-symbol-probably-not-static 3)))
  (equal?
    ($fo-all fixnum? 1)
    '((1)))
  (set-equal?
    ($fo-all fixnum? (vector 1 'a-symbol-probably-not-static 3))
    '((1 #(1 a-symbol-probably-not-static 3)) (3 #(1 a-symbol-probably-not-static 3))))
  (set-equal?
    ($fo-all fixnum? (list 1 'a-symbol-probably-not-static 3))
    '((1 (1 a-symbol-probably-not-static 3)) (3 (3) (a-symbol-probably-not-static 3) (1 a-symbol-probably-not-static 3))))
  (let-values ([(g path*) (parameterize ([generate-inspector-information #f]
                                         [compile-profile #f]
                                         [current-eval compile]
                                         [enable-cp0 #f])
                            (eval `(let ()
                                     (define f (lambda (x) (lambda (y) (cons x '#(4 5)))))
                                     (define g (f '#(a b)))
                                     (values g ($fo-all vector? g)))))])
    (set-equal?
      path*
      `((#(4 5) ,(#%$closure-code g) ,g)
        (#(a b) ,g))))
  (not ($fo (lambda (x) (and (string? x) (string=? x "cons"))) 'cons 0))
  (list? ($fo (lambda (x) (and (string? x) (string=? x "cons"))) 'cons 'static))
  ; make sure we don't venture into the undefined fields of a shot 1-shot continuation
  (not (let ([k (call/1cc (lambda (k) k))]) (collect) ($fo (lambda (x) #f) k)))
)

(mat print-vector-length
    (not (print-vector-length))
    (let ([p (open-output-string)])
       (write '#(1 2 3) p)
       (string=? (get-output-string p) "#(1 2 3)"))
    (let ([p (open-output-string)])
       (parameterize ([print-vector-length #t])
          (write '#(1 2 3) p))
       (string=? (get-output-string p) "#3(1 2 3)"))
    )

(mat print-brackets
    (print-brackets)
    (let ([p (open-output-string)])
       (pretty-print '(let ([x x]) x) p)
       (string=? (get-output-string p) (format "(let ([x x]) x)~%")))
    (let ([p (open-output-string)])
       (parameterize ([print-brackets #f])
          (pretty-print '(let ([x x]) x) p))
       (string=? (get-output-string p) (format "(let ((x x)) x)~%")))
    )

(mat subset
  (not (subset-mode))
  (error? (subset-mode 'ieee))
  (error? (subset-mode 'r4rs))
  (error? (subset-mode 'r5rs))
  (error? (subset-mode #t))
  (begin (subset-mode #f) (not (subset-mode)))
)

(mat eval
  (eq? (eval '(let ((x 3)) x)) 3)
  (eq? (eval '(let ((x 3)) x) (interaction-environment)) 3)
  (eq? (eval '(let ((x 3)) x) (scheme-report-environment 5)) 3)
  (eq? (eval '(let ((x 3)) x) (ieee-environment)) 3)
  (eq? (eval '(let ((x 3)) x) (null-environment 5)) 3)

  (eq? (eval '(let ((p (delay 3))) (force p))) 3)
  (eq? (eval '(let ((p (delay 3))) (force p)) (interaction-environment)) 3)
  (eq? (eval '(let ((p (delay 3))) (force p)) (scheme-report-environment 5)) 3)
  (error? (eval '(let ((p (delay 3))) (force p)) (null-environment 5)))
  (error? (eval '(let ((p (delay 3))) (force p)) (ieee-environment)))

  (error? (eval '(cons 1 2) (null-environment 5)))
  (error? (eval '(sort < '(3 2 4)) (scheme-report-environment 5)))
  (error? (eval '(sort < '(3 2 4)) (ieee-environment)))
  (error? (eval '(sort < '(3 2 4)) (null-environment 5)))
)

(mat eval2
  (eq? (eval '(let ((x 3)) x)) 3)
  (eq? (eval '(let ((x 3)) x) (interaction-environment)) 3)
  (eq? (eval '(let ((x 3)) x) (scheme-report-environment 5)) 3)
  (eq? (eval '(let ((x 3)) x) (null-environment 5)) 3)
  (eq? (eval '(let ((x 3)) x) (ieee-environment)) 3)

  (eq? (eval 'list) list)
  (eq? (eval 'list (interaction-environment)) list)
  (eq? (eval 'list (scheme-report-environment 5)) list)
  (error? (eval 'list (null-environment 5)))
  (eq? (eval 'list (ieee-environment)) list)

  (eq? (eval 'force) force)
  (eq? (eval 'force (interaction-environment)) force)
  (eq? (eval 'force (scheme-report-environment 5)) force)
  (error? (eval 'force (null-environment 5)))
  (error? (eval 'force (ieee-environment)))

  (eq? (force (eval '(delay 17))) 17)
  (eq? (force (eval '(delay 17) (interaction-environment))) 17)
  (eq? (force (eval '(delay 17) (scheme-report-environment 5))) 17)
  (eq? (force (eval '(delay 17) (null-environment 5))) 17)
  (error? (eval '(delay 17) (ieee-environment)))

  (error? (eval '(set! + -) (scheme-report-environment 5)))
  (error? (eval '(set! + -) (null-environment 5)))
  (error? (eval '(set! + -) (ieee-environment)))

  (error? (eval '(define x -) (scheme-report-environment 5)))
  (error? (eval '(define x -) (null-environment 5)))
  (error? (eval '(define x -) (ieee-environment)))

  (error? (eval '(define-syntax x list) (scheme-report-environment 5)))
  (error? (eval '(define-syntax x list) (null-environment 5)))
  (error? (eval '(define-syntax x list) (ieee-environment)))
  (error? (eval '(define-syntax x (syntax-rules () ((_) 4)))
                (ieee-environment)))

  (eq? (eval '(syntax-case 3 () (_ 4))) 4)
  (eq? (eval '(syntax-case 3 () (_ 4)) (interaction-environment)) 4)
  (error? (eval '(syntax-case 3 () (_ 4)) (scheme-report-environment 5)))
  (error? (eval '(syntax-case 3 () (_ 4)) (null-environment 5)))
  (error? (eval '(syntax-case 3 () (_ 4)) (ieee-environment)))
)

(mat getenv/putenv
  (procedure? getenv)
  (procedure? putenv)
  (or (embedded?)
      (string? (or (getenv "HOME") (getenv "HOMEPATH"))))
  (not (getenv "FUBULYFRATZ"))
  (eq? (putenv "FUBULY" "FRATZ") (void))
  (not (getenv "FUBULYFRATZ"))
  (equal? (getenv "FUBULY") "FRATZ")
  (eq? (putenv "FUBULY" "fratz") (void))
  (equal? (getenv "FUBULY") "fratz")
  (error? (getenv 'hello))
  (error? (putenv 'hello "goodbye"))
  (error? (putenv "hello" 'goodbye))
 )

(mat source-directories
  (equal? (source-directories) '("."))
  (equal? (parameterize ((source-directories (cons "/a" (source-directories))))
            (source-directories))
          '("/a" "."))
  (error? (source-directories 'a))
  (error? (source-directories "a"))
  (error? (source-directories '("a" . "b")))
  (error? (source-directories '(3)))
  (error? ; invalid exports list---not "testfile.ss not found in source directories"
    (begin
      (with-output-to-file "testfile.ss"
        (lambda () (pretty-print '(module (a 3) (define a 3))))
        'replace)
      (parameterize ([source-directories '("." "probably not there")])
        (load "testfile.ss"))))
)

(mat queries
  (boolean? (threaded?))
  (boolean? (petite?))
  (let ([pid (get-process-id)])
    (and (integer? pid) (exact? pid)))
  (eqv? (get-thread-id) 0)
  (eqv? (get-process-id) (get-process-id))
  (eqv? (get-thread-id) (get-thread-id))
)

(mat cpletrec
  (eq? (letrec ((x 3)) x) 3)
  (eq? (letrec ((x 3)) 4) 4)
  (eq? (letrec ((x (let ((y 4)) (lambda (x) (+ x y))))) (x 7)) 11)
  (eq? (letrec ((x (letrec ((y 4)) (lambda (x) (+ x y))))) (x 7)) 11)
  (eq? (letrec ((x 4)) (set! x 3)) (void))
  (eq? (letrec ((x 4)) (set! x (begin (write 'hi) 3))) (void))
  (eq? (letrec ((x (letrec ((y (lambda (z) (+ z z))))
                     (lambda (x) (y x)))))
         (x 3))
       6)
  (equal? (letrec ((foo (rec f (lambda (x ls) (list x ls))))) (foo 1 2))
    '(1 2))
  (eq? (letrec ((x (let ((a (+ 3 4))) (let ((b (+ a a))) b)))) x) 14)
  (eq? (letrec ((x (let ((a (lambda (x) (+ x 1))))
                     (let ((b (lambda (y) (+ (a y) y))))
                       (lambda (z) (* (b z) z))))))
         (x 3))
       21)
  (equal?
    (let ()
      (define next
        (let ((cnt 0))
          (lambda () (set! cnt (+ cnt 1)) cnt)))
      (define list-next
        (lambda ()
          (list (next) (next))))
      (sort < (cons (next) (list-next))))
    '(1 2 3))
  (record?
    ((let ()
       (define-record foo (a b c))
       make-foo)
     1 2 3))
  (record?
    ((let ()
       (define-record foo (a b c) (((mutable d) (+ a b))))
       make-foo)
     1 2 3))
  (record?
    ((let ()
       (define-record foo (a b c))
       make-foo)
     1 2 3))
  (error? (letrec ((x (foreign-procedure "foo" () void))) (x 17)))
  (equal?
    (letrec ((x (let ((a 3)
                      (b (letrec ((e (lambda (y) (eq? y x))))
                           (lambda () (e x))))
                      (d (let ((c 4)) (lambda () (+ 5 c)))))
                  (lambda ()
                    (list a (b) (d))))))
      (x))
    '(3 #t 9))
  (equal?
    (letrec ((x (let ((a 3)
                      (b (letrec ((e (lambda (y) (eq? y x))))
                           (lambda () (e x))))
                      (d (let ((c 4)) (lambda () (+ 5 c)))))
                  (lambda ()
                    (set! a (+ a 1))
                    (list a (b) (d))))))
      (x))
    '(4 #t 9))
  (equal?
    (letrec ((x (let ((a 3))
                  (letrec ((b (lambda (x) (+ x 2)))
                           (d (lambda (y) (* y y))))
                    (lambda ()
                      (set! a (+ a 1))
                      (list a (b a) (d a)))))))
      (x))
    '(4 6 16))
  (equal?
    (letrec ((x (let ((a 3))
                  (let ((b (letrec ((e (lambda (y) (eq? y x))))
                             (lambda () (e x))))
                        (d (let ((c 4)) (lambda () (+ a c)))))
                    (lambda ()
                      (set! a (+ a 1))
                      (list a (b) (d)))))))
     (x))
   '(4 #t 8))
  #;(warning?
    (begin
      (define unknown (lambda (x) x))
      (letrec ([foo (unknown (lambda () bar))]
               [bar (lambda () foo)])
        foo)))
  #;(warning?
    (mat/cf
      (begin
        (define unknown (lambda (x) x))
        (letrec ([foo (unknown (lambda () bar))]
                 [bar (unknown (lambda () foo))])
          foo))))
  (error?
    (eval '(letrec* ([f (lambda () q)] [g (f)] [q 17]) g)))
  (error?
    (eval '(begin
             (define unknown (lambda (x) (x)))
             (letrec ([foo (unknown (lambda () bar))]
                      [bar (lambda () foo)])
               foo))))
  (error?
    (eval '(mat/cf
             (begin
               (define unknown (lambda (x) (x)))
               (letrec ([foo (unknown (lambda () bar))]
                        [bar (unknown (lambda () foo))])
                 foo)))))
 ; test cpvalid/undefer interaction
  (error? ; attempt to reference undefined variable b
    (letrec* ([d (letrec ([a (lambda () c)] [b 1] [c b]) 2)]) 3))
  (error? ; attempt to reference undefined variable b
    (letrec* ([d (letrec ([a (lambda () 0)] [b 1] [c b]) 2)]) 3))
  (error? ; attempt to reference undefined variable a
    (letrec* ([d (letrec ([a (lambda () 1)] [c a]) 2)]) 3))
  (error? ; attempt to reference undefined variable b
    (letrec* ([d (letrec* ([a (lambda () 1)] [c b] [b 4]) 2)]) 3))
  (error? ; attempt to reference undefined variable b
    (letrec* ([d (letrec ([a (set! b (lambda () 0))] [b 1]) 2)]) 3))
  (eqv?
    (letrec* ([d (letrec ([a (lambda () 1)] [c (if #f a)]) 2)]) 3)
    3)
  (eqv?
    (letrec* ([d (letrec* ([a (lambda () 1)] [c (if #f b)] [b 4]) 2)]) 3)
    3)
  (eqv?
    (letrec* ([d (letrec ([a (if #f (set! b (lambda () 0)))] [b 1]) 2)]) 3)
    3)
  (eqv?
    (letrec* ([d (letrec ([a (lambda () 0)] [b 1] [c 2]) 2)]) 3)
    3)
  (procedure? (letrec* ([bar (letrec* ([f (lambda (x) f)]) f)]) bar))
  (eqv?
    (letrec* ([d (letrec* ([a 0] [b (set! a (lambda () 1))]) 2)]) 3)
    3)
 ; make sure we don't get valid check(s)
  (equivalent-expansion?
    (parameterize ([run-cp0 (lambda (cp0 x) (cp0 x))]
                   [optimize-level 2])
      (expand/optimize
        '(let ()
           (define f (lambda () (g)))
           (define g (lambda () 17))
           (define x (f))
           x)))
    '17)
  ; check for regression: cpvalid leaving behind a cpvalid-defer form
  (equivalent-expansion?
    (parameterize ([run-cp0 (lambda (cp0 x) x)]
                   [optimize-level 2])
      (expand/optimize '(letrec* ([f (letrec ([x x]) (lambda () x))]) 0)))
    '(let ([f (let ([valid? #f])
                (let ([x (#2%void)])
                  (set! x
                    (begin
                      (if valid?
                          (#2%void)
                          (#2%$source-violation #f #f #t
                            "attempt to reference undefined variable ~s" 'x))
                      x))
                  (set! valid? #t)
                  (lambda () x)))])
       0))
)

(mat compile-profile
  (error? ; invalid argument
    (compile-profile 'src))
  (eqv?
    (parameterize ([compile-profile #t])
      (compile-profile))
    'source)
  (eqv?
    (parameterize ([compile-profile 'source])
      (compile-profile))
    'source)
  (eqv?
    (parameterize ([compile-profile 'block])
      (compile-profile))
    'block)
  (error? ; incorrect argument count
    (profile-dump '()))
  (error? ; incorrect argument count
    (profile-clear '()))
  (error? ; incorrect argument count
    (profile-dump-list #t '() 3))
  (error? ; invalid dump
    (profile-dump-list #f 17))
  (error? ; invalid dump
    (profile-dump-list #f '(17)))
  (error? ; invalid dump
    (profile-dump-list #f '((a . 17))))
  (error? ; invalid dump
    (profile-dump-list #f `((,(make-source-object (source-file-descriptor "abc" 34) 0 3) . q))))
  (error? ; incorrect argument count
    (profile-dump-html "" '() 3))
  (error? ; not a string
    (profile-dump-html '(prefix)))
  (error? ; invalid dump
    (profile-dump-html "profile" 17))
  (error? ; invalid dump
    (profile-dump-html "profile" '(17)))
  (error? ; invalid dump
    (profile-dump-html "profile" '((a . 17))))
  (error? ; invalid dump
    (profile-dump-html "profile" `((,(make-source-object (source-file-descriptor "abc" 34) 0 3) . q))))
  (error? ; incorrect argument count
    (profile-dump-data))
  (error? ; incorrect argument count
    (profile-dump-data "profile.data" '() 'q))
  (error? ; not a string
    (profile-dump-data #t))
  (error? ; invalid dump
    (profile-dump-data "profile.data" 17))
  (error? ; invalid dump
    (profile-dump-data "profile.data" '(17)))
  (error? ; invalid dump
    (profile-dump-data "profile.data" '((a . 17))))
  (error? ; invalid dump
    (profile-dump-data "profile.data" `((,(make-source-object (source-file-descriptor "abc" 34) 0 3) . q))))
  (error? ; not a string
    (profile-load-data 'what?))
  (eqv? (parameterize ([compile-profile #t])
          (compile
            '(let ()
               (define (f x) (if (= x 0) 1 (* x (f (- x 1)))))
               (f 3))))
        6)
  (eqv? (parameterize ([compile-profile #t])
          (compile
            '(let ()
               (define fat+
                 (lambda (x y)
                   (if (zero? y)
                       x
                       (fat+ (1+ x) (1- y)))))
               (define fatfib
                 (lambda (x)
                   (if (< x 2)
                       1
                       (fat+ (fatfib (1- x)) (fatfib (1- (1- x)))))))
               (fatfib 20))))
         10946)
  (equal?
    (parameterize ([compile-profile #t])
      (compile
        '(let ()
           (define $values (lambda (n) (lambda () (apply values (make-list n)))))
           (define foo
             (lambda (n)
               (call/cc
                 (lambda (k)
                   (with-exception-handler
                     (lambda (c) (collect) (k 'okay))
                     (lambda ()
                       (define f (case-lambda))
                       (let ([x (random 10)])
                         (call-with-values ($values n) f))))))))
           (list (foo 0) (foo 1) (foo 3) (foo 10) (foo 100) (foo 1000)))))
    '(okay okay okay okay okay okay))
  ; no longer recording (useless) profiling information when source file & position aren't available
  #;(let ([ls (profile-dump)])
    (and (list? ls)
      (not (null? ls))))
  (eqv? (profile-clear) (void))
  (or (eq? (compile-profile) 'source) (andmap zero? (map cdr (profile-dump))))
  (begin (set! cp-fatfib (void)) #t) ; release fatfib

  (begin (define $old-cp (compile-profile)) #t)
  ; this collect is here to make it more likely that we won't get a generation 1
  ; collection cementing in place the code that defines cp-fact
  (begin (collect 1) #t)
  (mat/cf (testfile "testfile")
    (eval-when (compile) (compile-profile 'source))
    (define (cp-fact x) (if (= x 0) 1 (* x (cp-fact (- x 1))))))
  (eq? (compile-profile) $old-cp)
  ; drop code that defines cp-fact so it won't show up in profile-dump-list in
  ; hopes of resolving potential issue with comparison to pdl further down
  (begin (collect (collect-maximum-generation)) #t)
  (= (cp-fact 10) 3628800)
  (begin
    (define-values (pdl pdl2)
      (with-interrupts-disabled
        (values
          (profile-dump-list #t (profile-dump))
          (profile-dump-list))))
    #t)
  (equal? pdl pdl2)
  (not (null? pdl))
  (begin
    (rm-rf "testdir")
    (mkdir "testdir")
    (parameterize ([gensym-prefix 0]) (profile-dump-html "testdir/" (profile-dump)))
    #t)
  (file-exists? "testdir/profile.html")
  (file-exists? "testdir/testfile.ss.html")

  (begin (define $old-cp (compile-profile)) #t)
  (mat/cf (testfile "testfile-block")
    (eval-when (compile) (compile-profile 'block))
    (define (cp-fact-block x) (if (= x 0) 1 (* x (cp-fact-block (- x 1))))))
  (eq? (compile-profile) $old-cp)
  (= (cp-fact-block 10) 3628800)
  (or (equal? (compile-profile) 'source) (equal? (profile-dump-list) pdl))
  (begin
    (profile-dump-html)
    #t)
  (file-exists? "profile.html")
  (file-exists? "testfile.ss.html")
  (not (file-exists? "testfile2.ss.html"))

  (eqv? (profile-clear) (void))

  (mat/cf (testfile "testfile")
    (eval-when (compile) (compile-profile #t))
    (define (cp-fact x) (if (= x 0) 1 (* x (cp-fact (- x 1))))))
  (= (cp-fact 10) 3628800)
  (eqv? (profile-dump-data "testfile1.pd") (void))
  (file-exists? "testfile1.pd")
  (eqv? (profile-load-data "testfile1.pd") (void))
  (begin
    (define $cp-ip (open-file-input-port "testfile.ss"))
    (define $cp-sfd (make-source-file-descriptor "testfile.ss" $cp-ip))
    (define $qw (lambda (bfp efp) (profile-query-weight (make-source-object $cp-sfd bfp efp))))
    #t)

  (eqv? (close-port $cp-ip) (void))

  (eqv? ($qw 0 0) 0.0) ; bfp, efp combination not in database
  (eqv? ; file not in database
    (let* ([ip (open-file-input-port "Mf-base")]
           [sfd (make-source-file-descriptor "Mf-base" ip)])
      (close-port ip)
      (profile-query-weight (make-source-object sfd 0 0)))
    #f)
  ((lambda (x) (and (memv x (list 0.0 (/ 1.0 11.0))) #t)) ($qw 0 42))
  ((lambda (x) (and (memv x (list 0.0 (/ 1.0 11.0))) #t)) ($qw 43 102))
  (eqv? ($qw 63 101) 1.0)
  (eqv? ($qw 75 76) (fl/ 1.0 11.0))
  (eqv? ($qw 77 100) (fl/ 10.0 11.0))
  ((lambda (x) (and (memv x (list 0.0 (/ 1.0 11.0))) #t)) ($qw 103 127))
  (eqv? ($qw 119 126) 0.0)
  (eqv? ($qw 120 125) 0.0)
  (eqv? (profile-clear) (void))
  (= (cp-fact 5) 120)
  (eqv? (profile-dump-data "testfile2.pd") (void))
  (eqv? (profile-load-data "testfile2.pd") (void))
  ((lambda (x) (and (memv x (list 0.0 (/ 1.0 11.0) (fl/ (/ 1.0 11.0) 2.0))) #t)) ($qw 0 42))
  (eqv? ($qw 21 40) 0.0)
  ((lambda (x) (and (memv x (list 0.0 (/ 1.0 11.0) (fl/ (/ 1.0 11.0) 2.0))) #t)) ($qw 43 102))
  (eqv? ($qw 63 101) 1.0)
  (eqv? ($qw 75 76) (fl/ (fl+ (/ 1.0 11.0) (fl/ 1.0 6.0)) 2.0))
  (eqv? ($qw 77 100) (fl/ (fl+ (fl/ 10.0 11.0) (fl/ 5.0 6.0)) 2.0))
  ((lambda (x) (and (memv x (list 0.0 (/ 1.0 11.0) (fl/ (/ 1.0 11.0) 2.0))) #t)) ($qw 103 127))
  (eqv? ($qw 119 126) 0.0)
  (eqv? ($qw 120 125) 0.0)
  (eqv? (profile-clear) (void))

  ; make sure all is well when compiled with source profile info
  (mat/cf (testfile "testfile")
    (eval-when (compile) (compile-profile 'block))
    (define (cp-fact x) (if (= x 0) 1 (* x (cp-fact (- x 1))))))
  (eqv? (profile-dump-data "testfile3.pd") (void))
  (file-exists? "testfile3.pd")
  (eqv? (profile-load-data "testfile3.pd") (void))
  ; and again with block profile info
  (mat/cf (testfile "testfile")
    (eval-when (compile) (compile-profile #f))
    (define (cp-fact x) (if (= x 0) 1 (* x (cp-fact (- x 1))))))
  (= (cp-fact 5) 120)

  (eqv? (profile-clear-database) (void))
  (eqv? ($qw 0 42) #f)
  (eqv? ($qw 77 100) #f)

  ; make sure record-ref, record-type, and record-cd are properly handled by
  ; find-source in pdhtml
  (mat/cf
    (eval-when (compile) (compile-profile #t))
    (library (A) (export make-foo foo? foo-x) (import (chezscheme)) (define-record-type foo (fields x)))
    (let ()
      (import (A))
      (define add-foo-xs
        (lambda ls
          (let f ([ls ls] [sum 0])
            (if (null? ls) sum (f (cdr ls) (+ (foo-x (car ls)) sum))))))
      ; make sure this is still around when we call profile-dump-list
      (set! $add-foo-xs add-foo-xs)
      (pretty-print (add-foo-xs (make-foo 1) (make-foo 2) (make-foo 3)))))
  (not (null? (profile-dump-list)))
  (eqv? (profile-clear) (void))
  (begin (set! $add-foo-xs #f) #t)

  (vector? (profile-palette))
  (vector?
    (parameterize ([profile-palette (vector-map
                                      (lambda (p) (cons "white" (car p)))
                                      (profile-palette))])
      (profile-palette)))
  (parameterize ([profile-palette
                  '#(("black" . "white")
                     ("red" . "white")
                     ("blue" . "black"))])
    (= (vector-length (profile-palette)) 3))
  (error? (profile-palette '#()))
  (error? (profile-palette '#(("black" . "white"))))
  (error? (profile-palette '#(("black" . "white") ("red" . "white"))))
  (error?
    (profile-palette
      '#(("black" . "white")
         #("red" "white")
         ("blue" . "black"))))
  (error?
    (profile-palette
      '#(("black" . "white")
         ("red" . "white")
         ("blue" . black))))
  (error?
    (profile-palette
      '#(("black" . "white")
         ("red" . "white")
         (#x0000ff . "black"))))
  ; test for proper counts in the presence of control operators
  (begin
    (define $return)
    (define $retry)
    (with-output-to-file "testfile-cp1.ss"
      (lambda ()
        (display-string "\
(define $frumble
  (lambda (ls)
    (if (null? ls)
        1
        (let ([n (car ls)])
          (if (eqv? n 0)
              (call/cc (lambda (k) (set! $retry k) ($return 0)))
              (let ([q ($frumble (cdr ls))])
                (add1 (* q n))))))))
"))
      'replace)
    (profile-clear)
    (parameterize ([enable-cp0 #t] [#%$suppress-primitive-inlining #f] [optimize-level 2] [compile-profile #t])
      (load "testfile-cp1.ss" compile))
    #t)
  (eqv?
    ($frumble (make-list 100 5))
    9860761315262647567646607066034827870915080438862787559628486633300781)
  (andmap
    ; if counts for define and lambda on the first two lines are available (haven't
    ; been tossed by the collector), check that they are 1
    (lambda (x) (= (car x) 1))
    (filter (lambda (x) (and (equal? (cadr x) "testfile-cp1.ss") (<= (list-ref x 4) 2))) (profile-dump-list)))
  (equal?
    (filter (lambda (x) (and (equal? (cadr x) "testfile-cp1.ss") (>= (list-ref x 4) 3))) (profile-dump-list))
    '((101 "testfile-cp1.ss" 36 258 3 5)
      (101 "testfile-cp1.ss" 40 50 3 9)
      (101 "testfile-cp1.ss" 41 46 3 10)
      (101 "testfile-cp1.ss" 47 49 3 16)
      (100 "testfile-cp1.ss" 69 257 5 9)
      (100 "testfile-cp1.ss" 78 86 5 18)
      (100 "testfile-cp1.ss" 79 82 5 19)
      (100 "testfile-cp1.ss" 83 85 5 23)
      (100 "testfile-cp1.ss" 99 256 6 11)
      (100 "testfile-cp1.ss" 103 113 6 15)
      (100 "testfile-cp1.ss" 104 108 6 16)
      (100 "testfile-cp1.ss" 109 110 6 21)
      (100 "testfile-cp1.ss" 111 112 6 23)
      (100 "testfile-cp1.ss" 193 255 8 15)
      (100 "testfile-cp1.ss" 202 221 8 24)
      (100 "testfile-cp1.ss" 203 211 8 25)
      (100 "testfile-cp1.ss" 212 220 8 34)
      (100 "testfile-cp1.ss" 213 216 8 35)
      (100 "testfile-cp1.ss" 217 219 8 39)
      (100 "testfile-cp1.ss" 240 254 9 17)
      (100 "testfile-cp1.ss" 241 245 9 18)
      (100 "testfile-cp1.ss" 246 253 9 23)
      (100 "testfile-cp1.ss" 247 248 9 24)
      (100 "testfile-cp1.ss" 249 250 9 26)
      (100 "testfile-cp1.ss" 251 252 9 28)
      (1 "testfile-cp1.ss" 59 60 4 9)
      (0 "testfile-cp1.ss" 128 178 7 15)
      (0 "testfile-cp1.ss" 129 136 7 16)
      (0 "testfile-cp1.ss" 137 177 7 24)
      (0 "testfile-cp1.ss" 149 164 7 36)
      (0 "testfile-cp1.ss" 162 163 7 49)
      (0 "testfile-cp1.ss" 165 176 7 52)
      (0 "testfile-cp1.ss" 166 173 7 53)
      (0 "testfile-cp1.ss" 174 175 7 61)))
  (eqv? 
    (call/cc
      (lambda (k)
        (set! $return k)
        (let ([ans ($frumble (append (make-list 50 5) (list 0) (make-list 50 7)))])
          ($return ans))))
    0)
  (andmap
    (lambda (x) (= (car x) 1))
    (filter (lambda (x) (and (equal? (cadr x) "testfile-cp1.ss") (<= (list-ref x 4) 2))) (profile-dump-list)))
  (equal?
    (filter (lambda (x) (and (equal? (cadr x) "testfile-cp1.ss") (>= (list-ref x 4) 3))) (profile-dump-list))
    '((152 "testfile-cp1.ss" 36 258 3 5)
      (152 "testfile-cp1.ss" 40 50 3 9)
      (152 "testfile-cp1.ss" 41 46 3 10)
      (152 "testfile-cp1.ss" 47 49 3 16)
      (151 "testfile-cp1.ss" 69 257 5 9)
      (151 "testfile-cp1.ss" 78 86 5 18)
      (151 "testfile-cp1.ss" 79 82 5 19)
      (151 "testfile-cp1.ss" 83 85 5 23)
      (151 "testfile-cp1.ss" 99 256 6 11)
      (151 "testfile-cp1.ss" 103 113 6 15)
      (151 "testfile-cp1.ss" 104 108 6 16)
      (151 "testfile-cp1.ss" 109 110 6 21)
      (151 "testfile-cp1.ss" 111 112 6 23)
      (150 "testfile-cp1.ss" 193 255 8 15)
      (150 "testfile-cp1.ss" 202 221 8 24)
      (150 "testfile-cp1.ss" 203 211 8 25)
      (150 "testfile-cp1.ss" 212 220 8 34)
      (150 "testfile-cp1.ss" 213 216 8 35)
      (150 "testfile-cp1.ss" 217 219 8 39)
      (100 "testfile-cp1.ss" 240 254 9 17)
      (100 "testfile-cp1.ss" 241 245 9 18)
      (100 "testfile-cp1.ss" 246 253 9 23)
      (100 "testfile-cp1.ss" 247 248 9 24)
      (100 "testfile-cp1.ss" 249 250 9 26)
      (100 "testfile-cp1.ss" 251 252 9 28)
      (1 "testfile-cp1.ss" 59 60 4 9)
      (1 "testfile-cp1.ss" 128 178 7 15)
      (1 "testfile-cp1.ss" 129 136 7 16)
      (1 "testfile-cp1.ss" 137 177 7 24)
      (1 "testfile-cp1.ss" 149 164 7 36)
      (1 "testfile-cp1.ss" 162 163 7 49)
      (1 "testfile-cp1.ss" 165 176 7 52)
      (1 "testfile-cp1.ss" 166 173 7 53)
      (1 "testfile-cp1.ss" 174 175 7 61)))
  (eqv?
    (call/cc
      (lambda (k)
        (set! $return k)
        ($retry 1)))
    111022302462515654042363166809082031)
  (andmap
    (lambda (x) (= (car x) 1))
    (filter (lambda (x) (and (equal? (cadr x) "testfile-cp1.ss") (<= (list-ref x 4) 2))) (profile-dump-list)))
  (equal?
    (filter (lambda (x) (and (equal? (cadr x) "testfile-cp1.ss") (>= (list-ref x 4) 3))) (profile-dump-list))
    '((152 "testfile-cp1.ss" 36 258 3 5)
      (152 "testfile-cp1.ss" 40 50 3 9)
      (152 "testfile-cp1.ss" 41 46 3 10)
      (152 "testfile-cp1.ss" 47 49 3 16)
      (151 "testfile-cp1.ss" 69 257 5 9)
      (151 "testfile-cp1.ss" 78 86 5 18)
      (151 "testfile-cp1.ss" 79 82 5 19)
      (151 "testfile-cp1.ss" 83 85 5 23)
      (151 "testfile-cp1.ss" 99 256 6 11)
      (151 "testfile-cp1.ss" 103 113 6 15)
      (151 "testfile-cp1.ss" 104 108 6 16)
      (151 "testfile-cp1.ss" 109 110 6 21)
      (151 "testfile-cp1.ss" 111 112 6 23)
      (150 "testfile-cp1.ss" 193 255 8 15)
      (150 "testfile-cp1.ss" 202 221 8 24)
      (150 "testfile-cp1.ss" 203 211 8 25)
      (150 "testfile-cp1.ss" 212 220 8 34)
      (150 "testfile-cp1.ss" 213 216 8 35)
      (150 "testfile-cp1.ss" 217 219 8 39)
      (150 "testfile-cp1.ss" 240 254 9 17)
      (150 "testfile-cp1.ss" 241 245 9 18)
      (150 "testfile-cp1.ss" 246 253 9 23)
      (150 "testfile-cp1.ss" 247 248 9 24)
      (150 "testfile-cp1.ss" 249 250 9 26)
      (150 "testfile-cp1.ss" 251 252 9 28)
      (1 "testfile-cp1.ss" 59 60 4 9)
      (1 "testfile-cp1.ss" 128 178 7 15)
      (1 "testfile-cp1.ss" 129 136 7 16)
      (1 "testfile-cp1.ss" 137 177 7 24)
      (1 "testfile-cp1.ss" 149 164 7 36)
      (1 "testfile-cp1.ss" 162 163 7 49)
      (1 "testfile-cp1.ss" 165 176 7 52)
      (1 "testfile-cp1.ss" 166 173 7 53)
      (1 "testfile-cp1.ss" 174 175 7 61)))
  (eqv? (profile-clear) (void))
  (begin
    (with-output-to-file "testfile.ss"
      (lambda ()
        (pretty-print
          '(define f (lambda () 0))))
      'replace)
    (parameterize ([compile-profile #t]) (load "testfile.ss"))
    #t)
  (begin
    (with-output-to-file "testfile.ss"
      (lambda ()
        (pretty-print
          '(define f (lambda () 1))))
      'replace)
    #t)
  (eqv? (f) 0)
  (warning? ; unmodified source file not found
    (profile-dump-list))
  (warning? ; unmodified source file not found
    (profile-dump-list #t))
  (warning? ; unmodified source file not found
    (profile-dump-list #t (profile-dump)))
  (warning? ; unmodified source file not found
    (profile-dump-list #t (profile-dump)))
  (guard (c [else #f])
    (profile-dump-list #f)
    #t)
  (guard (c [else #f])
    (profile-dump-list #f (profile-dump))
    #t)
  (eqv? (profile-clear) (void))
)

(mat profile-form
  (error? ; invalid syntax
    (profile))
  (error? ; invalid syntax
    (profile 1 2 3))
  (error? ; not a source object
    (profile 3))
  (begin
    (define str "(ugh (if \x3b2;))")
    (define bv (string->utf8 str))
    (define ip (open-bytevector-input-port bv))
    (define sfd (make-source-file-descriptor "foo" ip #t))
    #t)
  (eq? (eval `(profile ,(make-source-object sfd 2 3))) (void))
  (begin
    (define compile-triv-file
      (lambda (ifn ofn)
        (define insert-profile-forms
          (lambda (x)
            (unless (annotation? x) (errorf 'compile-triv-file "expected an annotation, got ~s" x))
            (let ([src (annotation-source x)] [exp (annotation-expression x)])
              `(begin (profile ,src)
                 ,(syntax-case exp ()
                    [(?do-times n e)
                      (eq? (annotation-expression #'?do-times) 'do-times)
                      (let ([n (annotation-expression #'n)])
                        `(do ([i ,n (fx- i 1)]) ((fx= i 0)) ,(insert-profile-forms #'e)))]
                    [(?print string)
                      (eq? (annotation-expression #'?print) 'print)
                      `(printf "~a\n" ,(annotation-expression #'string))]
                    [else (syntax-error exp)])))))
        (define parse
          (lambda (ifn)
            (let ([ip (open-file-input-port ifn)])
              (let ([sfd (make-source-file-descriptor ifn ip #t)])
                (let ([ip (transcoded-port ip (native-transcoder))])
                  (let f ([bfp 0])
                    (let-values ([(x bfp) (get-datum/annotations ip sfd bfp)])
                      (if (eof-object? x)
                          (begin (close-port ip) '())
                          (cons x (f bfp))))))))))
        (parameterize ([compile-profile 'source] [generate-profile-forms #f])
          (compile-to-file (list `(define (triv) ,@(map insert-profile-forms (parse ifn)))) ofn))))
    #t)
  (begin
    (with-output-to-file "testfile-triv.ss"
      (lambda ()
        (pretty-print '(do-times 10 (print "hello")))
        (pretty-print '(do-times 5 (print "goodbye"))))
      'replace)
    (compile-triv-file "testfile-triv.ss" "testfile-triv.so")
    (load "testfile-triv.so")
    #t)
  (equal?
    (with-output-to-string triv)
    "hello\nhello\nhello\nhello\nhello\nhello\nhello\nhello\nhello\nhello\ngoodbye\ngoodbye\ngoodbye\ngoodbye\ngoodbye\n")
  (equal?
    (sort
      ; sort by bfp
      (lambda (x y) (< (list-ref x 2) (list-ref y 2)))
      (filter (lambda (x) (equal? (list-ref x 1) "testfile-triv.ss")) (profile-dump-list)))
    '((1 "testfile-triv.ss" 0 29 1 1)
      (10 "testfile-triv.ss" 13 28 1 14)
      (1 "testfile-triv.ss" 30 60 2 1)
      (5 "testfile-triv.ss" 42 59 2 13)))
  (eqv? (profile-clear) (void))
)

(mat generate-procedure-source-information
  (begin
    (define the-source
      (let ([sfd (make-source-file-descriptor "the-source.ss" (open-bytevector-input-port '#vu8()))])
        (make-source-object sfd 10 20)))
    (define (make-proc full-inspect?)
      (parameterize ([generate-inspector-information full-inspect?]
                     [generate-procedure-source-information #t])
        (let ([e '(lambda (x) x)])
          (compile (make-annotation e the-source e)))))
    (define proc-i (make-proc #t))
    (define proc-n (make-proc #f))
    (and (procedure? proc-i)
         (procedure? proc-n)))
  (equal? (((inspect/object proc-i) 'code) 'source-object)
          the-source)
  (equal? (((inspect/object proc-n) 'code) 'source-object)
          the-source)
  (equal? ((((inspect/object proc-i) 'code) 'source) 'value)
          '(lambda (x) x))
  (equal? (((inspect/object proc-n) 'code) 'source)
          #f)
)

(mat strip-fasl-file
  (error?
    (fasl-strip-options ratfink profile-source))
  (error? ; not a string
    (strip-fasl-file (fasl-strip-options profile-source) "testfile.so" (fasl-strip-options profile-source)))
  (error? ; not a string
    (strip-fasl-file "testfile.so" (fasl-strip-options profile-source) (fasl-strip-options profile-source)))
  (error? ; not a fasl-strip-options object
    (strip-fasl-file "testfile.so" "testfile.so" "testfile.so"))
  (enum-set? (fasl-strip-options))
  (enum-set? (fasl-strip-options inspector-source))
  (enum-set? (fasl-strip-options inspector-source compile-time-information))
  (begin
    (define object-file-size
      (lambda (path)
        (bytevector-length (call-with-port (open-file-input-port path (file-options compressed)) get-bytevector-all))))
    (define strip-and-check
      (lambda (in out options)
        (let ([n (object-file-size in)])
          (strip-fasl-file in out options)
          (< (object-file-size out) n))))
    #t)

  ; plain libraries
  (begin
    (with-output-to-file "testfile-sff-1a.ss"
      (lambda ()
        (pretty-print
          '(library (testfile-sff-1a)
             (export a x)
             (import (chezscheme))
             (define-syntax a (identifier-syntax (x 5)))
             (define x (lambda (n) (if (= n 0) 1 (* n (x (- n 1)))))))))
      'replace)
    (with-output-to-file "testfile-sff-1b.ss"
      (lambda ()
        (pretty-print
          '(library (testfile-sff-1b)
             (export b y)
             (import (chezscheme) (testfile-sff-1a))
             (define-syntax b (syntax-rules () [(_ k) (k y)]))
             (define y (x 4)))))
      'replace)
    (with-output-to-file "testfile-sff-1c.ss"
      (lambda ()
        (pretty-print '(eval-when (compile) (import (add-prefix (testfile-sff-1a) sff-1a-))))
        (pretty-print '(eval-when (compile) (import (add-prefix (testfile-sff-1b) sff-1b-))))
        (pretty-print '(pretty-print (list (sff-1a-x 3) sff-1b-y)))
        (pretty-print '(pretty-print (not (((inspect/object sff-1a-x) 'code) 'source))))
        (pretty-print '(pretty-print (null? (profile-dump-list)))))
      'replace)
    (separate-compile
      '(lambda (x)
         (parameterize ([generate-inspector-information #t]
                        [compile-profile #t]
                        [compile-imported-libraries #t])
           (compile-file x)))
      'sff-1c)
    #t)
  (equal?
    (separate-eval
      '(import (testfile-sff-1a))
      '(import (testfile-sff-1b))
      '(define-syntax so?
         (lambda (x)
           (syntax-case x ()
             [(_ q) (and (syntax->annotation #'q) #t)])))
      '(list a (b so?) (x 3) y)
      '(not (((inspect/object x) 'code) 'source))
      '(null? (profile-dump-list)))
    "(120 #t 6 24)\n#f\n#f\n")
  (strip-and-check "testfile-sff-1a.so" "testfile-sff-1a.so"
    (fasl-strip-options inspector-source))
  (strip-and-check "testfile-sff-1b.so" "testfile-sff-1b.so"
    (fasl-strip-options inspector-source))
  (equal?
    (separate-eval
      '(import (testfile-sff-1a))
      '(import (testfile-sff-1b))
      '(define-syntax so?
         (lambda (x)
           (syntax-case x ()
             [(_ q) (and (syntax->annotation #'q) #t)])))
      '(list a (b so?) (x 3) y)
      '(not (((inspect/object x) 'code) 'source))
      '(null? (profile-dump-list)))
    "(120 #t 6 24)\n#t\n#f\n")
  (strip-and-check "testfile-sff-1a.so" "testfile-sff-1a.so"
    (fasl-strip-options profile-source))
  (strip-and-check "testfile-sff-1b.so" "testfile-sff-1b.so"
    (fasl-strip-options profile-source))
  (equal?
    (separate-eval
      '(import (testfile-sff-1b))
      '(import (testfile-sff-1a))
      '(define-syntax so?
         (lambda (x)
           (syntax-case x ()
             [(_ q) (and (syntax->annotation #'q) #t)])))
      '(list a (b so?) (x 3) y)
      '(not (((inspect/object x) 'code) 'source))
      '(null? (profile-dump-list)))
    "(120 #t 6 24)\n#t\n#t\n")
  (strip-and-check "testfile-sff-1a.so" "testfile-sff-1a.so"
    (fasl-strip-options source-annotations))
  (strip-and-check "testfile-sff-1b.so" "testfile-sff-1b.so"
    (fasl-strip-options source-annotations))
  (equal?
    (separate-eval
      '(import (testfile-sff-1b))
      '(import (testfile-sff-1a))
      '(define-syntax so?
         (lambda (x)
           (syntax-case x ()
             [(_ q) (and (syntax->annotation #'q) #t)])))
      '(list a (b so?) (x 3) y)
      '(not (((inspect/object x) 'code) 'source))
      '(null? (profile-dump-list)))
    "(120 #f 6 24)\n#t\n#t\n")
  (strip-and-check "testfile-sff-1a.so" "testfile-sff-1a.so"
    (fasl-strip-options compile-time-information))
  (strip-and-check "testfile-sff-1b.so" "testfile-sff-1b.so"
    (fasl-strip-options compile-time-information))
  (strip-and-check "testfile-sff-1c.so" "testfile-sff-1c.so"
    (fasl-strip-options profile-source))
  (equal?
    (separate-eval
      '(guard (c [else (display-condition c) (newline) #t]) (eval '(import (testfile-sff-1b))))
      '(guard (c [else (display-condition c) (newline) #t]) (eval '(import (testfile-sff-1a))))
      '(expand 'a)
      '(expand 'b)
      '(load "testfile-sff-1c.so")
      '(guard (c [else (display-condition c) (newline) #t]) (eval '(import (testfile-sff-1b)))))
    "Exception: loading testfile-sff-1b.so did not define compile-time information for library (testfile-sff-1b)\n#t\n\
     Exception: loading testfile-sff-1a.so did not define compile-time information for library (testfile-sff-1a)\n#t\n\
     a\nb\n\
     (6 24)\n#t\n#t\n\
     Exception: loading testfile-sff-1b.so did not define compile-time information for library (testfile-sff-1b)\n#t\n\
     ")

  ; scripts
  (begin
    (with-output-to-file "testfile-sff.ss"
      (lambda ()
        (printf "#! ../bin/~a/scheme --script\n" (machine-type))
        (pretty-print '(define (hello) (import (chezscheme)) (printf "hello\n")))
        (pretty-print '(hello)))
      'replace)
    (parameterize ([generate-inspector-information #t])
      (compile-script "testfile-sff"))
    #t)
  (strip-and-check "testfile-sff.so" "testfile-sff-stripped.so"
    (fasl-strip-options inspector-source))
  (equal?
    (separate-eval
      '(load "testfile-sff.so")
      '(and (((inspect/object hello) 'code) 'source) #t))
    "hello\n#t\n")
  (equal?
    (separate-eval
      '(load "testfile-sff-stripped.so")
      '(and (((inspect/object hello) 'code) 'source) #t))
    "hello\n#f\n")
  (equal?
    (run-script "./testfile-sff.so")
    "hello\n")
  (equal?
    (run-script "./testfile-sff-stripped.so")
    "hello\n")

  ; non-library compile-time-information
  (begin
    (with-output-to-file "testfile-sff-3.ss"
      (lambda ()
        (pretty-print '(define cons vector))
        (pretty-print '(define-syntax + (identifier-syntax -))))
      'replace)
    (separate-compile 'sff-3)
    (define $orig-size (object-file-size "testfile-sff-3.so"))
    #t)
  (equal?
    (separate-eval
      '(load "testfile-sff-3.so")
      '(cons 3 4)
      '(+ 3 4))
    "#(3 4)\n-1\n")
  (strip-and-check "testfile-sff-3.so" "testfile-sff-3.so"
    (fasl-strip-options compile-time-information))
  (< (object-file-size "testfile-sff-3.so") $orig-size)
  (equal?
    (separate-eval
      '(load "testfile-sff-3.so")
      '(cons 3 4)
      '(+ 3 4))
    "(3 . 4)\n7\n")
  (let ([n (object-file-size "testfile-sff-3.so")])
    (strip-fasl-file "testfile-sff-3.so" "testfile-sff-3.so"
      (fasl-strip-options compile-time-information))
    (= (object-file-size "testfile-sff-3.so") n))
)

(mat $fasl-file-equal?
  (begin
    (parameterize ([generate-inspector-information #t])
      (compile-file "../examples/fatfib.ss" "testfile-fatfib1.so"))
    (parameterize ([generate-inspector-information #t])
      (compile-file "../examples/fatfib.ss" "testfile-fatfib2.so"))
    (parameterize ([generate-inspector-information #f])
      (compile-file "../examples/fatfib.ss" "testfile-fatfib3.so"))
    #t)
  (error? ; not a string
    (#%$fasl-file-equal? 'testfile-fatfib1.so "testfile-fatfib2.so"))
  (error? ; not a string
    (#%$fasl-file-equal? 'testfile-fatfib1.so "testfile-fatfib2.so" #t))
  (error? ; not a string
    (#%$fasl-file-equal? "testfile-fatfib1.so" 13.4))
  (error? ; not a string
    (#%$fasl-file-equal? "testfile-fatfib1.so" 13.4 #f))
  (error? ; file doesn't exist
    (#%$fasl-file-equal? "testfile-fatfib1.so" "probably-does-not-exist"))
  (error? ; file doesn't exist
    (#%$fasl-file-equal? "testfile-fatfib1.so" "probably-does-not-exist" #f))
  (error? ; file doesn't exist
    (#%$fasl-file-equal? "probably-does-not-exist" "testfile-fatfib2.so"))
  (error? ; file doesn't exist
    (#%$fasl-file-equal? "probably-does-not-exist" "testfile-fatfib2.so" #t))
  (#%$fasl-file-equal? "testfile-fatfib1.so" "testfile-fatfib2.so")
  (not (#%$fasl-file-equal? "testfile-fatfib1.so" "testfile-fatfib3.so"))
  (error? (#%$fasl-file-equal? "testfile-fatfib1.so" "testfile-fatfib3.so" #t))
)

(mat vfasl
  (begin
    (define-record-type vfasl-demo
      (fields x y)
      (nongenerative #{vfasl-demo pfwhk286n2j894o33awcq9er4-0}))
    (define vfasl-content (list 1 1/2 3.0 4+5i 6.0+7.0i
                                "apple" 'banana
                                (make-vfasl-demo 10 "11")
                                (vector 1 'two "three")
                                (box 88)
                                "" '#() '#vu8() (make-fxvector 0)
                                (string->immutable-string "") (vector->immutable-vector '#())
                                (bytevector->immutable-bytevector '#vu8())
                                (fxvector->immutable-fxvector (make-fxvector 0))))
    (define (same-vfasl-content? v)
      (andmap (lambda (a b)
                (or (eqv? a b)
                    (and (or (and (string? a)
                                  (positive? (string-length a)))
                             (and (vector? a)
                                  (positive? (vector-length a)))
                             (box? a))
                         (equal? a b))
                    (and (vfasl-demo? a)
                         (vfasl-demo? b)
                         (equal? (vfasl-demo-x a)
                                 (vfasl-demo-x b))
                         (equal? (vfasl-demo-y a)
                                 (vfasl-demo-y b)))
                    (printf "~s ~s\n" a b)))
              vfasl-content
              v))
    (compile-to-file (list `(define (vfasled) ',vfasl-content)
                           `(define (get-vfasled) vfasled)
                           `(define (call-vfasled) (vfasled)))
                     "testfile-fasl.so")
    (vfasl-convert-file "testfile-fasl.so" "testfile-vfasl.so" #f)
    (load "testfile-vfasl.so")
    #t)
  
  (same-vfasl-content? (vfasled))
  (eq? vfasled (get-vfasled))
  (eq? (vfasled) (call-vfasled)))

(mat cost-center
  (error? ; wrong number of arguments
    (make-cost-center 'foo))

  (error? ; foo is not a cost center
    (with-cost-center 'foo (lambda () 5)))

  (error? ; bar is not a procedure
    (with-cost-center (make-cost-center) 'bar))

  (error? ; 5 is not a cost center
    (cost-center-instruction-count 5))

  (error? ; "test" is not a cost center
    (cost-center-allocation-count "test"))

  (error? ; 4.7 is not a cost center
    (cost-center-time 4.7))

  (error? ; #\c is not a cost center
    (reset-cost-center! #\c))

  (let ([cc (make-cost-center)])
    (cost-center? cc))

  ;;; instruction cost center tests
  ((lambda (x)
     (<= 5 x 50))
   (let ([cc (make-cost-center)])
     (with-cost-center cc
       (lambda ()
         (parameterize ([generate-instruction-counts #t]
                        [compile-interpret-simple #f]
                        [enable-cp0 #f])
           (compile '(let ([p (cons 'a 'b)]) (car p))))))
     (cost-center-instruction-count cc)))

  (begin
    (define $cc-sum-1
      (parameterize ([generate-instruction-counts #t])
        (compile
          '(lambda (ls)
             (let f ([ls ls])
               (if (null? ls)
                   0
                   (+ (car ls) (f (cdr ls)))))))))
    #t)

  ((lambda (x)
     (<= 100 x 1000))
   (let ([cc (make-cost-center)])
     (with-cost-center cc (lambda () ($cc-sum-1 (iota 10))))
     (cost-center-instruction-count cc)))

  ((lambda (x)
     (<= 1000 x 10000))
   (let ([cc (make-cost-center)])
     (with-cost-center cc (lambda () ($cc-sum-1 (iota 100))))
     (cost-center-instruction-count cc)))

  (begin
    (define $cc-1 (make-cost-center))
    (define $cc-sum-2
      (parameterize ([generate-instruction-counts #t])
        (compile
          '(lambda (ls)
             (let f ([ls ls])
               (with-cost-center $cc-1
                 (lambda ()
                   (if (null? ls)
                       0
                       (+ (car ls) (f (cdr ls)))))))))))
    #t)

  ((lambda (x)
     (<= 100 x 1500))
   (begin
     ($cc-sum-2 (iota 10))
     (cost-center-instruction-count $cc-1)))

  (begin
    (reset-cost-center! $cc-1)
    #t)

  ((lambda (x)
     (<= 1000 x 15000))
   (begin
     ($cc-sum-2 (iota 100))
     (cost-center-instruction-count $cc-1)))

  (begin
    (reset-cost-center! $cc-1)
    #t)

  (let ([cc (make-cost-center)])
    (with-cost-center cc (lambda () ($cc-sum-2 (iota 10))))
    (<= (cost-center-instruction-count $cc-1) (cost-center-instruction-count cc)))

  (begin
    (define-syntax when-threaded
      (lambda (x)
        (syntax-case x ()
          [(_ e0 e1 ...)
           (if (threaded?)
               #'(begin e0 e1 ...)
               #'(begin #t))])))
    #t)

  (when-threaded
    ; copied from thread.ms
    (begin
      (define $threads (foreign-procedure "(cs)threads" () scheme-object))
      (define $nthreads 1)
      (define $yield
        (let ([t (make-time 'time-duration 1000 0)])
          (lambda () (sleep t))))
      (define $thread-check
        (lambda ()
          (let loop ([n 10] [nt (length ($threads))])
            (cond
              [(<= nt $nthreads)
               (set! $nthreads nt)
               (collect)]
              [else
                ($yield)
                (let* ([ls ($threads)] [nnt (length ls)])
                  (cond
                    [(< nnt nt) (loop n nnt)]
                    [(= n 0)
                     (set! $nthreads nnt)
                     (errorf #f "extra threads running ~s" ls)]
                    [else (loop (- n 1) nnt)]))]))
          #t))
      ($thread-check)))

  (when-threaded
    ((lambda (x)
       (<= 200 x 2000))
     (let ([cc (make-cost-center)]
           [finished #f]
           [finished-mutex (make-mutex)]
           [finished-condition (make-condition)])
       (define sum-th
         (lambda ()
           (with-cost-center cc (lambda () ($cc-sum-1 (iota 10))))
           (with-mutex finished-mutex
             (if finished
                 (condition-signal finished-condition)
                 (set! finished #t)))))
       (with-mutex finished-mutex
         (fork-thread sum-th)
         (fork-thread sum-th)
         (condition-wait finished-condition finished-mutex))
       (cost-center-instruction-count cc))))

  (when-threaded ($thread-check))

  (when-threaded
    (reset-cost-center! $cc-1)
    ((lambda (x)
       (<= 200 x 3000))
     (let ([finished #f]
           [finished-mutex (make-mutex)]
           [finished-condition (make-condition)])
       (define sum-th
         (lambda ()
           ($cc-sum-2 (iota 10))
           (with-mutex finished-mutex
             (if finished
                 (condition-signal finished-condition)
                 (set! finished #t)))))
       (with-mutex finished-mutex
         (fork-thread sum-th)
         (fork-thread sum-th)
         (condition-wait finished-condition finished-mutex))
       (cost-center-instruction-count $cc-1))))

  (when-threaded ($thread-check))

  (when-threaded
    (reset-cost-center! $cc-1)
    (let ([cc (make-cost-center)]
          [finished #f]
          [finished-mutex (make-mutex)]
          [finished-condition (make-condition)])
      (define sum-th
        (lambda ()
          (with-cost-center cc (lambda () ($cc-sum-2 (iota 10))))
          (with-mutex finished-mutex
            (if finished
                (condition-signal finished-condition)
                (set! finished #t)))))
       (with-mutex finished-mutex
         (fork-thread sum-th)
         (fork-thread sum-th)
         (condition-wait finished-condition finished-mutex))
       (<= (cost-center-instruction-count $cc-1)
           (cost-center-instruction-count cc))))

  (when-threaded ($thread-check))

  (begin
    (define $cc-fibonacci
      (let ([fib
              (parameterize ([generate-instruction-counts #t])
                (compile
                  '(rec fib
                     (lambda (i)
                       (cond
                         [(= i 0) 0]
                         [(= i 1) 1]
                         [else (+ (fib (- i 1))
                                  (fib (- i 2)))])))))])
        (lambda (n) (with-cost-center $cc-1 (lambda () (fib n))))))
    #t)

  (let ([normal-count (begin
                        (reset-cost-center! $cc-1)
                        ($cc-fibonacci 10)
                        (cost-center-instruction-count $cc-1))]
        [eng-count (begin
                     (reset-cost-center! $cc-1)
                     (let f ([eng (make-engine (lambda () ($cc-fibonacci 10)))])
                       (eng 50 (lambda args (cost-center-instruction-count $cc-1)) f)))])
    ; range because when running in an engine the trap check might
    ; be taken, and it will slightly increase the instruction count
    (<= normal-count eng-count (+ normal-count 100)))

  ;;; allocation cost center tests
  (eqv?
    (case (fixnum-width)
      [(30) 24]
      [(61) 48])
    (let ([cc (make-cost-center)])
      (with-cost-center cc
        (lambda ()
          (parameterize ([generate-allocation-counts #t]
                         [compile-interpret-simple #f])
            (compile '(#%list 'a 'b 'c)))))
      (cost-center-allocation-count cc)))

  ((lambda (count) ; range for rand call done to test variable alloc case and 64-bit words
     (<= 16 count 120))
   (let ([cc (make-cost-center)])
     (with-cost-center cc
       (lambda ()
         (parameterize ([generate-allocation-counts #t] [compile-interpret-simple #f])
           (compile `(let ([x (fx+ 3 (random 10))])
                       (#3%make-vector x))))))
     (cost-center-allocation-count cc)))

  (begin
    (define $cc-reverse-1
      (parameterize ([generate-allocation-counts #t])
        (compile
          '(lambda (ls)
             (let f ([ls ls] [rls '()])
               (if (null? ls)
                   rls
                   (f (cdr ls) (#%cons (car ls) rls))))))))
    #t)

  (eqv?
    (case (fixnum-width)
      [(30) 80]
      [(61) 160])
    (let ([cc (make-cost-center)])
      (with-cost-center cc (lambda () ($cc-reverse-1 (make-list 10))))
      (cost-center-allocation-count cc)))

  (eqv?
    (case (fixnum-width)
      [(30) 800]
      [(61) 1600])
    (let ([cc (make-cost-center)])
      (with-cost-center cc (lambda () ($cc-reverse-1 (make-list 100))))
      (cost-center-allocation-count cc)))

  (begin
    (define $cc-2 (make-cost-center))
    (define $cc-reverse-2
      (parameterize ([generate-allocation-counts #t])
        (compile
          '(lambda (ls)
             (let f ([ls ls] [rls '()])
               (with-cost-center $cc-2
                 (lambda () 
                   (if (null? ls)
                       rls
                       (f (cdr ls) (#%cons (car ls) rls))))))))))
    #t)

  ((lambda (x) ; wide range to accommodate both 4-byte and 8-byte words
     (<= 80 x 480))
   (begin
     ($cc-reverse-2 (make-list 10))
     (cost-center-allocation-count $cc-2)))

  (begin
    (reset-cost-center! $cc-2)
    #t)

  ((lambda (x) ; wide range to accommodate both 4-byte and 8-byte words
     (<= 800 x 4800))
   (begin
     ($cc-reverse-2 (make-list 100))
     (cost-center-allocation-count $cc-2)))

  (begin
    (reset-cost-center! $cc-2)
    #t)

  (let ([cc (make-cost-center)])
    (with-cost-center cc (lambda () ($cc-reverse-2 (make-list 10))))
    (<= (cost-center-allocation-count $cc-2) (cost-center-allocation-count cc)))

  (begin
    (define $cc-reverse-3
      (let ([rev (parameterize ([generate-allocation-counts #t])
                   (compile
                     '(rec rev
                        (lambda (ls rls)
                          (if (null? ls)
                              rls
                              (rev (cdr ls) (#%cons (car ls) rls)))))))])
        (lambda (ls)
          (with-cost-center $cc-2 (lambda () (rev ls '()))))))
    #t)

  (eqv?
    (begin
      (reset-cost-center! $cc-2)
      ($cc-reverse-3 (iota 10))
      (cost-center-allocation-count $cc-2))
    (begin
      (reset-cost-center! $cc-2)
      (let f ([eng (make-engine (lambda () ($cc-reverse-3 (iota 10))))])
        (eng 10 (lambda args (cost-center-allocation-count $cc-2)) f))))

  (when-threaded
    (eqv?
      (case (fixnum-width)
        [(30) 160]
        [(61) 320])
      (let ([cc (make-cost-center)]
            [finished #f]
            [finished-mutex (make-mutex)]
            [finished-condition (make-condition)])
        (define reverse-th
          (lambda ()
            (with-cost-center cc (lambda () ($cc-reverse-1 (iota 10))))
            (with-mutex finished-mutex
              (if finished
                  (condition-signal finished-condition)
                  (set! finished #t)))))
        (with-mutex finished-mutex
          (fork-thread reverse-th)
          (fork-thread reverse-th)
          (condition-wait finished-condition finished-mutex))
        (cost-center-allocation-count cc))))

  (when-threaded ($thread-check))

  (when-threaded
    (reset-cost-center! $cc-2)
    ((lambda (x) ; wide range to accommodate both 4-byte and 8-byte words
       (<= 160 x 960))
     (let ([finished #f]
           [finished-mutex (make-mutex)]
           [finished-condition (make-condition)])
       (define reverse-th
         (lambda ()
           ($cc-reverse-2 (iota 10))
           (with-mutex finished-mutex
             (if finished
                 (condition-signal finished-condition)
                 (set! finished #t)))))
       (with-mutex finished-mutex
         (fork-thread reverse-th)
         (fork-thread reverse-th)
         (condition-wait finished-condition finished-mutex))
       (cost-center-allocation-count $cc-2))))

  (when-threaded ($thread-check))

  (when-threaded
    (reset-cost-center! $cc-2)
    (let ([cc (make-cost-center)]
          [finished #f]
          [finished-mutex (make-mutex)]
          [finished-condition (make-condition)])
      (define reverse-th
        (lambda ()
          (with-cost-center cc (lambda () ($cc-reverse-2 (iota 10))))
          (with-mutex finished-mutex
            (if finished
                (condition-signal finished-condition)
                (set! finished #t)))))
       (with-mutex finished-mutex
         (fork-thread reverse-th)
         (fork-thread reverse-th)
         (condition-wait finished-condition finished-mutex))
       (<= (cost-center-instruction-count $cc-2)
           (cost-center-instruction-count cc))))

  (when-threaded ($thread-check))

  ;;; instruction with allocation cost center tests
  ((lambda (x)
     (<= 10 x 50))
   (let ([cc (make-cost-center)])
     (with-cost-center cc
       (lambda () 
         (parameterize ([generate-allocation-counts #t]
                        [generate-instruction-counts #t]
                        [compile-interpret-simple #f]
                        [enable-cp0 #f])
           (compile '(let ([p (cons 'a 'b)]) (car p))))))
     (cost-center-instruction-count cc)))

  (begin
    (define $cc-sum-1
      (parameterize ([generate-allocation-counts #t]
                     [generate-instruction-counts #t])
        (compile
          '(lambda (ls)
             (let f ([ls ls])
               (if (null? ls)
                   0
                   (+ (car ls) (f (cdr ls)))))))))
    #t)

  ((lambda (x)
     (<= 100 x 1000))
   (let ([cc (make-cost-center)])
     (with-cost-center cc (lambda () ($cc-sum-1 (iota 10))))
     (cost-center-instruction-count cc)))

  ((lambda (x)
     (<= 1000 x 10000))
   (let ([cc (make-cost-center)])
     (with-cost-center cc (lambda () ($cc-sum-1 (iota 100))))
     (cost-center-instruction-count cc)))

  (begin
    (define $cc-1 (make-cost-center))
    (define $cc-sum-2
      (parameterize ([generate-allocation-counts #t]
                     [generate-instruction-counts #t])
        (compile
          '(lambda (ls)
             (let f ([ls ls])
               (with-cost-center $cc-1
                 (lambda () 
                   (if (null? ls)
                       0
                       (+ (car ls) (f (cdr ls)))))))))))
    #t)

  ((lambda (x)
     (<= 100 x 1500))
   (begin
     ($cc-sum-2 (iota 10))
     (cost-center-instruction-count $cc-1)))

  (begin
    (reset-cost-center! $cc-1)
    #t)

  ((lambda (x)
     (<= 1000 x 15000))
   (begin
     ($cc-sum-2 (iota 100))
     (cost-center-instruction-count $cc-1)))

  (begin
    (reset-cost-center! $cc-1)
    #t)

  (let ([cc (make-cost-center)])
    (with-cost-center cc (lambda () ($cc-sum-2 (iota 10))))
    (<= (cost-center-instruction-count $cc-1) (cost-center-instruction-count cc)))

  ;; allocation with instruction counts
  (eqv?
    (case (fixnum-width)
      [(30) 24]
      [(61) 48])
    (let ([cc (make-cost-center)])
      (with-cost-center cc
        (lambda ()
          (parameterize ([generate-allocation-counts #t]
                         [generate-instruction-counts #t]
                         [compile-interpret-simple #f])
            (compile '(#%list 'a 'b 'c)))))
      (cost-center-allocation-count cc)))

  (let ([x (fx+ 3 (random 10))])
    ((lambda (count) ; range for padding on 32-bit and to accomadate 64-bit words
       (<= (fxsll (fx+ x 1) 2) count (fxsll (fx+ x 2) 3)))
     (let ([cc (make-cost-center)])
       (with-cost-center cc
         (lambda ()
           (parameterize ([generate-allocation-counts #t]
                          [generate-instruction-counts #t]
                          [compile-interpret-simple #f])
             (compile `(#%make-vector ,x)))))
       (cost-center-allocation-count cc))))

  (begin
    (define $cc-reverse-1
      (parameterize ([generate-allocation-counts #t]
                     [generate-instruction-counts #t])
        (compile
          '(lambda (ls)
             (let f ([ls ls] [rls '()])
               (if (null? ls)
                   rls
                   (f (cdr ls) (#%cons (car ls) rls))))))))
    #t)

  (eqv?
    (case (fixnum-width)
      [(30) 80]
      [(61) 160])
    (let ([cc (make-cost-center)])
      (with-cost-center cc (lambda () ($cc-reverse-1 (make-list 10))))
      (cost-center-allocation-count cc)))

  (eqv?
    (case (fixnum-width)
      [(30) 800]
      [(61) 1600])
    (let ([cc (make-cost-center)])
      (with-cost-center cc (lambda () ($cc-reverse-1 (make-list 100))))
      (cost-center-allocation-count cc)))

  (begin
    (define $cc-2 (make-cost-center))
    (define $cc-reverse-2
      (parameterize ([generate-allocation-counts #t]
                     [generate-instruction-counts #t])
        (compile
          '(lambda (ls)
             (let f ([ls ls] [rls '()])
               (with-cost-center $cc-2
                 (lambda ()
                   (if (null? ls)
                       rls
                       (f (cdr ls) (#%cons (car ls) rls))))))))))
    #t)

  ((lambda (x) ; wide range to accommodate both 4-byte and 8-byte words
     (<= 80 x 480))
   (begin
     ($cc-reverse-2 (make-list 10))
     (cost-center-allocation-count $cc-2)))

  (begin
    (reset-cost-center! $cc-2)
    #t)

  ((lambda (x) ; wide range to accommodate both 4-byte and 8-byte words
     (<= 800 x 4800))
   (begin
     ($cc-reverse-2 (make-list 100))
     (cost-center-allocation-count $cc-2)))

  (> (cost-center-allocation-count $cc-2) 0)
  (> (cost-center-instruction-count $cc-2) 0)

  (begin
    (reset-cost-center! $cc-2)
    #t)

  (fx= (cost-center-allocation-count $cc-2) 0)
  (fx= (cost-center-instruction-count $cc-2) 0)

  (let ([cc (make-cost-center)])
    (with-cost-center cc (lambda () ($cc-reverse-2 (make-list 10))))
    (<= (cost-center-allocation-count $cc-2) (cost-center-allocation-count cc)))

  (begin
    (define $fib (lambda (x) (if (< x 2) 1 (+ ($fib (- x 1)) ($fib (- x 2))))))
    #t)

  ;; timing information (no instrumentation needed)
  ((lambda (x)
     (and (time<? (make-time 'time-duration 0 0) x)
          (time<? x (make-time 'time-duration 0 10))))
   (let ([cc (make-cost-center)])
     (with-cost-center #t cc
       (lambda ()
         (let ([t0 (current-time 'time-thread)])
           (let f ()
             (when (time=? (current-time 'time-thread) t0)
               ($fib 10)
               (f))))))
     (cost-center-time cc)))

  (let ([cc1 (make-cost-center)] [cc2 (make-cost-center)])
    (with-cost-center #t cc1
      (lambda ()
        (let f ([n 10])
          (with-cost-center #t cc2
            (lambda ()
              (cond
                [(= n 0) 1]
                [(= n 1) 1]
                [else (+ (f (- n 1)) (f (- n 2)))]))))))
    (time<=? (cost-center-time cc2) (cost-center-time cc1)))

  (begin
    (define $cc-3 (make-cost-center))
    (define $cc-fib
      (parameterize ([generate-allocation-counts #t]
                     [generate-instruction-counts #t])
        (compile
          '(let ()
             (define (n->peano n)
               (if (zero? n)
                   '()
                   (cons 'succ (n->peano (- n 1)))))
             (define peano->n length)
             (define (peano-sub1 n)
               (if (null? n)
                   (error 'peano-sub "cannot subtract 1 from 0")
                   (cdr n)))
             (define peano-zero '())
             (define (peano-add1 n) (#%cons 'succ n))
             (define (peano+ n1 n2)
               (if (eq? n1 peano-zero)
                   n2
                   (peano-add1 (peano+ (peano-sub1 n1) n2))))
             (lambda (n)
               (with-cost-center #t $cc-3
                 (lambda ()
                   (peano->n
                     (let f ([n (n->peano n)])
                       (cond
                         [(equal? n peano-zero) (peano-add1 peano-zero)]
                         [(equal? n (peano-add1 peano-zero)) (peano-add1 peano-zero)]
                         [else
                           (let ([n (peano-sub1 n)])
                             (peano+ (f n) (f (peano-sub1 n))))]))))))))))
    #t)

  (fx= (cost-center-instruction-count $cc-3) 0)
  (fx= (cost-center-allocation-count $cc-3) 0)
  (time=? (cost-center-time $cc-3) (make-time 'time-duration 0 0))

  ((lambda (x)
     (and (time<? (make-time 'time-duration 0 0) x)
          (or (time<? x (make-time 'time-duration 0 20))
              (#%$enable-check-heap))))
   (begin
     ($cc-fib 30)
     (cost-center-time $cc-3)))

  (> (cost-center-instruction-count $cc-3) 0)
  (> (cost-center-allocation-count $cc-3) 0)
  (time>? (cost-center-time $cc-3) (make-time 'time-duration 0 0))

  (begin
    (reset-cost-center! $cc-3)
    #t)

  (fx= (cost-center-instruction-count $cc-3) 0)
  (fx= (cost-center-allocation-count $cc-3) 0)
  (time=? (cost-center-time $cc-3) (make-time 'time-duration 0 0))
)

(mat lock-object
  (begin
    (define $locked-objects (foreign-procedure "(cs)locked_objects" () ptr))
    #t)
  (let ([ls ($locked-objects)])
    (unless (null? ls) (errorf #f "found locked objects ~s" ls))
    #t)
  (let ()
    (define-record user-event (x))
    (do ([n 20 (- n 1)])
        ((= n 0))
      (for-each unlock-object
        (map (lambda (x) (lock-object x) x)
          (map make-user-event
            (make-list 10000)))))
    #t)
  (let ([ls ($locked-objects)])
    (unless (null? ls) (errorf #f "found locked objects ~s" ls))
    #t)
  (let ()
    (define-record user-event (x))
    (do ([n 20 (- n 1)])
        ((= n 0))
      (for-each unlock-object
        (map (lambda (x)
               (let ([x (case x
                          [(0) (lambda () x)]
                          [(1) (cons x x)]
                          [(2) (vector x)]
                          [(3) (vector x x)]
                          [(4) (string #\a #\b)]
                          [(5) (box (cons 3 4))]
                          [(6) (/ 8 17)]
                          [(7) (exact (sin 3.0))]
                          [(8) (exact (sqrt -73.0))]
                          [(9) (call/cc values)]
                          [(10) (make-user-event x)])])
                 (lock-object x)
                 x))
             (map random (make-list 2000 11)))))
    #t)
  (let ([ls ($locked-objects)])
    (unless (null? ls) (errorf #f "found locked objects ~s" ls))
    #t)
  (eqv?
    (let ()
      (define (pick ls) (list-ref ls (random (length ls))))
     ; we don't pick then remq-first because the picked element may be
     ; an unlocked flonum and may be cloned into two copies by the
     ; collector between the pick and the remq-first
      (define (pick-rem ls)
        (let f ([ls ls] [i (random (length ls))])
          (if (fx= i 0)
              (values (car ls) (cdr ls))
              (let-values ([(x d) (f (cdr ls) (fx- i 1))])
                (values x (cons (car ls) d))))))
      (module (random-tree)
        (define leaves
          `(,(lambda () '())
            ,(lambda () 0)
            ,(lambda () #f)
            ,(lambda () #t)
            ,(lambda () #\q)
            ,(lambda () (* 3.4 5))
            ,(lambda () (* 15/16 5))
            ,(lambda () (* 1+2i 5))
            ,(lambda () (* 3.0-2.5i 5))
            ,(lambda () (pick (oblist)))
            ,gensym
            ,(lambda () (make-string (random 10) (pick '(#\$ #\! #\*))))
            ))
        (define nodes
          `(,(lambda (th) (cons (th) (th)))
            ,(lambda (th) (weak-cons (th) (th)))
            ,(lambda (th) (list->vector (map (lambda (x) (th)) (make-list (+ 1 (random 4))))))
            ,(lambda (th)
               (define-record frob ((immutable x) (immutable y)))
               (record-reader 'frob1 (type-descriptor frob))
               (make-frob (th) (th)))
            ,(lambda (th)
               (define-record frob ((immutable x) (mutable y)))
               (record-reader 'frob2 (type-descriptor frob))
               (make-frob (th) (th)))
            ,(lambda (th)
               (define-record frob ((immutable x) (immutable integer-32 y)))
               (record-reader 'frob3 (type-descriptor frob))
               (make-frob (th) (random 200000)))
            ,(lambda (th)
               (define-record frob ((immutable x) (mutable integer-32 y)))
               (record-reader 'frob4 (type-descriptor frob))
               (make-frob (th) (random 200000)))
            ,(lambda (th)
               (let ([x (th)] [y (th)])
                 (let ([f (lambda () (cons x y))])
                   (values f (#%$closure-code f)))))
            ,(lambda (th)
               (let ([x (th)] [y (th)])
                 (call/cc
                   (lambda (k)
                     (call/cc (lambda (k1) (k k1)))
                     (cons x y)))))
            ))
        (define random-tree
          (lambda (n)
            (let ([objects '()])
              (let ([t (let f ([n n])
                         (let-values ([t* (if (= n 0)
                                              ((pick leaves))
                                              ((pick nodes) (lambda () (f (- n 1)))))])
                           (set! objects (append t* objects))
                           (car t*)))])
                objects)))))
      (define (chew n)
        (let f ([ls (make-list n)])
          (if (< (length ls) 2)
              (random-tree 2)
              (append (f (cddr ls)) (f (cdr ls))))))
      (define (randomize ls)
        (if (null? ls)
            '()
            (let-values ([(a d) (pick-rem ls)])
              (cons a (randomize d)))))
      (define (split ls)
        (if (null? ls)
            (values '() '())
            (let-values ([(a ls) (pick-rem ls)])
              (let-values ([(ls1 ls2) (split ls)])
                (if (= (random 2) 0)
                    (values (cons a ls1) ls2)
                    (values ls1 (cons a ls2)))))))
      (define (locktest)
        (define m 5)
        (let f ([n 100] [l0 '()] [l1 '()] [l2 '()])
          (let ([l1addr (map #%$fxaddress l1)] [l2addr (map #%$fxaddress l2)])
            (chew 15)
            (let ([bad (remq f
                         (map (lambda (x a) (if (fx= (#%$fxaddress x) a) f x))
                              (append l1 l2)
                              (append l1addr l2addr)))])
              (unless (andmap flonum? bad)
                (errorf 'locktest "locked object address(es) changed for ~s" bad))))
          (if (= n 0)
              (begin
                (for-each unlock-object l1)
                (for-each unlock-object l2)
                (for-each unlock-object l2)
                'yippee!)
              (let-values ([(l0drop l0keep) (split l0)]
                           [(l1drop l1keep) (split l1)]
                           [(l2drop l2keep) (split l2)])
                (for-each unlock-object l1drop)
                (for-each unlock-object l2drop)
                (for-each unlock-object l2drop)
                (let-values ([(l0stay l0up) (split l0keep)]
                             [(l1down l1up) (split l1keep)]
                             [(l2down l2stay) (split l2keep)])
                  (for-each lock-object l0up)
                  (for-each lock-object l1up)
                  (for-each unlock-object l1down)
                  (for-each unlock-object l2down)
                  (f (- n 1)
                     (randomize (append l0stay l1down))
                     (let ([l1new (random-tree m)])
                       (for-each lock-object l1new)
                       (randomize (append l0up l2down l1new)))
                     (randomize (append l1up l2stay))))))))
      (locktest))
    'yippee!)
  (let ([ls ($locked-objects)])
    (unless (null? ls) (errorf #f "found locked objects ~s" ls))
    #t)
  (eqv?
    (let ()
      (define-record frob ((immutable x) (immutable y))
        ([(immutable hash) (hash-frob x y)]))
      (define leaves
        `(,(lambda () '())
          ,(lambda () 0)
          ,(lambda () #f)
          ,(lambda () #t)
          ,(lambda () #\q)
          ,(lambda () (* 3.4 5))
          ,(lambda () (* 15/16 5))
          ,(lambda () (* 1+2i 5))
          ,(lambda () (* 3.0-2.5i 5))
          ,(lambda () (pick (oblist)))
          ,gensym
          ,(lambda () (make-string (random 10) (pick '(#\$ #\! #\*))))
          ))
      (define (hash-frob x y) (+ 13 (ash (hash x) 4) (* (hash y) 7)))
      (define (hash x)
        (case x
          [(()) 1]
          [(0) 2]
          [(#f) 3]
          [(#t) 4]
          [(#\q) 5]
          [(17.0) 6]
          [(75/16) 7]
          [(5+10i) 8]
          [(15.0-12.5i) 9]
          [else
           (cond
             [(gensym? x) (+ 10 (ash (hash-string (symbol->string x)) 4))]
             [(symbol? x) (+ 11 (ash (hash-string (symbol->string x)) 4))]
             [(string? x) (+ 12 (ash (hash-string x) 4))]
             [(frob? x) (hash-frob (frob-x x) (frob-y x))]
             [else (errorf 'hash "unexpected object ~s" x)])]))
      (define (hash-string s)
        (apply logxor (map char->integer (string->list s))))
      (define (check-hash x)
        (let ([h (hash x)]) ; run regardless for error check
          (when (frob? x)
            (unless (= (hash x) (frob-hash x))
              (errorf 'check-hash "hash mismatch for ~s" x)))))
      (define (pick ls) (list-ref ls (random (length ls))))
     ; we don't pick then remq-first because the picked element may be
     ; an unlocked flonum and may be cloned into two copies by the
     ; collector between the pick and the remq-first
      (define (pick-rem ls)
        (let f ([ls ls] [i (random (length ls))])
          (if (fx= i 0)
              (values (car ls) (cdr ls))
              (let-values ([(x d) (f (cdr ls) (fx- i 1))])
                (values x (cons (car ls) d))))))
      (define random-tree
        (lambda (n)
          (let ([objects '()])
            (let ([t (let f ([n n])
                       (let-values ([t* (if (= n 0)
                                            ((pick leaves))
                                            (make-frob (f (- n 1)) (f (- n 1))))])
                         (set! objects (append t* objects))
                         (car t*)))])
                objects))))
      (define (chew n)
        (let f ([ls (make-list n)])
          (if (< (length ls) 2)
              (random-tree 2)
              (append (f (cddr ls)) (f (cdr ls))))))
      (define (randomize ls)
        (if (null? ls)
            '()
            (let-values ([(a d) (pick-rem ls)])
              (cons a (randomize d)))))
      (define (split ls)
        (if (null? ls)
            (values '() '())
            (let-values ([(a ls) (pick-rem ls)])
              (let-values ([(ls1 ls2) (split ls)])
                (if (= (random 2) 0)
                    (values (cons a ls1) ls2)
                    (values ls1 (cons a ls2)))))))
      (define (locktest)
        (define m 5)
        (let f ([n 100] [l0 '()] [l1 '()] [l2 '()])
          (let ([l1addr (map #%$fxaddress l1)] [l2addr (map #%$fxaddress l2)])
            (chew 15)
            (let ([bad (remq f
                         (map (lambda (x a) (if (fx= (#%$fxaddress x) a) f x))
                              (append l1 l2)
                              (append l1addr l2addr)))])
              (unless (andmap flonum? bad)
                (errorf 'locktest "locked object address(es) changed for ~s" bad))))
          (for-each check-hash l0)
          (for-each check-hash l1)
          (for-each check-hash l2)
          (if (= n 0)
              (begin
                (for-each unlock-object l1)
                (for-each unlock-object l2)
                (for-each unlock-object l2)
                'yippee!)
              (let-values ([(l0drop l0keep) (split l0)]
                           [(l1drop l1keep) (split l1)]
                           [(l2drop l2keep) (split l2)])
                (for-each unlock-object l1drop)
                (for-each unlock-object l2drop)
                (for-each unlock-object l2drop)
                (let-values ([(l0stay l0up) (split l0keep)]
                             [(l1down l1up) (split l1keep)]
                             [(l2down l2stay) (split l2keep)])
                  (for-each lock-object l0up)
                  (for-each lock-object l1up)
                  (for-each unlock-object l1down)
                  (for-each unlock-object l2down)
                  (f (- n 1)
                     (randomize (append l0stay l1down))
                     (let ([l1new (random-tree m)])
                       (for-each lock-object l1new)
                       (randomize (append l0up l2down l1new)))
                     (randomize (append l1up l2stay))))))))
      (locktest))
    'yippee!)
  (let ([ls ($locked-objects)])
    (unless (null? ls) (errorf #f "found locked objects ~s" ls))
    #t)
  (parameterize ([collect-request-handler void])
    (define x (cons 3 4))
    (lock-object x)
    (collect 1 1) ; should leave segment containing x with locked bit
    (set-cdr! x (cons 0 0)) ; should mark the card containing x in the segment dirty
    (collect 0 0) ; should crash if sweep_dirty doesn't ignore locked objects
    (unlock-object x)
    #t)
  (let ([ls ($locked-objects)])
    (unless (null? ls) (errorf #f "found locked objects ~s" ls))
    #t)
  ; shouldn't include immediates in locked-object lists
  (begin
    (lock-object -17)
    (lock-object #f)
    (lock-object #!eof)
    (lock-object #\newline)
    (let ([ls ($locked-objects)])
      (unless (null? ls) (errorf #f "found locked objects ~s" ls))
      #t))
  ; cons should be static, and shouldn't include static objects in locked-object lists
  (begin
    (lock-object 'cons)
    (let ([ls ($locked-objects)])
      (unless (null? ls) (errorf #f "found locked objects ~s" ls))
      #t))
  ; locked objects promoted to static generation are listed in the static-generation locked list
  ; so mutated locked objects are properly swept (and the cards they're in, which might contain
  ; random stuff, aren't)
  #;(parameterize ([collect-request-handler void])
    (define x (cons 3 4))
    (lock-object x)
    (collect (collect-maximum-generation) 'static)
    (let ([ls ($locked-objects)])
      (unless (null? ls) (errorf #f "found locked objects ~s" ls))
      #t))
)

(mat eval-order
  (eqv? (call/cc (lambda (k) (0 (k 1)))) 1)
  (eqv? (let ([zero 0]) (call/cc (lambda (k) (zero (k 1))))) 1)
  (begin
    (define $notproc (cons 'not 'proc))
    (not (procedure? $notproc)))
  (eqv? (call/cc (lambda (k) ($notproc (k 1)))) 1)
)


(define eval-test
  (lambda (s)
    (with-output-to-file "testfile.ss"
      (lambda () (display s))
      'replace)
    (parameterize ([#%$suppress-primitive-inlining #f])
      (load "testfile.ss" (lambda (x) (eval x))))
    #t))
(define load-test
  (lambda (s)
    (with-output-to-file "testfile.ss"
      (lambda () (display s))
      'replace)
    (parameterize ([#%$suppress-primitive-inlining #f])
      (load "testfile.ss"))
    #t))
(define compile-test
  (lambda (s)
    (with-output-to-file "testfile.ss"
      (lambda () (display s))
      'replace)
    (parameterize ([#%$suppress-primitive-inlining #f])
      (compile-file "testfile.ss"))
    (load "testfile.so")
    #t))

(define-syntax error/warning-mat
  (syntax-rules ()
    [(_ what string ...)
     (begin
      ; removed primitive argcnt warnings when no source is available
      ; to avoid warnings followed immediately by errors in the repl
      ; and warnings in run-time calls to eval
       #;(mat (what eval-warning) (warning? (eval-test string)) ...)
       (mat (what eval-error) (error? (eval-test string)) ...)
       (mat (what load-warning) (warning? (load-test string)) ...)
       (mat (what load-error) (error? (load-test string)) ...)
       (mat (what compile-warning) (warning? (compile-test string)) ...)
       (mat (what compile-error) (error? (compile-test string)) ...))]))

(define-syntax error-mat
  (syntax-rules ()
    [(_ what string ...)
     (begin
       (mat (what eval-error) (error? (eval-test string)) ...)
       (mat (what load-error) (error? (load-test string)) ...)
       (mat (what compile-error) (error? (compile-test string)) ...))]))

(error/warning-mat argcnt
  "; cp1in argument-count error\n\n(define f (lambda () (import scheme) (car)))\n(f)\n"
  "; cp1in argument-count error\n\n(define f (lambda () (import scheme) (car '(a b) '(c d))))\n(f)\n"
  "; cp1in argument-count error\n\n(define f (lambda () (let ([g (lambda () 0)]) (g 7))))\n(f)\n"
  "; cp1in argument-count error\n\n(define f (lambda () (let ([g (lambda (x) 0)]) (g))))\n(f)\n"
)

(error-mat syntax
  "; eval-when syntax error\n\n(eval-when (compile load eval))"
  "; eval-when syntax error\n\n(eval-when (never) 3)"
  "; begin syntax error\n\n(begin 3 . 4)"
  "; application syntax error\n\n(f 1 2 . 3)"
  "; define syntax error\n\n(define foo 3 4)"
  "; define-syntax syntax error\n\n(define-syntax (foo x y) z)"
  "; cond syntax error\n\n(cond . 17)"
  "; lambda syntax error\n\n(lambda (x 3 y) 3)"
)

(mat sci-bug
  (equal? (expt 10.0 (- 21)) 1e-21)
  (equal? (flexpt 10.0 (- 21.0)) 1e-21)
)

(mat apropos
  (error? (apropos 3))
  (error? (apropos '(hit me)))
  (error? (apropos 'a 'b))
  (error? (apropos 'a 'b 'c))
  (error? (apropos))
  (let ([ls (apropos-list 'str)])
    (and (memq 'string=? ls)
         (memq 'display-string ls)
         (memq 'record-constructor ls)
         (not (memq 'cons ls))
         (not (memq 'straightjacket ls))))
  (let ([ls (apropos-list "str")])
    (and (memq 'string=? ls)
         (memq 'display-string ls)
         (memq 'record-constructor ls)
         (not (memq 'cons ls))
         (not (memq 'straightjacket ls))))
  (equal?
    (with-output-to-string (lambda () (apropos 'substring)))
    "interaction environment:\n  substring, substring-fill!\n(chezscheme):\n  substring, substring-fill!\n(rnrs):\n  substring\n(rnrs base):\n  substring\n(scheme):\n  substring, substring-fill!\n")
  (equal?
    (with-output-to-string (lambda () (apropos "substring")))
    "interaction environment:\n  substring, substring-fill!\n(chezscheme):\n  substring, substring-fill!\n(rnrs):\n  substring\n(rnrs base):\n  substring\n(scheme):\n  substring, substring-fill!\n")
  (equal?
    (with-output-to-string (lambda () (apropos 'substring (copy-environment (scheme-environment) #t '(substring-fill!)))))
    "supplied environment:\n  substring-fill!\n(chezscheme):\n  substring, substring-fill!\n(rnrs):\n  substring\n(rnrs base):\n  substring\n(scheme):\n  substring, substring-fill!\n")
  (null? (apropos-list 'thisshouldntbefound))
  (equal?
    (apropos-list 'apropos)
    '(apropos apropos-list
      ((chezscheme) apropos apropos-list)
      ((scheme) apropos apropos-list)))
  (equal? (apropos-list '$apropos-unbound1) '())
  (error? (eval '$apropos-unbound1))
  (equal? (apropos-list '$apropos-unbound1) '())
  (equal? (apropos-list '$apropos-bound1) '())
  (eq? (eval '(set! $apropos-bound1 17)) (void))
  (equal? (apropos-list '$apropos-bound1) '($apropos-bound1))
  (begin (define $apropos-env (copy-environment (scheme-environment)))
         (environment? $apropos-env))
  (equal? (apropos-list '$apropos-unbound2 $apropos-env) '())
  (error? (eval '$apropos-unbound2 $apropos-env))
  (equal? (apropos-list '$apropos-unbound2 $apropos-env) '())
  (equal? (apropos-list '$apropos-bound2 $apropos-env) '())
  (eq? (eval '(set! $apropos-bound2 17) $apropos-env) (void))
  (equal? (apropos-list '$apropos-bound2 $apropos-env) '($apropos-bound2))
)

(mat p423 ; tests for p423 compiler
  (equal?
    (list
      '()
      75
      (- 2 4)
      (* -6 7)
      (cons 0 '())
      (cons (cons 0 '()) (cons 1 '()))
      (cdr (cons 16 32))
      (void)
      (if #f 3)
      (let () 3)
      (let ((x 0)) x)
      (let ([x 0]) x x)
      (let ([x 17]) (+ x x))
      (let ([q (add1 (add1 2))]) q)
      (+ 20 (if #t 122))
      (let ((x 16)
            (y 128))
        (* x y))
      (if #t
         (+ 20
           (if #t 122))
         10000)
      (let ([x 3])
        (let ([y (+ x (quote 4))])
          (+ x y)))
      (let ((x '(#(1 2 (3 #(4))) #() 3 #t))) x)
      (not (if #f #t (not #f)))
      (let ([x 0] [y 4000]) x)
      (let ((x (cons 16 32))) (pair? x))
      (begin (if #f 7) 3)
      (begin (< 1 2) 3)
      (begin '(1 . 2) 3)
      (begin (if (zero? 4) 7) 3)
      (let ([x 0]) (begin (if (zero? x) 7) x))
      (let ([x 0]) (begin (if (zero? x) (begin x 7)) x))
      (let ([x 0] [z 9000])
         (begin (if (zero? x) (begin x 7)) z))
      (let ([x 0] [z 9000])
         (begin (if (zero? x) (begin (set! x x) 7))
           (+ x z)))
      (let ([x 4]) (begin (+ (begin (set! x 17) 3) 4) x))
      (let ([x (cons 0 '())])
         (begin (if x (set-car! x (car x))) x))
      (let ([x (cons 0 '())])
         (begin (if x (set-car! x (+ (car x) (car x)))) x))
      (let ([x (cons 0 '())])
         (if (zero? (car x)) (begin (set-car! x x) 7) x))
      (let ([x (cons 0 '())])
         (let ([q x]) (if (zero? (car x)) (begin (set-car! q x) 7) x)))
      (let ([x 0]) (if (zero? x) (begin (set! x (+ x 5000)) x) 20))
      (let ([y 0]) (begin (if #t (set! y y)) y))
      (begin (if #t #t #t) #f)
      (begin (if (if #t #t #f) (if #t #t #f) (if #t #t #f)) #f)
      (let
         ([x 0]
          [y 4000]
          [z 9000])
         (let ((q (+ x z)))
           (begin
             (if (zero? x) (begin (set! q (+ x x)) 7))
             (+ y y)
             (+ x z))))
      (let ([x (let ([y 2]) y)]
             [y 5])
         (add1 x))
      (let ([y 4000]) (+ y y))
      ((lambda (y) y) 4000)
      (let ([f (lambda (x) x)])
         (add1 (f 0)))
      (let ([f (lambda (y) y)]) (f (f 4)))
      ((lambda (f) (f (f 4))) (lambda (y) y))
      ((let ([a 4000])
          (lambda (b) (+ a b)))
        5000)
      (((lambda (a)
           (lambda (b)
             (+ a b)))
         4000)
        5000)
      (let ([f (lambda (x) (add1 x))]) (f (f 0)))
      ((lambda (f) (f (f 0))) (lambda (x) (add1 x)))
      (let ([x 0] [f (lambda (x) x)])
         (let ([a (f x)] [b (f x)] [c (f x)]) (+ (+ a b) c)))
      (let ([x 0] [y 1] [z 2] [f (lambda (x) x)])
         (let ([a (f x)] [b (f y)] [c (f z)])
           (+ (+ a b) c)))
      (let ([f (lambda (x y) x)])
         (f 0 1))
      (let ([f (lambda (x y) x)])
         (let ([a (f 0 1)]) (f a a)))
      (let ([x 0] [y 1] [z 2] [f (lambda (x y z) x)])
         (let ([a (f x y z)]) (f a a a)))
      (let ([x 0] [y 1] [z 2] [f (lambda (x y z) x)])
         (let ([a (f x y z)] [b y] [c z]) (f a b c)))
      (let ([f (lambda (a b c d)
                  (+ a d))])
         (f 0 1 2 3))
      (let ([f (lambda (x) x)])
         (+ (f 0)
           (let ([a 0] [b 1] [c 2])
             (+ (f a) (+ (f b) (f c))))))
      (let ([f (lambda (x) x)])
         (+ (f 0)
           (let ([a 0] [b 1] [c 2])
             (add1 (f a)))))
      (let ([f (lambda (x) x)])
        (let ([a 1])
          (* (+ (f a) a) a)))

      (let ([k (lambda (x y) x)])
        (let ([b 17])
          ((k (k k 37) 37) b (* b b))))

      (let ([f (lambda ()
                 (let ([n 256])
                    (let ([v (make-vector n)])
                     (vector-set! v 32 n)
                     (vector-ref v 32))))])
        (pair? (f)))
      (let ((w 4) (x 8) (y 16) (z 32))
        (let ((f (lambda ()
                   (+ w (+ x (+ y z))))))
          (f)))
      (let ([f (lambda (x) x)])
         (+ (f 0) (let ([a 0] [b 1] [c 2] [d 3])
                    (+ (f a)
                      (+ (f b)
                        (+ (f c)
                          (f d)))))))
     ; test use of keywords/primitives as variables
      (let ([quote (lambda (x) x)]
            [let (lambda (x y) (- y x))]
            [if (lambda (x y z) (cons x z))]
            [cons (lambda (x y) (cons y x))]
            [+ 16])
        (set! + (* 16 2))
        (cons (let ((quote (lambda () 0))) +)
              (if (quote (not #f))
                  720000
                  -1)))
      (letrec () 3)
      (let ([a 0]) (letrec ([a (lambda () 0)] [b (lambda () 11)]) (set! a 11)))
      (let ([a 0]) (letrec ([a (lambda () (set! a 0))] [b 11]) (a)))
      (let ([a 0]) (let ([a (set! a 0)] [b 11]) a))
      (let ([a 5]) (let ([a 0] [b (set! a (+ a 11))]) a))
      (let ([x (lambda () 4)])
        (letrec ([y (lambda () (z))] [z x]) (y)))
      (letrec ([a (lambda () 0)]) (a))
      (letrec ([a (lambda () 0)] [b (lambda () 11)]) (a))
      (let ([z 4])
        (letrec ([f (lambda (x)
                      (letrec ([g (lambda (y)
                                    (if (= y 0) 0
                                        (f (- y 1))))])
                        (g x)))])
          (f z)))
      (let ([x 0]) (letrec ([a (lambda () 0)] [b (lambda () 11)]) (set! x 11)))
      (let ([a 0]) (let ([b (set! a 0)]) a))
      (let ([a 0]) (let ([a (set! a 0)]) (let ([b 11]) a)))
      (let ([a 0]) (let ([a 0]) (let ([b (set! a 11)]) a)))
      (let ([a 0]) (let ([a 0]) (let ([b 11]) (set! a 11))))
      (let ([f (let ([x 1]) (lambda (y) (+ x y)))])
         (let ([x 0]) (f (f x))))
      ((let ([t (lambda (x) (+ x 50))])
          (lambda (f) (t (f 1000))))
        (lambda (y) (+ y 2000)))
      (let ([x 0])
         (let ([f (let ([x 1]
                        [z x])
                    (lambda (y)
                      (+ x (+ z y))))])
           (f (f x))))
      (((lambda (t)
           (lambda (f) (t (f 1000))))
         (lambda (x) (+ x 50)))
        (lambda (y) (+ y 2000)))
      ((let ([t 50])
          (lambda (f)
            (+ t (f))))
        (lambda () 2000))
      (((lambda (t)
           (lambda (f)
             (+ t (f))))
         50)
        (lambda () 2000))
      ((let ([x 300])
          (lambda (y) (+ x y)))
        400)
      (let ([x 3] [f (lambda (x y) x)])
         (f (f 0 0) x))
      (let ([x 3] [f (lambda (x y) x)])
         (if (f 0 0) (f (f 0 0) x) 0))
      (let ([x02 3] [f01 (lambda (x04 y03) x04)])
         (if (not x02) (f01 (f01 0 0) x02) 0))
      (let ((f (lambda (x) (if (if (pair? x) (not (eq? (car x) 0)) #f) x #f))))
        (f (cons 0 0)))
      (let ((f (lambda (x)
                 (if (if x (not (if (pair? x) (not (eq? (car x) 0)) #f)) #f)
                     x #f))))
        (f 0))
      (let ((f (lambda (x) (if (if (pair? x) #t (null? x)) x '()))))
        (f 0))
      (let ([y 4])
         (let ([f (lambda (y) y)])
           (f (f y))))
      (let ([y 4])
         (let ([f (lambda (x y) 0)])
           (f (f y y) (f y y))))
      (let ([y 4])
         (let ([f (lambda (x y) 0)])
           (f (f y y) (f y (f y y)))))
      (let ([y 4])
         (let ([f (lambda (x y) 0)])
           (f (f y (f y y)) (f y (f y y)))))
      ((lambda (y) ((lambda (f) (f (f y))) (lambda (y) y))) 4)
      (let ([f (lambda (x) (+ x x))]) (f 4000))
      (let ((x (if 1000 2000 3000)))
         x)
      (let ([f (lambda (x) x)])
         (add1 (if #f 1 (f 22))))
      (let ([f (lambda (x) x)])
         (if (f (zero? 23)) 1 22))
      (let ([f (lambda (x) (if x (not x) x))]
             [f2 (lambda (x) (* 10 x))]
             [x 23])
         (add1 (if (f (zero? x)) 1 (* x (f2 (sub1 x))))))
      (let ([f (lambda () 0)])
         (let ([x (f)])
           1))
      (let ([f (lambda () 0)])
         (begin (f) 1))
      (let ([f (lambda (x) x)])
         (if #t (begin (f 3) 4) 5))
      (let ([f (lambda (x) x)])
         (begin (if #t (f 4) 5) 6))
      (let ([f (lambda (x) x)])
         (begin
           (if (f #t)
             (begin
               (f 3)
               (f 4))
             (f 5))
           (f 6)))
      (let ([f (lambda (x) (add1 x))])
         (f (let ([f 3]) (+ f 1))))
      (let ((x 15)
             (f (lambda (h v) (* h v)))
             (k (lambda (x) (+ x 5)))
             (g (lambda (x) (add1 x))))
         (k (g (let ((g 3)) (f g x)))))
      (let ([x 4])
         (let ([f (lambda () x)])
           (set! x 5)
           (f)))
      (let ([x (let ([y 2])
                  y)])
         x)
      (let ([x (if #t (let ([y 2])
                         y)
                  1)])
         x)
      (let ([x (let ([y (let ([z 3])
                           z)])
                  y)])
         x)
      (let ([x (if #t (let ([y (if #t (let ([z 3])
                                         z)
                                  2)])
                         y)
                  1)])
         x)
      (+ (let ([x 3])
            (add1 x))
         4)
      (+ (let ([x 3] [y 4])
            (* x y))
         4)
      (let ([x (add1 (let ([y 4]) y))]) x)
      (let ([x (add1 (letrec ([y (lambda () 4)]) (y)))]) x)
      (let ([x (+ (let ([y 4]) y)  (let ([y 4]) y))]) (add1 x))
      (let ([z 0])
         (let ([x z])
           z
           x))
      (let ([z 0])
         (let ([x (begin (let ([y 2]) (set! z y)) z)])
           x))
      (let ([x (begin (let ([y 2]) (set! y y)) (let ([z 3]) z))])
         x)
      (letrec ([one (lambda (n) (if (zero? n) 1 (one (sub1 n))))])
         (one 13))
      (letrec
         ((even (lambda (x) (if (zero? x) #t (odd (sub1 x)))))
          (odd (lambda (x) (if (zero? x) #f (even (sub1 x))))))
         (odd 13))
      (let ([t #t]
             [f #f])
         (letrec
           ((even (lambda (x) (if (zero? x) t (odd (sub1 x)))))
            (odd (lambda (x) (if (zero? x) f (even (sub1 x))))))
           (odd 13)))
      (let ((even (lambda (x) x)))
         (even
           (letrec
             ((even (lambda (x) (if (zero? x) #t (odd (sub1 x)))))
              (odd (lambda (x) (if (zero? x) #f (even (sub1 x))))))
             (odd 13))))
      (letrec ((fact (lambda (n) (if (zero? n) 1 (* n (fact (sub1 n)))))))
         (fact 5))
      (letrec ([remq (lambda (x ls)
                       (if (null? ls)
                           '()
                           (if (eq? (car ls) x)
                               (remq x (cdr ls))
                               (cons (car ls) (remq x (cdr ls))))))])
        (remq 3 '(3 1 3)))
      (let ([x 5])
         (letrec
           ([a
              (lambda (u v w) (if (zero? u) (b v w) (a (- u 1) v w)))]
            [b
              (lambda (q r)
                (let ([p (* q r)])
                  (letrec
                    ([e (lambda (n) (if (zero? n) (c p) (o (- n 1))))]
                     [o (lambda (n) (if (zero? n) (c x) (e (- n 1))))])
                    (e (* q r)))))]
            [c (lambda (x) (* 5 x))])
           (a 3 2 1)))
      (let ([f (lambda () 80)])
         (let ([a (f)] [b (f)])
           0))
      (let ([f (lambda () 80)])
         (let ([a (f)] [b (f)])
           (* a b)))
      (let ([f (lambda () 80)]
             [g (lambda () 80)])
         (let ([a (f)] [b (g)])
           (* a b)))
      (let ((f (lambda (x) (add1 x)))
             (g (lambda (x) (sub1 x)))
             (t (lambda (x) (add1 x)))
             (j (lambda (x) (add1 x)))
             (i (lambda (x) (add1 x)))
             (h (lambda (x) (add1 x)))
             (x 80))
         (let ((a (f x)) (b (g x)) (c (h (i (j (t x))))))
           (* a (* b (+ c 0)))))
      (let ((x 3000))
         (if (integer? x)
           (let ((y (cons x '())))
             (if (if (pair? y) (null? (cdr y)) #f)
               (+ x 5000)
               (- x 3000)))))
      (let ((x (cons 1000 2000)))
         (if (pair? x)
           (let ((temp (car x)))
             (set-car! x (cdr x))
             (set-cdr! x temp)
             (+ (car x) (cdr x)))
           10000000))
      (let ((v (make-vector 3)))
         (vector-set! v 0 10)
         (vector-set! v 1 20)
         (vector-set! v 2 30)
         (if (vector? v)
           (+ (+ (vector-length v) (vector-ref v 0))
             (+ (vector-ref v 1) (vector-ref v 2)))
           10000))
      (let ([fact
               (lambda (fact n)
                 (if (zero? n) 1 (* (fact fact (sub1 n)) n)))])
         (fact fact 5))
      (let ([f (lambda (x) (+ x 1000))])
         (if (zero? (f -2)) (f 6000) (f (f 8000))))
      (let ([f (lambda (x) (+ x 1000))])
         (if (zero? (f -1)) (f 6000) (f (f 8000))))
      (let ((f (lambda (x y) (+ x 1000))))
         (+ (if (f 3000 (begin 0 0 0)) (f (f 4000 0) 0) 8000) 2000))
      ((((lambda (x)
            (lambda (y)
              (lambda (z)
                (+ x (+ y (+ z y))))))
          5) 6) 7)
      ((((((lambda (x)
              (lambda (y)
                (lambda (z)
                  (lambda (w)
                    (lambda (u)
                      (+ x (+ y (+ z (+ w u)))))))))
            5) 6) 7) 8) 9)
      (let ((f (lambda (x) x)))
         (if (procedure? f)
           #t
           #f))
      (let ((sum (lambda (sum ls)
                    (if (null? ls)
                      0
                      (+ (car ls) (sum sum (cdr ls)))))))
         (sum sum (cons 1 (cons 2 (cons 3 '())))))
      (let ((v (make-vector 5))
             (w (make-vector 7)))
         (vector-set! v 0 #t)
         (vector-set! w 3 #t)
         (if (boolean? (vector-ref v 0))
           (vector-ref w 3)
           #f))
      (let ((a 5) (b 4))
         (if (< b 3)
           (eq? a (+ b 1))
           (if (<= b 3)
             (eq? (- a 1) b)
             (= a (+ b 2)))))
      (let ((a 5) (b 4))
         (if #f
           (eq? a (+ b 1))
           (if #f
             (eq? (- a 1) b)
             (= a (+ b 2)))))
      (((lambda (a)
           (lambda ()
             (+ a (if #t 200))
             1500))
         1000))
      (((lambda (b)
           (lambda (a) (set! a (if 1 2)) (+ a b)))
         100)
        200)
      ((((lambda (a)
            (lambda (b)
              (set! a (if b 200))
              (lambda (c)
                (set! c (if 300 400))
                (+ a (+ b c)))))
          1000)
         2000)
        3000)
      ((((lambda (a) (lambda (b) (lambda (c) (+ a (+ b c))))) 10) 20) 30)
      (+ 2 3)
      ((lambda (a) (+ 2 a)) 3)
      (((lambda (b) (lambda (a) (+ b a))) 3) 2)
      ((lambda (b) ((lambda (a) (+ b a)) 2)) 3)
      ((lambda (f) (f (f 5))) (lambda (x) x))
      ((let ((f (lambda (x) (+ x 3000))))
          (lambda (y) (f (f y))))
        2000)
      (let ((n 17) (s 18) (t 19))
         (let ((st (make-vector 5)))
           (vector-set! st 0 n)
           (vector-set! st 1 s)
           (vector-set! st 2 t)
           (if (not (vector? st))
             10000
             (vector-length st))))
      (let ((s (make-vector 1)))
         (vector-set! s 0 82)
         (if (eq? (vector-ref s 0) 82) 1000 2000))
      (not 17)
      (not #f)
      (let ([fact
               (lambda (fact n acc)
                 (if (zero? n) acc (fact fact (sub1 n) (* n acc))))])
         (fact fact 5 1))
      ((lambda (b c a)
          (let ((b (+ b a))
                (a (+ a (let ((a (+ b b))
                              (c (+ c c)))
                          (+ a a)))))
            (* a a)))
        2 3 4)
      (let ((f (lambda (x) (lambda () (x))))) ((f (lambda () 3))))
      (letrec ((f (lambda (x) (if (zero? x) 1 (* x (f (- x 1)))))))
         (let ([q 17])
           (let ((g (lambda (a) (set! q 10) (lambda () (a q)))))
             ((g f)))))
      (letrec ((f (lambda (x) (if (zero? x) 1 (* x (f (- x 1)))))))
         (let ((g (lambda (a) (lambda (b) (a b)))))
           ((g f) 10)))
      (letrec ((f (lambda () (+ a b)))
               (g (lambda (y) (set! g (lambda (y) y)) (+ y y)))
               (a 17)
               (b 35)
               (h (cons (lambda () a) (lambda (v) (set! a v)))))
         (let ((x1 (f)) (x2 (g 22)) (x3 ((car h))))
           (let ((x4 (g 22)))
             ((cdr h) 3)
             (let ((x5 (f)) (x6 ((car h))))
               (cons x1 (cons x2 (cons x3 (cons x4 (cons x5 x6)))))))))
      (letrec ((f (lambda () (+ a b)))
               (a 17)
               (b 35)
               (h (cons (lambda () a) (lambda () b))))
         (cons (f) (cons a (cons b (cons ((car h)) ((cdr h)))))))
      (letrec ((f (lambda (x)
                     (letrec ((x 3)) 3))))
         (letrec ((g (lambda (x) (letrec ((y 14)) (set! y 7) y))))
           (set! g (cons g 3))
           (letrec ((h (lambda (x) x)) (z 42))
             (cons (cdr g) (h z)))))
      (let ([t #t] [f #f])
         (let ([bools (cons t f)] [id (lambda (x) (if (not x) f t))])
           (letrec
             ([even (lambda (x) (if (zero? x) (id (car bools)) (odd (- x 1))))]
              [odd (lambda (y) (if (zero? y) (id (cdr bools)) (even (- y 1))))])
             (odd 5))))
      (letrec ([fib (lambda (x)
                      (let ([decrx (lambda () (set! x (- x 1)))])
                        (if (< x 2)
                            1
                            (+ (begin (decrx) (fib x))
                               (begin (decrx) (fib x))))))])
        (fib 10))
      (letrec ([fib (lambda (x)
                      (let ([decrx (lambda () (lambda (i) (set! x (- x i))))])
                        (if (< x 2)
                            1
                            (+ (begin ((decrx) 1) (fib x))
                               (begin ((decrx) 1) (fib x))))))])
        (fib 10))
      (let ((f (lambda (g u) (g (if u (g 37) u)))))
        (f (lambda (x) x) 75))

      (let ((f (lambda (h u) (h (if u (h (+ u 37)) u))))
            (w 62))
        (f (lambda (x) (- w x)) (* 75 w)))

      (let ([t #t] [f #f])
        (let ([bools (cons t f)] [id (lambda (x) (if (not x) f t))])
          (letrec
            ([even (lambda (x) (if (id (zero? x)) (car bools) (odd (- x 1))))]
             [odd (lambda (y) (if (zero? y) (id (cdr bools)) (even (- y 1))))])
            (odd 5))))

      ((lambda (x y z)
         (let  ((f (lambda (u v) (begin (set! x u) (+ x v))))
                (g (lambda (r s) (begin (set! y (+ z s)) y))))
           (* (f '1 '2) (g '3 '4))))
       '10 '11 '12)

      ((lambda (x y z)
         (let ((f '#f)
               (g (lambda (r s) (begin (set! y (+ z s)) y))))
           (begin
             (set! f
               (lambda (u v) (begin (set! v u) (+ x v))))
             (* (f '1 '2) (g '3 '4)))))
       '10 '11 '12)

      (letrec ((f (lambda (x) (+ x 1)))
               (g (lambda (y) (f (f y)))))
        (+ (f 1) (g 1)))

      (let ((y 3))
        (letrec
          ((f (lambda (x) (if (zero? x) (g (+ x 1)) (f (- x y)))))
           (g (lambda (x) (h (* x x))))
           (h (lambda (x) x)))
          (g 39)))

      (letrec ((f (lambda (x) (+ x 1)))
               (g (lambda (y) (f (f y)))))
        (set! f (lambda (x) (- x 1)))
        (+ (f 1) (g 1)))

      (letrec ([f (lambda () (+ a b))]
               [a 17]
               [b 35]
               [h (cons (lambda () a) (lambda () b))])
        (cons (f) (cons a (cons b (cons ((car h)) ((cdr h)))))))

      (let ((v (make-vector 8)))
        (vector-set! v 0 '())
        (vector-set! v 1 (void))
        (vector-set! v 2 #f)
        (vector-set! v 3 (cons 3 4))
        (vector-set! v 4 (make-vector 3))
        (vector-set! v 5 #t)
        (vector-set! v 6 2)
        (vector-set! v 7 5)
        (vector-ref v (vector-ref v 6)))

      (let ([x 5] [th (let ((a 1)) (lambda () a))])
        (letrec ([fact (lambda (n th)
                         (if (zero? n)
                             (th)
                             (* n (fact (- n 1) th))))])
          (fact x th)))

      (let ([negative? (lambda (n) (< n 0))])
        (letrec
          ([fact
             (lambda (n)
               (if (zero? n)
                   1
                   (* n (fact (- n 1)))))]
           [call-fact
             (lambda (n)
               (if (not (negative? n))
                   (fact n)
                   (- 0 (fact (- 0 n)))))])
          (cons (call-fact 5) (call-fact -5))))

      (letrec ([iota-fill!
                (lambda (v i n)
                  (if (not (= i n))
                      (begin
                        (vector-set! v i i)
                        (iota-fill! v (+ i 1) n))))])
        (let ([n 4])
          (let ([v (make-vector n)])
            (iota-fill! v 0 n)
            v)))

    ; try with operand-constraints reg/int? returning false for ints
    ; to make sure that nested operands are being pulled out properly
      (let ((f (lambda (x) x)))
        (let ((g (lambda (x) (let ((y (+ x x))) (f x) (cons x y)))))
          (g 3)))

    ; nested test examples
      (+ (let ((x 7) (y 2)) (if (if (= x 7) (< y 0) (<= 0 y)) 77 88)) 99)
      (+ (let ((x 7) (y -22)) (if (if (= x 7) (< y 0) (<= 0 y)) 77 88)) 99)
      (+ (let ((x 8) (y 2)) (if (if (= x 7) (< y 0) (<= 0 y)) 77 88)) 99)
      (+ (let ((x 8) (y -22)) (if (if (= x 7) (< y 0) (<= 0 y)) 77 88)) 99)

    ; make-vector with non-constant operand and improper alignment
      (let ([x 6])
        (let ([v (make-vector x)])
          (vector-set! v 0 3)
          (vector-set! v 1 (cons (vector-ref v 0) 2))
          (vector-set! v 2 (cons (vector-ref v 1) 2))
          (vector-set! v 3 (cons (vector-ref v 2) 2))
          (vector-set! v 4 (cons (vector-ref v 3) 2))
          (vector-set! v 5 (cons (vector-ref v 4) 2))
          (cons (pair? (vector-ref v 5)) (car (vector-ref v 4)))))

    ; nest some lambdas
      (((((lambda (a)
            (lambda (b)
              (lambda (c)
                (lambda (d)
                  (cons (cons a b) (cons c d))))))
           33) 55) 77) 99)

    ; test set! on letrec rhs
     (letrec ([b 4])
       (letrec ([a (lambda (x) (set! a x) 5)])
         (a (lambda (x) x))
         (set! b 8)
         (a 7)))

    ; test optimize-letrec---contributed by Jeremiah Penery
     (letrec ([q (cons (lambda (x)
                         (letrec ([b r])
                           b))
                       '())]
              [r 10])
       ((car q) 5))

    ; normalize-context test a bit---contributed by Andy Keep
     (let ((x 5)) (if (set! x 6) 1 0) x)

    ; stress the register allocator
      (let ((a 17))
        (let ((f (lambda (x)
                   (let ((x1 (+ x 1)) (x2 (+ x 2)))
                     (let ((y1 (* x1 7)) (y2 (* x2 7)))
                       (let ((z1 (- y1 x1)) (z2 (- y2 x2)))
                         (let ((w1 (* z1 a)) (w2 (* z2 a)))
                           (let ([g (lambda (b)
                                      (if (= b a)
                                          (cons x1 (cons y1 (cons z1 '())))
                                          (cons x2 (cons y2 (cons z2 '())))))]
                                 [h (lambda (c)
                                      (if (= c x) w1 w2))])
                             (if (if (= (* x x) (+ x x))
                                     #t
                                     (< x 0))
                                 (cons (g 17) (g 16))
                                 (cons (h x) (h (- x 0))))))))))))
          (cons (f 2) (cons (f -1) (cons (f 3) '())))))

      (let ([x (cons #f #t)] [y 17])
        (if (if (car x) #t (< y 20))
            (* y (* y 2))
            (void)))
      (let ((v (make-vector (add1 37))))
        (vector-set! v 0 (boolean? v))
        (vector-set! v (* 3 11) (vector-length v))
        ((let ((w (cons 33 '())))
          (lambda ()
            (if (not (eq? w (cons 33 '())))
                (begin
                  (set-cdr! w (vector? v))
                  w))))))
      (let ((v (make-vector (add1 37))))
        (vector-set! v 0 (boolean? v))
        (vector-set! v (* 3 11) #t)
        ((let ((w (cons (sub1 34) #f)))
          (lambda ()
            (set-cdr! w v)
            (if (not (eq? w (cons (- (vector-length v) 5) v)))
                (begin
                  (set-car! w (vector-ref (cdr w) (car w)))
                  w))))))

     ; make sure uncover-live passes don't leave behind unassigned
     ; or unlisted variables as a result of dead code.
      (letrec ([a (lambda () 1)])
        (let ([b 2])
          (if #t
              3
              (begin (a) b))))

     ; stress test introduce-unspillables by generating
     ; (mset fp i (+ (mref fp j) (mref fp k)))
      (let ((f (lambda (x) x)))
        (let ((x 1) (y 2))
          (let ((z (f x)))
            (let ((w (+ x y)))
              (let ((q (f w)))
                w)))))

     ; stress test introduce-unspillables by generating
     ; (mset (mref fp i) tmp (mref fp k))---can't actually get
     ; (mset (mref fp i) (mref fp j) (mref fp k)), 'cause we
     ; have to add in the vector-data offset
      (let ((f (lambda (x) x)))
        (let ((x (make-vector 4)) (y 2) (z 17))
          (vector-set! x y z)
          (let ((w (f x)))
            (cons (+ y z) x))))
      (letrec ([s0 (lambda (a b c d e)
                     (if (null? a)
                         (cons b (cons c (cons d e)))
                         (if (eq? (car a) #t)
                             (s1 (cdr a) (+ b 1) c d e)
                             (s2 (cdr a) b (+ c 1) d e))))]
               [s1 (lambda (a b c d e)
                     (if (eq? (car a) #t)
                         (s0 (cdr a) b c (+ d 1) e)
                         (s1 (cdr a) b c d (+ e 1))))]
               [s2 (lambda (a b c d e)
                     (if (eq? (car a) #t)
                         (s0 (cdr a) (+ b 1) d c e)
                         (s2 (cdr a) e d b c)))])
        (s0 '(#t #f #t #f #t #f #f #f #f #t) 10 20 30 40))

     ; stress optimize-letrec.  in the outer letrec, q should be treated as
     ; 'lambda'.  in the inner letrec, f should be treated as simple,
     ; d as 'lambda', and a, b, c, and e as complex.
     ; should evaluate to ((40 #f 105 15 . #t) #t 252 36 #t 9841 . 18)
      (letrec ((q (lambda (x) (if (< x 1) 13 (+ (* (q (- x 2)) 3) 1)))))
        (letrec ((a (lambda (x) x))
                 (b (cons (lambda () (* c 7)) (lambda (v) (set! c v))))
                 (c 15)
                 (d (lambda (x) (set! a x) (a x)))
                 (e (q 12))
                 (f 18))
          (let ([a0 (a #f)] [b0 ((car b))] [c0 c])
            (let ([d0 (d (lambda (z) #t))])
              ((cdr b) (* f 2))
              (cons (cons (q 1) (cons a0 (cons b0 (cons c0 d0))))
                    (cons (a #f)
                          (cons ((car b))
                                (cons c (cons (procedure? d) (cons e f))))))))))

      ;; Jie Li
      (let ((a 5))
        (let ((b (cons a 6)))
          (let ((f (lambda(x) (* x a))))
           (begin (if (- (f a) (car b))
                      (begin (set-car! b
                                       (if (not a) (* 2 a) (+ 2 a)))
                             (f a))
                      (if (not (not (< (f a) b)))
                          (f a)))
                  (not 3)
                  (void)
                  (f (car b))))))
      (letrec ([f (lambda (x y) (if (not x) (g (add1 x) (add1 y)) (h (+ x y))))]
               [g (lambda (u v)
                    (let ([a (+ u v)]
                          [b (* u v)])
                      (letrec ([e (lambda (d)
                                    (letrec ([p (cons a b)]
                                             [q (lambda (m)
                                                  (if (< m u)
                                                      (f m d)
                                                      (h (car p))))])
                                      (q (f a b))))])
                        (e u))))]
               [h (lambda (w) w)])
        (f 4 5))
      (letrec ((f (lambda (x)
                    (+ x (((lambda (y)
                             (lambda (z)
                               (+ y z)))
                           6)7))))
               (g (+ 5 ((lambda (w u) (+ w u)) 8 9))))
        g)
      ;; Jordan Johnson
      (let ((test (if (not (not 10)) #f 5)))
        (letrec ([num 5]
                 [length
                  (lambda (ls)
                    (let ((len (if ((lambda (ck) (begin ck (set! num test) ck))
                                    (null? ls))
                                   (begin num (set! num 0) num)
                                   (begin (length '())
                                          (set! num 5)
                                          (+ 1 (length (cdr ls)))))))
                      (if len len)))])
          (length (cons 5 (cons (if (set! num 50) (length (cons test '())) 1)
                                '())))))
      (letrec ([quotient (lambda (x y)
                           (if (< x 0)
                               (- 0 (quotient (- 0 x) y))
                               (if (< y 0)
                                   (- 0 (quotient x (- 0 y)))
                                   (letrec ([f (lambda (x a)
                                                 (if (< x y)
                                                     a
                                                     (f (- x y) (+ a 1))))])
                                     (f x 0)))))])
        (letrec ([sub-interval 1]
                 [sub-and-continue
                  (lambda (n acc k) (k (- n sub-interval) (* n acc)))]
                 [strange-fact
                  (lambda (n acc)
                    (if (zero? n)
                        (lambda (proc) (proc acc))
                        (sub-and-continue n acc strange-fact)))])
          (let ([x 20]
                [fact (let ((seed 1)) (lambda (n) (strange-fact n seed)))])
            (let ([give-fact5-answer (fact 5)]
                  [give-fact6-answer (fact 6)]
                  [answer-user (lambda (ans) (quotient ans x))])
              (set! x (give-fact5-answer answer-user))
              (begin (set! x (give-fact6-answer answer-user))
                     x)))))
      (let ((y '())
            (z 10))
        (let ((test-ls (cons 5 y)))
          (set! y (lambda (f)
                    ((lambda (g) (f (lambda (x) ((g g) x))))
                     (lambda (g) (f (lambda (x) ((g g) x)))))))
          (set! test-ls (cons z test-ls))
          (letrec ((length (lambda (ls)
                              (if (null? ls) 0 (+ 1 (length (cdr ls)))))))
            (let ((len (length test-ls)))
              (eq? (begin
                    (set! length (y (lambda (len)
                                      (lambda (ls)
                                        (if (null? ls)
                                            0
                                            (+ 1 (len (cdr ls))))))))
                    (length test-ls))
                   len)))))
      ;; Ryan Newton
      (letrec
        ((loop
           (lambda ()
             (lambda ()
               (loop)))))
        (loop)
        0)
      (letrec ([f (lambda ()
                    (letrec ([loop
                               (lambda (link)
                                 (lambda ()
                                   (link)))])
                      (loop (lambda () 668))))])
        ((f)))
      (if (lambda () 1)
          (let ((a 2))
            (if (if ((lambda (x)
                       (let ((x (set! a (set! a 1))))
                         x)) 1)
                    (if (eq? a (void))
                        #t
                        #f)
                    #f)
                #36rgood        ; dyb: cannot use symbols, so use radix 36
                #36rbad)))      ; syntax to make all letters digits

     ; contributed by Ryan Newton
      (letrec
         (
           [dropsearch
             (lambda (cell tree)
               (letrec
                 ([create-link
                    (lambda (node f)
                      (lambda (g)
                        (if (not (pair? node))
                            (f g)
                            (if (eq? node cell)
                                #f
                                (f (create-link (car node)
                                                (create-link (cdr node) g)))))))]
                  [loop
                    (lambda (link)
                      (lambda ()
                        (if link
                            (loop (link (lambda (v) v)))
                            #f)))])
                 (loop (create-link tree (lambda (x) x)))
                 ))]

           [racethunks
             (lambda (thunkx thunky)
               (if (if thunkx thunky #f)
                   (racethunks (thunkx) (thunky))
                   (if thunky
                       #t
                       (if thunkx
                           #f
                           '()))))]

           [higher?
             (lambda (x y tree)
               (racethunks (dropsearch x tree)
                           (dropsearch y tree)))]

           [under?
             (lambda (x y tree)
               (racethunks (dropsearch x y)
                           (dropsearch x tree)))]

           [explore
             (lambda (x y tree)
               (if (not (pair? y))
                   #t
                   (if (eq? x y)
                       #f    ;This will take out anything that points to itself
                       (let ((result (higher? x y tree)))
                         (if (eq? result #t)
                             (if (explore y (car y) tree)
                                 (explore y (cdr y) tree)
                                 #f)
                             (if (eq? result #f)
                                 (process-vertical-jump x y tree)
                                 (if (eq? result '())
                                     (process-horizontal-jump x y tree)
                                     )))))))]

           [process-vertical-jump
             (lambda (jumpedfrom jumpedto tree)
               (if
                 (under? jumpedfrom jumpedto tree)
                 #f
                 (fullfinite? jumpedto)))]

           [process-horizontal-jump
             (lambda (jumpedfrom jumpedto tree)
               (fullfinite? jumpedto))]

           [fullfinite?
             (lambda (pair)
               (if (not (pair? pair))
                   #t
                   (if (explore pair (car pair) pair)
                       (explore pair (cdr pair) pair)
                       #f)))])
         (cons
           (fullfinite? (cons 1 2))
           (cons
             (fullfinite? (let ((x (cons 1 2))) (set-car! x x) x))
             (cons
               (fullfinite? (let ([a (cons 0 0)] [b (cons 0 0)] [c (cons 0 0)])
                              (set-car! a b) (set-cdr! a c) (set-cdr! b c)
                              (set-car! b c) (set-car! c b) (set-cdr! c b) a))
               '())))))
    `(() 75 -2 -42 (0) ((0) 1) 32 ,(void) ,(void) 3 0 0 34 4
      142 2048 142 10 (#3(1 2 (3 #1(4))) #0() 3 #t) #f 0 #t 3
      3 3 3 0 0 9000 9000 17 (0) (0) 7 7 5000 0 #f #f 9000 3
      8000 4000 1 4 4 9000 9000 2 2 0 3 0 0 0 0 3 3 1 2 17 #f
      60 6 ((#t . -1) . 32) 3 ,(void) ,(void) ,(void) 0 4 0 0
      0 ,(void) 0 ,(void) 11 ,(void) 2 3050 2 3050 2050 2050
      700 0 0 0 #f 0 () 4 0 0 0 4 8000 2000 23 22 5061 1 1 4
      6 6 5 51 5 2 2 3 3 8 16 5 5 9 0 2 3 1 #t #t #t 120 (1)
      10 0 6400 6400 537516 8000 3000 63 120 10000 10000 8000
      24 35 #t 6 #t #f #f 1500 102 2600 60 5 5 5 5 5 8000 5
      1000 #f #t 120 144 3 3628800 3628800
      (52 44 17 22 38 . 3) (52 17 35 17 . 35) (3 . 42) #t 89
      89 37 4687 #t 48 176 5 1521 -1 (52 17 35 17 . 35) #f
      120 (120 . -120) #4(0 1 2 3) (3 . 6) 187 176 176 187
      (#t ((3 . 2) . 2) . 2) ((33 . 55) 77 . 99) 7 10 6
      (((3 21 18) 4 28 24) ((0 0 0) 1 7 6) (408 . 408)) 578
      (33 . #t)
      (#t .  #38(#f 0 0 0 0 0 0 0 0 0 0 0 0 0 0 0 0 0 0 0 0 0 0 0 0 0 0 0 0 0 0 0 0 #t 0))
      3 3 (19 . #4(0 0 17 0)) (22 32 41 . 12)
      ((40 #f 105 15 . #t) #t 252 36 #t 9841 . 18) 35 9 22 2
      120 #t 0 668 778477 (#t #f #f)))
  (equal?
    (list
      ;;; Abdulaziz Ghuloum
      ;;; this is a vanilla insertion sort routine, not really interesting but used to
      ;;; derive the Y-Combinator version below.
      (letrec ([sort
                 (lambda (p? ls)
                   (if (null? ls)
                       '()
                       (insert p? (car ls) (sort p? (cdr ls)))))]
               [insert
                 (lambda (p? x ls)
                   (if (null? ls)
                       (cons x '())
                       (if (p? x (car ls))
                           (cons x ls)
                           (cons (car ls) (insert p? x (cdr ls))))))])
        (sort (lambda (x y) (< x y)) '(4 3 2 5 6 3 6 9)))

      ;;; and this is a more exotic insertion sort using double-Y-Combinator in order
      ;;; to stretch anonymous lambda expressions to their limit.  Does it hurt yet?
      (((lambda (le) ; this is sort
         ((lambda (f) (f f))
             (lambda (f)
               (le (lambda (p? ls)
                 ((f f) p? ls))))))
        (lambda (sort)
          (lambda (p? ls)
            (if (null? ls)
                '()
                (((lambda (le)  ; this is insert
                   ((lambda (f) (f f))
                       (lambda (f)
                         (le (lambda (x ls) ((f f) x ls))))))
                    (lambda (insert)
                   (lambda (x ls)
                     (if (null? ls)
                         (cons x '())
                         (if (p? x (car ls))
                             (cons x ls)
                                (cons (car ls) (insert x (cdr ls))))))))
                    (car ls) (sort p? (cdr ls)))))))
       (lambda (x y) (< x y)) ; this is the sorting criterion
       '(4 3 2 5 6 3 6 9)) ; and the list to be sorted

      ;;; this is a definition of a rotate procedure that rotates the elements of a
      ;;; list n times.  It rotates the pair cells themselves and not the contents.
      ;;; It tests proper closure implementations in (set! x (cdr x)) as well as
      ;;; set-cdr! as it does not appear that frequently in tests.ss
      ;;;
      ;;;  before
      ;;;      +--+--+    +--+--+    +--+--+         +--+--+    +--+--+    +--+--+
      ;;;      | 1|------>| 2|------>| 3|------> ... | 6|------>| 7|------>| 8|#f|
      ;;;      +--+--+    +--+--+    +--+--+         +--+--+    +--+--+    +--+--+
      ;;;       ^^
      ;;;       yx
      ;;;
      ;;;  after
      ;;;      +--+--+    +--+--+         +--+--+    +--+--+    +--+--+    +--+--+
      ;;;      | 4|------>| 5|------> ... | 8|------>| 1|------>| 2|------>| 3|#f|
      ;;;      +--+--+    +--+--+         +--+--+    +--+--+    +--+--+    +--+--+
      ;;;       ^                                     ^
      ;;;       x                                     y
      (let ([x (cons 1 (cons 2 (cons 3 (cons 4 (cons 5 (cons 6 (cons 7 (cons 8 '()))))))))])
        (letrec ([rotate
                   (lambda (n)
                     (if (not (<= n 0))
                       (let ([s x])
                         (set! x (cdr x))
                         (insert s x)
                         (rotate (- n 1)))))]
                 [insert
                   (lambda (s x)
                     (if (null? (cdr x))
                         (begin
                           (set-cdr! x s)
                           (set-cdr! s '()))
                         (insert s (cdr x))))])
          (let ([y x])
            (rotate 3) ; rotate x and chop y as a side effect
            (cons x (cons y '()))))) ; cons for comparison

      ;;; Albert Hartono
      (letrec [(length 6)
               (start-value 6)]
        ((lambda (v lst)
           (letrec [(length (lambda (x)
                              (if (null? x)
                                  0
                                  (add1 (length (cdr x))))))]
             (let [(ls-lg (length lst))
                   (v-lg (vector-length v))]
               (let [(new-vec (make-vector (+ ls-lg v-lg)))]
                 (letrec [(loop-vec
                           (lambda (index)
                             (if (= index v-lg)
                                 (loop-ls lst index)
                                 (begin
                                   (vector-set! new-vec index (vector-ref v index))
                                   (loop-vec (add1 index))))))
                          (loop-ls
                           (lambda (lst index)
                             (if (not (null? lst))
                                 (begin
                                   (vector-set! new-vec index (car lst))
                                   (loop-ls (cdr lst) (add1 index))))))]
                   (loop-vec 0)
                   new-vec)))))
         (let [(vec (letrec ([tmp-vec (lambda () (make-vector length))]
                             [fill-vector
                              (lambda (v lg val)
                                (if (zero? lg)
                                    v
                                    (begin
                                      (vector-set! v (sub1 lg) val)
                                      (fill-vector v (sub1 lg) (add1 val)))))])
                      (fill-vector (tmp-vec) (vector-length (tmp-vec))
                                   (- 0 start-value))))]
           vec)
         (letrec [(make-list (lambda (lg val)
                               (if (not (zero? lg))
                                   (cons val (make-list (sub1 lg) (sub1 val)))
                                   '())))]
           (make-list length start-value))))

      ;;; Brooke Chenoweth
      ;;; a little Ackermann, just for fun
      ;;; if you uncomment this, you should probably make most of the passes
      ;;; trusted, unless you want to wait a long time for it to complete. - rkd
      #;(let ([x 3] [y 6])
        (letrec ([A (lambda (x y)
                      (if (= x 0)
                          (add1 y)
                          (if (= y 0)
                              (A (sub1 x) 1)
                              (A (sub1 x) (A x (sub1 y))))))])
          (A x y)))

      ;;; let's try out a more substantial program
      ;;; the N queens problem, for several values of n
      ;;; solve-n-queens gives a list of the row indices for a valid queen placement, or #f if no solution
      (let ([n-vals '(1 2 3 4 5 6 7 8)])
        (letrec ([solve-n-queens
                   (lambda (n)
                     (letrec ([extend-board
                                (lambda (i b)
                                  (if (= i n)
                                      (let ([b (adjust b)])
                                        (if b (extend-board 0 b) #f))
                                      (if (valid? i b)
                                          (cons i b)
                                          (extend-board (+ i 1) b))))]
                              [valid?
                                (lambda (i b)
                                    (no-threat? (sub1 i) i (add1 i) b))]
                              [no-threat?
                                (lambda (u s d others)
                                  (if (null? others)
                                      #t
                                      (if (not (let ([neighbor (car others)])
                                                  (if (= neighbor u)
                                                      #t
                                                      (if (= neighbor s)
                                                          #t
                                                          (= neighbor d)))))
                                          (no-threat? (- u 1) s (+ d 1) (cdr others))
                                          #f)))]
                              [adjust
                                (lambda (b)
                                  (if b
                                      (if (not (null? b))
                                          (extend-board (add1 (car b)) (cdr b))
                                          #f)
                                      #f))]
                              [solve
                                (lambda (len b)
                                  (if (= n len)
                                      b
                                      (solve (add1 len) (extend-board 0 b))))])
                       (solve 0 '())))])
          (letrec ([test
                     (lambda (ls)
                       (if (null? ls)
                           '()
                           (let ([n (car ls)])
                             (cons (solve-n-queens n)
                               (test (cdr ls))))))])
            (test n-vals))))

      ;;; Ronald Garcia
      (let ([re-apply
             (lambda (high)
               (letrec ([gen
                         (lambda (iter cont)
                           (let ([cont1 (lambda (f val) (cont f (f val)))]
                                 [cont2 (lambda (f val) (cont f val))])
                             (if (= iter 0)
                                 cont2
                                 (gen (- iter 1) cont1))))])
                 (gen high (lambda (f val) val))))])
        ((re-apply 10) (lambda (x) (+ x 1)) 5 ))

      (let ([make-list
             (lambda (count)
               (letrec ([loop
                         (lambda (val counter max)
                           (if (= counter max)
                               val
                               (loop (cons counter val) (+ counter 1) max)))])
                 (loop '() 0 count)))])
        (make-list 12))

      ;;; Jeremiah Willcock
      ;;; This test stresses two parts of the compiler: variable renaming and
      ;;; register allocation.  It stresses the variable renaming mechanism by
      ;;; using locally-bound names that match special forms in the compiler.  It
      ;;; stresses register allocation by having a large number of variables (and
      ;;; most of them are referenced).  The actual code of the program is mostly a
      ;;; factorial function, but with many helper lambdas to deal with the lack of
      ;;; if.  The list of set! statements had formerly set all variables up to z,
      ;;; but the list was trimmed so that it would compile using the compiler on
      ;;; the course Web page.  The list of cons expressions at the bottom could
      ;;; also be extended to z.  This program also has deeply nested expressions
      ;;; that will be simplified by remove-complex-opera*.  It also contains a not
      ;;; expression in order to test the compiler's handling of this expression
      ;;; type, as well as a one-armed if expression and an implicit begin.
      (let ([ef (lambda (x y z)
                  (let ([result z]) (if x (set! result y)) result))]
            [a 1] [b 2] [c 3] [d 4] [e 5] [f 6] [g 7] [h 8] [i 9]
            [j 10] [k 11] [l 12] [m 13] [n 14] [o 15] [p 16] [q 17] [r 18]
            [s 19] [t 20] [u 21] [v 22] [w 23] [x 24] [y 25] [z 26])
        (set! a 0)
        (set! b 0)
        (set! c 0)
        (set! d 0)
        (set! e 0)
        (set! f 0)
        (set! g 0)
        (set! h 0)
        (set! i 0)
        (set! j 0)
        (set! k 0)
        (set! l 0)
        (set! m 0)
        (set! n 0)
        (set! o 0)
        (set! p 0)
        (letrec ([let 5]
                 [letrec (lambda (x y) (set! let x) y)]
                 [fac (lambda (n) ((ef (not (zero? n)) (f2 n) f1)))]
                 [f1 (lambda () 1)]
                 [f2
                  ((lambda (f3) (lambda (n) (lambda () (* n (f3 n)))))
                   (lambda (n) (fac (- n 1))))]
                 [f3 (lambda (x) -1)]
                 [if (lambda (x) (lambda () (+ 1 x)))])
          ((lambda (lambda)
             (cons lambda
                   (cons (fac let)
                         (cons a (cons b (cons c (cons d (cons e (cons f
                           (cons g (cons h (cons i (cons j (cons k (cons l
                             (cons m (cons n (cons o '()))))))))))))))))))
           (letrec ([if 7]) ((if let))))))

      ;; This test uses streams of integers (similar to those studied in CSCI B521
      ;; and B621) to produce a list of integers that are not multiples of two and
      ;; five.  It also has a heavy use of lambdas within the streams.  This test
      ;; case will test closure conversion, most of its lambdas have references to
      ;; free variables.  This program is purely functional, so it is much less of
      ;; a test of assignment conversion and begin handling than the last program.
      (letrec ([integers (lambda (n) (cons n (lambda () (integers (+ n 1)))))]
               [stream-times (lambda (s n)
                 (cons (* (car s) n)
                  (lambda () (stream-times ((cdr s)) n))))]
               [difference (lambda (s1 s2)
                 (if (if (null? s1) #t (null? s2)) '()
                  (if (< (car s1) (car s2))
                   (cons (car s1) (lambda () (difference ((cdr s1)) s2)))
                   (if (= (car s1) (car s2))
                    (difference ((cdr s1)) ((cdr s2)))
                    (difference s1 ((cdr s2)))))))]
               [stream-head (lambda (s n)
                 (if (if (null? s) #t (zero? n)) '()
                  (cons (car s)
                   (if (= n 1) '() (stream-head ((cdr s)) (- n 1))))))])
        (stream-head
         (difference
          (difference (integers 0) (stream-times (integers 0) 2))
          (stream-times (integers 0) 5))
         20))

      ;;; Mark Meiss
      ;;; Test out identifier defintions, scope of letrec, the poor man's
      ;;; Y-combinator, and higher-order procedures.
      (letrec ([odd  (lambda (lambda odd)
                        ((odd (lambda))))]
                [even (lambda (letrec lambda)
                        (((((lambda letrec))))))])
         (letrec ([uf (lambda (x y z) (if (x) y z))]
                  [af (lambda (x y z) ((if x y z)))])
           (letrec ([make-sub (lambda (sub)
                                (lambda (n) (- n sub)))]
                    [odd (lambda (odd even)
                           (lambda (n)
                             ((uf (lambda () (zero? n))
                                  (lambda () #f)
                                  (lambda () ((even even odd) ((make-sub 1) n)))))))]
                    [even (lambda (even odd)
                            (lambda (n)
                              (af (zero? n)
                                  (lambda () #t)
                                  (lambda () ((odd odd even) ((make-sub 1) n))))))])
             ((even even odd) 12))))


      ;;; Test out higher-order procedures and a mixture of tail and non-tail
      ;;; calls by playing around with a representation of Church numerals.
      (letrec ([zero (lambda (f)
                        (lambda (x) x))]
                [succ (lambda (n)
                        (lambda (f)
                          (lambda (x) (f ((n f) x)))))]
                [zero? (lambda (n)
                         ((n (lambda (x) #f)) #t))])
         (letrec ([to-int (lambda (n)
                            ((n (lambda (a) (+ a 1))) 0))]
                  [from-int (lambda (n)
                              (if (= n 0) zero (succ (from-int (- n 1)))))])
           (letrec ([add (lambda (n)
                           (lambda (m) ((n succ) m)))])
             (- (+ 5 4)
                (to-int ((add (from-int 5)) (from-int 4)))))))

      ;;; Matthew Garrett
      ;;; Bubble Sort on a list of numbers
      ;;; A recursive function defined inside a recursive function, both with the
      ;;; same name.
      (letrec ([list-length   (lambda (ls)
                                (letrec ([loop (lambda (ls n)
                                                 (if (null? ls)
                                                     n
                                                     (loop (cdr ls) (+ n 1))))])
                                  (loop ls 0)))]
               [sorted?       (lambda (lon)
                                (if (<= (list-length lon) 1)
                                    #t
                                    (if (< (car lon) (car (cdr lon)))
                                        (sorted? (cdr lon))
                                        #f)))]
               [bubble-sort   (lambda (lon)
                                  (if (sorted? lon)
                                      lon
                                      (bubble-sort (cdr
        ; cdr is necessary because of the "hold" place keeper, in this inner
        ; bubble-sort, which is guaranteed to get first place in this lesser to
        ; greater sorting.
        (letrec ([bubble-sort (lambda (hold list-of-numbers)
                                (if (null? list-of-numbers)
                                    (cons hold '())
                                    (if (< hold (car list-of-numbers))
                                        (cons hold
                                          (bubble-sort
                                            (car list-of-numbers)
                                            (cdr list-of-numbers)))
                                        (cons (car list-of-numbers)
                                          (bubble-sort hold
                                            (cdr list-of-numbers))))))])
          (bubble-sort 0 lon))))))])
        (bubble-sort '(5 6 4 3 8 7))))
    '((2 3 3 4 5 6 6 9) (2 3 3 4 5 6 6 9)
       ((4 5 6 7 8 1 2 3) (1 2 3))
       #12(-1 -2 -3 -4 -5 -6 6 5 4 3 2 1)
       ((0) #f #f (2 0 3 1) (3 1 4 2 0) (4 2 0 5 3 1)
            (5 3 1 6 4 2 0) (3 1 6 2 5 7 4 0))
       15 (11 10 9 8 7 6 5 4 3 2 1 0)
       (6 40320 0 0 0 0 0 0 0 0 0 0 0 0 0 0 0)
       (1 3 7 9 11 13 17 19 21 23 27 29 31 33 37 39 41 43 47 49)
       #t 0 (3 4 5 6 7 8)))
)

(mat constant-closures
  ; make sure that closure optimization doesn't replicate closures
  (let ([f (rec f (lambda (q) f))])
    (and
      (eq? f (f 3))
      (eq? ((f 3) 4) (f 3))))
  (begin
    (with-output-to-file "testfile-cc.ss"
      (lambda ()
        (pretty-print
          '(define $cc-foo (rec f (lambda (q) f)))))
      'replace)
    (compile-file "testfile-cc")
    (load "testfile-cc.so")
    #t)
  (eq? ($cc-foo 3) $cc-foo)
  (eq? (($cc-foo 3) 4) $cc-foo)
)

(mat simplify-if
  (eqv?
    (let ([x 'a] [y 'b])
      (and (fixnum? x) (fixnum? (car y))))
    #f)
  (eqv?
    (let ([x 'a] [y 'b])
      (and (fixnum? x) (fixnum? (car y)) 75))
    #f)
  (error? ; not a port
    (let ([x 'a])
      (and (textual-port? x) (input-port? x))))
  (not
    (let ([x 'a])
      (and (input-port? x) (textual-port? x))))
  (let ([x (current-input-port)])
    (and (input-port? x) (textual-port? x)))
  (equal?
    (let ()
      (define (? x) (and (input-port? x) (if (textual-port? x) #t (binary-port? x))))
      (define-syntax first-value
        (syntax-rules ()
          [(_ e) (let-values ([(x . r) e]) x)]))
      (list
        (? 'a)
        (? (open-string-input-port ""))
        (? (first-value (open-string-output-port)))
        (? (open-bytevector-input-port #vu8()))
        (? (first-value (open-bytevector-output-port)))))
    '(#f #t #f #t #f))
)

(mat virtual-registers
  (fixnum? (virtual-register-count))
  (fx>= (virtual-register-count) 0)
  (error? ; invalid index
    (virtual-register 'one))
  (error? ; invalid index
    (virtual-register -1))
  (error? ; invalid index
    (virtual-register (+ (most-positive-fixnum) 1)))
  (error? ; invalid index
    (virtual-register 0.0))
  (error? ; invalid index
    (set-virtual-register! 'one 19))
  (error? ; invalid index
    (set-virtual-register! -1 19))
  (error? ; invalid index
    (set-virtual-register! (+ (most-positive-fixnum) 1) 19))
  (error? ; invalid index
    (set-virtual-register! 0.0 19))
  (fx>= (virtual-register-count) 4)
  (eqv? (set-virtual-register! 3 'hello) (void))
  (eqv? (virtual-register 3) 'hello)
  (eqv?
    (let ([x 3]) (virtual-register x))
    'hello)
  (eqv?
    (let ([x 3] [y (cons 1 2)])
      (set-virtual-register! x (list y)))
    (void))
  (equal? (virtual-register 3) '((1 . 2)))
  (equal?
    (let ()
      (define g (make-guardian))
      (g (virtual-register 3))
      (collect)
      (list (virtual-register 3) (g)))
    '(((1 . 2)) #f))
)

(mat pariah
  (error? ; invalid syntax
    (pariah))
  (error? ; invalid syntax
    (pariah . 17))
  (equal?
    (list (pariah 17))
    '(17))
  (equal?
    (let f ([n 10])
      (if (fx= n 0)
          (pariah 1)
          (* n (f (fx- n 1)))))
    3628800)
  ; make sure that cp0 doesn't remove the pariah form
  (equivalent-expansion?
    (parameterize ([enable-cp0 #t] [#%$suppress-primitive-inlining #f])
      (expand/optimize
        '(if (zero? (random 1000))
             (pariah (display 0))
             (display 1))))
    (if (= (optimize-level) 3)
        '(if (#3%zero? (#3%random 1000))
             (begin (pariah (void)) (#3%display 0))
             (#3%display 1))
        '(if (#3%zero? (#2%random 1000))
             (begin (pariah (void)) (#2%display 0))
             (#2%display 1))))
)

(mat $read-time-stamp-counter

  (let ([t (#%$read-time-stamp-counter)])
    (and (integer? t) (exact? t)))

  (let ()
    ;; NB: pulled from thread.ms, to use as a delay
    (define fat+
      (lambda (x y)
        (if (zero? y)
            x
            (fat+ (1+ x) (1- y)))))
    (define fatfib
      (lambda (x)
        (if (< x 2)
            1
            (fat+ (fatfib (1- x)) (fatfib (1- (1- x)))))))
    (let loop ([count 10] [success 0])
      (if (fx= count 0)
          (>= success 9)
          (let ([t0 (#%$read-time-stamp-counter)])
            (fatfib 26)
            (let ([t1 (#%$read-time-stamp-counter)])
              (loop (fx- count 1)
                    (if (< t0 t1)
                        (fx+ success 1)
                        success)))))))
)

(mat procedure-arity-mask
  (equal? (procedure-arity-mask (lambda () #f)) 1)
  (equal? (procedure-arity-mask (lambda (x) x)) 2)
  (equal? (procedure-arity-mask (lambda (x y z w) x)) 16)
  (equal? (procedure-arity-mask (interpret '(lambda (x y z w) x))) 16)
  (or (eq? (current-eval) interpret)
      (equal? (procedure-arity-mask (lambda (x y z w a b c d e f g h i j) x)) (ash 1 14)))
  (or (eq? (current-eval) interpret)
      (equal? (procedure-arity-mask (interpret '(lambda (x y z w a b c d e f g h i j) x))) (ash 1 14)))
  (or (eq? (current-eval) interpret)
      (and
        (equal? (procedure-arity-mask (case-lambda)) 0)
        (equal? (procedure-arity-mask (case-lambda [(x) x] [(x y) y])) 6)
        (equal? (procedure-arity-mask (case-lambda [() x] [(x . y) y])) -1)
        (equal? (procedure-arity-mask (case-lambda [() x] [(x y . z) y])) (bitwise-not 2))
        (equal? (procedure-arity-mask (case-lambda [(x y . z) y] [() x])) (bitwise-not 2))
        (equal? (procedure-arity-mask (case-lambda [(x) x] [(x y) y] [(x y z) z])) 14)))
  (equal? (procedure-arity-mask list) -1)
  (equal? (procedure-arity-mask cons) 4)
  (equal? (procedure-arity-mask list*) (bitwise-not 1))

  (equal? (procedure-arity-mask +) -1)
  (equal? (procedure-arity-mask -) -2)
  (equal? (procedure-arity-mask max) -2)

  (equal? (call/cc procedure-arity-mask) -1)
  (equal? (call/1cc procedure-arity-mask) -1)
  (equal? (procedure-arity-mask #%$null-continuation) 0)
  (equal?
    (parameterize ([enable-cp0 #t]) (compile '(procedure-arity-mask
                                                (case-lambda [a a] [(b) b]))))
    -1)
  (equal?
    (parameterize ([enable-cp0 #f]) (compile '(procedure-arity-mask
                                                (case-lambda [a a] [(b) b]))))
    -1)

  (error? ; invalid argument
    (procedure-arity-mask 17))
  )


(mat procedure-name
  (begin
    (define (procedure-name f)
      (((inspect/object f) 'code) 'name))
    (define (ok-name? name expect)
      (or (equal? name expect)
          ;; interpreter currently doesn't keep names
          (eq? (current-eval) interpret)))
    (define should-be-named-f (let ([f (lambda (x) x)]) f))
    (define should-be-named-g (letrec ([g (lambda (x) x)]) g))
    (define should-be-named-h (let ([f (let ([h (lambda (x) x)]) h)]) f))
    (define should-be-named-i (letrec ([f (let ([i (lambda (x) x)]) i)]) f))
    (define should-be-named-j (let ([f (letrec ([j (lambda (x) x)]) j)]) f))
    #t)
  (ok-name? (procedure-name procedure-name) "procedure-name")
  (ok-name? (procedure-name should-be-named-f) "f")
  (ok-name? (procedure-name should-be-named-g) "g")
  (ok-name? (procedure-name should-be-named-h) "h")
  (ok-name? (procedure-name should-be-named-i) "i")
  (ok-name? (procedure-name should-be-named-j) "j"))

(mat wrapper-procedure
  (error? (make-wrapper-procedure))
  (error? (make-wrapper-procedure (lambda args args)))
  (error? (make-wrapper-procedure (lambda args args) 1))
  (error? (make-wrapper-procedure 1 1 #f))
  (error? (make-wrapper-procedure 'not-a-procedure 1 #f))
  (error? (make-wrapper-procedure (lambda args args) 'not-an-exact-integer #f))
  (error? (make-wrapper-procedure (lambda args args) 1.0 #f))

  (error? (make-arity-wrapper-procedure))
  (error? (make-arity-wrapper-procedure (lambda args args)))
  (error? (make-arity-wrapper-procedure (lambda args args) 1))
  (error? (make-arity-wrapper-procedure 1 1 #f))
  (error? (make-arity-wrapper-procedure 'not-a-procedure 1 #f))
  (error? (make-arity-wrapper-procedure (lambda args args) 'not-an-exact-integer #f))
  (error? (make-arity-wrapper-procedure (lambda args args) 1.0 #f))

  (equal? ((make-wrapper-procedure (lambda args args) 8 #f) 1 2 3)
          '(1 2 3))
  (equal? ((make-wrapper-procedure (lambda args args) 1 #f) 1 2 3) ; arity not checked!
          '(1 2 3))
  (equal? ((make-wrapper-procedure (lambda args args) (expt 2 100) #f) 1 2 3) ; arity not checked!
          '(1 2 3))

  (equal? ((make-arity-wrapper-procedure (lambda args args) 8 #f) 1 2 3)
          '(1 2 3))
  (equal? ((make-arity-wrapper-procedure (lambda args args) (+ (expt 2 100) 8) #f) 1 2 3)
          '(1 2 3))
  (error? ((make-arity-wrapper-procedure (lambda args args) 1 #f) 1 2 3))
  (error? ((make-arity-wrapper-procedure (lambda args args) (expt 2 100) #f) 1 2 3))

  (equal? (procedure-arity-mask (make-wrapper-procedure (lambda args args) 1 #f))
          1)
  (equal? (procedure-arity-mask (make-wrapper-procedure (lambda args args) -12345 #f))
          -12345)
  (equal? (procedure-arity-mask (make-wrapper-procedure (lambda args args) (expt 2 100) #f))
          (expt 2 100))
          
  (equal? (procedure-arity-mask (make-arity-wrapper-procedure (lambda args args) 1 #f))
          1)
  (equal? (procedure-arity-mask (make-arity-wrapper-procedure (lambda args args) -12345 #f))
          -12345)
  (equal? (procedure-arity-mask (make-arity-wrapper-procedure (lambda args args) (expt 2 100) #f))
          (expt 2 100))
          
  (not (wrapper-procedure? 10))
  (not (wrapper-procedure? (lambda args args)))
  (not (wrapper-procedure? (interpret '(lambda args args))))
  (wrapper-procedure? (make-wrapper-procedure (lambda args args) 1 #f))
  (wrapper-procedure? (make-arity-wrapper-procedure (lambda args args) 1 #f))

  (error? (wrapper-procedure-data 1))
  (error? (wrapper-procedure-data (lambda args args)))
  (error? (wrapper-procedure-data (interpret '(lambda args args))))
  (equal? (wrapper-procedure-data (make-wrapper-procedure (lambda args args) 1 'data))
          'data)
  (equal? (wrapper-procedure-data (make-arity-wrapper-procedure (lambda args args) 1 'data))
          'data)

  (error? (set-wrapper-procedure!))
  (error? (set-wrapper-procedure! (make-arity-wrapper-procedure (lambda args args) 1 #f)))
  (error? (set-wrapper-procedure! 1 void))
  (error? (set-wrapper-procedure! (lambda args args) void))
  (error? (set-wrapper-procedure! (interpret '(lambda args args)) void))
  (let ([p (make-wrapper-procedure (lambda args args) 8 #f)])
    (set-wrapper-procedure! p vector)
    (equal? (p 1 2 3)
            '#(1 2 3)))
  (let ([p (make-arity-wrapper-procedure (lambda args args) 8 #f)])
    (set-wrapper-procedure! p vector)
    (equal? (p 1 2 3)
            '#(1 2 3)))

  (error? (set-wrapper-procedure-data!))
  (error? (set-wrapper-procedure-data! (make-arity-wrapper-procedure (lambda args args) 1 #f)))
  (error? (set-wrapper-procedure-data! 1 #t))
  (error? (set-wrapper-procedure-data! (lambda args args) #t))
  (error? (set-wrapper-procedure-data! (interpret '(lambda args args)) #t))
  (let ([p (make-wrapper-procedure (lambda args args) 8 'data)])
    (set-wrapper-procedure-data! p 'other-data)
    (equal? (wrapper-procedure-data p)
            'other-data))
  (let ([p (make-arity-wrapper-procedure (lambda args args) 8 'data)])
    (set-wrapper-procedure-data! p 'other-data)
    (equal? (wrapper-procedure-data p)
            'other-data))

  (let ([a (make-wrapper-procedure (lambda args args) 8 #f)])
    (lock-object a)
    (collect)
    (let ([g (gensym)])
      (set-wrapper-procedure-data! a g)
      (collect)
      (and
       (equal? (wrapper-procedure-data a) g)
       (begin (unlock-object a) #t))))
  (let ([a (make-arity-wrapper-procedure (lambda args args) 8 #f)])
    (lock-object a)
    (collect)
    (let ([g (gensym)])
      (set-wrapper-procedure-data! a g)
      (collect)
      (and
       (equal? (wrapper-procedure-data a) g)
       (begin (unlock-object a) #t))))

  )

(mat fasl-immutable
  (begin
    (define immutable-objs (list (vector->immutable-vector '#(1 2 3))
                                 (fxvector->immutable-fxvector '#vfx(1 2 3))
                                 (string->immutable-string "abc")
                                 (bytevector->immutable-bytevector #vu8(1 2 3))
                                 (box-immutable 1)))
    (define immutable-zero-objs (list (vector->immutable-vector '#())
                                      (fxvector->immutable-fxvector '#vfx())
                                      (string->immutable-string "")
                                      (bytevector->immutable-bytevector #vu8())
                                      (box-immutable 1)))
    (define (immutable? l)
      (and (immutable-vector? (list-ref l 0))
           (immutable-fxvector? (list-ref l 1))
           (immutable-string? (list-ref l 2))
           (immutable-bytevector? (list-ref l 3))
           (immutable-box? (list-ref l 4))))
    (define (round-trip l)
      (let-values ([(o get) (open-bytevector-output-port)])
        (fasl-write l o)
        (immutable? (fasl-read (open-bytevector-input-port (get))))))
    (define (round-trip-via-strip l)
      (compile-to-file (list `(set! fasl-immutable-round-trip ',l)) "testfile-immut-sff.so")
      (strip-fasl-file "testfile-immut-sff.so" "testfile-immut-sff.so" (fasl-strip-options))
      (load "testfile-immut-sff.so")
      (let ([l2 (eval 'fasl-immutable-round-trip)])
        (and (equal? l l2)
             (immutable? l2))))
    #t)

  (immutable? immutable-objs)
  (immutable? immutable-zero-objs)
  (round-trip immutable-objs)
  (round-trip immutable-zero-objs)
  (round-trip-via-strip immutable-objs)
  (round-trip-via-strip immutable-zero-objs)

  ;; Make sure `fasl-read` didn't mark "mutable" null values
  ;; as immutable:
  (mutable-vector? '#())
  (mutable-fxvector? '#vfx())
  (mutable-string? "")
  (mutable-bytevector? '#vu8())
  
 )

<<<<<<< HEAD
(mat current-generate-id
  (begin
    (define (make-x-generator)
      (let ([x-uid "gf91a5b83ujz3mogjdaij7-x"]
            [counter-ht (make-eq-hashtable)])
        (lambda (sym)
          (let* ([n (eq-hashtable-ref counter-ht sym 0)]
                 [str (if (gensym? sym) (gensym->unique-string sym) (symbol->string sym))]
                 [g (gensym (symbol->string sym) (format "~a-~a-~a" x-uid str n))])
            (eq-hashtable-set! counter-ht sym (+ n 1))
            g))))
    (and (parameterize ([current-generate-id (make-x-generator)])
           (eval `(module consistent-x (x make-pt pt-r)
                    ;; Note: `module` doesn't currently enable `x` to be inlined
                    (define x 1)
                    (define-record-type pt (fields r i)))))
         #t))
  (begin
    (define return-x (let ()
                       (import consistent-x)
                       (lambda () x)))
    (define a-pt (let ()
                   (import consistent-x)
                   (make-pt -1 -2)))
    (define get-r (let ()
                    (import consistent-x)
                    (lambda (p) (pt-r p))))
    (equal? 1 (return-x)))
  (equal? -1 (get-r a-pt))
  (begin
    (parameterize ([current-generate-id (make-x-generator)])
      (eval `(module consistent-x (x make-pt pt-x)
               (define x 2)
               (define-record-type pt (fields x y)))))
    (equal? 2 (return-x)))
  (equal? -1 (get-r a-pt))
  (begin
    (parameterize ([current-generate-id (make-x-generator)])
      (eval `(module consistent-x (x)
               (define x 3)
               (define-syntax def (syntax-rules () [(_) (define x 'other)]))
               ;; `(def)` after above definition => expect that
               ;; its `x` is generated second
               (def))))
    (equal? 3 (return-x)))
)

(mat expand-omit-library-invocations
  (not (expand-omit-library-invocations))
  (begin
    (library (define-m-as-one) (export m) (import (chezscheme)) (define m 1))
    (define (find-define-m-as-one s)
      (or (eq? s 'define-m-as-one)
          (and (pair? s)
                (or (find-define-m-as-one (car s))
                        (find-define-m-as-one (cdr s))))))
    #t)
  (find-define-m-as-one (expand '(let () (import (define-m-as-one)) m)))
  (begin
    (expand-omit-library-invocations 'yes)
    (eq? #t (expand-omit-library-invocations)))
  (not (find-define-m-as-one (expand '(let () (import (define-m-as-one)) m))))
  (begin
    (expand-omit-library-invocations #f)
    (not (expand-omit-library-invocations)))
  (find-define-m-as-one (expand '(let () (import (define-m-as-one)) m)))
=======
(mat phantom-bytevector
  (phantom-bytevector? (make-phantom-bytevector 0))
  (not (phantom-bytevector? 10))
  (not (phantom-bytevector? (vector 1 2 3)))

  (error? (make-phantom-bytevector -1))
  (error? (make-phantom-bytevector (expt 2 100)))
  (error? (make-phantom-bytevector 'x))

  (begin
    (define $ph (make-phantom-bytevector 0))
    (phantom-bytevector? $ph))
  (eqv? 0 (phantom-bytevector-length $ph))      
  (eqv? (void) (set-phantom-bytevector-length! $ph 1))
  (eqv? 1 (phantom-bytevector-length $ph))
  (eqv? (void) (set-phantom-bytevector-length! $ph 100))
  (eqv? 100 (phantom-bytevector-length $ph))

  (begin
    (collect (collect-maximum-generation))
    (define $pre-allocated (bytes-allocated))
    (define $pre-memory (current-memory-bytes))
    (set-phantom-bytevector-length! $ph $pre-allocated)
    #t)

  ;; Big change to `(bytes-allocated)`
  (< (* 1.75 $pre-allocated)
     (bytes-allocated)
     (* 2.25 $pre-allocated))

  ;; No big change to `(current-memory-bytes)`
  (< (* 0.75 $pre-memory)
     (current-memory-bytes)
     (* 1.25 $pre-memory))

  ;; Same change after GC
  (begin
    (collect (collect-maximum-generation))
    (< (* 1.75 $pre-allocated)
       (bytes-allocated)
       (* 2.25 $pre-allocated)))

  ;; fasl => another jump by `$pre-allocated` bytes
  (begin
    (define $ph2
      (let-values ([(o get) (open-bytevector-output-port)])
        (fasl-write $ph o)
        (fasl-read (open-bytevector-input-port (get)))))
    (phantom-bytevector? $ph2))

  (< (* 2.75 $pre-allocated)
     (bytes-allocated)
     (* 3.25 $pre-allocated))

  ;; Try GC again
  (begin
    (collect (collect-maximum-generation))
    (< (* 2.75 $pre-allocated)
       (bytes-allocated)
       (* 3.25 $pre-allocated)))

  ;; Let GC reclaim $ph2, and `(byte-allocated)` should go down
  (begin
    (set! $ph2 #f)
    (collect (collect-maximum-generation))
    (< (* 1.75 $pre-allocated)
       (bytes-allocated)
       (* 2.25 $pre-allocated)))

  (> (compute-size $ph) (phantom-bytevector-length $ph))

  ;; Change length of `$ph`, and `(byte-allocated)` should go down
  (begin
    (set-phantom-bytevector-length! $ph 0)
    (< (* 0.75 $pre-allocated)
       (bytes-allocated)
       (* 1.25 $pre-allocated)))
  
>>>>>>> 538def47
  )<|MERGE_RESOLUTION|>--- conflicted
+++ resolved
@@ -5310,7 +5310,6 @@
   
  )
 
-<<<<<<< HEAD
 (mat current-generate-id
   (begin
     (define (make-x-generator)
@@ -5377,7 +5376,8 @@
     (expand-omit-library-invocations #f)
     (not (expand-omit-library-invocations)))
   (find-define-m-as-one (expand '(let () (import (define-m-as-one)) m)))
-=======
+)
+
 (mat phantom-bytevector
   (phantom-bytevector? (make-phantom-bytevector 0))
   (not (phantom-bytevector? 10))
@@ -5455,6 +5455,5 @@
     (< (* 0.75 $pre-allocated)
        (bytes-allocated)
        (* 1.25 $pre-allocated)))
-  
->>>>>>> 538def47
-  )+
+)