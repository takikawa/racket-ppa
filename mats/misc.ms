;;; misc.ms
;;; Copyright 1984-2017 Cisco Systems, Inc.
;;; 
;;; Licensed under the Apache License, Version 2.0 (the "License");
;;; you may not use this file except in compliance with the License.
;;; You may obtain a copy of the License at
;;; 
;;; http://www.apache.org/licenses/LICENSE-2.0
;;; 
;;; Unless required by applicable law or agreed to in writing, software
;;; distributed under the License is distributed on an "AS IS" BASIS,
;;; WITHOUT WARRANTIES OR CONDITIONS OF ANY KIND, either express or implied.
;;; See the License for the specific language governing permissions and
;;; limitations under the License.

;;; regression and other tests that don't fit somewhere more logical

(define-syntax biglet
  (lambda (x)
    (syntax-case x ()
      ((_ n bindings e)
       (let ((nv (datum n)))
         (if (= nv 0)
             (syntax (let bindings e))
             (with-syntax ((m (- nv 1)))
               (syntax (biglet m ((g n) . bindings) (+ g e))))))))))

(define-syntax biglambda
  (lambda (x)
    (syntax-case x ()
      ((_ n vars e)
       (let ((nv (datum n)))
         (if (= nv 0)
             (syntax (lambda vars e))
             (with-syntax ((m (- nv 1)))
               (syntax (biglambda m (g . vars) (+ g e))))))))))

(mat cycle
  (let ((x '#1=(a b . #1#)))
    (eqv? x x))
  (let-syntax ((a (lambda (y)
                    (let ((x (list 'quote '*)))
                      (set-car! (cdr x) x)
                      (datum->syntax (syntax a) x)))))
    (let ((a (a))) (and (pair? a) (eq? (cadr a) a))))
  (let-syntax ((a (lambda (y)
                      (let ((x (list 1 '*)))
                        (set-car! (cdr x) x)
                        (with-syntax ((l (datum->syntax (syntax a) x)))
                          (syntax (quote l)))))))
     (let ((a (a))) (and (pair? a) (eq? (car a) 1) (eq? (cadr a) a))))
;  (let ((x '(#2=(#2#) . #2#)))
;    (and (eq? (car x) (caar x)) (eq? (car x) (cdr x))))
)

(mat overflow ; attempt to force dooverflow, dooverflood, apply_dooverflood
    ;; this should test dooverflow
    (eqv? (let f ((n 100000))
             (if (= n 0)
                 0
                 (+ (f (- n 1)) 1)))
          100000)
    ;; this should test dooverflow
    (eqv? (let f ((n 10000) (m 0))
             (if (= n 0)
                 m
                 (f (call/cc (lambda (k) (- n 1)))
                    (call/cc (lambda (k) (+ (k (+ m 1)) 1))))))
          10000)
    ;; this should test dooverflood
    (eqv? (let f ((n 10000))
             (if (= n 0)
                 0
                 (let ((m (biglet 100 () 0)))
                    (+ m (f (- n 1))))))
          (* 10000 (let f ((n 100) (m 0)) (if (= n 0) m (f (- n 1) (+ m n))))))
    ;; this should test apply_dooverflood
    (= (length (apply list (make-list 100000))) 100000)
    ;; this should test apply_dooverflood
    (eqv? (let ((a (biglambda 100 () 0))
                (ls (make-list 100 1)))
             (let f ((n 10000))
                (if (= n 0)
                    0
                    (let ((m (apply a ls)))
                       (+ m (f (- n 1)))))))
          (* 100 10000))
    ; this should test overflow w/mrvs
    (let-syntax ((first (syntax-rules ()
                          ((_ e)
                           (call-with-values
                             (lambda () e)
                             (lambda (x . args) x))))))
      (eqv? (first (let f ((n 100000))
                     (if (fx= n 0)
                         (values 1 1)
                         (values (fx+ (first (f (fx- n 1))) 1) 1))))
            100001))
    ; test overflow w/lots of values to large frame
    (eqv? (let-syntax ((first (syntax-rules ()
                                ((_ e1 e2 ...)
                                 (call-with-values
                                   (lambda () e1 e2 ...)
                                   (lambda (x . args) x))))))
            (biglet 100 () (first (apply values (make-list 10000 0)))))
          5050)
    (eq?
      (let ()
        (define foo
          (lambda ()
            (define-syntax a
              (lambda (x)
                (syntax-case x ()
                  [(_ n)
                   (with-syntax ([(g ...) (generate-temporaries (make-list (datum n)))])
                     #'(let ([g 3] ...) (list g ...)))])))
            (a 1000)))
        (define (q n)
          (call/1cc
            (lambda (k0)
              ((call/1cc
                 (lambda (k1)
                   (call/1cc
                     (lambda (k2)
                       (k1 (lambda () (let f ([n n]) (foo) (unless (fx= n 0) (f (- n 1)))) (k2)))))
                   (k0 'done)))))))
        (q 1000))
      'done)
    ; regression test for np-place-overflow-and-trap treating test part of
    ; if-expr as tail when if-expr is tail
    (begin
      (define $poat-if-bug
        (lambda (x)
          (if (or (#3%fx= x 0) ($poat-if-bug (#3%fx- x 1)))
              'yes
              'no)))
      #t)
    (eq? ($poat-if-bug 20000) 'yes)
)

(begin
  (define ls0 '())
  (define ls1 '(a))
  (define ls2 '(a b))
  (define ls3 '(a b c))
  (define-syntax relop-length-test
    (lambda (x)
      (syntax-case x ()
        [(_ op)
         (with-syntax (((exp ...)
                        (map (lambda (ls)
                               (with-syntax ((ls ls)
                                             ((n ...) '(0 1 2 3 4 5)))
                                 #'(list (op (length ls) n) ...)))
                             (list #'ls0 #'ls1 #'ls2 #'ls3))))
           (with-syntax ((exp #'(list exp ...)))
             (with-syntax ((ans (datum->syntax #'* (interpret (datum exp)))))
               #'(equal? exp 'ans))))]))))

(mat relop-length ; test (relop (length e) n)
  (eqv? (pretty-print (expand (relop-length-test =))) (void))
  (relop-length-test <)
  (relop-length-test >)
  (relop-length-test <=)
  (relop-length-test >=)

  (relop-length-test fx=)
  (relop-length-test fx<)
  (relop-length-test fx>)
  (relop-length-test fx<=)
  (relop-length-test fx>=)
)

(mat compiler1
   (error? ; unbound variable
     (i-am-not-bound))
   (begin
     (define i-am-bound-but-not-to-a-procedure 'oops)
     #t)
   (error? ; non-procedure
     (i-am-bound-but-not-to-a-procedure))
   ;; test cpr1 code to avoid loading closer pointer for direct rec calls
   ;; make sure closure is loaded for value ref of g
   (letrec ((g (lambda (x)
                  (if (eq? x 'b)
                      (let ((h g)) (h 'c))
                      (if (eq? x 'a)
                          (g 'b)
                          'okay)))))
      (eq? (g 'a) 'okay))
   ;; make sure closure is loaded for closure containing g
   (letrec ((g (lambda (x)
                  (if (eq? x 'b)
                      (let ((h (lambda (x) (g x)))) (h 'c))
                      (if (eq? x 'a)
                          (g 'b)
                          'okay)))))
      (eq? (g 'a) 'okay))
   ;; test for incorrect call screwing up nocp code
   (error? (letrec ((g (lambda () (g (list))))) (g)))
   ;; test for rest list avoidance code being fooled by assignment conversion
   (begin
     (define (rest-test x . y)
       (set! y y)
       y)
     (equal?
       (rest-test 1 2)
       '(2)))
   ;; test for bogus conversion of direct lambda calls with rest arguments
   (equal? ((lambda x x) 1 2 3 4) '(1 2 3 4))
   ;; test for register allocator bug
   (let ()
     (define (foo return) (return 'foo))
     (define (goo return)
       (foo (lambda (y)
              (let ((x 'goo))
                (return x y '() '())))))
     (equal? (goo list) '(goo foo () ())))
   (let ()
     (define (foo return) (return 'foo))
     (define (goo return)
       (foo (lambda (y)
              (let ((x 'goo))
                (return x y 'hoo '() '())))))
     (equal? (goo list) '(goo foo hoo () ())))
   (eq? (let ((f (lambda x x))) ((begin 'a f))) '())
   (error? (letrec ((a (lambda (v) v))) ((begin 'foo a))))
   (equal? (let ((f (case-lambda ((x) 'a) ((x y) 'b) (z z))))
             ((begin 'c f) 3 4 5 6))
           '(3 4 5 6))
   (equal? (let ((f (lambda x x)))
             (call-with-values (lambda () ((begin 'a f))) list))
           '(()))
   (equal? (let ((f (lambda x x)))
             (call-with-values (lambda () ((begin 'a f)))
               (lambda args args)))
           '(()))
   (eqv?
     (let () ; mvlet in 5.0c & before were branching to domvleterr call
       (define id-var-name
         (lambda ()
           (define-syntax first
             (syntax-rules ()
               ((_ e) (#2%call-with-values
                        (lambda () e)
                        (lambda (x . ignore) x)))))
           (let ((f (lambda () (or (first (values #f 2)) 3))))
             (f))))
       (id-var-name))
     3)
   (begin (define string->color (lambda (x) (values 1 2))) (procedure? string->color))
   (eqv? (call-with-values
           (lambda () (string->color #f))
           (lambda (x y) x))
         1)
  ; test for cp2-store handling of binary dest with singleton next
   (procedure?
     (lambda (s end)
       (let ([end (or (if s end #f) end)])
         (if end s #f))))
  ; make sure case-lambda clause ordering is observed
   (equal?
     (let ((f (case-lambda
                [(x) (* x x)]
                [(x y) (+ x x)]
                [(x . r) (- x x)])))
       (list (f 5) (f 5 4) (f 5 4 3)))
     '(25 10 0))
   ; make sure irreducible flow graph doesn't choke the compiler
   (procedure?
     (rec q
       (case-lambda
         [() (q 0)]
         [(x) (q)])))
)

(mat compiler2 ; random tests
  (eqv? (((lambda (x) (lambda (y) (- x y))) 3) 4) -1)
  (equal? (let ((f (lambda (x) (lambda (y) (- x y)))))
            (cons ((f 3) 4) ((f 4) 3)))
    '(-1 . 1))
  (eqv? (letrec ((f (lambda (a) a))
                 (g (lambda (b) (if b (begin (f b) (g (not b))) 17))))
          (g #f))
    17)
  (eqv? (letrec ((f (lambda (a) a))
                 (g (lambda (b) (if b (begin (f b) (g (not b))) 13))))
          (g #t))
    13)
  (eqv? (letrec ((f (lambda (a) a))
                 (g (lambda (b) (if b (begin (f b) (g #f)) 11))))
          (g #f))
    11)
  (eqv? (letrec ((f (lambda (a) a))
                 (g (lambda (b) (if b (begin (f b) (g #f)) 9))))
          (g #t))
    9)
  (eqv? (let ((f (lambda (x) (+ x x))))
          (let ((g (lambda () f f)))
            (g) ((g) 3)))
    6)

  (eqv? (letrec ((f (lambda (x) (+ x x))))
          (letrec ((g (lambda () f f)))
            (g) ((g) 3)))
    6)
  (equal? (apply (lambda (x y) (list y x)) 'a 'b '()) '(b a))
  (equal? (apply (lambda (x . r) (list r x)) '(a b c)) '((b c) a))
  (equal? (apply list '(1 2 3)) '(1 2 3))
  (eqv? (apply + '(1 2 3)) 6)
  (let ([f (lambda x x)]) (equal? (f) '()))
  (eq? (let ()
         (define *current-gensym* 0)
         (define (generate-symbol)
           (set! *current-gensym* (+ *current-gensym* 1))
           (string->symbol (number->string *current-gensym*)))
         (define f (lambda (x) x))
         (f 3))
    3)
  (eqv? (let f ((x 0)) (if (= x 0) 1 (* x (f (- x 1))))) 1)
  (error? (let ((f (lambda () (let ((x 3)) (lambda (y z) (or (= y 3) x))))))
            (begin ((f) 3 (+ 'a 3))) 0))
  (eqv? (let ((f (lambda () (let ((x 3)) (lambda (y z) (or (= y 3) x))))))
          (begin ((f) 3 (+ 3 4)) 0))
    0)
  (let ((f (lambda () (lambda (y z) (or (= y 3) z))))) ((f) 3 (+ 3 4)))
  (let ((f (lambda () (lambda (y z) (or (= z 7) z))))) ((f) 3 (+ 3 4)))
  (let ((f (lambda (y z) (or (= y 3) z)))) (f 3 (+ 3 4)))
  (error? (let ((f (lambda (x) (+ x x)))) (f 3 4)))
  (error? ; invalid argument count in call to car
    (cons (car 1 2)))
  (error? ; invalid argument count in call to cons
    (let loop () (loop (cons 1 2 3))))
  (equal?
    (call/cc
      (lambda (k)
        (cons (k '(a b c)))))
    '(a b c))
  (equal?
    (call/cc
      (lambda (k)
        (let loop () (loop (k '(a b c))))))
    '(a b c))
  (equal?
    (call/cc
      (lambda (k)
        (letrec ([sum (lambda (n) (if (= n 0) 1 (+ n (sum (- n 1)))))])
          (cons (sum (k '(a . b)) 15)))))
    '(a . b))
  (equal?
    (call/cc
      (lambda (k)
        (letrec ([sum (lambda (n) (if (= n 0) 1 (+ n (sum (k '(a . b)) (- n 1)))))])
          (cons (sum 15)))))
    '(a . b))
  (equal?
    (call/cc
      (lambda (k)
        (letrec* ([a (lambda () c)]
                  [b (k "hi")]
                  [c (pair? k 1)])
          (errorf 'oops "shouldn't reach here ~s" (list a b)))))
    "hi")
  ; make sure we set up the stack properly before call-error
  (or (= (optimize-level) 3)
      (call/cc
        (lambda (k)
          (with-exception-handler
            (lambda (c) (collect) (k #t))
            (rec p (lambda () (('spam 1 2))))))))
  ; make sure return-address is set properly and stack is otherwise
  ; well-formed when we go through call-error for invalid consumer
  (begin
    (define ($foo$ x y z w p) w)
    #t)
  (or (= (optimize-level) 3)
      (call/cc
        (lambda (k)
          (with-exception-handler (lambda (c) (collect) (k #t))
            (lambda ()
              (let ([x (list (lambda () (sort < '(3 2 5 7 9)) (values 1 2 3)))])
                ($foo$ 1 2 3 4 5)
                (call-with-values (car x) x)))))))
  ; make sure return-address is set properly and stack is otherwise
  ; well-formed when we go through values-error
  (begin
    (define $values (lambda () (printf "hello!\n") (values 1 2 3 4 5 6 7 8)))
    #t)
  (or (= (optimize-level) 3)
      (eqv?
        (call/cc
          (lambda (k)
            (with-exception-handler
              (lambda (c) (collect) (k 'okay))
              (lambda () (if ($values) 3 4)))))
        'okay))
  (or (= (optimize-level) 3)
      (eqv?
        (call/cc
          (lambda (k)
            (with-exception-handler
              (lambda (c) (collect) (k 'okay))
              (lambda ()
                (let ([x (random 10)])
                  (if ($values) x 4))))))
        'okay))
  ; make sure return-address is set properly and stack is otherwise
  ; well-formed when we go through mvlet-error
  (or (= (optimize-level) 3)
      (eqv?
        (call/cc
          (lambda (k)
            (with-exception-handler
              (lambda (c) (collect) (k 'okay))
              (lambda ()
                (let ([x (random 10)])
                  (call-with-values $values
                    (lambda (x y) 'oops)))))))
        'okay))
  (or (= (optimize-level) 3)
      (eqv?
        (call/cc
          (lambda (k)
            (with-exception-handler
              (lambda (c) (collect) (k 'okay))
              (lambda ()
                (define f (case-lambda))
                (let ([x (random 10)])
                  (call-with-values $values f))))))
        'okay))
  (or (= (optimize-level) 3)
      (eqv?
        (call/cc
          (lambda (k)
            (with-exception-handler
              (lambda (c) (collect) (k 'okay))
              (lambda ()
                (let ([x (random 10)])
                  (call-with-values
                    (lambda () ($values) (values 1 2 3))
                    (lambda (x y) 'oops)))))))
        'okay))
  ; make sure compiler doesn't bomb trying to borrow a closure
  ; whose name isn't already free
  (equal?
    (let ([ls '()])
      (let ([v (((parameterize ([run-cp0 (lambda (cp0 x) x)])

                   (eval '(lambda (x y)
                            (let ((av (lambda () (x y))))
                              (av)
                              (lambda ()
                                (let ((tt (lambda () (x y))))
                                  (begin (tt) 3)))))))
                 (lambda (z) (set! ls (cons z ls)))
                 17))])
        (cons v ls)))
    '(3 17 17))
  ; for good measure, some where borrowing can occur
  ; tt borrow av
  (equal?
    (let ([ls '()])
      (let ([v (((parameterize ([run-cp0 (lambda (cp0 x) x)])
                   (eval '(lambda (x y)
                            (let ((av (lambda () (x y))))
                              (lambda ()
                                (av)
                                (let ((tt (lambda () (x y))))
                                  (begin (tt) 3)))))))
                 (lambda (z) (set! ls (cons z ls)))
                 17))])
        (cons v ls)))
    '(3 17 17))
  ; tt borrow av (which happens to be free in tt)
  (equal?
    (let ([ls '()])
      (let ([v (((parameterize ([run-cp0 (lambda (cp0 x) x)])

                   (eval '(lambda (x y)
                            (let ((av (lambda () (x y))))
                              (lambda ()
                                (let ((tt (lambda () (av) (x y))))
                                  (begin (tt) 3)))))))
                 (lambda (z) (set! ls (cons z ls)))
                 17))])
        (cons v ls)))
    '(3 17 17))
  ; tt borrow av, zz borrow av
  (equal?
    (let ([ls '()])
      (let ([v ((((parameterize ([run-cp0 (lambda (cp0 x) x)])

                    (eval '(lambda (x y)
                             (let ((av (lambda () (x y))))
                               (lambda ()
                                 (av)
                                 (let ((tt (lambda () (av) (x y))))
                                   (lambda ()
                                     (tt)
                                     (let ([zz (lambda () (x y))])
                                       (begin (zz) 3)))))))))
                  (lambda (z) (set! ls (cons z ls)))
                  17)))])
        (cons v ls)))
    '(3 17 17 17 17))
  ; tt borrow av, zz borrow av
  (equal?
    (let ([ls '()])
      (let ([v ((((parameterize ([run-cp0 (lambda (cp0 x) x)])
                    (eval '(lambda (x y)
                             (let ((av (lambda () (x y))))
                               (lambda ()
                                 (av)
                                 (let ((tt (lambda () (av) (x y))))
                                   (lambda ()
                                     (tt)
                                     (let ([zz (lambda () (x y))])
                                       (begin (zz) 3)))))))))
                  (lambda (z) (set! ls (cons z ls)))
                  17)))])
        (cons v ls)))
    '(3 17 17 17 17))
  ; zz borrow av (tt goes away)
  (equal?
    (let ([ls '()])
      (let ([v ((((parameterize ([run-cp0 (lambda (cp0 x) x)])
                    (eval '(lambda (x y)
                             (let ((av (lambda () (x y))))
                               (lambda ()
                                 (av)
                                 (let ((tt (lambda () (av) (x y))))
                                   (lambda ()
                                     (av)
                                     (let ([zz (lambda () (x y))])
                                       (begin (zz) 3)))))))))
                  (lambda (z) (set! ls (cons z ls)))
                  17)))])
        (cons v ls)))
    '(3 17 17 17))
  ; tt borrow av, zz borrow av
  (equal?
    (let ([ls '()])
      (let ([v ((((parameterize ([run-cp0 (lambda (cp0 x) x)])
                    (eval '(lambda (x y)
                             (let ((av (lambda () (x y))))
                               (lambda ()
                                 (av)
                                 (let ((tt (lambda () (av) (x y))))
                                   (lambda ()
                                     (tt)
                                     (av)
                                     (let ([zz (lambda () (x y))])
                                       (begin (zz) 3)))))))))
                  (lambda (z) (set! ls (cons z ls)))
                  17)))])
        (cons v ls)))
    '(3 17 17 17 17 17))
  ; tt borrow av, zz borrow av
  (equal?
    (let ([ls '()])
      (let ([v ((((parameterize ([run-cp0 (lambda (cp0 x) x)])
                    (eval '(lambda (x y)
                             (let ((av (lambda () (x y))))
                               (lambda ()
                                 (av)
                                 (let ((tt (lambda () (av) (x y))))
                                   (lambda ()
                                     (let ([zz (lambda () (tt) (x y))])
                                       (begin (zz) 3)))))))))
                  (lambda (z) (set! ls (cons z ls)))
                  17)))])
        (cons v ls)))
    '(3 17 17 17 17))
  ; tt borrow av, zz can't borrow
  (equal?
    (let ([ls '()])
      (let ([v ((((parameterize ([run-cp0 (lambda (cp0 x) x)])
                    (eval '(lambda (x y)
                             (let ((av (lambda () (x y))))
                               (lambda ()
                                 (av)
                                 (let ((tt (lambda () (av) (x y))))
                                   (tt)
                                   (lambda ()
                                     (let ([zz (lambda () (x y))])
                                       (begin (zz) 3)))))))))
                  (lambda (z) (set! ls (cons z ls)))
                  17)))])
        (cons v ls)))
    '(3 17 17 17 17))
  ; tt goes away, zz can't borrow
  (equal?
    (let ([ls '()])
      (let ([v ((((parameterize ([run-cp0 (lambda (cp0 x) x)])
                    (eval '(lambda (x y)
                             (let ((av (lambda () (x y))))
                               (lambda ()
                                 (av)
                                 (let ((tt (lambda () (av) (x y))))
                                   (lambda ()
                                     (let ([zz (lambda () (x y))])
                                       (begin (zz) 3)))))))))
                  (lambda (z) (set! ls (cons z ls)))
                  17)))])
        (cons v ls)))
    '(3 17 17))
  ; regression test for bug in which $flonum-exponent read past mapped memory
  (eq?
    (do ([n 2000 (- n 1)] [ls (iota 2000)])
        ((= n 0) 'fini)
      (map (lambda (x) (let ([x (exact (sqrt -2.0))]) x)) ls))
    'fini)
)

(mat compiler3
  ;; test cpr0 code to avoid bombing with compile-time error for apparent
  ;; arg count mismatch in direct call
  ;; need to add tests for mvcall and mvlet as well.
  (equal?
    (let ((ip (open-input-string "#f")))
      (let ((consumer (lambda (x) (list x))))
        (if (read ip) (consumer 1 2) (consumer 4))))
    '(4))
  ;; error message should come at run time, warning at compile time.
  (guard (c [(warning? c) #t])
    (with-output-to-file "testfile.ss"
      (lambda ()
        (pretty-print
          '(let ([ip (open-input-string "#t")])
             (let ([consumer (lambda (x) (list x))])
               (if (read ip) (consumer 1 2) (consumer 4))))))
      'replace)
    (load "testfile.ss")
    #f)
  (error? ; incorrect argument count
    (load "testfile.ss"))
  (error?
    (let ((ip (open-input-string "#t")))
      (let ((consumer (lambda (x) (list x))))
        (if (read ip) (consumer 1 2) (consumer 4)))))
 ; test proper nonprocedure-procedure handling; goto is used as a symbol
 ; but not given a value in compiler boot file.  we had been failing to
 ; run retrofit_nonprocedure_procedure after loading the second (compiler)
 ; boot file.
  (begin
    (define $goto (lambda () (goto)))
    #t)
  (error? ($goto))
 ; check for nonprocedure-procedure handling when procedure is bound
 ; to something other than a procedure
  (error? (3 4))
  (error? ((cons 'a 'b) 4))
 ; check to make sure rest list is created after arguments are evaluated
  (begin
    (define non-eq-spines?
      (lambda (x)
        (let f ([ls1 (car x)] [ls2 (cdr x)])
          (if (null? ls1)
              (null? ls2)
              (and (not (eq? ls1 ls2))
                   (eq? (car ls1) (car ls2))
                   (f (cdr ls1) (cdr ls2)))))))
    #t)
  (non-eq-spines?
    (let ()
      (define *k*)
      (define (f)
        (define (f . args) args)
        (let ([ls (f (call/cc values) 1 2 3)]) (*k* ls)))
      (define ls1 (call/cc (lambda (k) (set! *k* k) (f))))
      (define ls2 (call/cc (lambda (k) (set! *k* k) ((car ls1) (car ls1)))))
      (cons ls1 ls2)))
  (non-eq-spines?
    (let ()
      (define *k*)
      (define (f)
        (define (f a . args) (cons a args))
        (let ([ls (f (call/cc values) 1 2 3)]) (*k* ls)))
      (define ls1 (call/cc (lambda (k) (set! *k* k) (f))))
      (define ls2 (call/cc (lambda (k) (set! *k* k) ((car ls1) (car ls1)))))
      (cons ls1 ls2)))
  (non-eq-spines?
    (let ()
      (define *k*)
      (define (f)
        (define (f . args) args)
        (let ([ls (f 1 (call/cc values) 2 3)]) (*k* ls)))
      (define ls1 (call/cc (lambda (k) (set! *k* k) (f))))
      (define ls2 (call/cc (lambda (k) (set! *k* k) ((cadr ls1) (cadr ls1)))))
      (cons ls1 ls2)))
  (non-eq-spines?
    (let ()
      (define *k*)
      (define (f)
        (define (f a . args) (cons a args))
        (let ([ls (f 1 (call/cc values) 2 3)]) (*k* ls)))
      (define ls1 (call/cc (lambda (k) (set! *k* k) (f))))
      (define ls2 (call/cc (lambda (k) (set! *k* k) ((cadr ls1) (cadr ls1)))))
      (cons ls1 ls2)))
  (non-eq-spines?
    (let ()
      (define *k*)
      (define (f)
        (define (f a . args) (cons a args))
        (let ([ls (f 1 2 (call/cc values) 3)]) (*k* ls)))
      (define ls1 (call/cc (lambda (k) (set! *k* k) (f))))
      (define ls2 (call/cc (lambda (k) (set! *k* k) ((caddr ls1) (caddr ls1)))))
      (cons ls1 ls2)))
  (non-eq-spines?
    (let ()
      (define *k*)
      (define (f)
        (define (f . args) args)
        (let ([ls (f 1 2 3 (call/cc values))]) (*k* ls)))
      (define ls1 (call/cc (lambda (k) (set! *k* k) (f))))
      (define ls2 (call/cc (lambda (k) (set! *k* k) ((cadddr ls1) (cadddr ls1)))))
      (cons ls1 ls2)))
  (non-eq-spines?
    (let ()
      (define *k*)
      (define (f)
        (define (f a . args) (cons a args))
        (let ([ls (f 1 2 3 (call/cc values))]) (*k* ls)))
      (define ls1 (call/cc (lambda (k) (set! *k* k) (f))))
      (define ls2 (call/cc (lambda (k) (set! *k* k) ((cadddr ls1) (cadddr ls1)))))
      (cons ls1 ls2)))
  ; same thing, with direct lambda applications (should complete the set)
  (non-eq-spines?
    (let ()
      (define *k*)
      (define (f)
        (let ([ls ((lambda (a . args) (cons a args)) (call/cc values) 1 2 3)]) (*k* ls)))
      (define ls1 (call/cc (lambda (k) (set! *k* k) (f))))
      (define ls2 (call/cc (lambda (k) (set! *k* k) ((car ls1) (car ls1)))))
      (cons ls1 ls2)))
  ; same thing, with let-values (should complete the set)
  (non-eq-spines?
    (let ()
      (define *k*)
      (define (f)
        (let ([ls (let-values ([(a . args) (values (call/cc values) 1 2 3)]) (cons a args))]) (*k* ls)))
      (define ls1 (call/cc (lambda (k) (set! *k* k) (f))))
      (define ls2 (call/cc (lambda (k) (set! *k* k) ((car ls1) (car ls1)))))
      (cons ls1 ls2)))
  ; make sure trivial cwv produces same code as let
  ((lambda (s1 s2)
     (call-with-port
       (open-string-input-port s1)
       (lambda (p1)
         (call-with-port
           (open-string-input-port s2)
           (lambda (p2)
             (let loop ()
               (if (eof-object? (get-line p1))
                   (eof-object? (get-line p2))
                   (and (not (eof-object? (get-line p2)))
                        (loop)))))))))
   (with-output-to-string
     (lambda ()
       (parameterize ([gensym-count 0] [print-gensym #f] [#%$assembly-output #t] [#%$suppress-primitive-inlining #f])
         (eval '(lambda (x) 
                  (let ()
                    (import scheme)
                    (call-with-values (lambda () (x)) (lambda (y) (x y)))))))))
   (with-output-to-string
     (lambda ()
       (parameterize ([gensym-count 0] [print-gensym #f] [#%$assembly-output #t])
         (eval '(lambda (x) (let ([y (x)]) (x y))))))))
 )

(mat compiler4
 ; check for overly loose loop recognition
  (eq? (let ([f (lambda (t)
                  ((letrec ([merge
                             (case-lambda [(t) (merge t t)] [(i t) 'yes])])
                     merge)
                   t))])
         (f 3))
       'yes)
  (eq? (let ([f (lambda (t)
                  (define merge (case-lambda [(t) (merge t t)] [(i t) 'yes]))
                  (merge t))])
         (f 3))
       'yes)
 ; original program from Bob Burger for overly loose loop recognition
  (equal?
    (let ()
      (define (consolidate T)
        (define merge
          (case-lambda
            [(T) (if (null? T) '() (merge (car T) (cdr T)))]
            [(I T)
             (if (null? T) (cons I '()) (merge I (car T) (cdr T)))]
            [(I J T)
             (let ([I-hi (cdr I)])
               (if (<= (car J) I-hi)
                   (let ([J-hi (cdr J)])
                     (if (<= J-hi I-hi)
                         (merge I T)
                         (merge (cons (car I) J-hi) T)))
                   (cons I (merge J T))))]))
        (merge T))
      (consolidate '((1 . 2) (2 . 5))))
    '((1 . 5)))
 )

(mat argcnt-check
   (eqv? (let ((f (lambda (x) #t))) (set! f (lambda (x y) x)) (f 1 2)) 1)
   (error? (let ((f (lambda (x) x))) (f 1 2)))
   (let ((f (case-lambda ((x) x) ((x y) #t)))) (f 1 2))
   (error? (let ((f (case-lambda ((x) x) ((x y) x)))) (f 1 2 3)))
   (let ((f (case-lambda ((x) x) ((x . y) #t)))) (f 1 2 3))
   (error? (let ((f (lambda (x y z . r) x))) (f)))
   (error? (let ((f (lambda (x y z . r) x))) (f 1)))
   (error? (let ((f (lambda (x y z . r) x))) (f 1 2)))
   (eqv? (let ((f (lambda (x y z . r) x))) (f 1 2 3)) 1)
   (eqv? (let ((f (lambda (x y z . r) x))) (f 1 2 3 4)) 1)
   (eqv? (let ((f (lambda (x y z . r) x))) (f 1 2 3 4 5)) 1)
   (let ((f (case-lambda ((x . r) x) ((x y . r) y)))) (f #t))
   (let ((f (case-lambda ((x y . r) y) ((x . r) x)))) (f #t))
   (error? (let f ((x 3)) (f)))
   (let f ((x #f)) (or x (f #t)))
   (let f ((x #f) (y #t)) (or x (f y x)))
   (error? (let f ((x #f) (y #t)) (or x (f #t))))
   (let ((f (or (lambda (x) x) (lambda (x y) x)))) (f #t))
   (error? (let ((f (or 3 (lambda (x) x)))) (f #t)))
   (guard (c [(equal? (condition-message c) "incorrect argument count in call ~a") #t]
             [else (raise c)])
     (let loop ([x 1])
       (if (fx= x 0)
           x
           (loop)))
     #f)
   (begin
     (with-output-to-file "testfile-argcnt-check-loop.ss"
       (lambda ()
         (pretty-print
           '(let loop ([x 1])
              (if (fx= x 0)
                  x
                  (loop)))))
       'replace)
     #t)
   (guard (c [(equal? (condition-message c) "possible incorrect argument count in call ~a") #t]
             [else #f])
     (load "testfile-argcnt-check-loop.ss")
     #f)
   (guard (c [(equal? (condition-message c) "possible incorrect argument count in call ~a") #t]
             [else #f])
     (compile-library "testfile-argcnt-check-loop.ss")
     #f)
   (begin
     (define foo
       (lambda ()
         (let loop ([x 1])
           (if (fx= x 0)
               x
               (loop)))))
     #t)
   (guard (c [(equal? (condition-message c) "incorrect argument count in call ~a") #t]
             [else (raise c)])
     (foo)
     #f)
   (begin
     (with-output-to-file "testfile-argcnt-check-foo.ss"
       (lambda ()
         (pretty-print
           '(define foo
              (lambda ()
                (let loop ([x 1])
                  (if (fx= x 0)
                      x
                      (loop)))))))
       'replace)
     #t)
   (guard (c [(equal? (condition-message c) "possible incorrect argument count in call ~a") #t]
             [else #f])
     (load "testfile-argcnt-check-foo.ss"))
   (guard (c [(equal? (condition-message c) "possible incorrect argument count in call ~a") #t]
             [else #f])
     (compile-library "testfile-argcnt-check-foo.ss"))
   (begin
     (library (argcnt-check-r)
       (export foo)
       (import (chezscheme))
       (define foo
         (lambda ()
           (let f ([x 1])
             (if (fx= x 0)
                 x
                 (list (f)))))))
     #t)
   (guard (c [(equal? (condition-message c) "incorrect argument count in call ~a") #t]
             [else (raise c)])
     (let ()
       (import (argcnt-check-r))
       (foo)
       #f))
   (begin
     (library (argcnt-check-s)
       (export foo foo1 foo2)
       (import (chezscheme))
       (define foo
         (lambda ()
           (let loop ([x 1])
             (if (fx= x 0)
                 x
                 (loop)))))
       (define foo1 (lambda () (foo) (foo) (foo) (foo) (foo)))
       (define foo2 (lambda () (foo))))
     #t)
   (guard (c [(equal? (condition-message c) "incorrect argument count in call ~a") #t]
             [else (raise c)])
     (let ()
       (import (argcnt-check-s))
       (foo)
       #f))
   (guard (c [(equal? (condition-message c) "incorrect argument count in call ~a") #t]
             [else (raise c)])
     (let ()
       (import (argcnt-check-s))
       (foo1)
       #f))
   (guard (c [(equal? (condition-message c) "incorrect argument count in call ~a") #t]
             [else (raise c)])
     (let ()
       (import (argcnt-check-s))
       (foo2)
       #f))
   (begin
     (with-output-to-file "testfile-argcnt-check-s.ss"
       (lambda ()
         (pretty-print
           '(library (testfile-argcnt-check-s)
              (export foo)
              (import (chezscheme))
              (define foo
                (lambda ()
                  (let loop ([x 1])
                    (if (fx= x 0)
                        x
                        (loop))))))))
       'replace)
     #t)
   (guard (c [(equal? (condition-message c) "possible incorrect argument count in call ~a") #t]
             [else (raise c)])
     (eval '(import (testfile-argcnt-check-s)))
     #f)
   (guard (c [(equal? (condition-message c) "possible incorrect argument count in call ~a") #t]
             [else (raise c)])
     (load "testfile-argcnt-check-s.ss")
     #f)
   (guard (c [(equal? (condition-message c) "possible incorrect argument count in call ~a") #t]
             [else (raise c)])
     (compile-library "testfile-argcnt-check-s.ss")
     #f)
)

(mat direct-call
   (let ()
      (define f (let ((x 3)) (lambda (y) (+ x y))))
      (define g (lambda () (f 4)))
      (eq? (g) 7))
)

(mat inspect ; need lots more
  (eq? ((call/cc inspect/object) 'type) 'continuation)
  (eq? ((call/1cc inspect/object) 'type) 'continuation)
  (integer? ((call/cc inspect/object) 'depth))
  (integer? ((call/1cc inspect/object) 'depth))
  (error? ((inspect/object '#(1)) 'ref))
  (or (equal? (current-eval) interpret)
      (let ()
        (define $f (lambda (x) (let ([o (call/cc inspect/object)]) (cons x o))))
        (let ([q ($f (cons 'a 'b))])
          (eq? ((cdr q) 'eval 'x) (car q)))))
  (error? ; invalid message
    ((inspect/object (cons 'car 'cdr)) 'creep))
  (error? ; incorrect number of arguments
    ((inspect/object (cons 'car 'cdr)) 'size))
  (error? ; invalid generation
    ((inspect/object (cons 'car 'cdr)) 'size 'oops))
  (<= ((inspect/object (cons 'car 'cdr)) 'size 0) (fx* (ftype-sizeof uptr) 2))
  (eqv? ((inspect/object (cons 0 0)) 'size 'static) (fx* (ftype-sizeof uptr) 2))
  (equal?
    (let ([ls (list 0 0)])
      (set-cdr! (cdr ls) ls)
      (let ([x (inspect/object ls)])
        (let* ([size1 (x 'size 'static)] [size2 ((x 'cdr) 'size 'static)])
          (cons size1 size2))))
    (cons
      (fx* (ftype-sizeof uptr) 4)
      (fx* (ftype-sizeof uptr) 2)))
)

(mat compute-size
  (error? (compute-size 0 -1))
  (error? (compute-size 0 'dynamic))
  (eqv? (compute-size 0) 0)
  (eqv? (compute-size (cons 0 0)) (fx* (ftype-sizeof uptr) 2))
  (eqv? (compute-size 'cons) 0)
  ; from the user's guide
  (eqv?
    (compute-size 0)
    0)
  (eqv?
    (compute-size (cons 0 0))
    (* (ftype-sizeof uptr) 2))
  (eqv?
    (compute-size (cons (vector #t #f) 0))
    (* (ftype-sizeof uptr) 6))
  (eqv?
    (compute-size
      (let ([x (cons 0 0)])
        (set-car! x x)
        (set-cdr! x x)
        x))
    (* (ftype-sizeof uptr) 2))
  (>=
    (let ()
      (define-record-type frob (fields x))
      (compute-size
        (let ([x (make-frob 0)])
          (cons x x))))
    (* (ftype-sizeof uptr) 16))
  (eqv?
    (parameterize ([collect-request-handler void])
      (let ()
        (define-record-type frob (fields x))
        (collect 1 1)
        (compute-size
          (let ([x (make-frob 0)])
            (cons x x))
          0)))
    (* (ftype-sizeof uptr) 4))
  ; make sure we don't venture into the undefined fields of a shot 1-shot continuation
  (fixnum? (let ([k (call/1cc (lambda (k) k))]) (collect) (compute-size k)))
)

(mat compute-composition
  (error? (compute-composition 0 -1))
  (error? (compute-composition 0 "static"))
  (equal? (compute-composition 0) '())
  (equal?
    (sort (lambda (x y) (fx> (cadr x) (cadr y)))
      (compute-composition (cons (fxvector 1) (vector (fxvector 2) (fxvector 3) (list (fxvector 4))))))
    `((fxvector . (4 . ,(fx* 4 (ftype-sizeof uptr) 2))) (pair . (2 . ,(fx* 2 (ftype-sizeof uptr) 2))) (vector . (1 . ,(fx* 4 (ftype-sizeof uptr))))))
  (equal? (compute-composition 'cons) '())
  ; from the user's guide
  (begin
    (define $same-elements?
      (lambda (ls1 ls2)
        (and (equal? (length ls1) (length ls2))
             (let f ([ls1 ls1])
               (or (null? ls1)
                   (and (member (car ls1) ls2)
                        (f (cdr ls1))))))))
    #t)
  (equal?
    (compute-composition 0)
    '())
  ($same-elements?
    (compute-composition (cons 0 0))
    `((pair 1 . ,(* (ftype-sizeof uptr) 2))))
  (equal?
    (compute-composition (cons (vector #t #f) 0))
    `((pair 1 . ,(* (ftype-sizeof uptr) 2))
      (vector 1 . ,(* (ftype-sizeof uptr) 4))))
  (equal?
    (compute-composition
      (let ([x (cons 0 0)])
        (set-car! x x)
        (set-cdr! x x)
        x))
    `((pair 1 . ,(* (ftype-sizeof uptr) 2))))
  (>=
    (let ()
      (define-record-type frob (fields x))
      (length
        (compute-composition
          (let ([x (make-frob 0)])
            (cons x x)))))
    4) ; pair, rtd, record, fields vector, name
  (let ()
    (define-record-type frob (fields x))
    ($same-elements?
      (parameterize ([collect-request-handler void])
        (let ()
          (collect 1 1)
          (compute-composition
            (let ([x (make-frob 0)])
              (cons x x))
            0)))
      `((pair 1 . ,(* (ftype-sizeof uptr) 2))
        (,(record-type-descriptor frob) 1 . ,(* (ftype-sizeof uptr) 2)))))
  ; make sure we don't venture into the undefined fields of a shot 1-shot continuation
  (list? (let ([k (call/1cc (lambda (k) k))]) (collect) (compute-composition k)))
)

(mat make-object-finder
  (begin
    (define $fo
      (lambda args
        (let ([find-next (apply make-object-finder args)])
          (cond
            [(find-next) =>
             (lambda (path)
               (unless (list? path)
                 (errorf '$fo-all "~s is not a list" path))
               path)]
            [else #f]))))
    (define $fo-all
      (lambda args
        (let ([find-next (apply make-object-finder args)])
          (let f ()
            (cond
              [(find-next) =>
               (lambda (path)
                 (unless (list? path)
                   (errorf '$fo-all "~s is not a list" path))
                 (cons path (f)))]
              [else '()])))))
    (define set-equal?
      (lambda (s1 s2)
        (and (= (length s1) (length s2))
             (andmap (lambda (x) (member x s2)) s1)
             #t)))
    #t)
  (error? ; not a procedure
    (make-object-finder 17))
  (error? ; invalid generation
    (make-object-finder not 'q (+ (collect-maximum-generation) 1)))
  (error? ; invalid generation
    (make-object-finder not 'q 'oldgen))
  (error? ; invalid generation
    (make-object-finder not 'q -1))
  (error? ; invalid number of arguments
    ((make-object-finder fixnum? 1) 'a))
  (not ($fo (let ([ctr 0]) (lambda (x) (set! ctr (+ ctr 1)) (when (= (mod ctr 4000) 0) (pretty-print ctr)) #f))))
  (pair? ($fo symbol?))
  (not ($fo symbol? (list 1 2 3)))
  (equal?
    ($fo symbol? (list 1 'a-symbol-probably-not-static 3))
    '(a-symbol-probably-not-static (a-symbol-probably-not-static 3) (1 a-symbol-probably-not-static 3)))
  (equal?
    ($fo symbol? (list 1 'a 3))
    '(a (a 3) (1 a 3)))
  (equal?
    ($fo symbol? (list 'a-symbol-probably-not-static 2 3))
    '(a-symbol-probably-not-static (a-symbol-probably-not-static 2 3)))
  (equal?
    ($fo symbol? (list 'a 2 3))
    '(a (a 2 3)))
  (equal?
    ($fo flonum? (list 1 3.14 3))
    '(3.14 (3.14 3) (1 3.14 3)))
  (not ($fo symbol? (vector 1 2 3)))
  (equal?
    ($fo symbol? (vector 1 'a-symbol-probably-not-static 3))
    '(a-symbol-probably-not-static #(1 a-symbol-probably-not-static 3)))
  (equal?
    ($fo flonum? (vector 1 3.14 3))
    '(3.14 #(1 3.14 3)))
  (equal?
    ($fo fixnum? (vector 1 'a-symbol-probably-not-static 3))
    '(1 #(1 a-symbol-probably-not-static 3)))
  (equal?
    ($fo-all fixnum? 1)
    '((1)))
  (set-equal?
    ($fo-all fixnum? (vector 1 'a-symbol-probably-not-static 3))
    '((1 #(1 a-symbol-probably-not-static 3)) (3 #(1 a-symbol-probably-not-static 3))))
  (set-equal?
    ($fo-all fixnum? (list 1 'a-symbol-probably-not-static 3))
    '((1 (1 a-symbol-probably-not-static 3)) (3 (3) (a-symbol-probably-not-static 3) (1 a-symbol-probably-not-static 3))))
  (let-values ([(g path*) (parameterize ([generate-inspector-information #f]
                                         [compile-profile #f]
                                         [current-eval compile]
                                         [enable-cp0 #f])
                            (eval `(let ()
                                     (define f (lambda (x) (lambda (y) (cons x '#(4 5)))))
                                     (define g (f '#(a b)))
                                     (values g ($fo-all vector? g)))))])
    (set-equal?
      path*
      `((#(4 5) ,(#%$closure-code g) ,g)
        (#(a b) ,g))))
  (not ($fo (lambda (x) (and (string? x) (string=? x "cons"))) 'cons 0))
  (list? ($fo (lambda (x) (and (string? x) (string=? x "cons"))) 'cons 'static))
  ; make sure we don't venture into the undefined fields of a shot 1-shot continuation
  (not (let ([k (call/1cc (lambda (k) k))]) (collect) ($fo (lambda (x) #f) k)))
)

(mat print-vector-length
    (not (print-vector-length))
    (let ([p (open-output-string)])
       (write '#(1 2 3) p)
       (string=? (get-output-string p) "#(1 2 3)"))
    (let ([p (open-output-string)])
       (parameterize ([print-vector-length #t])
          (write '#(1 2 3) p))
       (string=? (get-output-string p) "#3(1 2 3)"))
    )

(mat print-brackets
    (print-brackets)
    (let ([p (open-output-string)])
       (pretty-print '(let ([x x]) x) p)
       (string=? (get-output-string p) (format "(let ([x x]) x)~%")))
    (let ([p (open-output-string)])
       (parameterize ([print-brackets #f])
          (pretty-print '(let ([x x]) x) p))
       (string=? (get-output-string p) (format "(let ((x x)) x)~%")))
    )

(mat subset
  (not (subset-mode))
  (error? (subset-mode 'ieee))
  (error? (subset-mode 'r4rs))
  (error? (subset-mode 'r5rs))
  (error? (subset-mode #t))
  (begin (subset-mode #f) (not (subset-mode)))
)

(mat eval
  (eq? (eval '(let ((x 3)) x)) 3)
  (eq? (eval '(let ((x 3)) x) (interaction-environment)) 3)
  (eq? (eval '(let ((x 3)) x) (scheme-report-environment 5)) 3)
  (eq? (eval '(let ((x 3)) x) (ieee-environment)) 3)
  (eq? (eval '(let ((x 3)) x) (null-environment 5)) 3)

  (eq? (eval '(let ((p (delay 3))) (force p))) 3)
  (eq? (eval '(let ((p (delay 3))) (force p)) (interaction-environment)) 3)
  (eq? (eval '(let ((p (delay 3))) (force p)) (scheme-report-environment 5)) 3)
  (error? (eval '(let ((p (delay 3))) (force p)) (null-environment 5)))
  (error? (eval '(let ((p (delay 3))) (force p)) (ieee-environment)))

  (error? (eval '(cons 1 2) (null-environment 5)))
  (error? (eval '(sort < '(3 2 4)) (scheme-report-environment 5)))
  (error? (eval '(sort < '(3 2 4)) (ieee-environment)))
  (error? (eval '(sort < '(3 2 4)) (null-environment 5)))
)

(mat eval2
  (eq? (eval '(let ((x 3)) x)) 3)
  (eq? (eval '(let ((x 3)) x) (interaction-environment)) 3)
  (eq? (eval '(let ((x 3)) x) (scheme-report-environment 5)) 3)
  (eq? (eval '(let ((x 3)) x) (null-environment 5)) 3)
  (eq? (eval '(let ((x 3)) x) (ieee-environment)) 3)

  (eq? (eval 'list) list)
  (eq? (eval 'list (interaction-environment)) list)
  (eq? (eval 'list (scheme-report-environment 5)) list)
  (error? (eval 'list (null-environment 5)))
  (eq? (eval 'list (ieee-environment)) list)

  (eq? (eval 'force) force)
  (eq? (eval 'force (interaction-environment)) force)
  (eq? (eval 'force (scheme-report-environment 5)) force)
  (error? (eval 'force (null-environment 5)))
  (error? (eval 'force (ieee-environment)))

  (eq? (force (eval '(delay 17))) 17)
  (eq? (force (eval '(delay 17) (interaction-environment))) 17)
  (eq? (force (eval '(delay 17) (scheme-report-environment 5))) 17)
  (eq? (force (eval '(delay 17) (null-environment 5))) 17)
  (error? (eval '(delay 17) (ieee-environment)))

  (error? (eval '(set! + -) (scheme-report-environment 5)))
  (error? (eval '(set! + -) (null-environment 5)))
  (error? (eval '(set! + -) (ieee-environment)))

  (error? (eval '(define x -) (scheme-report-environment 5)))
  (error? (eval '(define x -) (null-environment 5)))
  (error? (eval '(define x -) (ieee-environment)))

  (error? (eval '(define-syntax x list) (scheme-report-environment 5)))
  (error? (eval '(define-syntax x list) (null-environment 5)))
  (error? (eval '(define-syntax x list) (ieee-environment)))
  (error? (eval '(define-syntax x (syntax-rules () ((_) 4)))
                (ieee-environment)))

  (eq? (eval '(syntax-case 3 () (_ 4))) 4)
  (eq? (eval '(syntax-case 3 () (_ 4)) (interaction-environment)) 4)
  (error? (eval '(syntax-case 3 () (_ 4)) (scheme-report-environment 5)))
  (error? (eval '(syntax-case 3 () (_ 4)) (null-environment 5)))
  (error? (eval '(syntax-case 3 () (_ 4)) (ieee-environment)))
)

(mat getenv/putenv
  (procedure? getenv)
  (procedure? putenv)
  (or (embedded?)
      (string? (or (getenv "HOME") (getenv "HOMEPATH"))))
  (not (getenv "FUBULYFRATZ"))
  (eq? (putenv "FUBULY" "FRATZ") (void))
  (not (getenv "FUBULYFRATZ"))
  (equal? (getenv "FUBULY") "FRATZ")
  (eq? (putenv "FUBULY" "fratz") (void))
  (equal? (getenv "FUBULY") "fratz")
  (error? (getenv 'hello))
  (error? (putenv 'hello "goodbye"))
  (error? (putenv "hello" 'goodbye))
 )

(mat source-directories
  (equal? (source-directories) '("."))
  (equal? (parameterize ((source-directories (cons "/a" (source-directories))))
            (source-directories))
          '("/a" "."))
  (error? (source-directories 'a))
  (error? (source-directories "a"))
  (error? (source-directories '("a" . "b")))
  (error? (source-directories '(3)))
  (error? ; invalid exports list---not "testfile.ss not found in source directories"
    (begin
      (with-output-to-file "testfile.ss"
        (lambda () (pretty-print '(module (a 3) (define a 3))))
        'replace)
      (parameterize ([source-directories '("." "probably not there")])
        (load "testfile.ss"))))
)

(mat queries
  (boolean? (threaded?))
  (boolean? (petite?))
  (let ([pid (get-process-id)])
    (and (integer? pid) (exact? pid)))
  (eqv? (get-thread-id) 0)
  (eqv? (get-process-id) (get-process-id))
  (eqv? (get-thread-id) (get-thread-id))
)

(mat cpletrec
  (eq? (letrec ((x 3)) x) 3)
  (eq? (letrec ((x 3)) 4) 4)
  (eq? (letrec ((x (let ((y 4)) (lambda (x) (+ x y))))) (x 7)) 11)
  (eq? (letrec ((x (letrec ((y 4)) (lambda (x) (+ x y))))) (x 7)) 11)
  (eq? (letrec ((x 4)) (set! x 3)) (void))
  (eq? (letrec ((x 4)) (set! x (begin (write 'hi) 3))) (void))
  (eq? (letrec ((x (letrec ((y (lambda (z) (+ z z))))
                     (lambda (x) (y x)))))
         (x 3))
       6)
  (equal? (letrec ((foo (rec f (lambda (x ls) (list x ls))))) (foo 1 2))
    '(1 2))
  (eq? (letrec ((x (let ((a (+ 3 4))) (let ((b (+ a a))) b)))) x) 14)
  (eq? (letrec ((x (let ((a (lambda (x) (+ x 1))))
                     (let ((b (lambda (y) (+ (a y) y))))
                       (lambda (z) (* (b z) z))))))
         (x 3))
       21)
  (equal?
    (let ()
      (define next
        (let ((cnt 0))
          (lambda () (set! cnt (+ cnt 1)) cnt)))
      (define list-next
        (lambda ()
          (list (next) (next))))
      (sort < (cons (next) (list-next))))
    '(1 2 3))
  (record?
    ((let ()
       (define-record foo (a b c))
       make-foo)
     1 2 3))
  (record?
    ((let ()
       (define-record foo (a b c) (((mutable d) (+ a b))))
       make-foo)
     1 2 3))
  (record?
    ((let ()
       (define-record foo (a b c))
       make-foo)
     1 2 3))
  (error? (letrec ((x (foreign-procedure "foo" () void))) (x 17)))
  (equal?
    (letrec ((x (let ((a 3)
                      (b (letrec ((e (lambda (y) (eq? y x))))
                           (lambda () (e x))))
                      (d (let ((c 4)) (lambda () (+ 5 c)))))
                  (lambda ()
                    (list a (b) (d))))))
      (x))
    '(3 #t 9))
  (equal?
    (letrec ((x (let ((a 3)
                      (b (letrec ((e (lambda (y) (eq? y x))))
                           (lambda () (e x))))
                      (d (let ((c 4)) (lambda () (+ 5 c)))))
                  (lambda ()
                    (set! a (+ a 1))
                    (list a (b) (d))))))
      (x))
    '(4 #t 9))
  (equal?
    (letrec ((x (let ((a 3))
                  (letrec ((b (lambda (x) (+ x 2)))
                           (d (lambda (y) (* y y))))
                    (lambda ()
                      (set! a (+ a 1))
                      (list a (b a) (d a)))))))
      (x))
    '(4 6 16))
  (equal?
    (letrec ((x (let ((a 3))
                  (let ((b (letrec ((e (lambda (y) (eq? y x))))
                             (lambda () (e x))))
                        (d (let ((c 4)) (lambda () (+ a c)))))
                    (lambda ()
                      (set! a (+ a 1))
                      (list a (b) (d)))))))
     (x))
   '(4 #t 8))
  #;(warning?
    (begin
      (define unknown (lambda (x) x))
      (letrec ([foo (unknown (lambda () bar))]
               [bar (lambda () foo)])
        foo)))
  #;(warning?
    (mat/cf
      (begin
        (define unknown (lambda (x) x))
        (letrec ([foo (unknown (lambda () bar))]
                 [bar (unknown (lambda () foo))])
          foo))))
  (error?
    (eval '(letrec* ([f (lambda () q)] [g (f)] [q 17]) g)))
  (error?
    (eval '(begin
             (define unknown (lambda (x) (x)))
             (letrec ([foo (unknown (lambda () bar))]
                      [bar (lambda () foo)])
               foo))))
  (error?
    (eval '(mat/cf
             (begin
               (define unknown (lambda (x) (x)))
               (letrec ([foo (unknown (lambda () bar))]
                        [bar (unknown (lambda () foo))])
                 foo)))))
 ; test cpvalid/undefer interaction
  (error? ; attempt to reference undefined variable b
    (letrec* ([d (letrec ([a (lambda () c)] [b 1] [c b]) 2)]) 3))
  (error? ; attempt to reference undefined variable b
    (letrec* ([d (letrec ([a (lambda () 0)] [b 1] [c b]) 2)]) 3))
  (error? ; attempt to reference undefined variable a
    (letrec* ([d (letrec ([a (lambda () 1)] [c a]) 2)]) 3))
  (error? ; attempt to reference undefined variable b
    (letrec* ([d (letrec* ([a (lambda () 1)] [c b] [b 4]) 2)]) 3))
  (error? ; attempt to reference undefined variable b
    (letrec* ([d (letrec ([a (set! b (lambda () 0))] [b 1]) 2)]) 3))
  (eqv?
    (letrec* ([d (letrec ([a (lambda () 1)] [c (if #f a)]) 2)]) 3)
    3)
  (eqv?
    (letrec* ([d (letrec* ([a (lambda () 1)] [c (if #f b)] [b 4]) 2)]) 3)
    3)
  (eqv?
    (letrec* ([d (letrec ([a (if #f (set! b (lambda () 0)))] [b 1]) 2)]) 3)
    3)
  (eqv?
    (letrec* ([d (letrec ([a (lambda () 0)] [b 1] [c 2]) 2)]) 3)
    3)
  (procedure? (letrec* ([bar (letrec* ([f (lambda (x) f)]) f)]) bar))
  (eqv?
    (letrec* ([d (letrec* ([a 0] [b (set! a (lambda () 1))]) 2)]) 3)
    3)
 ; make sure we don't get valid check(s)
  (equivalent-expansion?
    (parameterize ([run-cp0 (lambda (cp0 x) (cp0 x))]
                   [optimize-level 2])
      (expand/optimize
        '(let ()
           (define f (lambda () (g)))
           (define g (lambda () 17))
           (define x (f))
           x)))
    '17)
  ; check for regression: cpvalid leaving behind a cpvalid-defer form
  (equivalent-expansion?
    (parameterize ([run-cp0 (lambda (cp0 x) x)]
                   [optimize-level 2])
      (expand/optimize '(letrec* ([f (letrec ([x x]) (lambda () x))]) 0)))
    '(let ([f (let ([valid? #f])
                (let ([x (#2%void)])
                  (set! x
                    (begin
                      (if valid?
                          (#2%void)
                          (#2%$source-violation #f #f #t
                            "attempt to reference undefined variable ~s" 'x))
                      x))
                  (set! valid? #t)
                  (lambda () x)))])
       0))
)

(mat compile-profile
  (error? ; invalid argument
    (compile-profile 'src))
  (eqv?
    (parameterize ([compile-profile #t])
      (compile-profile))
    'source)
  (eqv?
    (parameterize ([compile-profile 'source])
      (compile-profile))
    'source)
  (eqv?
    (parameterize ([compile-profile 'block])
      (compile-profile))
    'block)
  (error? ; incorrect argument count
    (profile-dump '()))
  (error? ; incorrect argument count
    (profile-clear '()))
  (error? ; incorrect argument count
    (profile-dump-list #t '() 3))
  (error? ; invalid dump
    (profile-dump-list #f 17))
  (error? ; invalid dump
    (profile-dump-list #f '(17)))
  (error? ; invalid dump
    (profile-dump-list #f '((a . 17))))
  (error? ; invalid dump
    (profile-dump-list #f `((,(make-source-object (source-file-descriptor "abc" 34) 0 3) . q))))
  (error? ; incorrect argument count
    (profile-dump-html "" '() 3))
  (error? ; not a string
    (profile-dump-html '(prefix)))
  (error? ; invalid dump
    (profile-dump-html "profile" 17))
  (error? ; invalid dump
    (profile-dump-html "profile" '(17)))
  (error? ; invalid dump
    (profile-dump-html "profile" '((a . 17))))
  (error? ; invalid dump
    (profile-dump-html "profile" `((,(make-source-object (source-file-descriptor "abc" 34) 0 3) . q))))
  (error? ; incorrect argument count
    (profile-dump-data))
  (error? ; incorrect argument count
    (profile-dump-data "profile.data" '() 'q))
  (error? ; not a string
    (profile-dump-data #t))
  (error? ; invalid dump
    (profile-dump-data "profile.data" 17))
  (error? ; invalid dump
    (profile-dump-data "profile.data" '(17)))
  (error? ; invalid dump
    (profile-dump-data "profile.data" '((a . 17))))
  (error? ; invalid dump
    (profile-dump-data "profile.data" `((,(make-source-object (source-file-descriptor "abc" 34) 0 3) . q))))
  (error? ; not a string
    (profile-load-data 'what?))
  (eqv? (parameterize ([compile-profile #t])
          (compile
            '(let ()
               (define (f x) (if (= x 0) 1 (* x (f (- x 1)))))
               (f 3))))
        6)
  (eqv? (parameterize ([compile-profile #t])
          (compile
            '(let ()
               (define fat+
                 (lambda (x y)
                   (if (zero? y)
                       x
                       (fat+ (1+ x) (1- y)))))
               (define fatfib
                 (lambda (x)
                   (if (< x 2)
                       1
                       (fat+ (fatfib (1- x)) (fatfib (1- (1- x)))))))
               (fatfib 20))))
         10946)
  (equal?
    (parameterize ([compile-profile #t])
      (compile
        '(let ()
           (define $values (lambda (n) (lambda () (apply values (make-list n)))))
           (define foo
             (lambda (n)
               (call/cc
                 (lambda (k)
                   (with-exception-handler
                     (lambda (c) (collect) (k 'okay))
                     (lambda ()
                       (define f (case-lambda))
                       (let ([x (random 10)])
                         (call-with-values ($values n) f))))))))
           (list (foo 0) (foo 1) (foo 3) (foo 10) (foo 100) (foo 1000)))))
    '(okay okay okay okay okay okay))
  ; no longer recording (useless) profiling information when source file & position aren't available
  #;(let ([ls (profile-dump)])
    (and (list? ls)
      (not (null? ls))))
  (eqv? (profile-clear) (void))
  (or (eq? (compile-profile) 'source) (andmap zero? (map cdr (profile-dump))))
  (begin (set! cp-fatfib (void)) #t) ; release fatfib

  (begin (define $old-cp (compile-profile)) #t)
  ; this collect is here to make it more likely that we won't get a generation 1
  ; collection cementing in place the code that defines cp-fact
  (begin (collect 1) #t)
  (mat/cf (testfile "testfile")
    (eval-when (compile) (compile-profile 'source))
    (define (cp-fact x) (if (= x 0) 1 (* x (cp-fact (- x 1))))))
  (eq? (compile-profile) $old-cp)
  ; drop code that defines cp-fact so it won't show up in profile-dump-list in
  ; hopes of resolving potential issue with comparison to pdl further down
  (begin (collect (collect-maximum-generation)) #t)
  (= (cp-fact 10) 3628800)
  (begin
    (define-values (pdl pdl2)
      (with-interrupts-disabled
        (values
          (profile-dump-list #t (profile-dump))
          (profile-dump-list))))
    #t)
  (equal? pdl pdl2)
  (not (null? pdl))
  (begin
    (rm-rf "testdir")
    (mkdir "testdir")
    (parameterize ([gensym-prefix 0]) (profile-dump-html "testdir/" (profile-dump)))
    #t)
  (file-exists? "testdir/profile.html")
  (file-exists? "testdir/testfile.ss.html")

  (begin (define $old-cp (compile-profile)) #t)
  (mat/cf (testfile "testfile-block")
    (eval-when (compile) (compile-profile 'block))
    (define (cp-fact-block x) (if (= x 0) 1 (* x (cp-fact-block (- x 1))))))
  (eq? (compile-profile) $old-cp)
  (= (cp-fact-block 10) 3628800)
  (or (equal? (compile-profile) 'source) (equal? (profile-dump-list) pdl))
  (begin
    (profile-dump-html)
    #t)
  (file-exists? "profile.html")
  (file-exists? "testfile.ss.html")
  (not (file-exists? "testfile2.ss.html"))

  (eqv? (profile-clear) (void))

  (mat/cf (testfile "testfile")
    (eval-when (compile) (compile-profile #t))
    (define (cp-fact x) (if (= x 0) 1 (* x (cp-fact (- x 1))))))
  (= (cp-fact 10) 3628800)
  (eqv? (profile-dump-data "testfile1.pd") (void))
  (file-exists? "testfile1.pd")
  (eqv? (profile-load-data "testfile1.pd") (void))
  (begin
    (define $cp-ip (open-file-input-port "testfile.ss"))
    (define $cp-sfd (make-source-file-descriptor "testfile.ss" $cp-ip))
    (define $qw (lambda (bfp efp) (profile-query-weight (make-source-object $cp-sfd bfp efp))))
    #t)

  (eqv? (close-port $cp-ip) (void))

  (eqv? ($qw 0 0) 0.0) ; bfp, efp combination not in database
  (eqv? ; file not in database
    (let* ([ip (open-file-input-port "Mf-base")]
           [sfd (make-source-file-descriptor "Mf-base" ip)])
      (close-port ip)
      (profile-query-weight (make-source-object sfd 0 0)))
    #f)
  ((lambda (x) (and (memv x (list 0.0 (/ 1.0 11.0))) #t)) ($qw 0 42))
  ((lambda (x) (and (memv x (list 0.0 (/ 1.0 11.0))) #t)) ($qw 43 102))
  (eqv? ($qw 63 101) 1.0)
  (eqv? ($qw 75 76) (fl/ 1.0 11.0))
  (eqv? ($qw 77 100) (fl/ 10.0 11.0))
  ((lambda (x) (and (memv x (list 0.0 (/ 1.0 11.0))) #t)) ($qw 103 127))
  (eqv? ($qw 119 126) 0.0)
  (eqv? ($qw 120 125) 0.0)
  (eqv? (profile-clear) (void))
  (= (cp-fact 5) 120)
  (eqv? (profile-dump-data "testfile2.pd") (void))
  (eqv? (profile-load-data "testfile2.pd") (void))
  ((lambda (x) (and (memv x (list 0.0 (/ 1.0 11.0) (fl/ (/ 1.0 11.0) 2.0))) #t)) ($qw 0 42))
  (eqv? ($qw 21 40) 0.0)
  ((lambda (x) (and (memv x (list 0.0 (/ 1.0 11.0) (fl/ (/ 1.0 11.0) 2.0))) #t)) ($qw 43 102))
  (eqv? ($qw 63 101) 1.0)
  (eqv? ($qw 75 76) (fl/ (fl+ (/ 1.0 11.0) (fl/ 1.0 6.0)) 2.0))
  (eqv? ($qw 77 100) (fl/ (fl+ (fl/ 10.0 11.0) (fl/ 5.0 6.0)) 2.0))
  ((lambda (x) (and (memv x (list 0.0 (/ 1.0 11.0) (fl/ (/ 1.0 11.0) 2.0))) #t)) ($qw 103 127))
  (eqv? ($qw 119 126) 0.0)
  (eqv? ($qw 120 125) 0.0)
  (eqv? (profile-clear) (void))

  ; make sure all is well when compiled with source profile info
  (mat/cf (testfile "testfile")
    (eval-when (compile) (compile-profile 'block))
    (define (cp-fact x) (if (= x 0) 1 (* x (cp-fact (- x 1))))))
  (eqv? (profile-dump-data "testfile3.pd") (void))
  (file-exists? "testfile3.pd")
  (eqv? (profile-load-data "testfile3.pd") (void))
  ; and again with block profile info
  (mat/cf (testfile "testfile")
    (eval-when (compile) (compile-profile #f))
    (define (cp-fact x) (if (= x 0) 1 (* x (cp-fact (- x 1))))))
  (= (cp-fact 5) 120)

  (eqv? (profile-clear-database) (void))
  (eqv? ($qw 0 42) #f)
  (eqv? ($qw 77 100) #f)

  ; make sure record-ref, record-type, and record-cd are properly handled by
  ; find-source in pdhtml
  (mat/cf
    (eval-when (compile) (compile-profile #t))
    (library (A) (export make-foo foo? foo-x) (import (chezscheme)) (define-record-type foo (fields x)))
    (let ()
      (import (A))
      (define add-foo-xs
        (lambda ls
          (let f ([ls ls] [sum 0])
            (if (null? ls) sum (f (cdr ls) (+ (foo-x (car ls)) sum))))))
      ; make sure this is still around when we call profile-dump-list
      (set! $add-foo-xs add-foo-xs)
      (pretty-print (add-foo-xs (make-foo 1) (make-foo 2) (make-foo 3)))))
  (not (null? (profile-dump-list)))
  (eqv? (profile-clear) (void))
  (begin (set! $add-foo-xs #f) #t)

  (vector? (profile-palette))
  (vector?
    (parameterize ([profile-palette (vector-map
                                      (lambda (p) (cons "white" (car p)))
                                      (profile-palette))])
      (profile-palette)))
  (parameterize ([profile-palette
                  '#(("black" . "white")
                     ("red" . "white")
                     ("blue" . "black"))])
    (= (vector-length (profile-palette)) 3))
  (error? (profile-palette '#()))
  (error? (profile-palette '#(("black" . "white"))))
  (error? (profile-palette '#(("black" . "white") ("red" . "white"))))
  (error?
    (profile-palette
      '#(("black" . "white")
         #("red" "white")
         ("blue" . "black"))))
  (error?
    (profile-palette
      '#(("black" . "white")
         ("red" . "white")
         ("blue" . black))))
  (error?
    (profile-palette
      '#(("black" . "white")
         ("red" . "white")
         (#x0000ff . "black"))))
  ; test for proper counts in the presence of control operators
  (begin
    (define $return)
    (define $retry)
    (with-output-to-file "testfile-cp1.ss"
      (lambda ()
        (display-string "\
(define $frumble
  (lambda (ls)
    (if (null? ls)
        1
        (let ([n (car ls)])
          (if (eqv? n 0)
              (call/cc (lambda (k) (set! $retry k) ($return 0)))
              (let ([q ($frumble (cdr ls))])
                (add1 (* q n))))))))
"))
      'replace)
    (profile-clear)
    (parameterize ([enable-cp0 #t] [#%$suppress-primitive-inlining #f] [optimize-level 2] [compile-profile #t])
      (load "testfile-cp1.ss" compile))
    #t)
  (eqv?
    ($frumble (make-list 100 5))
    9860761315262647567646607066034827870915080438862787559628486633300781)
  (andmap
    ; if counts for define and lambda on the first two lines are available (haven't
    ; been tossed by the collector), check that they are 1
    (lambda (x) (= (car x) 1))
    (filter (lambda (x) (and (equal? (cadr x) "testfile-cp1.ss") (<= (list-ref x 4) 2))) (profile-dump-list)))
  (equal?
    (filter (lambda (x) (and (equal? (cadr x) "testfile-cp1.ss") (>= (list-ref x 4) 3))) (profile-dump-list))
    '((101 "testfile-cp1.ss" 36 258 3 5)
      (101 "testfile-cp1.ss" 40 50 3 9)
      (101 "testfile-cp1.ss" 41 46 3 10)
      (101 "testfile-cp1.ss" 47 49 3 16)
      (100 "testfile-cp1.ss" 69 257 5 9)
      (100 "testfile-cp1.ss" 78 86 5 18)
      (100 "testfile-cp1.ss" 79 82 5 19)
      (100 "testfile-cp1.ss" 83 85 5 23)
      (100 "testfile-cp1.ss" 99 256 6 11)
      (100 "testfile-cp1.ss" 103 113 6 15)
      (100 "testfile-cp1.ss" 104 108 6 16)
      (100 "testfile-cp1.ss" 109 110 6 21)
      (100 "testfile-cp1.ss" 111 112 6 23)
      (100 "testfile-cp1.ss" 193 255 8 15)
      (100 "testfile-cp1.ss" 202 221 8 24)
      (100 "testfile-cp1.ss" 203 211 8 25)
      (100 "testfile-cp1.ss" 212 220 8 34)
      (100 "testfile-cp1.ss" 213 216 8 35)
      (100 "testfile-cp1.ss" 217 219 8 39)
      (100 "testfile-cp1.ss" 240 254 9 17)
      (100 "testfile-cp1.ss" 241 245 9 18)
      (100 "testfile-cp1.ss" 246 253 9 23)
      (100 "testfile-cp1.ss" 247 248 9 24)
      (100 "testfile-cp1.ss" 249 250 9 26)
      (100 "testfile-cp1.ss" 251 252 9 28)
      (1 "testfile-cp1.ss" 59 60 4 9)
      (0 "testfile-cp1.ss" 128 178 7 15)
      (0 "testfile-cp1.ss" 129 136 7 16)
      (0 "testfile-cp1.ss" 137 177 7 24)
      (0 "testfile-cp1.ss" 149 164 7 36)
      (0 "testfile-cp1.ss" 162 163 7 49)
      (0 "testfile-cp1.ss" 165 176 7 52)
      (0 "testfile-cp1.ss" 166 173 7 53)
      (0 "testfile-cp1.ss" 174 175 7 61)))
  (eqv? 
    (call/cc
      (lambda (k)
        (set! $return k)
        (let ([ans ($frumble (append (make-list 50 5) (list 0) (make-list 50 7)))])
          ($return ans))))
    0)
  (andmap
    (lambda (x) (= (car x) 1))
    (filter (lambda (x) (and (equal? (cadr x) "testfile-cp1.ss") (<= (list-ref x 4) 2))) (profile-dump-list)))
  (equal?
    (filter (lambda (x) (and (equal? (cadr x) "testfile-cp1.ss") (>= (list-ref x 4) 3))) (profile-dump-list))
    '((152 "testfile-cp1.ss" 36 258 3 5)
      (152 "testfile-cp1.ss" 40 50 3 9)
      (152 "testfile-cp1.ss" 41 46 3 10)
      (152 "testfile-cp1.ss" 47 49 3 16)
      (151 "testfile-cp1.ss" 69 257 5 9)
      (151 "testfile-cp1.ss" 78 86 5 18)
      (151 "testfile-cp1.ss" 79 82 5 19)
      (151 "testfile-cp1.ss" 83 85 5 23)
      (151 "testfile-cp1.ss" 99 256 6 11)
      (151 "testfile-cp1.ss" 103 113 6 15)
      (151 "testfile-cp1.ss" 104 108 6 16)
      (151 "testfile-cp1.ss" 109 110 6 21)
      (151 "testfile-cp1.ss" 111 112 6 23)
      (150 "testfile-cp1.ss" 193 255 8 15)
      (150 "testfile-cp1.ss" 202 221 8 24)
      (150 "testfile-cp1.ss" 203 211 8 25)
      (150 "testfile-cp1.ss" 212 220 8 34)
      (150 "testfile-cp1.ss" 213 216 8 35)
      (150 "testfile-cp1.ss" 217 219 8 39)
      (100 "testfile-cp1.ss" 240 254 9 17)
      (100 "testfile-cp1.ss" 241 245 9 18)
      (100 "testfile-cp1.ss" 246 253 9 23)
      (100 "testfile-cp1.ss" 247 248 9 24)
      (100 "testfile-cp1.ss" 249 250 9 26)
      (100 "testfile-cp1.ss" 251 252 9 28)
      (1 "testfile-cp1.ss" 59 60 4 9)
      (1 "testfile-cp1.ss" 128 178 7 15)
      (1 "testfile-cp1.ss" 129 136 7 16)
      (1 "testfile-cp1.ss" 137 177 7 24)
      (1 "testfile-cp1.ss" 149 164 7 36)
      (1 "testfile-cp1.ss" 162 163 7 49)
      (1 "testfile-cp1.ss" 165 176 7 52)
      (1 "testfile-cp1.ss" 166 173 7 53)
      (1 "testfile-cp1.ss" 174 175 7 61)))
  (eqv?
    (call/cc
      (lambda (k)
        (set! $return k)
        ($retry 1)))
    111022302462515654042363166809082031)
  (andmap
    (lambda (x) (= (car x) 1))
    (filter (lambda (x) (and (equal? (cadr x) "testfile-cp1.ss") (<= (list-ref x 4) 2))) (profile-dump-list)))
  (equal?
    (filter (lambda (x) (and (equal? (cadr x) "testfile-cp1.ss") (>= (list-ref x 4) 3))) (profile-dump-list))
    '((152 "testfile-cp1.ss" 36 258 3 5)
      (152 "testfile-cp1.ss" 40 50 3 9)
      (152 "testfile-cp1.ss" 41 46 3 10)
      (152 "testfile-cp1.ss" 47 49 3 16)
      (151 "testfile-cp1.ss" 69 257 5 9)
      (151 "testfile-cp1.ss" 78 86 5 18)
      (151 "testfile-cp1.ss" 79 82 5 19)
      (151 "testfile-cp1.ss" 83 85 5 23)
      (151 "testfile-cp1.ss" 99 256 6 11)
      (151 "testfile-cp1.ss" 103 113 6 15)
      (151 "testfile-cp1.ss" 104 108 6 16)
      (151 "testfile-cp1.ss" 109 110 6 21)
      (151 "testfile-cp1.ss" 111 112 6 23)
      (150 "testfile-cp1.ss" 193 255 8 15)
      (150 "testfile-cp1.ss" 202 221 8 24)
      (150 "testfile-cp1.ss" 203 211 8 25)
      (150 "testfile-cp1.ss" 212 220 8 34)
      (150 "testfile-cp1.ss" 213 216 8 35)
      (150 "testfile-cp1.ss" 217 219 8 39)
      (150 "testfile-cp1.ss" 240 254 9 17)
      (150 "testfile-cp1.ss" 241 245 9 18)
      (150 "testfile-cp1.ss" 246 253 9 23)
      (150 "testfile-cp1.ss" 247 248 9 24)
      (150 "testfile-cp1.ss" 249 250 9 26)
      (150 "testfile-cp1.ss" 251 252 9 28)
      (1 "testfile-cp1.ss" 59 60 4 9)
      (1 "testfile-cp1.ss" 128 178 7 15)
      (1 "testfile-cp1.ss" 129 136 7 16)
      (1 "testfile-cp1.ss" 137 177 7 24)
      (1 "testfile-cp1.ss" 149 164 7 36)
      (1 "testfile-cp1.ss" 162 163 7 49)
      (1 "testfile-cp1.ss" 165 176 7 52)
      (1 "testfile-cp1.ss" 166 173 7 53)
      (1 "testfile-cp1.ss" 174 175 7 61)))
  (eqv? (profile-clear) (void))
  (begin
    (with-output-to-file "testfile.ss"
      (lambda ()
        (pretty-print
          '(define f (lambda () 0))))
      'replace)
    (parameterize ([compile-profile #t]) (load "testfile.ss"))
    #t)
  (begin
    (with-output-to-file "testfile.ss"
      (lambda ()
        (pretty-print
          '(define f (lambda () 1))))
      'replace)
    #t)
  (eqv? (f) 0)
  (warning? ; unmodified source file not found
    (profile-dump-list))
  (warning? ; unmodified source file not found
    (profile-dump-list #t))
  (warning? ; unmodified source file not found
    (profile-dump-list #t (profile-dump)))
  (warning? ; unmodified source file not found
    (profile-dump-list #t (profile-dump)))
  (guard (c [else #f])
    (profile-dump-list #f)
    #t)
  (guard (c [else #f])
    (profile-dump-list #f (profile-dump))
    #t)
  (eqv? (profile-clear) (void))
)

(mat profile-form
  (error? ; invalid syntax
    (profile))
  (error? ; invalid syntax
    (profile 1 2 3))
  (error? ; not a source object
    (profile 3))
  (begin
    (define str "(ugh (if \x3b2;))")
    (define bv (string->utf8 str))
    (define ip (open-bytevector-input-port bv))
    (define sfd (make-source-file-descriptor "foo" ip #t))
    #t)
  (eq? (eval `(profile ,(make-source-object sfd 2 3))) (void))
  (begin
    (define compile-triv-file
      (lambda (ifn ofn)
        (define insert-profile-forms
          (lambda (x)
            (unless (annotation? x) (errorf 'compile-triv-file "expected an annotation, got ~s" x))
            (let ([src (annotation-source x)] [exp (annotation-expression x)])
              `(begin (profile ,src)
                 ,(syntax-case exp ()
                    [(?do-times n e)
                      (eq? (annotation-expression #'?do-times) 'do-times)
                      (let ([n (annotation-expression #'n)])
                        `(do ([i ,n (fx- i 1)]) ((fx= i 0)) ,(insert-profile-forms #'e)))]
                    [(?print string)
                      (eq? (annotation-expression #'?print) 'print)
                      `(printf "~a\n" ,(annotation-expression #'string))]
                    [else (syntax-error exp)])))))
        (define parse
          (lambda (ifn)
            (let ([ip (open-file-input-port ifn)])
              (let ([sfd (make-source-file-descriptor ifn ip #t)])
                (let ([ip (transcoded-port ip (native-transcoder))])
                  (let f ([bfp 0])
                    (let-values ([(x bfp) (get-datum/annotations ip sfd bfp)])
                      (if (eof-object? x)
                          (begin (close-port ip) '())
                          (cons x (f bfp))))))))))
        (parameterize ([compile-profile 'source] [generate-profile-forms #f])
          (compile-to-file (list `(define (triv) ,@(map insert-profile-forms (parse ifn)))) ofn))))
    #t)
  (begin
    (with-output-to-file "testfile-triv.ss"
      (lambda ()
        (pretty-print '(do-times 10 (print "hello")))
        (pretty-print '(do-times 5 (print "goodbye"))))
      'replace)
    (compile-triv-file "testfile-triv.ss" "testfile-triv.so")
    (load "testfile-triv.so")
    #t)
  (equal?
    (with-output-to-string triv)
    "hello\nhello\nhello\nhello\nhello\nhello\nhello\nhello\nhello\nhello\ngoodbye\ngoodbye\ngoodbye\ngoodbye\ngoodbye\n")
  (equal?
    (sort
      ; sort by bfp
      (lambda (x y) (< (list-ref x 2) (list-ref y 2)))
      (filter (lambda (x) (equal? (list-ref x 1) "testfile-triv.ss")) (profile-dump-list)))
    '((1 "testfile-triv.ss" 0 29 1 1)
      (10 "testfile-triv.ss" 13 28 1 14)
      (1 "testfile-triv.ss" 30 60 2 1)
      (5 "testfile-triv.ss" 42 59 2 13)))
  (eqv? (profile-clear) (void))
)

(mat generate-procedure-source-information
  (begin
    (define the-source
      (let ([sfd (make-source-file-descriptor "the-source.ss" (open-bytevector-input-port '#vu8()))])
        (make-source-object sfd 10 20)))
    (define (make-proc full-inspect?)
      (parameterize ([generate-inspector-information full-inspect?]
                     [generate-procedure-source-information #t])
        (let ([e '(lambda (x) x)])
          (compile (make-annotation e the-source e)))))
    (define proc-i (make-proc #t))
    (define proc-n (make-proc #f))
    (and (procedure? proc-i)
         (procedure? proc-n)))
  (equal? (((inspect/object proc-i) 'code) 'source-object)
          the-source)
  (equal? (((inspect/object proc-n) 'code) 'source-object)
          the-source)
  (equal? ((((inspect/object proc-i) 'code) 'source) 'value)
          '(lambda (x) x))
  (equal? (((inspect/object proc-n) 'code) 'source)
          #f)
)

(mat strip-fasl-file
  (error?
    (fasl-strip-options ratfink profile-source))
  (error? ; not a string
    (strip-fasl-file (fasl-strip-options profile-source) "testfile.so" (fasl-strip-options profile-source)))
  (error? ; not a string
    (strip-fasl-file "testfile.so" (fasl-strip-options profile-source) (fasl-strip-options profile-source)))
  (error? ; not a fasl-strip-options object
    (strip-fasl-file "testfile.so" "testfile.so" "testfile.so"))
  (enum-set? (fasl-strip-options))
  (enum-set? (fasl-strip-options inspector-source))
  (enum-set? (fasl-strip-options inspector-source compile-time-information))
  (begin
    (define object-file-size
      (lambda (path)
        (bytevector-length (call-with-port (open-file-input-port path (file-options compressed)) get-bytevector-all))))
    (define strip-and-check
      (lambda (in out options)
        (let ([n (object-file-size in)])
          (strip-fasl-file in out options)
          (< (object-file-size out) n))))
    #t)

  ; plain libraries
  (begin
    (with-output-to-file "testfile-sff-1a.ss"
      (lambda ()
        (pretty-print
          '(library (testfile-sff-1a)
             (export a x)
             (import (chezscheme))
             (define-syntax a (identifier-syntax (x 5)))
             (define x (lambda (n) (if (= n 0) 1 (* n (x (- n 1)))))))))
      'replace)
    (with-output-to-file "testfile-sff-1b.ss"
      (lambda ()
        (pretty-print
          '(library (testfile-sff-1b)
             (export b y)
             (import (chezscheme) (testfile-sff-1a))
             (define-syntax b (syntax-rules () [(_ k) (k y)]))
             (define y (x 4)))))
      'replace)
    (with-output-to-file "testfile-sff-1c.ss"
      (lambda ()
        (pretty-print '(eval-when (compile) (import (add-prefix (testfile-sff-1a) sff-1a-))))
        (pretty-print '(eval-when (compile) (import (add-prefix (testfile-sff-1b) sff-1b-))))
        (pretty-print '(pretty-print (list (sff-1a-x 3) sff-1b-y)))
        (pretty-print '(pretty-print (not (((inspect/object sff-1a-x) 'code) 'source))))
        (pretty-print '(pretty-print (null? (profile-dump-list)))))
      'replace)
    (separate-compile
      '(lambda (x)
         (parameterize ([generate-inspector-information #t]
                        [compile-profile #t]
                        [compile-imported-libraries #t])
           (compile-file x)))
      'sff-1c)
    #t)
  (equal?
    (separate-eval
      '(import (testfile-sff-1a))
      '(import (testfile-sff-1b))
      '(define-syntax so?
         (lambda (x)
           (syntax-case x ()
             [(_ q) (and (syntax->annotation #'q) #t)])))
      '(list a (b so?) (x 3) y)
      '(not (((inspect/object x) 'code) 'source))
      '(null? (profile-dump-list)))
    "(120 #t 6 24)\n#f\n#f\n")
  (strip-and-check "testfile-sff-1a.so" "testfile-sff-1a.so"
    (fasl-strip-options inspector-source))
  (strip-and-check "testfile-sff-1b.so" "testfile-sff-1b.so"
    (fasl-strip-options inspector-source))
  (equal?
    (separate-eval
      '(import (testfile-sff-1a))
      '(import (testfile-sff-1b))
      '(define-syntax so?
         (lambda (x)
           (syntax-case x ()
             [(_ q) (and (syntax->annotation #'q) #t)])))
      '(list a (b so?) (x 3) y)
      '(not (((inspect/object x) 'code) 'source))
      '(null? (profile-dump-list)))
    "(120 #t 6 24)\n#t\n#f\n")
  (strip-and-check "testfile-sff-1a.so" "testfile-sff-1a.so"
    (fasl-strip-options profile-source))
  (strip-and-check "testfile-sff-1b.so" "testfile-sff-1b.so"
    (fasl-strip-options profile-source))
  (equal?
    (separate-eval
      '(import (testfile-sff-1b))
      '(import (testfile-sff-1a))
      '(define-syntax so?
         (lambda (x)
           (syntax-case x ()
             [(_ q) (and (syntax->annotation #'q) #t)])))
      '(list a (b so?) (x 3) y)
      '(not (((inspect/object x) 'code) 'source))
      '(null? (profile-dump-list)))
    "(120 #t 6 24)\n#t\n#t\n")
  (strip-and-check "testfile-sff-1a.so" "testfile-sff-1a.so"
    (fasl-strip-options source-annotations))
  (strip-and-check "testfile-sff-1b.so" "testfile-sff-1b.so"
    (fasl-strip-options source-annotations))
  (equal?
    (separate-eval
      '(import (testfile-sff-1b))
      '(import (testfile-sff-1a))
      '(define-syntax so?
         (lambda (x)
           (syntax-case x ()
             [(_ q) (and (syntax->annotation #'q) #t)])))
      '(list a (b so?) (x 3) y)
      '(not (((inspect/object x) 'code) 'source))
      '(null? (profile-dump-list)))
    "(120 #f 6 24)\n#t\n#t\n")
  (strip-and-check "testfile-sff-1a.so" "testfile-sff-1a.so"
    (fasl-strip-options compile-time-information))
  (strip-and-check "testfile-sff-1b.so" "testfile-sff-1b.so"
    (fasl-strip-options compile-time-information))
  (strip-and-check "testfile-sff-1c.so" "testfile-sff-1c.so"
    (fasl-strip-options profile-source))
  (equal?
    (separate-eval
      '(guard (c [else (display-condition c) (newline) #t]) (eval '(import (testfile-sff-1b))))
      '(guard (c [else (display-condition c) (newline) #t]) (eval '(import (testfile-sff-1a))))
      '(expand 'a)
      '(expand 'b)
      '(load "testfile-sff-1c.so")
      '(guard (c [else (display-condition c) (newline) #t]) (eval '(import (testfile-sff-1b)))))
    "Exception: loading testfile-sff-1b.so did not define compile-time information for library (testfile-sff-1b)\n#t\n\
     Exception: loading testfile-sff-1a.so did not define compile-time information for library (testfile-sff-1a)\n#t\n\
     a\nb\n\
     (6 24)\n#t\n#t\n\
     Exception: loading testfile-sff-1b.so did not define compile-time information for library (testfile-sff-1b)\n#t\n\
     ")

  ; scripts
  (begin
    (with-output-to-file "testfile-sff.ss"
      (lambda ()
        (printf "#! ../bin/~a/scheme --script\n" (machine-type))
        (pretty-print '(define (hello) (import (chezscheme)) (printf "hello\n")))
        (pretty-print '(hello)))
      'replace)
    (parameterize ([generate-inspector-information #t])
      (compile-script "testfile-sff"))
    #t)
  (strip-and-check "testfile-sff.so" "testfile-sff-stripped.so"
    (fasl-strip-options inspector-source))
  (equal?
    (separate-eval
      '(load "testfile-sff.so")
      '(and (((inspect/object hello) 'code) 'source) #t))
    "hello\n#t\n")
  (equal?
    (separate-eval
      '(load "testfile-sff-stripped.so")
      '(and (((inspect/object hello) 'code) 'source) #t))
    "hello\n#f\n")
  (equal?
    (run-script "./testfile-sff.so")
    "hello\n")
  (equal?
    (run-script "./testfile-sff-stripped.so")
    "hello\n")

  ; non-library compile-time-information
  (begin
    (with-output-to-file "testfile-sff-3.ss"
      (lambda ()
        (pretty-print '(define cons vector))
        (pretty-print '(define-syntax + (identifier-syntax -))))
      'replace)
    (separate-compile 'sff-3)
    (define $orig-size (object-file-size "testfile-sff-3.so"))
    #t)
  (equal?
    (separate-eval
      '(load "testfile-sff-3.so")
      '(cons 3 4)
      '(+ 3 4))
    "#(3 4)\n-1\n")
  (strip-and-check "testfile-sff-3.so" "testfile-sff-3.so"
    (fasl-strip-options compile-time-information))
  (< (object-file-size "testfile-sff-3.so") $orig-size)
  (equal?
    (separate-eval
      '(load "testfile-sff-3.so")
      '(cons 3 4)
      '(+ 3 4))
    "(3 . 4)\n7\n")
  (let ([n (object-file-size "testfile-sff-3.so")])
    (strip-fasl-file "testfile-sff-3.so" "testfile-sff-3.so"
      (fasl-strip-options compile-time-information))
    (= (object-file-size "testfile-sff-3.so") n))
)

(mat $fasl-file-equal?
  (begin
    (parameterize ([generate-inspector-information #t])
      (compile-file "../examples/fatfib.ss" "testfile-fatfib1.so"))
    (parameterize ([generate-inspector-information #t])
      (compile-file "../examples/fatfib.ss" "testfile-fatfib2.so"))
    (parameterize ([generate-inspector-information #f])
      (compile-file "../examples/fatfib.ss" "testfile-fatfib3.so"))
    #t)
  (error? ; not a string
    (#%$fasl-file-equal? 'testfile-fatfib1.so "testfile-fatfib2.so"))
  (error? ; not a string
    (#%$fasl-file-equal? 'testfile-fatfib1.so "testfile-fatfib2.so" #t))
  (error? ; not a string
    (#%$fasl-file-equal? "testfile-fatfib1.so" 13.4))
  (error? ; not a string
    (#%$fasl-file-equal? "testfile-fatfib1.so" 13.4 #f))
  (error? ; file doesn't exist
    (#%$fasl-file-equal? "testfile-fatfib1.so" "probably-does-not-exist"))
  (error? ; file doesn't exist
    (#%$fasl-file-equal? "testfile-fatfib1.so" "probably-does-not-exist" #f))
  (error? ; file doesn't exist
    (#%$fasl-file-equal? "probably-does-not-exist" "testfile-fatfib2.so"))
  (error? ; file doesn't exist
    (#%$fasl-file-equal? "probably-does-not-exist" "testfile-fatfib2.so" #t))
  (#%$fasl-file-equal? "testfile-fatfib1.so" "testfile-fatfib2.so")
  (not (#%$fasl-file-equal? "testfile-fatfib1.so" "testfile-fatfib3.so"))
  (error? (#%$fasl-file-equal? "testfile-fatfib1.so" "testfile-fatfib3.so" #t))
)

(mat cost-center
  (error? ; wrong number of arguments
    (make-cost-center 'foo))

  (error? ; foo is not a cost center
    (with-cost-center 'foo (lambda () 5)))

  (error? ; bar is not a procedure
    (with-cost-center (make-cost-center) 'bar))

  (error? ; 5 is not a cost center
    (cost-center-instruction-count 5))

  (error? ; "test" is not a cost center
    (cost-center-allocation-count "test"))

  (error? ; 4.7 is not a cost center
    (cost-center-time 4.7))

  (error? ; #\c is not a cost center
    (reset-cost-center! #\c))

  (let ([cc (make-cost-center)])
    (cost-center? cc))

  ;;; instruction cost center tests
  ((lambda (x)
     (<= 5 x 50))
   (let ([cc (make-cost-center)])
     (with-cost-center cc
       (lambda ()
         (parameterize ([generate-instruction-counts #t]
                        [compile-interpret-simple #f]
                        [enable-cp0 #f])
           (compile '(let ([p (cons 'a 'b)]) (car p))))))
     (cost-center-instruction-count cc)))

  (begin
    (define $cc-sum-1
      (parameterize ([generate-instruction-counts #t])
        (compile
          '(lambda (ls)
             (let f ([ls ls])
               (if (null? ls)
                   0
                   (+ (car ls) (f (cdr ls)))))))))
    #t)

  ((lambda (x)
     (<= 100 x 1000))
   (let ([cc (make-cost-center)])
     (with-cost-center cc (lambda () ($cc-sum-1 (iota 10))))
     (cost-center-instruction-count cc)))

  ((lambda (x)
     (<= 1000 x 10000))
   (let ([cc (make-cost-center)])
     (with-cost-center cc (lambda () ($cc-sum-1 (iota 100))))
     (cost-center-instruction-count cc)))

  (begin
    (define $cc-1 (make-cost-center))
    (define $cc-sum-2
      (parameterize ([generate-instruction-counts #t])
        (compile
          '(lambda (ls)
             (let f ([ls ls])
               (with-cost-center $cc-1
                 (lambda ()
                   (if (null? ls)
                       0
                       (+ (car ls) (f (cdr ls)))))))))))
    #t)

  ((lambda (x)
     (<= 100 x 1500))
   (begin
     ($cc-sum-2 (iota 10))
     (cost-center-instruction-count $cc-1)))

  (begin
    (reset-cost-center! $cc-1)
    #t)

  ((lambda (x)
     (<= 1000 x 15000))
   (begin
     ($cc-sum-2 (iota 100))
     (cost-center-instruction-count $cc-1)))

  (begin
    (reset-cost-center! $cc-1)
    #t)

  (let ([cc (make-cost-center)])
    (with-cost-center cc (lambda () ($cc-sum-2 (iota 10))))
    (<= (cost-center-instruction-count $cc-1) (cost-center-instruction-count cc)))

  (begin
    (define-syntax when-threaded
      (lambda (x)
        (syntax-case x ()
          [(_ e0 e1 ...)
           (if (threaded?)
               #'(begin e0 e1 ...)
               #'(begin #t))])))
    #t)

  (when-threaded
    ; copied from thread.ms
    (begin
      (define $threads (foreign-procedure "(cs)threads" () scheme-object))
      (define $nthreads 1)
      (define $yield
        (let ([t (make-time 'time-duration 1000 0)])
          (lambda () (sleep t))))
      (define $thread-check
        (lambda ()
          (let loop ([n 10] [nt (length ($threads))])
            (cond
              [(<= nt $nthreads)
               (set! $nthreads nt)
               (collect)]
              [else
                ($yield)
                (let* ([ls ($threads)] [nnt (length ls)])
                  (cond
                    [(< nnt nt) (loop n nnt)]
                    [(= n 0)
                     (set! $nthreads nnt)
                     (errorf #f "extra threads running ~s" ls)]
                    [else (loop (- n 1) nnt)]))]))
          #t))
      ($thread-check)))

  (when-threaded
    ((lambda (x)
       (<= 200 x 2000))
     (let ([cc (make-cost-center)]
           [finished #f]
           [finished-mutex (make-mutex)]
           [finished-condition (make-condition)])
       (define sum-th
         (lambda ()
           (with-cost-center cc (lambda () ($cc-sum-1 (iota 10))))
           (with-mutex finished-mutex
             (if finished
                 (condition-signal finished-condition)
                 (set! finished #t)))))
       (with-mutex finished-mutex
         (fork-thread sum-th)
         (fork-thread sum-th)
         (condition-wait finished-condition finished-mutex))
       (cost-center-instruction-count cc))))

  (when-threaded ($thread-check))

  (when-threaded
    (reset-cost-center! $cc-1)
    ((lambda (x)
       (<= 200 x 3000))
     (let ([finished #f]
           [finished-mutex (make-mutex)]
           [finished-condition (make-condition)])
       (define sum-th
         (lambda ()
           ($cc-sum-2 (iota 10))
           (with-mutex finished-mutex
             (if finished
                 (condition-signal finished-condition)
                 (set! finished #t)))))
       (with-mutex finished-mutex
         (fork-thread sum-th)
         (fork-thread sum-th)
         (condition-wait finished-condition finished-mutex))
       (cost-center-instruction-count $cc-1))))

  (when-threaded ($thread-check))

  (when-threaded
    (reset-cost-center! $cc-1)
    (let ([cc (make-cost-center)]
          [finished #f]
          [finished-mutex (make-mutex)]
          [finished-condition (make-condition)])
      (define sum-th
        (lambda ()
          (with-cost-center cc (lambda () ($cc-sum-2 (iota 10))))
          (with-mutex finished-mutex
            (if finished
                (condition-signal finished-condition)
                (set! finished #t)))))
       (with-mutex finished-mutex
         (fork-thread sum-th)
         (fork-thread sum-th)
         (condition-wait finished-condition finished-mutex))
       (<= (cost-center-instruction-count $cc-1)
           (cost-center-instruction-count cc))))

  (when-threaded ($thread-check))

  (begin
    (define $cc-fibonacci
      (let ([fib
              (parameterize ([generate-instruction-counts #t])
                (compile
                  '(rec fib
                     (lambda (i)
                       (cond
                         [(= i 0) 0]
                         [(= i 1) 1]
                         [else (+ (fib (- i 1))
                                  (fib (- i 2)))])))))])
        (lambda (n) (with-cost-center $cc-1 (lambda () (fib n))))))
    #t)

  (let ([normal-count (begin
                        (reset-cost-center! $cc-1)
                        ($cc-fibonacci 10)
                        (cost-center-instruction-count $cc-1))]
        [eng-count (begin
                     (reset-cost-center! $cc-1)
                     (let f ([eng (make-engine (lambda () ($cc-fibonacci 10)))])
                       (eng 50 (lambda args (cost-center-instruction-count $cc-1)) f)))])
    ; range because when running in an engine the trap check might
    ; be taken, and it will slightly increase the instruction count
    (<= normal-count eng-count (+ normal-count 100)))

  ;;; allocation cost center tests
  (eqv?
    (case (fixnum-width)
      [(30) 24]
      [(61) 48])
    (let ([cc (make-cost-center)])
      (with-cost-center cc
        (lambda ()
          (parameterize ([generate-allocation-counts #t]
                         [compile-interpret-simple #f])
            (compile '(#%list 'a 'b 'c)))))
      (cost-center-allocation-count cc)))

  ((lambda (count) ; range for rand call done to test variable alloc case and 64-bit words
     (<= 16 count 120))
   (let ([cc (make-cost-center)])
     (with-cost-center cc
       (lambda ()
         (parameterize ([generate-allocation-counts #t] [compile-interpret-simple #f])
           (compile `(let ([x (fx+ 3 (random 10))])
                       (#3%make-vector x))))))
     (cost-center-allocation-count cc)))

  (begin
    (define $cc-reverse-1
      (parameterize ([generate-allocation-counts #t])
        (compile
          '(lambda (ls)
             (let f ([ls ls] [rls '()])
               (if (null? ls)
                   rls
                   (f (cdr ls) (#%cons (car ls) rls))))))))
    #t)

  (eqv?
    (case (fixnum-width)
      [(30) 80]
      [(61) 160])
    (let ([cc (make-cost-center)])
      (with-cost-center cc (lambda () ($cc-reverse-1 (make-list 10))))
      (cost-center-allocation-count cc)))

  (eqv?
    (case (fixnum-width)
      [(30) 800]
      [(61) 1600])
    (let ([cc (make-cost-center)])
      (with-cost-center cc (lambda () ($cc-reverse-1 (make-list 100))))
      (cost-center-allocation-count cc)))

  (begin
    (define $cc-2 (make-cost-center))
    (define $cc-reverse-2
      (parameterize ([generate-allocation-counts #t])
        (compile
          '(lambda (ls)
             (let f ([ls ls] [rls '()])
               (with-cost-center $cc-2
                 (lambda () 
                   (if (null? ls)
                       rls
                       (f (cdr ls) (#%cons (car ls) rls))))))))))
    #t)

  ((lambda (x) ; wide range to accommodate both 4-byte and 8-byte words
     (<= 80 x 480))
   (begin
     ($cc-reverse-2 (make-list 10))
     (cost-center-allocation-count $cc-2)))

  (begin
    (reset-cost-center! $cc-2)
    #t)

  ((lambda (x) ; wide range to accommodate both 4-byte and 8-byte words
     (<= 800 x 4800))
   (begin
     ($cc-reverse-2 (make-list 100))
     (cost-center-allocation-count $cc-2)))

  (begin
    (reset-cost-center! $cc-2)
    #t)

  (let ([cc (make-cost-center)])
    (with-cost-center cc (lambda () ($cc-reverse-2 (make-list 10))))
    (<= (cost-center-allocation-count $cc-2) (cost-center-allocation-count cc)))

  (begin
    (define $cc-reverse-3
      (let ([rev (parameterize ([generate-allocation-counts #t])
                   (compile
                     '(rec rev
                        (lambda (ls rls)
                          (if (null? ls)
                              rls
                              (rev (cdr ls) (#%cons (car ls) rls)))))))])
        (lambda (ls)
          (with-cost-center $cc-2 (lambda () (rev ls '()))))))
    #t)

  (eqv?
    (begin
      (reset-cost-center! $cc-2)
      ($cc-reverse-3 (iota 10))
      (cost-center-allocation-count $cc-2))
    (begin
      (reset-cost-center! $cc-2)
      (let f ([eng (make-engine (lambda () ($cc-reverse-3 (iota 10))))])
        (eng 10 (lambda args (cost-center-allocation-count $cc-2)) f))))

  (when-threaded
    (eqv?
      (case (fixnum-width)
        [(30) 160]
        [(61) 320])
      (let ([cc (make-cost-center)]
            [finished #f]
            [finished-mutex (make-mutex)]
            [finished-condition (make-condition)])
        (define reverse-th
          (lambda ()
            (with-cost-center cc (lambda () ($cc-reverse-1 (iota 10))))
            (with-mutex finished-mutex
              (if finished
                  (condition-signal finished-condition)
                  (set! finished #t)))))
        (with-mutex finished-mutex
          (fork-thread reverse-th)
          (fork-thread reverse-th)
          (condition-wait finished-condition finished-mutex))
        (cost-center-allocation-count cc))))

  (when-threaded ($thread-check))

  (when-threaded
    (reset-cost-center! $cc-2)
    ((lambda (x) ; wide range to accommodate both 4-byte and 8-byte words
       (<= 160 x 960))
     (let ([finished #f]
           [finished-mutex (make-mutex)]
           [finished-condition (make-condition)])
       (define reverse-th
         (lambda ()
           ($cc-reverse-2 (iota 10))
           (with-mutex finished-mutex
             (if finished
                 (condition-signal finished-condition)
                 (set! finished #t)))))
       (with-mutex finished-mutex
         (fork-thread reverse-th)
         (fork-thread reverse-th)
         (condition-wait finished-condition finished-mutex))
       (cost-center-allocation-count $cc-2))))

  (when-threaded ($thread-check))

  (when-threaded
    (reset-cost-center! $cc-2)
    (let ([cc (make-cost-center)]
          [finished #f]
          [finished-mutex (make-mutex)]
          [finished-condition (make-condition)])
      (define reverse-th
        (lambda ()
          (with-cost-center cc (lambda () ($cc-reverse-2 (iota 10))))
          (with-mutex finished-mutex
            (if finished
                (condition-signal finished-condition)
                (set! finished #t)))))
       (with-mutex finished-mutex
         (fork-thread reverse-th)
         (fork-thread reverse-th)
         (condition-wait finished-condition finished-mutex))
       (<= (cost-center-instruction-count $cc-2)
           (cost-center-instruction-count cc))))

  (when-threaded ($thread-check))

  ;;; instruction with allocation cost center tests
  ((lambda (x)
     (<= 10 x 50))
   (let ([cc (make-cost-center)])
     (with-cost-center cc
       (lambda () 
         (parameterize ([generate-allocation-counts #t]
                        [generate-instruction-counts #t]
                        [compile-interpret-simple #f]
                        [enable-cp0 #f])
           (compile '(let ([p (cons 'a 'b)]) (car p))))))
     (cost-center-instruction-count cc)))

  (begin
    (define $cc-sum-1
      (parameterize ([generate-allocation-counts #t]
                     [generate-instruction-counts #t])
        (compile
          '(lambda (ls)
             (let f ([ls ls])
               (if (null? ls)
                   0
                   (+ (car ls) (f (cdr ls)))))))))
    #t)

  ((lambda (x)
     (<= 100 x 1000))
   (let ([cc (make-cost-center)])
     (with-cost-center cc (lambda () ($cc-sum-1 (iota 10))))
     (cost-center-instruction-count cc)))

  ((lambda (x)
     (<= 1000 x 10000))
   (let ([cc (make-cost-center)])
     (with-cost-center cc (lambda () ($cc-sum-1 (iota 100))))
     (cost-center-instruction-count cc)))

  (begin
    (define $cc-1 (make-cost-center))
    (define $cc-sum-2
      (parameterize ([generate-allocation-counts #t]
                     [generate-instruction-counts #t])
        (compile
          '(lambda (ls)
             (let f ([ls ls])
               (with-cost-center $cc-1
                 (lambda () 
                   (if (null? ls)
                       0
                       (+ (car ls) (f (cdr ls)))))))))))
    #t)

  ((lambda (x)
     (<= 100 x 1500))
   (begin
     ($cc-sum-2 (iota 10))
     (cost-center-instruction-count $cc-1)))

  (begin
    (reset-cost-center! $cc-1)
    #t)

  ((lambda (x)
     (<= 1000 x 15000))
   (begin
     ($cc-sum-2 (iota 100))
     (cost-center-instruction-count $cc-1)))

  (begin
    (reset-cost-center! $cc-1)
    #t)

  (let ([cc (make-cost-center)])
    (with-cost-center cc (lambda () ($cc-sum-2 (iota 10))))
    (<= (cost-center-instruction-count $cc-1) (cost-center-instruction-count cc)))

  ;; allocation with instruction counts
  (eqv?
    (case (fixnum-width)
      [(30) 24]
      [(61) 48])
    (let ([cc (make-cost-center)])
      (with-cost-center cc
        (lambda ()
          (parameterize ([generate-allocation-counts #t]
                         [generate-instruction-counts #t]
                         [compile-interpret-simple #f])
            (compile '(#%list 'a 'b 'c)))))
      (cost-center-allocation-count cc)))

  (let ([x (fx+ 3 (random 10))])
    ((lambda (count) ; range for padding on 32-bit and to accomadate 64-bit words
       (<= (fxsll (fx+ x 1) 2) count (fxsll (fx+ x 2) 3)))
     (let ([cc (make-cost-center)])
       (with-cost-center cc
         (lambda ()
           (parameterize ([generate-allocation-counts #t]
                          [generate-instruction-counts #t]
                          [compile-interpret-simple #f])
             (compile `(#%make-vector ,x)))))
       (cost-center-allocation-count cc))))

  (begin
    (define $cc-reverse-1
      (parameterize ([generate-allocation-counts #t]
                     [generate-instruction-counts #t])
        (compile
          '(lambda (ls)
             (let f ([ls ls] [rls '()])
               (if (null? ls)
                   rls
                   (f (cdr ls) (#%cons (car ls) rls))))))))
    #t)

  (eqv?
    (case (fixnum-width)
      [(30) 80]
      [(61) 160])
    (let ([cc (make-cost-center)])
      (with-cost-center cc (lambda () ($cc-reverse-1 (make-list 10))))
      (cost-center-allocation-count cc)))

  (eqv?
    (case (fixnum-width)
      [(30) 800]
      [(61) 1600])
    (let ([cc (make-cost-center)])
      (with-cost-center cc (lambda () ($cc-reverse-1 (make-list 100))))
      (cost-center-allocation-count cc)))

  (begin
    (define $cc-2 (make-cost-center))
    (define $cc-reverse-2
      (parameterize ([generate-allocation-counts #t]
                     [generate-instruction-counts #t])
        (compile
          '(lambda (ls)
             (let f ([ls ls] [rls '()])
               (with-cost-center $cc-2
                 (lambda ()
                   (if (null? ls)
                       rls
                       (f (cdr ls) (#%cons (car ls) rls))))))))))
    #t)

  ((lambda (x) ; wide range to accommodate both 4-byte and 8-byte words
     (<= 80 x 480))
   (begin
     ($cc-reverse-2 (make-list 10))
     (cost-center-allocation-count $cc-2)))

  (begin
    (reset-cost-center! $cc-2)
    #t)

  ((lambda (x) ; wide range to accommodate both 4-byte and 8-byte words
     (<= 800 x 4800))
   (begin
     ($cc-reverse-2 (make-list 100))
     (cost-center-allocation-count $cc-2)))

  (> (cost-center-allocation-count $cc-2) 0)
  (> (cost-center-instruction-count $cc-2) 0)

  (begin
    (reset-cost-center! $cc-2)
    #t)

  (fx= (cost-center-allocation-count $cc-2) 0)
  (fx= (cost-center-instruction-count $cc-2) 0)

  (let ([cc (make-cost-center)])
    (with-cost-center cc (lambda () ($cc-reverse-2 (make-list 10))))
    (<= (cost-center-allocation-count $cc-2) (cost-center-allocation-count cc)))

  (begin
    (define $fib (lambda (x) (if (< x 2) 1 (+ ($fib (- x 1)) ($fib (- x 2))))))
    #t)

  ;; timing information (no instrumentation needed)
  ((lambda (x)
     (and (time<? (make-time 'time-duration 0 0) x)
          (time<? x (make-time 'time-duration 0 10))))
   (let ([cc (make-cost-center)])
     (with-cost-center #t cc
       (lambda ()
         (let ([t0 (current-time 'time-thread)])
           (let f ()
             (when (time=? (current-time 'time-thread) t0)
               ($fib 10)
               (f))))))
     (cost-center-time cc)))

  (let ([cc1 (make-cost-center)] [cc2 (make-cost-center)])
    (with-cost-center #t cc1
      (lambda ()
        (let f ([n 10])
          (with-cost-center #t cc2
            (lambda ()
              (cond
                [(= n 0) 1]
                [(= n 1) 1]
                [else (+ (f (- n 1)) (f (- n 2)))]))))))
    (time<=? (cost-center-time cc2) (cost-center-time cc1)))

  (begin
    (define $cc-3 (make-cost-center))
    (define $cc-fib
      (parameterize ([generate-allocation-counts #t]
                     [generate-instruction-counts #t])
        (compile
          '(let ()
             (define (n->peano n)
               (if (zero? n)
                   '()
                   (cons 'succ (n->peano (- n 1)))))
             (define peano->n length)
             (define (peano-sub1 n)
               (if (null? n)
                   (error 'peano-sub "cannot subtract 1 from 0")
                   (cdr n)))
             (define peano-zero '())
             (define (peano-add1 n) (#%cons 'succ n))
             (define (peano+ n1 n2)
               (if (eq? n1 peano-zero)
                   n2
                   (peano-add1 (peano+ (peano-sub1 n1) n2))))
             (lambda (n)
               (with-cost-center #t $cc-3
                 (lambda ()
                   (peano->n
                     (let f ([n (n->peano n)])
                       (cond
                         [(equal? n peano-zero) (peano-add1 peano-zero)]
                         [(equal? n (peano-add1 peano-zero)) (peano-add1 peano-zero)]
                         [else
                           (let ([n (peano-sub1 n)])
                             (peano+ (f n) (f (peano-sub1 n))))]))))))))))
    #t)

  (fx= (cost-center-instruction-count $cc-3) 0)
  (fx= (cost-center-allocation-count $cc-3) 0)
  (time=? (cost-center-time $cc-3) (make-time 'time-duration 0 0))

  ((lambda (x)
     (and (time<? (make-time 'time-duration 0 0) x)
          (or (time<? x (make-time 'time-duration 0 20))
              (#%$enable-check-heap))))
   (begin
     ($cc-fib 30)
     (cost-center-time $cc-3)))

  (> (cost-center-instruction-count $cc-3) 0)
  (> (cost-center-allocation-count $cc-3) 0)
  (time>? (cost-center-time $cc-3) (make-time 'time-duration 0 0))

  (begin
    (reset-cost-center! $cc-3)
    #t)

  (fx= (cost-center-instruction-count $cc-3) 0)
  (fx= (cost-center-allocation-count $cc-3) 0)
  (time=? (cost-center-time $cc-3) (make-time 'time-duration 0 0))
)

(mat lock-object
  (begin
    (define $locked-objects (foreign-procedure "(cs)locked_objects" () ptr))
    #t)
  (let ([ls ($locked-objects)])
    (unless (null? ls) (errorf #f "found locked objects ~s" ls))
    #t)
  (let ()
    (define-record user-event (x))
    (do ([n 20 (- n 1)])
        ((= n 0))
      (for-each unlock-object
        (map (lambda (x) (lock-object x) x)
          (map make-user-event
            (make-list 10000)))))
    #t)
  (let ([ls ($locked-objects)])
    (unless (null? ls) (errorf #f "found locked objects ~s" ls))
    #t)
  (let ()
    (define-record user-event (x))
    (do ([n 20 (- n 1)])
        ((= n 0))
      (for-each unlock-object
        (map (lambda (x)
               (let ([x (case x
                          [(0) (lambda () x)]
                          [(1) (cons x x)]
                          [(2) (vector x)]
                          [(3) (vector x x)]
                          [(4) (string #\a #\b)]
                          [(5) (box (cons 3 4))]
                          [(6) (/ 8 17)]
                          [(7) (exact (sin 3.0))]
                          [(8) (exact (sqrt -73.0))]
                          [(9) (call/cc values)]
                          [(10) (make-user-event x)])])
                 (lock-object x)
                 x))
             (map random (make-list 2000 11)))))
    #t)
  (let ([ls ($locked-objects)])
    (unless (null? ls) (errorf #f "found locked objects ~s" ls))
    #t)
  (eqv?
    (let ()
      (define (pick ls) (list-ref ls (random (length ls))))
     ; we don't pick then remq-first because the picked element may be
     ; an unlocked flonum and may be cloned into two copies by the
     ; collector between the pick and the remq-first
      (define (pick-rem ls)
        (let f ([ls ls] [i (random (length ls))])
          (if (fx= i 0)
              (values (car ls) (cdr ls))
              (let-values ([(x d) (f (cdr ls) (fx- i 1))])
                (values x (cons (car ls) d))))))
      (module (random-tree)
        (define leaves
          `(,(lambda () '())
            ,(lambda () 0)
            ,(lambda () #f)
            ,(lambda () #t)
            ,(lambda () #\q)
            ,(lambda () (* 3.4 5))
            ,(lambda () (* 15/16 5))
            ,(lambda () (* 1+2i 5))
            ,(lambda () (* 3.0-2.5i 5))
            ,(lambda () (pick (oblist)))
            ,gensym
            ,(lambda () (make-string (random 10) (pick '(#\$ #\! #\*))))
            ))
        (define nodes
          `(,(lambda (th) (cons (th) (th)))
            ,(lambda (th) (weak-cons (th) (th)))
            ,(lambda (th) (list->vector (map (lambda (x) (th)) (make-list (+ 1 (random 4))))))
            ,(lambda (th)
               (define-record frob ((immutable x) (immutable y)))
               (record-reader 'frob1 (type-descriptor frob))
               (make-frob (th) (th)))
            ,(lambda (th)
               (define-record frob ((immutable x) (mutable y)))
               (record-reader 'frob2 (type-descriptor frob))
               (make-frob (th) (th)))
            ,(lambda (th)
               (define-record frob ((immutable x) (immutable integer-32 y)))
               (record-reader 'frob3 (type-descriptor frob))
               (make-frob (th) (random 200000)))
            ,(lambda (th)
               (define-record frob ((immutable x) (mutable integer-32 y)))
               (record-reader 'frob4 (type-descriptor frob))
               (make-frob (th) (random 200000)))
            ,(lambda (th)
               (let ([x (th)] [y (th)])
                 (let ([f (lambda () (cons x y))])
                   (values f (#%$closure-code f)))))
            ,(lambda (th)
               (let ([x (th)] [y (th)])
                 (call/cc
                   (lambda (k)
                     (call/cc (lambda (k1) (k k1)))
                     (cons x y)))))
            ))
        (define random-tree
          (lambda (n)
            (let ([objects '()])
              (let ([t (let f ([n n])
                         (let-values ([t* (if (= n 0)
                                              ((pick leaves))
                                              ((pick nodes) (lambda () (f (- n 1)))))])
                           (set! objects (append t* objects))
                           (car t*)))])
                objects)))))
      (define (chew n)
        (let f ([ls (make-list n)])
          (if (< (length ls) 2)
              (random-tree 2)
              (append (f (cddr ls)) (f (cdr ls))))))
      (define (randomize ls)
        (if (null? ls)
            '()
            (let-values ([(a d) (pick-rem ls)])
              (cons a (randomize d)))))
      (define (split ls)
        (if (null? ls)
            (values '() '())
            (let-values ([(a ls) (pick-rem ls)])
              (let-values ([(ls1 ls2) (split ls)])
                (if (= (random 2) 0)
                    (values (cons a ls1) ls2)
                    (values ls1 (cons a ls2)))))))
      (define (locktest)
        (define m 5)
        (let f ([n 100] [l0 '()] [l1 '()] [l2 '()])
          (let ([l1addr (map #%$fxaddress l1)] [l2addr (map #%$fxaddress l2)])
            (chew 15)
            (let ([bad (remq f
                         (map (lambda (x a) (if (fx= (#%$fxaddress x) a) f x))
                              (append l1 l2)
                              (append l1addr l2addr)))])
              (unless (andmap flonum? bad)
                (errorf 'locktest "locked object address(es) changed for ~s" bad))))
          (if (= n 0)
              (begin
                (for-each unlock-object l1)
                (for-each unlock-object l2)
                (for-each unlock-object l2)
                'yippee!)
              (let-values ([(l0drop l0keep) (split l0)]
                           [(l1drop l1keep) (split l1)]
                           [(l2drop l2keep) (split l2)])
                (for-each unlock-object l1drop)
                (for-each unlock-object l2drop)
                (for-each unlock-object l2drop)
                (let-values ([(l0stay l0up) (split l0keep)]
                             [(l1down l1up) (split l1keep)]
                             [(l2down l2stay) (split l2keep)])
                  (for-each lock-object l0up)
                  (for-each lock-object l1up)
                  (for-each unlock-object l1down)
                  (for-each unlock-object l2down)
                  (f (- n 1)
                     (randomize (append l0stay l1down))
                     (let ([l1new (random-tree m)])
                       (for-each lock-object l1new)
                       (randomize (append l0up l2down l1new)))
                     (randomize (append l1up l2stay))))))))
      (locktest))
    'yippee!)
  (let ([ls ($locked-objects)])
    (unless (null? ls) (errorf #f "found locked objects ~s" ls))
    #t)
  (eqv?
    (let ()
      (define-record frob ((immutable x) (immutable y))
        ([(immutable hash) (hash-frob x y)]))
      (define leaves
        `(,(lambda () '())
          ,(lambda () 0)
          ,(lambda () #f)
          ,(lambda () #t)
          ,(lambda () #\q)
          ,(lambda () (* 3.4 5))
          ,(lambda () (* 15/16 5))
          ,(lambda () (* 1+2i 5))
          ,(lambda () (* 3.0-2.5i 5))
          ,(lambda () (pick (oblist)))
          ,gensym
          ,(lambda () (make-string (random 10) (pick '(#\$ #\! #\*))))
          ))
      (define (hash-frob x y) (+ 13 (ash (hash x) 4) (* (hash y) 7)))
      (define (hash x)
        (case x
          [(()) 1]
          [(0) 2]
          [(#f) 3]
          [(#t) 4]
          [(#\q) 5]
          [(17.0) 6]
          [(75/16) 7]
          [(5+10i) 8]
          [(15.0-12.5i) 9]
          [else
           (cond
             [(gensym? x) (+ 10 (ash (hash-string (symbol->string x)) 4))]
             [(symbol? x) (+ 11 (ash (hash-string (symbol->string x)) 4))]
             [(string? x) (+ 12 (ash (hash-string x) 4))]
             [(frob? x) (hash-frob (frob-x x) (frob-y x))]
             [else (errorf 'hash "unexpected object ~s" x)])]))
      (define (hash-string s)
        (apply logxor (map char->integer (string->list s))))
      (define (check-hash x)
        (let ([h (hash x)]) ; run regardless for error check
          (when (frob? x)
            (unless (= (hash x) (frob-hash x))
              (errorf 'check-hash "hash mismatch for ~s" x)))))
      (define (pick ls) (list-ref ls (random (length ls))))
     ; we don't pick then remq-first because the picked element may be
     ; an unlocked flonum and may be cloned into two copies by the
     ; collector between the pick and the remq-first
      (define (pick-rem ls)
        (let f ([ls ls] [i (random (length ls))])
          (if (fx= i 0)
              (values (car ls) (cdr ls))
              (let-values ([(x d) (f (cdr ls) (fx- i 1))])
                (values x (cons (car ls) d))))))
      (define random-tree
        (lambda (n)
          (let ([objects '()])
            (let ([t (let f ([n n])
                       (let-values ([t* (if (= n 0)
                                            ((pick leaves))
                                            (make-frob (f (- n 1)) (f (- n 1))))])
                         (set! objects (append t* objects))
                         (car t*)))])
                objects))))
      (define (chew n)
        (let f ([ls (make-list n)])
          (if (< (length ls) 2)
              (random-tree 2)
              (append (f (cddr ls)) (f (cdr ls))))))
      (define (randomize ls)
        (if (null? ls)
            '()
            (let-values ([(a d) (pick-rem ls)])
              (cons a (randomize d)))))
      (define (split ls)
        (if (null? ls)
            (values '() '())
            (let-values ([(a ls) (pick-rem ls)])
              (let-values ([(ls1 ls2) (split ls)])
                (if (= (random 2) 0)
                    (values (cons a ls1) ls2)
                    (values ls1 (cons a ls2)))))))
      (define (locktest)
        (define m 5)
        (let f ([n 100] [l0 '()] [l1 '()] [l2 '()])
          (let ([l1addr (map #%$fxaddress l1)] [l2addr (map #%$fxaddress l2)])
            (chew 15)
            (let ([bad (remq f
                         (map (lambda (x a) (if (fx= (#%$fxaddress x) a) f x))
                              (append l1 l2)
                              (append l1addr l2addr)))])
              (unless (andmap flonum? bad)
                (errorf 'locktest "locked object address(es) changed for ~s" bad))))
          (for-each check-hash l0)
          (for-each check-hash l1)
          (for-each check-hash l2)
          (if (= n 0)
              (begin
                (for-each unlock-object l1)
                (for-each unlock-object l2)
                (for-each unlock-object l2)
                'yippee!)
              (let-values ([(l0drop l0keep) (split l0)]
                           [(l1drop l1keep) (split l1)]
                           [(l2drop l2keep) (split l2)])
                (for-each unlock-object l1drop)
                (for-each unlock-object l2drop)
                (for-each unlock-object l2drop)
                (let-values ([(l0stay l0up) (split l0keep)]
                             [(l1down l1up) (split l1keep)]
                             [(l2down l2stay) (split l2keep)])
                  (for-each lock-object l0up)
                  (for-each lock-object l1up)
                  (for-each unlock-object l1down)
                  (for-each unlock-object l2down)
                  (f (- n 1)
                     (randomize (append l0stay l1down))
                     (let ([l1new (random-tree m)])
                       (for-each lock-object l1new)
                       (randomize (append l0up l2down l1new)))
                     (randomize (append l1up l2stay))))))))
      (locktest))
    'yippee!)
  (let ([ls ($locked-objects)])
    (unless (null? ls) (errorf #f "found locked objects ~s" ls))
    #t)
  (parameterize ([collect-request-handler void])
    (define x (cons 3 4))
    (lock-object x)
    (collect 1 1) ; should leave segment containing x with locked bit
    (set-cdr! x (cons 0 0)) ; should mark the card containing x in the segment dirty
    (collect 0 0) ; should crash if sweep_dirty doesn't ignore locked objects
    (unlock-object x)
    #t)
  (let ([ls ($locked-objects)])
    (unless (null? ls) (errorf #f "found locked objects ~s" ls))
    #t)
  ; shouldn't include immediates in locked-object lists
  (begin
    (lock-object -17)
    (lock-object #f)
    (lock-object #!eof)
    (lock-object #\newline)
    (let ([ls ($locked-objects)])
      (unless (null? ls) (errorf #f "found locked objects ~s" ls))
      #t))
  ; cons should be static, and shouldn't include static objects in locked-object lists
  (begin
    (lock-object 'cons)
    (let ([ls ($locked-objects)])
      (unless (null? ls) (errorf #f "found locked objects ~s" ls))
      #t))
  ; locked objects promoted to static generation are listed in the static-generation locked list
  ; so mutated locked objects are properly swept (and the cards they're in, which might contain
  ; random stuff, aren't)
  #;(parameterize ([collect-request-handler void])
    (define x (cons 3 4))
    (lock-object x)
    (collect (collect-maximum-generation) 'static)
    (let ([ls ($locked-objects)])
      (unless (null? ls) (errorf #f "found locked objects ~s" ls))
      #t))
)

(mat eval-order
  (eqv? (call/cc (lambda (k) (0 (k 1)))) 1)
  (eqv? (let ([zero 0]) (call/cc (lambda (k) (zero (k 1))))) 1)
  (begin
    (define $notproc (cons 'not 'proc))
    (not (procedure? $notproc)))
  (eqv? (call/cc (lambda (k) ($notproc (k 1)))) 1)
)


(define eval-test
  (lambda (s)
    (with-output-to-file "testfile.ss"
      (lambda () (display s))
      'replace)
    (parameterize ([#%$suppress-primitive-inlining #f])
      (load "testfile.ss" (lambda (x) (eval x))))
    #t))
(define load-test
  (lambda (s)
    (with-output-to-file "testfile.ss"
      (lambda () (display s))
      'replace)
    (parameterize ([#%$suppress-primitive-inlining #f])
      (load "testfile.ss"))
    #t))
(define compile-test
  (lambda (s)
    (with-output-to-file "testfile.ss"
      (lambda () (display s))
      'replace)
    (parameterize ([#%$suppress-primitive-inlining #f])
      (compile-file "testfile.ss"))
    (load "testfile.so")
    #t))

(define-syntax error/warning-mat
  (syntax-rules ()
    [(_ what string ...)
     (begin
      ; removed primitive argcnt warnings when no source is available
      ; to avoid warnings followed immediately by errors in the repl
      ; and warnings in run-time calls to eval
       #;(mat (what eval-warning) (warning? (eval-test string)) ...)
       (mat (what eval-error) (error? (eval-test string)) ...)
       (mat (what load-warning) (warning? (load-test string)) ...)
       (mat (what load-error) (error? (load-test string)) ...)
       (mat (what compile-warning) (warning? (compile-test string)) ...)
       (mat (what compile-error) (error? (compile-test string)) ...))]))

(define-syntax error-mat
  (syntax-rules ()
    [(_ what string ...)
     (begin
       (mat (what eval-error) (error? (eval-test string)) ...)
       (mat (what load-error) (error? (load-test string)) ...)
       (mat (what compile-error) (error? (compile-test string)) ...))]))

(error/warning-mat argcnt
  "; cp1in argument-count error\n\n(define f (lambda () (import scheme) (car)))\n(f)\n"
  "; cp1in argument-count error\n\n(define f (lambda () (import scheme) (car '(a b) '(c d))))\n(f)\n"
  "; cp1in argument-count error\n\n(define f (lambda () (let ([g (lambda () 0)]) (g 7))))\n(f)\n"
  "; cp1in argument-count error\n\n(define f (lambda () (let ([g (lambda (x) 0)]) (g))))\n(f)\n"
)

(error-mat syntax
  "; eval-when syntax error\n\n(eval-when (compile load eval))"
  "; eval-when syntax error\n\n(eval-when (never) 3)"
  "; begin syntax error\n\n(begin 3 . 4)"
  "; application syntax error\n\n(f 1 2 . 3)"
  "; define syntax error\n\n(define foo 3 4)"
  "; define-syntax syntax error\n\n(define-syntax (foo x y) z)"
  "; cond syntax error\n\n(cond . 17)"
  "; lambda syntax error\n\n(lambda (x 3 y) 3)"
)

(mat sci-bug
  (equal? (expt 10.0 (- 21)) 1e-21)
  (equal? (flexpt 10.0 (- 21.0)) 1e-21)
)

(mat apropos
  (error? (apropos 3))
  (error? (apropos '(hit me)))
  (error? (apropos 'a 'b))
  (error? (apropos 'a 'b 'c))
  (error? (apropos))
  (let ([ls (apropos-list 'str)])
    (and (memq 'string=? ls)
         (memq 'display-string ls)
         (memq 'record-constructor ls)
         (not (memq 'cons ls))
         (not (memq 'straightjacket ls))))
  (let ([ls (apropos-list "str")])
    (and (memq 'string=? ls)
         (memq 'display-string ls)
         (memq 'record-constructor ls)
         (not (memq 'cons ls))
         (not (memq 'straightjacket ls))))
  (equal?
    (with-output-to-string (lambda () (apropos 'substring)))
    "interaction environment:\n  substring, substring-fill!\n(chezscheme):\n  substring, substring-fill!\n(rnrs):\n  substring\n(rnrs base):\n  substring\n(scheme):\n  substring, substring-fill!\n")
  (equal?
    (with-output-to-string (lambda () (apropos "substring")))
    "interaction environment:\n  substring, substring-fill!\n(chezscheme):\n  substring, substring-fill!\n(rnrs):\n  substring\n(rnrs base):\n  substring\n(scheme):\n  substring, substring-fill!\n")
  (equal?
    (with-output-to-string (lambda () (apropos 'substring (copy-environment (scheme-environment) #t '(substring-fill!)))))
    "supplied environment:\n  substring-fill!\n(chezscheme):\n  substring, substring-fill!\n(rnrs):\n  substring\n(rnrs base):\n  substring\n(scheme):\n  substring, substring-fill!\n")
  (null? (apropos-list 'thisshouldntbefound))
  (equal?
    (apropos-list 'apropos)
    '(apropos apropos-list
      ((chezscheme) apropos apropos-list)
      ((scheme) apropos apropos-list)))
  (equal? (apropos-list '$apropos-unbound1) '())
  (error? (eval '$apropos-unbound1))
  (equal? (apropos-list '$apropos-unbound1) '())
  (equal? (apropos-list '$apropos-bound1) '())
  (eq? (eval '(set! $apropos-bound1 17)) (void))
  (equal? (apropos-list '$apropos-bound1) '($apropos-bound1))
  (begin (define $apropos-env (copy-environment (scheme-environment)))
         (environment? $apropos-env))
  (equal? (apropos-list '$apropos-unbound2 $apropos-env) '())
  (error? (eval '$apropos-unbound2 $apropos-env))
  (equal? (apropos-list '$apropos-unbound2 $apropos-env) '())
  (equal? (apropos-list '$apropos-bound2 $apropos-env) '())
  (eq? (eval '(set! $apropos-bound2 17) $apropos-env) (void))
  (equal? (apropos-list '$apropos-bound2 $apropos-env) '($apropos-bound2))
)

(mat p423 ; tests for p423 compiler
  (equal?
    (list
      '()
      75
      (- 2 4)
      (* -6 7)
      (cons 0 '())
      (cons (cons 0 '()) (cons 1 '()))
      (cdr (cons 16 32))
      (void)
      (if #f 3)
      (let () 3)
      (let ((x 0)) x)
      (let ([x 0]) x x)
      (let ([x 17]) (+ x x))
      (let ([q (add1 (add1 2))]) q)
      (+ 20 (if #t 122))
      (let ((x 16)
            (y 128))
        (* x y))
      (if #t
         (+ 20
           (if #t 122))
         10000)
      (let ([x 3])
        (let ([y (+ x (quote 4))])
          (+ x y)))
      (let ((x '(#(1 2 (3 #(4))) #() 3 #t))) x)
      (not (if #f #t (not #f)))
      (let ([x 0] [y 4000]) x)
      (let ((x (cons 16 32))) (pair? x))
      (begin (if #f 7) 3)
      (begin (< 1 2) 3)
      (begin '(1 . 2) 3)
      (begin (if (zero? 4) 7) 3)
      (let ([x 0]) (begin (if (zero? x) 7) x))
      (let ([x 0]) (begin (if (zero? x) (begin x 7)) x))
      (let ([x 0] [z 9000])
         (begin (if (zero? x) (begin x 7)) z))
      (let ([x 0] [z 9000])
         (begin (if (zero? x) (begin (set! x x) 7))
           (+ x z)))
      (let ([x 4]) (begin (+ (begin (set! x 17) 3) 4) x))
      (let ([x (cons 0 '())])
         (begin (if x (set-car! x (car x))) x))
      (let ([x (cons 0 '())])
         (begin (if x (set-car! x (+ (car x) (car x)))) x))
      (let ([x (cons 0 '())])
         (if (zero? (car x)) (begin (set-car! x x) 7) x))
      (let ([x (cons 0 '())])
         (let ([q x]) (if (zero? (car x)) (begin (set-car! q x) 7) x)))
      (let ([x 0]) (if (zero? x) (begin (set! x (+ x 5000)) x) 20))
      (let ([y 0]) (begin (if #t (set! y y)) y))
      (begin (if #t #t #t) #f)
      (begin (if (if #t #t #f) (if #t #t #f) (if #t #t #f)) #f)
      (let
         ([x 0]
          [y 4000]
          [z 9000])
         (let ((q (+ x z)))
           (begin
             (if (zero? x) (begin (set! q (+ x x)) 7))
             (+ y y)
             (+ x z))))
      (let ([x (let ([y 2]) y)]
             [y 5])
         (add1 x))
      (let ([y 4000]) (+ y y))
      ((lambda (y) y) 4000)
      (let ([f (lambda (x) x)])
         (add1 (f 0)))
      (let ([f (lambda (y) y)]) (f (f 4)))
      ((lambda (f) (f (f 4))) (lambda (y) y))
      ((let ([a 4000])
          (lambda (b) (+ a b)))
        5000)
      (((lambda (a)
           (lambda (b)
             (+ a b)))
         4000)
        5000)
      (let ([f (lambda (x) (add1 x))]) (f (f 0)))
      ((lambda (f) (f (f 0))) (lambda (x) (add1 x)))
      (let ([x 0] [f (lambda (x) x)])
         (let ([a (f x)] [b (f x)] [c (f x)]) (+ (+ a b) c)))
      (let ([x 0] [y 1] [z 2] [f (lambda (x) x)])
         (let ([a (f x)] [b (f y)] [c (f z)])
           (+ (+ a b) c)))
      (let ([f (lambda (x y) x)])
         (f 0 1))
      (let ([f (lambda (x y) x)])
         (let ([a (f 0 1)]) (f a a)))
      (let ([x 0] [y 1] [z 2] [f (lambda (x y z) x)])
         (let ([a (f x y z)]) (f a a a)))
      (let ([x 0] [y 1] [z 2] [f (lambda (x y z) x)])
         (let ([a (f x y z)] [b y] [c z]) (f a b c)))
      (let ([f (lambda (a b c d)
                  (+ a d))])
         (f 0 1 2 3))
      (let ([f (lambda (x) x)])
         (+ (f 0)
           (let ([a 0] [b 1] [c 2])
             (+ (f a) (+ (f b) (f c))))))
      (let ([f (lambda (x) x)])
         (+ (f 0)
           (let ([a 0] [b 1] [c 2])
             (add1 (f a)))))
      (let ([f (lambda (x) x)])
        (let ([a 1])
          (* (+ (f a) a) a)))

      (let ([k (lambda (x y) x)])
        (let ([b 17])
          ((k (k k 37) 37) b (* b b))))

      (let ([f (lambda ()
                 (let ([n 256])
                    (let ([v (make-vector n)])
                     (vector-set! v 32 n)
                     (vector-ref v 32))))])
        (pair? (f)))
      (let ((w 4) (x 8) (y 16) (z 32))
        (let ((f (lambda ()
                   (+ w (+ x (+ y z))))))
          (f)))
      (let ([f (lambda (x) x)])
         (+ (f 0) (let ([a 0] [b 1] [c 2] [d 3])
                    (+ (f a)
                      (+ (f b)
                        (+ (f c)
                          (f d)))))))
     ; test use of keywords/primitives as variables
      (let ([quote (lambda (x) x)]
            [let (lambda (x y) (- y x))]
            [if (lambda (x y z) (cons x z))]
            [cons (lambda (x y) (cons y x))]
            [+ 16])
        (set! + (* 16 2))
        (cons (let ((quote (lambda () 0))) +)
              (if (quote (not #f))
                  720000
                  -1)))
      (letrec () 3)
      (let ([a 0]) (letrec ([a (lambda () 0)] [b (lambda () 11)]) (set! a 11)))
      (let ([a 0]) (letrec ([a (lambda () (set! a 0))] [b 11]) (a)))
      (let ([a 0]) (let ([a (set! a 0)] [b 11]) a))
      (let ([a 5]) (let ([a 0] [b (set! a (+ a 11))]) a))
      (let ([x (lambda () 4)])
        (letrec ([y (lambda () (z))] [z x]) (y)))
      (letrec ([a (lambda () 0)]) (a))
      (letrec ([a (lambda () 0)] [b (lambda () 11)]) (a))
      (let ([z 4])
        (letrec ([f (lambda (x)
                      (letrec ([g (lambda (y)
                                    (if (= y 0) 0
                                        (f (- y 1))))])
                        (g x)))])
          (f z)))
      (let ([x 0]) (letrec ([a (lambda () 0)] [b (lambda () 11)]) (set! x 11)))
      (let ([a 0]) (let ([b (set! a 0)]) a))
      (let ([a 0]) (let ([a (set! a 0)]) (let ([b 11]) a)))
      (let ([a 0]) (let ([a 0]) (let ([b (set! a 11)]) a)))
      (let ([a 0]) (let ([a 0]) (let ([b 11]) (set! a 11))))
      (let ([f (let ([x 1]) (lambda (y) (+ x y)))])
         (let ([x 0]) (f (f x))))
      ((let ([t (lambda (x) (+ x 50))])
          (lambda (f) (t (f 1000))))
        (lambda (y) (+ y 2000)))
      (let ([x 0])
         (let ([f (let ([x 1]
                        [z x])
                    (lambda (y)
                      (+ x (+ z y))))])
           (f (f x))))
      (((lambda (t)
           (lambda (f) (t (f 1000))))
         (lambda (x) (+ x 50)))
        (lambda (y) (+ y 2000)))
      ((let ([t 50])
          (lambda (f)
            (+ t (f))))
        (lambda () 2000))
      (((lambda (t)
           (lambda (f)
             (+ t (f))))
         50)
        (lambda () 2000))
      ((let ([x 300])
          (lambda (y) (+ x y)))
        400)
      (let ([x 3] [f (lambda (x y) x)])
         (f (f 0 0) x))
      (let ([x 3] [f (lambda (x y) x)])
         (if (f 0 0) (f (f 0 0) x) 0))
      (let ([x02 3] [f01 (lambda (x04 y03) x04)])
         (if (not x02) (f01 (f01 0 0) x02) 0))
      (let ((f (lambda (x) (if (if (pair? x) (not (eq? (car x) 0)) #f) x #f))))
        (f (cons 0 0)))
      (let ((f (lambda (x)
                 (if (if x (not (if (pair? x) (not (eq? (car x) 0)) #f)) #f)
                     x #f))))
        (f 0))
      (let ((f (lambda (x) (if (if (pair? x) #t (null? x)) x '()))))
        (f 0))
      (let ([y 4])
         (let ([f (lambda (y) y)])
           (f (f y))))
      (let ([y 4])
         (let ([f (lambda (x y) 0)])
           (f (f y y) (f y y))))
      (let ([y 4])
         (let ([f (lambda (x y) 0)])
           (f (f y y) (f y (f y y)))))
      (let ([y 4])
         (let ([f (lambda (x y) 0)])
           (f (f y (f y y)) (f y (f y y)))))
      ((lambda (y) ((lambda (f) (f (f y))) (lambda (y) y))) 4)
      (let ([f (lambda (x) (+ x x))]) (f 4000))
      (let ((x (if 1000 2000 3000)))
         x)
      (let ([f (lambda (x) x)])
         (add1 (if #f 1 (f 22))))
      (let ([f (lambda (x) x)])
         (if (f (zero? 23)) 1 22))
      (let ([f (lambda (x) (if x (not x) x))]
             [f2 (lambda (x) (* 10 x))]
             [x 23])
         (add1 (if (f (zero? x)) 1 (* x (f2 (sub1 x))))))
      (let ([f (lambda () 0)])
         (let ([x (f)])
           1))
      (let ([f (lambda () 0)])
         (begin (f) 1))
      (let ([f (lambda (x) x)])
         (if #t (begin (f 3) 4) 5))
      (let ([f (lambda (x) x)])
         (begin (if #t (f 4) 5) 6))
      (let ([f (lambda (x) x)])
         (begin
           (if (f #t)
             (begin
               (f 3)
               (f 4))
             (f 5))
           (f 6)))
      (let ([f (lambda (x) (add1 x))])
         (f (let ([f 3]) (+ f 1))))
      (let ((x 15)
             (f (lambda (h v) (* h v)))
             (k (lambda (x) (+ x 5)))
             (g (lambda (x) (add1 x))))
         (k (g (let ((g 3)) (f g x)))))
      (let ([x 4])
         (let ([f (lambda () x)])
           (set! x 5)
           (f)))
      (let ([x (let ([y 2])
                  y)])
         x)
      (let ([x (if #t (let ([y 2])
                         y)
                  1)])
         x)
      (let ([x (let ([y (let ([z 3])
                           z)])
                  y)])
         x)
      (let ([x (if #t (let ([y (if #t (let ([z 3])
                                         z)
                                  2)])
                         y)
                  1)])
         x)
      (+ (let ([x 3])
            (add1 x))
         4)
      (+ (let ([x 3] [y 4])
            (* x y))
         4)
      (let ([x (add1 (let ([y 4]) y))]) x)
      (let ([x (add1 (letrec ([y (lambda () 4)]) (y)))]) x)
      (let ([x (+ (let ([y 4]) y)  (let ([y 4]) y))]) (add1 x))
      (let ([z 0])
         (let ([x z])
           z
           x))
      (let ([z 0])
         (let ([x (begin (let ([y 2]) (set! z y)) z)])
           x))
      (let ([x (begin (let ([y 2]) (set! y y)) (let ([z 3]) z))])
         x)
      (letrec ([one (lambda (n) (if (zero? n) 1 (one (sub1 n))))])
         (one 13))
      (letrec
         ((even (lambda (x) (if (zero? x) #t (odd (sub1 x)))))
          (odd (lambda (x) (if (zero? x) #f (even (sub1 x))))))
         (odd 13))
      (let ([t #t]
             [f #f])
         (letrec
           ((even (lambda (x) (if (zero? x) t (odd (sub1 x)))))
            (odd (lambda (x) (if (zero? x) f (even (sub1 x))))))
           (odd 13)))
      (let ((even (lambda (x) x)))
         (even
           (letrec
             ((even (lambda (x) (if (zero? x) #t (odd (sub1 x)))))
              (odd (lambda (x) (if (zero? x) #f (even (sub1 x))))))
             (odd 13))))
      (letrec ((fact (lambda (n) (if (zero? n) 1 (* n (fact (sub1 n)))))))
         (fact 5))
      (letrec ([remq (lambda (x ls)
                       (if (null? ls)
                           '()
                           (if (eq? (car ls) x)
                               (remq x (cdr ls))
                               (cons (car ls) (remq x (cdr ls))))))])
        (remq 3 '(3 1 3)))
      (let ([x 5])
         (letrec
           ([a
              (lambda (u v w) (if (zero? u) (b v w) (a (- u 1) v w)))]
            [b
              (lambda (q r)
                (let ([p (* q r)])
                  (letrec
                    ([e (lambda (n) (if (zero? n) (c p) (o (- n 1))))]
                     [o (lambda (n) (if (zero? n) (c x) (e (- n 1))))])
                    (e (* q r)))))]
            [c (lambda (x) (* 5 x))])
           (a 3 2 1)))
      (let ([f (lambda () 80)])
         (let ([a (f)] [b (f)])
           0))
      (let ([f (lambda () 80)])
         (let ([a (f)] [b (f)])
           (* a b)))
      (let ([f (lambda () 80)]
             [g (lambda () 80)])
         (let ([a (f)] [b (g)])
           (* a b)))
      (let ((f (lambda (x) (add1 x)))
             (g (lambda (x) (sub1 x)))
             (t (lambda (x) (add1 x)))
             (j (lambda (x) (add1 x)))
             (i (lambda (x) (add1 x)))
             (h (lambda (x) (add1 x)))
             (x 80))
         (let ((a (f x)) (b (g x)) (c (h (i (j (t x))))))
           (* a (* b (+ c 0)))))
      (let ((x 3000))
         (if (integer? x)
           (let ((y (cons x '())))
             (if (if (pair? y) (null? (cdr y)) #f)
               (+ x 5000)
               (- x 3000)))))
      (let ((x (cons 1000 2000)))
         (if (pair? x)
           (let ((temp (car x)))
             (set-car! x (cdr x))
             (set-cdr! x temp)
             (+ (car x) (cdr x)))
           10000000))
      (let ((v (make-vector 3)))
         (vector-set! v 0 10)
         (vector-set! v 1 20)
         (vector-set! v 2 30)
         (if (vector? v)
           (+ (+ (vector-length v) (vector-ref v 0))
             (+ (vector-ref v 1) (vector-ref v 2)))
           10000))
      (let ([fact
               (lambda (fact n)
                 (if (zero? n) 1 (* (fact fact (sub1 n)) n)))])
         (fact fact 5))
      (let ([f (lambda (x) (+ x 1000))])
         (if (zero? (f -2)) (f 6000) (f (f 8000))))
      (let ([f (lambda (x) (+ x 1000))])
         (if (zero? (f -1)) (f 6000) (f (f 8000))))
      (let ((f (lambda (x y) (+ x 1000))))
         (+ (if (f 3000 (begin 0 0 0)) (f (f 4000 0) 0) 8000) 2000))
      ((((lambda (x)
            (lambda (y)
              (lambda (z)
                (+ x (+ y (+ z y))))))
          5) 6) 7)
      ((((((lambda (x)
              (lambda (y)
                (lambda (z)
                  (lambda (w)
                    (lambda (u)
                      (+ x (+ y (+ z (+ w u)))))))))
            5) 6) 7) 8) 9)
      (let ((f (lambda (x) x)))
         (if (procedure? f)
           #t
           #f))
      (let ((sum (lambda (sum ls)
                    (if (null? ls)
                      0
                      (+ (car ls) (sum sum (cdr ls)))))))
         (sum sum (cons 1 (cons 2 (cons 3 '())))))
      (let ((v (make-vector 5))
             (w (make-vector 7)))
         (vector-set! v 0 #t)
         (vector-set! w 3 #t)
         (if (boolean? (vector-ref v 0))
           (vector-ref w 3)
           #f))
      (let ((a 5) (b 4))
         (if (< b 3)
           (eq? a (+ b 1))
           (if (<= b 3)
             (eq? (- a 1) b)
             (= a (+ b 2)))))
      (let ((a 5) (b 4))
         (if #f
           (eq? a (+ b 1))
           (if #f
             (eq? (- a 1) b)
             (= a (+ b 2)))))
      (((lambda (a)
           (lambda ()
             (+ a (if #t 200))
             1500))
         1000))
      (((lambda (b)
           (lambda (a) (set! a (if 1 2)) (+ a b)))
         100)
        200)
      ((((lambda (a)
            (lambda (b)
              (set! a (if b 200))
              (lambda (c)
                (set! c (if 300 400))
                (+ a (+ b c)))))
          1000)
         2000)
        3000)
      ((((lambda (a) (lambda (b) (lambda (c) (+ a (+ b c))))) 10) 20) 30)
      (+ 2 3)
      ((lambda (a) (+ 2 a)) 3)
      (((lambda (b) (lambda (a) (+ b a))) 3) 2)
      ((lambda (b) ((lambda (a) (+ b a)) 2)) 3)
      ((lambda (f) (f (f 5))) (lambda (x) x))
      ((let ((f (lambda (x) (+ x 3000))))
          (lambda (y) (f (f y))))
        2000)
      (let ((n 17) (s 18) (t 19))
         (let ((st (make-vector 5)))
           (vector-set! st 0 n)
           (vector-set! st 1 s)
           (vector-set! st 2 t)
           (if (not (vector? st))
             10000
             (vector-length st))))
      (let ((s (make-vector 1)))
         (vector-set! s 0 82)
         (if (eq? (vector-ref s 0) 82) 1000 2000))
      (not 17)
      (not #f)
      (let ([fact
               (lambda (fact n acc)
                 (if (zero? n) acc (fact fact (sub1 n) (* n acc))))])
         (fact fact 5 1))
      ((lambda (b c a)
          (let ((b (+ b a))
                (a (+ a (let ((a (+ b b))
                              (c (+ c c)))
                          (+ a a)))))
            (* a a)))
        2 3 4)
      (let ((f (lambda (x) (lambda () (x))))) ((f (lambda () 3))))
      (letrec ((f (lambda (x) (if (zero? x) 1 (* x (f (- x 1)))))))
         (let ([q 17])
           (let ((g (lambda (a) (set! q 10) (lambda () (a q)))))
             ((g f)))))
      (letrec ((f (lambda (x) (if (zero? x) 1 (* x (f (- x 1)))))))
         (let ((g (lambda (a) (lambda (b) (a b)))))
           ((g f) 10)))
      (letrec ((f (lambda () (+ a b)))
               (g (lambda (y) (set! g (lambda (y) y)) (+ y y)))
               (a 17)
               (b 35)
               (h (cons (lambda () a) (lambda (v) (set! a v)))))
         (let ((x1 (f)) (x2 (g 22)) (x3 ((car h))))
           (let ((x4 (g 22)))
             ((cdr h) 3)
             (let ((x5 (f)) (x6 ((car h))))
               (cons x1 (cons x2 (cons x3 (cons x4 (cons x5 x6)))))))))
      (letrec ((f (lambda () (+ a b)))
               (a 17)
               (b 35)
               (h (cons (lambda () a) (lambda () b))))
         (cons (f) (cons a (cons b (cons ((car h)) ((cdr h)))))))
      (letrec ((f (lambda (x)
                     (letrec ((x 3)) 3))))
         (letrec ((g (lambda (x) (letrec ((y 14)) (set! y 7) y))))
           (set! g (cons g 3))
           (letrec ((h (lambda (x) x)) (z 42))
             (cons (cdr g) (h z)))))
      (let ([t #t] [f #f])
         (let ([bools (cons t f)] [id (lambda (x) (if (not x) f t))])
           (letrec
             ([even (lambda (x) (if (zero? x) (id (car bools)) (odd (- x 1))))]
              [odd (lambda (y) (if (zero? y) (id (cdr bools)) (even (- y 1))))])
             (odd 5))))
      (letrec ([fib (lambda (x)
                      (let ([decrx (lambda () (set! x (- x 1)))])
                        (if (< x 2)
                            1
                            (+ (begin (decrx) (fib x))
                               (begin (decrx) (fib x))))))])
        (fib 10))
      (letrec ([fib (lambda (x)
                      (let ([decrx (lambda () (lambda (i) (set! x (- x i))))])
                        (if (< x 2)
                            1
                            (+ (begin ((decrx) 1) (fib x))
                               (begin ((decrx) 1) (fib x))))))])
        (fib 10))
      (let ((f (lambda (g u) (g (if u (g 37) u)))))
        (f (lambda (x) x) 75))

      (let ((f (lambda (h u) (h (if u (h (+ u 37)) u))))
            (w 62))
        (f (lambda (x) (- w x)) (* 75 w)))

      (let ([t #t] [f #f])
        (let ([bools (cons t f)] [id (lambda (x) (if (not x) f t))])
          (letrec
            ([even (lambda (x) (if (id (zero? x)) (car bools) (odd (- x 1))))]
             [odd (lambda (y) (if (zero? y) (id (cdr bools)) (even (- y 1))))])
            (odd 5))))

      ((lambda (x y z)
         (let  ((f (lambda (u v) (begin (set! x u) (+ x v))))
                (g (lambda (r s) (begin (set! y (+ z s)) y))))
           (* (f '1 '2) (g '3 '4))))
       '10 '11 '12)

      ((lambda (x y z)
         (let ((f '#f)
               (g (lambda (r s) (begin (set! y (+ z s)) y))))
           (begin
             (set! f
               (lambda (u v) (begin (set! v u) (+ x v))))
             (* (f '1 '2) (g '3 '4)))))
       '10 '11 '12)

      (letrec ((f (lambda (x) (+ x 1)))
               (g (lambda (y) (f (f y)))))
        (+ (f 1) (g 1)))

      (let ((y 3))
        (letrec
          ((f (lambda (x) (if (zero? x) (g (+ x 1)) (f (- x y)))))
           (g (lambda (x) (h (* x x))))
           (h (lambda (x) x)))
          (g 39)))

      (letrec ((f (lambda (x) (+ x 1)))
               (g (lambda (y) (f (f y)))))
        (set! f (lambda (x) (- x 1)))
        (+ (f 1) (g 1)))

      (letrec ([f (lambda () (+ a b))]
               [a 17]
               [b 35]
               [h (cons (lambda () a) (lambda () b))])
        (cons (f) (cons a (cons b (cons ((car h)) ((cdr h)))))))

      (let ((v (make-vector 8)))
        (vector-set! v 0 '())
        (vector-set! v 1 (void))
        (vector-set! v 2 #f)
        (vector-set! v 3 (cons 3 4))
        (vector-set! v 4 (make-vector 3))
        (vector-set! v 5 #t)
        (vector-set! v 6 2)
        (vector-set! v 7 5)
        (vector-ref v (vector-ref v 6)))

      (let ([x 5] [th (let ((a 1)) (lambda () a))])
        (letrec ([fact (lambda (n th)
                         (if (zero? n)
                             (th)
                             (* n (fact (- n 1) th))))])
          (fact x th)))

      (let ([negative? (lambda (n) (< n 0))])
        (letrec
          ([fact
             (lambda (n)
               (if (zero? n)
                   1
                   (* n (fact (- n 1)))))]
           [call-fact
             (lambda (n)
               (if (not (negative? n))
                   (fact n)
                   (- 0 (fact (- 0 n)))))])
          (cons (call-fact 5) (call-fact -5))))

      (letrec ([iota-fill!
                (lambda (v i n)
                  (if (not (= i n))
                      (begin
                        (vector-set! v i i)
                        (iota-fill! v (+ i 1) n))))])
        (let ([n 4])
          (let ([v (make-vector n)])
            (iota-fill! v 0 n)
            v)))

    ; try with operand-constraints reg/int? returning false for ints
    ; to make sure that nested operands are being pulled out properly
      (let ((f (lambda (x) x)))
        (let ((g (lambda (x) (let ((y (+ x x))) (f x) (cons x y)))))
          (g 3)))

    ; nested test examples
      (+ (let ((x 7) (y 2)) (if (if (= x 7) (< y 0) (<= 0 y)) 77 88)) 99)
      (+ (let ((x 7) (y -22)) (if (if (= x 7) (< y 0) (<= 0 y)) 77 88)) 99)
      (+ (let ((x 8) (y 2)) (if (if (= x 7) (< y 0) (<= 0 y)) 77 88)) 99)
      (+ (let ((x 8) (y -22)) (if (if (= x 7) (< y 0) (<= 0 y)) 77 88)) 99)

    ; make-vector with non-constant operand and improper alignment
      (let ([x 6])
        (let ([v (make-vector x)])
          (vector-set! v 0 3)
          (vector-set! v 1 (cons (vector-ref v 0) 2))
          (vector-set! v 2 (cons (vector-ref v 1) 2))
          (vector-set! v 3 (cons (vector-ref v 2) 2))
          (vector-set! v 4 (cons (vector-ref v 3) 2))
          (vector-set! v 5 (cons (vector-ref v 4) 2))
          (cons (pair? (vector-ref v 5)) (car (vector-ref v 4)))))

    ; nest some lambdas
      (((((lambda (a)
            (lambda (b)
              (lambda (c)
                (lambda (d)
                  (cons (cons a b) (cons c d))))))
           33) 55) 77) 99)

    ; test set! on letrec rhs
     (letrec ([b 4])
       (letrec ([a (lambda (x) (set! a x) 5)])
         (a (lambda (x) x))
         (set! b 8)
         (a 7)))

    ; test optimize-letrec---contributed by Jeremiah Penery
     (letrec ([q (cons (lambda (x)
                         (letrec ([b r])
                           b))
                       '())]
              [r 10])
       ((car q) 5))

    ; normalize-context test a bit---contributed by Andy Keep
     (let ((x 5)) (if (set! x 6) 1 0) x)

    ; stress the register allocator
      (let ((a 17))
        (let ((f (lambda (x)
                   (let ((x1 (+ x 1)) (x2 (+ x 2)))
                     (let ((y1 (* x1 7)) (y2 (* x2 7)))
                       (let ((z1 (- y1 x1)) (z2 (- y2 x2)))
                         (let ((w1 (* z1 a)) (w2 (* z2 a)))
                           (let ([g (lambda (b)
                                      (if (= b a)
                                          (cons x1 (cons y1 (cons z1 '())))
                                          (cons x2 (cons y2 (cons z2 '())))))]
                                 [h (lambda (c)
                                      (if (= c x) w1 w2))])
                             (if (if (= (* x x) (+ x x))
                                     #t
                                     (< x 0))
                                 (cons (g 17) (g 16))
                                 (cons (h x) (h (- x 0))))))))))))
          (cons (f 2) (cons (f -1) (cons (f 3) '())))))

      (let ([x (cons #f #t)] [y 17])
        (if (if (car x) #t (< y 20))
            (* y (* y 2))
            (void)))
      (let ((v (make-vector (add1 37))))
        (vector-set! v 0 (boolean? v))
        (vector-set! v (* 3 11) (vector-length v))
        ((let ((w (cons 33 '())))
          (lambda ()
            (if (not (eq? w (cons 33 '())))
                (begin
                  (set-cdr! w (vector? v))
                  w))))))
      (let ((v (make-vector (add1 37))))
        (vector-set! v 0 (boolean? v))
        (vector-set! v (* 3 11) #t)
        ((let ((w (cons (sub1 34) #f)))
          (lambda ()
            (set-cdr! w v)
            (if (not (eq? w (cons (- (vector-length v) 5) v)))
                (begin
                  (set-car! w (vector-ref (cdr w) (car w)))
                  w))))))

     ; make sure uncover-live passes don't leave behind unassigned
     ; or unlisted variables as a result of dead code.
      (letrec ([a (lambda () 1)])
        (let ([b 2])
          (if #t
              3
              (begin (a) b))))

     ; stress test introduce-unspillables by generating
     ; (mset fp i (+ (mref fp j) (mref fp k)))
      (let ((f (lambda (x) x)))
        (let ((x 1) (y 2))
          (let ((z (f x)))
            (let ((w (+ x y)))
              (let ((q (f w)))
                w)))))

     ; stress test introduce-unspillables by generating
     ; (mset (mref fp i) tmp (mref fp k))---can't actually get
     ; (mset (mref fp i) (mref fp j) (mref fp k)), 'cause we
     ; have to add in the vector-data offset
      (let ((f (lambda (x) x)))
        (let ((x (make-vector 4)) (y 2) (z 17))
          (vector-set! x y z)
          (let ((w (f x)))
            (cons (+ y z) x))))
      (letrec ([s0 (lambda (a b c d e)
                     (if (null? a)
                         (cons b (cons c (cons d e)))
                         (if (eq? (car a) #t)
                             (s1 (cdr a) (+ b 1) c d e)
                             (s2 (cdr a) b (+ c 1) d e))))]
               [s1 (lambda (a b c d e)
                     (if (eq? (car a) #t)
                         (s0 (cdr a) b c (+ d 1) e)
                         (s1 (cdr a) b c d (+ e 1))))]
               [s2 (lambda (a b c d e)
                     (if (eq? (car a) #t)
                         (s0 (cdr a) (+ b 1) d c e)
                         (s2 (cdr a) e d b c)))])
        (s0 '(#t #f #t #f #t #f #f #f #f #t) 10 20 30 40))

     ; stress optimize-letrec.  in the outer letrec, q should be treated as
     ; 'lambda'.  in the inner letrec, f should be treated as simple,
     ; d as 'lambda', and a, b, c, and e as complex.
     ; should evaluate to ((40 #f 105 15 . #t) #t 252 36 #t 9841 . 18)
      (letrec ((q (lambda (x) (if (< x 1) 13 (+ (* (q (- x 2)) 3) 1)))))
        (letrec ((a (lambda (x) x))
                 (b (cons (lambda () (* c 7)) (lambda (v) (set! c v))))
                 (c 15)
                 (d (lambda (x) (set! a x) (a x)))
                 (e (q 12))
                 (f 18))
          (let ([a0 (a #f)] [b0 ((car b))] [c0 c])
            (let ([d0 (d (lambda (z) #t))])
              ((cdr b) (* f 2))
              (cons (cons (q 1) (cons a0 (cons b0 (cons c0 d0))))
                    (cons (a #f)
                          (cons ((car b))
                                (cons c (cons (procedure? d) (cons e f))))))))))

      ;; Jie Li
      (let ((a 5))
        (let ((b (cons a 6)))
          (let ((f (lambda(x) (* x a))))
           (begin (if (- (f a) (car b))
                      (begin (set-car! b
                                       (if (not a) (* 2 a) (+ 2 a)))
                             (f a))
                      (if (not (not (< (f a) b)))
                          (f a)))
                  (not 3)
                  (void)
                  (f (car b))))))
      (letrec ([f (lambda (x y) (if (not x) (g (add1 x) (add1 y)) (h (+ x y))))]
               [g (lambda (u v)
                    (let ([a (+ u v)]
                          [b (* u v)])
                      (letrec ([e (lambda (d)
                                    (letrec ([p (cons a b)]
                                             [q (lambda (m)
                                                  (if (< m u)
                                                      (f m d)
                                                      (h (car p))))])
                                      (q (f a b))))])
                        (e u))))]
               [h (lambda (w) w)])
        (f 4 5))
      (letrec ((f (lambda (x)
                    (+ x (((lambda (y)
                             (lambda (z)
                               (+ y z)))
                           6)7))))
               (g (+ 5 ((lambda (w u) (+ w u)) 8 9))))
        g)
      ;; Jordan Johnson
      (let ((test (if (not (not 10)) #f 5)))
        (letrec ([num 5]
                 [length
                  (lambda (ls)
                    (let ((len (if ((lambda (ck) (begin ck (set! num test) ck))
                                    (null? ls))
                                   (begin num (set! num 0) num)
                                   (begin (length '())
                                          (set! num 5)
                                          (+ 1 (length (cdr ls)))))))
                      (if len len)))])
          (length (cons 5 (cons (if (set! num 50) (length (cons test '())) 1)
                                '())))))
      (letrec ([quotient (lambda (x y)
                           (if (< x 0)
                               (- 0 (quotient (- 0 x) y))
                               (if (< y 0)
                                   (- 0 (quotient x (- 0 y)))
                                   (letrec ([f (lambda (x a)
                                                 (if (< x y)
                                                     a
                                                     (f (- x y) (+ a 1))))])
                                     (f x 0)))))])
        (letrec ([sub-interval 1]
                 [sub-and-continue
                  (lambda (n acc k) (k (- n sub-interval) (* n acc)))]
                 [strange-fact
                  (lambda (n acc)
                    (if (zero? n)
                        (lambda (proc) (proc acc))
                        (sub-and-continue n acc strange-fact)))])
          (let ([x 20]
                [fact (let ((seed 1)) (lambda (n) (strange-fact n seed)))])
            (let ([give-fact5-answer (fact 5)]
                  [give-fact6-answer (fact 6)]
                  [answer-user (lambda (ans) (quotient ans x))])
              (set! x (give-fact5-answer answer-user))
              (begin (set! x (give-fact6-answer answer-user))
                     x)))))
      (let ((y '())
            (z 10))
        (let ((test-ls (cons 5 y)))
          (set! y (lambda (f)
                    ((lambda (g) (f (lambda (x) ((g g) x))))
                     (lambda (g) (f (lambda (x) ((g g) x)))))))
          (set! test-ls (cons z test-ls))
          (letrec ((length (lambda (ls)
                              (if (null? ls) 0 (+ 1 (length (cdr ls)))))))
            (let ((len (length test-ls)))
              (eq? (begin
                    (set! length (y (lambda (len)
                                      (lambda (ls)
                                        (if (null? ls)
                                            0
                                            (+ 1 (len (cdr ls))))))))
                    (length test-ls))
                   len)))))
      ;; Ryan Newton
      (letrec
        ((loop
           (lambda ()
             (lambda ()
               (loop)))))
        (loop)
        0)
      (letrec ([f (lambda ()
                    (letrec ([loop
                               (lambda (link)
                                 (lambda ()
                                   (link)))])
                      (loop (lambda () 668))))])
        ((f)))
      (if (lambda () 1)
          (let ((a 2))
            (if (if ((lambda (x)
                       (let ((x (set! a (set! a 1))))
                         x)) 1)
                    (if (eq? a (void))
                        #t
                        #f)
                    #f)
                #36rgood        ; dyb: cannot use symbols, so use radix 36
                #36rbad)))      ; syntax to make all letters digits

     ; contributed by Ryan Newton
      (letrec
         (
           [dropsearch
             (lambda (cell tree)
               (letrec
                 ([create-link
                    (lambda (node f)
                      (lambda (g)
                        (if (not (pair? node))
                            (f g)
                            (if (eq? node cell)
                                #f
                                (f (create-link (car node)
                                                (create-link (cdr node) g)))))))]
                  [loop
                    (lambda (link)
                      (lambda ()
                        (if link
                            (loop (link (lambda (v) v)))
                            #f)))])
                 (loop (create-link tree (lambda (x) x)))
                 ))]

           [racethunks
             (lambda (thunkx thunky)
               (if (if thunkx thunky #f)
                   (racethunks (thunkx) (thunky))
                   (if thunky
                       #t
                       (if thunkx
                           #f
                           '()))))]

           [higher?
             (lambda (x y tree)
               (racethunks (dropsearch x tree)
                           (dropsearch y tree)))]

           [under?
             (lambda (x y tree)
               (racethunks (dropsearch x y)
                           (dropsearch x tree)))]

           [explore
             (lambda (x y tree)
               (if (not (pair? y))
                   #t
                   (if (eq? x y)
                       #f    ;This will take out anything that points to itself
                       (let ((result (higher? x y tree)))
                         (if (eq? result #t)
                             (if (explore y (car y) tree)
                                 (explore y (cdr y) tree)
                                 #f)
                             (if (eq? result #f)
                                 (process-vertical-jump x y tree)
                                 (if (eq? result '())
                                     (process-horizontal-jump x y tree)
                                     )))))))]

           [process-vertical-jump
             (lambda (jumpedfrom jumpedto tree)
               (if
                 (under? jumpedfrom jumpedto tree)
                 #f
                 (fullfinite? jumpedto)))]

           [process-horizontal-jump
             (lambda (jumpedfrom jumpedto tree)
               (fullfinite? jumpedto))]

           [fullfinite?
             (lambda (pair)
               (if (not (pair? pair))
                   #t
                   (if (explore pair (car pair) pair)
                       (explore pair (cdr pair) pair)
                       #f)))])
         (cons
           (fullfinite? (cons 1 2))
           (cons
             (fullfinite? (let ((x (cons 1 2))) (set-car! x x) x))
             (cons
               (fullfinite? (let ([a (cons 0 0)] [b (cons 0 0)] [c (cons 0 0)])
                              (set-car! a b) (set-cdr! a c) (set-cdr! b c)
                              (set-car! b c) (set-car! c b) (set-cdr! c b) a))
               '())))))
    `(() 75 -2 -42 (0) ((0) 1) 32 ,(void) ,(void) 3 0 0 34 4
      142 2048 142 10 (#3(1 2 (3 #1(4))) #0() 3 #t) #f 0 #t 3
      3 3 3 0 0 9000 9000 17 (0) (0) 7 7 5000 0 #f #f 9000 3
      8000 4000 1 4 4 9000 9000 2 2 0 3 0 0 0 0 3 3 1 2 17 #f
      60 6 ((#t . -1) . 32) 3 ,(void) ,(void) ,(void) 0 4 0 0
      0 ,(void) 0 ,(void) 11 ,(void) 2 3050 2 3050 2050 2050
      700 0 0 0 #f 0 () 4 0 0 0 4 8000 2000 23 22 5061 1 1 4
      6 6 5 51 5 2 2 3 3 8 16 5 5 9 0 2 3 1 #t #t #t 120 (1)
      10 0 6400 6400 537516 8000 3000 63 120 10000 10000 8000
      24 35 #t 6 #t #f #f 1500 102 2600 60 5 5 5 5 5 8000 5
      1000 #f #t 120 144 3 3628800 3628800
      (52 44 17 22 38 . 3) (52 17 35 17 . 35) (3 . 42) #t 89
      89 37 4687 #t 48 176 5 1521 -1 (52 17 35 17 . 35) #f
      120 (120 . -120) #4(0 1 2 3) (3 . 6) 187 176 176 187
      (#t ((3 . 2) . 2) . 2) ((33 . 55) 77 . 99) 7 10 6
      (((3 21 18) 4 28 24) ((0 0 0) 1 7 6) (408 . 408)) 578
      (33 . #t)
      (#t .  #38(#f 0 0 0 0 0 0 0 0 0 0 0 0 0 0 0 0 0 0 0 0 0 0 0 0 0 0 0 0 0 0 0 0 #t 0))
      3 3 (19 . #4(0 0 17 0)) (22 32 41 . 12)
      ((40 #f 105 15 . #t) #t 252 36 #t 9841 . 18) 35 9 22 2
      120 #t 0 668 778477 (#t #f #f)))
  (equal?
    (list
      ;;; Abdulaziz Ghuloum
      ;;; this is a vanilla insertion sort routine, not really interesting but used to
      ;;; derive the Y-Combinator version below.
      (letrec ([sort
                 (lambda (p? ls)
                   (if (null? ls)
                       '()
                       (insert p? (car ls) (sort p? (cdr ls)))))]
               [insert
                 (lambda (p? x ls)
                   (if (null? ls)
                       (cons x '())
                       (if (p? x (car ls))
                           (cons x ls)
                           (cons (car ls) (insert p? x (cdr ls))))))])
        (sort (lambda (x y) (< x y)) '(4 3 2 5 6 3 6 9)))

      ;;; and this is a more exotic insertion sort using double-Y-Combinator in order
      ;;; to stretch anonymous lambda expressions to their limit.  Does it hurt yet?
      (((lambda (le) ; this is sort
         ((lambda (f) (f f))
             (lambda (f)
               (le (lambda (p? ls)
                 ((f f) p? ls))))))
        (lambda (sort)
          (lambda (p? ls)
            (if (null? ls)
                '()
                (((lambda (le)  ; this is insert
                   ((lambda (f) (f f))
                       (lambda (f)
                         (le (lambda (x ls) ((f f) x ls))))))
                    (lambda (insert)
                   (lambda (x ls)
                     (if (null? ls)
                         (cons x '())
                         (if (p? x (car ls))
                             (cons x ls)
                                (cons (car ls) (insert x (cdr ls))))))))
                    (car ls) (sort p? (cdr ls)))))))
       (lambda (x y) (< x y)) ; this is the sorting criterion
       '(4 3 2 5 6 3 6 9)) ; and the list to be sorted

      ;;; this is a definition of a rotate procedure that rotates the elements of a
      ;;; list n times.  It rotates the pair cells themselves and not the contents.
      ;;; It tests proper closure implementations in (set! x (cdr x)) as well as
      ;;; set-cdr! as it does not appear that frequently in tests.ss
      ;;;
      ;;;  before
      ;;;      +--+--+    +--+--+    +--+--+         +--+--+    +--+--+    +--+--+
      ;;;      | 1|------>| 2|------>| 3|------> ... | 6|------>| 7|------>| 8|#f|
      ;;;      +--+--+    +--+--+    +--+--+         +--+--+    +--+--+    +--+--+
      ;;;       ^^
      ;;;       yx
      ;;;
      ;;;  after
      ;;;      +--+--+    +--+--+         +--+--+    +--+--+    +--+--+    +--+--+
      ;;;      | 4|------>| 5|------> ... | 8|------>| 1|------>| 2|------>| 3|#f|
      ;;;      +--+--+    +--+--+         +--+--+    +--+--+    +--+--+    +--+--+
      ;;;       ^                                     ^
      ;;;       x                                     y
      (let ([x (cons 1 (cons 2 (cons 3 (cons 4 (cons 5 (cons 6 (cons 7 (cons 8 '()))))))))])
        (letrec ([rotate
                   (lambda (n)
                     (if (not (<= n 0))
                       (let ([s x])
                         (set! x (cdr x))
                         (insert s x)
                         (rotate (- n 1)))))]
                 [insert
                   (lambda (s x)
                     (if (null? (cdr x))
                         (begin
                           (set-cdr! x s)
                           (set-cdr! s '()))
                         (insert s (cdr x))))])
          (let ([y x])
            (rotate 3) ; rotate x and chop y as a side effect
            (cons x (cons y '()))))) ; cons for comparison

      ;;; Albert Hartono
      (letrec [(length 6)
               (start-value 6)]
        ((lambda (v lst)
           (letrec [(length (lambda (x)
                              (if (null? x)
                                  0
                                  (add1 (length (cdr x))))))]
             (let [(ls-lg (length lst))
                   (v-lg (vector-length v))]
               (let [(new-vec (make-vector (+ ls-lg v-lg)))]
                 (letrec [(loop-vec
                           (lambda (index)
                             (if (= index v-lg)
                                 (loop-ls lst index)
                                 (begin
                                   (vector-set! new-vec index (vector-ref v index))
                                   (loop-vec (add1 index))))))
                          (loop-ls
                           (lambda (lst index)
                             (if (not (null? lst))
                                 (begin
                                   (vector-set! new-vec index (car lst))
                                   (loop-ls (cdr lst) (add1 index))))))]
                   (loop-vec 0)
                   new-vec)))))
         (let [(vec (letrec ([tmp-vec (lambda () (make-vector length))]
                             [fill-vector
                              (lambda (v lg val)
                                (if (zero? lg)
                                    v
                                    (begin
                                      (vector-set! v (sub1 lg) val)
                                      (fill-vector v (sub1 lg) (add1 val)))))])
                      (fill-vector (tmp-vec) (vector-length (tmp-vec))
                                   (- 0 start-value))))]
           vec)
         (letrec [(make-list (lambda (lg val)
                               (if (not (zero? lg))
                                   (cons val (make-list (sub1 lg) (sub1 val)))
                                   '())))]
           (make-list length start-value))))

      ;;; Brooke Chenoweth
      ;;; a little Ackermann, just for fun
      ;;; if you uncomment this, you should probably make most of the passes
      ;;; trusted, unless you want to wait a long time for it to complete. - rkd
      #;(let ([x 3] [y 6])
        (letrec ([A (lambda (x y)
                      (if (= x 0)
                          (add1 y)
                          (if (= y 0)
                              (A (sub1 x) 1)
                              (A (sub1 x) (A x (sub1 y))))))])
          (A x y)))

      ;;; let's try out a more substantial program
      ;;; the N queens problem, for several values of n
      ;;; solve-n-queens gives a list of the row indices for a valid queen placement, or #f if no solution
      (let ([n-vals '(1 2 3 4 5 6 7 8)])
        (letrec ([solve-n-queens
                   (lambda (n)
                     (letrec ([extend-board
                                (lambda (i b)
                                  (if (= i n)
                                      (let ([b (adjust b)])
                                        (if b (extend-board 0 b) #f))
                                      (if (valid? i b)
                                          (cons i b)
                                          (extend-board (+ i 1) b))))]
                              [valid?
                                (lambda (i b)
                                    (no-threat? (sub1 i) i (add1 i) b))]
                              [no-threat?
                                (lambda (u s d others)
                                  (if (null? others)
                                      #t
                                      (if (not (let ([neighbor (car others)])
                                                  (if (= neighbor u)
                                                      #t
                                                      (if (= neighbor s)
                                                          #t
                                                          (= neighbor d)))))
                                          (no-threat? (- u 1) s (+ d 1) (cdr others))
                                          #f)))]
                              [adjust
                                (lambda (b)
                                  (if b
                                      (if (not (null? b))
                                          (extend-board (add1 (car b)) (cdr b))
                                          #f)
                                      #f))]
                              [solve
                                (lambda (len b)
                                  (if (= n len)
                                      b
                                      (solve (add1 len) (extend-board 0 b))))])
                       (solve 0 '())))])
          (letrec ([test
                     (lambda (ls)
                       (if (null? ls)
                           '()
                           (let ([n (car ls)])
                             (cons (solve-n-queens n)
                               (test (cdr ls))))))])
            (test n-vals))))

      ;;; Ronald Garcia
      (let ([re-apply
             (lambda (high)
               (letrec ([gen
                         (lambda (iter cont)
                           (let ([cont1 (lambda (f val) (cont f (f val)))]
                                 [cont2 (lambda (f val) (cont f val))])
                             (if (= iter 0)
                                 cont2
                                 (gen (- iter 1) cont1))))])
                 (gen high (lambda (f val) val))))])
        ((re-apply 10) (lambda (x) (+ x 1)) 5 ))

      (let ([make-list
             (lambda (count)
               (letrec ([loop
                         (lambda (val counter max)
                           (if (= counter max)
                               val
                               (loop (cons counter val) (+ counter 1) max)))])
                 (loop '() 0 count)))])
        (make-list 12))

      ;;; Jeremiah Willcock
      ;;; This test stresses two parts of the compiler: variable renaming and
      ;;; register allocation.  It stresses the variable renaming mechanism by
      ;;; using locally-bound names that match special forms in the compiler.  It
      ;;; stresses register allocation by having a large number of variables (and
      ;;; most of them are referenced).  The actual code of the program is mostly a
      ;;; factorial function, but with many helper lambdas to deal with the lack of
      ;;; if.  The list of set! statements had formerly set all variables up to z,
      ;;; but the list was trimmed so that it would compile using the compiler on
      ;;; the course Web page.  The list of cons expressions at the bottom could
      ;;; also be extended to z.  This program also has deeply nested expressions
      ;;; that will be simplified by remove-complex-opera*.  It also contains a not
      ;;; expression in order to test the compiler's handling of this expression
      ;;; type, as well as a one-armed if expression and an implicit begin.
      (let ([ef (lambda (x y z)
                  (let ([result z]) (if x (set! result y)) result))]
            [a 1] [b 2] [c 3] [d 4] [e 5] [f 6] [g 7] [h 8] [i 9]
            [j 10] [k 11] [l 12] [m 13] [n 14] [o 15] [p 16] [q 17] [r 18]
            [s 19] [t 20] [u 21] [v 22] [w 23] [x 24] [y 25] [z 26])
        (set! a 0)
        (set! b 0)
        (set! c 0)
        (set! d 0)
        (set! e 0)
        (set! f 0)
        (set! g 0)
        (set! h 0)
        (set! i 0)
        (set! j 0)
        (set! k 0)
        (set! l 0)
        (set! m 0)
        (set! n 0)
        (set! o 0)
        (set! p 0)
        (letrec ([let 5]
                 [letrec (lambda (x y) (set! let x) y)]
                 [fac (lambda (n) ((ef (not (zero? n)) (f2 n) f1)))]
                 [f1 (lambda () 1)]
                 [f2
                  ((lambda (f3) (lambda (n) (lambda () (* n (f3 n)))))
                   (lambda (n) (fac (- n 1))))]
                 [f3 (lambda (x) -1)]
                 [if (lambda (x) (lambda () (+ 1 x)))])
          ((lambda (lambda)
             (cons lambda
                   (cons (fac let)
                         (cons a (cons b (cons c (cons d (cons e (cons f
                           (cons g (cons h (cons i (cons j (cons k (cons l
                             (cons m (cons n (cons o '()))))))))))))))))))
           (letrec ([if 7]) ((if let))))))

      ;; This test uses streams of integers (similar to those studied in CSCI B521
      ;; and B621) to produce a list of integers that are not multiples of two and
      ;; five.  It also has a heavy use of lambdas within the streams.  This test
      ;; case will test closure conversion, most of its lambdas have references to
      ;; free variables.  This program is purely functional, so it is much less of
      ;; a test of assignment conversion and begin handling than the last program.
      (letrec ([integers (lambda (n) (cons n (lambda () (integers (+ n 1)))))]
               [stream-times (lambda (s n)
                 (cons (* (car s) n)
                  (lambda () (stream-times ((cdr s)) n))))]
               [difference (lambda (s1 s2)
                 (if (if (null? s1) #t (null? s2)) '()
                  (if (< (car s1) (car s2))
                   (cons (car s1) (lambda () (difference ((cdr s1)) s2)))
                   (if (= (car s1) (car s2))
                    (difference ((cdr s1)) ((cdr s2)))
                    (difference s1 ((cdr s2)))))))]
               [stream-head (lambda (s n)
                 (if (if (null? s) #t (zero? n)) '()
                  (cons (car s)
                   (if (= n 1) '() (stream-head ((cdr s)) (- n 1))))))])
        (stream-head
         (difference
          (difference (integers 0) (stream-times (integers 0) 2))
          (stream-times (integers 0) 5))
         20))

      ;;; Mark Meiss
      ;;; Test out identifier defintions, scope of letrec, the poor man's
      ;;; Y-combinator, and higher-order procedures.
      (letrec ([odd  (lambda (lambda odd)
                        ((odd (lambda))))]
                [even (lambda (letrec lambda)
                        (((((lambda letrec))))))])
         (letrec ([uf (lambda (x y z) (if (x) y z))]
                  [af (lambda (x y z) ((if x y z)))])
           (letrec ([make-sub (lambda (sub)
                                (lambda (n) (- n sub)))]
                    [odd (lambda (odd even)
                           (lambda (n)
                             ((uf (lambda () (zero? n))
                                  (lambda () #f)
                                  (lambda () ((even even odd) ((make-sub 1) n)))))))]
                    [even (lambda (even odd)
                            (lambda (n)
                              (af (zero? n)
                                  (lambda () #t)
                                  (lambda () ((odd odd even) ((make-sub 1) n))))))])
             ((even even odd) 12))))


      ;;; Test out higher-order procedures and a mixture of tail and non-tail
      ;;; calls by playing around with a representation of Church numerals.
      (letrec ([zero (lambda (f)
                        (lambda (x) x))]
                [succ (lambda (n)
                        (lambda (f)
                          (lambda (x) (f ((n f) x)))))]
                [zero? (lambda (n)
                         ((n (lambda (x) #f)) #t))])
         (letrec ([to-int (lambda (n)
                            ((n (lambda (a) (+ a 1))) 0))]
                  [from-int (lambda (n)
                              (if (= n 0) zero (succ (from-int (- n 1)))))])
           (letrec ([add (lambda (n)
                           (lambda (m) ((n succ) m)))])
             (- (+ 5 4)
                (to-int ((add (from-int 5)) (from-int 4)))))))

      ;;; Matthew Garrett
      ;;; Bubble Sort on a list of numbers
      ;;; A recursive function defined inside a recursive function, both with the
      ;;; same name.
      (letrec ([list-length   (lambda (ls)
                                (letrec ([loop (lambda (ls n)
                                                 (if (null? ls)
                                                     n
                                                     (loop (cdr ls) (+ n 1))))])
                                  (loop ls 0)))]
               [sorted?       (lambda (lon)
                                (if (<= (list-length lon) 1)
                                    #t
                                    (if (< (car lon) (car (cdr lon)))
                                        (sorted? (cdr lon))
                                        #f)))]
               [bubble-sort   (lambda (lon)
                                  (if (sorted? lon)
                                      lon
                                      (bubble-sort (cdr
        ; cdr is necessary because of the "hold" place keeper, in this inner
        ; bubble-sort, which is guaranteed to get first place in this lesser to
        ; greater sorting.
        (letrec ([bubble-sort (lambda (hold list-of-numbers)
                                (if (null? list-of-numbers)
                                    (cons hold '())
                                    (if (< hold (car list-of-numbers))
                                        (cons hold
                                          (bubble-sort
                                            (car list-of-numbers)
                                            (cdr list-of-numbers)))
                                        (cons (car list-of-numbers)
                                          (bubble-sort hold
                                            (cdr list-of-numbers))))))])
          (bubble-sort 0 lon))))))])
        (bubble-sort '(5 6 4 3 8 7))))
    '((2 3 3 4 5 6 6 9) (2 3 3 4 5 6 6 9)
       ((4 5 6 7 8 1 2 3) (1 2 3))
       #12(-1 -2 -3 -4 -5 -6 6 5 4 3 2 1)
       ((0) #f #f (2 0 3 1) (3 1 4 2 0) (4 2 0 5 3 1)
            (5 3 1 6 4 2 0) (3 1 6 2 5 7 4 0))
       15 (11 10 9 8 7 6 5 4 3 2 1 0)
       (6 40320 0 0 0 0 0 0 0 0 0 0 0 0 0 0 0)
       (1 3 7 9 11 13 17 19 21 23 27 29 31 33 37 39 41 43 47 49)
       #t 0 (3 4 5 6 7 8)))
)

(mat constant-closures
  ; make sure that closure optimization doesn't replicate closures
  (let ([f (rec f (lambda (q) f))])
    (and
      (eq? f (f 3))
      (eq? ((f 3) 4) (f 3))))
  (begin
    (with-output-to-file "testfile-cc.ss"
      (lambda ()
        (pretty-print
          '(define $cc-foo (rec f (lambda (q) f)))))
      'replace)
    (compile-file "testfile-cc")
    (load "testfile-cc.so")
    #t)
  (eq? ($cc-foo 3) $cc-foo)
  (eq? (($cc-foo 3) 4) $cc-foo)
)

(mat simplify-if
  (eqv?
    (let ([x 'a] [y 'b])
      (and (fixnum? x) (fixnum? (car y))))
    #f)
  (eqv?
    (let ([x 'a] [y 'b])
      (and (fixnum? x) (fixnum? (car y)) 75))
    #f)
  (error? ; not a port
    (let ([x 'a])
      (and (textual-port? x) (input-port? x))))
  (not
    (let ([x 'a])
      (and (input-port? x) (textual-port? x))))
  (let ([x (current-input-port)])
    (and (input-port? x) (textual-port? x)))
  (equal?
    (let ()
      (define (? x) (and (input-port? x) (if (textual-port? x) #t (binary-port? x))))
      (define-syntax first-value
        (syntax-rules ()
          [(_ e) (let-values ([(x . r) e]) x)]))
      (list
        (? 'a)
        (? (open-string-input-port ""))
        (? (first-value (open-string-output-port)))
        (? (open-bytevector-input-port #vu8()))
        (? (first-value (open-bytevector-output-port)))))
    '(#f #t #f #t #f))
)

(mat virtual-registers
  (fixnum? (virtual-register-count))
  (fx>= (virtual-register-count) 0)
  (error? ; invalid index
    (virtual-register 'one))
  (error? ; invalid index
    (virtual-register -1))
  (error? ; invalid index
    (virtual-register (+ (most-positive-fixnum) 1)))
  (error? ; invalid index
    (virtual-register 0.0))
  (error? ; invalid index
    (set-virtual-register! 'one 19))
  (error? ; invalid index
    (set-virtual-register! -1 19))
  (error? ; invalid index
    (set-virtual-register! (+ (most-positive-fixnum) 1) 19))
  (error? ; invalid index
    (set-virtual-register! 0.0 19))
  (fx>= (virtual-register-count) 4)
  (eqv? (set-virtual-register! 3 'hello) (void))
  (eqv? (virtual-register 3) 'hello)
  (eqv?
    (let ([x 3]) (virtual-register x))
    'hello)
  (eqv?
    (let ([x 3] [y (cons 1 2)])
      (set-virtual-register! x (list y)))
    (void))
  (equal? (virtual-register 3) '((1 . 2)))
  (equal?
    (let ()
      (define g (make-guardian))
      (g (virtual-register 3))
      (collect)
      (list (virtual-register 3) (g)))
    '(((1 . 2)) #f))
)

(mat pariah
  (error? ; invalid syntax
    (pariah))
  (error? ; invalid syntax
    (pariah . 17))
  (equal?
    (list (pariah 17))
    '(17))
  (equal?
    (let f ([n 10])
      (if (fx= n 0)
          (pariah 1)
          (* n (f (fx- n 1)))))
    3628800)
  ; make sure that cp0 doesn't remove the pariah form
  (equivalent-expansion?
    (parameterize ([enable-cp0 #t] [#%$suppress-primitive-inlining #f])
      (expand/optimize
        '(if (zero? (random 1000))
             (pariah (display 0))
             (display 1))))
    (if (= (optimize-level) 3)
        '(if (#3%zero? (#3%random 1000))
             (begin (pariah (void)) (#3%display 0))
             (#3%display 1))
        '(if (#2%zero? (#2%random 1000))
             (begin (pariah (void)) (#2%display 0))
             (#2%display 1))))
)

(mat $read-time-stamp-counter

  (let ([t (#%$read-time-stamp-counter)])
    (and (integer? t) (exact? t)))

  (let ()
    ;; NB: pulled from thread.ms, to use as a delay
    (define fat+
      (lambda (x y)
        (if (zero? y)
            x
            (fat+ (1+ x) (1- y)))))
    (define fatfib
      (lambda (x)
        (if (< x 2)
            1
            (fat+ (fatfib (1- x)) (fatfib (1- (1- x)))))))
    (let loop ([count 10] [success 0])
      (if (fx= count 0)
          (>= success 9)
          (let ([t0 (#%$read-time-stamp-counter)])
            (fatfib 26)
            (let ([t1 (#%$read-time-stamp-counter)])
              (loop (fx- count 1)
                    (if (< t0 t1)
                        (fx+ success 1)
                        success)))))))
)

(mat procedure-arity-mask
  (equal? (procedure-arity-mask (lambda () #f)) 1)
  (equal? (procedure-arity-mask (lambda (x) x)) 2)
  (equal? (procedure-arity-mask (lambda (x y z w) x)) 16)
  (equal? (procedure-arity-mask (interpret '(lambda (x y z w) x))) 16)
  (or (eq? (current-eval) interpret)
      (equal? (procedure-arity-mask (lambda (x y z w a b c d e f g h i j) x)) (ash 1 14)))
  (or (eq? (current-eval) interpret)
      (equal? (procedure-arity-mask (interpret '(lambda (x y z w a b c d e f g h i j) x))) (ash 1 14)))
  (or (eq? (current-eval) interpret)
      (and
        (equal? (procedure-arity-mask (case-lambda)) 0)
        (equal? (procedure-arity-mask (case-lambda [(x) x] [(x y) y])) 6)
        (equal? (procedure-arity-mask (case-lambda [() x] [(x . y) y])) -1)
        (equal? (procedure-arity-mask (case-lambda [() x] [(x y . z) y])) (bitwise-not 2))
        (equal? (procedure-arity-mask (case-lambda [(x y . z) y] [() x])) (bitwise-not 2))
        (equal? (procedure-arity-mask (case-lambda [(x) x] [(x y) y] [(x y z) z])) 14)))
  (equal? (procedure-arity-mask list) -1)
  (equal? (procedure-arity-mask cons) 4)
  (equal? (procedure-arity-mask list*) (bitwise-not 1))

  (equal? (procedure-arity-mask +) -1)
  (equal? (procedure-arity-mask -) -2)
  (equal? (procedure-arity-mask max) -2)

  (equal? (call/cc procedure-arity-mask) -1)
  (equal? (call/1cc procedure-arity-mask) -1)
  (equal? (procedure-arity-mask #%$null-continuation) 0)
  (equal?
    (parameterize ([enable-cp0 #t]) (compile '(procedure-arity-mask
                                                (case-lambda [a a] [(b) b]))))
    -1)
  (equal?
    (parameterize ([enable-cp0 #f]) (compile '(procedure-arity-mask
                                                (case-lambda [a a] [(b) b]))))
    -1)

  (error? ; invalid argument
    (procedure-arity-mask 17))
  )

<<<<<<< HEAD
=======

(mat procedure-name
  (begin
    (define (procedure-name f)
      (((inspect/object f) 'code) 'name))
    (define (ok-name? name expect)
      (or (equal? name expect)
          ;; interpreter currently doesn't keep names
          (eq? (current-eval) interpret)))
    (define should-be-named-f (let ([f (lambda (x) x)]) f))
    (define should-be-named-g (letrec ([g (lambda (x) x)]) g))
    (define should-be-named-h (let ([f (let ([h (lambda (x) x)]) h)]) f))
    (define should-be-named-i (letrec ([f (let ([i (lambda (x) x)]) i)]) f))
    (define should-be-named-j (let ([f (letrec ([j (lambda (x) x)]) j)]) f))
    #t)
  (ok-name? (procedure-name procedure-name) "procedure-name")
  (ok-name? (procedure-name should-be-named-f) "f")
  (ok-name? (procedure-name should-be-named-g) "g")
  (ok-name? (procedure-name should-be-named-h) "h")
  (ok-name? (procedure-name should-be-named-i) "i")
  (ok-name? (procedure-name should-be-named-j) "j"))

>>>>>>> b6a71f1c
(mat arity-wrapper-procedure
  (error? (make-arity-wrapper-procedure))
  (error? (make-arity-wrapper-procedure (lambda args args)))
  (error? (make-arity-wrapper-procedure (lambda args args) 1))
  (error? (make-arity-wrapper-procedure 1 1 #f))
  (error? (make-arity-wrapper-procedure 'not-a-procedure 1 #f))
  (error? (make-arity-wrapper-procedure (lambda args args) 'not-an-exact-integer #f))
  (error? (make-arity-wrapper-procedure (lambda args args) 1.0 #f))

  (equal? ((make-arity-wrapper-procedure (lambda args args) 8 #f) 1 2 3)
          '(1 2 3))
  (equal? ((make-arity-wrapper-procedure (lambda args args) 1 #f) 1 2 3) ; arity not checked!
          '(1 2 3))

  (equal? (procedure-arity-mask (make-arity-wrapper-procedure (lambda args args) 1 #f))
          1)
  (equal? (procedure-arity-mask (make-arity-wrapper-procedure (lambda args args) -12345 #f))
          -12345)

  (not (arity-wrapper-procedure? 10))
  (not (arity-wrapper-procedure? (lambda args args)))
  (not (arity-wrapper-procedure? (interpret '(lambda args args))))
  (arity-wrapper-procedure? (make-arity-wrapper-procedure (lambda args args) 1 #f))

  (error? (arity-wrapper-procedure-data 1))
  (error? (arity-wrapper-procedure-data (lambda args args)))
  (error? (arity-wrapper-procedure-data (interpret '(lambda args args))))
  (equal? (arity-wrapper-procedure-data (make-arity-wrapper-procedure (lambda args args) 1 'data))
          'data)

  (error? (set-arity-wrapper-procedure!))
  (error? (set-arity-wrapper-procedure! (make-arity-wrapper-procedure (lambda args args) 1 #f)))
  (error? (set-arity-wrapper-procedure! 1 void))
  (error? (set-arity-wrapper-procedure! (lambda args args) void))
  (error? (set-arity-wrapper-procedure! (interpret '(lambda args args)) void))
  (let ([p (make-arity-wrapper-procedure (lambda args args) 8 #f)])
    (set-arity-wrapper-procedure! p vector)
    (equal? (p 1 2 3)
            '#(1 2 3)))

  (error? (set-arity-wrapper-procedure-data!))
  (error? (set-arity-wrapper-procedure-data! (make-arity-wrapper-procedure (lambda args args) 1 #f)))
  (error? (set-arity-wrapper-procedure-data! 1 #t))
  (error? (set-arity-wrapper-procedure-data! (lambda args args) #t))
  (error? (set-arity-wrapper-procedure! (interpret '(lambda args args)) #t))
  (let ([p (make-arity-wrapper-procedure (lambda args args) 8 'data)])
    (set-arity-wrapper-procedure-data! p 'other-data)
    (equal? (arity-wrapper-procedure-data p)
            'other-data))
<<<<<<< HEAD
  )

(mat procedure-name
  (begin
    (define (procedure-name f)
      (((inspect/object f) 'code) 'name))
    (define should-be-named-f (let ([f (lambda (x) x)]) f))
    (define should-be-named-g (letrec ([g (lambda (x) x)]) g))
    (define should-be-named-h (let ([f (let ([h (lambda (x) x)]) h)]) f))
    (define should-be-named-i (letrec ([f (let ([i (lambda (x) x)]) i)]) f))
    (define should-be-named-j (let ([f (letrec ([j (lambda (x) x)]) j)]) f))
    #t)
  (equal? (procedure-name procedure-name) "procedure-name")
  (equal? (procedure-name should-be-named-f) "f")
  (equal? (procedure-name should-be-named-g) "g")
  (equal? (procedure-name should-be-named-h) "h")
  (equal? (procedure-name should-be-named-i) "i")
  (equal? (procedure-name should-be-named-j) "j"))
=======

  (let ([a (make-arity-wrapper-procedure (lambda args args) 8 #f)])
    (lock-object a)
    (collect)
    (let ([g (gensym)])
      (set-arity-wrapper-procedure-data! a g)
      (collect)
      (and
       (equal? (arity-wrapper-procedure-data a) g)
       (begin (unlock-object a) #t))))

  )
>>>>>>> b6a71f1c

(mat fasl-immutable
  (begin
    (define immutable-objs (list (vector->immutable-vector '#(1 2 3))
                                 (fxvector->immutable-fxvector '#vfx(1 2 3))
                                 (string->immutable-string "abc")
                                 (bytevector->immutable-bytevector #vu8(1 2 3))
                                 (box-immutable 1)))
    (define immutable-zero-objs (list (vector->immutable-vector '#())
                                      (fxvector->immutable-fxvector '#vfx())
                                      (string->immutable-string "")
                                      (bytevector->immutable-bytevector #vu8())
                                      (box-immutable 1)))
    (define (immutable? l)
      (and (immutable-vector? (list-ref l 0))
           (immutable-fxvector? (list-ref l 1))
           (immutable-string? (list-ref l 2))
           (immutable-bytevector? (list-ref l 3))
           (immutable-box? (list-ref l 4))))
    (define (round-trip l)
      (let-values ([(o get) (open-bytevector-output-port)])
        (fasl-write l o)
        (immutable? (fasl-read (open-bytevector-input-port (get))))))
    (define (round-trip-via-strip l)
      (compile-to-file (list `(set! fasl-immutable-round-trip ',l)) "testfile-immut-sff.so")
      (strip-fasl-file "testfile-immut-sff.so" "testfile-immut-sff.so" (fasl-strip-options))
      (load "testfile-immut-sff.so")
      (let ([l2 (eval 'fasl-immutable-round-trip)])
        (and (equal? l l2)
             (immutable? l2))))
    #t)

  (immutable? immutable-objs)
  (immutable? immutable-zero-objs)
  (round-trip immutable-objs)
  (round-trip immutable-zero-objs)
  (round-trip-via-strip immutable-objs)
  (round-trip-via-strip immutable-zero-objs)

  ;; Make sure `fasl-read` didn't mark "mutable" null values
  ;; as immutable:
  (mutable-vector? '#())
  (mutable-fxvector? '#vfx())
  (mutable-string? "")
  (mutable-bytevector? '#vu8())
  
 )

(mat current-generate-id
  (begin
    (define (make-x-generator)
      (let ([x-uid "gf91a5b83ujz3mogjdaij7-x"]
            [counter-ht (make-eq-hashtable)])
        (lambda (sym)
          (let* ([n (eq-hashtable-ref counter-ht sym 0)]
                 [str (if (gensym? sym) (gensym->unique-string sym) (symbol->string sym))]
                 [g (gensym (symbol->string sym) (format "~a-~a-~a" x-uid str n))])
            (eq-hashtable-set! counter-ht sym (+ n 1))
            g))))
    (and (parameterize ([current-generate-id (make-x-generator)])
           (eval `(module consistent-x (x make-pt pt-r)
                    ;; Note: `module` doesn't currently enable `x` to be inlined
                    (define x 1)
                    (define-record-type pt (fields r i)))))
         #t))
  (begin
    (define return-x (let ()
                       (import consistent-x)
                       (lambda () x)))
    (define a-pt (let ()
                   (import consistent-x)
                   (make-pt -1 -2)))
    (define get-r (let ()
                    (import consistent-x)
                    (lambda (p) (pt-r p))))
    (equal? 1 (return-x)))
  (equal? -1 (get-r a-pt))
  (begin
    (parameterize ([current-generate-id (make-x-generator)])
      (eval `(module consistent-x (x make-pt pt-x)
               (define x 2)
               (define-record-type pt (fields x y)))))
    (equal? 2 (return-x)))
  (equal? -1 (get-r a-pt))
  (begin
    (parameterize ([current-generate-id (make-x-generator)])
      (eval `(module consistent-x (x)
               (define x 3)
               (define-syntax def (syntax-rules () [(_) (define x 'other)]))
               ;; `(def)` after above definition => expect that
               ;; its `x` is generated second
               (def))))
    (equal? 3 (return-x)))
)

(mat expand-omit-library-invocations
  (not (expand-omit-library-invocations))
  (begin
    (library (define-m-as-one) (export m) (import (chezscheme)) (define m 1))
    (define (find-define-m-as-one s)
      (or (eq? s 'define-m-as-one)
          (and (pair? s)
                (or (find-define-m-as-one (car s))
                        (find-define-m-as-one (cdr s))))))
    #t)
  (find-define-m-as-one (expand '(let () (import (define-m-as-one)) m)))
  (begin
    (expand-omit-library-invocations 'yes)
    (eq? #t (expand-omit-library-invocations)))
  (not (find-define-m-as-one (expand '(let () (import (define-m-as-one)) m))))
  (begin
    (expand-omit-library-invocations #f)
    (not (expand-omit-library-invocations)))
  (find-define-m-as-one (expand '(let () (import (define-m-as-one)) m)))
  )<|MERGE_RESOLUTION|>--- conflicted
+++ resolved
@@ -4975,8 +4975,6 @@
     (procedure-arity-mask 17))
   )
 
-<<<<<<< HEAD
-=======
 
 (mat procedure-name
   (begin
@@ -4999,7 +4997,6 @@
   (ok-name? (procedure-name should-be-named-i) "i")
   (ok-name? (procedure-name should-be-named-j) "j"))
 
->>>>>>> b6a71f1c
 (mat arity-wrapper-procedure
   (error? (make-arity-wrapper-procedure))
   (error? (make-arity-wrapper-procedure (lambda args args)))
@@ -5049,26 +5046,6 @@
     (set-arity-wrapper-procedure-data! p 'other-data)
     (equal? (arity-wrapper-procedure-data p)
             'other-data))
-<<<<<<< HEAD
-  )
-
-(mat procedure-name
-  (begin
-    (define (procedure-name f)
-      (((inspect/object f) 'code) 'name))
-    (define should-be-named-f (let ([f (lambda (x) x)]) f))
-    (define should-be-named-g (letrec ([g (lambda (x) x)]) g))
-    (define should-be-named-h (let ([f (let ([h (lambda (x) x)]) h)]) f))
-    (define should-be-named-i (letrec ([f (let ([i (lambda (x) x)]) i)]) f))
-    (define should-be-named-j (let ([f (letrec ([j (lambda (x) x)]) j)]) f))
-    #t)
-  (equal? (procedure-name procedure-name) "procedure-name")
-  (equal? (procedure-name should-be-named-f) "f")
-  (equal? (procedure-name should-be-named-g) "g")
-  (equal? (procedure-name should-be-named-h) "h")
-  (equal? (procedure-name should-be-named-i) "i")
-  (equal? (procedure-name should-be-named-j) "j"))
-=======
 
   (let ([a (make-arity-wrapper-procedure (lambda args args) 8 #f)])
     (lock-object a)
@@ -5081,7 +5058,6 @@
        (begin (unlock-object a) #t))))
 
   )
->>>>>>> b6a71f1c
 
 (mat fasl-immutable
   (begin
