;;; misc.ms
;;; Copyright 1984-2017 Cisco Systems, Inc.
;;; 
;;; Licensed under the Apache License, Version 2.0 (the "License");
;;; you may not use this file except in compliance with the License.
;;; You may obtain a copy of the License at
;;; 
;;; http://www.apache.org/licenses/LICENSE-2.0
;;; 
;;; Unless required by applicable law or agreed to in writing, software
;;; distributed under the License is distributed on an "AS IS" BASIS,
;;; WITHOUT WARRANTIES OR CONDITIONS OF ANY KIND, either express or implied.
;;; See the License for the specific language governing permissions and
;;; limitations under the License.

;;; regression and other tests that don't fit somewhere more logical

(define-syntax biglet
  (lambda (x)
    (syntax-case x ()
      ((_ n bindings e)
       (let ((nv (datum n)))
         (if (= nv 0)
             (syntax (let bindings e))
             (with-syntax ((m (- nv 1)))
               (syntax (biglet m ((g n) . bindings) (+ g e))))))))))

(define-syntax biglambda
  (lambda (x)
    (syntax-case x ()
      ((_ n vars e)
       (let ((nv (datum n)))
         (if (= nv 0)
             (syntax (lambda vars e))
             (with-syntax ((m (- nv 1)))
               (syntax (biglambda m (g . vars) (+ g e))))))))))

(mat cycle
  (let ((x '#1=(a b . #1#)))
    (eqv? x x))
  (let-syntax ((a (lambda (y)
                    (let ((x (list 'quote '*)))
                      (set-car! (cdr x) x)
                      (datum->syntax (syntax a) x)))))
    (let ((a (a))) (and (pair? a) (eq? (cadr a) a))))
  (let-syntax ((a (lambda (y)
                      (let ((x (list 1 '*)))
                        (set-car! (cdr x) x)
                        (with-syntax ((l (datum->syntax (syntax a) x)))
                          (syntax (quote l)))))))
     (let ((a (a))) (and (pair? a) (eq? (car a) 1) (eq? (cadr a) a))))
;  (let ((x '(#2=(#2#) . #2#)))
;    (and (eq? (car x) (caar x)) (eq? (car x) (cdr x))))
)

(mat overflow ; attempt to force dooverflow, dooverflood, apply_dooverflood
    ;; this should test dooverflow
    (eqv? (let f ((n 100000))
             (if (= n 0)
                 0
                 (+ (f (- n 1)) 1)))
          100000)
    ;; this should test dooverflow
    (eqv? (let f ((n 10000) (m 0))
             (if (= n 0)
                 m
                 (f (call/cc (lambda (k) (- n 1)))
                    (call/cc (lambda (k) (+ (k (+ m 1)) 1))))))
          10000)
    ;; this should test dooverflood
    (eqv? (let f ((n 10000))
             (if (= n 0)
                 0
                 (let ((m (biglet 100 () 0)))
                    (+ m (f (- n 1))))))
          (* 10000 (let f ((n 100) (m 0)) (if (= n 0) m (f (- n 1) (+ m n))))))
    ;; this should test apply_dooverflood
    (= (length (apply list (make-list 100000))) 100000)
    ;; this should test apply_dooverflood
    (eqv? (let ((a (biglambda 100 () 0))
                (ls (make-list 100 1)))
             (let f ((n 10000))
                (if (= n 0)
                    0
                    (let ((m (apply a ls)))
                       (+ m (f (- n 1)))))))
          (* 100 10000))
    ; this should test overflow w/mrvs
    (let-syntax ((first (syntax-rules ()
                          ((_ e)
                           (call-with-values
                             (lambda () e)
                             (lambda (x . args) x))))))
      (eqv? (first (let f ((n 100000))
                     (if (fx= n 0)
                         (values 1 1)
                         (values (fx+ (first (f (fx- n 1))) 1) 1))))
            100001))
    ; test overflow w/lots of values to large frame
    (eqv? (let-syntax ((first (syntax-rules ()
                                ((_ e1 e2 ...)
                                 (call-with-values
                                   (lambda () e1 e2 ...)
                                   (lambda (x . args) x))))))
            (biglet 100 () (first (apply values (make-list 10000 0)))))
          5050)
    (eq?
      (let ()
        (define foo
          (lambda ()
            (define-syntax a
              (lambda (x)
                (syntax-case x ()
                  [(_ n)
                   (with-syntax ([(g ...) (generate-temporaries (make-list (datum n)))])
                     #'(let ([g 3] ...) (list g ...)))])))
            (a 1000)))
        (define (q n)
          (call/1cc
            (lambda (k0)
              ((call/1cc
                 (lambda (k1)
                   (call/1cc
                     (lambda (k2)
                       (k1 (lambda () (let f ([n n]) (foo) (unless (fx= n 0) (f (- n 1)))) (k2)))))
                   (k0 'done)))))))
        (q 1000))
      'done)
    ; regression test for np-place-overflow-and-trap treating test part of
    ; if-expr as tail when if-expr is tail
    (begin
      (define $poat-if-bug
        (lambda (x)
          (if (or (#3%fx= x 0) ($poat-if-bug (#3%fx- x 1)))
              'yes
              'no)))
      #t)
    (eq? ($poat-if-bug 20000) 'yes)
)

(begin
  (define ls0 '())
  (define ls1 '(a))
  (define ls2 '(a b))
  (define ls3 '(a b c))
  (define-syntax relop-length-test
    (lambda (x)
      (syntax-case x ()
        [(_ op)
         (with-syntax (((exp ...)
                        (map (lambda (ls)
                               (with-syntax ((ls ls)
                                             ((n ...) '(0 1 2 3 4 5)))
                                 #'(list (op (length ls) n) ...)))
                             (list #'ls0 #'ls1 #'ls2 #'ls3))))
           (with-syntax ((exp #'(list exp ...)))
             (with-syntax ((ans (datum->syntax #'* (interpret (datum exp)))))
               #'(equal? exp 'ans))))]))))

(mat relop-length ; test (relop (length e) n)
  (eqv? (pretty-print (expand (relop-length-test =))) (void))
  (relop-length-test <)
  (relop-length-test >)
  (relop-length-test <=)
  (relop-length-test >=)

  (relop-length-test fx=)
  (relop-length-test fx<)
  (relop-length-test fx>)
  (relop-length-test fx<=)
  (relop-length-test fx>=)
)

(mat compiler1
   (error? ; unbound variable
     (i-am-not-bound))
   (begin
     (define i-am-bound-but-not-to-a-procedure 'oops)
     #t)
   (error? ; non-procedure
     (i-am-bound-but-not-to-a-procedure))
   ;; test cpr1 code to avoid loading closer pointer for direct rec calls
   ;; make sure closure is loaded for value ref of g
   (letrec ((g (lambda (x)
                  (if (eq? x 'b)
                      (let ((h g)) (h 'c))
                      (if (eq? x 'a)
                          (g 'b)
                          'okay)))))
      (eq? (g 'a) 'okay))
   ;; make sure closure is loaded for closure containing g
   (letrec ((g (lambda (x)
                  (if (eq? x 'b)
                      (let ((h (lambda (x) (g x)))) (h 'c))
                      (if (eq? x 'a)
                          (g 'b)
                          'okay)))))
      (eq? (g 'a) 'okay))
   ;; test for incorrect call screwing up nocp code
   (error? (letrec ((g (lambda () (g (list))))) (g)))
   ;; test for rest list avoidance code being fooled by assignment conversion
   (begin
     (define (rest-test x . y)
       (set! y y)
       y)
     (equal?
       (rest-test 1 2)
       '(2)))
   ;; test for bogus conversion of direct lambda calls with rest arguments
   (equal? ((lambda x x) 1 2 3 4) '(1 2 3 4))
   ;; test for register allocator bug
   (let ()
     (define (foo return) (return 'foo))
     (define (goo return)
       (foo (lambda (y)
              (let ((x 'goo))
                (return x y '() '())))))
     (equal? (goo list) '(goo foo () ())))
   (let ()
     (define (foo return) (return 'foo))
     (define (goo return)
       (foo (lambda (y)
              (let ((x 'goo))
                (return x y 'hoo '() '())))))
     (equal? (goo list) '(goo foo hoo () ())))
   (eq? (let ((f (lambda x x))) ((begin 'a f))) '())
   (error? (letrec ((a (lambda (v) v))) ((begin 'foo a))))
   (equal? (let ((f (case-lambda ((x) 'a) ((x y) 'b) (z z))))
             ((begin 'c f) 3 4 5 6))
           '(3 4 5 6))
   (equal? (let ((f (lambda x x)))
             (call-with-values (lambda () ((begin 'a f))) list))
           '(()))
   (equal? (let ((f (lambda x x)))
             (call-with-values (lambda () ((begin 'a f)))
               (lambda args args)))
           '(()))
   (eqv?
     (let () ; mvlet in 5.0c & before were branching to domvleterr call
       (define id-var-name
         (lambda ()
           (define-syntax first
             (syntax-rules ()
               ((_ e) (#2%call-with-values
                        (lambda () e)
                        (lambda (x . ignore) x)))))
           (let ((f (lambda () (or (first (values #f 2)) 3))))
             (f))))
       (id-var-name))
     3)
   (begin (define string->color (lambda (x) (values 1 2))) (procedure? string->color))
   (eqv? (call-with-values
           (lambda () (string->color #f))
           (lambda (x y) x))
         1)
  ; test for cp2-store handling of binary dest with singleton next
   (procedure?
     (lambda (s end)
       (let ([end (or (if s end #f) end)])
         (if end s #f))))
  ; make sure case-lambda clause ordering is observed
   (equal?
     (let ((f (case-lambda
                [(x) (* x x)]
                [(x y) (+ x x)]
                [(x . r) (- x x)])))
       (list (f 5) (f 5 4) (f 5 4 3)))
     '(25 10 0))
   ; make sure irreducible flow graph doesn't choke the compiler
   (procedure?
     (rec q
       (case-lambda
         [() (q 0)]
         [(x) (q)])))
)

(mat compiler2 ; random tests
  (eqv? (((lambda (x) (lambda (y) (- x y))) 3) 4) -1)
  (equal? (let ((f (lambda (x) (lambda (y) (- x y)))))
            (cons ((f 3) 4) ((f 4) 3)))
    '(-1 . 1))
  (eqv? (letrec ((f (lambda (a) a))
                 (g (lambda (b) (if b (begin (f b) (g (not b))) 17))))
          (g #f))
    17)
  (eqv? (letrec ((f (lambda (a) a))
                 (g (lambda (b) (if b (begin (f b) (g (not b))) 13))))
          (g #t))
    13)
  (eqv? (letrec ((f (lambda (a) a))
                 (g (lambda (b) (if b (begin (f b) (g #f)) 11))))
          (g #f))
    11)
  (eqv? (letrec ((f (lambda (a) a))
                 (g (lambda (b) (if b (begin (f b) (g #f)) 9))))
          (g #t))
    9)
  (eqv? (let ((f (lambda (x) (+ x x))))
          (let ((g (lambda () f f)))
            (g) ((g) 3)))
    6)

  (eqv? (letrec ((f (lambda (x) (+ x x))))
          (letrec ((g (lambda () f f)))
            (g) ((g) 3)))
    6)
  (equal? (apply (lambda (x y) (list y x)) 'a 'b '()) '(b a))
  (equal? (apply (lambda (x . r) (list r x)) '(a b c)) '((b c) a))
  (equal? (apply list '(1 2 3)) '(1 2 3))
  (eqv? (apply + '(1 2 3)) 6)
  (let ([f (lambda x x)]) (equal? (f) '()))
  (eq? (let ()
         (define *current-gensym* 0)
         (define (generate-symbol)
           (set! *current-gensym* (+ *current-gensym* 1))
           (string->symbol (number->string *current-gensym*)))
         (define f (lambda (x) x))
         (f 3))
    3)
  (eqv? (let f ((x 0)) (if (= x 0) 1 (* x (f (- x 1))))) 1)
  (error? (let ((f (lambda () (let ((x 3)) (lambda (y z) (or (= y 3) x))))))
            (begin ((f) 3 (+ 'a 3))) 0))
  (eqv? (let ((f (lambda () (let ((x 3)) (lambda (y z) (or (= y 3) x))))))
          (begin ((f) 3 (+ 3 4)) 0))
    0)
  (let ((f (lambda () (lambda (y z) (or (= y 3) z))))) ((f) 3 (+ 3 4)))
  (let ((f (lambda () (lambda (y z) (or (= z 7) z))))) ((f) 3 (+ 3 4)))
  (let ((f (lambda (y z) (or (= y 3) z)))) (f 3 (+ 3 4)))
  (error? (let ((f (lambda (x) (+ x x)))) (f 3 4)))
  (error? ; invalid argument count in call to car
    (cons (car 1 2)))
  (error? ; invalid argument count in call to cons
    (let loop () (loop (cons 1 2 3))))
  (equal?
    (call/cc
      (lambda (k)
        (cons (k '(a b c)))))
    '(a b c))
  (equal?
    (call/cc
      (lambda (k)
        (let loop () (loop (k '(a b c))))))
    '(a b c))
  (equal?
    (call/cc
      (lambda (k)
        (letrec ([sum (lambda (n) (if (= n 0) 1 (+ n (sum (- n 1)))))])
          (cons (sum (k '(a . b)) 15)))))
    '(a . b))
  (equal?
    (call/cc
      (lambda (k)
        (letrec ([sum (lambda (n) (if (= n 0) 1 (+ n (sum (k '(a . b)) (- n 1)))))])
          (cons (sum 15)))))
    '(a . b))
  (equal?
    (call/cc
      (lambda (k)
        (letrec* ([a (lambda () c)]
                  [b (k "hi")]
                  [c (pair? k 1)])
          (errorf 'oops "shouldn't reach here ~s" (list a b)))))
    "hi")
  ; make sure we set up the stack properly before call-error
  (or (= (optimize-level) 3)
      (call/cc
        (lambda (k)
          (with-exception-handler
            (lambda (c) (collect) (k #t))
            (rec p (lambda () (('spam 1 2))))))))
  ; make sure return-address is set properly and stack is otherwise
  ; well-formed when we go through call-error for invalid consumer
  (begin
    (define ($foo$ x y z w p) w)
    #t)
  (or (= (optimize-level) 3)
      (call/cc
        (lambda (k)
          (with-exception-handler (lambda (c) (collect) (k #t))
            (lambda ()
              (let ([x (list (lambda () (sort < '(3 2 5 7 9)) (values 1 2 3)))])
                ($foo$ 1 2 3 4 5)
                (call-with-values (car x) x)))))))
  ; make sure return-address is set properly and stack is otherwise
  ; well-formed when we go through values-error
  (begin
    (define $values (lambda () (printf "hello!\n") (values 1 2 3 4 5 6 7 8)))
    #t)
  (or (= (optimize-level) 3)
      (eqv?
        (call/cc
          (lambda (k)
            (with-exception-handler
              (lambda (c) (collect) (k 'okay))
              (lambda () (if ($values) 3 4)))))
        'okay))
  (or (= (optimize-level) 3)
      (eqv?
        (call/cc
          (lambda (k)
            (with-exception-handler
              (lambda (c) (collect) (k 'okay))
              (lambda ()
                (let ([x (random 10)])
                  (if ($values) x 4))))))
        'okay))
  ; make sure return-address is set properly and stack is otherwise
  ; well-formed when we go through mvlet-error
  (or (= (optimize-level) 3)
      (eqv?
        (call/cc
          (lambda (k)
            (with-exception-handler
              (lambda (c) (collect) (k 'okay))
              (lambda ()
                (let ([x (random 10)])
                  (call-with-values $values
                    (lambda (x y) 'oops)))))))
        'okay))
  (or (= (optimize-level) 3)
      (eqv?
        (call/cc
          (lambda (k)
            (with-exception-handler
              (lambda (c) (collect) (k 'okay))
              (lambda ()
                (define f (case-lambda))
                (let ([x (random 10)])
                  (call-with-values $values f))))))
        'okay))
  (or (= (optimize-level) 3)
      (eqv?
        (call/cc
          (lambda (k)
            (with-exception-handler
              (lambda (c) (collect) (k 'okay))
              (lambda ()
                (let ([x (random 10)])
                  (call-with-values
                    (lambda () ($values) (values 1 2 3))
                    (lambda (x y) 'oops)))))))
        'okay))
  ; make sure compiler doesn't bomb trying to borrow a closure
  ; whose name isn't already free
  (equal?
    (let ([ls '()])
      (let ([v (((parameterize ([run-cp0 (lambda (cp0 x) x)])

                   (eval '(lambda (x y)
                            (let ((av (lambda () (x y))))
                              (av)
                              (lambda ()
                                (let ((tt (lambda () (x y))))
                                  (begin (tt) 3)))))))
                 (lambda (z) (set! ls (cons z ls)))
                 17))])
        (cons v ls)))
    '(3 17 17))
  ; for good measure, some where borrowing can occur
  ; tt borrow av
  (equal?
    (let ([ls '()])
      (let ([v (((parameterize ([run-cp0 (lambda (cp0 x) x)])
                   (eval '(lambda (x y)
                            (let ((av (lambda () (x y))))
                              (lambda ()
                                (av)
                                (let ((tt (lambda () (x y))))
                                  (begin (tt) 3)))))))
                 (lambda (z) (set! ls (cons z ls)))
                 17))])
        (cons v ls)))
    '(3 17 17))
  ; tt borrow av (which happens to be free in tt)
  (equal?
    (let ([ls '()])
      (let ([v (((parameterize ([run-cp0 (lambda (cp0 x) x)])

                   (eval '(lambda (x y)
                            (let ((av (lambda () (x y))))
                              (lambda ()
                                (let ((tt (lambda () (av) (x y))))
                                  (begin (tt) 3)))))))
                 (lambda (z) (set! ls (cons z ls)))
                 17))])
        (cons v ls)))
    '(3 17 17))
  ; tt borrow av, zz borrow av
  (equal?
    (let ([ls '()])
      (let ([v ((((parameterize ([run-cp0 (lambda (cp0 x) x)])

                    (eval '(lambda (x y)
                             (let ((av (lambda () (x y))))
                               (lambda ()
                                 (av)
                                 (let ((tt (lambda () (av) (x y))))
                                   (lambda ()
                                     (tt)
                                     (let ([zz (lambda () (x y))])
                                       (begin (zz) 3)))))))))
                  (lambda (z) (set! ls (cons z ls)))
                  17)))])
        (cons v ls)))
    '(3 17 17 17 17))
  ; tt borrow av, zz borrow av
  (equal?
    (let ([ls '()])
      (let ([v ((((parameterize ([run-cp0 (lambda (cp0 x) x)])
                    (eval '(lambda (x y)
                             (let ((av (lambda () (x y))))
                               (lambda ()
                                 (av)
                                 (let ((tt (lambda () (av) (x y))))
                                   (lambda ()
                                     (tt)
                                     (let ([zz (lambda () (x y))])
                                       (begin (zz) 3)))))))))
                  (lambda (z) (set! ls (cons z ls)))
                  17)))])
        (cons v ls)))
    '(3 17 17 17 17))
  ; zz borrow av (tt goes away)
  (equal?
    (let ([ls '()])
      (let ([v ((((parameterize ([run-cp0 (lambda (cp0 x) x)])
                    (eval '(lambda (x y)
                             (let ((av (lambda () (x y))))
                               (lambda ()
                                 (av)
                                 (let ((tt (lambda () (av) (x y))))
                                   (lambda ()
                                     (av)
                                     (let ([zz (lambda () (x y))])
                                       (begin (zz) 3)))))))))
                  (lambda (z) (set! ls (cons z ls)))
                  17)))])
        (cons v ls)))
    '(3 17 17 17))
  ; tt borrow av, zz borrow av
  (equal?
    (let ([ls '()])
      (let ([v ((((parameterize ([run-cp0 (lambda (cp0 x) x)])
                    (eval '(lambda (x y)
                             (let ((av (lambda () (x y))))
                               (lambda ()
                                 (av)
                                 (let ((tt (lambda () (av) (x y))))
                                   (lambda ()
                                     (tt)
                                     (av)
                                     (let ([zz (lambda () (x y))])
                                       (begin (zz) 3)))))))))
                  (lambda (z) (set! ls (cons z ls)))
                  17)))])
        (cons v ls)))
    '(3 17 17 17 17 17))
  ; tt borrow av, zz borrow av
  (equal?
    (let ([ls '()])
      (let ([v ((((parameterize ([run-cp0 (lambda (cp0 x) x)])
                    (eval '(lambda (x y)
                             (let ((av (lambda () (x y))))
                               (lambda ()
                                 (av)
                                 (let ((tt (lambda () (av) (x y))))
                                   (lambda ()
                                     (let ([zz (lambda () (tt) (x y))])
                                       (begin (zz) 3)))))))))
                  (lambda (z) (set! ls (cons z ls)))
                  17)))])
        (cons v ls)))
    '(3 17 17 17 17))
  ; tt borrow av, zz can't borrow
  (equal?
    (let ([ls '()])
      (let ([v ((((parameterize ([run-cp0 (lambda (cp0 x) x)])
                    (eval '(lambda (x y)
                             (let ((av (lambda () (x y))))
                               (lambda ()
                                 (av)
                                 (let ((tt (lambda () (av) (x y))))
                                   (tt)
                                   (lambda ()
                                     (let ([zz (lambda () (x y))])
                                       (begin (zz) 3)))))))))
                  (lambda (z) (set! ls (cons z ls)))
                  17)))])
        (cons v ls)))
    '(3 17 17 17 17))
  ; tt goes away, zz can't borrow
  (equal?
    (let ([ls '()])
      (let ([v ((((parameterize ([run-cp0 (lambda (cp0 x) x)])
                    (eval '(lambda (x y)
                             (let ((av (lambda () (x y))))
                               (lambda ()
                                 (av)
                                 (let ((tt (lambda () (av) (x y))))
                                   (lambda ()
                                     (let ([zz (lambda () (x y))])
                                       (begin (zz) 3)))))))))
                  (lambda (z) (set! ls (cons z ls)))
                  17)))])
        (cons v ls)))
    '(3 17 17))
  ; regression test for bug in which $flonum-exponent read past mapped memory
  (eq?
    (do ([n 2000 (- n 1)] [ls (iota 2000)])
        ((= n 0) 'fini)
      (map (lambda (x) (let ([x (exact (sqrt -2.0))]) x)) ls))
    'fini)
)

(mat compiler3
  ;; test cpr0 code to avoid bombing with compile-time error for apparent
  ;; arg count mismatch in direct call
  ;; need to add tests for mvcall and mvlet as well.
  (equal?
    (let ((ip (open-input-string "#f")))
      (let ((consumer (lambda (x) (list x))))
        (if (read ip) (consumer 1 2) (consumer 4))))
    '(4))
  ;; error message should come at run time, warning at compile time.
  (guard (c [(warning? c) #t])
    (with-output-to-file "testfile.ss"
      (lambda ()
        (pretty-print
          '(let ([ip (open-input-string "#t")])
             (let ([consumer (lambda (x) (list x))])
               (if (read ip) (consumer 1 2) (consumer 4))))))
      'replace)
    (load "testfile.ss")
    #f)
  (error? ; incorrect argument count
    (load "testfile.ss"))
  (error?
    (let ((ip (open-input-string "#t")))
      (let ((consumer (lambda (x) (list x))))
        (if (read ip) (consumer 1 2) (consumer 4)))))
 ; test proper nonprocedure-procedure handling; goto is used as a symbol
 ; but not given a value in compiler boot file.  we had been failing to
 ; run retrofit_nonprocedure_procedure after loading the second (compiler)
 ; boot file.
  (begin
    (define $goto (lambda () (goto)))
    #t)
  (error? ($goto))
 ; check for nonprocedure-procedure handling when procedure is bound
 ; to something other than a procedure
  (error? (3 4))
  (error? ((cons 'a 'b) 4))
 ; check to make sure rest list is created after arguments are evaluated
  (begin
    (define non-eq-spines?
      (lambda (x)
        (let f ([ls1 (car x)] [ls2 (cdr x)])
          (if (null? ls1)
              (null? ls2)
              (and (not (eq? ls1 ls2))
                   (eq? (car ls1) (car ls2))
                   (f (cdr ls1) (cdr ls2)))))))
    #t)
  (non-eq-spines?
    (let ()
      (define *k*)
      (define (f)
        (define (f . args) args)
        (let ([ls (f (call/cc values) 1 2 3)]) (*k* ls)))
      (define ls1 (call/cc (lambda (k) (set! *k* k) (f))))
      (define ls2 (call/cc (lambda (k) (set! *k* k) ((car ls1) (car ls1)))))
      (cons ls1 ls2)))
  (non-eq-spines?
    (let ()
      (define *k*)
      (define (f)
        (define (f a . args) (cons a args))
        (let ([ls (f (call/cc values) 1 2 3)]) (*k* ls)))
      (define ls1 (call/cc (lambda (k) (set! *k* k) (f))))
      (define ls2 (call/cc (lambda (k) (set! *k* k) ((car ls1) (car ls1)))))
      (cons ls1 ls2)))
  (non-eq-spines?
    (let ()
      (define *k*)
      (define (f)
        (define (f . args) args)
        (let ([ls (f 1 (call/cc values) 2 3)]) (*k* ls)))
      (define ls1 (call/cc (lambda (k) (set! *k* k) (f))))
      (define ls2 (call/cc (lambda (k) (set! *k* k) ((cadr ls1) (cadr ls1)))))
      (cons ls1 ls2)))
  (non-eq-spines?
    (let ()
      (define *k*)
      (define (f)
        (define (f a . args) (cons a args))
        (let ([ls (f 1 (call/cc values) 2 3)]) (*k* ls)))
      (define ls1 (call/cc (lambda (k) (set! *k* k) (f))))
      (define ls2 (call/cc (lambda (k) (set! *k* k) ((cadr ls1) (cadr ls1)))))
      (cons ls1 ls2)))
  (non-eq-spines?
    (let ()
      (define *k*)
      (define (f)
        (define (f a . args) (cons a args))
        (let ([ls (f 1 2 (call/cc values) 3)]) (*k* ls)))
      (define ls1 (call/cc (lambda (k) (set! *k* k) (f))))
      (define ls2 (call/cc (lambda (k) (set! *k* k) ((caddr ls1) (caddr ls1)))))
      (cons ls1 ls2)))
  (non-eq-spines?
    (let ()
      (define *k*)
      (define (f)
        (define (f . args) args)
        (let ([ls (f 1 2 3 (call/cc values))]) (*k* ls)))
      (define ls1 (call/cc (lambda (k) (set! *k* k) (f))))
      (define ls2 (call/cc (lambda (k) (set! *k* k) ((cadddr ls1) (cadddr ls1)))))
      (cons ls1 ls2)))
  (non-eq-spines?
    (let ()
      (define *k*)
      (define (f)
        (define (f a . args) (cons a args))
        (let ([ls (f 1 2 3 (call/cc values))]) (*k* ls)))
      (define ls1 (call/cc (lambda (k) (set! *k* k) (f))))
      (define ls2 (call/cc (lambda (k) (set! *k* k) ((cadddr ls1) (cadddr ls1)))))
      (cons ls1 ls2)))
  ; same thing, with direct lambda applications (should complete the set)
  (non-eq-spines?
    (let ()
      (define *k*)
      (define (f)
        (let ([ls ((lambda (a . args) (cons a args)) (call/cc values) 1 2 3)]) (*k* ls)))
      (define ls1 (call/cc (lambda (k) (set! *k* k) (f))))
      (define ls2 (call/cc (lambda (k) (set! *k* k) ((car ls1) (car ls1)))))
      (cons ls1 ls2)))
  ; same thing, with let-values (should complete the set)
  (non-eq-spines?
    (let ()
      (define *k*)
      (define (f)
        (let ([ls (let-values ([(a . args) (values (call/cc values) 1 2 3)]) (cons a args))]) (*k* ls)))
      (define ls1 (call/cc (lambda (k) (set! *k* k) (f))))
      (define ls2 (call/cc (lambda (k) (set! *k* k) ((car ls1) (car ls1)))))
      (cons ls1 ls2)))
  ; make sure trivial cwv produces same code as let
  ((lambda (s1 s2)
     (call-with-port
       (open-string-input-port s1)
       (lambda (p1)
         (call-with-port
           (open-string-input-port s2)
           (lambda (p2)
             (let loop ()
               (if (eof-object? (get-line p1))
                   (eof-object? (get-line p2))
                   (and (not (eof-object? (get-line p2)))
                        (loop)))))))))
   (with-output-to-string
     (lambda ()
       (parameterize ([gensym-count 0] [print-gensym #f] [#%$assembly-output #t] [#%$suppress-primitive-inlining #f])
         (eval '(lambda (x) 
                  (let ()
                    (import scheme)
                    (call-with-values (lambda () (x)) (lambda (y) (x y)))))))))
   (with-output-to-string
     (lambda ()
       (parameterize ([gensym-count 0] [print-gensym #f] [#%$assembly-output #t])
         (eval '(lambda (x) (let ([y (x)]) (x y))))))))
 )

(mat compiler4
 ; check for overly loose loop recognition
  (eq? (let ([f (lambda (t)
                  ((letrec ([merge
                             (case-lambda [(t) (merge t t)] [(i t) 'yes])])
                     merge)
                   t))])
         (f 3))
       'yes)
  (eq? (let ([f (lambda (t)
                  (define merge (case-lambda [(t) (merge t t)] [(i t) 'yes]))
                  (merge t))])
         (f 3))
       'yes)
 ; original program from Bob Burger for overly loose loop recognition
  (equal?
    (let ()
      (define (consolidate T)
        (define merge
          (case-lambda
            [(T) (if (null? T) '() (merge (car T) (cdr T)))]
            [(I T)
             (if (null? T) (cons I '()) (merge I (car T) (cdr T)))]
            [(I J T)
             (let ([I-hi (cdr I)])
               (if (<= (car J) I-hi)
                   (let ([J-hi (cdr J)])
                     (if (<= J-hi I-hi)
                         (merge I T)
                         (merge (cons (car I) J-hi) T)))
                   (cons I (merge J T))))]))
        (merge T))
      (consolidate '((1 . 2) (2 . 5))))
    '((1 . 5)))
 )

(mat argcnt-check
   (eqv? (let ((f (lambda (x) #t))) (set! f (lambda (x y) x)) (f 1 2)) 1)
   (error? (let ((f (lambda (x) x))) (f 1 2)))
   (let ((f (case-lambda ((x) x) ((x y) #t)))) (f 1 2))
   (error? (let ((f (case-lambda ((x) x) ((x y) x)))) (f 1 2 3)))
   (let ((f (case-lambda ((x) x) ((x . y) #t)))) (f 1 2 3))
   (error? (let ((f (lambda (x y z . r) x))) (f)))
   (error? (let ((f (lambda (x y z . r) x))) (f 1)))
   (error? (let ((f (lambda (x y z . r) x))) (f 1 2)))
   (eqv? (let ((f (lambda (x y z . r) x))) (f 1 2 3)) 1)
   (eqv? (let ((f (lambda (x y z . r) x))) (f 1 2 3 4)) 1)
   (eqv? (let ((f (lambda (x y z . r) x))) (f 1 2 3 4 5)) 1)
   (let ((f (case-lambda ((x . r) x) ((x y . r) y)))) (f #t))
   (let ((f (case-lambda ((x y . r) y) ((x . r) x)))) (f #t))
   (error? (let f ((x 3)) (f)))
   (let f ((x #f)) (or x (f #t)))
   (let f ((x #f) (y #t)) (or x (f y x)))
   (error? (let f ((x #f) (y #t)) (or x (f #t))))
   (let ((f (or (lambda (x) x) (lambda (x y) x)))) (f #t))
   (error? (let ((f (or 3 (lambda (x) x)))) (f #t)))
   (guard (c [(equal? (condition-message c) "incorrect argument count in call ~a") #t]
             [else (raise c)])
     (let loop ([x 1])
       (if (fx= x 0)
           x
           (loop)))
     #f)
   (begin
     (with-output-to-file "testfile-argcnt-check-loop.ss"
       (lambda ()
         (pretty-print
           '(let loop ([x 1])
              (if (fx= x 0)
                  x
                  (loop)))))
       'replace)
     #t)
   (guard (c [(equal? (condition-message c) "possible incorrect argument count in call ~a") #t]
             [else #f])
     (load "testfile-argcnt-check-loop.ss")
     #f)
   (guard (c [(equal? (condition-message c) "possible incorrect argument count in call ~a") #t]
             [else #f])
     (compile-library "testfile-argcnt-check-loop.ss")
     #f)
   (begin
     (define foo
       (lambda ()
         (let loop ([x 1])
           (if (fx= x 0)
               x
               (loop)))))
     #t)
   (guard (c [(equal? (condition-message c) "incorrect argument count in call ~a") #t]
             [else (raise c)])
     (foo)
     #f)
   (begin
     (with-output-to-file "testfile-argcnt-check-foo.ss"
       (lambda ()
         (pretty-print
           '(define foo
              (lambda ()
                (let loop ([x 1])
                  (if (fx= x 0)
                      x
                      (loop)))))))
       'replace)
     #t)
   (guard (c [(equal? (condition-message c) "possible incorrect argument count in call ~a") #t]
             [else #f])
     (load "testfile-argcnt-check-foo.ss"))
   (guard (c [(equal? (condition-message c) "possible incorrect argument count in call ~a") #t]
             [else #f])
     (compile-library "testfile-argcnt-check-foo.ss"))
   (begin
     (library (argcnt-check-r)
       (export foo)
       (import (chezscheme))
       (define foo
         (lambda ()
           (let f ([x 1])
             (if (fx= x 0)
                 x
                 (list (f)))))))
     #t)
   (guard (c [(equal? (condition-message c) "incorrect argument count in call ~a") #t]
             [else (raise c)])
     (let ()
       (import (argcnt-check-r))
       (foo)
       #f))
   (begin
     (library (argcnt-check-s)
       (export foo foo1 foo2)
       (import (chezscheme))
       (define foo
         (lambda ()
           (let loop ([x 1])
             (if (fx= x 0)
                 x
                 (loop)))))
       (define foo1 (lambda () (foo) (foo) (foo) (foo) (foo)))
       (define foo2 (lambda () (foo))))
     #t)
   (guard (c [(equal? (condition-message c) "incorrect argument count in call ~a") #t]
             [else (raise c)])
     (let ()
       (import (argcnt-check-s))
       (foo)
       #f))
   (guard (c [(equal? (condition-message c) "incorrect argument count in call ~a") #t]
             [else (raise c)])
     (let ()
       (import (argcnt-check-s))
       (foo1)
       #f))
   (guard (c [(equal? (condition-message c) "incorrect argument count in call ~a") #t]
             [else (raise c)])
     (let ()
       (import (argcnt-check-s))
       (foo2)
       #f))
   (begin
     (with-output-to-file "testfile-argcnt-check-s.ss"
       (lambda ()
         (pretty-print
           '(library (testfile-argcnt-check-s)
              (export foo)
              (import (chezscheme))
              (define foo
                (lambda ()
                  (let loop ([x 1])
                    (if (fx= x 0)
                        x
                        (loop))))))))
       'replace)
     #t)
   (guard (c [(equal? (condition-message c) "possible incorrect argument count in call ~a") #t]
             [else (raise c)])
     (eval '(import (testfile-argcnt-check-s)))
     #f)
   (guard (c [(equal? (condition-message c) "possible incorrect argument count in call ~a") #t]
             [else (raise c)])
     (load "testfile-argcnt-check-s.ss")
     #f)
   (guard (c [(equal? (condition-message c) "possible incorrect argument count in call ~a") #t]
             [else (raise c)])
     (compile-library "testfile-argcnt-check-s.ss")
     #f)
)

(mat direct-call
   (let ()
      (define f (let ((x 3)) (lambda (y) (+ x y))))
      (define g (lambda () (f 4)))
      (eq? (g) 7))
)

(mat inspect ; need lots more
  (eq? ((call/cc inspect/object) 'type) 'continuation)
  (eq? ((call/1cc inspect/object) 'type) 'continuation)
  (integer? ((call/cc inspect/object) 'depth))
  (integer? ((call/1cc inspect/object) 'depth))
  (error? ((inspect/object '#(1)) 'ref))
  (or (equal? (current-eval) interpret)
      (let ()
        (define $f (lambda (x) (let ([o (call/cc inspect/object)]) (cons x o))))
        (let ([q ($f (cons 'a 'b))])
          (eq? ((cdr q) 'eval 'x) (car q)))))
  (error? ; invalid message
    ((inspect/object (cons 'car 'cdr)) 'creep))
  (error? ; incorrect number of arguments
    ((inspect/object (cons 'car 'cdr)) 'size))
  (error? ; invalid generation
    ((inspect/object (cons 'car 'cdr)) 'size 'oops))
  (<= ((inspect/object (cons 'car 'cdr)) 'size 0) (fx* (ftype-sizeof uptr) 2))
  (eqv? ((inspect/object (cons 0 0)) 'size 'static) (fx* (ftype-sizeof uptr) 2))
  (equal?
    (let ([ls (list 0 0)])
      (set-cdr! (cdr ls) ls)
      (let ([x (inspect/object ls)])
        (let* ([size1 (x 'size 'static)] [size2 ((x 'cdr) 'size 'static)])
          (cons size1 size2))))
    (cons
      (fx* (ftype-sizeof uptr) 4)
      (fx* (ftype-sizeof uptr) 2)))
)

(mat compute-size
  (error? (compute-size 0 -1))
  (error? (compute-size 0 'dynamic))
  (eqv? (compute-size 0) 0)
  (eqv? (compute-size (cons 0 0)) (fx* (ftype-sizeof uptr) 2))
  (eqv? (compute-size 'cons) 0)
  ; from the user's guide
  (eqv?
    (compute-size 0)
    0)
  (eqv?
    (compute-size (cons 0 0))
    (* (ftype-sizeof uptr) 2))
  (eqv?
    (compute-size (cons (vector #t #f) 0))
    (* (ftype-sizeof uptr) 6))
  (eqv?
    (compute-size
      (let ([x (cons 0 0)])
        (set-car! x x)
        (set-cdr! x x)
        x))
    (* (ftype-sizeof uptr) 2))
  (>=
    (let ()
      (define-record-type frob (fields x))
      (compute-size
        (let ([x (make-frob 0)])
          (cons x x))))
    (* (ftype-sizeof uptr) 16))
  (eqv?
    (parameterize ([collect-request-handler void])
      (let ()
        (define-record-type frob (fields x))
        (collect 1 1)
        (compute-size
          (let ([x (make-frob 0)])
            (cons x x))
          0)))
    (* (ftype-sizeof uptr) 4))
  ; make sure we don't venture into the undefined fields of a shot 1-shot continuation
  (fixnum? (let ([k (call/1cc (lambda (k) k))]) (collect) (compute-size k)))
)

(mat compute-composition
  (error? (compute-composition 0 -1))
  (error? (compute-composition 0 "static"))
  (equal? (compute-composition 0) '())
  (equal?
    (sort (lambda (x y) (fx> (cadr x) (cadr y)))
      (compute-composition (cons (fxvector 1) (vector (fxvector 2) (fxvector 3) (list (fxvector 4))))))
    `((fxvector . (4 . ,(fx* 4 (ftype-sizeof uptr) 2))) (pair . (2 . ,(fx* 2 (ftype-sizeof uptr) 2))) (vector . (1 . ,(fx* 4 (ftype-sizeof uptr))))))
  (equal? (compute-composition 'cons) '())
  ; from the user's guide
  (begin
    (define $same-elements?
      (lambda (ls1 ls2)
        (and (equal? (length ls1) (length ls2))
             (let f ([ls1 ls1])
               (or (null? ls1)
                   (and (member (car ls1) ls2)
                        (f (cdr ls1))))))))
    #t)
  (equal?
    (compute-composition 0)
    '())
  ($same-elements?
    (compute-composition (cons 0 0))
    `((pair 1 . ,(* (ftype-sizeof uptr) 2))))
  (equal?
    (compute-composition (cons (vector #t #f) 0))
    `((pair 1 . ,(* (ftype-sizeof uptr) 2))
      (vector 1 . ,(* (ftype-sizeof uptr) 4))))
  (equal?
    (compute-composition
      (let ([x (cons 0 0)])
        (set-car! x x)
        (set-cdr! x x)
        x))
    `((pair 1 . ,(* (ftype-sizeof uptr) 2))))
  (>=
    (let ()
      (define-record-type frob (fields x))
      (length
        (compute-composition
          (let ([x (make-frob 0)])
            (cons x x)))))
    4) ; pair, rtd, record, fields vector, name
  (let ()
    (define-record-type frob (fields x))
    ($same-elements?
      (parameterize ([collect-request-handler void])
        (let ()
          (collect 1 1)
          (compute-composition
            (let ([x (make-frob 0)])
              (cons x x))
            0)))
      `((pair 1 . ,(* (ftype-sizeof uptr) 2))
        (,(record-type-descriptor frob) 1 . ,(* (ftype-sizeof uptr) 2)))))
  ; make sure we don't venture into the undefined fields of a shot 1-shot continuation
  (list? (let ([k (call/1cc (lambda (k) k))]) (collect) (compute-composition k)))
)

(mat make-object-finder
  (begin
    (define $fo
      (lambda args
        (let ([find-next (apply make-object-finder args)])
          (cond
            [(find-next) =>
             (lambda (path)
               (unless (list? path)
                 (errorf '$fo-all "~s is not a list" path))
               path)]
            [else #f]))))
    (define $fo-all
      (lambda args
        (let ([find-next (apply make-object-finder args)])
          (let f ()
            (cond
              [(find-next) =>
               (lambda (path)
                 (unless (list? path)
                   (errorf '$fo-all "~s is not a list" path))
                 (cons path (f)))]
              [else '()])))))
    (define set-equal?
      (lambda (s1 s2)
        (and (= (length s1) (length s2))
             (andmap (lambda (x) (member x s2)) s1)
             #t)))
    #t)
  (error? ; not a procedure
    (make-object-finder 17))
  (error? ; invalid generation
    (make-object-finder not 'q (+ (collect-maximum-generation) 1)))
  (error? ; invalid generation
    (make-object-finder not 'q 'oldgen))
  (error? ; invalid generation
    (make-object-finder not 'q -1))
  (error? ; invalid number of arguments
    ((make-object-finder fixnum? 1) 'a))
  (not ($fo (let ([ctr 0]) (lambda (x) (set! ctr (+ ctr 1)) (when (= (mod ctr 4000) 0) (pretty-print ctr)) #f))))
  (pair? ($fo symbol?))
  (not ($fo symbol? (list 1 2 3)))
  (equal?
    ($fo symbol? (list 1 'a-symbol-probably-not-static 3))
    '(a-symbol-probably-not-static (a-symbol-probably-not-static 3) (1 a-symbol-probably-not-static 3)))
  (equal?
    ($fo symbol? (list 1 'a 3))
    '(a (a 3) (1 a 3)))
  (equal?
    ($fo symbol? (list 'a-symbol-probably-not-static 2 3))
    '(a-symbol-probably-not-static (a-symbol-probably-not-static 2 3)))
  (equal?
    ($fo symbol? (list 'a 2 3))
    '(a (a 2 3)))
  (equal?
    ($fo flonum? (list 1 3.14 3))
    '(3.14 (3.14 3) (1 3.14 3)))
  (not ($fo symbol? (vector 1 2 3)))
  (equal?
    ($fo symbol? (vector 1 'a-symbol-probably-not-static 3))
    '(a-symbol-probably-not-static #(1 a-symbol-probably-not-static 3)))
  (equal?
    ($fo flonum? (vector 1 3.14 3))
    '(3.14 #(1 3.14 3)))
  (equal?
    ($fo fixnum? (vector 1 'a-symbol-probably-not-static 3))
    '(1 #(1 a-symbol-probably-not-static 3)))
  (equal?
    ($fo-all fixnum? 1)
    '((1)))
  (set-equal?
    ($fo-all fixnum? (vector 1 'a-symbol-probably-not-static 3))
    '((1 #(1 a-symbol-probably-not-static 3)) (3 #(1 a-symbol-probably-not-static 3))))
  (set-equal?
    ($fo-all fixnum? (list 1 'a-symbol-probably-not-static 3))
    '((1 (1 a-symbol-probably-not-static 3)) (3 (3) (a-symbol-probably-not-static 3) (1 a-symbol-probably-not-static 3))))
  (let-values ([(g path*) (parameterize ([generate-inspector-information #f]
                                         [compile-profile #f]
                                         [current-eval compile]
                                         [enable-cp0 #f])
                            (eval `(let ()
                                     (define f (lambda (x) (lambda (y) (cons x '#(4 5)))))
                                     (define g (f '#(a b)))
                                     (values g ($fo-all vector? g)))))])
    (set-equal?
      path*
      `((#(4 5) ,(#%$closure-code g) ,g)
        (#(a b) ,g))))
  (not ($fo (lambda (x) (and (string? x) (string=? x "cons"))) 'cons 0))
  (list? ($fo (lambda (x) (and (string? x) (string=? x "cons"))) 'cons 'static))
  ; make sure we don't venture into the undefined fields of a shot 1-shot continuation
  (not (let ([k (call/1cc (lambda (k) k))]) (collect) ($fo (lambda (x) #f) k)))
)

(mat print-vector-length
    (not (print-vector-length))
    (let ([p (open-output-string)])
       (write '#(1 2 3) p)
       (string=? (get-output-string p) "#(1 2 3)"))
    (let ([p (open-output-string)])
       (parameterize ([print-vector-length #t])
          (write '#(1 2 3) p))
       (string=? (get-output-string p) "#3(1 2 3)"))
    )

(mat print-brackets
    (print-brackets)
    (let ([p (open-output-string)])
       (pretty-print '(let ([x x]) x) p)
       (string=? (get-output-string p) (format "(let ([x x]) x)~%")))
    (let ([p (open-output-string)])
       (parameterize ([print-brackets #f])
          (pretty-print '(let ([x x]) x) p))
       (string=? (get-output-string p) (format "(let ((x x)) x)~%")))
    )

(mat subset
  (not (subset-mode))
  (error? (subset-mode 'ieee))
  (error? (subset-mode 'r4rs))
  (error? (subset-mode 'r5rs))
  (error? (subset-mode #t))
  (begin (subset-mode #f) (not (subset-mode)))
)

(mat eval
  (eq? (eval '(let ((x 3)) x)) 3)
  (eq? (eval '(let ((x 3)) x) (interaction-environment)) 3)
  (eq? (eval '(let ((x 3)) x) (scheme-report-environment 5)) 3)
  (eq? (eval '(let ((x 3)) x) (ieee-environment)) 3)
  (eq? (eval '(let ((x 3)) x) (null-environment 5)) 3)

  (eq? (eval '(let ((p (delay 3))) (force p))) 3)
  (eq? (eval '(let ((p (delay 3))) (force p)) (interaction-environment)) 3)
  (eq? (eval '(let ((p (delay 3))) (force p)) (scheme-report-environment 5)) 3)
  (error? (eval '(let ((p (delay 3))) (force p)) (null-environment 5)))
  (error? (eval '(let ((p (delay 3))) (force p)) (ieee-environment)))

  (error? (eval '(cons 1 2) (null-environment 5)))
  (error? (eval '(sort < '(3 2 4)) (scheme-report-environment 5)))
  (error? (eval '(sort < '(3 2 4)) (ieee-environment)))
  (error? (eval '(sort < '(3 2 4)) (null-environment 5)))
)

(mat eval2
  (eq? (eval '(let ((x 3)) x)) 3)
  (eq? (eval '(let ((x 3)) x) (interaction-environment)) 3)
  (eq? (eval '(let ((x 3)) x) (scheme-report-environment 5)) 3)
  (eq? (eval '(let ((x 3)) x) (null-environment 5)) 3)
  (eq? (eval '(let ((x 3)) x) (ieee-environment)) 3)

  (eq? (eval 'list) list)
  (eq? (eval 'list (interaction-environment)) list)
  (eq? (eval 'list (scheme-report-environment 5)) list)
  (error? (eval 'list (null-environment 5)))
  (eq? (eval 'list (ieee-environment)) list)

  (eq? (eval 'force) force)
  (eq? (eval 'force (interaction-environment)) force)
  (eq? (eval 'force (scheme-report-environment 5)) force)
  (error? (eval 'force (null-environment 5)))
  (error? (eval 'force (ieee-environment)))

  (eq? (force (eval '(delay 17))) 17)
  (eq? (force (eval '(delay 17) (interaction-environment))) 17)
  (eq? (force (eval '(delay 17) (scheme-report-environment 5))) 17)
  (eq? (force (eval '(delay 17) (null-environment 5))) 17)
  (error? (eval '(delay 17) (ieee-environment)))

  (error? (eval '(set! + -) (scheme-report-environment 5)))
  (error? (eval '(set! + -) (null-environment 5)))
  (error? (eval '(set! + -) (ieee-environment)))

  (error? (eval '(define x -) (scheme-report-environment 5)))
  (error? (eval '(define x -) (null-environment 5)))
  (error? (eval '(define x -) (ieee-environment)))

  (error? (eval '(define-syntax x list) (scheme-report-environment 5)))
  (error? (eval '(define-syntax x list) (null-environment 5)))
  (error? (eval '(define-syntax x list) (ieee-environment)))
  (error? (eval '(define-syntax x (syntax-rules () ((_) 4)))
                (ieee-environment)))

  (eq? (eval '(syntax-case 3 () (_ 4))) 4)
  (eq? (eval '(syntax-case 3 () (_ 4)) (interaction-environment)) 4)
  (error? (eval '(syntax-case 3 () (_ 4)) (scheme-report-environment 5)))
  (error? (eval '(syntax-case 3 () (_ 4)) (null-environment 5)))
  (error? (eval '(syntax-case 3 () (_ 4)) (ieee-environment)))
)

(mat getenv/putenv
  (procedure? getenv)
  (procedure? putenv)
  (or (embedded?)
      (string? (or (getenv "HOME") (getenv "HOMEPATH"))))
  (not (getenv "FUBULYFRATZ"))
  (eq? (putenv "FUBULY" "FRATZ") (void))
  (not (getenv "FUBULYFRATZ"))
  (equal? (getenv "FUBULY") "FRATZ")
  (eq? (putenv "FUBULY" "fratz") (void))
  (equal? (getenv "FUBULY") "fratz")
  (error? (getenv 'hello))
  (error? (putenv 'hello "goodbye"))
  (error? (putenv "hello" 'goodbye))
 )

(mat source-directories
  (equal? (source-directories) '("."))
  (equal? (parameterize ((source-directories (cons "/a" (source-directories))))
            (source-directories))
          '("/a" "."))
  (error? (source-directories 'a))
  (error? (source-directories "a"))
  (error? (source-directories '("a" . "b")))
  (error? (source-directories '(3)))
  (error? ; invalid exports list---not "testfile.ss not found in source directories"
    (begin
      (with-output-to-file "testfile.ss"
        (lambda () (pretty-print '(module (a 3) (define a 3))))
        'replace)
      (parameterize ([source-directories '("." "probably not there")])
        (load "testfile.ss"))))
)

(mat queries
  (boolean? (threaded?))
  (boolean? (petite?))
  (let ([pid (get-process-id)])
    (and (integer? pid) (exact? pid)))
  (eqv? (get-thread-id) 0)
  (eqv? (get-process-id) (get-process-id))
  (eqv? (get-thread-id) (get-thread-id))
)

(mat cpletrec
  (eq? (letrec ((x 3)) x) 3)
  (eq? (letrec ((x 3)) 4) 4)
  (eq? (letrec ((x (let ((y 4)) (lambda (x) (+ x y))))) (x 7)) 11)
  (eq? (letrec ((x (letrec ((y 4)) (lambda (x) (+ x y))))) (x 7)) 11)
  (eq? (letrec ((x 4)) (set! x 3)) (void))
  (eq? (letrec ((x 4)) (set! x (begin (write 'hi) 3))) (void))
  (eq? (letrec ((x (letrec ((y (lambda (z) (+ z z))))
                     (lambda (x) (y x)))))
         (x 3))
       6)
  (equal? (letrec ((foo (rec f (lambda (x ls) (list x ls))))) (foo 1 2))
    '(1 2))
  (eq? (letrec ((x (let ((a (+ 3 4))) (let ((b (+ a a))) b)))) x) 14)
  (eq? (letrec ((x (let ((a (lambda (x) (+ x 1))))
                     (let ((b (lambda (y) (+ (a y) y))))
                       (lambda (z) (* (b z) z))))))
         (x 3))
       21)
  (equal?
    (let ()
      (define next
        (let ((cnt 0))
          (lambda () (set! cnt (+ cnt 1)) cnt)))
      (define list-next
        (lambda ()
          (list (next) (next))))
      (sort < (cons (next) (list-next))))
    '(1 2 3))
  (record?
    ((let ()
       (define-record foo (a b c))
       make-foo)
     1 2 3))
  (record?
    ((let ()
       (define-record foo (a b c) (((mutable d) (+ a b))))
       make-foo)
     1 2 3))
  (record?
    ((let ()
       (define-record foo (a b c))
       make-foo)
     1 2 3))
  (error? (letrec ((x (foreign-procedure "foo" () void))) (x 17)))
  (equal?
    (letrec ((x (let ((a 3)
                      (b (letrec ((e (lambda (y) (eq? y x))))
                           (lambda () (e x))))
                      (d (let ((c 4)) (lambda () (+ 5 c)))))
                  (lambda ()
                    (list a (b) (d))))))
      (x))
    '(3 #t 9))
  (equal?
    (letrec ((x (let ((a 3)
                      (b (letrec ((e (lambda (y) (eq? y x))))
                           (lambda () (e x))))
                      (d (let ((c 4)) (lambda () (+ 5 c)))))
                  (lambda ()
                    (set! a (+ a 1))
                    (list a (b) (d))))))
      (x))
    '(4 #t 9))
  (equal?
    (letrec ((x (let ((a 3))
                  (letrec ((b (lambda (x) (+ x 2)))
                           (d (lambda (y) (* y y))))
                    (lambda ()
                      (set! a (+ a 1))
                      (list a (b a) (d a)))))))
      (x))
    '(4 6 16))
  (equal?
    (letrec ((x (let ((a 3))
                  (let ((b (letrec ((e (lambda (y) (eq? y x))))
                             (lambda () (e x))))
                        (d (let ((c 4)) (lambda () (+ a c)))))
                    (lambda ()
                      (set! a (+ a 1))
                      (list a (b) (d)))))))
     (x))
   '(4 #t 8))
  #;(warning?
    (begin
      (define unknown (lambda (x) x))
      (letrec ([foo (unknown (lambda () bar))]
               [bar (lambda () foo)])
        foo)))
  #;(warning?
    (mat/cf
      (begin
        (define unknown (lambda (x) x))
        (letrec ([foo (unknown (lambda () bar))]
                 [bar (unknown (lambda () foo))])
          foo))))
  (error?
    (eval '(letrec* ([f (lambda () q)] [g (f)] [q 17]) g)))
  (error?
    (eval '(begin
             (define unknown (lambda (x) (x)))
             (letrec ([foo (unknown (lambda () bar))]
                      [bar (lambda () foo)])
               foo))))
  (error?
    (eval '(mat/cf
             (begin
               (define unknown (lambda (x) (x)))
               (letrec ([foo (unknown (lambda () bar))]
                        [bar (unknown (lambda () foo))])
                 foo)))))
 ; test cpvalid/undefer interaction
  (error? ; attempt to reference undefined variable b
    (letrec* ([d (letrec ([a (lambda () c)] [b 1] [c b]) 2)]) 3))
  (error? ; attempt to reference undefined variable b
    (letrec* ([d (letrec ([a (lambda () 0)] [b 1] [c b]) 2)]) 3))
  (error? ; attempt to reference undefined variable a
    (letrec* ([d (letrec ([a (lambda () 1)] [c a]) 2)]) 3))
  (error? ; attempt to reference undefined variable b
    (letrec* ([d (letrec* ([a (lambda () 1)] [c b] [b 4]) 2)]) 3))
  (error? ; attempt to reference undefined variable b
    (letrec* ([d (letrec ([a (set! b (lambda () 0))] [b 1]) 2)]) 3))
  (eqv?
    (letrec* ([d (letrec ([a (lambda () 1)] [c (if #f a)]) 2)]) 3)
    3)
  (eqv?
    (letrec* ([d (letrec* ([a (lambda () 1)] [c (if #f b)] [b 4]) 2)]) 3)
    3)
  (eqv?
    (letrec* ([d (letrec ([a (if #f (set! b (lambda () 0)))] [b 1]) 2)]) 3)
    3)
  (eqv?
    (letrec* ([d (letrec ([a (lambda () 0)] [b 1] [c 2]) 2)]) 3)
    3)
  (procedure? (letrec* ([bar (letrec* ([f (lambda (x) f)]) f)]) bar))
  (eqv?
    (letrec* ([d (letrec* ([a 0] [b (set! a (lambda () 1))]) 2)]) 3)
    3)
 ; make sure we don't get valid check(s)
  (equivalent-expansion?
    (parameterize ([run-cp0 (lambda (cp0 x) (cp0 x))]
                   [optimize-level 2])
      (expand/optimize
        '(let ()
           (define f (lambda () (g)))
           (define g (lambda () 17))
           (define x (f))
           x)))
    '17)
  ; check for regression: cpvalid leaving behind a cpvalid-defer form
  (equivalent-expansion?
    (parameterize ([run-cp0 (lambda (cp0 x) x)]
                   [optimize-level 2])
      (expand/optimize '(letrec* ([f (letrec ([x x]) (lambda () x))]) 0)))
    '(let ([f (let ([valid? #f])
                (let ([x (#2%void)])
                  (set! x
                    (begin
                      (if valid?
                          (#2%void)
                          (#2%$source-violation #f #f #t
                            "attempt to reference undefined variable ~s" 'x))
                      x))
                  (set! valid? #t)
                  (lambda () x)))])
       0))
)

(mat compile-profile
  (error? ; invalid argument
    (compile-profile 'src))
  (eqv?
    (parameterize ([compile-profile #t])
      (compile-profile))
    'source)
  (eqv?
    (parameterize ([compile-profile 'source])
      (compile-profile))
    'source)
  (eqv?
    (parameterize ([compile-profile 'block])
      (compile-profile))
    'block)
  (error? ; incorrect argument count
    (profile-dump '()))
  (error? ; incorrect argument count
    (profile-clear '()))
  (error? ; incorrect argument count
    (profile-dump-list #t '() 3))
  (error? ; invalid dump
    (profile-dump-list #f 17))
  (error? ; invalid dump
    (profile-dump-list #f '(17)))
  (error? ; invalid dump
    (profile-dump-list #f '((a . 17))))
  (error? ; invalid dump
    (profile-dump-list #f `((,(make-source-object (source-file-descriptor "abc" 34) 0 3) . q))))
  (error? ; incorrect argument count
    (profile-dump-html "" '() 3))
  (error? ; not a string
    (profile-dump-html '(prefix)))
  (error? ; invalid dump
    (profile-dump-html "profile" 17))
  (error? ; invalid dump
    (profile-dump-html "profile" '(17)))
  (error? ; invalid dump
    (profile-dump-html "profile" '((a . 17))))
  (error? ; invalid dump
    (profile-dump-html "profile" `((,(make-source-object (source-file-descriptor "abc" 34) 0 3) . q))))
  (error? ; incorrect argument count
    (profile-dump-data))
  (error? ; incorrect argument count
    (profile-dump-data "profile.data" '() 'q))
  (error? ; not a string
    (profile-dump-data #t))
  (error? ; invalid dump
    (profile-dump-data "profile.data" 17))
  (error? ; invalid dump
    (profile-dump-data "profile.data" '(17)))
  (error? ; invalid dump
    (profile-dump-data "profile.data" '((a . 17))))
  (error? ; invalid dump
    (profile-dump-data "profile.data" `((,(make-source-object (source-file-descriptor "abc" 34) 0 3) . q))))
  (error? ; not a string
    (profile-load-data 'what?))
  (eqv? (parameterize ([compile-profile #t])
          (compile
            '(let ()
               (define (f x) (if (= x 0) 1 (* x (f (- x 1)))))
               (f 3))))
        6)
  (eqv? (parameterize ([compile-profile #t])
          (compile
            '(let ()
               (define fat+
                 (lambda (x y)
                   (if (zero? y)
                       x
                       (fat+ (1+ x) (1- y)))))
               (define fatfib
                 (lambda (x)
                   (if (< x 2)
                       1
                       (fat+ (fatfib (1- x)) (fatfib (1- (1- x)))))))
               (fatfib 20))))
         10946)
  (equal?
    (parameterize ([compile-profile #t])
      (compile
        '(let ()
           (define $values (lambda (n) (lambda () (apply values (make-list n)))))
           (define foo
             (lambda (n)
               (call/cc
                 (lambda (k)
                   (with-exception-handler
                     (lambda (c) (collect) (k 'okay))
                     (lambda ()
                       (define f (case-lambda))
                       (let ([x (random 10)])
                         (call-with-values ($values n) f))))))))
           (list (foo 0) (foo 1) (foo 3) (foo 10) (foo 100) (foo 1000)))))
    '(okay okay okay okay okay okay))
  ; no longer recording (useless) profiling information when source file & position aren't available
  #;(let ([ls (profile-dump)])
    (and (list? ls)
      (not (null? ls))))
  (eqv? (profile-clear) (void))
  (or (eq? (compile-profile) 'source) (andmap zero? (map cdr (profile-dump))))
  (begin (set! cp-fatfib (void)) #t) ; release fatfib

  (begin (define $old-cp (compile-profile)) #t)
  ; this collect is here to make it more likely that we won't get a generation 1
  ; collection cementing in place the code that defines cp-fact
  (begin (collect 1) #t)
  (mat/cf (testfile "testfile")
    (eval-when (compile) (compile-profile 'source))
    (define (cp-fact x) (if (= x 0) 1 (* x (cp-fact (- x 1))))))
  (eq? (compile-profile) $old-cp)
  ; drop code that defines cp-fact so it won't show up in profile-dump-list in
  ; hopes of resolving potential issue with comparison to pdl further down
  (begin (collect (collect-maximum-generation)) #t)
  (= (cp-fact 10) 3628800)
  (begin
    (define-values (pdl pdl2)
      (with-interrupts-disabled
        (values
          (profile-dump-list #t (profile-dump))
          (profile-dump-list))))
    #t)
  (equal? pdl pdl2)
  (not (null? pdl))
  (begin
    (rm-rf "testdir")
    (mkdir "testdir")
    (parameterize ([gensym-prefix 0]) (profile-dump-html "testdir/" (profile-dump)))
    #t)
  (file-exists? "testdir/profile.html")
  (file-exists? "testdir/testfile.ss.html")

  (begin (define $old-cp (compile-profile)) #t)
  (mat/cf (testfile "testfile-block")
    (eval-when (compile) (compile-profile 'block))
    (define (cp-fact-block x) (if (= x 0) 1 (* x (cp-fact-block (- x 1))))))
  (eq? (compile-profile) $old-cp)
  (= (cp-fact-block 10) 3628800)
  (or (equal? (compile-profile) 'source) (equal? (profile-dump-list) pdl))
  (begin
    (profile-dump-html)
    #t)
  (file-exists? "profile.html")
  (file-exists? "testfile.ss.html")
  (not (file-exists? "testfile2.ss.html"))

  (eqv? (profile-clear) (void))

  (mat/cf (testfile "testfile")
    (eval-when (compile) (compile-profile #t))
    (define (cp-fact x) (if (= x 0) 1 (* x (cp-fact (- x 1))))))
  (= (cp-fact 10) 3628800)
  (eqv? (profile-dump-data "testfile1.pd") (void))
  (file-exists? "testfile1.pd")
  (eqv? (profile-load-data "testfile1.pd") (void))
  (begin
    (define $cp-ip (open-file-input-port "testfile.ss"))
    (define $cp-sfd (make-source-file-descriptor "testfile.ss" $cp-ip))
    (define $qw (lambda (bfp efp) (profile-query-weight (make-source-object $cp-sfd bfp efp))))
    #t)

  (eqv? (close-port $cp-ip) (void))

  (eqv? ($qw 0 0) 0.0) ; bfp, efp combination not in database
  (eqv? ; file not in database
    (let* ([ip (open-file-input-port "Mf-base")]
           [sfd (make-source-file-descriptor "Mf-base" ip)])
      (close-port ip)
      (profile-query-weight (make-source-object sfd 0 0)))
    #f)
  ((lambda (x) (and (memv x (list 0.0 (/ 1.0 11.0))) #t)) ($qw 0 42))
  ((lambda (x) (and (memv x (list 0.0 (/ 1.0 11.0))) #t)) ($qw 43 102))
  (eqv? ($qw 63 101) 1.0)
  (eqv? ($qw 75 76) (fl/ 1.0 11.0))
  (eqv? ($qw 77 100) (fl/ 10.0 11.0))
  ((lambda (x) (and (memv x (list 0.0 (/ 1.0 11.0))) #t)) ($qw 103 127))
  (eqv? ($qw 119 126) 0.0)
  (eqv? ($qw 120 125) 0.0)
  (eqv? (profile-clear) (void))
  (= (cp-fact 5) 120)
  (eqv? (profile-dump-data "testfile2.pd") (void))
  (eqv? (profile-load-data "testfile2.pd") (void))
  ((lambda (x) (and (memv x (list 0.0 (/ 1.0 11.0) (fl/ (/ 1.0 11.0) 2.0))) #t)) ($qw 0 42))
  (eqv? ($qw 21 40) 0.0)
  ((lambda (x) (and (memv x (list 0.0 (/ 1.0 11.0) (fl/ (/ 1.0 11.0) 2.0))) #t)) ($qw 43 102))
  (eqv? ($qw 63 101) 1.0)
  (eqv? ($qw 75 76) (fl/ (fl+ (/ 1.0 11.0) (fl/ 1.0 6.0)) 2.0))
  (eqv? ($qw 77 100) (fl/ (fl+ (fl/ 10.0 11.0) (fl/ 5.0 6.0)) 2.0))
  ((lambda (x) (and (memv x (list 0.0 (/ 1.0 11.0) (fl/ (/ 1.0 11.0) 2.0))) #t)) ($qw 103 127))
  (eqv? ($qw 119 126) 0.0)
  (eqv? ($qw 120 125) 0.0)
  (eqv? (profile-clear) (void))

  ; make sure all is well when compiled with source profile info
  (mat/cf (testfile "testfile")
    (eval-when (compile) (compile-profile 'block))
    (define (cp-fact x) (if (= x 0) 1 (* x (cp-fact (- x 1))))))
  (eqv? (profile-dump-data "testfile3.pd") (void))
  (file-exists? "testfile3.pd")
  (eqv? (profile-load-data "testfile3.pd") (void))
  ; and again with block profile info
  (mat/cf (testfile "testfile")
    (eval-when (compile) (compile-profile #f))
    (define (cp-fact x) (if (= x 0) 1 (* x (cp-fact (- x 1))))))
  (= (cp-fact 5) 120)

  (eqv? (profile-clear-database) (void))
  (eqv? ($qw 0 42) #f)
  (eqv? ($qw 77 100) #f)

  ; make sure record-ref, record-type, and record-cd are properly handled by
  ; find-source in pdhtml
  (mat/cf
    (eval-when (compile) (compile-profile #t))
    (library (A) (export make-foo foo? foo-x) (import (chezscheme)) (define-record-type foo (fields x)))
    (let ()
      (import (A))
      (define add-foo-xs
        (lambda ls
          (let f ([ls ls] [sum 0])
            (if (null? ls) sum (f (cdr ls) (+ (foo-x (car ls)) sum))))))
      ; make sure this is still around when we call profile-dump-list
      (set! $add-foo-xs add-foo-xs)
      (pretty-print (add-foo-xs (make-foo 1) (make-foo 2) (make-foo 3)))))
  (not (null? (profile-dump-list)))
  (eqv? (profile-clear) (void))
  (begin (set! $add-foo-xs #f) #t)

  (vector? (profile-palette))
  (vector?
    (parameterize ([profile-palette (vector-map
                                      (lambda (p) (cons "white" (car p)))
                                      (profile-palette))])
      (profile-palette)))
  (parameterize ([profile-palette
                  '#(("black" . "white")
                     ("red" . "white")
                     ("blue" . "black"))])
    (= (vector-length (profile-palette)) 3))
  (error? (profile-palette '#()))
  (error? (profile-palette '#(("black" . "white"))))
  (error? (profile-palette '#(("black" . "white") ("red" . "white"))))
  (error?
    (profile-palette
      '#(("black" . "white")
         #("red" "white")
         ("blue" . "black"))))
  (error?
    (profile-palette
      '#(("black" . "white")
         ("red" . "white")
         ("blue" . black))))
  (error?
    (profile-palette
      '#(("black" . "white")
         ("red" . "white")
         (#x0000ff . "black"))))
  ; test for proper counts in the presence of control operators
  (begin
    (define $return)
    (define $retry)
    (with-output-to-file "testfile-cp1.ss"
      (lambda ()
        (display-string "\
(define $frumble
  (lambda (ls)
    (if (null? ls)
        1
        (let ([n (car ls)])
          (if (eqv? n 0)
              (call/cc (lambda (k) (set! $retry k) ($return 0)))
              (let ([q ($frumble (cdr ls))])
                (add1 (* q n))))))))
"))
      'replace)
    (profile-clear)
    (parameterize ([enable-cp0 #t] [#%$suppress-primitive-inlining #f] [optimize-level 2] [compile-profile #t])
      (load "testfile-cp1.ss" compile))
    #t)
  (eqv?
    ($frumble (make-list 100 5))
    9860761315262647567646607066034827870915080438862787559628486633300781)
  (andmap
    ; if counts for define and lambda on the first two lines are available (haven't
    ; been tossed by the collector), check that they are 1
    (lambda (x) (= (car x) 1))
    (filter (lambda (x) (and (equal? (cadr x) "testfile-cp1.ss") (<= (list-ref x 4) 2))) (profile-dump-list)))
  (equal?
    (filter (lambda (x) (and (equal? (cadr x) "testfile-cp1.ss") (>= (list-ref x 4) 3))) (profile-dump-list))
    '((101 "testfile-cp1.ss" 36 258 3 5)
      (101 "testfile-cp1.ss" 40 50 3 9)
      (101 "testfile-cp1.ss" 41 46 3 10)
      (101 "testfile-cp1.ss" 47 49 3 16)
      (100 "testfile-cp1.ss" 69 257 5 9)
      (100 "testfile-cp1.ss" 78 86 5 18)
      (100 "testfile-cp1.ss" 79 82 5 19)
      (100 "testfile-cp1.ss" 83 85 5 23)
      (100 "testfile-cp1.ss" 99 256 6 11)
      (100 "testfile-cp1.ss" 103 113 6 15)
      (100 "testfile-cp1.ss" 104 108 6 16)
      (100 "testfile-cp1.ss" 109 110 6 21)
      (100 "testfile-cp1.ss" 111 112 6 23)
      (100 "testfile-cp1.ss" 193 255 8 15)
      (100 "testfile-cp1.ss" 202 221 8 24)
      (100 "testfile-cp1.ss" 203 211 8 25)
      (100 "testfile-cp1.ss" 212 220 8 34)
      (100 "testfile-cp1.ss" 213 216 8 35)
      (100 "testfile-cp1.ss" 217 219 8 39)
      (100 "testfile-cp1.ss" 240 254 9 17)
      (100 "testfile-cp1.ss" 241 245 9 18)
      (100 "testfile-cp1.ss" 246 253 9 23)
      (100 "testfile-cp1.ss" 247 248 9 24)
      (100 "testfile-cp1.ss" 249 250 9 26)
      (100 "testfile-cp1.ss" 251 252 9 28)
      (1 "testfile-cp1.ss" 59 60 4 9)
      (0 "testfile-cp1.ss" 128 178 7 15)
      (0 "testfile-cp1.ss" 129 136 7 16)
      (0 "testfile-cp1.ss" 137 177 7 24)
      (0 "testfile-cp1.ss" 149 164 7 36)
      (0 "testfile-cp1.ss" 162 163 7 49)
      (0 "testfile-cp1.ss" 165 176 7 52)
      (0 "testfile-cp1.ss" 166 173 7 53)
      (0 "testfile-cp1.ss" 174 175 7 61)))
  (eqv? 
    (call/cc
      (lambda (k)
        (set! $return k)
        (let ([ans ($frumble (append (make-list 50 5) (list 0) (make-list 50 7)))])
          ($return ans))))
    0)
  (andmap
    (lambda (x) (= (car x) 1))
    (filter (lambda (x) (and (equal? (cadr x) "testfile-cp1.ss") (<= (list-ref x 4) 2))) (profile-dump-list)))
  (equal?
    (filter (lambda (x) (and (equal? (cadr x) "testfile-cp1.ss") (>= (list-ref x 4) 3))) (profile-dump-list))
    '((152 "testfile-cp1.ss" 36 258 3 5)
      (152 "testfile-cp1.ss" 40 50 3 9)
      (152 "testfile-cp1.ss" 41 46 3 10)
      (152 "testfile-cp1.ss" 47 49 3 16)
      (151 "testfile-cp1.ss" 69 257 5 9)
      (151 "testfile-cp1.ss" 78 86 5 18)
      (151 "testfile-cp1.ss" 79 82 5 19)
      (151 "testfile-cp1.ss" 83 85 5 23)
      (151 "testfile-cp1.ss" 99 256 6 11)
      (151 "testfile-cp1.ss" 103 113 6 15)
      (151 "testfile-cp1.ss" 104 108 6 16)
      (151 "testfile-cp1.ss" 109 110 6 21)
      (151 "testfile-cp1.ss" 111 112 6 23)
      (150 "testfile-cp1.ss" 193 255 8 15)
      (150 "testfile-cp1.ss" 202 221 8 24)
      (150 "testfile-cp1.ss" 203 211 8 25)
      (150 "testfile-cp1.ss" 212 220 8 34)
      (150 "testfile-cp1.ss" 213 216 8 35)
      (150 "testfile-cp1.ss" 217 219 8 39)
      (100 "testfile-cp1.ss" 240 254 9 17)
      (100 "testfile-cp1.ss" 241 245 9 18)
      (100 "testfile-cp1.ss" 246 253 9 23)
      (100 "testfile-cp1.ss" 247 248 9 24)
      (100 "testfile-cp1.ss" 249 250 9 26)
      (100 "testfile-cp1.ss" 251 252 9 28)
      (1 "testfile-cp1.ss" 59 60 4 9)
      (1 "testfile-cp1.ss" 128 178 7 15)
      (1 "testfile-cp1.ss" 129 136 7 16)
      (1 "testfile-cp1.ss" 137 177 7 24)
      (1 "testfile-cp1.ss" 149 164 7 36)
      (1 "testfile-cp1.ss" 162 163 7 49)
      (1 "testfile-cp1.ss" 165 176 7 52)
      (1 "testfile-cp1.ss" 166 173 7 53)
      (1 "testfile-cp1.ss" 174 175 7 61)))
  (eqv?
    (call/cc
      (lambda (k)
        (set! $return k)
        ($retry 1)))
    111022302462515654042363166809082031)
  (andmap
    (lambda (x) (= (car x) 1))
    (filter (lambda (x) (and (equal? (cadr x) "testfile-cp1.ss") (<= (list-ref x 4) 2))) (profile-dump-list)))
  (equal?
    (filter (lambda (x) (and (equal? (cadr x) "testfile-cp1.ss") (>= (list-ref x 4) 3))) (profile-dump-list))
    '((152 "testfile-cp1.ss" 36 258 3 5)
      (152 "testfile-cp1.ss" 40 50 3 9)
      (152 "testfile-cp1.ss" 41 46 3 10)
      (152 "testfile-cp1.ss" 47 49 3 16)
      (151 "testfile-cp1.ss" 69 257 5 9)
      (151 "testfile-cp1.ss" 78 86 5 18)
      (151 "testfile-cp1.ss" 79 82 5 19)
      (151 "testfile-cp1.ss" 83 85 5 23)
      (151 "testfile-cp1.ss" 99 256 6 11)
      (151 "testfile-cp1.ss" 103 113 6 15)
      (151 "testfile-cp1.ss" 104 108 6 16)
      (151 "testfile-cp1.ss" 109 110 6 21)
      (151 "testfile-cp1.ss" 111 112 6 23)
      (150 "testfile-cp1.ss" 193 255 8 15)
      (150 "testfile-cp1.ss" 202 221 8 24)
      (150 "testfile-cp1.ss" 203 211 8 25)
      (150 "testfile-cp1.ss" 212 220 8 34)
      (150 "testfile-cp1.ss" 213 216 8 35)
      (150 "testfile-cp1.ss" 217 219 8 39)
      (150 "testfile-cp1.ss" 240 254 9 17)
      (150 "testfile-cp1.ss" 241 245 9 18)
      (150 "testfile-cp1.ss" 246 253 9 23)
      (150 "testfile-cp1.ss" 247 248 9 24)
      (150 "testfile-cp1.ss" 249 250 9 26)
      (150 "testfile-cp1.ss" 251 252 9 28)
      (1 "testfile-cp1.ss" 59 60 4 9)
      (1 "testfile-cp1.ss" 128 178 7 15)
      (1 "testfile-cp1.ss" 129 136 7 16)
      (1 "testfile-cp1.ss" 137 177 7 24)
      (1 "testfile-cp1.ss" 149 164 7 36)
      (1 "testfile-cp1.ss" 162 163 7 49)
      (1 "testfile-cp1.ss" 165 176 7 52)
      (1 "testfile-cp1.ss" 166 173 7 53)
      (1 "testfile-cp1.ss" 174 175 7 61)))
  (eqv? (profile-clear) (void))
  (begin
    (with-output-to-file "testfile.ss"
      (lambda ()
        (pretty-print
          '(define f (lambda () 0))))
      'replace)
    (parameterize ([compile-profile #t]) (load "testfile.ss"))
    #t)
  (begin
    (with-output-to-file "testfile.ss"
      (lambda ()
        (pretty-print
          '(define f (lambda () 1))))
      'replace)
    #t)
  (eqv? (f) 0)
  (warning? ; unmodified source file not found
    (profile-dump-list))
  (warning? ; unmodified source file not found
    (profile-dump-list #t))
  (warning? ; unmodified source file not found
    (profile-dump-list #t (profile-dump)))
  (warning? ; unmodified source file not found
    (profile-dump-list #t (profile-dump)))
  (guard (c [else #f])
    (profile-dump-list #f)
    #t)
  (guard (c [else #f])
    (profile-dump-list #f (profile-dump))
    #t)
  (eqv? (profile-clear) (void))
)

(mat profile-form
  (error? ; invalid syntax
    (profile))
  (error? ; invalid syntax
    (profile 1 2 3))
  (error? ; not a source object
    (profile 3))
  (begin
    (define str "(ugh (if \x3b2;))")
    (define bv (string->utf8 str))
    (define ip (open-bytevector-input-port bv))
    (define sfd (make-source-file-descriptor "foo" ip #t))
    #t)
  (eq? (eval `(profile ,(make-source-object sfd 2 3))) (void))
  (begin
    (define compile-triv-file
      (lambda (ifn ofn)
        (define insert-profile-forms
          (lambda (x)
            (unless (annotation? x) (errorf 'compile-triv-file "expected an annotation, got ~s" x))
            (let ([src (annotation-source x)] [exp (annotation-expression x)])
              `(begin (profile ,src)
                 ,(syntax-case exp ()
                    [(?do-times n e)
                      (eq? (annotation-expression #'?do-times) 'do-times)
                      (let ([n (annotation-expression #'n)])
                        `(do ([i ,n (fx- i 1)]) ((fx= i 0)) ,(insert-profile-forms #'e)))]
                    [(?print string)
                      (eq? (annotation-expression #'?print) 'print)
                      `(printf "~a\n" ,(annotation-expression #'string))]
                    [else (syntax-error exp)])))))
        (define parse
          (lambda (ifn)
            (let ([ip (open-file-input-port ifn)])
              (let ([sfd (make-source-file-descriptor ifn ip #t)])
                (let ([ip (transcoded-port ip (native-transcoder))])
                  (let f ([bfp 0])
                    (let-values ([(x bfp) (get-datum/annotations ip sfd bfp)])
                      (if (eof-object? x)
                          (begin (close-port ip) '())
                          (cons x (f bfp))))))))))
        (parameterize ([compile-profile 'source] [generate-profile-forms #f])
          (compile-to-file (list `(define (triv) ,@(map insert-profile-forms (parse ifn)))) ofn))))
    #t)
  (begin
    (with-output-to-file "testfile-triv.ss"
      (lambda ()
        (pretty-print '(do-times 10 (print "hello")))
        (pretty-print '(do-times 5 (print "goodbye"))))
      'replace)
    (compile-triv-file "testfile-triv.ss" "testfile-triv.so")
    (load "testfile-triv.so")
    #t)
  (equal?
    (with-output-to-string triv)
    "hello\nhello\nhello\nhello\nhello\nhello\nhello\nhello\nhello\nhello\ngoodbye\ngoodbye\ngoodbye\ngoodbye\ngoodbye\n")
  (equal?
    (sort
      ; sort by bfp
      (lambda (x y) (< (list-ref x 2) (list-ref y 2)))
      (filter (lambda (x) (equal? (list-ref x 1) "testfile-triv.ss")) (profile-dump-list)))
    '((1 "testfile-triv.ss" 0 29 1 1)
      (10 "testfile-triv.ss" 13 28 1 14)
      (1 "testfile-triv.ss" 30 60 2 1)
      (5 "testfile-triv.ss" 42 59 2 13)))
  (eqv? (profile-clear) (void))
)

(mat strip-fasl-file
  (error?
    (fasl-strip-options ratfink profile-source))
  (error? ; not a string
    (strip-fasl-file (fasl-strip-options profile-source) "testfile.so" (fasl-strip-options profile-source)))
  (error? ; not a string
    (strip-fasl-file "testfile.so" (fasl-strip-options profile-source) (fasl-strip-options profile-source)))
  (error? ; not a fasl-strip-options object
    (strip-fasl-file "testfile.so" "testfile.so" "testfile.so"))
  (enum-set? (fasl-strip-options))
  (enum-set? (fasl-strip-options inspector-source))
  (enum-set? (fasl-strip-options inspector-source compile-time-information))
  (begin
    (define object-file-size
      (lambda (path)
        (bytevector-length (call-with-port (open-file-input-port path (file-options compressed)) get-bytevector-all))))
    (define strip-and-check
      (lambda (in out options)
        (let ([n (object-file-size in)])
          (strip-fasl-file in out options)
          (< (object-file-size out) n))))
    #t)

  ; plain libraries
  (begin
    (with-output-to-file "testfile-sff-1a.ss"
      (lambda ()
        (pretty-print
          '(library (testfile-sff-1a)
             (export a x)
             (import (chezscheme))
             (define-syntax a (identifier-syntax (x 5)))
             (define x (lambda (n) (if (= n 0) 1 (* n (x (- n 1)))))))))
      'replace)
    (with-output-to-file "testfile-sff-1b.ss"
      (lambda ()
        (pretty-print
          '(library (testfile-sff-1b)
             (export b y)
             (import (chezscheme) (testfile-sff-1a))
             (define-syntax b (syntax-rules () [(_ k) (k y)]))
             (define y (x 4)))))
      'replace)
    (with-output-to-file "testfile-sff-1c.ss"
      (lambda ()
        (pretty-print '(eval-when (compile) (import (add-prefix (testfile-sff-1a) sff-1a-))))
        (pretty-print '(eval-when (compile) (import (add-prefix (testfile-sff-1b) sff-1b-))))
        (pretty-print '(pretty-print (list (sff-1a-x 3) sff-1b-y)))
        (pretty-print '(pretty-print (not (((inspect/object sff-1a-x) 'code) 'source))))
        (pretty-print '(pretty-print (null? (profile-dump-list)))))
      'replace)
    (separate-compile
      '(lambda (x)
         (parameterize ([generate-inspector-information #t]
                        [compile-profile #t]
                        [compile-imported-libraries #t])
           (compile-file x)))
      'sff-1c)
    #t)
  (equal?
    (separate-eval
      '(import (testfile-sff-1a))
      '(import (testfile-sff-1b))
      '(define-syntax so?
         (lambda (x)
           (syntax-case x ()
             [(_ q) (and (syntax->annotation #'q) #t)])))
      '(list a (b so?) (x 3) y)
      '(not (((inspect/object x) 'code) 'source))
      '(null? (profile-dump-list)))
    "(120 #t 6 24)\n#f\n#f\n")
  (strip-and-check "testfile-sff-1a.so" "testfile-sff-1a.so"
    (fasl-strip-options inspector-source))
  (strip-and-check "testfile-sff-1b.so" "testfile-sff-1b.so"
    (fasl-strip-options inspector-source))
  (equal?
    (separate-eval
      '(import (testfile-sff-1a))
      '(import (testfile-sff-1b))
      '(define-syntax so?
         (lambda (x)
           (syntax-case x ()
             [(_ q) (and (syntax->annotation #'q) #t)])))
      '(list a (b so?) (x 3) y)
      '(not (((inspect/object x) 'code) 'source))
      '(null? (profile-dump-list)))
    "(120 #t 6 24)\n#t\n#f\n")
  (strip-and-check "testfile-sff-1a.so" "testfile-sff-1a.so"
    (fasl-strip-options profile-source))
  (strip-and-check "testfile-sff-1b.so" "testfile-sff-1b.so"
    (fasl-strip-options profile-source))
  (equal?
    (separate-eval
      '(import (testfile-sff-1b))
      '(import (testfile-sff-1a))
      '(define-syntax so?
         (lambda (x)
           (syntax-case x ()
             [(_ q) (and (syntax->annotation #'q) #t)])))
      '(list a (b so?) (x 3) y)
      '(not (((inspect/object x) 'code) 'source))
      '(null? (profile-dump-list)))
    "(120 #t 6 24)\n#t\n#t\n")
  (strip-and-check "testfile-sff-1a.so" "testfile-sff-1a.so"
    (fasl-strip-options source-annotations))
  (strip-and-check "testfile-sff-1b.so" "testfile-sff-1b.so"
    (fasl-strip-options source-annotations))
  (equal?
    (separate-eval
      '(import (testfile-sff-1b))
      '(import (testfile-sff-1a))
      '(define-syntax so?
         (lambda (x)
           (syntax-case x ()
             [(_ q) (and (syntax->annotation #'q) #t)])))
      '(list a (b so?) (x 3) y)
      '(not (((inspect/object x) 'code) 'source))
      '(null? (profile-dump-list)))
    "(120 #f 6 24)\n#t\n#t\n")
  (strip-and-check "testfile-sff-1a.so" "testfile-sff-1a.so"
    (fasl-strip-options compile-time-information))
  (strip-and-check "testfile-sff-1b.so" "testfile-sff-1b.so"
    (fasl-strip-options compile-time-information))
  (strip-and-check "testfile-sff-1c.so" "testfile-sff-1c.so"
    (fasl-strip-options profile-source))
  (equal?
    (separate-eval
      '(guard (c [else (display-condition c) (newline) #t]) (eval '(import (testfile-sff-1b))))
      '(guard (c [else (display-condition c) (newline) #t]) (eval '(import (testfile-sff-1a))))
      '(expand 'a)
      '(expand 'b)
      '(load "testfile-sff-1c.so")
      '(guard (c [else (display-condition c) (newline) #t]) (eval '(import (testfile-sff-1b)))))
    "Exception: loading testfile-sff-1b.so did not define compile-time information for library (testfile-sff-1b)\n#t\n\
     Exception: loading testfile-sff-1a.so did not define compile-time information for library (testfile-sff-1a)\n#t\n\
     a\nb\n\
     (6 24)\n#t\n#t\n\
     Exception: loading testfile-sff-1b.so did not define compile-time information for library (testfile-sff-1b)\n#t\n\
     ")

  ; scripts
  (begin
    (with-output-to-file "testfile-sff.ss"
      (lambda ()
        (printf "#! ../bin/~a/scheme --script\n" (machine-type))
        (pretty-print '(define (hello) (import (chezscheme)) (printf "hello\n")))
        (pretty-print '(hello)))
      'replace)
    (parameterize ([generate-inspector-information #t])
      (compile-script "testfile-sff"))
    #t)
  (strip-and-check "testfile-sff.so" "testfile-sff-stripped.so"
    (fasl-strip-options inspector-source))
  (equal?
    (separate-eval
      '(load "testfile-sff.so")
      '(and (((inspect/object hello) 'code) 'source) #t))
    "hello\n#t\n")
  (equal?
    (separate-eval
      '(load "testfile-sff-stripped.so")
      '(and (((inspect/object hello) 'code) 'source) #t))
    "hello\n#f\n")
  (equal?
    (run-script "./testfile-sff.so")
    "hello\n")
  (equal?
    (run-script "./testfile-sff-stripped.so")
    "hello\n")

  ; non-library compile-time-information
  (begin
    (with-output-to-file "testfile-sff-3.ss"
      (lambda ()
        (pretty-print '(define cons vector))
        (pretty-print '(define-syntax + (identifier-syntax -))))
      'replace)
    (separate-compile 'sff-3)
    (define $orig-size (object-file-size "testfile-sff-3.so"))
    #t)
  (equal?
    (separate-eval
      '(load "testfile-sff-3.so")
      '(cons 3 4)
      '(+ 3 4))
    "#(3 4)\n-1\n")
  (strip-and-check "testfile-sff-3.so" "testfile-sff-3.so"
    (fasl-strip-options compile-time-information))
  (< (object-file-size "testfile-sff-3.so") $orig-size)
  (equal?
    (separate-eval
      '(load "testfile-sff-3.so")
      '(cons 3 4)
      '(+ 3 4))
    "(3 . 4)\n7\n")
  (let ([n (object-file-size "testfile-sff-3.so")])
    (strip-fasl-file "testfile-sff-3.so" "testfile-sff-3.so"
      (fasl-strip-options compile-time-information))
    (= (object-file-size "testfile-sff-3.so") n))
)

(mat $fasl-file-equal?
  (begin
    (parameterize ([generate-inspector-information #t])
      (compile-file "../examples/fatfib.ss" "testfile-fatfib1.so"))
    (parameterize ([generate-inspector-information #t])
      (compile-file "../examples/fatfib.ss" "testfile-fatfib2.so"))
    (parameterize ([generate-inspector-information #f])
      (compile-file "../examples/fatfib.ss" "testfile-fatfib3.so"))
    #t)
  (error? ; not a string
    (#%$fasl-file-equal? 'testfile-fatfib1.so "testfile-fatfib2.so"))
  (error? ; not a string
    (#%$fasl-file-equal? 'testfile-fatfib1.so "testfile-fatfib2.so" #t))
  (error? ; not a string
    (#%$fasl-file-equal? "testfile-fatfib1.so" 13.4))
  (error? ; not a string
    (#%$fasl-file-equal? "testfile-fatfib1.so" 13.4 #f))
  (error? ; file doesn't exist
    (#%$fasl-file-equal? "testfile-fatfib1.so" "probably-does-not-exist"))
  (error? ; file doesn't exist
    (#%$fasl-file-equal? "testfile-fatfib1.so" "probably-does-not-exist" #f))
  (error? ; file doesn't exist
    (#%$fasl-file-equal? "probably-does-not-exist" "testfile-fatfib2.so"))
  (error? ; file doesn't exist
    (#%$fasl-file-equal? "probably-does-not-exist" "testfile-fatfib2.so" #t))
  (#%$fasl-file-equal? "testfile-fatfib1.so" "testfile-fatfib2.so")
  (not (#%$fasl-file-equal? "testfile-fatfib1.so" "testfile-fatfib3.so"))
  (error? (#%$fasl-file-equal? "testfile-fatfib1.so" "testfile-fatfib3.so" #t))
)

(mat cost-center
  (error? ; wrong number of arguments
    (make-cost-center 'foo))

  (error? ; foo is not a cost center
    (with-cost-center 'foo (lambda () 5)))

  (error? ; bar is not a procedure
    (with-cost-center (make-cost-center) 'bar))

  (error? ; 5 is not a cost center
    (cost-center-instruction-count 5))

  (error? ; "test" is not a cost center
    (cost-center-allocation-count "test"))

  (error? ; 4.7 is not a cost center
    (cost-center-time 4.7))

  (error? ; #\c is not a cost center
    (reset-cost-center! #\c))

  (let ([cc (make-cost-center)])
    (cost-center? cc))

  ;;; instruction cost center tests
  ((lambda (x)
     (<= 5 x 50))
   (let ([cc (make-cost-center)])
     (with-cost-center cc
       (lambda ()
         (parameterize ([generate-instruction-counts #t]
                        [compile-interpret-simple #f]
                        [enable-cp0 #f])
           (compile '(let ([p (cons 'a 'b)]) (car p))))))
     (cost-center-instruction-count cc)))

  (begin
    (define $cc-sum-1
      (parameterize ([generate-instruction-counts #t])
        (compile
          '(lambda (ls)
             (let f ([ls ls])
               (if (null? ls)
                   0
                   (+ (car ls) (f (cdr ls)))))))))
    #t)

  ((lambda (x)
     (<= 100 x 1000))
   (let ([cc (make-cost-center)])
     (with-cost-center cc (lambda () ($cc-sum-1 (iota 10))))
     (cost-center-instruction-count cc)))

  ((lambda (x)
     (<= 1000 x 10000))
   (let ([cc (make-cost-center)])
     (with-cost-center cc (lambda () ($cc-sum-1 (iota 100))))
     (cost-center-instruction-count cc)))

  (begin
    (define $cc-1 (make-cost-center))
    (define $cc-sum-2
      (parameterize ([generate-instruction-counts #t])
        (compile
          '(lambda (ls)
             (let f ([ls ls])
               (with-cost-center $cc-1
                 (lambda ()
                   (if (null? ls)
                       0
                       (+ (car ls) (f (cdr ls)))))))))))
    #t)

  ((lambda (x)
     (<= 100 x 1500))
   (begin
     ($cc-sum-2 (iota 10))
     (cost-center-instruction-count $cc-1)))

  (begin
    (reset-cost-center! $cc-1)
    #t)

  ((lambda (x)
     (<= 1000 x 15000))
   (begin
     ($cc-sum-2 (iota 100))
     (cost-center-instruction-count $cc-1)))

  (begin
    (reset-cost-center! $cc-1)
    #t)

  (let ([cc (make-cost-center)])
    (with-cost-center cc (lambda () ($cc-sum-2 (iota 10))))
    (<= (cost-center-instruction-count $cc-1) (cost-center-instruction-count cc)))

  (begin
    (define-syntax when-threaded
      (lambda (x)
        (syntax-case x ()
          [(_ e0 e1 ...)
           (if (threaded?)
               #'(begin e0 e1 ...)
               #'(begin #t))])))
    #t)

  (when-threaded
    ; copied from thread.ms
    (begin
      (define $threads (foreign-procedure "(cs)threads" () scheme-object))
      (define $nthreads 1)
      (define $yield
        (let ([t (make-time 'time-duration 1000 0)])
          (lambda () (sleep t))))
      (define $thread-check
        (lambda ()
          (let loop ([n 10] [nt (length ($threads))])
            (cond
              [(<= nt $nthreads)
               (set! $nthreads nt)
               (collect)]
              [else
                ($yield)
                (let* ([ls ($threads)] [nnt (length ls)])
                  (cond
                    [(< nnt nt) (loop n nnt)]
                    [(= n 0)
                     (set! $nthreads nnt)
                     (errorf #f "extra threads running ~s" ls)]
                    [else (loop (- n 1) nnt)]))]))
          #t))
      ($thread-check)))

  (when-threaded
    ((lambda (x)
       (<= 200 x 2000))
     (let ([cc (make-cost-center)]
           [finished #f]
           [finished-mutex (make-mutex)]
           [finished-condition (make-condition)])
       (define sum-th
         (lambda ()
           (with-cost-center cc (lambda () ($cc-sum-1 (iota 10))))
           (with-mutex finished-mutex
             (if finished
                 (condition-signal finished-condition)
                 (set! finished #t)))))
       (with-mutex finished-mutex
         (fork-thread sum-th)
         (fork-thread sum-th)
         (condition-wait finished-condition finished-mutex))
       (cost-center-instruction-count cc))))

  (when-threaded ($thread-check))

  (when-threaded
    (reset-cost-center! $cc-1)
    ((lambda (x)
       (<= 200 x 3000))
     (let ([finished #f]
           [finished-mutex (make-mutex)]
           [finished-condition (make-condition)])
       (define sum-th
         (lambda ()
           ($cc-sum-2 (iota 10))
           (with-mutex finished-mutex
             (if finished
                 (condition-signal finished-condition)
                 (set! finished #t)))))
       (with-mutex finished-mutex
         (fork-thread sum-th)
         (fork-thread sum-th)
         (condition-wait finished-condition finished-mutex))
       (cost-center-instruction-count $cc-1))))

  (when-threaded ($thread-check))

  (when-threaded
    (reset-cost-center! $cc-1)
    (let ([cc (make-cost-center)]
          [finished #f]
          [finished-mutex (make-mutex)]
          [finished-condition (make-condition)])
      (define sum-th
        (lambda ()
          (with-cost-center cc (lambda () ($cc-sum-2 (iota 10))))
          (with-mutex finished-mutex
            (if finished
                (condition-signal finished-condition)
                (set! finished #t)))))
       (with-mutex finished-mutex
         (fork-thread sum-th)
         (fork-thread sum-th)
         (condition-wait finished-condition finished-mutex))
       (<= (cost-center-instruction-count $cc-1)
           (cost-center-instruction-count cc))))

  (when-threaded ($thread-check))

  (begin
    (define $cc-fibonacci
      (let ([fib
              (parameterize ([generate-instruction-counts #t])
                (compile
                  '(rec fib
                     (lambda (i)
                       (cond
                         [(= i 0) 0]
                         [(= i 1) 1]
                         [else (+ (fib (- i 1))
                                  (fib (- i 2)))])))))])
        (lambda (n) (with-cost-center $cc-1 (lambda () (fib n))))))
    #t)

  (let ([normal-count (begin
                        (reset-cost-center! $cc-1)
                        ($cc-fibonacci 10)
                        (cost-center-instruction-count $cc-1))]
        [eng-count (begin
                     (reset-cost-center! $cc-1)
                     (let f ([eng (make-engine (lambda () ($cc-fibonacci 10)))])
                       (eng 50 (lambda args (cost-center-instruction-count $cc-1)) f)))])
    ; range because when running in an engine the trap check might
    ; be taken, and it will slightly increase the instruction count
    (<= normal-count eng-count (+ normal-count 100)))

  ;;; allocation cost center tests
  (eqv?
    (case (fixnum-width)
      [(30) 24]
      [(61) 48])
    (let ([cc (make-cost-center)])
      (with-cost-center cc
        (lambda ()
          (parameterize ([generate-allocation-counts #t]
                         [compile-interpret-simple #f])
            (compile '(#%list 'a 'b 'c)))))
      (cost-center-allocation-count cc)))

  ((lambda (count) ; range for rand call done to test variable alloc case and 64-bit words
     (<= 16 count 120))
   (let ([cc (make-cost-center)])
     (with-cost-center cc
       (lambda ()
         (parameterize ([generate-allocation-counts #t] [compile-interpret-simple #f])
           (compile `(let ([x (fx+ 3 (random 10))])
                       (#3%make-vector x))))))
     (cost-center-allocation-count cc)))

  (begin
    (define $cc-reverse-1
      (parameterize ([generate-allocation-counts #t])
        (compile
          '(lambda (ls)
             (let f ([ls ls] [rls '()])
               (if (null? ls)
                   rls
                   (f (cdr ls) (#%cons (car ls) rls))))))))
    #t)

  (eqv?
    (case (fixnum-width)
      [(30) 80]
      [(61) 160])
    (let ([cc (make-cost-center)])
      (with-cost-center cc (lambda () ($cc-reverse-1 (make-list 10))))
      (cost-center-allocation-count cc)))

  (eqv?
    (case (fixnum-width)
      [(30) 800]
      [(61) 1600])
    (let ([cc (make-cost-center)])
      (with-cost-center cc (lambda () ($cc-reverse-1 (make-list 100))))
      (cost-center-allocation-count cc)))

  (begin
    (define $cc-2 (make-cost-center))
    (define $cc-reverse-2
      (parameterize ([generate-allocation-counts #t])
        (compile
          '(lambda (ls)
             (let f ([ls ls] [rls '()])
               (with-cost-center $cc-2
                 (lambda () 
                   (if (null? ls)
                       rls
                       (f (cdr ls) (#%cons (car ls) rls))))))))))
    #t)

  ((lambda (x) ; wide range to accommodate both 4-byte and 8-byte words
     (<= 80 x 480))
   (begin
     ($cc-reverse-2 (make-list 10))
     (cost-center-allocation-count $cc-2)))

  (begin
    (reset-cost-center! $cc-2)
    #t)

  ((lambda (x) ; wide range to accommodate both 4-byte and 8-byte words
     (<= 800 x 4800))
   (begin
     ($cc-reverse-2 (make-list 100))
     (cost-center-allocation-count $cc-2)))

  (begin
    (reset-cost-center! $cc-2)
    #t)

  (let ([cc (make-cost-center)])
    (with-cost-center cc (lambda () ($cc-reverse-2 (make-list 10))))
    (<= (cost-center-allocation-count $cc-2) (cost-center-allocation-count cc)))

  (begin
    (define $cc-reverse-3
      (let ([rev (parameterize ([generate-allocation-counts #t])
                   (compile
                     '(rec rev
                        (lambda (ls rls)
                          (if (null? ls)
                              rls
                              (rev (cdr ls) (#%cons (car ls) rls)))))))])
        (lambda (ls)
          (with-cost-center $cc-2 (lambda () (rev ls '()))))))
    #t)

  (eqv?
    (begin
      (reset-cost-center! $cc-2)
      ($cc-reverse-3 (iota 10))
      (cost-center-allocation-count $cc-2))
    (begin
      (reset-cost-center! $cc-2)
      (let f ([eng (make-engine (lambda () ($cc-reverse-3 (iota 10))))])
        (eng 10 (lambda args (cost-center-allocation-count $cc-2)) f))))

  (when-threaded
    (eqv?
      (case (fixnum-width)
        [(30) 160]
        [(61) 320])
      (let ([cc (make-cost-center)]
            [finished #f]
            [finished-mutex (make-mutex)]
            [finished-condition (make-condition)])
        (define reverse-th
          (lambda ()
            (with-cost-center cc (lambda () ($cc-reverse-1 (iota 10))))
            (with-mutex finished-mutex
              (if finished
                  (condition-signal finished-condition)
                  (set! finished #t)))))
        (with-mutex finished-mutex
          (fork-thread reverse-th)
          (fork-thread reverse-th)
          (condition-wait finished-condition finished-mutex))
        (cost-center-allocation-count cc))))

  (when-threaded ($thread-check))

  (when-threaded
    (reset-cost-center! $cc-2)
    ((lambda (x) ; wide range to accommodate both 4-byte and 8-byte words
       (<= 160 x 960))
     (let ([finished #f]
           [finished-mutex (make-mutex)]
           [finished-condition (make-condition)])
       (define reverse-th
         (lambda ()
           ($cc-reverse-2 (iota 10))
           (with-mutex finished-mutex
             (if finished
                 (condition-signal finished-condition)
                 (set! finished #t)))))
       (with-mutex finished-mutex
         (fork-thread reverse-th)
         (fork-thread reverse-th)
         (condition-wait finished-condition finished-mutex))
       (cost-center-allocation-count $cc-2))))

  (when-threaded ($thread-check))

  (when-threaded
    (reset-cost-center! $cc-2)
    (let ([cc (make-cost-center)]
          [finished #f]
          [finished-mutex (make-mutex)]
          [finished-condition (make-condition)])
      (define reverse-th
        (lambda ()
          (with-cost-center cc (lambda () ($cc-reverse-2 (iota 10))))
          (with-mutex finished-mutex
            (if finished
                (condition-signal finished-condition)
                (set! finished #t)))))
       (with-mutex finished-mutex
         (fork-thread reverse-th)
         (fork-thread reverse-th)
         (condition-wait finished-condition finished-mutex))
       (<= (cost-center-instruction-count $cc-2)
           (cost-center-instruction-count cc))))

  (when-threaded ($thread-check))

  ;;; instruction with allocation cost center tests
  ((lambda (x)
     (<= 10 x 50))
   (let ([cc (make-cost-center)])
     (with-cost-center cc
       (lambda () 
         (parameterize ([generate-allocation-counts #t]
                        [generate-instruction-counts #t]
                        [compile-interpret-simple #f]
                        [enable-cp0 #f])
           (compile '(let ([p (cons 'a 'b)]) (car p))))))
     (cost-center-instruction-count cc)))

  (begin
    (define $cc-sum-1
      (parameterize ([generate-allocation-counts #t]
                     [generate-instruction-counts #t])
        (compile
          '(lambda (ls)
             (let f ([ls ls])
               (if (null? ls)
                   0
                   (+ (car ls) (f (cdr ls)))))))))
    #t)

  ((lambda (x)
     (<= 100 x 1000))
   (let ([cc (make-cost-center)])
     (with-cost-center cc (lambda () ($cc-sum-1 (iota 10))))
     (cost-center-instruction-count cc)))

  ((lambda (x)
     (<= 1000 x 10000))
   (let ([cc (make-cost-center)])
     (with-cost-center cc (lambda () ($cc-sum-1 (iota 100))))
     (cost-center-instruction-count cc)))

  (begin
    (define $cc-1 (make-cost-center))
    (define $cc-sum-2
      (parameterize ([generate-allocation-counts #t]
                     [generate-instruction-counts #t])
        (compile
          '(lambda (ls)
             (let f ([ls ls])
               (with-cost-center $cc-1
                 (lambda () 
                   (if (null? ls)
                       0
                       (+ (car ls) (f (cdr ls)))))))))))
    #t)

  ((lambda (x)
     (<= 100 x 1500))
   (begin
     ($cc-sum-2 (iota 10))
     (cost-center-instruction-count $cc-1)))

  (begin
    (reset-cost-center! $cc-1)
    #t)

  ((lambda (x)
     (<= 1000 x 15000))
   (begin
     ($cc-sum-2 (iota 100))
     (cost-center-instruction-count $cc-1)))

  (begin
    (reset-cost-center! $cc-1)
    #t)

  (let ([cc (make-cost-center)])
    (with-cost-center cc (lambda () ($cc-sum-2 (iota 10))))
    (<= (cost-center-instruction-count $cc-1) (cost-center-instruction-count cc)))

  ;; allocation with instruction counts
  (eqv?
    (case (fixnum-width)
      [(30) 24]
      [(61) 48])
    (let ([cc (make-cost-center)])
      (with-cost-center cc
        (lambda ()
          (parameterize ([generate-allocation-counts #t]
                         [generate-instruction-counts #t]
                         [compile-interpret-simple #f])
            (compile '(#%list 'a 'b 'c)))))
      (cost-center-allocation-count cc)))

  (let ([x (fx+ 3 (random 10))])
    ((lambda (count) ; range for padding on 32-bit and to accomadate 64-bit words
       (<= (fxsll (fx+ x 1) 2) count (fxsll (fx+ x 2) 3)))
     (let ([cc (make-cost-center)])
       (with-cost-center cc
         (lambda ()
           (parameterize ([generate-allocation-counts #t]
                          [generate-instruction-counts #t]
                          [compile-interpret-simple #f])
             (compile `(#%make-vector ,x)))))
       (cost-center-allocation-count cc))))

  (begin
    (define $cc-reverse-1
      (parameterize ([generate-allocation-counts #t]
                     [generate-instruction-counts #t])
        (compile
          '(lambda (ls)
             (let f ([ls ls] [rls '()])
               (if (null? ls)
                   rls
                   (f (cdr ls) (#%cons (car ls) rls))))))))
    #t)

  (eqv?
    (case (fixnum-width)
      [(30) 80]
      [(61) 160])
    (let ([cc (make-cost-center)])
      (with-cost-center cc (lambda () ($cc-reverse-1 (make-list 10))))
      (cost-center-allocation-count cc)))

  (eqv?
    (case (fixnum-width)
      [(30) 800]
      [(61) 1600])
    (let ([cc (make-cost-center)])
      (with-cost-center cc (lambda () ($cc-reverse-1 (make-list 100))))
      (cost-center-allocation-count cc)))

  (begin
    (define $cc-2 (make-cost-center))
    (define $cc-reverse-2
      (parameterize ([generate-allocation-counts #t]
                     [generate-instruction-counts #t])
        (compile
          '(lambda (ls)
             (let f ([ls ls] [rls '()])
               (with-cost-center $cc-2
                 (lambda ()
                   (if (null? ls)
                       rls
                       (f (cdr ls) (#%cons (car ls) rls))))))))))
    #t)

  ((lambda (x) ; wide range to accommodate both 4-byte and 8-byte words
     (<= 80 x 480))
   (begin
     ($cc-reverse-2 (make-list 10))
     (cost-center-allocation-count $cc-2)))

  (begin
    (reset-cost-center! $cc-2)
    #t)

  ((lambda (x) ; wide range to accommodate both 4-byte and 8-byte words
     (<= 800 x 4800))
   (begin
     ($cc-reverse-2 (make-list 100))
     (cost-center-allocation-count $cc-2)))

  (> (cost-center-allocation-count $cc-2) 0)
  (> (cost-center-instruction-count $cc-2) 0)

  (begin
    (reset-cost-center! $cc-2)
    #t)

  (fx= (cost-center-allocation-count $cc-2) 0)
  (fx= (cost-center-instruction-count $cc-2) 0)

  (let ([cc (make-cost-center)])
    (with-cost-center cc (lambda () ($cc-reverse-2 (make-list 10))))
    (<= (cost-center-allocation-count $cc-2) (cost-center-allocation-count cc)))

  (begin
    (define $fib (lambda (x) (if (< x 2) 1 (+ ($fib (- x 1)) ($fib (- x 2))))))
    #t)

  ;; timing information (no instrumentation needed)
  ((lambda (x)
     (and (time<? (make-time 'time-duration 0 0) x)
          (time<? x (make-time 'time-duration 0 10))))
   (let ([cc (make-cost-center)])
     (with-cost-center #t cc
       (lambda ()
         (let ([t0 (current-time 'time-thread)])
           (let f ()
             (when (time=? (current-time 'time-thread) t0)
               ($fib 10)
               (f))))))
     (cost-center-time cc)))

  (let ([cc1 (make-cost-center)] [cc2 (make-cost-center)])
    (with-cost-center #t cc1
      (lambda ()
        (let f ([n 10])
          (with-cost-center #t cc2
            (lambda ()
              (cond
                [(= n 0) 1]
                [(= n 1) 1]
                [else (+ (f (- n 1)) (f (- n 2)))]))))))
    (time<=? (cost-center-time cc2) (cost-center-time cc1)))

  (begin
    (define $cc-3 (make-cost-center))
    (define $cc-fib
      (parameterize ([generate-allocation-counts #t]
                     [generate-instruction-counts #t])
        (compile
          '(let ()
             (define (n->peano n)
               (if (zero? n)
                   '()
                   (cons 'succ (n->peano (- n 1)))))
             (define peano->n length)
             (define (peano-sub1 n)
               (if (null? n)
                   (error 'peano-sub "cannot subtract 1 from 0")
                   (cdr n)))
             (define peano-zero '())
             (define (peano-add1 n) (#%cons 'succ n))
             (define (peano+ n1 n2)
               (if (eq? n1 peano-zero)
                   n2
                   (peano-add1 (peano+ (peano-sub1 n1) n2))))
             (lambda (n)
               (with-cost-center #t $cc-3
                 (lambda ()
                   (peano->n
                     (let f ([n (n->peano n)])
                       (cond
                         [(equal? n peano-zero) (peano-add1 peano-zero)]
                         [(equal? n (peano-add1 peano-zero)) (peano-add1 peano-zero)]
                         [else
                           (let ([n (peano-sub1 n)])
                             (peano+ (f n) (f (peano-sub1 n))))]))))))))))
    #t)

  (fx= (cost-center-instruction-count $cc-3) 0)
  (fx= (cost-center-allocation-count $cc-3) 0)
  (time=? (cost-center-time $cc-3) (make-time 'time-duration 0 0))

  ((lambda (x)
     (and (time<? (make-time 'time-duration 0 0) x)
          (or (time<? x (make-time 'time-duration 0 20))
              (#%$enable-check-heap))))
   (begin
     ($cc-fib 30)
     (cost-center-time $cc-3)))

  (> (cost-center-instruction-count $cc-3) 0)
  (> (cost-center-allocation-count $cc-3) 0)
  (time>? (cost-center-time $cc-3) (make-time 'time-duration 0 0))

  (begin
    (reset-cost-center! $cc-3)
    #t)

  (fx= (cost-center-instruction-count $cc-3) 0)
  (fx= (cost-center-allocation-count $cc-3) 0)
  (time=? (cost-center-time $cc-3) (make-time 'time-duration 0 0))
)

(mat lock-object
  (begin
    (define $locked-objects (foreign-procedure "(cs)locked_objects" () ptr))
    #t)
  (let ([ls ($locked-objects)])
    (unless (null? ls) (errorf #f "found locked objects ~s" ls))
    #t)
  (let ()
    (define-record user-event (x))
    (do ([n 20 (- n 1)])
        ((= n 0))
      (for-each unlock-object
        (map (lambda (x) (lock-object x) x)
          (map make-user-event
            (make-list 10000)))))
    #t)
  (let ([ls ($locked-objects)])
    (unless (null? ls) (errorf #f "found locked objects ~s" ls))
    #t)
  (let ()
    (define-record user-event (x))
    (do ([n 20 (- n 1)])
        ((= n 0))
      (for-each unlock-object
        (map (lambda (x)
               (let ([x (case x
                          [(0) (lambda () x)]
                          [(1) (cons x x)]
                          [(2) (vector x)]
                          [(3) (vector x x)]
                          [(4) (string #\a #\b)]
                          [(5) (box (cons 3 4))]
                          [(6) (/ 8 17)]
                          [(7) (exact (sin 3.0))]
                          [(8) (exact (sqrt -73.0))]
                          [(9) (call/cc values)]
                          [(10) (make-user-event x)])])
                 (lock-object x)
                 x))
             (map random (make-list 2000 11)))))
    #t)
  (let ([ls ($locked-objects)])
    (unless (null? ls) (errorf #f "found locked objects ~s" ls))
    #t)
  (eqv?
    (let ()
      (define (pick ls) (list-ref ls (random (length ls))))
     ; we don't pick then remq-first because the picked element may be
     ; an unlocked flonum and may be cloned into two copies by the
     ; collector between the pick and the remq-first
      (define (pick-rem ls)
        (let f ([ls ls] [i (random (length ls))])
          (if (fx= i 0)
              (values (car ls) (cdr ls))
              (let-values ([(x d) (f (cdr ls) (fx- i 1))])
                (values x (cons (car ls) d))))))
      (module (random-tree)
        (define leaves
          `(,(lambda () '())
            ,(lambda () 0)
            ,(lambda () #f)
            ,(lambda () #t)
            ,(lambda () #\q)
            ,(lambda () (* 3.4 5))
            ,(lambda () (* 15/16 5))
            ,(lambda () (* 1+2i 5))
            ,(lambda () (* 3.0-2.5i 5))
            ,(lambda () (pick (oblist)))
            ,gensym
            ,(lambda () (make-string (random 10) (pick '(#\$ #\! #\*))))
            ))
        (define nodes
          `(,(lambda (th) (cons (th) (th)))
            ,(lambda (th) (weak-cons (th) (th)))
            ,(lambda (th) (list->vector (map (lambda (x) (th)) (make-list (+ 1 (random 4))))))
            ,(lambda (th)
               (define-record frob ((immutable x) (immutable y)))
               (record-reader 'frob1 (type-descriptor frob))
               (make-frob (th) (th)))
            ,(lambda (th)
               (define-record frob ((immutable x) (mutable y)))
               (record-reader 'frob2 (type-descriptor frob))
               (make-frob (th) (th)))
            ,(lambda (th)
               (define-record frob ((immutable x) (immutable integer-32 y)))
               (record-reader 'frob3 (type-descriptor frob))
               (make-frob (th) (random 200000)))
            ,(lambda (th)
               (define-record frob ((immutable x) (mutable integer-32 y)))
               (record-reader 'frob4 (type-descriptor frob))
               (make-frob (th) (random 200000)))
            ,(lambda (th)
               (let ([x (th)] [y (th)])
                 (let ([f (lambda () (cons x y))])
                   (values f (#%$closure-code f)))))
            ,(lambda (th)
               (let ([x (th)] [y (th)])
                 (call/cc
                   (lambda (k)
                     (call/cc (lambda (k1) (k k1)))
                     (cons x y)))))
            ))
        (define random-tree
          (lambda (n)
            (let ([objects '()])
              (let ([t (let f ([n n])
                         (let-values ([t* (if (= n 0)
                                              ((pick leaves))
                                              ((pick nodes) (lambda () (f (- n 1)))))])
                           (set! objects (append t* objects))
                           (car t*)))])
                objects)))))
      (define (chew n)
        (let f ([ls (make-list n)])
          (if (< (length ls) 2)
              (random-tree 2)
              (append (f (cddr ls)) (f (cdr ls))))))
      (define (randomize ls)
        (if (null? ls)
            '()
            (let-values ([(a d) (pick-rem ls)])
              (cons a (randomize d)))))
      (define (split ls)
        (if (null? ls)
            (values '() '())
            (let-values ([(a ls) (pick-rem ls)])
              (let-values ([(ls1 ls2) (split ls)])
                (if (= (random 2) 0)
                    (values (cons a ls1) ls2)
                    (values ls1 (cons a ls2)))))))
      (define (locktest)
        (define m 5)
        (let f ([n 100] [l0 '()] [l1 '()] [l2 '()])
          (let ([l1addr (map #%$fxaddress l1)] [l2addr (map #%$fxaddress l2)])
            (chew 15)
            (let ([bad (remq f
                         (map (lambda (x a) (if (fx= (#%$fxaddress x) a) f x))
                              (append l1 l2)
                              (append l1addr l2addr)))])
              (unless (andmap flonum? bad)
                (errorf 'locktest "locked object address(es) changed for ~s" bad))))
          (if (= n 0)
              (begin
                (for-each unlock-object l1)
                (for-each unlock-object l2)
                (for-each unlock-object l2)
                'yippee!)
              (let-values ([(l0drop l0keep) (split l0)]
                           [(l1drop l1keep) (split l1)]
                           [(l2drop l2keep) (split l2)])
                (for-each unlock-object l1drop)
                (for-each unlock-object l2drop)
                (for-each unlock-object l2drop)
                (let-values ([(l0stay l0up) (split l0keep)]
                             [(l1down l1up) (split l1keep)]
                             [(l2down l2stay) (split l2keep)])
                  (for-each lock-object l0up)
                  (for-each lock-object l1up)
                  (for-each unlock-object l1down)
                  (for-each unlock-object l2down)
                  (f (- n 1)
                     (randomize (append l0stay l1down))
                     (let ([l1new (random-tree m)])
                       (for-each lock-object l1new)
                       (randomize (append l0up l2down l1new)))
                     (randomize (append l1up l2stay))))))))
      (locktest))
    'yippee!)
  (let ([ls ($locked-objects)])
    (unless (null? ls) (errorf #f "found locked objects ~s" ls))
    #t)
  (eqv?
    (let ()
      (define-record frob ((immutable x) (immutable y))
        ([(immutable hash) (hash-frob x y)]))
      (define leaves
        `(,(lambda () '())
          ,(lambda () 0)
          ,(lambda () #f)
          ,(lambda () #t)
          ,(lambda () #\q)
          ,(lambda () (* 3.4 5))
          ,(lambda () (* 15/16 5))
          ,(lambda () (* 1+2i 5))
          ,(lambda () (* 3.0-2.5i 5))
          ,(lambda () (pick (oblist)))
          ,gensym
          ,(lambda () (make-string (random 10) (pick '(#\$ #\! #\*))))
          ))
      (define (hash-frob x y) (+ 13 (ash (hash x) 4) (* (hash y) 7)))
      (define (hash x)
        (case x
          [(()) 1]
          [(0) 2]
          [(#f) 3]
          [(#t) 4]
          [(#\q) 5]
          [(17.0) 6]
          [(75/16) 7]
          [(5+10i) 8]
          [(15.0-12.5i) 9]
          [else
           (cond
             [(gensym? x) (+ 10 (ash (hash-string (symbol->string x)) 4))]
             [(symbol? x) (+ 11 (ash (hash-string (symbol->string x)) 4))]
             [(string? x) (+ 12 (ash (hash-string x) 4))]
             [(frob? x) (hash-frob (frob-x x) (frob-y x))]
             [else (errorf 'hash "unexpected object ~s" x)])]))
      (define (hash-string s)
        (apply logxor (map char->integer (string->list s))))
      (define (check-hash x)
        (let ([h (hash x)]) ; run regardless for error check
          (when (frob? x)
            (unless (= (hash x) (frob-hash x))
              (errorf 'check-hash "hash mismatch for ~s" x)))))
      (define (pick ls) (list-ref ls (random (length ls))))
     ; we don't pick then remq-first because the picked element may be
     ; an unlocked flonum and may be cloned into two copies by the
     ; collector between the pick and the remq-first
      (define (pick-rem ls)
        (let f ([ls ls] [i (random (length ls))])
          (if (fx= i 0)
              (values (car ls) (cdr ls))
              (let-values ([(x d) (f (cdr ls) (fx- i 1))])
                (values x (cons (car ls) d))))))
      (define random-tree
        (lambda (n)
          (let ([objects '()])
            (let ([t (let f ([n n])
                       (let-values ([t* (if (= n 0)
                                            ((pick leaves))
                                            (make-frob (f (- n 1)) (f (- n 1))))])
                         (set! objects (append t* objects))
                         (car t*)))])
                objects))))
      (define (chew n)
        (let f ([ls (make-list n)])
          (if (< (length ls) 2)
              (random-tree 2)
              (append (f (cddr ls)) (f (cdr ls))))))
      (define (randomize ls)
        (if (null? ls)
            '()
            (let-values ([(a d) (pick-rem ls)])
              (cons a (randomize d)))))
      (define (split ls)
        (if (null? ls)
            (values '() '())
            (let-values ([(a ls) (pick-rem ls)])
              (let-values ([(ls1 ls2) (split ls)])
                (if (= (random 2) 0)
                    (values (cons a ls1) ls2)
                    (values ls1 (cons a ls2)))))))
      (define (locktest)
        (define m 5)
        (let f ([n 100] [l0 '()] [l1 '()] [l2 '()])
          (let ([l1addr (map #%$fxaddress l1)] [l2addr (map #%$fxaddress l2)])
            (chew 15)
            (let ([bad (remq f
                         (map (lambda (x a) (if (fx= (#%$fxaddress x) a) f x))
                              (append l1 l2)
                              (append l1addr l2addr)))])
              (unless (andmap flonum? bad)
                (errorf 'locktest "locked object address(es) changed for ~s" bad))))
          (for-each check-hash l0)
          (for-each check-hash l1)
          (for-each check-hash l2)
          (if (= n 0)
              (begin
                (for-each unlock-object l1)
                (for-each unlock-object l2)
                (for-each unlock-object l2)
                'yippee!)
              (let-values ([(l0drop l0keep) (split l0)]
                           [(l1drop l1keep) (split l1)]
                           [(l2drop l2keep) (split l2)])
                (for-each unlock-object l1drop)
                (for-each unlock-object l2drop)
                (for-each unlock-object l2drop)
                (let-values ([(l0stay l0up) (split l0keep)]
                             [(l1down l1up) (split l1keep)]
                             [(l2down l2stay) (split l2keep)])
                  (for-each lock-object l0up)
                  (for-each lock-object l1up)
                  (for-each unlock-object l1down)
                  (for-each unlock-object l2down)
                  (f (- n 1)
                     (randomize (append l0stay l1down))
                     (let ([l1new (random-tree m)])
                       (for-each lock-object l1new)
                       (randomize (append l0up l2down l1new)))
                     (randomize (append l1up l2stay))))))))
      (locktest))
    'yippee!)
  (let ([ls ($locked-objects)])
    (unless (null? ls) (errorf #f "found locked objects ~s" ls))
    #t)
  (parameterize ([collect-request-handler void])
    (define x (cons 3 4))
    (lock-object x)
    (collect 1 1) ; should leave segment containing x with locked bit
    (set-cdr! x (cons 0 0)) ; should mark the card containing x in the segment dirty
    (collect 0 0) ; should crash if sweep_dirty doesn't ignore locked objects
    (unlock-object x)
    #t)
  (let ([ls ($locked-objects)])
    (unless (null? ls) (errorf #f "found locked objects ~s" ls))
    #t)
  ; shouldn't include immediates in locked-object lists
  (begin
    (lock-object -17)
    (lock-object #f)
    (lock-object #!eof)
    (lock-object #\newline)
    (let ([ls ($locked-objects)])
      (unless (null? ls) (errorf #f "found locked objects ~s" ls))
      #t))
  ; cons should be static, and shouldn't include static objects in locked-object lists
  (begin
    (lock-object 'cons)
    (let ([ls ($locked-objects)])
      (unless (null? ls) (errorf #f "found locked objects ~s" ls))
      #t))
  ; locked objects promoted to static generation are listed in the static-generation locked list
  ; so mutated locked objects are properly swept (and the cards they're in, which might contain
  ; random stuff, aren't)
  #;(parameterize ([collect-request-handler void])
    (define x (cons 3 4))
    (lock-object x)
    (collect (collect-maximum-generation) 'static)
    (let ([ls ($locked-objects)])
      (unless (null? ls) (errorf #f "found locked objects ~s" ls))
      #t))
)

(mat eval-order
  (eqv? (call/cc (lambda (k) (0 (k 1)))) 1)
  (eqv? (let ([zero 0]) (call/cc (lambda (k) (zero (k 1))))) 1)
  (begin
    (define $notproc (cons 'not 'proc))
    (not (procedure? $notproc)))
  (eqv? (call/cc (lambda (k) ($notproc (k 1)))) 1)
)


(define eval-test
  (lambda (s)
    (with-output-to-file "testfile.ss"
      (lambda () (display s))
      'replace)
    (parameterize ([#%$suppress-primitive-inlining #f])
      (load "testfile.ss" (lambda (x) (eval x))))
    #t))
(define load-test
  (lambda (s)
    (with-output-to-file "testfile.ss"
      (lambda () (display s))
      'replace)
    (parameterize ([#%$suppress-primitive-inlining #f])
      (load "testfile.ss"))
    #t))
(define compile-test
  (lambda (s)
    (with-output-to-file "testfile.ss"
      (lambda () (display s))
      'replace)
    (parameterize ([#%$suppress-primitive-inlining #f])
      (compile-file "testfile.ss"))
    (load "testfile.so")
    #t))

(define-syntax error/warning-mat
  (syntax-rules ()
    [(_ what string ...)
     (begin
      ; removed primitive argcnt warnings when no source is available
      ; to avoid warnings followed immediately by errors in the repl
      ; and warnings in run-time calls to eval
       #;(mat (what eval-warning) (warning? (eval-test string)) ...)
       (mat (what eval-error) (error? (eval-test string)) ...)
       (mat (what load-warning) (warning? (load-test string)) ...)
       (mat (what load-error) (error? (load-test string)) ...)
       (mat (what compile-warning) (warning? (compile-test string)) ...)
       (mat (what compile-error) (error? (compile-test string)) ...))]))

(define-syntax error-mat
  (syntax-rules ()
    [(_ what string ...)
     (begin
       (mat (what eval-error) (error? (eval-test string)) ...)
       (mat (what load-error) (error? (load-test string)) ...)
       (mat (what compile-error) (error? (compile-test string)) ...))]))

(error/warning-mat argcnt
  "; cp1in argument-count error\n\n(define f (lambda () (import scheme) (car)))\n(f)\n"
  "; cp1in argument-count error\n\n(define f (lambda () (import scheme) (car '(a b) '(c d))))\n(f)\n"
  "; cp1in argument-count error\n\n(define f (lambda () (let ([g (lambda () 0)]) (g 7))))\n(f)\n"
  "; cp1in argument-count error\n\n(define f (lambda () (let ([g (lambda (x) 0)]) (g))))\n(f)\n"
)

(error-mat syntax
  "; eval-when syntax error\n\n(eval-when (compile load eval))"
  "; eval-when syntax error\n\n(eval-when (never) 3)"
  "; begin syntax error\n\n(begin 3 . 4)"
  "; application syntax error\n\n(f 1 2 . 3)"
  "; define syntax error\n\n(define foo 3 4)"
  "; define-syntax syntax error\n\n(define-syntax (foo x y) z)"
  "; cond syntax error\n\n(cond . 17)"
  "; lambda syntax error\n\n(lambda (x 3 y) 3)"
)

(mat sci-bug
  (equal? (expt 10.0 (- 21)) 1e-21)
  (equal? (flexpt 10.0 (- 21.0)) 1e-21)
)

(mat apropos
  (error? (apropos 3))
  (error? (apropos '(hit me)))
  (error? (apropos 'a 'b))
  (error? (apropos 'a 'b 'c))
  (error? (apropos))
  (let ([ls (apropos-list 'str)])
    (and (memq 'string=? ls)
         (memq 'display-string ls)
         (memq 'record-constructor ls)
         (not (memq 'cons ls))
         (not (memq 'straightjacket ls))))
  (let ([ls (apropos-list "str")])
    (and (memq 'string=? ls)
         (memq 'display-string ls)
         (memq 'record-constructor ls)
         (not (memq 'cons ls))
         (not (memq 'straightjacket ls))))
  (equal?
    (with-output-to-string (lambda () (apropos 'substring)))
    "interaction environment:\n  substring, substring-fill!\n(chezscheme):\n  substring, substring-fill!\n(rnrs):\n  substring\n(rnrs base):\n  substring\n(scheme):\n  substring, substring-fill!\n")
  (equal?
    (with-output-to-string (lambda () (apropos "substring")))
    "interaction environment:\n  substring, substring-fill!\n(chezscheme):\n  substring, substring-fill!\n(rnrs):\n  substring\n(rnrs base):\n  substring\n(scheme):\n  substring, substring-fill!\n")
  (equal?
    (with-output-to-string (lambda () (apropos 'substring (copy-environment (scheme-environment) #t '(substring-fill!)))))
    "supplied environment:\n  substring-fill!\n(chezscheme):\n  substring, substring-fill!\n(rnrs):\n  substring\n(rnrs base):\n  substring\n(scheme):\n  substring, substring-fill!\n")
  (null? (apropos-list 'thisshouldntbefound))
  (equal?
    (apropos-list 'apropos)
    '(apropos apropos-list
      ((chezscheme) apropos apropos-list)
      ((scheme) apropos apropos-list)))
  (equal? (apropos-list '$apropos-unbound1) '())
  (error? (eval '$apropos-unbound1))
  (equal? (apropos-list '$apropos-unbound1) '())
  (equal? (apropos-list '$apropos-bound1) '())
  (eq? (eval '(set! $apropos-bound1 17)) (void))
  (equal? (apropos-list '$apropos-bound1) '($apropos-bound1))
  (begin (define $apropos-env (copy-environment (scheme-environment)))
         (environment? $apropos-env))
  (equal? (apropos-list '$apropos-unbound2 $apropos-env) '())
  (error? (eval '$apropos-unbound2 $apropos-env))
  (equal? (apropos-list '$apropos-unbound2 $apropos-env) '())
  (equal? (apropos-list '$apropos-bound2 $apropos-env) '())
  (eq? (eval '(set! $apropos-bound2 17) $apropos-env) (void))
  (equal? (apropos-list '$apropos-bound2 $apropos-env) '($apropos-bound2))
)

(mat p423 ; tests for p423 compiler
  (equal?
    (list
      '()
      75
      (- 2 4)
      (* -6 7)
      (cons 0 '())
      (cons (cons 0 '()) (cons 1 '()))
      (cdr (cons 16 32))
      (void)
      (if #f 3)
      (let () 3)
      (let ((x 0)) x)
      (let ([x 0]) x x)
      (let ([x 17]) (+ x x))
      (let ([q (add1 (add1 2))]) q)
      (+ 20 (if #t 122))
      (let ((x 16)
            (y 128))
        (* x y))
      (if #t
         (+ 20
           (if #t 122))
         10000)
      (let ([x 3])
        (let ([y (+ x (quote 4))])
          (+ x y)))
      (let ((x '(#(1 2 (3 #(4))) #() 3 #t))) x)
      (not (if #f #t (not #f)))
      (let ([x 0] [y 4000]) x)
      (let ((x (cons 16 32))) (pair? x))
      (begin (if #f 7) 3)
      (begin (< 1 2) 3)
      (begin '(1 . 2) 3)
      (begin (if (zero? 4) 7) 3)
      (let ([x 0]) (begin (if (zero? x) 7) x))
      (let ([x 0]) (begin (if (zero? x) (begin x 7)) x))
      (let ([x 0] [z 9000])
         (begin (if (zero? x) (begin x 7)) z))
      (let ([x 0] [z 9000])
         (begin (if (zero? x) (begin (set! x x) 7))
           (+ x z)))
      (let ([x 4]) (begin (+ (begin (set! x 17) 3) 4) x))
      (let ([x (cons 0 '())])
         (begin (if x (set-car! x (car x))) x))
      (let ([x (cons 0 '())])
         (begin (if x (set-car! x (+ (car x) (car x)))) x))
      (let ([x (cons 0 '())])
         (if (zero? (car x)) (begin (set-car! x x) 7) x))
      (let ([x (cons 0 '())])
         (let ([q x]) (if (zero? (car x)) (begin (set-car! q x) 7) x)))
      (let ([x 0]) (if (zero? x) (begin (set! x (+ x 5000)) x) 20))
      (let ([y 0]) (begin (if #t (set! y y)) y))
      (begin (if #t #t #t) #f)
      (begin (if (if #t #t #f) (if #t #t #f) (if #t #t #f)) #f)
      (let
         ([x 0]
          [y 4000]
          [z 9000])
         (let ((q (+ x z)))
           (begin
             (if (zero? x) (begin (set! q (+ x x)) 7))
             (+ y y)
             (+ x z))))
      (let ([x (let ([y 2]) y)]
             [y 5])
         (add1 x))
      (let ([y 4000]) (+ y y))
      ((lambda (y) y) 4000)
      (let ([f (lambda (x) x)])
         (add1 (f 0)))
      (let ([f (lambda (y) y)]) (f (f 4)))
      ((lambda (f) (f (f 4))) (lambda (y) y))
      ((let ([a 4000])
          (lambda (b) (+ a b)))
        5000)
      (((lambda (a)
           (lambda (b)
             (+ a b)))
         4000)
        5000)
      (let ([f (lambda (x) (add1 x))]) (f (f 0)))
      ((lambda (f) (f (f 0))) (lambda (x) (add1 x)))
      (let ([x 0] [f (lambda (x) x)])
         (let ([a (f x)] [b (f x)] [c (f x)]) (+ (+ a b) c)))
      (let ([x 0] [y 1] [z 2] [f (lambda (x) x)])
         (let ([a (f x)] [b (f y)] [c (f z)])
           (+ (+ a b) c)))
      (let ([f (lambda (x y) x)])
         (f 0 1))
      (let ([f (lambda (x y) x)])
         (let ([a (f 0 1)]) (f a a)))
      (let ([x 0] [y 1] [z 2] [f (lambda (x y z) x)])
         (let ([a (f x y z)]) (f a a a)))
      (let ([x 0] [y 1] [z 2] [f (lambda (x y z) x)])
         (let ([a (f x y z)] [b y] [c z]) (f a b c)))
      (let ([f (lambda (a b c d)
                  (+ a d))])
         (f 0 1 2 3))
      (let ([f (lambda (x) x)])
         (+ (f 0)
           (let ([a 0] [b 1] [c 2])
             (+ (f a) (+ (f b) (f c))))))
      (let ([f (lambda (x) x)])
         (+ (f 0)
           (let ([a 0] [b 1] [c 2])
             (add1 (f a)))))
      (let ([f (lambda (x) x)])
        (let ([a 1])
          (* (+ (f a) a) a)))

      (let ([k (lambda (x y) x)])
        (let ([b 17])
          ((k (k k 37) 37) b (* b b))))

      (let ([f (lambda ()
                 (let ([n 256])
                    (let ([v (make-vector n)])
                     (vector-set! v 32 n)
                     (vector-ref v 32))))])
        (pair? (f)))
      (let ((w 4) (x 8) (y 16) (z 32))
        (let ((f (lambda ()
                   (+ w (+ x (+ y z))))))
          (f)))
      (let ([f (lambda (x) x)])
         (+ (f 0) (let ([a 0] [b 1] [c 2] [d 3])
                    (+ (f a)
                      (+ (f b)
                        (+ (f c)
                          (f d)))))))
     ; test use of keywords/primitives as variables
      (let ([quote (lambda (x) x)]
            [let (lambda (x y) (- y x))]
            [if (lambda (x y z) (cons x z))]
            [cons (lambda (x y) (cons y x))]
            [+ 16])
        (set! + (* 16 2))
        (cons (let ((quote (lambda () 0))) +)
              (if (quote (not #f))
                  720000
                  -1)))
      (letrec () 3)
      (let ([a 0]) (letrec ([a (lambda () 0)] [b (lambda () 11)]) (set! a 11)))
      (let ([a 0]) (letrec ([a (lambda () (set! a 0))] [b 11]) (a)))
      (let ([a 0]) (let ([a (set! a 0)] [b 11]) a))
      (let ([a 5]) (let ([a 0] [b (set! a (+ a 11))]) a))
      (let ([x (lambda () 4)])
        (letrec ([y (lambda () (z))] [z x]) (y)))
      (letrec ([a (lambda () 0)]) (a))
      (letrec ([a (lambda () 0)] [b (lambda () 11)]) (a))
      (let ([z 4])
        (letrec ([f (lambda (x)
                      (letrec ([g (lambda (y)
                                    (if (= y 0) 0
                                        (f (- y 1))))])
                        (g x)))])
          (f z)))
      (let ([x 0]) (letrec ([a (lambda () 0)] [b (lambda () 11)]) (set! x 11)))
      (let ([a 0]) (let ([b (set! a 0)]) a))
      (let ([a 0]) (let ([a (set! a 0)]) (let ([b 11]) a)))
      (let ([a 0]) (let ([a 0]) (let ([b (set! a 11)]) a)))
      (let ([a 0]) (let ([a 0]) (let ([b 11]) (set! a 11))))
      (let ([f (let ([x 1]) (lambda (y) (+ x y)))])
         (let ([x 0]) (f (f x))))
      ((let ([t (lambda (x) (+ x 50))])
          (lambda (f) (t (f 1000))))
        (lambda (y) (+ y 2000)))
      (let ([x 0])
         (let ([f (let ([x 1]
                        [z x])
                    (lambda (y)
                      (+ x (+ z y))))])
           (f (f x))))
      (((lambda (t)
           (lambda (f) (t (f 1000))))
         (lambda (x) (+ x 50)))
        (lambda (y) (+ y 2000)))
      ((let ([t 50])
          (lambda (f)
            (+ t (f))))
        (lambda () 2000))
      (((lambda (t)
           (lambda (f)
             (+ t (f))))
         50)
        (lambda () 2000))
      ((let ([x 300])
          (lambda (y) (+ x y)))
        400)
      (let ([x 3] [f (lambda (x y) x)])
         (f (f 0 0) x))
      (let ([x 3] [f (lambda (x y) x)])
         (if (f 0 0) (f (f 0 0) x) 0))
      (let ([x02 3] [f01 (lambda (x04 y03) x04)])
         (if (not x02) (f01 (f01 0 0) x02) 0))
      (let ((f (lambda (x) (if (if (pair? x) (not (eq? (car x) 0)) #f) x #f))))
        (f (cons 0 0)))
      (let ((f (lambda (x)
                 (if (if x (not (if (pair? x) (not (eq? (car x) 0)) #f)) #f)
                     x #f))))
        (f 0))
      (let ((f (lambda (x) (if (if (pair? x) #t (null? x)) x '()))))
        (f 0))
      (let ([y 4])
         (let ([f (lambda (y) y)])
           (f (f y))))
      (let ([y 4])
         (let ([f (lambda (x y) 0)])
           (f (f y y) (f y y))))
      (let ([y 4])
         (let ([f (lambda (x y) 0)])
           (f (f y y) (f y (f y y)))))
      (let ([y 4])
         (let ([f (lambda (x y) 0)])
           (f (f y (f y y)) (f y (f y y)))))
      ((lambda (y) ((lambda (f) (f (f y))) (lambda (y) y))) 4)
      (let ([f (lambda (x) (+ x x))]) (f 4000))
      (let ((x (if 1000 2000 3000)))
         x)
      (let ([f (lambda (x) x)])
         (add1 (if #f 1 (f 22))))
      (let ([f (lambda (x) x)])
         (if (f (zero? 23)) 1 22))
      (let ([f (lambda (x) (if x (not x) x))]
             [f2 (lambda (x) (* 10 x))]
             [x 23])
         (add1 (if (f (zero? x)) 1 (* x (f2 (sub1 x))))))
      (let ([f (lambda () 0)])
         (let ([x (f)])
           1))
      (let ([f (lambda () 0)])
         (begin (f) 1))
      (let ([f (lambda (x) x)])
         (if #t (begin (f 3) 4) 5))
      (let ([f (lambda (x) x)])
         (begin (if #t (f 4) 5) 6))
      (let ([f (lambda (x) x)])
         (begin
           (if (f #t)
             (begin
               (f 3)
               (f 4))
             (f 5))
           (f 6)))
      (let ([f (lambda (x) (add1 x))])
         (f (let ([f 3]) (+ f 1))))
      (let ((x 15)
             (f (lambda (h v) (* h v)))
             (k (lambda (x) (+ x 5)))
             (g (lambda (x) (add1 x))))
         (k (g (let ((g 3)) (f g x)))))
      (let ([x 4])
         (let ([f (lambda () x)])
           (set! x 5)
           (f)))
      (let ([x (let ([y 2])
                  y)])
         x)
      (let ([x (if #t (let ([y 2])
                         y)
                  1)])
         x)
      (let ([x (let ([y (let ([z 3])
                           z)])
                  y)])
         x)
      (let ([x (if #t (let ([y (if #t (let ([z 3])
                                         z)
                                  2)])
                         y)
                  1)])
         x)
      (+ (let ([x 3])
            (add1 x))
         4)
      (+ (let ([x 3] [y 4])
            (* x y))
         4)
      (let ([x (add1 (let ([y 4]) y))]) x)
      (let ([x (add1 (letrec ([y (lambda () 4)]) (y)))]) x)
      (let ([x (+ (let ([y 4]) y)  (let ([y 4]) y))]) (add1 x))
      (let ([z 0])
         (let ([x z])
           z
           x))
      (let ([z 0])
         (let ([x (begin (let ([y 2]) (set! z y)) z)])
           x))
      (let ([x (begin (let ([y 2]) (set! y y)) (let ([z 3]) z))])
         x)
      (letrec ([one (lambda (n) (if (zero? n) 1 (one (sub1 n))))])
         (one 13))
      (letrec
         ((even (lambda (x) (if (zero? x) #t (odd (sub1 x)))))
          (odd (lambda (x) (if (zero? x) #f (even (sub1 x))))))
         (odd 13))
      (let ([t #t]
             [f #f])
         (letrec
           ((even (lambda (x) (if (zero? x) t (odd (sub1 x)))))
            (odd (lambda (x) (if (zero? x) f (even (sub1 x))))))
           (odd 13)))
      (let ((even (lambda (x) x)))
         (even
           (letrec
             ((even (lambda (x) (if (zero? x) #t (odd (sub1 x)))))
              (odd (lambda (x) (if (zero? x) #f (even (sub1 x))))))
             (odd 13))))
      (letrec ((fact (lambda (n) (if (zero? n) 1 (* n (fact (sub1 n)))))))
         (fact 5))
      (letrec ([remq (lambda (x ls)
                       (if (null? ls)
                           '()
                           (if (eq? (car ls) x)
                               (remq x (cdr ls))
                               (cons (car ls) (remq x (cdr ls))))))])
        (remq 3 '(3 1 3)))
      (let ([x 5])
         (letrec
           ([a
              (lambda (u v w) (if (zero? u) (b v w) (a (- u 1) v w)))]
            [b
              (lambda (q r)
                (let ([p (* q r)])
                  (letrec
                    ([e (lambda (n) (if (zero? n) (c p) (o (- n 1))))]
                     [o (lambda (n) (if (zero? n) (c x) (e (- n 1))))])
                    (e (* q r)))))]
            [c (lambda (x) (* 5 x))])
           (a 3 2 1)))
      (let ([f (lambda () 80)])
         (let ([a (f)] [b (f)])
           0))
      (let ([f (lambda () 80)])
         (let ([a (f)] [b (f)])
           (* a b)))
      (let ([f (lambda () 80)]
             [g (lambda () 80)])
         (let ([a (f)] [b (g)])
           (* a b)))
      (let ((f (lambda (x) (add1 x)))
             (g (lambda (x) (sub1 x)))
             (t (lambda (x) (add1 x)))
             (j (lambda (x) (add1 x)))
             (i (lambda (x) (add1 x)))
             (h (lambda (x) (add1 x)))
             (x 80))
         (let ((a (f x)) (b (g x)) (c (h (i (j (t x))))))
           (* a (* b (+ c 0)))))
      (let ((x 3000))
         (if (integer? x)
           (let ((y (cons x '())))
             (if (if (pair? y) (null? (cdr y)) #f)
               (+ x 5000)
               (- x 3000)))))
      (let ((x (cons 1000 2000)))
         (if (pair? x)
           (let ((temp (car x)))
             (set-car! x (cdr x))
             (set-cdr! x temp)
             (+ (car x) (cdr x)))
           10000000))
      (let ((v (make-vector 3)))
         (vector-set! v 0 10)
         (vector-set! v 1 20)
         (vector-set! v 2 30)
         (if (vector? v)
           (+ (+ (vector-length v) (vector-ref v 0))
             (+ (vector-ref v 1) (vector-ref v 2)))
           10000))
      (let ([fact
               (lambda (fact n)
                 (if (zero? n) 1 (* (fact fact (sub1 n)) n)))])
         (fact fact 5))
      (let ([f (lambda (x) (+ x 1000))])
         (if (zero? (f -2)) (f 6000) (f (f 8000))))
      (let ([f (lambda (x) (+ x 1000))])
         (if (zero? (f -1)) (f 6000) (f (f 8000))))
      (let ((f (lambda (x y) (+ x 1000))))
         (+ (if (f 3000 (begin 0 0 0)) (f (f 4000 0) 0) 8000) 2000))
      ((((lambda (x)
            (lambda (y)
              (lambda (z)
                (+ x (+ y (+ z y))))))
          5) 6) 7)
      ((((((lambda (x)
              (lambda (y)
                (lambda (z)
                  (lambda (w)
                    (lambda (u)
                      (+ x (+ y (+ z (+ w u)))))))))
            5) 6) 7) 8) 9)
      (let ((f (lambda (x) x)))
         (if (procedure? f)
           #t
           #f))
      (let ((sum (lambda (sum ls)
                    (if (null? ls)
                      0
                      (+ (car ls) (sum sum (cdr ls)))))))
         (sum sum (cons 1 (cons 2 (cons 3 '())))))
      (let ((v (make-vector 5))
             (w (make-vector 7)))
         (vector-set! v 0 #t)
         (vector-set! w 3 #t)
         (if (boolean? (vector-ref v 0))
           (vector-ref w 3)
           #f))
      (let ((a 5) (b 4))
         (if (< b 3)
           (eq? a (+ b 1))
           (if (<= b 3)
             (eq? (- a 1) b)
             (= a (+ b 2)))))
      (let ((a 5) (b 4))
         (if #f
           (eq? a (+ b 1))
           (if #f
             (eq? (- a 1) b)
             (= a (+ b 2)))))
      (((lambda (a)
           (lambda ()
             (+ a (if #t 200))
             1500))
         1000))
      (((lambda (b)
           (lambda (a) (set! a (if 1 2)) (+ a b)))
         100)
        200)
      ((((lambda (a)
            (lambda (b)
              (set! a (if b 200))
              (lambda (c)
                (set! c (if 300 400))
                (+ a (+ b c)))))
          1000)
         2000)
        3000)
      ((((lambda (a) (lambda (b) (lambda (c) (+ a (+ b c))))) 10) 20) 30)
      (+ 2 3)
      ((lambda (a) (+ 2 a)) 3)
      (((lambda (b) (lambda (a) (+ b a))) 3) 2)
      ((lambda (b) ((lambda (a) (+ b a)) 2)) 3)
      ((lambda (f) (f (f 5))) (lambda (x) x))
      ((let ((f (lambda (x) (+ x 3000))))
          (lambda (y) (f (f y))))
        2000)
      (let ((n 17) (s 18) (t 19))
         (let ((st (make-vector 5)))
           (vector-set! st 0 n)
           (vector-set! st 1 s)
           (vector-set! st 2 t)
           (if (not (vector? st))
             10000
             (vector-length st))))
      (let ((s (make-vector 1)))
         (vector-set! s 0 82)
         (if (eq? (vector-ref s 0) 82) 1000 2000))
      (not 17)
      (not #f)
      (let ([fact
               (lambda (fact n acc)
                 (if (zero? n) acc (fact fact (sub1 n) (* n acc))))])
         (fact fact 5 1))
      ((lambda (b c a)
          (let ((b (+ b a))
                (a (+ a (let ((a (+ b b))
                              (c (+ c c)))
                          (+ a a)))))
            (* a a)))
        2 3 4)
      (let ((f (lambda (x) (lambda () (x))))) ((f (lambda () 3))))
      (letrec ((f (lambda (x) (if (zero? x) 1 (* x (f (- x 1)))))))
         (let ([q 17])
           (let ((g (lambda (a) (set! q 10) (lambda () (a q)))))
             ((g f)))))
      (letrec ((f (lambda (x) (if (zero? x) 1 (* x (f (- x 1)))))))
         (let ((g (lambda (a) (lambda (b) (a b)))))
           ((g f) 10)))
      (letrec ((f (lambda () (+ a b)))
               (g (lambda (y) (set! g (lambda (y) y)) (+ y y)))
               (a 17)
               (b 35)
               (h (cons (lambda () a) (lambda (v) (set! a v)))))
         (let ((x1 (f)) (x2 (g 22)) (x3 ((car h))))
           (let ((x4 (g 22)))
             ((cdr h) 3)
             (let ((x5 (f)) (x6 ((car h))))
               (cons x1 (cons x2 (cons x3 (cons x4 (cons x5 x6)))))))))
      (letrec ((f (lambda () (+ a b)))
               (a 17)
               (b 35)
               (h (cons (lambda () a) (lambda () b))))
         (cons (f) (cons a (cons b (cons ((car h)) ((cdr h)))))))
      (letrec ((f (lambda (x)
                     (letrec ((x 3)) 3))))
         (letrec ((g (lambda (x) (letrec ((y 14)) (set! y 7) y))))
           (set! g (cons g 3))
           (letrec ((h (lambda (x) x)) (z 42))
             (cons (cdr g) (h z)))))
      (let ([t #t] [f #f])
         (let ([bools (cons t f)] [id (lambda (x) (if (not x) f t))])
           (letrec
             ([even (lambda (x) (if (zero? x) (id (car bools)) (odd (- x 1))))]
              [odd (lambda (y) (if (zero? y) (id (cdr bools)) (even (- y 1))))])
             (odd 5))))
      (letrec ([fib (lambda (x)
                      (let ([decrx (lambda () (set! x (- x 1)))])
                        (if (< x 2)
                            1
                            (+ (begin (decrx) (fib x))
                               (begin (decrx) (fib x))))))])
        (fib 10))
      (letrec ([fib (lambda (x)
                      (let ([decrx (lambda () (lambda (i) (set! x (- x i))))])
                        (if (< x 2)
                            1
                            (+ (begin ((decrx) 1) (fib x))
                               (begin ((decrx) 1) (fib x))))))])
        (fib 10))
      (let ((f (lambda (g u) (g (if u (g 37) u)))))
        (f (lambda (x) x) 75))

      (let ((f (lambda (h u) (h (if u (h (+ u 37)) u))))
            (w 62))
        (f (lambda (x) (- w x)) (* 75 w)))

      (let ([t #t] [f #f])
        (let ([bools (cons t f)] [id (lambda (x) (if (not x) f t))])
          (letrec
            ([even (lambda (x) (if (id (zero? x)) (car bools) (odd (- x 1))))]
             [odd (lambda (y) (if (zero? y) (id (cdr bools)) (even (- y 1))))])
            (odd 5))))

      ((lambda (x y z)
         (let  ((f (lambda (u v) (begin (set! x u) (+ x v))))
                (g (lambda (r s) (begin (set! y (+ z s)) y))))
           (* (f '1 '2) (g '3 '4))))
       '10 '11 '12)

      ((lambda (x y z)
         (let ((f '#f)
               (g (lambda (r s) (begin (set! y (+ z s)) y))))
           (begin
             (set! f
               (lambda (u v) (begin (set! v u) (+ x v))))
             (* (f '1 '2) (g '3 '4)))))
       '10 '11 '12)

      (letrec ((f (lambda (x) (+ x 1)))
               (g (lambda (y) (f (f y)))))
        (+ (f 1) (g 1)))

      (let ((y 3))
        (letrec
          ((f (lambda (x) (if (zero? x) (g (+ x 1)) (f (- x y)))))
           (g (lambda (x) (h (* x x))))
           (h (lambda (x) x)))
          (g 39)))

      (letrec ((f (lambda (x) (+ x 1)))
               (g (lambda (y) (f (f y)))))
        (set! f (lambda (x) (- x 1)))
        (+ (f 1) (g 1)))

      (letrec ([f (lambda () (+ a b))]
               [a 17]
               [b 35]
               [h (cons (lambda () a) (lambda () b))])
        (cons (f) (cons a (cons b (cons ((car h)) ((cdr h)))))))

      (let ((v (make-vector 8)))
        (vector-set! v 0 '())
        (vector-set! v 1 (void))
        (vector-set! v 2 #f)
        (vector-set! v 3 (cons 3 4))
        (vector-set! v 4 (make-vector 3))
        (vector-set! v 5 #t)
        (vector-set! v 6 2)
        (vector-set! v 7 5)
        (vector-ref v (vector-ref v 6)))

      (let ([x 5] [th (let ((a 1)) (lambda () a))])
        (letrec ([fact (lambda (n th)
                         (if (zero? n)
                             (th)
                             (* n (fact (- n 1) th))))])
          (fact x th)))

      (let ([negative? (lambda (n) (< n 0))])
        (letrec
          ([fact
             (lambda (n)
               (if (zero? n)
                   1
                   (* n (fact (- n 1)))))]
           [call-fact
             (lambda (n)
               (if (not (negative? n))
                   (fact n)
                   (- 0 (fact (- 0 n)))))])
          (cons (call-fact 5) (call-fact -5))))

      (letrec ([iota-fill!
                (lambda (v i n)
                  (if (not (= i n))
                      (begin
                        (vector-set! v i i)
                        (iota-fill! v (+ i 1) n))))])
        (let ([n 4])
          (let ([v (make-vector n)])
            (iota-fill! v 0 n)
            v)))

    ; try with operand-constraints reg/int? returning false for ints
    ; to make sure that nested operands are being pulled out properly
      (let ((f (lambda (x) x)))
        (let ((g (lambda (x) (let ((y (+ x x))) (f x) (cons x y)))))
          (g 3)))

    ; nested test examples
      (+ (let ((x 7) (y 2)) (if (if (= x 7) (< y 0) (<= 0 y)) 77 88)) 99)
      (+ (let ((x 7) (y -22)) (if (if (= x 7) (< y 0) (<= 0 y)) 77 88)) 99)
      (+ (let ((x 8) (y 2)) (if (if (= x 7) (< y 0) (<= 0 y)) 77 88)) 99)
      (+ (let ((x 8) (y -22)) (if (if (= x 7) (< y 0) (<= 0 y)) 77 88)) 99)

    ; make-vector with non-constant operand and improper alignment
      (let ([x 6])
        (let ([v (make-vector x)])
          (vector-set! v 0 3)
          (vector-set! v 1 (cons (vector-ref v 0) 2))
          (vector-set! v 2 (cons (vector-ref v 1) 2))
          (vector-set! v 3 (cons (vector-ref v 2) 2))
          (vector-set! v 4 (cons (vector-ref v 3) 2))
          (vector-set! v 5 (cons (vector-ref v 4) 2))
          (cons (pair? (vector-ref v 5)) (car (vector-ref v 4)))))

    ; nest some lambdas
      (((((lambda (a)
            (lambda (b)
              (lambda (c)
                (lambda (d)
                  (cons (cons a b) (cons c d))))))
           33) 55) 77) 99)

    ; test set! on letrec rhs
     (letrec ([b 4])
       (letrec ([a (lambda (x) (set! a x) 5)])
         (a (lambda (x) x))
         (set! b 8)
         (a 7)))

    ; test optimize-letrec---contributed by Jeremiah Penery
     (letrec ([q (cons (lambda (x)
                         (letrec ([b r])
                           b))
                       '())]
              [r 10])
       ((car q) 5))

    ; normalize-context test a bit---contributed by Andy Keep
     (let ((x 5)) (if (set! x 6) 1 0) x)

    ; stress the register allocator
      (let ((a 17))
        (let ((f (lambda (x)
                   (let ((x1 (+ x 1)) (x2 (+ x 2)))
                     (let ((y1 (* x1 7)) (y2 (* x2 7)))
                       (let ((z1 (- y1 x1)) (z2 (- y2 x2)))
                         (let ((w1 (* z1 a)) (w2 (* z2 a)))
                           (let ([g (lambda (b)
                                      (if (= b a)
                                          (cons x1 (cons y1 (cons z1 '())))
                                          (cons x2 (cons y2 (cons z2 '())))))]
                                 [h (lambda (c)
                                      (if (= c x) w1 w2))])
                             (if (if (= (* x x) (+ x x))
                                     #t
                                     (< x 0))
                                 (cons (g 17) (g 16))
                                 (cons (h x) (h (- x 0))))))))))))
          (cons (f 2) (cons (f -1) (cons (f 3) '())))))

      (let ([x (cons #f #t)] [y 17])
        (if (if (car x) #t (< y 20))
            (* y (* y 2))
            (void)))
      (let ((v (make-vector (add1 37))))
        (vector-set! v 0 (boolean? v))
        (vector-set! v (* 3 11) (vector-length v))
        ((let ((w (cons 33 '())))
          (lambda ()
            (if (not (eq? w (cons 33 '())))
                (begin
                  (set-cdr! w (vector? v))
                  w))))))
      (let ((v (make-vector (add1 37))))
        (vector-set! v 0 (boolean? v))
        (vector-set! v (* 3 11) #t)
        ((let ((w (cons (sub1 34) #f)))
          (lambda ()
            (set-cdr! w v)
            (if (not (eq? w (cons (- (vector-length v) 5) v)))
                (begin
                  (set-car! w (vector-ref (cdr w) (car w)))
                  w))))))

     ; make sure uncover-live passes don't leave behind unassigned
     ; or unlisted variables as a result of dead code.
      (letrec ([a (lambda () 1)])
        (let ([b 2])
          (if #t
              3
              (begin (a) b))))

     ; stress test introduce-unspillables by generating
     ; (mset fp i (+ (mref fp j) (mref fp k)))
      (let ((f (lambda (x) x)))
        (let ((x 1) (y 2))
          (let ((z (f x)))
            (let ((w (+ x y)))
              (let ((q (f w)))
                w)))))

     ; stress test introduce-unspillables by generating
     ; (mset (mref fp i) tmp (mref fp k))---can't actually get
     ; (mset (mref fp i) (mref fp j) (mref fp k)), 'cause we
     ; have to add in the vector-data offset
      (let ((f (lambda (x) x)))
        (let ((x (make-vector 4)) (y 2) (z 17))
          (vector-set! x y z)
          (let ((w (f x)))
            (cons (+ y z) x))))
      (letrec ([s0 (lambda (a b c d e)
                     (if (null? a)
                         (cons b (cons c (cons d e)))
                         (if (eq? (car a) #t)
                             (s1 (cdr a) (+ b 1) c d e)
                             (s2 (cdr a) b (+ c 1) d e))))]
               [s1 (lambda (a b c d e)
                     (if (eq? (car a) #t)
                         (s0 (cdr a) b c (+ d 1) e)
                         (s1 (cdr a) b c d (+ e 1))))]
               [s2 (lambda (a b c d e)
                     (if (eq? (car a) #t)
                         (s0 (cdr a) (+ b 1) d c e)
                         (s2 (cdr a) e d b c)))])
        (s0 '(#t #f #t #f #t #f #f #f #f #t) 10 20 30 40))

     ; stress optimize-letrec.  in the outer letrec, q should be treated as
     ; 'lambda'.  in the inner letrec, f should be treated as simple,
     ; d as 'lambda', and a, b, c, and e as complex.
     ; should evaluate to ((40 #f 105 15 . #t) #t 252 36 #t 9841 . 18)
      (letrec ((q (lambda (x) (if (< x 1) 13 (+ (* (q (- x 2)) 3) 1)))))
        (letrec ((a (lambda (x) x))
                 (b (cons (lambda () (* c 7)) (lambda (v) (set! c v))))
                 (c 15)
                 (d (lambda (x) (set! a x) (a x)))
                 (e (q 12))
                 (f 18))
          (let ([a0 (a #f)] [b0 ((car b))] [c0 c])
            (let ([d0 (d (lambda (z) #t))])
              ((cdr b) (* f 2))
              (cons (cons (q 1) (cons a0 (cons b0 (cons c0 d0))))
                    (cons (a #f)
                          (cons ((car b))
                                (cons c (cons (procedure? d) (cons e f))))))))))

      ;; Jie Li
      (let ((a 5))
        (let ((b (cons a 6)))
          (let ((f (lambda(x) (* x a))))
           (begin (if (- (f a) (car b))
                      (begin (set-car! b
                                       (if (not a) (* 2 a) (+ 2 a)))
                             (f a))
                      (if (not (not (< (f a) b)))
                          (f a)))
                  (not 3)
                  (void)
                  (f (car b))))))
      (letrec ([f (lambda (x y) (if (not x) (g (add1 x) (add1 y)) (h (+ x y))))]
               [g (lambda (u v)
                    (let ([a (+ u v)]
                          [b (* u v)])
                      (letrec ([e (lambda (d)
                                    (letrec ([p (cons a b)]
                                             [q (lambda (m)
                                                  (if (< m u)
                                                      (f m d)
                                                      (h (car p))))])
                                      (q (f a b))))])
                        (e u))))]
               [h (lambda (w) w)])
        (f 4 5))
      (letrec ((f (lambda (x)
                    (+ x (((lambda (y)
                             (lambda (z)
                               (+ y z)))
                           6)7))))
               (g (+ 5 ((lambda (w u) (+ w u)) 8 9))))
        g)
      ;; Jordan Johnson
      (let ((test (if (not (not 10)) #f 5)))
        (letrec ([num 5]
                 [length
                  (lambda (ls)
                    (let ((len (if ((lambda (ck) (begin ck (set! num test) ck))
                                    (null? ls))
                                   (begin num (set! num 0) num)
                                   (begin (length '())
                                          (set! num 5)
                                          (+ 1 (length (cdr ls)))))))
                      (if len len)))])
          (length (cons 5 (cons (if (set! num 50) (length (cons test '())) 1)
                                '())))))
      (letrec ([quotient (lambda (x y)
                           (if (< x 0)
                               (- 0 (quotient (- 0 x) y))
                               (if (< y 0)
                                   (- 0 (quotient x (- 0 y)))
                                   (letrec ([f (lambda (x a)
                                                 (if (< x y)
                                                     a
                                                     (f (- x y) (+ a 1))))])
                                     (f x 0)))))])
        (letrec ([sub-interval 1]
                 [sub-and-continue
                  (lambda (n acc k) (k (- n sub-interval) (* n acc)))]
                 [strange-fact
                  (lambda (n acc)
                    (if (zero? n)
                        (lambda (proc) (proc acc))
                        (sub-and-continue n acc strange-fact)))])
          (let ([x 20]
                [fact (let ((seed 1)) (lambda (n) (strange-fact n seed)))])
            (let ([give-fact5-answer (fact 5)]
                  [give-fact6-answer (fact 6)]
                  [answer-user (lambda (ans) (quotient ans x))])
              (set! x (give-fact5-answer answer-user))
              (begin (set! x (give-fact6-answer answer-user))
                     x)))))
      (let ((y '())
            (z 10))
        (let ((test-ls (cons 5 y)))
          (set! y (lambda (f)
                    ((lambda (g) (f (lambda (x) ((g g) x))))
                     (lambda (g) (f (lambda (x) ((g g) x)))))))
          (set! test-ls (cons z test-ls))
          (letrec ((length (lambda (ls)
                              (if (null? ls) 0 (+ 1 (length (cdr ls)))))))
            (let ((len (length test-ls)))
              (eq? (begin
                    (set! length (y (lambda (len)
                                      (lambda (ls)
                                        (if (null? ls)
                                            0
                                            (+ 1 (len (cdr ls))))))))
                    (length test-ls))
                   len)))))
      ;; Ryan Newton
      (letrec
        ((loop
           (lambda ()
             (lambda ()
               (loop)))))
        (loop)
        0)
      (letrec ([f (lambda ()
                    (letrec ([loop
                               (lambda (link)
                                 (lambda ()
                                   (link)))])
                      (loop (lambda () 668))))])
        ((f)))
      (if (lambda () 1)
          (let ((a 2))
            (if (if ((lambda (x)
                       (let ((x (set! a (set! a 1))))
                         x)) 1)
                    (if (eq? a (void))
                        #t
                        #f)
                    #f)
                #36rgood        ; dyb: cannot use symbols, so use radix 36
                #36rbad)))      ; syntax to make all letters digits

     ; contributed by Ryan Newton
      (letrec
         (
           [dropsearch
             (lambda (cell tree)
               (letrec
                 ([create-link
                    (lambda (node f)
                      (lambda (g)
                        (if (not (pair? node))
                            (f g)
                            (if (eq? node cell)
                                #f
                                (f (create-link (car node)
                                                (create-link (cdr node) g)))))))]
                  [loop
                    (lambda (link)
                      (lambda ()
                        (if link
                            (loop (link (lambda (v) v)))
                            #f)))])
                 (loop (create-link tree (lambda (x) x)))
                 ))]

           [racethunks
             (lambda (thunkx thunky)
               (if (if thunkx thunky #f)
                   (racethunks (thunkx) (thunky))
                   (if thunky
                       #t
                       (if thunkx
                           #f
                           '()))))]

           [higher?
             (lambda (x y tree)
               (racethunks (dropsearch x tree)
                           (dropsearch y tree)))]

           [under?
             (lambda (x y tree)
               (racethunks (dropsearch x y)
                           (dropsearch x tree)))]

           [explore
             (lambda (x y tree)
               (if (not (pair? y))
                   #t
                   (if (eq? x y)
                       #f    ;This will take out anything that points to itself
                       (let ((result (higher? x y tree)))
                         (if (eq? result #t)
                             (if (explore y (car y) tree)
                                 (explore y (cdr y) tree)
                                 #f)
                             (if (eq? result #f)
                                 (process-vertical-jump x y tree)
                                 (if (eq? result '())
                                     (process-horizontal-jump x y tree)
                                     )))))))]

           [process-vertical-jump
             (lambda (jumpedfrom jumpedto tree)
               (if
                 (under? jumpedfrom jumpedto tree)
                 #f
                 (fullfinite? jumpedto)))]

           [process-horizontal-jump
             (lambda (jumpedfrom jumpedto tree)
               (fullfinite? jumpedto))]

           [fullfinite?
             (lambda (pair)
               (if (not (pair? pair))
                   #t
                   (if (explore pair (car pair) pair)
                       (explore pair (cdr pair) pair)
                       #f)))])
         (cons
           (fullfinite? (cons 1 2))
           (cons
             (fullfinite? (let ((x (cons 1 2))) (set-car! x x) x))
             (cons
               (fullfinite? (let ([a (cons 0 0)] [b (cons 0 0)] [c (cons 0 0)])
                              (set-car! a b) (set-cdr! a c) (set-cdr! b c)
                              (set-car! b c) (set-car! c b) (set-cdr! c b) a))
               '())))))
    `(() 75 -2 -42 (0) ((0) 1) 32 ,(void) ,(void) 3 0 0 34 4
      142 2048 142 10 (#3(1 2 (3 #1(4))) #0() 3 #t) #f 0 #t 3
      3 3 3 0 0 9000 9000 17 (0) (0) 7 7 5000 0 #f #f 9000 3
      8000 4000 1 4 4 9000 9000 2 2 0 3 0 0 0 0 3 3 1 2 17 #f
      60 6 ((#t . -1) . 32) 3 ,(void) ,(void) ,(void) 0 4 0 0
      0 ,(void) 0 ,(void) 11 ,(void) 2 3050 2 3050 2050 2050
      700 0 0 0 #f 0 () 4 0 0 0 4 8000 2000 23 22 5061 1 1 4
      6 6 5 51 5 2 2 3 3 8 16 5 5 9 0 2 3 1 #t #t #t 120 (1)
      10 0 6400 6400 537516 8000 3000 63 120 10000 10000 8000
      24 35 #t 6 #t #f #f 1500 102 2600 60 5 5 5 5 5 8000 5
      1000 #f #t 120 144 3 3628800 3628800
      (52 44 17 22 38 . 3) (52 17 35 17 . 35) (3 . 42) #t 89
      89 37 4687 #t 48 176 5 1521 -1 (52 17 35 17 . 35) #f
      120 (120 . -120) #4(0 1 2 3) (3 . 6) 187 176 176 187
      (#t ((3 . 2) . 2) . 2) ((33 . 55) 77 . 99) 7 10 6
      (((3 21 18) 4 28 24) ((0 0 0) 1 7 6) (408 . 408)) 578
      (33 . #t)
      (#t .  #38(#f 0 0 0 0 0 0 0 0 0 0 0 0 0 0 0 0 0 0 0 0 0 0 0 0 0 0 0 0 0 0 0 0 #t 0))
      3 3 (19 . #4(0 0 17 0)) (22 32 41 . 12)
      ((40 #f 105 15 . #t) #t 252 36 #t 9841 . 18) 35 9 22 2
      120 #t 0 668 778477 (#t #f #f)))
  (equal?
    (list
      ;;; Abdulaziz Ghuloum
      ;;; this is a vanilla insertion sort routine, not really interesting but used to
      ;;; derive the Y-Combinator version below.
      (letrec ([sort
                 (lambda (p? ls)
                   (if (null? ls)
                       '()
                       (insert p? (car ls) (sort p? (cdr ls)))))]
               [insert
                 (lambda (p? x ls)
                   (if (null? ls)
                       (cons x '())
                       (if (p? x (car ls))
                           (cons x ls)
                           (cons (car ls) (insert p? x (cdr ls))))))])
        (sort (lambda (x y) (< x y)) '(4 3 2 5 6 3 6 9)))

      ;;; and this is a more exotic insertion sort using double-Y-Combinator in order
      ;;; to stretch anonymous lambda expressions to their limit.  Does it hurt yet?
      (((lambda (le) ; this is sort
         ((lambda (f) (f f))
             (lambda (f)
               (le (lambda (p? ls)
                 ((f f) p? ls))))))
        (lambda (sort)
          (lambda (p? ls)
            (if (null? ls)
                '()
                (((lambda (le)  ; this is insert
                   ((lambda (f) (f f))
                       (lambda (f)
                         (le (lambda (x ls) ((f f) x ls))))))
                    (lambda (insert)
                   (lambda (x ls)
                     (if (null? ls)
                         (cons x '())
                         (if (p? x (car ls))
                             (cons x ls)
                                (cons (car ls) (insert x (cdr ls))))))))
                    (car ls) (sort p? (cdr ls)))))))
       (lambda (x y) (< x y)) ; this is the sorting criterion
       '(4 3 2 5 6 3 6 9)) ; and the list to be sorted

      ;;; this is a definition of a rotate procedure that rotates the elements of a
      ;;; list n times.  It rotates the pair cells themselves and not the contents.
      ;;; It tests proper closure implementations in (set! x (cdr x)) as well as
      ;;; set-cdr! as it does not appear that frequently in tests.ss
      ;;;
      ;;;  before
      ;;;      +--+--+    +--+--+    +--+--+         +--+--+    +--+--+    +--+--+
      ;;;      | 1|------>| 2|------>| 3|------> ... | 6|------>| 7|------>| 8|#f|
      ;;;      +--+--+    +--+--+    +--+--+         +--+--+    +--+--+    +--+--+
      ;;;       ^^
      ;;;       yx
      ;;;
      ;;;  after
      ;;;      +--+--+    +--+--+         +--+--+    +--+--+    +--+--+    +--+--+
      ;;;      | 4|------>| 5|------> ... | 8|------>| 1|------>| 2|------>| 3|#f|
      ;;;      +--+--+    +--+--+         +--+--+    +--+--+    +--+--+    +--+--+
      ;;;       ^                                     ^
      ;;;       x                                     y
      (let ([x (cons 1 (cons 2 (cons 3 (cons 4 (cons 5 (cons 6 (cons 7 (cons 8 '()))))))))])
        (letrec ([rotate
                   (lambda (n)
                     (if (not (<= n 0))
                       (let ([s x])
                         (set! x (cdr x))
                         (insert s x)
                         (rotate (- n 1)))))]
                 [insert
                   (lambda (s x)
                     (if (null? (cdr x))
                         (begin
                           (set-cdr! x s)
                           (set-cdr! s '()))
                         (insert s (cdr x))))])
          (let ([y x])
            (rotate 3) ; rotate x and chop y as a side effect
            (cons x (cons y '()))))) ; cons for comparison

      ;;; Albert Hartono
      (letrec [(length 6)
               (start-value 6)]
        ((lambda (v lst)
           (letrec [(length (lambda (x)
                              (if (null? x)
                                  0
                                  (add1 (length (cdr x))))))]
             (let [(ls-lg (length lst))
                   (v-lg (vector-length v))]
               (let [(new-vec (make-vector (+ ls-lg v-lg)))]
                 (letrec [(loop-vec
                           (lambda (index)
                             (if (= index v-lg)
                                 (loop-ls lst index)
                                 (begin
                                   (vector-set! new-vec index (vector-ref v index))
                                   (loop-vec (add1 index))))))
                          (loop-ls
                           (lambda (lst index)
                             (if (not (null? lst))
                                 (begin
                                   (vector-set! new-vec index (car lst))
                                   (loop-ls (cdr lst) (add1 index))))))]
                   (loop-vec 0)
                   new-vec)))))
         (let [(vec (letrec ([tmp-vec (lambda () (make-vector length))]
                             [fill-vector
                              (lambda (v lg val)
                                (if (zero? lg)
                                    v
                                    (begin
                                      (vector-set! v (sub1 lg) val)
                                      (fill-vector v (sub1 lg) (add1 val)))))])
                      (fill-vector (tmp-vec) (vector-length (tmp-vec))
                                   (- 0 start-value))))]
           vec)
         (letrec [(make-list (lambda (lg val)
                               (if (not (zero? lg))
                                   (cons val (make-list (sub1 lg) (sub1 val)))
                                   '())))]
           (make-list length start-value))))

      ;;; Brooke Chenoweth
      ;;; a little Ackermann, just for fun
      ;;; if you uncomment this, you should probably make most of the passes
      ;;; trusted, unless you want to wait a long time for it to complete. - rkd
      #;(let ([x 3] [y 6])
        (letrec ([A (lambda (x y)
                      (if (= x 0)
                          (add1 y)
                          (if (= y 0)
                              (A (sub1 x) 1)
                              (A (sub1 x) (A x (sub1 y))))))])
          (A x y)))

      ;;; let's try out a more substantial program
      ;;; the N queens problem, for several values of n
      ;;; solve-n-queens gives a list of the row indices for a valid queen placement, or #f if no solution
      (let ([n-vals '(1 2 3 4 5 6 7 8)])
        (letrec ([solve-n-queens
                   (lambda (n)
                     (letrec ([extend-board
                                (lambda (i b)
                                  (if (= i n)
                                      (let ([b (adjust b)])
                                        (if b (extend-board 0 b) #f))
                                      (if (valid? i b)
                                          (cons i b)
                                          (extend-board (+ i 1) b))))]
                              [valid?
                                (lambda (i b)
                                    (no-threat? (sub1 i) i (add1 i) b))]
                              [no-threat?
                                (lambda (u s d others)
                                  (if (null? others)
                                      #t
                                      (if (not (let ([neighbor (car others)])
                                                  (if (= neighbor u)
                                                      #t
                                                      (if (= neighbor s)
                                                          #t
                                                          (= neighbor d)))))
                                          (no-threat? (- u 1) s (+ d 1) (cdr others))
                                          #f)))]
                              [adjust
                                (lambda (b)
                                  (if b
                                      (if (not (null? b))
                                          (extend-board (add1 (car b)) (cdr b))
                                          #f)
                                      #f))]
                              [solve
                                (lambda (len b)
                                  (if (= n len)
                                      b
                                      (solve (add1 len) (extend-board 0 b))))])
                       (solve 0 '())))])
          (letrec ([test
                     (lambda (ls)
                       (if (null? ls)
                           '()
                           (let ([n (car ls)])
                             (cons (solve-n-queens n)
                               (test (cdr ls))))))])
            (test n-vals))))

      ;;; Ronald Garcia
      (let ([re-apply
             (lambda (high)
               (letrec ([gen
                         (lambda (iter cont)
                           (let ([cont1 (lambda (f val) (cont f (f val)))]
                                 [cont2 (lambda (f val) (cont f val))])
                             (if (= iter 0)
                                 cont2
                                 (gen (- iter 1) cont1))))])
                 (gen high (lambda (f val) val))))])
        ((re-apply 10) (lambda (x) (+ x 1)) 5 ))

      (let ([make-list
             (lambda (count)
               (letrec ([loop
                         (lambda (val counter max)
                           (if (= counter max)
                               val
                               (loop (cons counter val) (+ counter 1) max)))])
                 (loop '() 0 count)))])
        (make-list 12))

      ;;; Jeremiah Willcock
      ;;; This test stresses two parts of the compiler: variable renaming and
      ;;; register allocation.  It stresses the variable renaming mechanism by
      ;;; using locally-bound names that match special forms in the compiler.  It
      ;;; stresses register allocation by having a large number of variables (and
      ;;; most of them are referenced).  The actual code of the program is mostly a
      ;;; factorial function, but with many helper lambdas to deal with the lack of
      ;;; if.  The list of set! statements had formerly set all variables up to z,
      ;;; but the list was trimmed so that it would compile using the compiler on
      ;;; the course Web page.  The list of cons expressions at the bottom could
      ;;; also be extended to z.  This program also has deeply nested expressions
      ;;; that will be simplified by remove-complex-opera*.  It also contains a not
      ;;; expression in order to test the compiler's handling of this expression
      ;;; type, as well as a one-armed if expression and an implicit begin.
      (let ([ef (lambda (x y z)
                  (let ([result z]) (if x (set! result y)) result))]
            [a 1] [b 2] [c 3] [d 4] [e 5] [f 6] [g 7] [h 8] [i 9]
            [j 10] [k 11] [l 12] [m 13] [n 14] [o 15] [p 16] [q 17] [r 18]
            [s 19] [t 20] [u 21] [v 22] [w 23] [x 24] [y 25] [z 26])
        (set! a 0)
        (set! b 0)
        (set! c 0)
        (set! d 0)
        (set! e 0)
        (set! f 0)
        (set! g 0)
        (set! h 0)
        (set! i 0)
        (set! j 0)
        (set! k 0)
        (set! l 0)
        (set! m 0)
        (set! n 0)
        (set! o 0)
        (set! p 0)
        (letrec ([let 5]
                 [letrec (lambda (x y) (set! let x) y)]
                 [fac (lambda (n) ((ef (not (zero? n)) (f2 n) f1)))]
                 [f1 (lambda () 1)]
                 [f2
                  ((lambda (f3) (lambda (n) (lambda () (* n (f3 n)))))
                   (lambda (n) (fac (- n 1))))]
                 [f3 (lambda (x) -1)]
                 [if (lambda (x) (lambda () (+ 1 x)))])
          ((lambda (lambda)
             (cons lambda
                   (cons (fac let)
                         (cons a (cons b (cons c (cons d (cons e (cons f
                           (cons g (cons h (cons i (cons j (cons k (cons l
                             (cons m (cons n (cons o '()))))))))))))))))))
           (letrec ([if 7]) ((if let))))))

      ;; This test uses streams of integers (similar to those studied in CSCI B521
      ;; and B621) to produce a list of integers that are not multiples of two and
      ;; five.  It also has a heavy use of lambdas within the streams.  This test
      ;; case will test closure conversion, most of its lambdas have references to
      ;; free variables.  This program is purely functional, so it is much less of
      ;; a test of assignment conversion and begin handling than the last program.
      (letrec ([integers (lambda (n) (cons n (lambda () (integers (+ n 1)))))]
               [stream-times (lambda (s n)
                 (cons (* (car s) n)
                  (lambda () (stream-times ((cdr s)) n))))]
               [difference (lambda (s1 s2)
                 (if (if (null? s1) #t (null? s2)) '()
                  (if (< (car s1) (car s2))
                   (cons (car s1) (lambda () (difference ((cdr s1)) s2)))
                   (if (= (car s1) (car s2))
                    (difference ((cdr s1)) ((cdr s2)))
                    (difference s1 ((cdr s2)))))))]
               [stream-head (lambda (s n)
                 (if (if (null? s) #t (zero? n)) '()
                  (cons (car s)
                   (if (= n 1) '() (stream-head ((cdr s)) (- n 1))))))])
        (stream-head
         (difference
          (difference (integers 0) (stream-times (integers 0) 2))
          (stream-times (integers 0) 5))
         20))

      ;;; Mark Meiss
      ;;; Test out identifier defintions, scope of letrec, the poor man's
      ;;; Y-combinator, and higher-order procedures.
      (letrec ([odd  (lambda (lambda odd)
                        ((odd (lambda))))]
                [even (lambda (letrec lambda)
                        (((((lambda letrec))))))])
         (letrec ([uf (lambda (x y z) (if (x) y z))]
                  [af (lambda (x y z) ((if x y z)))])
           (letrec ([make-sub (lambda (sub)
                                (lambda (n) (- n sub)))]
                    [odd (lambda (odd even)
                           (lambda (n)
                             ((uf (lambda () (zero? n))
                                  (lambda () #f)
                                  (lambda () ((even even odd) ((make-sub 1) n)))))))]
                    [even (lambda (even odd)
                            (lambda (n)
                              (af (zero? n)
                                  (lambda () #t)
                                  (lambda () ((odd odd even) ((make-sub 1) n))))))])
             ((even even odd) 12))))


      ;;; Test out higher-order procedures and a mixture of tail and non-tail
      ;;; calls by playing around with a representation of Church numerals.
      (letrec ([zero (lambda (f)
                        (lambda (x) x))]
                [succ (lambda (n)
                        (lambda (f)
                          (lambda (x) (f ((n f) x)))))]
                [zero? (lambda (n)
                         ((n (lambda (x) #f)) #t))])
         (letrec ([to-int (lambda (n)
                            ((n (lambda (a) (+ a 1))) 0))]
                  [from-int (lambda (n)
                              (if (= n 0) zero (succ (from-int (- n 1)))))])
           (letrec ([add (lambda (n)
                           (lambda (m) ((n succ) m)))])
             (- (+ 5 4)
                (to-int ((add (from-int 5)) (from-int 4)))))))

      ;;; Matthew Garrett
      ;;; Bubble Sort on a list of numbers
      ;;; A recursive function defined inside a recursive function, both with the
      ;;; same name.
      (letrec ([list-length   (lambda (ls)
                                (letrec ([loop (lambda (ls n)
                                                 (if (null? ls)
                                                     n
                                                     (loop (cdr ls) (+ n 1))))])
                                  (loop ls 0)))]
               [sorted?       (lambda (lon)
                                (if (<= (list-length lon) 1)
                                    #t
                                    (if (< (car lon) (car (cdr lon)))
                                        (sorted? (cdr lon))
                                        #f)))]
               [bubble-sort   (lambda (lon)
                                  (if (sorted? lon)
                                      lon
                                      (bubble-sort (cdr
        ; cdr is necessary because of the "hold" place keeper, in this inner
        ; bubble-sort, which is guaranteed to get first place in this lesser to
        ; greater sorting.
        (letrec ([bubble-sort (lambda (hold list-of-numbers)
                                (if (null? list-of-numbers)
                                    (cons hold '())
                                    (if (< hold (car list-of-numbers))
                                        (cons hold
                                          (bubble-sort
                                            (car list-of-numbers)
                                            (cdr list-of-numbers)))
                                        (cons (car list-of-numbers)
                                          (bubble-sort hold
                                            (cdr list-of-numbers))))))])
          (bubble-sort 0 lon))))))])
        (bubble-sort '(5 6 4 3 8 7))))
    '((2 3 3 4 5 6 6 9) (2 3 3 4 5 6 6 9)
       ((4 5 6 7 8 1 2 3) (1 2 3))
       #12(-1 -2 -3 -4 -5 -6 6 5 4 3 2 1)
       ((0) #f #f (2 0 3 1) (3 1 4 2 0) (4 2 0 5 3 1)
            (5 3 1 6 4 2 0) (3 1 6 2 5 7 4 0))
       15 (11 10 9 8 7 6 5 4 3 2 1 0)
       (6 40320 0 0 0 0 0 0 0 0 0 0 0 0 0 0 0)
       (1 3 7 9 11 13 17 19 21 23 27 29 31 33 37 39 41 43 47 49)
       #t 0 (3 4 5 6 7 8)))
)

(mat constant-closures
  ; make sure that closure optimization doesn't replicate closures
  (let ([f (rec f (lambda (q) f))])
    (and
      (eq? f (f 3))
      (eq? ((f 3) 4) (f 3))))
  (begin
    (with-output-to-file "testfile-cc.ss"
      (lambda ()
        (pretty-print
          '(define $cc-foo (rec f (lambda (q) f)))))
      'replace)
    (compile-file "testfile-cc")
    (load "testfile-cc.so")
    #t)
  (eq? ($cc-foo 3) $cc-foo)
  (eq? (($cc-foo 3) 4) $cc-foo)
)

(mat simplify-if
  (eqv?
    (let ([x 'a] [y 'b])
      (and (fixnum? x) (fixnum? (car y))))
    #f)
  (eqv?
    (let ([x 'a] [y 'b])
      (and (fixnum? x) (fixnum? (car y)) 75))
    #f)
  (error? ; not a port
    (let ([x 'a])
      (and (textual-port? x) (input-port? x))))
  (not
    (let ([x 'a])
      (and (input-port? x) (textual-port? x))))
  (let ([x (current-input-port)])
    (and (input-port? x) (textual-port? x)))
  (equal?
    (let ()
      (define (? x) (and (input-port? x) (if (textual-port? x) #t (binary-port? x))))
      (define-syntax first-value
        (syntax-rules ()
          [(_ e) (let-values ([(x . r) e]) x)]))
      (list
        (? 'a)
        (? (open-string-input-port ""))
        (? (first-value (open-string-output-port)))
        (? (open-bytevector-input-port #vu8()))
        (? (first-value (open-bytevector-output-port)))))
    '(#f #t #f #t #f))
)

(mat virtual-registers
  (fixnum? (virtual-register-count))
  (fx>= (virtual-register-count) 0)
  (error? ; invalid index
    (virtual-register 'one))
  (error? ; invalid index
    (virtual-register -1))
  (error? ; invalid index
    (virtual-register (+ (most-positive-fixnum) 1)))
  (error? ; invalid index
    (virtual-register 0.0))
  (error? ; invalid index
    (set-virtual-register! 'one 19))
  (error? ; invalid index
    (set-virtual-register! -1 19))
  (error? ; invalid index
    (set-virtual-register! (+ (most-positive-fixnum) 1) 19))
  (error? ; invalid index
    (set-virtual-register! 0.0 19))
  (fx>= (virtual-register-count) 4)
  (eqv? (set-virtual-register! 3 'hello) (void))
  (eqv? (virtual-register 3) 'hello)
  (eqv?
    (let ([x 3]) (virtual-register x))
    'hello)
  (eqv?
    (let ([x 3] [y (cons 1 2)])
      (set-virtual-register! x (list y)))
    (void))
  (equal? (virtual-register 3) '((1 . 2)))
  (equal?
    (let ()
      (define g (make-guardian))
      (g (virtual-register 3))
      (collect)
      (list (virtual-register 3) (g)))
    '(((1 . 2)) #f))
)

(mat pariah
  (error? ; invalid syntax
    (pariah))
  (error? ; invalid syntax
    (pariah . 17))
  (equal?
    (list (pariah 17))
    '(17))
  (equal?
    (let f ([n 10])
      (if (fx= n 0)
          (pariah 1)
          (* n (f (fx- n 1)))))
    3628800)
  ; make sure that cp0 doesn't remove the pariah form
  (equivalent-expansion?
    (parameterize ([enable-cp0 #t] [#%$suppress-primitive-inlining #f])
      (expand/optimize
        '(if (zero? (random 1000))
             (pariah (display 0))
             (display 1))))
    (if (= (optimize-level) 3)
        '(if (#3%zero? (#3%random 1000))
             (begin (pariah (void)) (#3%display 0))
             (#3%display 1))
        '(if (#2%zero? (#2%random 1000))
             (begin (pariah (void)) (#2%display 0))
             (#2%display 1))))
)

(mat $read-time-stamp-counter

  (let ([t (#%$read-time-stamp-counter)])
    (and (integer? t) (exact? t)))

  (let ()
    ;; NB: pulled from thread.ms, to use as a delay
    (define fat+
      (lambda (x y)
        (if (zero? y)
            x
            (fat+ (1+ x) (1- y)))))
    (define fatfib
      (lambda (x)
        (if (< x 2)
            1
            (fat+ (fatfib (1- x)) (fatfib (1- (1- x)))))))
    (let loop ([count 10] [success 0])
      (if (fx= count 0)
          (>= success 9)
          (let ([t0 (#%$read-time-stamp-counter)])
            (fatfib 26)
            (let ([t1 (#%$read-time-stamp-counter)])
              (loop (fx- count 1)
                    (if (< t0 t1)
                        (fx+ success 1)
                        success)))))))
)

(mat procedure-arity-mask
  (equal? (procedure-arity-mask (lambda () #f)) 1)
  (equal? (procedure-arity-mask (lambda (x) x)) 2)
  (equal? (procedure-arity-mask (lambda (x y z w) x)) 16)
  (equal? (procedure-arity-mask (interpret '(lambda (x y z w) x))) 16)
  (or (eq? (current-eval) interpret)
      (equal? (procedure-arity-mask (lambda (x y z w a b c d e f g h i j) x)) (ash 1 14)))
  (or (eq? (current-eval) interpret)
      (equal? (procedure-arity-mask (interpret '(lambda (x y z w a b c d e f g h i j) x))) (ash 1 14)))
  (or (eq? (current-eval) interpret)
      (and
        (equal? (procedure-arity-mask (case-lambda)) 0)
        (equal? (procedure-arity-mask (case-lambda [(x) x] [(x y) y])) 6)
        (equal? (procedure-arity-mask (case-lambda [() x] [(x . y) y])) -1)
        (equal? (procedure-arity-mask (case-lambda [() x] [(x y . z) y])) (bitwise-not 2))
        (equal? (procedure-arity-mask (case-lambda [(x y . z) y] [() x])) (bitwise-not 2))
        (equal? (procedure-arity-mask (case-lambda [(x) x] [(x y) y] [(x y z) z])) 14)))
  (equal? (procedure-arity-mask list) -1)
  (equal? (procedure-arity-mask cons) 4)
  (equal? (procedure-arity-mask list*) (bitwise-not 1))

  (equal? (procedure-arity-mask +) -1)
  (equal? (procedure-arity-mask -) -2)
  (equal? (procedure-arity-mask max) -2)

  (equal? (call/cc procedure-arity-mask) -1)
  (equal? (call/1cc procedure-arity-mask) -1)
  (equal? (procedure-arity-mask #%$null-continuation) 0)
  (equal?
    (parameterize ([enable-cp0 #t]) (compile '(procedure-arity-mask
                                                (case-lambda [a a] [(b) b]))))
    -1)
  (equal?
    (parameterize ([enable-cp0 #f]) (compile '(procedure-arity-mask
                                                (case-lambda [a a] [(b) b]))))
    -1)

  (error? ; invalid argument
    (procedure-arity-mask 17))
  )


(mat procedure-name
  (begin
    (define (procedure-name f)
      (((inspect/object f) 'code) 'name))
    (define (ok-name? name expect)
      (or (equal? name expect)
<<<<<<< HEAD
          ;; interpreter currently doesn't keep names
          (eq? (current-eval) interpret)))
=======
	  ;; interpreter currently doesn't keep names
	  (equal? (current-eval) interpret)))
>>>>>>> 28c8ebae
    (define should-be-named-f (let ([f (lambda (x) x)]) f))
    (define should-be-named-g (letrec ([g (lambda (x) x)]) g))
    (define should-be-named-h (let ([f (let ([h (lambda (x) x)]) h)]) f))
    (define should-be-named-i (letrec ([f (let ([i (lambda (x) x)]) i)]) f))
    (define should-be-named-j (let ([f (letrec ([j (lambda (x) x)]) j)]) f))
    #t)
  (ok-name? (procedure-name procedure-name) "procedure-name")
  (ok-name? (procedure-name should-be-named-f) "f")
  (ok-name? (procedure-name should-be-named-g) "g")
  (ok-name? (procedure-name should-be-named-h) "h")
  (ok-name? (procedure-name should-be-named-i) "i")
  (ok-name? (procedure-name should-be-named-j) "j"))
<<<<<<< HEAD
=======

(mat arity-wrapper-procedure
  (error? (make-arity-wrapper-procedure))
  (error? (make-arity-wrapper-procedure (lambda args args)))
  (error? (make-arity-wrapper-procedure (lambda args args) 1))
  (error? (make-arity-wrapper-procedure 1 1 #f))
  (error? (make-arity-wrapper-procedure 'not-a-procedure 1 #f))
  (error? (make-arity-wrapper-procedure (lambda args args) 'not-an-exact-integer #f))
  (error? (make-arity-wrapper-procedure (lambda args args) 1.0 #f))

  (equal? ((make-arity-wrapper-procedure (lambda args args) 8 #f) 1 2 3)
          '(1 2 3))
  (equal? ((make-arity-wrapper-procedure (lambda args args) 1 #f) 1 2 3) ; arity not checked!
          '(1 2 3))

  (equal? (procedure-arity-mask (make-arity-wrapper-procedure (lambda args args) 1 #f))
          1)
  (equal? (procedure-arity-mask (make-arity-wrapper-procedure (lambda args args) -12345 #f))
          -12345)

  (not (arity-wrapper-procedure? 10))
  (not (arity-wrapper-procedure? (lambda args args)))
  (not (arity-wrapper-procedure? (interpret '(lambda args args))))
  (arity-wrapper-procedure? (make-arity-wrapper-procedure (lambda args args) 1 #f))

  (error? (arity-wrapper-procedure-data 1))
  (error? (arity-wrapper-procedure-data (lambda args args)))
  (error? (arity-wrapper-procedure-data (interpret '(lambda args args))))
  (equal? (arity-wrapper-procedure-data (make-arity-wrapper-procedure (lambda args args) 1 'data))
          'data)

  (error? (set-arity-wrapper-procedure!))
  (error? (set-arity-wrapper-procedure! (make-arity-wrapper-procedure (lambda args args) 1 #f)))
  (error? (set-arity-wrapper-procedure! 1 void))
  (error? (set-arity-wrapper-procedure! (lambda args args) void))
  (error? (set-arity-wrapper-procedure! (interpret '(lambda args args)) void))
  (let ([p (make-arity-wrapper-procedure (lambda args args) 8 #f)])
    (set-arity-wrapper-procedure! p vector)
    (equal? (p 1 2 3)
            '#(1 2 3)))

  (error? (set-arity-wrapper-procedure-data!))
  (error? (set-arity-wrapper-procedure-data! (make-arity-wrapper-procedure (lambda args args) 1 #f)))
  (error? (set-arity-wrapper-procedure-data! 1 #t))
  (error? (set-arity-wrapper-procedure-data! (lambda args args) #t))
  (error? (set-arity-wrapper-procedure! (interpret '(lambda args args)) #t))
  (let ([p (make-arity-wrapper-procedure (lambda args args) 8 'data)])
    (set-arity-wrapper-procedure-data! p 'other-data)
    (equal? (arity-wrapper-procedure-data p)
            'other-data))

  (let ([a (make-arity-wrapper-procedure (lambda args args) 8 #f)])
    (lock-object a)
    (collect)
    (let ([g (gensym)])
      (set-arity-wrapper-procedure-data! a g)
      (collect)
      (and
       (equal? (arity-wrapper-procedure-data a) g)
       (begin (unlock-object a) #t))))

  )
>>>>>>> 28c8ebae

(mat fasl-immutable
  (begin
    (define immutable-objs (list (vector->immutable-vector '#(1 2 3))
                                 (fxvector->immutable-fxvector '#vfx(1 2 3))
                                 (string->immutable-string "abc")
                                 (bytevector->immutable-bytevector #vu8(1 2 3))
                                 (box-immutable 1)))
    (define immutable-zero-objs (list (vector->immutable-vector '#())
                                      (fxvector->immutable-fxvector '#vfx())
                                      (string->immutable-string "")
                                      (bytevector->immutable-bytevector #vu8())
                                      (box-immutable 1)))
    (define (immutable? l)
      (and (immutable-vector? (list-ref l 0))
           (immutable-fxvector? (list-ref l 1))
           (immutable-string? (list-ref l 2))
           (immutable-bytevector? (list-ref l 3))
           (immutable-box? (list-ref l 4))))
    (define (round-trip l)
      (let-values ([(o get) (open-bytevector-output-port)])
        (fasl-write l o)
        (immutable? (fasl-read (open-bytevector-input-port (get))))))
    (define (round-trip-via-strip l)
      (compile-to-file (list `(set! fasl-immutable-round-trip ',l)) "testfile-immut-sff.so")
      (strip-fasl-file "testfile-immut-sff.so" "testfile-immut-sff.so" (fasl-strip-options))
      (load "testfile-immut-sff.so")
      (let ([l2 (eval 'fasl-immutable-round-trip)])
        (and (equal? l l2)
             (immutable? l2))))
    #t)

  (immutable? immutable-objs)
  (immutable? immutable-zero-objs)
  (round-trip immutable-objs)
  (round-trip immutable-zero-objs)
  (round-trip-via-strip immutable-objs)
  (round-trip-via-strip immutable-zero-objs)

  ;; Make sure `fasl-read` didn't mark "mutable" null values
  ;; as immutable:
  (mutable-vector? '#())
  (mutable-fxvector? '#vfx())
  (mutable-string? "")
  (mutable-bytevector? '#vu8())
  
 )<|MERGE_RESOLUTION|>--- conflicted
+++ resolved
@@ -4958,13 +4958,8 @@
       (((inspect/object f) 'code) 'name))
     (define (ok-name? name expect)
       (or (equal? name expect)
-<<<<<<< HEAD
           ;; interpreter currently doesn't keep names
           (eq? (current-eval) interpret)))
-=======
-	  ;; interpreter currently doesn't keep names
-	  (equal? (current-eval) interpret)))
->>>>>>> 28c8ebae
     (define should-be-named-f (let ([f (lambda (x) x)]) f))
     (define should-be-named-g (letrec ([g (lambda (x) x)]) g))
     (define should-be-named-h (let ([f (let ([h (lambda (x) x)]) h)]) f))
@@ -4977,8 +4972,6 @@
   (ok-name? (procedure-name should-be-named-h) "h")
   (ok-name? (procedure-name should-be-named-i) "i")
   (ok-name? (procedure-name should-be-named-j) "j"))
-<<<<<<< HEAD
-=======
 
 (mat arity-wrapper-procedure
   (error? (make-arity-wrapper-procedure))
@@ -5041,7 +5034,6 @@
        (begin (unlock-object a) #t))))
 
   )
->>>>>>> 28c8ebae
 
 (mat fasl-immutable
   (begin
