--- conflicted
+++ resolved
@@ -3812,8 +3812,6 @@
     (or (not a) (not (assq 'static (cdr a)))))
 )
 
-<<<<<<< HEAD
-=======
 (mat object-references
   (begin
     (define variable-whose-value-is-a-gensym (gensym))
@@ -3898,7 +3896,6 @@
                             (list v (ephemeron-cons v (gensym))))))
 )
 
->>>>>>> b6a71f1c
 (mat collect-rendezvous
   (begin
     (define (check-working-gc collect)
@@ -3931,13 +3928,10 @@
                (set! done? #t)
                (condition-wait c m)
                (mutex-release m)
-<<<<<<< HEAD
-=======
                ;; Make sure the thread is really done
                (let loop ()
                  (unless (= 1 (#%$top-level-value '$active-threads))
                    (loop)))
->>>>>>> b6a71f1c
                ;; Plain `collect` should work again:
                (check-working-gc collect)))))
   )
