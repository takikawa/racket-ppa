--- conflicted
+++ resolved
@@ -114,17 +114,10 @@
 
 (mat load-compiled-from-port
   (begin
-<<<<<<< HEAD
-   (define-values (o get) (open-bytevector-output-port))
-   (compile-to-port '((define lcfp1 'worked) 'loaded) o)
-   (equal? 'loaded (load-compiled-from-port (open-bytevector-input-port (get)))))
-  (equal? 'worked lcfp1)
-=======
     (define-values (o get) (open-bytevector-output-port))
     (compile-to-port '((define lcfp1 'worked) 'loaded) o)
     (eq? 'loaded (load-compiled-from-port (open-bytevector-input-port (get)))))
   (eq? 'worked lcfp1)
->>>>>>> 6e00dab3
 )
 
 (mat compile-to-file
