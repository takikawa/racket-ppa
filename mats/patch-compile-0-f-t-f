--- conflicted
+++ resolved
@@ -1,10 +1,5 @@
-<<<<<<< HEAD
-*** errors-compile-0-f-f-f	2018-07-15 22:22:57.502803909 -0600
---- errors-compile-0-f-t-f	2018-07-15 21:23:08.670931178 -0600
-=======
 *** errors-compile-0-f-f-f	2019-02-11 17:18:14.000000000 -0800
 --- errors-compile-0-f-t-f	2019-02-11 16:37:31.000000000 -0800
->>>>>>> da6d02bf
 ***************
 *** 125,131 ****
   3.mo:Expected error in mat dipa-letrec: "attempt to reference undefined variable a".
@@ -80,11 +75,7 @@
   misc.mo:Expected error in mat cpletrec: "attempt to reference undefined variable b".
   misc.mo:Expected error in mat cpletrec: "attempt to reference undefined variable a".
 ***************
-<<<<<<< HEAD
-*** 7168,7175 ****
-=======
 *** 7169,7176 ****
->>>>>>> da6d02bf
   7.mo:Expected error in mat bytes-allocated: "bytes-allocated: invalid space gnu".
   7.mo:Expected error in mat error: "a: hit me!".
   7.mo:Expected error in mat error: "f: n is 0".
@@ -93,11 +84,7 @@
   record.mo:Expected error in mat record2: "invalid value 3 for foreign type double-float".
   record.mo:Expected error in mat record2: "3 is not of type #<record type fudge>".
   record.mo:Expected error in mat record2: "make-record-type: invalid field list ((immutable double-float a) . b)".
-<<<<<<< HEAD
---- 7168,7175 ----
-=======
 --- 7169,7176 ----
->>>>>>> da6d02bf
   7.mo:Expected error in mat bytes-allocated: "bytes-allocated: invalid space gnu".
   7.mo:Expected error in mat error: "a: hit me!".
   7.mo:Expected error in mat error: "f: n is 0".
@@ -107,11 +94,7 @@
   record.mo:Expected error in mat record2: "3 is not of type #<record type fudge>".
   record.mo:Expected error in mat record2: "make-record-type: invalid field list ((immutable double-float a) . b)".
 ***************
-<<<<<<< HEAD
-*** 7177,7191 ****
-=======
 *** 7178,7192 ****
->>>>>>> da6d02bf
   record.mo:Expected error in mat type-descriptor: "invalid syntax (type-descriptor 3)".
   record.mo:Expected error in mat type-descriptor: "type-descriptor: unrecognized record car".
   record.mo:Expected error in mat record3: "variable set-fudge-a! is not bound".
@@ -127,11 +110,7 @@
   record.mo:Expected error in mat record9: "record-reader: invalid input #f".
   record.mo:Expected error in mat record9: "record-reader: invalid second argument fudge".
   record.mo:Expected error in mat record9: "record-reader: invalid second argument fudge".
-<<<<<<< HEAD
---- 7177,7191 ----
-=======
 --- 7178,7192 ----
->>>>>>> da6d02bf
   record.mo:Expected error in mat type-descriptor: "invalid syntax (type-descriptor 3)".
   record.mo:Expected error in mat type-descriptor: "type-descriptor: unrecognized record car".
   record.mo:Expected error in mat record3: "variable set-fudge-a! is not bound".
@@ -148,11 +127,7 @@
   record.mo:Expected error in mat record9: "record-reader: invalid second argument fudge".
   record.mo:Expected error in mat record9: "record-reader: invalid second argument fudge".
 ***************
-<<<<<<< HEAD
-*** 7198,7223 ****
-=======
 *** 7199,7224 ****
->>>>>>> da6d02bf
   record.mo:Expected error in mat record10: "read: unresolvable cycle constructing record of type #<record type bar> at char 3 of #<input port string>".
   record.mo:Expected error in mat record16: "read: unresolvable cycle constructing record of type #<record type bazar> at char 3 of #<input port string>".
   record.mo:Expected error in mat record16: "read: unresolvable cycle constructing record of type #<record type bazar> at char 3 of #<input port string>".
@@ -179,11 +154,7 @@
   record.mo:Expected error in mat foreign-data: "foreign-alloc: 0 is not a positive fixnum".
   record.mo:Expected error in mat foreign-data: "foreign-alloc: <int> is not a positive fixnum".
   record.mo:Expected error in mat foreign-data: "foreign-alloc: -5 is not a positive fixnum".
-<<<<<<< HEAD
---- 7198,7223 ----
-=======
 --- 7199,7224 ----
->>>>>>> da6d02bf
   record.mo:Expected error in mat record10: "read: unresolvable cycle constructing record of type #<record type bar> at char 3 of #<input port string>".
   record.mo:Expected error in mat record16: "read: unresolvable cycle constructing record of type #<record type bazar> at char 3 of #<input port string>".
   record.mo:Expected error in mat record16: "read: unresolvable cycle constructing record of type #<record type bazar> at char 3 of #<input port string>".
@@ -211,11 +182,7 @@
   record.mo:Expected error in mat foreign-data: "foreign-alloc: <int> is not a positive fixnum".
   record.mo:Expected error in mat foreign-data: "foreign-alloc: -5 is not a positive fixnum".
 ***************
-<<<<<<< HEAD
-*** 7348,7386 ****
-=======
 *** 7349,7387 ****
->>>>>>> da6d02bf
   record.mo:Expected error in mat record22: "invalid field specifier (immutable creepy q)".
   record.mo:Expected error in mat record22: "invalid field specifier (immutable creepy q)".
   record.mo:Expected error in mat record23: "make-record-type: cannot extend sealed record type #<record type foo>".
@@ -255,11 +222,7 @@
   record.mo:Expected error in mat record?: "record?: 4 is not a record type descriptor".
   record.mo:Expected error in mat record?: "record?: a is not a record type descriptor".
   record.mo:Expected error in mat record?: "record?: #(1) is not a record type descriptor".
-<<<<<<< HEAD
---- 7348,7386 ----
-=======
 --- 7349,7387 ----
->>>>>>> da6d02bf
   record.mo:Expected error in mat record22: "invalid field specifier (immutable creepy q)".
   record.mo:Expected error in mat record22: "invalid field specifier (immutable creepy q)".
   record.mo:Expected error in mat record23: "make-record-type: cannot extend sealed record type #<record type foo>".
@@ -300,11 +263,7 @@
   record.mo:Expected error in mat record?: "record?: a is not a record type descriptor".
   record.mo:Expected error in mat record?: "record?: #(1) is not a record type descriptor".
 ***************
-<<<<<<< HEAD
-*** 7395,7451 ****
-=======
 *** 7396,7452 ****
->>>>>>> da6d02bf
   record.mo:Expected error in mat r6rs-records-procedural: "make-record-constructor-descriptor: invalid protocol flimflam".
   record.mo:Expected error in mat r6rs-records-procedural: "attempt to apply non-procedure not-a-procedure".
   record.mo:Expected error in mat r6rs-records-procedural: "attempt to apply non-procedure spam".
@@ -362,11 +321,7 @@
   record.mo:Expected error in mat r6rs-records-syntactic: "define-record-type: incompatible record type cpoint - different parent".
   record.mo:Expected error in mat r6rs-records-syntactic: "define-record-type: incompatible record type cpoint - different parent".
   record.mo:Expected error in mat r6rs-records-syntactic: "cannot extend define-record-type parent fratrat".
-<<<<<<< HEAD
---- 7395,7451 ----
-=======
 --- 7396,7452 ----
->>>>>>> da6d02bf
   record.mo:Expected error in mat r6rs-records-procedural: "make-record-constructor-descriptor: invalid protocol flimflam".
   record.mo:Expected error in mat r6rs-records-procedural: "attempt to apply non-procedure not-a-procedure".
   record.mo:Expected error in mat r6rs-records-procedural: "attempt to apply non-procedure spam".
