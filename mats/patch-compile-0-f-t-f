--- conflicted
+++ resolved
@@ -1,10 +1,5 @@
-<<<<<<< HEAD
-*** errors-compile-0-f-f-f	2017-12-28 06:34:44.000000000 -0600
---- errors-compile-0-f-t-f	2017-12-28 05:58:00.000000000 -0600
-=======
 *** errors-compile-0-f-f-f	2017-12-28 15:38:17.000000000 -0600
 --- errors-compile-0-f-t-f	2017-12-28 14:53:31.000000000 -0600
->>>>>>> 3526ab71
 ***************
 *** 125,131 ****
   3.mo:Expected error in mat dipa-letrec: "attempt to reference undefined variable a".
