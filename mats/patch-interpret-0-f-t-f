--- conflicted
+++ resolved
@@ -1,10 +1,5 @@
-<<<<<<< HEAD
 *** errors-compile-0-f-t-f	2018-07-16 14:11:48.751983271 -0400
 --- errors-interpret-0-f-t-f	2018-07-16 14:33:23.391939643 -0400
-=======
-*** errors-compile-0-f-t-f	2018-07-15 21:23:08.670931178 -0600
---- errors-interpret-0-f-t-f	2018-07-15 21:58:19.008974933 -0600
->>>>>>> 28c8ebae
 ***************
 *** 1,7 ****
   primvars.mo:Expected error in mat make-parameter: "make-parameter: 2 is not a procedure".
