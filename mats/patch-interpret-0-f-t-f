--- conflicted
+++ resolved
@@ -1,10 +1,5 @@
-<<<<<<< HEAD
-*** errors-compile-0-f-t-f	2018-07-24 21:07:12.000000000 -0600
---- errors-interpret-0-f-t-f	2018-07-24 21:50:02.000000000 -0600
-=======
 *** errors-compile-0-f-t-f	2018-07-15 21:23:08.670931178 -0600
 --- errors-interpret-0-f-t-f	2018-07-15 21:58:19.008974933 -0600
->>>>>>> c90bd7bb
 ***************
 *** 1,7 ****
   primvars.mo:Expected error in mat make-parameter: "make-parameter: 2 is not a procedure".
@@ -174,9 +169,6 @@
   3.mo:Expected error in mat letrec: "variable f is not bound".
   3.mo:Expected error in mat letrec: "attempt to reference undefined variable a".
 ***************
-<<<<<<< HEAD
-*** 4088,4103 ****
-=======
 *** 3829,3845 ****
   misc.mo:Expected error in mat arity-wrapper-procedure: "make-arity-wrapper-procedure: not-an-exact-integer is not an arity mask".
   misc.mo:Expected error in mat arity-wrapper-procedure: "make-arity-wrapper-procedure: 1.0 is not an arity mask".
@@ -215,7 +207,6 @@
   cp0.mo:Expected error in mat cp0-regression: "incorrect argument count in call (g)".
 ***************
 *** 4076,4091 ****
->>>>>>> c90bd7bb
   6.mo:Expected error in mat pretty-print: "incorrect argument count in call (pretty-format (quote foo) (quote x) (quote x))".
   6.mo:Expected error in mat pretty-print: "pretty-format: 3 is not a symbol".
   6.mo:Expected error in mat pretty-print: "pretty-format: invalid format (bad 0 ... ... 0 format)".
@@ -232,15 +223,9 @@
   6.mo:Expected warning in mat cp1in-verify-format-warnings: "compile: too few arguments for control string "abc~s" in call to fprintf at line 1, char 29 of testfile.ss".
   6.mo:Expected warning in mat cp1in-verify-format-warnings: "compile: too many arguments for control string "~%~abc~adef~ag~s~~~%" in call to fprintf at line 1, char 29 of testfile.ss".
   6.mo:Expected error in mat print-parameters: "write: cycle detected; proceeding with (print-graph #t)".
-<<<<<<< HEAD
---- 4094,4103 ----
-***************
-*** 7043,7049 ****
-=======
 --- 4082,4091 ----
 ***************
 *** 7031,7037 ****
->>>>>>> c90bd7bb
   7.mo:Expected error in mat maybe-compile: "separate-compile: Exception in include: failed for testfile-mc-1a.ss: no such file or directory
   7.mo:Expected error in mat maybe-compile: "separate-compile: Exception in maybe-compile-library: failed for "testfile-mc-1a.ss": no such file or directory
   7.mo:Expected error in mat maybe-compile: "separate-compile: Exception in maybe-compile-library: file "testfile-mc-1a.ss" not found in source directories
@@ -248,11 +233,7 @@
   7.mo:Expected error in mat eval: "interpret: 7 is not an environment".
   7.mo:Expected error in mat eval: "compile: 7 is not an environment".
   7.mo:Expected error in mat expand: "sc-expand: 7 is not an environment".
-<<<<<<< HEAD
---- 7043,7049 ----
-=======
 --- 7031,7037 ----
->>>>>>> c90bd7bb
   7.mo:Expected error in mat maybe-compile: "separate-compile: Exception in include: failed for testfile-mc-1a.ss: no such file or directory
   7.mo:Expected error in mat maybe-compile: "separate-compile: Exception in maybe-compile-library: failed for "testfile-mc-1a.ss": no such file or directory
   7.mo:Expected error in mat maybe-compile: "separate-compile: Exception in maybe-compile-library: file "testfile-mc-1a.ss" not found in source directories
@@ -261,11 +242,7 @@
   7.mo:Expected error in mat eval: "compile: 7 is not an environment".
   7.mo:Expected error in mat expand: "sc-expand: 7 is not an environment".
 ***************
-<<<<<<< HEAD
-*** 7180,7187 ****
-=======
 *** 7168,7175 ****
->>>>>>> c90bd7bb
   7.mo:Expected error in mat bytes-allocated: "bytes-allocated: invalid space gnu".
   7.mo:Expected error in mat error: "a: hit me!".
   7.mo:Expected error in mat error: "f: n is 0".
@@ -274,11 +251,7 @@
   record.mo:Expected error in mat record2: "invalid value 3 for foreign type double-float".
   record.mo:Expected error in mat record2: "3 is not of type #<record type fudge>".
   record.mo:Expected error in mat record2: "make-record-type: invalid field list ((immutable double-float a) . b)".
-<<<<<<< HEAD
---- 7180,7187 ----
-=======
 --- 7168,7175 ----
->>>>>>> c90bd7bb
   7.mo:Expected error in mat bytes-allocated: "bytes-allocated: invalid space gnu".
   7.mo:Expected error in mat error: "a: hit me!".
   7.mo:Expected error in mat error: "f: n is 0".
@@ -288,11 +261,7 @@
   record.mo:Expected error in mat record2: "3 is not of type #<record type fudge>".
   record.mo:Expected error in mat record2: "make-record-type: invalid field list ((immutable double-float a) . b)".
 ***************
-<<<<<<< HEAD
-*** 7189,7203 ****
-=======
 *** 7177,7191 ****
->>>>>>> c90bd7bb
   record.mo:Expected error in mat type-descriptor: "invalid syntax (type-descriptor 3)".
   record.mo:Expected error in mat type-descriptor: "type-descriptor: unrecognized record car".
   record.mo:Expected error in mat record3: "variable set-fudge-a! is not bound".
@@ -308,11 +277,7 @@
   record.mo:Expected error in mat record9: "record-reader: invalid input #f".
   record.mo:Expected error in mat record9: "record-reader: invalid second argument fudge".
   record.mo:Expected error in mat record9: "record-reader: invalid second argument fudge".
-<<<<<<< HEAD
---- 7189,7203 ----
-=======
 --- 7177,7191 ----
->>>>>>> c90bd7bb
   record.mo:Expected error in mat type-descriptor: "invalid syntax (type-descriptor 3)".
   record.mo:Expected error in mat type-descriptor: "type-descriptor: unrecognized record car".
   record.mo:Expected error in mat record3: "variable set-fudge-a! is not bound".
@@ -329,11 +294,7 @@
   record.mo:Expected error in mat record9: "record-reader: invalid second argument fudge".
   record.mo:Expected error in mat record9: "record-reader: invalid second argument fudge".
 ***************
-<<<<<<< HEAD
-*** 7210,7235 ****
-=======
 *** 7198,7223 ****
->>>>>>> c90bd7bb
   record.mo:Expected error in mat record10: "read: unresolvable cycle constructing record of type #<record type bar> at char 3 of #<input port string>".
   record.mo:Expected error in mat record16: "read: unresolvable cycle constructing record of type #<record type bazar> at char 3 of #<input port string>".
   record.mo:Expected error in mat record16: "read: unresolvable cycle constructing record of type #<record type bazar> at char 3 of #<input port string>".
@@ -360,11 +321,7 @@
   record.mo:Expected error in mat foreign-data: "foreign-alloc: 0 is not a positive fixnum".
   record.mo:Expected error in mat foreign-data: "foreign-alloc: <int> is not a positive fixnum".
   record.mo:Expected error in mat foreign-data: "foreign-alloc: -5 is not a positive fixnum".
-<<<<<<< HEAD
---- 7210,7235 ----
-=======
 --- 7198,7223 ----
->>>>>>> c90bd7bb
   record.mo:Expected error in mat record10: "read: unresolvable cycle constructing record of type #<record type bar> at char 3 of #<input port string>".
   record.mo:Expected error in mat record16: "read: unresolvable cycle constructing record of type #<record type bazar> at char 3 of #<input port string>".
   record.mo:Expected error in mat record16: "read: unresolvable cycle constructing record of type #<record type bazar> at char 3 of #<input port string>".
@@ -392,11 +349,7 @@
   record.mo:Expected error in mat foreign-data: "foreign-alloc: <int> is not a positive fixnum".
   record.mo:Expected error in mat foreign-data: "foreign-alloc: -5 is not a positive fixnum".
 ***************
-<<<<<<< HEAD
-*** 7360,7398 ****
-=======
 *** 7348,7386 ****
->>>>>>> c90bd7bb
   record.mo:Expected error in mat record22: "invalid field specifier (immutable creepy q)".
   record.mo:Expected error in mat record22: "invalid field specifier (immutable creepy q)".
   record.mo:Expected error in mat record23: "make-record-type: cannot extend sealed record type #<record type foo>".
@@ -436,11 +389,7 @@
   record.mo:Expected error in mat record?: "record?: 4 is not a record type descriptor".
   record.mo:Expected error in mat record?: "record?: a is not a record type descriptor".
   record.mo:Expected error in mat record?: "record?: #(1) is not a record type descriptor".
-<<<<<<< HEAD
---- 7360,7398 ----
-=======
 --- 7348,7386 ----
->>>>>>> c90bd7bb
   record.mo:Expected error in mat record22: "invalid field specifier (immutable creepy q)".
   record.mo:Expected error in mat record22: "invalid field specifier (immutable creepy q)".
   record.mo:Expected error in mat record23: "make-record-type: cannot extend sealed record type #<record type foo>".
@@ -481,11 +430,7 @@
   record.mo:Expected error in mat record?: "record?: a is not a record type descriptor".
   record.mo:Expected error in mat record?: "record?: #(1) is not a record type descriptor".
 ***************
-<<<<<<< HEAD
-*** 7407,7463 ****
-=======
 *** 7395,7451 ****
->>>>>>> c90bd7bb
   record.mo:Expected error in mat r6rs-records-procedural: "make-record-constructor-descriptor: invalid protocol flimflam".
   record.mo:Expected error in mat r6rs-records-procedural: "attempt to apply non-procedure not-a-procedure".
   record.mo:Expected error in mat r6rs-records-procedural: "attempt to apply non-procedure spam".
@@ -543,11 +488,7 @@
   record.mo:Expected error in mat r6rs-records-syntactic: "define-record-type: incompatible record type cpoint - different parent".
   record.mo:Expected error in mat r6rs-records-syntactic: "define-record-type: incompatible record type cpoint - different parent".
   record.mo:Expected error in mat r6rs-records-syntactic: "cannot extend define-record-type parent fratrat".
-<<<<<<< HEAD
---- 7407,7463 ----
-=======
 --- 7395,7451 ----
->>>>>>> c90bd7bb
   record.mo:Expected error in mat r6rs-records-procedural: "make-record-constructor-descriptor: invalid protocol flimflam".
   record.mo:Expected error in mat r6rs-records-procedural: "attempt to apply non-procedure not-a-procedure".
   record.mo:Expected error in mat r6rs-records-procedural: "attempt to apply non-procedure spam".
@@ -606,11 +547,7 @@
   record.mo:Expected error in mat r6rs-records-syntactic: "define-record-type: incompatible record type cpoint - different parent".
   record.mo:Expected error in mat r6rs-records-syntactic: "cannot extend define-record-type parent fratrat".
 ***************
-<<<<<<< HEAD
-*** 8588,8600 ****
-=======
 *** 8576,8588 ****
->>>>>>> c90bd7bb
   fx.mo:Expected error in mat r6rs:fx-: "fx-: #f is not a fixnum".
   fx.mo:Expected error in mat r6rs:fx-: "fx-: #f is not a fixnum".
   fx.mo:Expected error in mat fx*: "fx*: (a . b) is not a fixnum".
@@ -624,11 +561,7 @@
   fx.mo:Expected error in mat r6rs:fx*: "fx*: <int> is not a fixnum".
   fx.mo:Expected error in mat r6rs:fx*: "fx*: <-int> is not a fixnum".
   fx.mo:Expected error in mat r6rs:fx*: "fx*: #f is not a fixnum".
-<<<<<<< HEAD
---- 8588,8600 ----
-=======
 --- 8576,8588 ----
->>>>>>> c90bd7bb
   fx.mo:Expected error in mat r6rs:fx-: "fx-: #f is not a fixnum".
   fx.mo:Expected error in mat r6rs:fx-: "fx-: #f is not a fixnum".
   fx.mo:Expected error in mat fx*: "fx*: (a . b) is not a fixnum".
@@ -643,11 +576,7 @@
   fx.mo:Expected error in mat r6rs:fx*: "fx*: <-int> is not a fixnum".
   fx.mo:Expected error in mat r6rs:fx*: "fx*: #f is not a fixnum".
 ***************
-<<<<<<< HEAD
-*** 10084,10093 ****
-=======
 *** 10072,10081 ****
->>>>>>> c90bd7bb
   exceptions.mo:Expected error in mat assert: "failed assertion (memq (quote b) (quote (1 2 a 3 4)))".
   exceptions.mo:Expected error in mat assert: "failed assertion (q ...)".
   exceptions.mo:Expected error in mat assert: "failed assertion (andmap symbol? (syntax (x ...)))".
@@ -658,11 +587,7 @@
   oop.mo:Expected error in mat oop: "m1: not applicable to 17".
   oop.mo:Expected error in mat oop: "variable <a>-x1 is not bound".
   oop.mo:Expected error in mat oop: "variable <a>-x1-set! is not bound".
-<<<<<<< HEAD
---- 10084,10093 ----
-=======
 --- 10072,10081 ----
->>>>>>> c90bd7bb
   exceptions.mo:Expected error in mat assert: "failed assertion (memq (quote b) (quote (1 2 a 3 4)))".
   exceptions.mo:Expected error in mat assert: "failed assertion (q ...)".
   exceptions.mo:Expected error in mat assert: "failed assertion (andmap symbol? (syntax (x ...)))".
