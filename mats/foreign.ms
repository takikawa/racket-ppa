;;; foreign.ms
;;; Copyright 1984-2017 Cisco Systems, Inc.
;;; 
;;; Licensed under the Apache License, Version 2.0 (the "License");
;;; you may not use this file except in compliance with the License.
;;; You may obtain a copy of the License at
;;; 
;;; http://www.apache.org/licenses/LICENSE-2.0
;;; 
;;; Unless required by applicable law or agreed to in writing, software
;;; distributed under the License is distributed on an "AS IS" BASIS,
;;; WITHOUT WARRANTIES OR CONDITIONS OF ANY KIND, either express or implied.
;;; See the License for the specific language governing permissions and
;;; limitations under the License.

(define-syntax machine-case
  (lambda (x)
    (syntax-case x ()
      [(_ [(a ...) e ...] m ...)
       (if (memq (machine-type) (datum (a ...)))
           #'(begin (void) e ...)
           #'(machine-case m ...))]
      [(_ [else e ...]) #'(begin (void) e ...)]
      [(_) #'(void)])))

#;(define-syntax foreign-struct-mat
 (syntax-rules ()
   [(_ name n)
    (mat name
       (set! fs-size
          ((foreign-procedure (format "s~a_size" n) () unsigned-32)))
       (set! fs-align
          ((foreign-procedure (format "s~a_align" n) () unsigned-32)))
       (set! fs-get-s
          (eval `(foreign-procedure ,(format "get_s~a" n) (char)
                    (foreign-object ,fs-size ,fs-align))))
       (set! fs-get-sp
          (foreign-procedure (format "get_s~ap" n) (char)
             foreign-pointer))
       (set! fs-s_f1_s
          (eval `(foreign-procedure ,(format "s~a_f1_s~a" n n)
                    ((foreign-object ,fs-size ,fs-align)
                     (foreign-object ,fs-size ,fs-align))
                    (foreign-object ,fs-size ,fs-align))))
       (set! fs-sp_f1_s
          (eval `(foreign-procedure ,(format "s~ap_f1_s~a" n n)
                    (foreign-pointer
                     (foreign-object ,fs-size ,fs-align))
                    (foreign-object ,fs-size ,fs-align))))
       (set! fs-s_f1_sp
          (eval `(foreign-procedure ,(format "s~a_f1_s~ap" n n)
                    ((foreign-object ,fs-size ,fs-align)
                     foreign-pointer)
                    (foreign-object ,fs-size ,fs-align))))
       (set! fs-sp_f1_sp
          (eval `(foreign-procedure ,(format "s~ap_f1_s~ap" n n)
                    (foreign-pointer
                     foreign-pointer)
                    (foreign-object ,fs-size ,fs-align))))
       (set! fs-s_f2_s
          (eval `(foreign-procedure ,(format "s~a_f2_s~a" n n)
                    (integer-32
                     (foreign-object ,fs-size ,fs-align)
                     (foreign-object ,fs-size ,fs-align))
                    (foreign-object ,fs-size ,fs-align))))
       (set! fs-sp_f2_s
          (eval `(foreign-procedure ,(format "s~ap_f2_s~a" n n)
                    (integer-32
                     foreign-pointer
                     (foreign-object ,fs-size ,fs-align))
                    (foreign-object ,fs-size ,fs-align))))
       (set! fs-s_f2_sp
          (eval `(foreign-procedure ,(format "s~a_f2_s~ap" n n)
                    (integer-32
                     (foreign-object ,fs-size ,fs-align)
                     foreign-pointer)
                    (foreign-object ,fs-size ,fs-align))))
       (set! fs-sp_f2_sp
          (eval `(foreign-procedure ,(format "s~ap_f2_s~ap" n n)
                    (integer-32
                     foreign-pointer
                     foreign-pointer)
                    (foreign-object ,fs-size ,fs-align))))
       (set! fs-s_f3_s
          (eval `(foreign-procedure ,(format "s~a_f3_s~a" n n)
                    ((foreign-object ,fs-size ,fs-align)
                     (foreign-object ,fs-size ,fs-align))
                    boolean)))
       (set! fs-sp_f3_s
          (eval `(foreign-procedure ,(format "s~ap_f3_s~a" n n)
                    (foreign-pointer
                     (foreign-object ,fs-size ,fs-align))
                    boolean)))
       (set! fs-s_f3_sp
          (eval `(foreign-procedure ,(format "s~a_f3_s~ap" n n)
                    ((foreign-object ,fs-size ,fs-align)
                     foreign-pointer)
                    boolean)))
       (set! fs-sp_f3_sp
          (eval `(foreign-procedure ,(format "s~ap_f3_s~ap" n n)
                    (foreign-pointer
                     foreign-pointer)
                    boolean)))

       (set! fs-a (fs-get-s #\a))
       (string? fs-a)
       (set! fs-ap (fs-get-sp #\a))
       (integer? fs-ap)
       (set! fs-b (fs-get-s #\b))
       (string? fs-b)
       (set! fs-bp (fs-get-sp #\b))
       (integer? fs-bp)


       (fs-s_f3_s fs-a fs-a)
       (fs-s_f3_s fs-a fs-ap)
       (fs-s_f3_s fs-ap fs-a)
       (fs-s_f3_s fs-ap fs-ap)
       (fs-sp_f3_s fs-a fs-a)
       (fs-sp_f3_s fs-a fs-ap)
       (fs-sp_f3_s fs-ap fs-a)
       (fs-sp_f3_s fs-ap fs-ap)
       (fs-s_f3_sp fs-a fs-a)
       (fs-s_f3_sp fs-a fs-ap)
       (fs-s_f3_sp fs-ap fs-a)
       (fs-s_f3_sp fs-ap fs-ap)
       (fs-sp_f3_sp fs-a fs-a)
       (fs-sp_f3_sp fs-a fs-ap)
       (fs-sp_f3_sp fs-ap fs-a)
       (fs-sp_f3_sp fs-ap fs-ap)

       (not (fs-s_f3_s fs-a fs-b))
       (not (fs-s_f3_s fs-a fs-bp))
       (not (fs-s_f3_s fs-ap fs-b))
       (not (fs-s_f3_s fs-ap fs-bp))
       (not (fs-sp_f3_s fs-a fs-b))
       (not (fs-sp_f3_s fs-a fs-bp))
       (not (fs-sp_f3_s fs-ap fs-b))
       (not (fs-sp_f3_s fs-ap fs-bp))
       (not (fs-s_f3_sp fs-a fs-b))
       (not (fs-s_f3_sp fs-a fs-bp))
       (not (fs-s_f3_sp fs-ap fs-b))
       (not (fs-s_f3_sp fs-ap fs-bp))
       (not (fs-sp_f3_sp fs-a fs-b))
       (not (fs-sp_f3_sp fs-a fs-bp))
       (not (fs-sp_f3_sp fs-ap fs-b))
       (not (fs-sp_f3_sp fs-ap fs-bp))

       (fs-sp_f3_sp (fs-s_f1_s fs-ap fs-bp) (fs-sp_f1_s fs-a fs-bp))
       (fs-sp_f3_sp (fs-s_f1_sp fs-ap fs-b) (fs-sp_f1_sp fs-a fs-b))

       (fs-sp_f3_sp (fs-s_f2_s 1 fs-ap fs-bp) (fs-sp_f2_s 1 fs-a fs-bp))
       (fs-sp_f3_sp (fs-s_f2_sp 1 fs-ap fs-b) (fs-sp_f2_sp 1 fs-a fs-b))
      )]))

(define-syntax auto-mat-ick
  (lambda (x)
    (syntax-case x ()
      ((_ name)
       (let ((ls (let f ([ls (string->list (datum name))])
                   (if (null? ls)
                       '()
                       (cons (car ls) (f (cddr ls)))))))
         (with-syntax ([((p v) ...)
                        (map (lambda (c)
                               (case (syntax->datum c)
                                 [(#\n) `(,(syntax integer-32)
                                          ,(random 1000))]
                                 [(#\s) `(,(syntax single-float)
                                          ,(truncate (random 1000.0)))]
                                 [(#\d) `(,(syntax double-float)
                                          ,(truncate (random 1000.0)))]))
                             ls)])
           (syntax (= (let ([x (foreign-procedure name (p ...) double-float)])
                        (x v ...))
                      (+ v ...)))))))))

(machine-case
  [(i3ob ti3ob a6ob ta6ob a6s2 ta6s2 i3s2 ti3s2 i3qnx ti3qnx)
   (mat load-shared-object
      (file-exists? "foreign1.so")
      (begin (load-shared-object "./foreign1.so") #t)
      (begin (load-shared-object "libc.so") #t)
      (error? (load-shared-object 3))
    )
   ]
  [(i3le ti3le a6le ta6le arm32le tarm32le ppc32le tppc32le)
   (mat load-shared-object
      (file-exists? "foreign1.so")
      (begin (load-shared-object "./foreign1.so") #t)
      (begin (load-shared-object "libc.so.6") #t)
      (error? (load-shared-object 3))
    )
   ]
  [(i3fb ti3fb a6fb ta6fb)
   (mat load-shared-object
      (file-exists? "foreign1.so")
      (begin (load-shared-object "./foreign1.so") #t)
      (begin (load-shared-object "libc.so.7") #t)
      (error? (load-shared-object 3))
    )
   ]
  [(i3nb ti3nb a6nb ta6nb)
   (mat load-shared-object
      (file-exists? "foreign1.so")
      (begin (load-shared-object "./foreign1.so") #t)
      (begin (load-shared-object "libc.so") #t)
      (error? (load-shared-object 3))
    )
   ]
  [(i3nt ti3nt a6nt ta6nt)
   (mat load-shared-object
      (file-exists? "foreign1.so")
      (begin (load-shared-object "foreign1.so") #t)
      (begin (load-shared-object "msvcrt.dll") #t)
      (begin (load-shared-object "kernel32.dll") #t)
      (error? (load-shared-object 3))
    )
   ]
  [(i3osx ti3osx a6osx ta6osx)
   (mat load-shared-object
      (file-exists? "foreign1.so")
      (begin (load-shared-object "./foreign1.so") #t)
      (begin (load-shared-object "libc.dylib") #t)
      #t
      (error? (load-shared-object 3))
    )
   ]
  [else
   (mat foreign-procedure
      (error? (foreign-procedure "foo" () scheme-object))
      (begin (define (idint32 x)
            (errorf 'idint32 "invalid foreign-procedure argument ~s" x))
          (procedure? idint32))
      (error? (idint32 #x80000000))
      (error? (idint32 #x80000001))
      (error? (idint32 #xffffffff))
      (error? (idint32 #x8000000080000000))
      (error? (idint32 #x-80000001))
      (error? (idint32 #x-8000000080000000))
      (error? (idint32 #f))
      (error? (idint32 "hi"))
      (begin (define (iduns32 x)
            (errorf 'iduns32 "invalid foreign-procedure argument ~s" x))
             (procedure? iduns32))
         (error? (iduns32 #x100000000))
      (error? (iduns32 #x8000000080000000))
      (error? (iduns32 -1))
      (error? (iduns32 #x-7fffffff))
      (error? (iduns32 #x-80000000))
      (error? (iduns32 #x-80000001))
      (error? (iduns32 #x-8000000080000000))
      (error? (iduns32 #f))
      (error? (iduns32 "hi"))
      (begin (define (idfix x)
            (errorf 'idfix "invalid foreign-procedure argument ~s" x))
             (procedure? idfix))
      (error? (idfix (+ (most-positive-fixnum) 1)))
      (error? (idfix (- (most-negative-fixnum) 1)))
      (error? (errorf 'id "return value ~s is out of range" #x7fffffff))
      (error? (errorf 'id "return value ~s is out of range" #x-80000000))
      (error? (errorf 'id "invalid foreign-procedure argument ~s" 0))
      (error? (errorf 'id "return value ~s is out of range" #x7fffffff))
      (error? (errorf 'id "invalid foreign-procedure argument ~s" 'foo))
      (error? (foreign-procedure 'abcde (integer-32) integer-32))
      (error? (errorf 'float_id "invalid foreign-procedure argument ~s" 0))
    )
   ])

(mat foreign-entry?
   (foreign-entry? "id")
   (foreign-entry? "idid")
   (foreign-entry? "ididid")
   (not (foreign-entry? "foo")))

(mat foreign-procedure
   (procedure? (foreign-procedure "idiptr" (scheme-object) scheme-object))
   (error? (foreign-procedure "i do not exist" (scheme-object) scheme-object))
   (error? (begin (foreign-procedure "i do not exist" () scheme-object) 'q))
   (error? (if (foreign-procedure "i do not exist" () scheme-object) 'q 'q))
   (error? (foreign-procedure 'foo () scheme-object))
   (error? (begin (foreign-procedure 'foo () scheme-object) 'q))
   (error? (if (foreign-procedure 'foo () scheme-object) 'q 'q))

   (eq? 'foo ((foreign-procedure "idiptr" (scheme-object) scheme-object) 'foo))

   (parameterize ([current-eval interpret])
       (eq? 'foo ((foreign-procedure "idiptr" (scheme-object) scheme-object) 'foo)))

   (not (eq? 'foo ((foreign-procedure "idiptr" (scheme-object) void) 'foo)))

   (begin (define idint32 (foreign-procedure "id" (integer-32) integer-32))
          (procedure? idint32))
   (eqv? (idint32 0) 0)
   (eqv? (idint32 #x7fffffff) #x7fffffff)
   (eqv? (idint32 -1) -1)
   (eqv? (idint32 #x-7fffffff) #x-7fffffff)
   (eqv? (idint32 #x-80000000) #x-80000000)
   (eqv? (idint32 #x80000000) (+ #x-100000000 #x80000000))
   (eqv? (idint32 #x80000001) (+ #x-100000000 #x80000001))
   (eqv? (idint32 #xffffffff) (+ #x-100000000 #xffffffff))
   (error? (idint32 #x100000000))
   (error? (idint32 #x100000001))
   (error? (idint32 #xfffffffffffffffffffffffffffff))
   (error? (idint32 #x8000000080000000))
   (error? (idint32 #x-80000001))
   (error? (idint32 #x-8000000080000000))
   (error? (idint32 #f))
   (error? (idint32 "hi"))

   (begin (define iduns32 (foreign-procedure "id" (unsigned-32) unsigned-32))
          (procedure? iduns32))
   (eqv? (iduns32 0) 0)
   (eqv? (iduns32 #x7fffffff) #x7fffffff)
   (eqv? (iduns32 #x80000000) #x80000000)
   (eqv? (iduns32 #x80000001) #x80000001)
   (eqv? (iduns32 #x88000000) #x88000000)
   (eqv? (iduns32 #xffffffff) #xffffffff)
   (error? (iduns32 #x100000000))
   (error? (iduns32 #x8000000080000000))
   (eqv? (iduns32 -1) (+ #x100000000 -1))
   (eqv? (iduns32 #x-7fffffff) (+ #x100000000 #x-7fffffff))
   (eqv? (iduns32 #x-80000000) (+ #x100000000 #x-80000000))
   (error? (iduns32 #x-80000001))
   (error? (iduns32 #x-ffffffff))
   (error? (iduns32 #x-fffffffffffffffffffffffffffffffff))
   (error? (iduns32 #x-80000001))
   (error? (iduns32 #x-8000000080000000))
   (error? (iduns32 #f))
   (error? (iduns32 "hi"))

   (eqv? #xffffffff ((foreign-procedure "id" (integer-32) unsigned-32) -1))
   (eqv? -1 ((foreign-procedure "id" (unsigned-32) integer-32) #xffffffff))

   (begin (define idfix (foreign-procedure "idiptr" (fixnum) fixnum))
          (procedure? idfix))
   (eqv? 0 (idfix 0))
   (eqv? -1 (idfix -1))
   (eqv? (quotient (most-positive-fixnum) 2)
         (idfix (quotient (most-positive-fixnum) 2)))
   (eqv? (quotient (most-negative-fixnum) 2)
         (idfix (quotient (most-negative-fixnum) 2)))
   (eqv? (most-positive-fixnum) (idfix (most-positive-fixnum)))
   (eqv? (most-negative-fixnum) (idfix (most-negative-fixnum)))
   (error? (idfix (+ (most-positive-fixnum) 1)))
   (error? (idfix (- (most-negative-fixnum) 1)))

; we've eliminated the return range checks---caveat emptor
;   (error? ((foreign-procedure "id" (integer-32) fixnum) #x7fffffff))
;   (error? ((foreign-procedure "id" (integer-32) fixnum) #x-80000000))
;   (error? ((foreign-procedure "id" (integer-32) char) #x7fffffff))

   (error? (foreign-procedure "id" (booleen) char))
   (error? (foreign-procedure "id" (integer-32 integer-34) char))
   (error? (foreign-procedure "id" () chare))
   (error? (foreign-procedure "id" (void) char))

   ((foreign-procedure "id" (boolean) boolean) #t)
   (not ((foreign-procedure "id" (boolean) boolean) #f))
   ((foreign-procedure "id" (boolean) boolean) 0)
   (= 1 ((foreign-procedure "id" (boolean) integer-32) #t))
   (= 1 ((foreign-procedure "id" (boolean) integer-32) 0))
   (= 0 ((foreign-procedure "id" (boolean) integer-32) #f))
   (not ((foreign-procedure "id" (integer-32) boolean) 0))
   ((foreign-procedure "id" (integer-32) boolean) 1)

   (char=? #\a ((foreign-procedure "id" (char) char) #\a))
   (= 0 ((foreign-procedure "id" (char) integer-32) #\nul))
   (char=? #\nul ((foreign-procedure "id" (integer-32) char) 0))
   (eqv? ((foreign-procedure "id" (integer-32) char) -1) #\377)
   (error? ((foreign-procedure "id" (char) void) 0))

   (let ([s "now is the time for all good men"])
      (string=? s ((foreign-procedure "idiptr" (string) string) s)))
   (let ([s "now is the time for all good men"])
      (not (eq? s ((foreign-procedure "idiptr" (string) string) s))))
  ; assuming iptr is same size as char *:
   (let ([id1 (foreign-procedure "idiptr" (string) string)]
         [id2 (foreign-procedure "idiptr" (string) iptr)]
         [id3 (foreign-procedure "idiptr" (iptr) string)])
      (and (eq? (id1 #f) #f) (eq? (id2 #f) 0) (eq? (id3 0) #f)))
   (let ()
     (define $string->bytevector
       (lambda (s)
         (let ([n (string-length s)])
           (let ([bv (make-bytevector (+ n 1))])
             (do ([i 0 (fx+ i 1)])
                 ((fx= i n))
               (bytevector-u8-set! bv i (char->integer (string-ref s i))))
             (bytevector-u8-set! bv n 0)
             bv))))
     (let ([s "now is the time for all good men"]
           [r "                                "])
       (let ([bv ($string->bytevector r)])
         ((foreign-procedure (if (windows?) "windows_strcpy" "strcpy") (u8* string) void) bv s)
         (= 0 ((foreign-procedure (if (windows?) "windows_strcmp" "strcmp") (u8* string) integer-32) bv s)))))
   (error? ((foreign-procedure "id" (string) void) 'foo))

   (= ((foreign-procedure "idid" (integer-32) integer-32) #xc7c7c7) #xc7c7c7)
   (= ((foreign-procedure "ididid" (integer-32) integer-32) #x7c7c7c7c)
      #x7c7c7c7c)

   (= ((foreign-procedure "id" (unsigned-32) unsigned-32) #x80000000)
      #x80000000)
   (= ((foreign-procedure "id" (unsigned-32) integer-32) #x80000000)
      #x-80000000)

   (error? (foreign-procedure 'abcde (integer-32) integer-32))
   (let ([template
          (lambda (x)
             (foreign-procedure x (char) boolean))])
      (let ([id (template "id")]
            [idid (template "idid")]
            [ididid (template "ididid")])
         (and (eqv? (id #\nul) #f)
              (eqv? (idid #\001) #t)
              (eqv? (idid #\a) #t))))

   (= 0.0 ((foreign-procedure "float_id" (double-float) double-float) 0.0))
   (= 1.1 ((foreign-procedure "float_id" (double-float) double-float) 1.1))
   (error? ((foreign-procedure "float_id" (double-float) void) 0))

   (let ([fid (foreign-procedure "float_id" (double-float) double-float)])
     (let f ((n 10000))
       (or (= n 0)
           (let ([x (random 1.0)])
             (and (eqv? x (fid x))
                  (f (- n 1)))))))

   (= (+ (*  1 29) (*  2 31) (*  3 37) (*  5 41) (*  7 43)
         (* 11 47) (* 13 49) (* 17 53) (* 19 59) (* 23 61))
      ((foreign-procedure "testten"
          (integer-32 integer-32 integer-32 integer-32 integer-32
           integer-32 integer-32 integer-32 integer-32 integer-32)
          integer-32)
       29 31 37 41 43 47 49 53 59 61))

   (= (+ 1.1 2.2 3.3 4.4 5.5 6.6 7.7 8.8)
      ((foreign-procedure "flsum8"
          (double-float double-float double-float double-float
           double-float double-float double-float double-float)
          double-float)
       1.1 2.2 3.3 4.4 5.5 6.6 7.7 8.8))

   (= (+ 1 2 3 4 5 6.75 7 8.5)
      ((foreign-procedure "sparcfltest"
          (integer-32 integer-32 integer-32 integer-32
           integer-32 double-float integer-32 double-float)
          double-float)
       1 2 3 4 5 6.75 7 8.5))

   (= (+ 1 2 3.3)
      ((foreign-procedure "mipsfltest1"
          (integer-32 integer-32 double-float)
          double-float)
       1 2 3.3))

   (= (+ 1 2.2 3.3)
      ((foreign-procedure "mipsfltest2"
          (integer-32 double-float double-float)
          double-float)
       1 2.2 3.3))

   (= (+ 1 2.25 3 4.5 5 6.75 7 8.25 9.5 10.75 11.25 12.5 13.75 14.25 15.5
       16.75 17.25 18.75 19.25)
      ((foreign-procedure "ppcfltest"
          (integer-32 double-float integer-32 double-float integer-32
           double-float integer-32 double-float double-float double-float
           double-float double-float double-float double-float double-float
           double-float double-float double-float double-float)
          double-float)
       1 2.25 3 4.5 5 6.75 7 8.25 9.5 10.75 11.25 12.5 13.75 14.25 15.5
       16.75 17.25 18.75 19.25))

   (= (+ 1 2.25 3 4.5 5
         (expt 2 36) 6.75 7 8.25
         (expt 2 39) 75
         9.5 10.75 11.25 12.5
         13.75 14.25 15.5
         20 16.75 21 (expt 2 37) 18.75 22
         19.25)
      ((foreign-procedure "ppcfltest2"
         (integer-32 double-float integer-32 double-float integer-32
          integer-64 double-float integer-32 double-float
          ; next integer should be stack-allocated with the PPC ABI
          integer-64 integer-32
          ; but next four floats should still get registers
          double-float double-float double-float double-float
          ; and remaining floags and ints should go on the stack
          double-float single-float double-float
          integer-32 double-float integer-32 integer-64 double-float integer-32
          double-float)
         double-float)
        1 2.25 3 4.5 5
        (expt 2 36) 6.75 7 8.25
        (expt 2 39) 75
        9.5 10.75 11.25 12.5
        13.75 14.25 15.5
        20 16.75 21 (expt 2 37) 18.75 22
        19.25))

   ((foreign-procedure "chk_data" () boolean))
   ((foreign-procedure "chk_bss" () boolean))
   ((foreign-procedure "chk_malloc" () boolean))

   (begin
     (define $fp-tlv (foreign-procedure "(cs)s_tlv" (ptr) ptr))
     (define $fp-stlv! (foreign-procedure "(cs)s_stlv" (ptr ptr) void))
     #t)

   (equal?
     (let ()
       (define-syntax list-in-order
         (syntax-rules ()
           [(_) '()]
           [(_ e . rest) (let ([t e]) (cons t (list-in-order . rest)))]))
       (list-in-order
         ($fp-tlv 'cons)
         ($fp-stlv! '$fp-spam 'yum)
         ($fp-tlv '$fp-spam)
         (top-level-value '$fp-spam)))
     `(,cons ,(void) yum yum))

   (equal?
     (let ()
       (define-syntax list-in-order
         (syntax-rules ()
           [(_) '()]
           [(_ e . rest) (let ([t e]) (cons t (list-in-order . rest)))]))
       (parameterize ([interaction-environment (copy-environment (scheme-environment))])
         (list-in-order
           (define-top-level-value 'foo 17)
           ($fp-tlv 'foo)
           ($fp-stlv! 'bar 55)
           ($fp-tlv 'bar)
           (top-level-value 'bar))))
     `(,(void) 17 ,(void) 55 55))

  (equal?
    (parameterize ([interaction-environment (copy-environment (scheme-environment))])
     ; should have no effect
      ($fp-stlv! cons 3)
      (list
        (#%$tc-field 'disable-count (#%$tc))
        cons
        ($fp-tlv 'cons)))
    `(0 ,cons ,cons))

  (equal?
    (parameterize ([interaction-environment (copy-environment (scheme-environment))])
     ; should have no effect
      ($fp-stlv! 'let 3)
      (list
        (#%$tc-field 'disable-count (#%$tc))
        (eval '(let ((x 23)) x))))
    '(0 23))

  (equal?
    (let ([x ($fp-tlv '$fp-i-am-not-bound)])
      (list (#%$tc-field 'disable-count (#%$tc)) x))
    `(0 ,(#%$unbound-object)))

  (equal?
    (let ([x ($fp-tlv 'let)])
      (list (#%$tc-field 'disable-count (#%$tc)) x))
    `(0 ,(#%$unbound-object)))

  (equal? ((foreign-procedure "(cs)s_test_schlib" () void)) (void))

  (begin
    (define $siv (foreign-procedure "(cs)Sinteger_value" (ptr) void))
    (define $si32v (foreign-procedure "(cs)Sinteger32_value" (ptr) void))
    (define $si64v (foreign-procedure "(cs)Sinteger64_value" (ptr) void))
    (define ($check p n)
      (or (= (optimize-level) 3)
          (guard (c [(and (assertion-violation? c)
                          (irritants-condition? c)
                          (equal? (condition-irritants c) (list n)))
                     #t])
            (p n)
            #f)))
    #t)

 ; make sure no errors for in-range inputs
  (begin
    ($si32v (- (expt 2 32) 1))
    ($si32v (- (expt 2 31)))
    ($si64v (- (expt 2 64) 1))
    ($si64v (- (expt 2 63)))
    (if (< (fixnum-width) 32)
        (begin ; assume 32-bit words
          ($siv (- (expt 2 32) 1))
          ($siv (- (expt 2 31))))
        (begin ; assume 64-bit words
          ($siv (- (expt 2 64) 1))
          ($siv (- (expt 2 63)))))
    #t)

 ; check barely out-of-range inputs
  ($check $si32v (expt 2 32))
  ($check $si32v (- -1 (expt 2 31)))
  ($check $si64v (expt 2 64))
  ($check $si64v (- -1 (expt 2 63)))
  ($check $siv (expt 2 (if (< (fixnum-width) 32) 32 64)))
  ($check $siv (- -1 (expt 2 (if (< (fixnum-width) 32) 31 63))))

 ; check further out-of-range inputs
  ($check $si32v (expt 2 36))
  ($check $si32v (- -1 (expt 2 35)))
  ($check $si64v (expt 2 68))
  ($check $si64v (- -1 (expt 2 67)))
  ($check $siv (expt 2 (if (< (fixnum-width) 32) 36 68)))
  ($check $siv (- -1 (expt 2 (if (< (fixnum-width) 32) 35 67))))
  ($check $si32v (expt 2 100))
  ($check $si32v (- -1 (expt 2 100)))
  ($check $si64v (expt 2 100))
  ($check $si64v (- -1 (expt 2 100)))
  ($check $siv (expt 2 100))
  ($check $siv (- -1 (expt 2 100)))
)

(mat foreign-sizeof
  (equal?
    (list
      (foreign-sizeof 'integer-8)
      (foreign-sizeof 'unsigned-8)
      (foreign-sizeof 'integer-16)
      (foreign-sizeof 'unsigned-16)
      (foreign-sizeof 'integer-24)
      (foreign-sizeof 'unsigned-24)
      (foreign-sizeof 'integer-32)
      (foreign-sizeof 'unsigned-32)
      (foreign-sizeof 'integer-40)
      (foreign-sizeof 'unsigned-40)
      (foreign-sizeof 'integer-48)
      (foreign-sizeof 'unsigned-48)
      (foreign-sizeof 'integer-56)
      (foreign-sizeof 'unsigned-56)
      (foreign-sizeof 'integer-64)
      (foreign-sizeof 'unsigned-64)
      (foreign-sizeof 'single-float)
      (foreign-sizeof 'double-float))
    '(1 1 2 2 3 3 4 4 5 5 6 6 7 7 8 8 4 8))
  ((foreign-procedure "check_types" (int int int int int int int int int) boolean)
   (foreign-sizeof 'char)
   (foreign-sizeof 'wchar)
   (foreign-sizeof 'short)
   (foreign-sizeof 'int)
   (foreign-sizeof 'long)
   (foreign-sizeof 'long-long)
   (foreign-sizeof 'float)
   (foreign-sizeof 'double)
   (foreign-sizeof 'void*))
  (equal? (foreign-sizeof 'unsigned) (foreign-sizeof 'int))
  (equal? (foreign-sizeof 'unsigned-int) (foreign-sizeof 'int))
  (equal? (foreign-sizeof 'unsigned-short) (foreign-sizeof 'short))
  (equal? (foreign-sizeof 'unsigned-long) (foreign-sizeof 'long))
  (equal? (foreign-sizeof 'unsigned-long-long) (foreign-sizeof 'long-long))
  (equal? (foreign-sizeof 'boolean) (foreign-sizeof 'int))
  (equal? (foreign-sizeof 'fixnum) (foreign-sizeof 'iptr))
  (equal? (foreign-sizeof 'scheme-object) (foreign-sizeof 'void*))
  (equal? (foreign-sizeof 'ptr) (foreign-sizeof 'void*))
  (equal? (foreign-sizeof 'iptr) (foreign-sizeof 'void*))
  (equal? (foreign-sizeof 'uptr) (foreign-sizeof 'void*))
  (error? (foreign-sizeof))
  (error? (foreign-sizeof 'int 'int))
  (error? (foreign-sizeof 'i-am-not-a-type))
  (error? (foreign-sizeof '1))
)

(mat foreign-bytevectors
 ; test u8*, u16*, u32*
  (begin
    (define u8*->u8* (foreign-procedure "u8_star_to_u8_star" (u8*) u8*))
    (define u16*->u16* (foreign-procedure "u16_star_to_u16_star" (u16*) u16*))
    (define u32*->u32* (foreign-procedure "u32_star_to_u32_star" (u32*) u32*))
    #t)
  (equal? (u8*->u8* #vu8(1 2 3 4 0)) #vu8(2 3 4))
  (equal? (u16*->u16* #vu8(1 2 3 4 5 6 7 8 0 0)) #vu8(3 4 5 6 7 8))
  (equal? (u32*->u32* #vu8(1 2 3 4 5 6 7 8 9 10 11 12 0 0 0 0)) #vu8(5 6 7 8 9 10 11 12))

  (eq? (u8*->u8* #vu8(1 0)) #vu8())
  (eq? (u16*->u16* #vu8(1 2 0 0)) #vu8())
  (eq? (u32*->u32* #vu8(1 2 3 4 0 0 0 0)) #vu8())

  (eq? (u8*->u8* #f) #f)
  (eq? (u16*->u16* #f) #f)
  (eq? (u32*->u32* #f) #f)

  (error? (u8*->u8* "hello"))
  (error? (u16*->u16* "hello"))
  (error? (u32*->u32* "hello"))
  (error? (u8*->u8* 0))
  (error? (u16*->u16* 0))
  (error? (u32*->u32* 0))

  (begin
    (define call-u8* (foreign-procedure "call_u8_star" (ptr u8*) u8*))
    (define call-u16* (foreign-procedure "call_u16_star" (ptr u16*) u16*))
    (define call-u32* (foreign-procedure "call_u32_star" (ptr u32*) u32*))
    (define $bytevector-map
      (lambda (p bv)
        (u8-list->bytevector (map p (bytevector->u8-list bv)))))
    #t)
  (equal?
    (call-u8* (foreign-callable
                (lambda (x) ($bytevector-map (lambda (x) (if (= x 255) 0 (+ x 100))) x))
                (u8*) u8*)
      #vu8(1 2 3 4 5 255 0 ))
    '#vu8(103 104 105))
  (equal?
    (call-u16* (foreign-callable
                 (lambda (x) ($bytevector-map (lambda (x) (if (= x 255) 0 (+ x 100))) x))
                 (u16*) u16*)
      #vu8(1 2 3 4 5 6 255 255 0 0))
    '#vu8(105 106))
  (equal?
    (call-u32* (foreign-callable
                 (lambda (x) ($bytevector-map (lambda (x) (if (= x 255) 0 (+ x 100))) x))
                 (u32*) u32*)
      #vu8(1 2 3 4 5 6 7 8 9 10 11 12 13 14 15 16 17 18 19 20 255 255 255 255 0 0 0 0))
    '#vu8(109 110 111 112 113 114 115 116 117 118 119 120))
  (error?
    (let ([frotz (foreign-callable
                   (lambda (x) (list x (bytevector-length x)))
                   (u8*) u8*)])
      (call-u8* frotz #vu8(1 2 3 4 5 0))))
  (error?
    (call-u16* (foreign-callable
                 (lambda (x) (list x (bytevector-length x)))
                 (u16*) u16*)
      #vu8(1 2 3 4 5 6 0 0)))
  (error?
    (call-u32* (foreign-callable
                 (lambda (x) (list x (bytevector-length x)))
                 (u32*) u32*)
      #vu8(1 2 3 4 5 6 7 8 0 0 0 0)))
  (error?
    (call-u8* (foreign-callable
                (lambda (x) (list x (bytevector-length x)))
                (u8*) u8*)
      '#(1 2 3 4 5 0)))
  (error?
    (call-u16* (foreign-callable
                 (lambda (x) (list x (bytevector-length x)))
                 (u16*) u16*)
      '#(1 2 3 4 5 6 0 0)))
  (error?
    (call-u32* (foreign-callable
                 (lambda (x) (list x (bytevector-length x)))
                 (u32*) u32*)
      '#(1 2 3 4 5 6 7 8 0 0 0 0)))
)

(mat foreign-strings
 ; test utf-8, utf-16le, utf-16be, utf-32le, utf-32be, string, wstring
  (begin
    (define utf-8->utf-8 (foreign-procedure "u8_star_to_u8_star" (utf-8) utf-8))
    (define utf-16le->utf-16le (foreign-procedure "u16_star_to_u16_star" (utf-16le) utf-16le))
    (define utf-16be->utf-16be (foreign-procedure "u16_star_to_u16_star" (utf-16be) utf-16be))
    (define utf-32le->utf-32le (foreign-procedure "u32_star_to_u32_star" (utf-32le) utf-32le))
    (define utf-32be->utf-32be (foreign-procedure "u32_star_to_u32_star" (utf-32be) utf-32be))
    (define string->string (foreign-procedure "char_star_to_char_star" (string) string))
    (define wstring->wstring (foreign-procedure "wchar_star_to_wchar_star" (wstring) wstring))
    #t)
  (equal? (utf-8->utf-8 "hello") "ello")
  (equal? (utf-16le->utf-16le "hello") "ello")
  (equal? (utf-16be->utf-16be "hello") "ello")
  (equal? (utf-32le->utf-32le "hello") "ello")
  (equal? (utf-32be->utf-32be "hello") "ello")
  (equal? (string->string "hello") "ello")
  (equal? (wstring->wstring "hello") "ello")

  (eq? (utf-8->utf-8 "h") "")
  (eq? (utf-16le->utf-16le "h") "")
  (eq? (utf-16be->utf-16be "h") "")
  (eq? (utf-32le->utf-32le "h") "")
  (eq? (utf-32be->utf-32be "h") "")
  (eq? (string->string "h") "")
  (eq? (wstring->wstring "h") "")

  (eq? (utf-8->utf-8 #f) #f)
  (eq? (utf-16le->utf-16le #f) #f)
  (eq? (utf-16be->utf-16be #f) #f)
  (eq? (utf-32le->utf-32le #f) #f)
  (eq? (utf-32be->utf-32be #f) #f)
  (eq? (string->string #f) #f)
  (eq? (wstring->wstring #f) #f)

  (error? (utf-8->utf-8 #vu8(1 2 3 4 0 0 0 0)))
  (error? (utf-16le->utf-16le #vu8(1 2 3 4 0 0 0 0)))
  (error? (utf-16be->utf-16be #vu8(1 2 3 4 0 0 0 0)))
  (error? (utf-32le->utf-32le #vu8(1 2 3 4 0 0 0 0)))
  (error? (utf-32be->utf-32be #vu8(1 2 3 4 0 0 0 0)))
  (error? (string->string #vu8(1 2 3 4 0 0 0 0)))
  (error? (wstring->wstring #vu8(1 2 3 4 0 0 0 0)))

  (error? (utf-8->utf-8 0))
  (error? (utf-16le->utf-16le 0))
  (error? (utf-16be->utf-16be 0))
  (error? (utf-32le->utf-32le 0))
  (error? (utf-32be->utf-32be 0))
  (error? (string->string 0))
  (error? (wstring->wstring 0))

  (begin
    (define call-utf-8 (foreign-procedure "call_u8_star" (ptr utf-8) utf-8))
    (define call-utf-16le (foreign-procedure "call_u16_star" (ptr utf-16le) utf-16le))
    (define call-utf-16be (foreign-procedure "call_u16_star" (ptr utf-16be) utf-16be))
    (define call-utf-32le (foreign-procedure "call_u32_star" (ptr utf-32le) utf-32le))
    (define call-utf-32be (foreign-procedure "call_u32_star" (ptr utf-32be) utf-32be))
    (define call-string (foreign-procedure "call_string" (ptr string) string))
    (define call-wstring (foreign-procedure "call_wstring" (ptr wstring) wstring))
    #t)
  (equal?
    (call-utf-8 (foreign-callable
                  (lambda (x) (string-append x "$q"))
                  (utf-8) utf-8)
      "hello")
    "llo$q")
  (equal?
    (call-utf-16le (foreign-callable
                     (lambda (x) (string-append x "$q"))
                     (utf-16le) utf-16le)
      "hello")
    "llo$q")
  (equal?
    (call-utf-16be (foreign-callable
                     (lambda (x) (string-append x "$q"))
                     (utf-16be) utf-16be)
      "hello")
    "llo$q")
  (equal?
    (call-utf-32le (foreign-callable
                     (lambda (x) (string-append x "$q"))
                     (utf-32le) utf-32le)
      "hello")
    "llo$q")
  (equal?
    (call-utf-32be (foreign-callable
                     (lambda (x) (string-append x "$q"))
                     (utf-32be) utf-32be)
      "hello")
    "llo$q")
  (equal?
    (call-string (foreign-callable
                   (lambda (x) (string-append x "$q"))
                   (string) string)
      "hello")
    "llo$q")
  (equal?
    (call-wstring (foreign-callable
                    (lambda (x) (string-append x "$q"))
                    (wstring) wstring)
      "hello")
    "llo$q")
  (error?
    (call-utf-8 (foreign-callable
                  (lambda (x) (list x (string-length x)))
                  (utf-8) utf-8)
      "hello"))
  (error?
    (call-utf-16le (foreign-callable
                     (lambda (x) (list x (string-length x)))
                     (utf-16le) utf-16le)
      "hello"))
  (error?
    (call-utf-16be (foreign-callable
                     (lambda (x) (list x (string-length x)))
                     (utf-16be) utf-16be)
      "hello"))
  (error?
    (call-utf-32le (foreign-callable
                     (lambda (x) (list x (string-length x)))
                     (utf-32le) utf-32le)
      "hello"))
  (error?
    (call-utf-32be (foreign-callable
                     (lambda (x) (list x (string-length x)))
                     (utf-32be) utf-32be)
      "hello"))
  (error?
    (call-string (foreign-callable
                   (lambda (x) (list x (string-length x)))
                   (string) string)
      "hello"))
  (error?
    (call-wstring (foreign-callable
                    (lambda (x) (list x (string-length x)))
                    (wstring) wstring)
      "hello"))
)

(mat foreign-fixed-types
 ; test {integer,unsigned}-8, {single,double}-float
  (begin
    (define i8-to-i8 (foreign-procedure "i8_to_i8" (integer-8 int) integer-8))
    (define u8-to-u8 (foreign-procedure "u8_to_u8" (unsigned-8 int) unsigned-8))
    (define i16-to-i16 (foreign-procedure "i16_to_i16" (integer-16 int) integer-16))
    (define u16-to-u16 (foreign-procedure "u16_to_u16" (unsigned-16 int) unsigned-16))
    (define i24-to-i24 (foreign-procedure "i32_to_i32" (integer-24 int) integer-24))
    (define u24-to-u24 (foreign-procedure "u32_to_u32" (unsigned-24 int) unsigned-24))
    (define i32-to-i32 (foreign-procedure "i32_to_i32" (integer-32 int) integer-32))
    (define u32-to-u32 (foreign-procedure "u32_to_u32" (unsigned-32 int) unsigned-32))
    (define i40-to-i40 (foreign-procedure "i64_to_i64" (integer-40 int) integer-40))
    (define u40-to-u40 (foreign-procedure "u64_to_u64" (unsigned-40 int) unsigned-40))
    (define i48-to-i48 (foreign-procedure "i64_to_i64" (integer-48 int) integer-48))
    (define u48-to-u48 (foreign-procedure "u64_to_u64" (unsigned-48 int) unsigned-48))
    (define i56-to-i56 (foreign-procedure "i64_to_i64" (integer-56 int) integer-56))
    (define u56-to-u56 (foreign-procedure "u64_to_u64" (unsigned-56 int) unsigned-56))
    (define i64-to-i64 (foreign-procedure "i64_to_i64" (integer-64 int) integer-64))
    (define u64-to-u64 (foreign-procedure "u64_to_u64" (unsigned-64 int) unsigned-64))
    (define sf-to-sf (foreign-procedure "sf_to_sf" (single-float) single-float))
    (define df-to-df (foreign-procedure "df_to_df" (double-float) double-float))
    (define $test-int-to-int
      (lambda (fp size signed?)
        (define n10000 (expt 256 size))
        (define nffff (- n10000 1))
        (define nfffe (- nffff 1))
        (define n8000 (ash n10000 -1))
        (define n8001 (+ n8000 1))
        (define n7fff (- n8000 1))
        (define n7ffe (- n7fff 1))
        (define n100 (expt 16 size))
        (define n101 (+ n100 1))
        (define nff (- n100 1))
        (define nfe (- nff 1))
        (define n80 (ash n100 -1))
        (define n81 (+ n80 1))
        (define n7f (- n80 1))
        (define n7e (- n7f 1))
        (define (expect x k)
          (if signed?
              (if (<= (- n8000) x nffff)
                  (mod0 (+ x k) n10000)
                  'err)
              (if (<= (- n8000) x nffff)
                  (mod (+ x k) n10000)
                  'err)))
        (define (check x)
          (define (do-one x k)
            (let ([a (expect x k)])
              (if (eq? a 'err)
                  (or (= (optimize-level) 3)
                      (guard (c [#t (display-condition c) (newline) #t])
                        (fp x k)
                        (printf "no error for x = ~x, k = ~d\n" x k)
                        #f))
                  (or (eqv? (fp x k) a)
                      (begin
                        (printf "incorrect answer ~x should be ~x for x = ~x, k = ~d\n" (fp x k) a x k)
                        #f)))))
          (list
            (do-one x 1)
            (do-one x -1)
            (do-one (- x) 1)
            (do-one (- x) -1)))
        (andmap
          (lambda (x) (and (list? x) (= (length x) 4) (andmap (lambda (x) (eq? x #t)) x)))
          (list
            (check n10000)
            (check nffff)
            (check nfffe)
            (check n8001)
            (check n8000)
            (check n7fff)
            (check n7ffe)
            (check n101)
            (check n100)
            (check nff)
            (check nfe)
            (check n81)
            (check n80)
            (check n7f)
            (check n7e)
            (check 73)
            (check 5)
            (check 1)
            (check 0)))))
    #t)
  ($test-int-to-int i8-to-i8 1 #t)
  ($test-int-to-int u8-to-u8 1 #f)
  ($test-int-to-int i16-to-i16 2 #t)
  ($test-int-to-int u16-to-u16 2 #f)
  ($test-int-to-int i24-to-i24 3 #t)
  ($test-int-to-int u24-to-u24 3 #f)
  ($test-int-to-int i32-to-i32 4 #t)
  ($test-int-to-int u32-to-u32 4 #f)
  ($test-int-to-int i40-to-i40 5 #t)
  ($test-int-to-int u40-to-u40 5 #f)
  ($test-int-to-int i48-to-i48 6 #t)
  ($test-int-to-int u48-to-u48 6 #f)
  ($test-int-to-int i56-to-i56 7 #t)
  ($test-int-to-int u56-to-u56 7 #f)
  ($test-int-to-int i64-to-i64 8 #t)
  ($test-int-to-int u64-to-u64 8 #f)
  (eqv? (sf-to-sf 73.5) 74.5)
  (eqv? (df-to-df 73.5) 74.5)

  (error? (i8-to-i8 'qqq 0))
  (error? (u8-to-u8 'qqq 0))
  (error? (i16-to-i16 'qqq 0))
  (error? (u16-to-u16 'qqq 0))
  (error? (i24-to-i24 'qqq 0))
  (error? (u24-to-u24 'qqq 0))
  (error? (i32-to-i32 'qqq 0))
  (error? (u32-to-u32 'qqq 0))
  (error? (i64-to-i64 'qqq 0))
  (error? (u64-to-u64 'qqq 0))
  (error? (i8-to-i8 0 "oops"))
  (error? (u8-to-u8 0 "oops"))
  (error? (i16-to-i16 0 "oops"))
  (error? (u16-to-u16 0 "oops"))
  (error? (i32-to-i32 0 "oops"))
  (error? (u32-to-u32 0 "oops"))
  (error? (i64-to-i64 0 "oops"))
  (error? (u64-to-u64 0 "oops"))

  (error? (sf-to-sf 'qqq))
  (error? (df-to-df 'qqq))

  (begin
    (define call-i8 (foreign-procedure "call_i8" (ptr integer-8 int int) integer-8))
    (define call-u8 (foreign-procedure "call_u8" (ptr unsigned-8 int int) unsigned-8))
    (define call-i16 (foreign-procedure "call_i16" (ptr integer-16 int int) integer-16))
    (define call-u16 (foreign-procedure "call_u16" (ptr unsigned-16 int int) unsigned-16))
    (define call-i24 (foreign-procedure "call_i32" (ptr integer-24 int int) integer-24))
    (define call-u24 (foreign-procedure "call_u32" (ptr unsigned-24 int int) unsigned-24))
    (define call-i32 (foreign-procedure "call_i32" (ptr integer-32 int int) integer-32))
    (define call-u32 (foreign-procedure "call_u32" (ptr unsigned-32 int int) unsigned-32))
    (define call-i40 (foreign-procedure "call_i64" (ptr integer-40 int int) integer-40))
    (define call-u40 (foreign-procedure "call_u64" (ptr unsigned-40 int int) unsigned-40))
    (define call-i48 (foreign-procedure "call_i64" (ptr integer-48 int int) integer-48))
    (define call-u48 (foreign-procedure "call_u64" (ptr unsigned-48 int int) unsigned-48))
    (define call-i56 (foreign-procedure "call_i64" (ptr integer-56 int int) integer-56))
    (define call-u56 (foreign-procedure "call_u64" (ptr unsigned-56 int int) unsigned-56))
    (define call-i64 (foreign-procedure "call_i64" (ptr integer-64 int int) integer-64))
    (define call-u64 (foreign-procedure "call_u64" (ptr unsigned-64 int int) unsigned-64))
    (define call-sf (foreign-procedure "call_sf" (ptr single-float int int) single-float))
    (define call-df (foreign-procedure "call_df" (ptr double-float int int) double-float))
    (define ($test-call-int signed? size call-int make-fc)
      (define n10000 (expt 256 size))
      (define nffff (- n10000 1))
      (define nfffe (- nffff 1))
      (define n8000 (ash n10000 -1))
      (define n8001 (+ n8000 1))
      (define n7fff (- n8000 1))
      (define n7ffe (- n7fff 1))
      (define n100 (expt 16 size))
      (define n101 (+ n100 1))
      (define nff (- n100 1))
      (define nfe (- nff 1))
      (define n80 (ash n100 -1))
      (define n81 (+ n80 1))
      (define n7f (- n80 1))
      (define n7e (- n7f 1))
      (define (expect x m k)
        (if signed?
            (if (<= (- n8000) x nffff)
                (mod0 (+ x m k) n10000)
                'err)
            (if (<= (- n8000) x nffff)
                (mod (+ x m k) n10000)
                'err)))
      (define fc (make-fc values))
      (define fp (lambda (x m k) (call-int fc x m k)))
      (define (check x)
        (define (do-one x m k)
          (let ([a (expect x m k)])
            (if (eq? a 'err)
                (or (= (optimize-level) 3)
                    (guard (c [#t (display-condition c) (newline) #t]) (fp x m k)))
                (eqv? (fp x m k) a))))
        (list
          (do-one x 0 0)
          (do-one x 5 7)
          (do-one x -5 7)
          (do-one x 5 -7)
          (do-one x -5 -7)
          (do-one (- x) 0 0)
          (do-one (- x) 5 7)
          (do-one (- x) -5 7)
          (do-one (- x) 5 -7)
          (do-one (- x) -5 -7)))
      (andmap
        (lambda (x) (and (list? x) (= (length x) 10) (andmap (lambda (x) (eq? x #t)) x)))
        (list
          (check n10000)
          (check nffff)
          (check nfffe)
          (check n8001)
          (check n8000)
          (check n7fff)
          (check n7ffe)
          (check n101)
          (check n100)
          (check nff)
          (check nfe)
          (check n81)
          (check n80)
          (check n7f)
          (check n7e)
          (check 73)
          (check 5)
          (check 1)
          (check 0))))
    #t)
  ($test-call-int #t (foreign-sizeof 'integer-8) call-i8
    (lambda (p) (foreign-callable p (integer-8) integer-8)))
  ($test-call-int #t (foreign-sizeof 'integer-16) call-i16
    (lambda (p) (foreign-callable p (integer-16) integer-16)))
  ($test-call-int #t (foreign-sizeof 'integer-24) call-i24
    (lambda (p) (foreign-callable p (integer-24) integer-24)))
  ($test-call-int #t (foreign-sizeof 'integer-32) call-i32
    (lambda (p) (foreign-callable p (integer-32) integer-32)))
  ($test-call-int #t (foreign-sizeof 'integer-40) call-i40
    (lambda (p) (foreign-callable p (integer-40) integer-40)))
  ($test-call-int #t (foreign-sizeof 'integer-48) call-i48
    (lambda (p) (foreign-callable p (integer-48) integer-48)))
  ($test-call-int #t (foreign-sizeof 'integer-56) call-i56
    (lambda (p) (foreign-callable p (integer-56) integer-56)))
  ($test-call-int #t (foreign-sizeof 'integer-64) call-i64
     (lambda (p) (foreign-callable p (integer-64) integer-64)))
  ($test-call-int #f (foreign-sizeof 'unsigned-8) call-u8
    (lambda (p) (foreign-callable p (unsigned-8) unsigned-8)))
  ($test-call-int #f (foreign-sizeof 'unsigned-16) call-u16
    (lambda (p) (foreign-callable p (unsigned-16) unsigned-16)))
  ($test-call-int #f (foreign-sizeof 'unsigned-24) call-u24
    (lambda (p) (foreign-callable p (unsigned-24) unsigned-24)))
  ($test-call-int #f (foreign-sizeof 'unsigned-32) call-u32
    (lambda (p) (foreign-callable p (unsigned-32) unsigned-32)))
  ($test-call-int #f (foreign-sizeof 'unsigned-40) call-u40
    (lambda (p) (foreign-callable p (unsigned-40) unsigned-40)))
  ($test-call-int #f (foreign-sizeof 'unsigned-48) call-u48
    (lambda (p) (foreign-callable p (unsigned-48) unsigned-48)))
  ($test-call-int #f (foreign-sizeof 'unsigned-56) call-u56
    (lambda (p) (foreign-callable p (unsigned-56) unsigned-56)))
  ($test-call-int #f (foreign-sizeof 'unsigned-64) call-u64
    (lambda (p) (foreign-callable p (unsigned-64) unsigned-64)))
  (equal?
    (call-sf
      (foreign-callable
        (lambda (x) (+ x 5))
        (single-float) single-float)
      73.25 7 23)
    108.25)
  (equal?
    (call-df
      (foreign-callable
        (lambda (x) (+ x 5))
        (double-float) double-float)
      73.25 7 23)
    108.25)

  (error?
    (call-i8
      (foreign-callable
        (lambda (x) '(- x 7))
        (integer-8) integer-8)
      73 0 0))
  (error?
    (call-u8
      (foreign-callable
        (lambda (x) '(- x 7))
        (unsigned-8) unsigned-8)
      73 0 0))
  (error?
    (call-i16
      (foreign-callable
        (lambda (x) '(- x 7))
        (integer-16) integer-16)
      73 0 0))
  (error?
    (call-u16
      (foreign-callable
        (lambda (x) '(- x 7))
        (unsigned-16) unsigned-16)
      73 0 0))
  (error?
    (call-i32
      (foreign-callable
        (lambda (x) '(- x 7))
        (integer-32) integer-32)
      73 0 0))
  (error?
    (call-u32
      (foreign-callable
        (lambda (x) '(- x 7))
        (unsigned-32) unsigned-32)
      73 0 0))
  (error?
    (call-i64
      (foreign-callable
        (lambda (x) '(- x 7))
        (integer-64) integer-64)
      73 0 0))
  (error?
    (call-u64
      (foreign-callable
        (lambda (x) '(- x 7))
        (unsigned-64) unsigned-64)
      73 0 0))
  (error?
    (call-sf
      (foreign-callable
        (lambda (x) '(- x 7))
        (single-float) single-float)
      73.25 0 0))
  (error?
    (call-df
      (foreign-callable
        (lambda (x) '(- x 7))
        (double-float) double-float)
      73.25 0 0))

  (begin
    (define u32xu32->u64
      (foreign-procedure "u32xu32_to_u64" (unsigned-32 unsigned-32)
        unsigned-64))
    (define i32xu32->i64
      (foreign-procedure "i32xu32_to_i64" (integer-32 unsigned-32)
        integer-64))
    (define call-i32xu32->i64
      (foreign-procedure "call_i32xu32_to_i64"
        (ptr integer-32 unsigned-32 int)
        integer-64))
    (define fc-i32xu32->i64
      (foreign-callable i32xu32->i64
        (integer-32 unsigned-32)
        integer-64))
    #t)

  (eqv? (u32xu32->u64 #xFFFFFFFF #xFFFFFFFF) #xFFFFFFFFFFFFFFFF)
  (eqv? (u32xu32->u64 #xFF3FFFFF #xFFFFF0FF) #xFF3FFFFFFFFFF0FF)
  (eqv? (u32xu32->u64 #xFFFFFFFF #xF0000000) #xFFFFFFFFF0000000)

  (eqv? (i32xu32->i64 #x0 #x5) #x5)
  (eqv? (i32xu32->i64 #x7 #x5) #x700000005)
  (eqv? (i32xu32->i64 #xFFFFFFFF #xFFFFFFFF) #x-1)
  (eqv? (fixnum? (i32xu32->i64 #xFFFFFFFF #xFFFFFFFF)) #t)
  (eqv? (i32xu32->i64 #xFFFFFFFF #xFFFFFFFE) #x-2)
  (eqv? (i32xu32->i64 #xFFFFFFFF #x00000000) #x-100000000)
  (eqv? (i32xu32->i64 #xFFFFFFFE #x00000000) #x-200000000)
  (eqv? (i32xu32->i64 #xFFFFFFFF #x00000001) #x-FFFFFFFF)
  (eqv? (i32xu32->i64 #x0 #xFFFFFFFF) #xFFFFFFFF)
  (eqv? (i32xu32->i64 #x7FFFFFFF #xFFFFFFFF) #x7FFFFFFFFFFFFFFF)
  (eqv? (i32xu32->i64 #x80000000 #x00000000) #x-8000000000000000)

  (eqv? (call-i32xu32->i64 fc-i32xu32->i64 #x0 #x5 #x13) #x18)
  (eqv? (call-i32xu32->i64 fc-i32xu32->i64 #x7 #x5 7) #x70000000C)
  (eqv? (call-i32xu32->i64 fc-i32xu32->i64 #xFFFFFFFF #xFFFFFFFF -3) #x-4)
  (eqv? (fixnum? (call-i32xu32->i64 fc-i32xu32->i64 #xFFFFFFFF #xFFFFFFFF 0)) #t)
  (eqv? (call-i32xu32->i64 fc-i32xu32->i64 #xFFFFFFFF #xFFFFFFFE -1) #x-3)
  (eqv? (call-i32xu32->i64 fc-i32xu32->i64 #xFFFFFFFF #x00000000 0) #x-100000000)
  (eqv? (call-i32xu32->i64 fc-i32xu32->i64 #xFFFFFFFE #x00000000 0) #x-200000000)
  (eqv? (call-i32xu32->i64 fc-i32xu32->i64 #xFFFFFFFF #x00000001 0) #x-FFFFFFFF)
  (eqv? (call-i32xu32->i64 fc-i32xu32->i64 #x0 #xFFFFFFFF 0) #xFFFFFFFF)
  (eqv? (call-i32xu32->i64 fc-i32xu32->i64 #x7FFFFFFF #xFFFFFFFF 0) #x7FFFFFFFFFFFFFFF)
  (eqv? (call-i32xu32->i64 fc-i32xu32->i64 #x80000000 #x00000000 0) #x-8000000000000000)

 ; check for 64-bit alignment issues
  (begin
    (define ufoo64a
      (foreign-procedure "ufoo64a" (unsigned-64 unsigned-64 unsigned-64 unsigned-64 unsigned-64 unsigned-64 unsigned-64)
        unsigned-64))
    (define ufoo64b
      (foreign-procedure "ufoo64b" (integer-32 unsigned-64 unsigned-64 unsigned-64 unsigned-64 unsigned-64 unsigned-64 unsigned-64)
        unsigned-64))
    (define test-ufoo
      (lambda (foo x a b c d e f g)
        (eqv? (foo x a b c d e f g)
              (mod (+ x (- a b) (- c d) (- e f) g) (expt 2 64)))))
    #t)
  (test-ufoo (lambda (x a b c d e f g) (+ x (ufoo64a a b c d e f g)))
    #x0000000010000000
    #x0000000120000000
    #x0000002003000000
    #x0000030000400000
    #x0000400000050000
    #x0005000000006000
    #x0060000000000700
    #x0700000000000080)
  (test-ufoo ufoo64b
    #x0000000010000000
    #x0000000120000000
    #x0000002003000000
    #x0000030000400000
    #x0000400000050000
    #x0005000000006000
    #x0060000000000700
    #x0700000000000080)
  (test-ufoo (lambda (x a b c d e f g) (+ x (ufoo64a a b c d e f g)))
    #x0000000010000000
    #x0000000120000000
    #x0000002003000000
    #x0000030000400000
    #x0000400000050000
    #x0005000000006000
    #x0060000000000700
    #xC700000000000080)
  (test-ufoo ufoo64b
    #x0000000010000000
    #x0000000120000000
    #x0000002003000000
    #x0000030000400000
    #x0000400000050000
    #x0005000000006000
    #x0060000000000700
    #xC700000000000080)
  (do ([i 1000 (fx- i 1)])
      ((fx= i 0) #t)
    (let ([ls (cons (random (expt 2 32))
                    (map random (make-list 7 (expt 2 64))))])
      (unless (apply test-ufoo
                (lambda (x a b c d e f g)
                  (+ x (ufoo64a a b c d e f g)))
                ls)
        (pretty-print ls)
        (errorf #f "failed for ufoo64a on ~s" ls))
      (unless (apply test-ufoo ufoo64b ls)
        (pretty-print ls)
        (errorf #f "failed for ufoo64b on ~s" ls))))
  (begin
    (define ifoo64a
      (foreign-procedure "ifoo64a" (integer-64 integer-64 integer-64 integer-64 integer-64 integer-64 integer-64)
        integer-64))
    (define ifoo64b
      (foreign-procedure "ifoo64b" (integer-32 integer-64 integer-64 integer-64 integer-64 integer-64 integer-64 integer-64)
        integer-64))
    (define test-ifoo
      (lambda (foo x a b c d e f g)
        (eqv? (foo x a b c d e f g)
              (mod0 (+ x (- a b) (- c d) (- e f) g) (expt 2 64)))))
    #t)
  (test-ifoo (lambda (x a b c d e f g) (+ x (ifoo64a a b c d e f g)))
    #x0000000010000000
    #x0000000120000000
    #x0000002003000000
    #x0000030000400000
    #x0000400000050000
    #x0005000000006000
    #x0060000000000700
    #x0700000000000080)
  (test-ifoo ifoo64b
    #x0000000010000000
    #x0000000120000000
    #x0000002003000000
    #x0000030000400000
    #x0000400000050000
    #x0005000000006000
    #x0060000000000700
    #x0700000000000080)
  (test-ifoo (lambda (x a b c d e f g) (+ x (ifoo64a a b c d e f g)))
    #x0000000010000000
    #x0000000120000000
    #x0000002003000000
    #x0000030000400000
    #x0000400000050000
    #x0005000000006000
    #x0060000000000700
    #xC700000000000080)
  (test-ifoo ifoo64b
    #x0000000010000000
    #x0000000120000000
    #x0000002003000000
    #x0000030000400000
    #x0000400000050000
    #x0005000000006000
    #x0060000000000700
    #xC700000000000080)
  (do ([i 1000 (fx- i 1)])
      ((fx= i 0) #t)
    (let ([ls (cons (- (random (expt 2 32)) (expt 2 31))
                    (map (lambda (n) (- (random n) (expt 2 31))) (make-list 7 (expt 2 64))))])
      (unless (apply test-ifoo
                (lambda (x a b c d e f g)
                  (+ x (ifoo64a a b c d e f g)))
                ls)
        (pretty-print ls)
        (errorf #f "failed for ifoo64a on ~s" ls))
      (unless (apply test-ifoo ifoo64b ls)
        (pretty-print ls)
        (errorf #f "failed for ifoo64b on ~s" ls))))
)

(mat foreign-C-types
 ; test void*, int, unsigned, float, etc.
  (begin
    (define int-to-int (foreign-procedure "int_to_int" (int int) int))
    (define unsigned-to-unsigned (foreign-procedure "unsigned_to_unsigned" (unsigned int) unsigned))
    (define unsigned-int-to-unsigned-int (foreign-procedure "unsigned_to_unsigned" (unsigned-int int) unsigned-int))
    (define char-to-char (foreign-procedure "char_to_char" (char) char))
    (define wchar-to-wchar (foreign-procedure "wchar_to_wchar" (wchar) wchar))
    (define short-to-short (foreign-procedure "short_to_short" (short int) short))
    (define unsigned-short-to-unsigned-short (foreign-procedure "unsigned_short_to_unsigned_short" (unsigned-short int) unsigned-short))
    (define long-to-long (foreign-procedure "long_to_long" (long int) long))
    (define unsigned-long-to-unsigned-long (foreign-procedure "unsigned_long_to_unsigned_long" (unsigned-long int) unsigned-long))
    (define long-long-to-long-long (foreign-procedure "long_long_to_long_long" (long-long int) long-long))
    (define unsigned-long-long-to-unsigned-long-long (foreign-procedure "unsigned_long_long_to_unsigned_long_long" (unsigned-long-long int) unsigned-long-long))
    (define float-to-float (foreign-procedure "float_to_float" (float) float))
    (define double-to-double (foreign-procedure "double_to_double" (double) double))
    (define iptr-to-iptr (foreign-procedure "iptr_to_iptr" (iptr int) iptr))
    (define uptr-to-uptr (foreign-procedure "uptr_to_uptr" (uptr int) uptr))
    (define void*-to-void* (foreign-procedure "uptr_to_uptr" (void* int) void*))
    #t)
  ($test-int-to-int int-to-int (foreign-sizeof 'int) #t)
  ($test-int-to-int unsigned-to-unsigned (foreign-sizeof 'unsigned) #f)
  ($test-int-to-int unsigned-int-to-unsigned-int (foreign-sizeof 'unsigned-int) #f)
  ($test-int-to-int short-to-short (foreign-sizeof 'short) #t)
  ($test-int-to-int unsigned-short-to-unsigned-short (foreign-sizeof 'unsigned-short) #f)
  ($test-int-to-int long-to-long (foreign-sizeof 'long) #t)
  ($test-int-to-int unsigned-long-to-unsigned-long (foreign-sizeof 'unsigned-long) #f)
  ($test-int-to-int long-long-to-long-long (foreign-sizeof 'long-long) #t)
  ($test-int-to-int unsigned-long-long-to-unsigned-long-long (foreign-sizeof 'unsigned-long-long) #f)
  ($test-int-to-int iptr-to-iptr (foreign-sizeof 'iptr) #t)
  ($test-int-to-int uptr-to-uptr (foreign-sizeof 'uptr) #f)
  ($test-int-to-int void*-to-void* (foreign-sizeof 'void*) #f)

  (eqv? (char-to-char #\a) #\A)
  (eqv? (wchar-to-wchar #\x3bb) #\x39b)
  (eqv? (float-to-float 73.5) 74.5)
  (eqv? (double-to-double 73.5) 74.5)

  (error? (int-to-int 'qqq 0))
  (error? (unsigned-to-unsigned 'qqq 0))
  (error? (unsigned-int-to-unsigned-int 'qqq 0))
  (error? (unsigned-short-to-unsigned-short 'qqq 0))
  (error? (short-to-short 'qqq 0))
  (error? (long-to-long 'qqq 0))
  (error? (unsigned-long-to-unsigned-long 'qqq 0))
  (error? (long-long-to-long-long 'qqq 0))
  (error? (unsigned-long-long-to-unsigned-long-long 'qqq 0))
  (error? (iptr-to-iptr 'qqq 0))
  (error? (uptr-to-uptr 'qqq 0))
  (error? (void*-to-void* 'qqq 0))
  (error? (int-to-int 0 "oops"))
  (error? (unsigned-to-unsigned 0 "oops"))
  (error? (unsigned-int-to-unsigned-int 0 "oops"))
  (error? (unsigned-short-to-unsigned-short 0 "oops"))
  (error? (short-to-short 0 "oops"))
  (error? (long-to-long 0 "oops"))
  (error? (unsigned-long-to-unsigned-long 0 "oops"))
  (error? (long-long-to-long-long 0 "oops"))
  (error? (unsigned-long-long-to-unsigned-long-long 0 "oops"))
  (error? (iptr-to-iptr 0 "oops"))
  (error? (uptr-to-uptr 0 "oops"))
  (error? (void*-to-void* 0 "oops"))

  (error? (char-to-char 73))
  (error? (char-to-char #\x100))
  (error? (wchar-to-wchar 73))
  (or (= (optimize-level) 3)
      (if (eq? (foreign-sizeof 'wchar) 16)
          (guard? (c [#t]) (wchar-to-char #\x10000) #f)
          #t))
  (error? (float-to-float 'qqq.5))
  (error? (double-to-double 'qqq.5))

  (begin
    (define call-int (foreign-procedure "call_int" (ptr int int int) int))
    (define call-unsigned (foreign-procedure "call_unsigned" (ptr unsigned int int) unsigned))
    (define call-unsigned-int (foreign-procedure "call_unsigned" (ptr unsigned-int int int) unsigned-int))
    (define call-char (foreign-procedure "call_char" (ptr char int int) char))
    (define call-wchar (foreign-procedure "call_wchar" (ptr wchar int int) wchar))
    (define call-short (foreign-procedure "call_short" (ptr short int int) short))
    (define call-unsigned-short (foreign-procedure "call_unsigned_short" (ptr unsigned-short int int) unsigned-short))
    (define call-long (foreign-procedure "call_long" (ptr long int int) long))
    (define call-unsigned-long (foreign-procedure "call_unsigned_long" (ptr unsigned-long int int) unsigned-long))
    (define call-long-long (foreign-procedure "call_long_long" (ptr long-long int int) long-long))
    (define call-unsigned-long-long (foreign-procedure "call_unsigned_long_long" (ptr unsigned-long-long int int) unsigned-long-long))
    (define call-float (foreign-procedure "call_float" (ptr float int int) float))
    (define call-double (foreign-procedure "call_double" (ptr double int int) double))
    (define call-iptr (foreign-procedure "call_iptr" (ptr iptr int int) iptr))
    (define call-uptr (foreign-procedure "call_uptr" (ptr uptr int int) uptr))
    (define call-void* (foreign-procedure "call_uptr" (ptr void* int int) void*))
    #t)
  ($test-call-int #t (foreign-sizeof 'int) call-int
    (lambda (p) (foreign-callable p (int) int)))
  ($test-call-int #f (foreign-sizeof 'unsigned) call-unsigned
    (lambda (p) (foreign-callable p (unsigned) unsigned)))
  ($test-call-int #f (foreign-sizeof 'unsigned-int) call-unsigned-int
    (lambda (p) (foreign-callable p (unsigned-int) unsigned-int)))
  ($test-call-int #t (foreign-sizeof 'short) call-short
    (lambda (p) (foreign-callable p (short) short)))
  ($test-call-int #f (foreign-sizeof 'unsigned-short) call-unsigned-short
    (lambda (p) (foreign-callable p (unsigned-short) unsigned-short)))
  ($test-call-int #t (foreign-sizeof 'long) call-long
    (lambda (p) (foreign-callable p (long) long)))
  ($test-call-int #f (foreign-sizeof 'unsigned-long) call-unsigned-long
    (lambda (p) (foreign-callable p (unsigned-long) unsigned-long)))
  ($test-call-int #t (foreign-sizeof 'long-long) call-long-long
    (lambda (p) (foreign-callable p (long-long) long-long)))
  ($test-call-int #f (foreign-sizeof 'unsigned-long-long) call-unsigned-long-long
    (lambda (p) (foreign-callable p (unsigned-long-long) unsigned-long-long)))
  ($test-call-int #t (foreign-sizeof 'iptr) call-iptr
    (lambda (p) (foreign-callable p (iptr) iptr)))
  ($test-call-int #f (foreign-sizeof 'uptr) call-uptr
    (lambda (p) (foreign-callable p (uptr) uptr)))
  ($test-call-int #f (foreign-sizeof 'void*) call-void*
    (lambda (p) (foreign-callable p (void*) void*)))
  (equal?
    (call-char
      (foreign-callable
        (lambda (x) (integer->char (+ (char->integer x) 5)))
        (char) char)
      #\a 7 11)
    #\x)
  (equal?
    (call-wchar
      (foreign-callable
        (lambda (x) (integer->char (+ (char->integer x) 5)))
        (wchar) wchar)
      #\x3bb 7 11)
    #\x3d2)
  (equal?
    (call-float
      (foreign-callable
        (lambda (x) (+ x 5))
        (float) single-float)
      73.25 7 23)
    108.25)
  (equal?
    (call-double
      (foreign-callable
        (lambda (x) (+ x 5))
        (double) double-float)
      73.25 7 23)
    108.25)

  (error?
    (call-int
      (foreign-callable
        (lambda (x) (list x (+ x 1)))
        (int) int)
      73 0 0))
  (error?
    (call-unsigned
      (foreign-callable
        (lambda (x) (list x (+ x 1)))
        (unsigned) unsigned)
      73 0 0))
  (error?
    (call-unsigned-int
      (foreign-callable
        (lambda (x) (list x (+ x 1)))
        (unsigned-int) unsigned-int)
      73 0 0))
  (error?
    (call-char
      (foreign-callable
        (lambda (x) (list x))
        (char) char)
      #\a 0 0))
  (error?
    (call-wchar
      (foreign-callable
        (lambda (x) (list x))
        (wchar) wchar)
      #\a 0 0))
  (error?
    (call-short
      (foreign-callable
        (lambda (x) (list x (+ x 1)))
        (short) short)
      73 0 0))
  (error?
    (call-unsigned-short
      (foreign-callable
        (lambda (x) (list x (+ x 1)))
        (unsigned-short) unsigned-short)
      73 0 0))
  (error?
    (call-long
      (foreign-callable
        (lambda (x) (list x (+ x 1)))
        (long) long)
      73 0 0))
  (error?
    (call-unsigned-long
      (foreign-callable
        (lambda (x) (list x (+ x 1)))
        (unsigned-long) unsigned-long)
      73 0 0))
  (error?
    (call-long-long
      (foreign-callable
        (lambda (x) (list x (+ x 1)))
        (long-long) long-long)
      73 0 0))
  (error?
    (call-unsigned-long-long
      (foreign-callable
        (lambda (x) (list x (+ x 1)))
        (unsigned-long-long) unsigned-long-long)
      73 0 0))
  (error?
    (call-float
      (foreign-callable
        (lambda (x) (list x (+ x 1)))
        (float) float)
      73.25 0 0))
  (error?
    (call-double
      (foreign-callable
        (lambda (x) (list x (+ x 1)))
        (double) double)
      73.25 0 0))
  (error?
    (call-iptr
      (foreign-callable
        (lambda (x) (list x (+ x 1)))
        (iptr) iptr)
      73 0 0))
  (error?
    (call-uptr
      (foreign-callable
        (lambda (x) (list x (+ x 1)))
        (uptr) uptr)
      73 0 0))
  (error?
    (call-void*
      (foreign-callable
        (lambda (x) (list x (+ x 1)))
        (void*) void*)
      73 0 0))
)

(mat foreign-ftype
  (begin
    (define-ftype A (struct [x double] [y wchar]))
    (define-ftype B (struct [x (array 10 A)] [y A]))
    (define B->*int (foreign-procedure "uptr_to_uptr" ((* B) int) (* int)))
    (define B->A (foreign-procedure "uptr_to_uptr" ((* B) int) (* A)))
    (define B->uptr (foreign-procedure "uptr_to_uptr" ((* B) int) uptr))
    (define uptr->A (foreign-procedure "uptr_to_uptr" (uptr int) (* A)))
    (define b ((foreign-procedure (if (windows?) "windows_malloc" "malloc") (ssize_t) (* B)) (ftype-sizeof B)))
    #t)
  (eqv?
    (ftype-pointer-address (uptr->A (ftype-pointer-address (ftype-&ref B (y) b)) 0))
    (ftype-pointer-address (ftype-&ref B (y) b)))
  (eqv?
    (ftype-pointer-address (uptr->A (ftype-pointer-address b) (* 10 (ftype-sizeof A))))
    (ftype-pointer-address (ftype-&ref B (y) b)))
  (eqv?
    (B->uptr b (* 10 (ftype-sizeof A)))
    (ftype-pointer-address (ftype-&ref B (y) b)))
  (eqv?
    (ftype-pointer-address (B->A b (* 10 (ftype-sizeof A))))
    (ftype-pointer-address (ftype-&ref B (y) b)))
  (begin
    (define uptr->uptr (foreign-callable values (uptr) uptr))
    (define uptr->A (foreign-callable (lambda (a) (make-ftype-pointer A a)) (uptr) (* A)))
    (define B->uptr (foreign-callable ftype-pointer-address ((* B)) uptr))
    (define B->A (foreign-callable (lambda (b) (ftype-&ref B (y) b)) ((* B)) (* A)))
    (define call-B->A (foreign-procedure "call_uptr" (ptr (* B) int int) (* A)))
    #t)
  (eqv?
    (ftype-pointer-address (call-B->A uptr->uptr b (* 5 (ftype-sizeof A)) (* 5 (ftype-sizeof A))))
    (ftype-pointer-address (ftype-&ref B (y) b)))
  (eqv?
    (ftype-pointer-address (call-B->A uptr->A b (* 5 (ftype-sizeof A)) (* 5 (ftype-sizeof A))))
    (ftype-pointer-address (ftype-&ref B (y) b)))
  (eqv?
    (ftype-pointer-address (call-B->A B->uptr b (* 5 (ftype-sizeof A)) (* 5 (ftype-sizeof A))))
    (ftype-pointer-address (ftype-&ref B (y) b)))
  (eqv?
    (ftype-pointer-address (call-B->A B->A b 0 0))
    (ftype-pointer-address (ftype-&ref B (y) b)))
  (begin
    ((foreign-procedure (if (windows?) "windows_free" "free") ((* B)) void) b)
    (set! b #f)
    #t)
  (error? ; unrecognized foreign-procedure argument ftype name
    (foreign-procedure "foo" ((* broken)) void))
  (error? ; invalid foreign-procedure argument type specifier
    (foreign-procedure "foo" ((+ * -)) void))
  (error? ; invalid foreign-procedure argument type specifier
    (foreign-procedure "foo" ((* * *)) void))
  (error? ; invalid foreign-procedure argument type specifier
    (foreign-procedure "foo" ((struct [a int])) void))
  (error? ; invalid foreign-procedure argument type specifier
    (foreign-procedure "foo" (hag) void))
  (error? ; unrecognized foreign-procedure return ftype name
    (foreign-procedure "foo" () (* broken)))
  (error? ; invalid foreign-procedure return type specifier
    (foreign-procedure "foo" () (+ * -)))
  (error? ; invalid foreign-procedure return type specifier
    (foreign-procedure "foo" () (* * *)))
  (error? ; invalid foreign-procedure argument type specifier
    (foreign-procedure "foo" () ((struct [a int]))))
  (error? ; invalid foreign-procedure return type specifier
    (foreign-procedure "foo" () hag))
  (error? ; invalid (non-base) ... ftype
    (foreign-procedure "foo" (A) void))
  (error? ; invalid (non-base) ... ftype
    (foreign-procedure "foo" () A))
  (begin
    (meta-cond
      [(eq? (native-endianness) 'little)
       (define-ftype swap-fixnum (endian big fixnum))]
      [(eq? (native-endianness) 'big)
       (define-ftype swap-fixnum (endian little fixnum))])
    #t)
  (error? ; invalid (swapped) ... ftype
    (foreign-procedure "foo" (swap-fixnum) void))
  (error? ; invalid (swapped) ... ftype
    (foreign-procedure "foo" () swap-fixnum))
  (error? ; invalid syntax
    (define-ftype foo (function "wtf" () void) +))
  (error? ; invalid convention
    (define-ftype foo (function "wtf" () void)))
  (error? ; invalid argument type void
    (define-ftype foo (function (void) int)))
  (equal?
    (let ()
      (define-ftype foo (function (int) void))
      (list (ftype-pointer? (make-ftype-pointer foo 0))
            (ftype-pointer? foo (make-ftype-pointer double 0))
            (ftype-pointer? foo (make-ftype-pointer foo 0))))
    '(#t #f #t))
  (error? ; non-function ftype with "memcpy" address
    (define $fp-bvcopy (make-ftype-pointer double "memcpy")))
  (error? ; unrecognized ftype
    (define $fp-bvcopy (make-ftype-pointer spam "memcpy")))
  (error? ; invalid syntax 
    (define $fp-bvcopy (make-ftype-pointer (struct [x int]) "memcpy")))
  (error? ; invalid function-ftype result type specifier u8
    (let ()
      (define-ftype foo (function (u8* u8* size_t) u8))
      (define $fp-bvcopy (make-ftype-pointer foo "memcpy"))))
  (error? ; invalid function-ftype argument type specifier u8
    (let ()
      (define-ftype foo (function (u8* u8 size_t) u8*))
      (define $fp-bvcopy (make-ftype-pointer foo "memcpy"))))
  (begin
    (define-ftype memcpy_t (function (u8* u8* size_t) u8*))
    (define $fp-bvcopy (ftype-ref memcpy_t () (make-ftype-pointer memcpy_t "memcpy")))
    #t)
  (let ([bv1 (string->utf8 "hello")] [bv2 (make-bytevector 5)])
    ($fp-bvcopy bv2 bv1 5)
    (and (bytevector=? bv1 bv2) (bytevector=? bv1 (string->utf8 "hello"))))
  (begin
    (define-ftype bvcopy-t (function (u8* u8* size_t) u8*))
    (define $fp-bvcopy (ftype-ref bvcopy-t () (make-ftype-pointer bvcopy-t "memcpy")))
    #t)
  (let ([bv1 (string->utf8 "hello")] [bv2 (make-bytevector 5)])
    ($fp-bvcopy bv2 bv1 5)
    (and (bytevector=? bv1 bv2) (bytevector=? bv1 (string->utf8 "hello"))))
  ;; No longer an error since make-ftype-pointer also serves to make foriegn-pointers
  #;(error? ; "memcpy" is not a procedure
      (make-ftype-pointer memcpy_t "memcpy"))
  (error? ; unrecognized ftype
    (make-ftype-pointer spam +))
  (error? ; non-function ftype
    (make-ftype-pointer double +))
  (error? ; invalid syntax
    (make-ftype-pointer (struct [x int]) +))
  (eqv?
    (let ()
      (define-ftype foo (function (int int) double))
      (define code
        (make-ftype-pointer foo
          (lambda (x y) (inexact (+ x y)))))
      (let ([code-object (foreign-callable-code-object (ftype-pointer-address code))])
        (dynamic-wind
          (lambda () (lock-object code-object))
          (lambda ()
            (define f (ftype-ref foo () code))
            (f 3 4))
          (lambda () (unlock-object code-object)))))
    7.0)
  (eqv?
    (let ()
      (define-ftype foo (function (int int) double))
      (define code
        (make-ftype-pointer foo
          (lambda (x y) (inexact (+ x y)))))
      (define f (ftype-ref foo () code))
      (let ([x (f 8 4)])
        (unlock-object (foreign-callable-code-object (ftype-pointer-address code)))
        x))
    12.0)
  (eqv?
    (let ()
      (define-ftype foo (function (void* void*) ptrdiff_t))
      (define code (make-ftype-pointer foo -))
      (let ([code-object (foreign-callable-code-object (ftype-pointer-address code))])
        (dynamic-wind
          (lambda () (lock-object code-object))
          (lambda () ((ftype-ref foo () code) 17 (* (most-positive-fixnum) 2)))
          (lambda () (unlock-object code-object)))))
    (- 17 (* (most-positive-fixnum) 2)))
  (eqv?
    (let ()
      (define-ftype foo (function (void* void*) ptrdiff_t))
      (define code (make-ftype-pointer foo -))
      (let ([x ((ftype-ref foo () code) 19 (* (most-positive-fixnum) 2))])
        (unlock-object (foreign-callable-code-object (ftype-pointer-address code)))
        x))
    (- 19 (* (most-positive-fixnum) 2)))
  (eqv?
    (let ()
      (define-ftype foo (function (int int) size_t))
      (define code (make-ftype-pointer foo -))
      (let ([code-object (foreign-callable-code-object (ftype-pointer-address code))])
        (dynamic-wind
          (lambda () (lock-object code))
          (lambda () ((ftype-ref foo () code) 17 32))
          (lambda () (unlock-object code)))))
    (- (expt 2 (* (ftype-sizeof size_t) 8)) 15))
  (eqv?
    (let ()
      (define-ftype foo (function (int int) size_t))
      (define code (make-ftype-pointer foo -))
      (let ([x ((ftype-ref foo () code) 17 32)])
        (unlock-object (foreign-callable-code-object (ftype-pointer-address code)))
        x))
    (- (expt 2 (* (ftype-sizeof size_t) 8)) 15))

  (error? ; not a string
    (foreign-entry #e1e6))

  (error? ; no entry for "i am not defined"
    (foreign-entry "i am not defined"))

  (begin
    (define-ftype F (function (size_t) int))
    (define malloc-fptr1 (make-ftype-pointer F (if (windows?) "windows_malloc" "malloc")))
    (define malloc-fptr2 (make-ftype-pointer F (foreign-entry (if (windows?) "windows_malloc" "malloc"))))
    #t)

  (equal?
    (foreign-address-name (ftype-pointer-address malloc-fptr1))
    (if (windows?) "windows_malloc" "malloc"))

  (equal?
    (foreign-address-name (ftype-pointer-address malloc-fptr2))
    (if (windows?) "windows_malloc" "malloc"))

  (eqv?
    (ftype-pointer-address malloc-fptr1)
    (ftype-pointer-address malloc-fptr2))

  (procedure?
    (ftype-ref F () malloc-fptr1))

  (begin
    (define-ftype SF (struct [i int] [f (* F)]))
    (define sf (make-ftype-pointer SF (foreign-alloc (ftype-sizeof SF))))
    (ftype-set! SF (i) sf 10)
    (ftype-set! SF (f) sf malloc-fptr2)
    #t)

  (ftype-pointer? F (ftype-ref SF (f) sf))

  (procedure? (ftype-ref SF (f *) sf))

  (error?
    (begin
      (define-ftype A (struct [x double] [y wchar]))
      (define-ftype B (struct [x (array 10 A)] [y A]))
      ; see if defns above mess up defn below
      (define-ftype
        [A (function ((* B)) (* B))]
        [B (struct [x A])])))

  (begin
    (define-ftype A (struct [x double] [y wchar]))
    (define-ftype B (struct [x (array 10 A)] [y A]))
    ; see if defns above mess up defn below
    (define-ftype
      [A (function ((* B)) (* B))]
      [B (struct [x (* A)])])
    (define b (make-ftype-pointer B (foreign-alloc (ftype-sizeof B))))
    (define a (ftype-ref A () (make-ftype-pointer A "idiptr")))
    #t)
  (eqv? (ftype-pointer-address (a b)) (ftype-pointer-address b))

  (begin
    (define-ftype
      [A (function ((* B)) (* B))]
      [B (struct [x (* A)])])
    (define b (make-ftype-pointer B (foreign-alloc (ftype-sizeof B))))
    (define a (ftype-ref A () (make-ftype-pointer A "idiptr")))
    #t)
  (eqv? (ftype-pointer-address (a b)) (ftype-pointer-address b))

  (begin
    (define-ftype
      [B (struct [x (* A)])]
      [A (function ((* B)) (* B))])
    (define b (make-ftype-pointer B (foreign-alloc (ftype-sizeof B))))
    (define a (ftype-ref A () (make-ftype-pointer A "idiptr")))
    #t)
  (eqv? (ftype-pointer-address (a b)) (ftype-pointer-address b))

  (begin
    (define-ftype A (function ((* A)) (* A)))
    (define a (make-ftype-pointer A "idiptr"))
    #t)
  (eqv? (ftype-pointer-address ((ftype-ref A () a) a)) (ftype-pointer-address a))

  (begin 
    (define-ftype A (struct [x uptr] [y uptr]))
    (define a (make-ftype-pointer A (foreign-alloc (ftype-sizeof A))))
    (define ff-init-lock (foreign-procedure "init_lock" ((* uptr)) void))
    (define ff-spinlock (foreign-procedure "spinlock" ((* uptr)) void))
    (define ff-unlock (foreign-procedure "unlock" ((* uptr)) void))
    (define ff-locked-incr (foreign-procedure "locked_incr" ((* uptr)) boolean))
    (define ff-locked-decr (foreign-procedure "locked_decr" ((* uptr)) boolean))
    #t)
  (eq? (ff-init-lock (ftype-&ref A (x) a)) (void))
  (ftype-lock! A (x) a)
  (not (ftype-lock! A (x) a))
  (eq? (ftype-unlock! A (x) a) (void))
  (eq? (ff-spinlock (ftype-&ref A (x) a)) (void))
  (not (ftype-lock! A (x) a))
  (eq? (ff-unlock (ftype-&ref A (x) a)) (void))
  (ftype-lock! A (x) a)
  (eq? (ff-unlock (ftype-&ref A (x) a)) (void))
  (eq? (ff-spinlock (ftype-&ref A (x) a)) (void))
  (not (ftype-lock! A (x) a))
  (eq? (ff-unlock (ftype-&ref A (x) a)) (void))
  (eq? (ftype-set! A (y) a 1) (void))
  (not (ff-locked-incr (ftype-&ref A (y) a)))
  (eqv? (ftype-ref A (y) a) 2)
  (not (ff-locked-decr (ftype-&ref A (y) a)))
  (ff-locked-decr (ftype-&ref A (y) a))
  (eqv? (ftype-ref A (y) a) 0)
  (not (ff-locked-decr (ftype-&ref A (y) a)))
  (ff-locked-incr (ftype-&ref A (y) a))
)

(mat foreign-anonymous
  (eqv?
    (let ([addr ((foreign-procedure "idiptr_addr" () iptr))])
      (define idiptr (foreign-procedure addr (scheme-object) scheme-object))
      (idiptr 'friggle))
    'friggle)
)

(machine-case
  [(i3nt ti3nt)
   (mat i3nt-stdcall
     (let ()
        (define (win32:number-32-ptr->number n32ptr)
          (+ (fx+ (char->integer (string-ref n32ptr 0))
               (fxsll (char->integer (string-ref n32ptr 1)) 8)
               (fxsll (char->integer (string-ref n32ptr 2)) 16))
            (* (char->integer (string-ref n32ptr 3)) #x1000000)))
        (define (win32:GetVolumeSerialNumber root)
          (define f-proc
            (foreign-procedure __stdcall "GetVolumeInformationA"
              (string string unsigned-32 string string string string unsigned-32)
              boolean))
          (let ([vol-sid (make-string 4)]
                [max-filename-len (make-string 4)]
                [sys-flags (make-string 4)])
            (and (f-proc root #f 0 vol-sid max-filename-len sys-flags #f 0)
                 (win32:number-32-ptr->number vol-sid))))
        (number? (win32:GetVolumeSerialNumber "C:\\"))))])

(mat single-float
  (= (let ((x (foreign-procedure "sxstos" (single-float single-float)
                single-float)))
       (x 3.0 5.0))
     15)
  (let ((args '(1.25 2.25 3.25 4.25 5.25 6.25 7.25 8.25 9.25 10.25 11.25 12.25)))
    (= (apply + args)
       (apply
         (foreign-procedure "singlesum12"
           (single-float single-float single-float single-float
            single-float single-float single-float single-float
            single-float single-float single-float single-float)
           single-float)
         args)))
 )

(mat auto-mat-icks
  (auto-mat-ick "d1d2")
  (auto-mat-ick "s1s2")
  (auto-mat-ick "s1d1")
  (auto-mat-ick "d1s1")
  (auto-mat-ick "n1n2n3n4")
  (auto-mat-ick "d1n1d2")
  (auto-mat-ick "d1n1n2")
  (auto-mat-ick "s1n1n2")
  (auto-mat-ick "n1n2n3d1")
  (auto-mat-ick "n1n2n3s1")
  (auto-mat-ick "n1n2d1")
  (auto-mat-ick "n1d1")
  (auto-mat-ick "s1s2s3s4")
  (auto-mat-ick "s1n1s2n2")
  (auto-mat-ick "d1s1s2")
  (auto-mat-ick "s1s2d1")
  (auto-mat-ick "n1s1n2s2")
  (auto-mat-ick "n1s1n2n3")
  (auto-mat-ick "n1n2s1n3")
  (auto-mat-ick "d1d2s1s2")
  (auto-mat-ick "d1d2n1n2")
  (auto-mat-ick "s1d1s2s3")
 )

(mat foreign-callable
  (error? ; spam is not a procedure
    (foreign-callable 'spam () void))
  (error? ; spam is not a procedure
    (begin (foreign-callable 'spam () void) 'q))
  (error? ; spam is not a procedure
    (if (foreign-callable 'spam () void) 'q 'p))
  (equal?
    (let ()
      (define Sinvoke2
        (foreign-procedure "Sinvoke2"
          (scheme-object scheme-object iptr)
          scheme-object))
      (define Fcons
        (foreign-callable
          (lambda (x y)
            (collect)
            (let ([ls (map (lambda (x) (make-vector 200 x)) (make-list 100))])
              (collect)
              (collect)
              (collect)
              (collect)
              (collect)
              (cons (length ls) (cons x y))))
          (scheme-object iptr)
          scheme-object))
      (define (go) (Sinvoke2 Fcons 4 5))
      (define initial-result (go))
      (let loop ([i 100])
        (if (zero? i)
            initial-result
            (and (equal? initial-result (go))
                 (loop (sub1 i))))))
    '(100 4 . 5))
  (eqv?
    (let ()
      (define Sinvoke2
        (foreign-procedure "Sinvoke2"
          (scheme-object scheme-object iptr)
          scheme-object))
      (define fxFsum
        (foreign-callable
          (lambda (x y)
            (if (fx= x 0)
                y
                (fx+ x (Sinvoke2 fxFsum (fx- x 1) y))))
          (scheme-object iptr)
          scheme-object))
      (define (fxgosum n) (Sinvoke2 fxFsum n 0))
      (fxgosum 20))
    210)
  (eqv?
    (let ()
      (define Sinvoke2
        (foreign-procedure "Sinvoke2"
          (scheme-object scheme-object iptr)
          scheme-object))
      (define Fsum
        (foreign-callable
          (lambda (x y)
            (if (= x 0)
                y
                (+ x (Sinvoke2 Fsum (- x 1) y))))
          (scheme-object iptr)
          scheme-object))
      (define (gosum n) (Sinvoke2 Fsum n (most-positive-fixnum)))
      (gosum 20))
    (+ (most-positive-fixnum) 210))
  (let ()
    (define Fargtest
      (foreign-callable
        (lambda (bool char fixnum double single string)
          (list string single double fixnum char bool))
        (boolean char fixnum double-float single-float string)
        scheme-object))
    (define Sargtest
      (foreign-procedure "Sargtest"
        (iptr boolean char fixnum double-float single-float string)
        scheme-object))
    (define args1 (list #t #\Q 12345 3.1415 2.0 "hit me"))
    (define args2 (list #f #\newline -51293 3.1415 2.5 ""))
    (define args3 (list #f #\newline -51293 3.1415 2.5 #f))
    (let ()
      (define addr
        (begin
          (lock-object Fargtest)
          (foreign-callable-entry-point Fargtest)))
      (dynamic-wind
        void
        (lambda ()
          (collect (collect-maximum-generation))
          (collect (collect-maximum-generation))
          (and
            (equal? (apply Sargtest addr args1) (reverse args1))
            (equal? (apply Sargtest addr args2) (reverse args2))
            (equal? (apply Sargtest addr args3) (reverse args3))))
        (lambda () (unlock-object Fargtest)))))
  (let ()
    (define Fargtest2
      (foreign-callable
        (lambda (x1 x2 x3 x4 x5 x6)
          (list x6 x5 x4 x3 x2 x1))
        (short int char double short char)
        scheme-object))
    (define Sargtest2
      (foreign-procedure "Sargtest2"
        (iptr short int char double short char)
        scheme-object))
    (define args1 (list 32123 #xc7c7c7 #\% 3.1415 -32768 #\!))
    (define args2 (list 17 #x-987654 #\P -521.125 -1955 #\Q))
    (define args3 (list -7500 #x987654 #\? +inf.0 3210 #\7))
    (let ()
      (define addr
        (begin
          (lock-object Fargtest2)
          (foreign-callable-entry-point Fargtest2)))
      (dynamic-wind
        void
        (lambda ()
          (collect (collect-maximum-generation))
          (collect (collect-maximum-generation))
          (and
            (equal? (apply Sargtest2 addr args1) (reverse args1))
            (equal? (apply Sargtest2 addr args2) (reverse args2))
            (equal? (apply Sargtest2 addr args3) (reverse args3))))
        (lambda () (unlock-object Fargtest2)))))
  (let ()
    (define Frvtest_int32
      (foreign-callable
        (lambda (x) (* x x))
        (scheme-object)
        integer-32))
    (define Srvtest_int32
      (foreign-procedure "Srvtest_int32"
        (scheme-object scheme-object)
        integer-32))
    (and
      (eqv? (Srvtest_int32 Frvtest_int32 16) 256)
      (eqv? (Srvtest_int32 Frvtest_int32 #x8000) #x40000000)))
  (let ()
    (define Frvtest_uns32
      (foreign-callable
        (lambda (x) (- (* x x) 1))
        (scheme-object)
        unsigned-32))
    (define Srvtest_uns32
      (foreign-procedure "Srvtest_uns32"
        (scheme-object scheme-object)
        unsigned-32))
    (and
      (eqv? (Srvtest_uns32 Frvtest_uns32 16) 255)
      (eqv? (Srvtest_uns32 Frvtest_uns32 #x10000) #xffffffff)))
  (let ()
    (define Frvtest_single
      (foreign-callable
        (lambda (x) (* x x))
        (scheme-object)
        single-float))
    (define Srvtest_single
      (foreign-procedure "Srvtest_single"
        (scheme-object scheme-object)
        single-float))
    (eqv? (Srvtest_single Frvtest_single 16.0) 256.0))
  (let ()
    (define Frvtest_double
      (foreign-callable
        (lambda (x) (* x x))
        (scheme-object)
        double-float))
    (define Srvtest_double
      (foreign-procedure "Srvtest_double"
        (scheme-object scheme-object)
        double-float))
    (eqv? (Srvtest_double Frvtest_double 16.0) 256.0))
  (let ()
    (define Frvtest_char
      (foreign-callable
        (lambda (x) (string-ref x 3))
        (scheme-object)
        char))
    (define Srvtest_char
      (foreign-procedure "Srvtest_char"
        (scheme-object scheme-object)
        char))
    (eqv? (Srvtest_char Frvtest_char "abcdefg") #\d))
  (let ()
    (define Frvtest_boolean
      (foreign-callable
        (lambda (x) (equal? x "abcdefg"))
        (scheme-object)
        boolean))
    (define Srvtest_boolean
      (foreign-procedure "Srvtest_int32"
        (scheme-object scheme-object)
        boolean))
    (and
      (eqv? (Srvtest_boolean Frvtest_boolean "abcdefg") #t)
      (eqv? (Srvtest_boolean Frvtest_boolean "gfedcba") #f)))
  (let ()
    (define Frvtest_fixnum
      (foreign-callable
        (lambda (x) (* x x))
        (scheme-object)
        fixnum))
    (define Srvtest_fixnum
      (foreign-procedure "Srvtest_int32"
        (scheme-object scheme-object)
        fixnum))
    (eqv? (Srvtest_fixnum Frvtest_fixnum 16) 256))
  (let ()
    (define Frvtest_fixnum
      (foreign-callable
        (lambda (x) (* x x))
        (scheme-object)
        void))
    (define Srvtest_fixnum
      (foreign-procedure "Srvtest_int32"
        (scheme-object scheme-object)
        void))
    (eqv? (Srvtest_fixnum Frvtest_fixnum 16) (void)))
  #;(error? (foreign-callable values (scheme-object) foreign-pointer))
  #;(error? (foreign-callable values (scheme-object) (foreign-object 16 4)))
  #;(error? (foreign-callable values (foreign-pointer) void))
  #;(error? (foreign-callable values ((foreign-object 16 4)) void))
  (equal?
    (let ([x 5])
      (define call-twice (foreign-procedure "call_twice" (void* int int) void))
      (let ([co (foreign-callable (lambda (y) (set! x (+ x y))) (int) void)])
        (lock-object co)
        (call-twice (foreign-callable-entry-point co) 7 31)
        (unlock-object co))
      x)
    43)
  (equal?
    (let ()
     ; foreign_callable example adapted from foreign.stex
      (define cb-init
        (foreign-procedure "cb_init" () void))
      (define register-callback
        (foreign-procedure "register_callback" (char iptr) void))
      (define event-loop
        (foreign-procedure "event_loop" (string) void))

      (define callback
        (lambda (p)
          (let ([code (foreign-callable p (char) void)])
            (lock-object code)
            (foreign-callable-entry-point code))))
      (let ()
        (define ouch
          (callback
            (lambda (c)
              (printf "Ouch! Hit by '~c'~%" c))))
        (define rats
          (callback
            (lambda (c)
              (printf "Rats! Received '~c'~%" c))))
  
        (cb-init)
        (register-callback #\a ouch)
        (register-callback #\c rats)
        (register-callback #\e ouch)
  
        (parameterize ([current-output-port (open-output-string)])
          (event-loop "abcde")
          (get-output-string (current-output-port)))))
    (format "Ouch! Hit by 'a'~%Rats! Received 'c'~%Ouch! Hit by 'e'~%"))
   ; make sure foreign-procedure's code-object is properly locked when
   ; calling back into Scheme
   (begin
     (define call-collect (lambda () (collect) (collect (collect-maximum-generation))))
     (define code (foreign-callable call-collect () void))
     (collect)
     #t)
   ; this form needs to be after the preceding form and not part of it, so that when
   ; we lock code we don't also lock the code object created by foreign-procedure
   (begin
     (lock-object code)
     ((foreign-procedure (foreign-callable-entry-point code) () scheme-object))
     (unlock-object code)
     #t)

  (not (locked-object?
         (let ()
           (define cb (foreign-callable (lambda (i) i) (int) int))
           (define unlock-callback (foreign-procedure "unlock_callback" (void*) void))
           (lock-object cb)
           (unlock-callback (foreign-callable-entry-point cb))
           cb)))
  (not (locked-object?
         (let ()
           (define cb (foreign-callable (lambda (i) i) (int) int))
           (define unlock-callback (foreign-procedure "unlock_callback" (void*) void))
           (lock-object cb)
           (collect)
           (unlock-callback (foreign-callable-entry-point cb))
           cb)))
  (equal?
    (let ()
      (define cb (foreign-callable (lambda (i) (+ i 10)) (int) int))
      (define call-and-unlock (foreign-procedure "call_and_unlock" (void* int) int))
      (lock-object cb)
      (let ([ans (call-and-unlock (foreign-callable-entry-point cb) 5)])
        (list (locked-object? cb) ans)))
    '(#f 15))
  (equal?
    (let ()
      (define cb (foreign-callable (lambda (i) (+ i 10)) (int) int))
      (define call-and-unlock (foreign-procedure "call_and_unlock" (void* int) int))
      (lock-object cb)
      (collect)
      (let ([ans (call-and-unlock (foreign-callable-entry-point cb) 3)])
        (list (locked-object? cb) ans)))
    '(#f 13))
  (begin
    (define $stack-depth 8000)
    (define $base-value 37)
    #t)
  (eqv? ; make sure foreign-callable does it's overflow checks
    (let ()
      (define-ftype foo (function (fixnum fixnum) fixnum))
      (define f (lambda (n m) (if (fx= n 0) m (g (fx- n 1) (fx+ m 1)))))
      (define fptr (make-ftype-pointer foo f))
      (define g (ftype-ref foo () fptr))
      (let ([v (f $stack-depth $base-value)])
        (unlock-object
          (foreign-callable-code-object
            (ftype-pointer-address fptr)))
        v))
    (+ $stack-depth $base-value))
  (begin
    (define $with-exit-proc
      ; if you change this, consider changing the definition of with-exit-proc
      ; in foreign.stex
      (lambda (p)
        (define th (lambda () (call/cc p)))
        (define-ftype ->ptr (function () ptr))
        (let ([fptr (make-ftype-pointer ->ptr th)])
          (let ([v ((ftype-ref ->ptr () fptr))])
            (unlock-object
              (foreign-callable-code-object
                (ftype-pointer-address fptr)))
            v))))
    #t)
  (eqv? ; make sure we can jump out of a deep nest of C/Scheme calls
    (let ()
      (define *k*)
      (define-ftype foo (function (fixnum fixnum) fixnum))
      (define f (lambda (n m) (if (fx= n 0) (*k* m) (g (fx- n 1) (fx+ m 1)))))
      (define fptr (make-ftype-pointer foo f))
      (define g (ftype-ref foo () fptr))
      (let ([v ($with-exit-proc
                 (lambda (k)
                   (set! *k* k)
                   (f $stack-depth $base-value)))])
        (unlock-object
          (foreign-callable-code-object
            (ftype-pointer-address fptr)))
        v))
    (+ $stack-depth $base-value))
  (eqv? ; make sure we can jump out a few frames at a time
    (let ()
      (define-ftype foo (function (fixnum fixnum ptr) fixnum))
      (define f
        (lambda (n m k)
          (if (fx= n 0)
              (k m)
              (if (fx= (fxmodulo n 10) 0)
                  (k (call/cc
                       (lambda (k)
                         (g (fx- n 1) (fx+ m 1) k))))
                  (g (fx- n 1) (fx+ m 1) k)))))
      (define fptr (make-ftype-pointer foo f))
      (define g (ftype-ref foo () fptr))
      (let ([v ($with-exit-proc
                 (lambda (k)
                   (f $stack-depth $base-value k)))])
        (unlock-object
          (foreign-callable-code-object
            (ftype-pointer-address fptr)))
        v))
    (+ $stack-depth $base-value))
  (or (= (optimize-level) 3)
      ; make sure we can jump out a few frames at a time, returning from
      ; each with an invalid number of values, just for fun
      (eqv?
        ($with-exit-proc
          (lambda (ignore)
            (define *m*)
            (define *k*)
            (define-ftype foo (function (fixnum fixnum) fixnum))
            (define f
              (lambda (n m)
                (if (fx= n 0)
                    (begin (set! *m* m) (values))
                    (if (fx= (fxmodulo n 10) 0)
                        (begin
                          (set! *m*
                            (call/cc
                              (lambda (k)
                                (fluid-let ([*k* k])
                                  (g (fx- n 1) (fx+ m 1))))))
                          (values))
                        (g (fx- n 1) (fx+ m 1))))))
            (define fptr (make-ftype-pointer foo f))
            (define g (ftype-ref foo () fptr))
            (with-exception-handler
              (lambda (c) (*k* *m*))
              (lambda ()
                (call/cc
                  (lambda (k)
                    (fluid-let ([*k* k]) (f $stack-depth $base-value))))))
            (unlock-object
              (foreign-callable-code-object
                (ftype-pointer-address fptr)))
            *m*))
        (+ $stack-depth $base-value)))
  (or (= (optimize-level) 3)
      ; similarly, but with a ptr return value so the values error is signaled
      ; by S_call_help wrather than the foreign-procedure wrapper
      (eqv?
        ($with-exit-proc
          (lambda (ignore)
            (define *m*)
            (define *k*)
            (define-ftype foo (function (fixnum fixnum) ptr))
            (define f
              (lambda (n m)
                (if (fx= n 0)
                    (begin (set! *m* m) (values))
                    (if (fx= (fxmodulo n 10) 0)
                        (begin
                          (set! *m*
                            (call/cc
                              (lambda (k)
                                (fluid-let ([*k* k])
                                  (g (fx- n 1) (fx+ m 1))))))
                          (values))
                        (g (fx- n 1) (fx+ m 1))))))
            (define fptr (make-ftype-pointer foo f))
            (define g (ftype-ref foo () fptr))
            (with-exception-handler
              (lambda (c) (*k* *m*))
              (lambda ()
                (call/cc
                  (lambda (k)
                    (fluid-let ([*k* k]) (f $stack-depth $base-value))))))
            (unlock-object
              (foreign-callable-code-object
                (ftype-pointer-address fptr)))
            *m*))
        (+ $stack-depth $base-value)))
  (or (= (optimize-level) 3)
      ; make sure we can jump out a few frames at a time, returning from
      ; each with an fasl-reading error, just for fun
      (eqv?
        (let ()
          (define *m*)
          (define *k*)
          (define ip (open-file-input-port "mat.ss"))
          (define-ftype foo (function (fixnum fixnum) fixnum))
          (define f
            (lambda (n m)
              (if (fx= n 0)
                  (begin (set! *m* m) (fasl-read ip))
                  (if (fx= (fxmodulo n 10) 0)
                      (begin
                        (set! *m*
                          (call/cc
                            (lambda (k)
                              (fluid-let ([*k* k])
                                (g (fx- n 1) (fx+ m 1))))))
                        (fasl-read ip))
                      (g (fx- n 1) (fx+ m 1))))))
          (define fptr (make-ftype-pointer foo f))
          (define g (ftype-ref foo () fptr))
          ; position "fasl" file at eof to make sure fasl-read isn't tripped up
          ; by something that appears almost valid
          (get-bytevector-all ip)
          (with-exception-handler
            (lambda (c) (*k* *m*))
            (lambda ()
              ($with-exit-proc
                (lambda (k)
                  (fluid-let ([*k* k]) (f $stack-depth $base-value))))))
          (unlock-object
            (foreign-callable-code-object
              (ftype-pointer-address fptr)))
          *m*)
        (+ $stack-depth $base-value)))
  ;; Make sure that a callable is suitably locked, and that it's
  ;; unlocked when the C stack is popped by an escape
  (equal?
    (let ()
      (define Sinvoke2
        (foreign-procedure "Sinvoke2"
          (scheme-object scheme-object iptr)
          scheme-object))
      (define Fcons
        (foreign-callable
          (lambda (k y)
            ;; Escape with locked, which should be #t
            ;; because a callable is locked while it's
            ;; called:
            (k (locked-object? Fcons)))
          (scheme-object iptr)
          scheme-object))
      (list
       ;; Call and normal callable return:
       (let ([v (Sinvoke2 Fcons (lambda (x) x) 5)])
         (list v (locked-object? Fcons)))
       ;; Escape from callable:
       (let ([v ($with-exit-proc (lambda (k) (Sinvoke2 Fcons k 5)))])
         (list v (locked-object? Fcons)))))
    '((#t #f) (#t #f)))
)

(machine-case
  [(i3nt ti3nt)
   (mat i3nt-stdcall-foreign-callable
     (equal?
       (let ()
         (define Sinvoke2
           (foreign-procedure "Sinvoke2_stdcall"
             (scheme-object scheme-object iptr)
             scheme-object))
         (define Fcons
           (foreign-callable __stdcall
             (lambda (x y)
               (collect)
               (let ([ls (make-list 20000 #\z)])
                 (collect)
                 (collect)
                 (collect)
                 (collect)
                 (collect)
                 (cons (length ls) (cons x y))))
             (scheme-object iptr)
             scheme-object))
         (define (go) (Sinvoke2 Fcons 4 5))
         (go))
       '(20000 4 . 5))
     (eqv?
       (let ()
         (define Sinvoke2
           (foreign-procedure "Sinvoke2_stdcall"
             (scheme-object scheme-object iptr)
             scheme-object))
         (define fxFsum
           (foreign-callable __stdcall
             (lambda (x y)
               (if (fx= x 0)
                   y
                   (fx+ x (Sinvoke2 fxFsum (fx- x 1) y))))
             (scheme-object iptr)
             scheme-object))
         (define (fxgosum n) (Sinvoke2 fxFsum n 0))
         (fxgosum 20))
       210)
     (eqv?
       (let ()
         (define Sinvoke2
           (foreign-procedure "Sinvoke2_stdcall"
             (scheme-object scheme-object iptr)
             scheme-object))
         (define Fsum
           (foreign-callable __stdcall
             (lambda (x y)
               (if (= x 0)
                   y
                   (+ x (Sinvoke2 Fsum (- x 1) y))))
             (scheme-object iptr)
             scheme-object))
         (define (gosum n) (Sinvoke2 Fsum n (most-positive-fixnum)))
         (gosum 20))
       536871121))
   (mat i3nt-com
     (eqv?
       (let ()
         (define com-instance ((foreign-procedure "get_com_instance" () iptr)))
         ((foreign-procedure __com 0 (iptr int) int) com-instance 3)
         ((foreign-procedure __com 4 (iptr int) int) com-instance 17))
       37))])

(mat die-gracefully-without-stderr
  (let-values ([(to-stdin from-stdout from-stderr pid)
                (open-process-ports (format "~a -q" (patch-exec-path *scheme*))
                  (buffer-mode block)
                  (native-transcoder))])
    (fprintf to-stdin "(error #f \"oops 1\")\n")
    (flush-output-port to-stdin)
    (let ([s1 (get-line from-stderr)])
      (close-port from-stderr)
      (fprintf to-stdin "(error #f \"oops 2\")\n") ; this message should disappear
      (flush-output-port to-stdin)
      (fprintf to-stdin "(+ 17 44)\n")
      (flush-output-port to-stdin)
      (let ([s2 (get-line from-stdout)])
        (fprintf to-stdin "(reset-handler abort)\n")
        (fprintf to-stdin "(reset-handler)\n")
        (flush-output-port to-stdin)
        (let ([s3 (get-line from-stdout)])
          (close-port from-stdout)
          (fprintf to-stdin "'hello\n") ; should cause exception, then abort (via reset)
          (flush-output-port to-stdin)
          (let ([pid^ (machine-case
                        [(i3nt ti3nt a6nt ta6nt) pid]
                        [else ((foreign-procedure "waitpid" (int (* int) int) int) pid (make-ftype-pointer int 0) 0)])])
            (and
              (equal? s1 "Exception: oops 1")
              (equal? s2 "61")
              (equal? s3 "#<procedure abort>")
              (eqv? pid^ pid)))))))
)

(mat varargs
  (begin
    (define load-libc
      (machine-case
        [(i3ob ti3ob a6ob ta6ob a6s2 ta6s2 i3s2 ti3s2 i3qnx ti3qnx i3nb ti3nb a6nb ta6nb)
         '(load-shared-object "libc.so")]
        [(i3le ti3le a6le ta6le arm32le tarm32le ppc32le tppc32le)
         '(load-shared-object "libc.so.6")]
        [(i3fb ti3fb a6fb ta6fb)
         '(load-shared-object "libc.so.7")]
        [(i3nt ti3nt a6nt ta6nt)
         '(load-shared-object "msvcrt.dll")]
        [(i3osx ti3osx a6osx ta6osx)
         '(load-shared-object "libc.dylib")]
        [else (error 'load-libc "unrecognized machine type ~s" (machine-type))]))
    #t)
  (equal?
    (with-input-from-string
      (separate-eval
        `(begin
           ,load-libc
           (define f (foreign-procedure "printf" (string double) int))
           (f "(%g)" 3.5)
           (void)))
      read)
    '(3.5))
  (equal?
    (with-input-from-string
      (separate-eval
        `(begin
           ,load-libc
           (define f (foreign-procedure "printf" (string double double double double double double) int))
           (f "(%g %g %g %g %g %g)" 3.5 2.5 -1.5 6.75 8.25 -9.5)
           (void)))
      read)
    '(3.5 2.5 -1.5 6.75 8.25 -9.5))
  (equal?
    (with-input-from-string
      (separate-eval
        `(begin
           ,load-libc
           (define f (foreign-procedure "printf" (string double double double double double double double double) int))
           (f "(%g %g %g %g %g %g %g %g)" 3.5 2.5 -1.5 6.75 8.25 -9.5 1e32 -4.5)
           (void)))
      read)
    '(3.5 2.5 -1.5 6.75 8.25 -9.5 1e32 -4.5))
  (equal?
    (with-input-from-string
      (separate-eval
        `(begin
           ,load-libc
           (define f (foreign-procedure "printf" (string double double double double double double double double double double) int))
           (f "(%g %g %g %g %g %g %g %g %g %g)" 3.5 2.5 -1.5 6.75 8.25 -9.5 1e32 -4.5 7.25 -0.5)
           (void)))
      read)
    '(3.5 2.5 -1.5 6.75 8.25 -9.5 1e32 -4.5 7.25 -0.5))
)

(mat structs
  (begin
    (define-ftype i8 integer-8)
    (define-ftype u8 unsigned-8)
    (define-ftype u16 unsigned-16)
    (define-ftype i64 integer-64)
    (define-syntax check*
      (syntax-rules ()
        [(_ (conv ...) T s [vi ...] [T-ref ...] [T-set! ...])
         (let ()
           (define-ftype callback (function conv ... ((& T)) double))
           (define-ftype callback-two (function conv ... ((& T) (& T)) double))
           (define-ftype pre-int-callback (function conv ... (int (& T)) double))
           (define-ftype pre-double-callback (function conv ... (double (& T)) double))
           (define-ftype callback-r (function conv ... () (& T)))
           (define get (foreign-procedure conv ... (format "f4_get~a" s)
                                          () (& T)))
           (define sum (foreign-procedure conv ... (format "f4_sum~a" s)
                                          ((& T)) double))
           (define sum_two (foreign-procedure conv ... (format "f4_sum_two~a" s)
                                              ((& T) (& T)) double))
           (define sum_pre_int (foreign-procedure conv ... (format "f4_sum_pre_int~a" s)
                                                  (int (& T)) double))
           (define sum_pre_int_int (foreign-procedure conv ... (format "f4_sum_pre_int_int~a" s)
                                                      (int int (& T)) double))
           (define sum_pre_int_int_int_int (foreign-procedure conv ... (format "f4_sum_pre_int_int_int_int~a" s)
                                                              (int int int int (& T)) double))
           (define sum_pre_int_int_int_int_int_int (foreign-procedure conv ... (format "f4_sum_pre_int_int_int_int_int_int~a" s)
                                                                      (int int int int int int (& T)) double))
           (define sum_post_int (foreign-procedure conv ... (format "f4_sum~a_post_int" s)
                                                   ((& T) int) double))
           (define sum_pre_double (foreign-procedure conv ... (format "f4_sum_pre_double~a" s)
                                                     (double (& T)) double))
           (define sum_pre_double_double (foreign-procedure conv ... (format "f4_sum_pre_double_double~a" s)
                                                            (double double (& T)) double))
           (define sum_pre_double_double_double_double (foreign-procedure conv ... (format "f4_sum_pre_double_double_double_double~a" s)
                                                                          (double double double double (& T)) double))
           (define sum_pre_double_double_double_double_double_double_double_double
             (foreign-procedure conv ... (format "f4_sum_pre_double_double_double_double_double_double_double_double~a" s)
                                (double double double double double double double double (& T)) double))
           (define sum_post_double (foreign-procedure conv ... (format "f4_sum~a_post_double" s)
                                                      ((& T) double) double))
           (define cb_send (foreign-procedure conv ... (format "f4_cb_send~a" s)
                                              ((* callback)) double))
           (define cb_send_two (foreign-procedure conv ... (format "f4_cb_send_two~a" s)
                                                  ((* callback-two)) double))
           (define cb_send_pre_int (foreign-procedure conv ... (format "f4_cb_send_pre_int~a" s)
                                                      ((* pre-int-callback)) double))
           (define cb_send_pre_double (foreign-procedure conv ... (format "f4_cb_send_pre_double~a" s)
                                                         ((* pre-double-callback)) double))
           (define sum_cb (foreign-procedure conv ... (format "f4_sum_cb~a" s)
                                             ((* callback-r)) double))
           (define-syntax with-callback
             (syntax-rules ()
               [(_ ([id rhs])
                   body)
                (let ([id rhs])
                  (let ([v body])
                    (unlock-object
                     (foreign-callable-code-object
                      (ftype-pointer-address id)))
                    v))]))
<<<<<<< HEAD
           (and (let ([v (make-ftype-pointer T (foreign-alloc (ftype-sizeof T)))])
=======
           (and (let ([v (make-ftype-pointer T (malloc_at_boundary (ftype-sizeof T)))])
>>>>>>> b6a71f1c
                  (get v)
                  (and (= (T-ref v) vi)
                       ...
                       (begin
<<<<<<< HEAD
                         (foreign-free (ftype-pointer-address v))
=======
                         (free_at_boundary (ftype-pointer-address v))
>>>>>>> b6a71f1c
                         #t)))
                (let ([a (make-ftype-pointer T (malloc_at_boundary (ftype-sizeof T)))])
                  (T-set! a) ...
                  (and (= (+ vi ...) (sum a))
                       (= (+ vi ... vi ...) (sum_two a a))
                       (= (+ 8 vi ...) (sum_pre_int 8 a))
                       (= (+ 8 9 vi ...) (sum_pre_int_int 8 9 a))
                       (= (+ 8 9 10 11 vi ...) (sum_pre_int_int_int_int 8 9 10 11 a))
                       (= (+ 8 9 10 11 12 13 vi ...) (sum_pre_int_int_int_int_int_int 8 9 10 11 12 13 a))
                       (= (+ 8 vi ...) (sum_post_int a 8))
                       (= (+ 8.25 vi ...) (sum_pre_double 8.25 a))
                       (= (+ 8.25 9.25 vi ...) (sum_pre_double_double 8.25 9.25 a))
                       (= (+ 8.25 9.25 10.25 11.25 vi ...) (sum_pre_double_double_double_double 8.25 9.25 10.25 11.25 a))
                       (= (+ 8.25 9.25 10.25 11.25 12.25 13.25 14.25 15.25 vi ...)
                          (sum_pre_double_double_double_double_double_double_double_double
                           8.25 9.25 10.25 11.25 12.25 13.25 14.25 15.25 a))
                       (= (+ 8.25 vi ...) (sum_post_double a 8.25))
                       (= (+ 1.0 vi ...) (with-callback ([cb (make-ftype-pointer
                                                              callback
                                                              (lambda (r)
                                                                (exact->inexact (+ (T-ref r) ...))))])
                                           (cb_send cb)))
                       (= (+ 1.0 vi ... vi ...) (with-callback ([cb (make-ftype-pointer
                                                                     callback-two
                                                                     (lambda (r1 r2)
                                                                       (exact->inexact (+ (T-ref r1) ...
                                                                                          (T-ref r2) ...))))])
                                                  (cb_send_two cb)))
                       (= (+ 1.0 8 vi ...) (with-callback ([cb (make-ftype-pointer
                                                                pre-int-callback
                                                                (lambda (v r)
                                                                  (exact->inexact (+ v (T-ref r) ...))))])
                                             (cb_send_pre_int cb)))
                       (= (+ 1.0 8.25 vi ...) (with-callback ([cb (make-ftype-pointer
                                                                   pre-double-callback
                                                                   (lambda (v r)
                                                                     (exact->inexact (+ v (T-ref r) ...))))])
                                                (cb_send_pre_double cb)))
                       (= (+ vi ...) (with-callback ([cb (make-ftype-pointer
                                                          callback-r
                                                          (lambda (r)
                                                            (T-set! r) ...))])
                                       (sum_cb cb)))
                       (begin
                         (free_at_boundary (ftype-pointer-address a))
                         #t)))))]))
    (define-syntax check*t
      (syntax-rules ()
        [(_ arg ...)
         (and (check* () arg ...)
<<<<<<< HEAD
              (check* (__thread) arg ...))]))
=======
              (check* (__collect_safe) arg ...))]))
>>>>>>> b6a71f1c
    (define-syntax check-n
      (syntax-rules ()
        [(_ [ni ti vi] ...)
         (let ()
           (define-ftype T (struct [ni ti] ...))
           (define s (apply string-append
                            "_struct"
                            (let loop ([l '(ti ...)])
                              (cond
                               [(null? l) '()]
                               [else (cons (format "_~a" (car l))
                                           (loop (cdr l)))]))))
           (check*t T s
                    [vi ...]
                    [(lambda (a) (ftype-ref T (ni) a)) ...]
                    [(lambda (a) (ftype-set! T (ni) a vi)) ...]))]))
    (define-syntax check
      (syntax-rules ()
        [(_ t1 v1)
         (check*t t1 (format "_~a" 't1)
                  [v1]
                  [(lambda (a) (ftype-ref t1 () a))]
                  [(lambda (a) (ftype-set! t1 () a v1))])]))
    (define-syntax check-union
      (syntax-rules ()
        [(_ [n0 t0 v0] [ni ti vi] ...)
         (let ()
           (define-ftype T (union [n0 t0] [ni ti] ...))
           (define s (apply string-append
                            "_union"
                            (let loop ([l '(t0 ti ...)])
                              (cond
                               [(null? l) '()]
                               [else (cons (format "_~a" (car l))
                                           (loop (cdr l)))]))))
           (check*t T s
                    [v0]
                    [(lambda (a) (ftype-ref T (n0) a))]
                    [(lambda (a) (ftype-set! T (n0) a v0))]))]))
    (define-syntax check-1
      (syntax-rules ()
        [(_ t1 v1)
         (check-n [x t1 v1])]))
    (define-syntax check-2
      (syntax-rules ()
        [(_ t1 t2 v1 v2)
         (check-n [x t1 v1] [y t2 v2])]))
    (define-syntax check-2-set
      (syntax-rules ()
        [(_ t x)
         (and
          (check-2 t i8 (+ 1 x) 10)
          (check-2 t short (+ 2 x) 20)
          (check-2 t long (+ 3 x) 30)
          (check-2 t i64 (+ 5 x) 50)
          (check-2 short t 6 (+ 60 x))
          (check-2 long t 7 (+ 70 x))
          (check-2 i64 t 9 (+ 90 x))
          (check-2 i8 t 10 (+ 100 x)))]))
    (define-syntax check-3
      (syntax-rules ()
        [(_ t1 t2 t3 v1 v2 v3)
         (check-n [x t1 v1] [y t2 v2] [z t3 v3])]))
    (define-syntax check-3-set
      (syntax-rules ()
        [(_ t x)
         (and
          (check-3 t i8 int (+ 1 x) 10 100)
          (check-3 t short int (+ 2 x) 20 200)
          (check-3 t long int (+ 3 x) 30 300)
          (check-3 t i64 int (+ 5 x) 50 500)
          (check-3 short t int 6 (+ 60 x) 600)
          (check-3 long t int 7 (+ 70 x) 700)
          (check-3 i64 t int 9 (+ 90 x) 900)
          (check-3 i8 t int 10 (+ 100 x) 1000))]))
    (define malloc_at_boundary (foreign-procedure "malloc_at_boundary"
                                                  (int) uptr))
    (define free_at_boundary (foreign-procedure "free_at_boundary"
                                                (uptr) void))
    #t)
  (check i8 -11)
  (check u8 129)
  (check short -22)
  (check u16 33022)
  (check long 33)
  (check int 44)
  (check i64 49)
  (check float 55.0)
  (check double 66.0)
  (check-1 i8 -12)
  (check-1 u8 212)
  (check-1 short -23)
  (check-1 u16 33023)
  (check-1 long 34)
  (check-1 int 45)
  (check-1 i64 48)
  (check-1 float 56.0)
  (check-1 double 67.0)
  (check-2-set int 0)
  (check-2-set float 0.5)
  (check-2-set double 0.25)
  (check-2 int int 4 40)
  (check-2 float float 4.5 40.5)
  (check-2 double double 4.25 40.25)
  (check-3-set int 0)
  (check-3-set float 0.5)
  (check-3-set double 0.25)
  (check-3 i8 i8 i8 4 38 127)
  (check-3 short short short 4 39 399)
  (check-3 int int int 4 40 400)
  (check-3 float float float 4.5 40.5 400.5)
  (check-3 double double double 4.25 40.25 400.25)
  (check-n [x i8 1] [y i8 2] [z i8 3] [w i8 4] [q i8 5])
  (check-n [x i8 1] [y i8 2] [z i8 3] [w i8 4] [q i8 5] [r i8 6] [s i8 7])
  (check-union [x i8 -17])
  (check-union [x u8 217])
  (check-union [x short -27])
  (check-union [x u16 33027])
  (check-union [x long 37])
  (check-union [x int 47])
  (check-union [x i64 49])
  (check-union [x float 57.0])
  (check-union [x double 77.0])
  (check-union [x i8 18] [y int 0])
  (check-union [x short 28] [y int 0])
  (check-union [x long 38] [y int 0])
  (check-union [x int 48] [y int 0])
  (check-union [x i64 43] [y int 0])
  (check-union [x float 58.0] [y int 0])
  (check-union [x double 68.0] [y int 0])
  )

<<<<<<< HEAD
(mat thread
  (begin
    (define-ftype thread-callback-T (function __thread (double) double))
=======
(mat collect-safe
  (error? (foreign-procedure __collect_safe "unknown" (utf-8) void))
  (error? (foreign-procedure __collect_safe "unknown" (utf-16be) void))
  (error? (foreign-procedure __collect_safe "unknown" (utf-16le) void))
  (error? (foreign-procedure __collect_safe "unknown" (utf-32be) void))
  (error? (foreign-procedure __collect_safe "unknown" (utf-32le) void))
  (error? (foreign-procedure __collect_safe "unknown" (string) void))
  (error? (foreign-procedure __collect_safe "unknown" (wstring) void))
  (error? (foreign-callable __collect_safe (lambda () #f) () utf-8))
  (error? (foreign-callable __collect_safe (lambda () #f) () utf-16le))
  (error? (foreign-callable __collect_safe (lambda () #f) () utf-16be))
  (error? (foreign-callable __collect_safe (lambda () #f) () utf-32le))
  (error? (foreign-callable __collect_safe (lambda () #f) () utf-32be))
  (error? (foreign-callable __collect_safe (lambda () #f) () string))
  (error? (foreign-callable __collect_safe (lambda () #f) () wstring))
  (begin
    (define-ftype thread-callback-T (function __collect_safe (double) double))
>>>>>>> b6a71f1c
    (define (call-with-thread-callback cb-proc proc)
      (let ([callback (make-ftype-pointer thread-callback-T cb-proc)])
        (let ([r (proc callback)])
          (unlock-object
           (foreign-callable-code-object
            (ftype-pointer-address callback)))
          r)))
    (define (call-in-unknown-thread-1 proc arg n-times)
      ;; Baseline implementation that uses the current thread
      (let loop ([i 0] [arg arg])
        (cond
         [(= i n-times) arg]
         [else (loop (fx+ i 1) (proc arg))])))
    (define call-in-unknown-thread-2
      ;; Call in the current thread, but through the foreign procedure
      (if (and (threaded?)
               (foreign-entry? "call_in_unknown_thread"))
          (let ([call (foreign-procedure "call_in_unknown_thread"
                                         ((* thread-callback-T) double int boolean boolean)
                                         double)])
            (lambda (proc arg n-times)
              (call-with-thread-callback
               proc
               (lambda (callback) (call callback arg n-times #f #t)))))
          call-in-unknown-thread-1))
    (define call-in-unknown-thread-3
      ;; Call in a truly unknown thread:
      (if (and (threaded?)
               (foreign-entry? "call_in_unknown_thread"))
          (let ([call (foreign-procedure "call_in_unknown_thread"
                                         ((* thread-callback-T) double int boolean boolean)
                                         double)])
            (lambda (proc arg n-times)
              (call-with-thread-callback
               proc
               (lambda (callback) (call callback arg n-times #t #t)))))
          call-in-unknown-thread-1))
    (define call-in-unknown-thread-4
<<<<<<< HEAD
      ;; In an truly unknown thread, but also using `__thread` to
=======
      ;; In an truly unknown thread, but also using `__collect_safe` to
>>>>>>> b6a71f1c
      ;; deactivate the current thread instead of using `Sdeactivate_thread`
      ;; within the foreign function:
      (if (and (threaded?)
               (foreign-entry? "call_in_unknown_thread"))
<<<<<<< HEAD
          (let ([call (foreign-procedure __thread "call_in_unknown_thread"
=======
          (let ([call (foreign-procedure __collect_safe "call_in_unknown_thread"
>>>>>>> b6a71f1c
                                         ((* thread-callback-T) double int boolean boolean)
                                         double)])
            (lambda (proc arg n-times)
              (call-with-thread-callback
               proc
               (lambda (callback) (call callback arg n-times #t #f)))))
          call-in-unknown-thread-1))
    #t)
  ;; These tests will pass only if `collect` can run, where `collect`
  ;; can run only if a single thread is active
  (equal? (call-in-unknown-thread-1 (lambda (n) (collect 0) (+ n 1.0)) 3.5 1)
          4.5)
  (equal? (call-in-unknown-thread-2 (lambda (n) (collect 0) (+ n 1.0)) 3.5 2)
          5.5)
  (equal? (call-in-unknown-thread-3 (lambda (n) (collect 0) (+ n 1.0)) 3.5 3)
          6.5)
  (equal? (call-in-unknown-thread-4 (lambda (n) (collect 0) (+ n 1.0)) 3.5 4)
          7.5)
  (equal? (let loop ([n 10.0])
            (call-in-unknown-thread-4
             (lambda (n)
               (cond
                [(zero? n) (collect) 0.5]
                [else (+ 1.0 (loop (- n 1.0)))]))
             n
             1))
          10.5)
<<<<<<< HEAD
  ;; Try to crash a `__thread` foreign-procedure call by moving the
=======
  ;; Try to crash a `__collect_safe` foreign-procedure call by moving the
>>>>>>> b6a71f1c
  ;; return address out from under the foreign procedure. This attempt
  ;; should fail, because deactivating a thread first locks the
  ;; current code object.
  (or (not (threaded?))
      (let ([m (make-mutex)]
            [done? #f]
            [ok? #t])
        (define object->addr
          (foreign-procedure "(cs)fxmul"
                             (scheme-object uptr)
                             uptr))
        (fork-thread (lambda ()
                       (let loop ([i 10])
                         (unless (zero? i)
<<<<<<< HEAD
                           (let ([spin (eval '(foreign-procedure __thread "spin_a_while" (int unsigned unsigned) unsigned))])
=======
                           (let ([spin (eval '(foreign-procedure __collect_safe "spin_a_while" (int unsigned unsigned) unsigned))])
>>>>>>> b6a71f1c
                             (spin 1000000 0 1))
                           (loop (sub1 i))))
                       (mutex-acquire m)
                       (set! done? #t)
                       (mutex-release m)))
        (let loop ()
          (mutex-acquire m)
          (let ([done? done?])
            (mutex-release m)
            (unless done?
              (let loop ([i 10])
                (unless (zero? i)
                  (eval '(foreign-procedure "spin_a_while" () void))
                  (loop (sub1 i))))
              (loop))))
        ok?))
<<<<<<< HEAD
  )
=======
)

(machine-case
  [(i3nt ti3nt)
   (mat i3nt-stdcall-collect-safe
     (equal?
       (let ()
         (define sum (foreign-procedure __collect_safe __stdcall "_sum_stdcall@8" (int int) int))
	 (sum 3 7))
        10)
     (equal?
      (let ()
        (define Sinvoke2
          (foreign-procedure __collect_safe "Sinvoke2_stdcall"
            (scheme-object scheme-object iptr)
            scheme-object))
        (define Fcons
          (foreign-callable __collect_safe __stdcall
            (lambda (x y) (cons x y))
            (scheme-object iptr)
            scheme-object))
        (Sinvoke2 Fcons 41 51))
      '(41 . 51)))
    (mat i3nt-com-thread
     (eqv?
       (let ()
         (define com-instance ((foreign-procedure "get_com_instance" () iptr)))
         ((foreign-procedure __collect_safe __com 0 (iptr int) int) com-instance 3)
         ((foreign-procedure __collect_safe __com 4 (iptr int) int) com-instance 17))
       37))])
>>>>>>> b6a71f1c
<|MERGE_RESOLUTION|>--- conflicted
+++ resolved
@@ -2736,20 +2736,12 @@
                      (foreign-callable-code-object
                       (ftype-pointer-address id)))
                     v))]))
-<<<<<<< HEAD
-           (and (let ([v (make-ftype-pointer T (foreign-alloc (ftype-sizeof T)))])
-=======
            (and (let ([v (make-ftype-pointer T (malloc_at_boundary (ftype-sizeof T)))])
->>>>>>> b6a71f1c
                   (get v)
                   (and (= (T-ref v) vi)
                        ...
                        (begin
-<<<<<<< HEAD
-                         (foreign-free (ftype-pointer-address v))
-=======
                          (free_at_boundary (ftype-pointer-address v))
->>>>>>> b6a71f1c
                          #t)))
                 (let ([a (make-ftype-pointer T (malloc_at_boundary (ftype-sizeof T)))])
                   (T-set! a) ...
@@ -2800,11 +2792,7 @@
       (syntax-rules ()
         [(_ arg ...)
          (and (check* () arg ...)
-<<<<<<< HEAD
-              (check* (__thread) arg ...))]))
-=======
               (check* (__collect_safe) arg ...))]))
->>>>>>> b6a71f1c
     (define-syntax check-n
       (syntax-rules ()
         [(_ [ni ti vi] ...)
@@ -2937,11 +2925,6 @@
   (check-union [x double 68.0] [y int 0])
   )
 
-<<<<<<< HEAD
-(mat thread
-  (begin
-    (define-ftype thread-callback-T (function __thread (double) double))
-=======
 (mat collect-safe
   (error? (foreign-procedure __collect_safe "unknown" (utf-8) void))
   (error? (foreign-procedure __collect_safe "unknown" (utf-16be) void))
@@ -2959,7 +2942,6 @@
   (error? (foreign-callable __collect_safe (lambda () #f) () wstring))
   (begin
     (define-ftype thread-callback-T (function __collect_safe (double) double))
->>>>>>> b6a71f1c
     (define (call-with-thread-callback cb-proc proc)
       (let ([callback (make-ftype-pointer thread-callback-T cb-proc)])
         (let ([r (proc callback)])
@@ -2998,20 +2980,12 @@
                (lambda (callback) (call callback arg n-times #t #t)))))
           call-in-unknown-thread-1))
     (define call-in-unknown-thread-4
-<<<<<<< HEAD
-      ;; In an truly unknown thread, but also using `__thread` to
-=======
       ;; In an truly unknown thread, but also using `__collect_safe` to
->>>>>>> b6a71f1c
       ;; deactivate the current thread instead of using `Sdeactivate_thread`
       ;; within the foreign function:
       (if (and (threaded?)
                (foreign-entry? "call_in_unknown_thread"))
-<<<<<<< HEAD
-          (let ([call (foreign-procedure __thread "call_in_unknown_thread"
-=======
           (let ([call (foreign-procedure __collect_safe "call_in_unknown_thread"
->>>>>>> b6a71f1c
                                          ((* thread-callback-T) double int boolean boolean)
                                          double)])
             (lambda (proc arg n-times)
@@ -3039,11 +3013,7 @@
              n
              1))
           10.5)
-<<<<<<< HEAD
-  ;; Try to crash a `__thread` foreign-procedure call by moving the
-=======
   ;; Try to crash a `__collect_safe` foreign-procedure call by moving the
->>>>>>> b6a71f1c
   ;; return address out from under the foreign procedure. This attempt
   ;; should fail, because deactivating a thread first locks the
   ;; current code object.
@@ -3058,11 +3028,7 @@
         (fork-thread (lambda ()
                        (let loop ([i 10])
                          (unless (zero? i)
-<<<<<<< HEAD
-                           (let ([spin (eval '(foreign-procedure __thread "spin_a_while" (int unsigned unsigned) unsigned))])
-=======
                            (let ([spin (eval '(foreign-procedure __collect_safe "spin_a_while" (int unsigned unsigned) unsigned))])
->>>>>>> b6a71f1c
                              (spin 1000000 0 1))
                            (loop (sub1 i))))
                        (mutex-acquire m)
@@ -3079,9 +3045,6 @@
                   (loop (sub1 i))))
               (loop))))
         ok?))
-<<<<<<< HEAD
-  )
-=======
 )
 
 (machine-case
@@ -3111,5 +3074,4 @@
          (define com-instance ((foreign-procedure "get_com_instance" () iptr)))
          ((foreign-procedure __collect_safe __com 0 (iptr int) int) com-instance 3)
          ((foreign-procedure __collect_safe __com 4 (iptr int) int) com-instance 17))
-       37))])
->>>>>>> b6a71f1c
+       37))])