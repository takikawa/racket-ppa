--- conflicted
+++ resolved
@@ -206,13 +206,10 @@
                                   (unless transparent?
                                     (DeleteObject hbrush)))))])
                        (unless (do-canvas-backing-flush hdc)
-<<<<<<< HEAD
-=======
                          ;; Is it better to erase here, to reflect that the screen is not
                          ;; yet updated, or just leave it alone, which might reduce flicker.
                          ;; For now, this doesn't seem to be a source of flickering, so we
                          ;; leave it in place.
->>>>>>> 4065fbed
                          (erase)
                          (queue-paint)))))
              (EndPaint w ps)))
@@ -351,21 +348,13 @@
      (define/public (do-canvas-backing-flush hdc)
        (define clear-hbrush (and transparent? background-hbrush))
        (if hdc
-<<<<<<< HEAD
-           (do-backing-flush this dc hdc clear-hbrush)
-=======
            (do-backing-flush this dc hdc #f clear-hbrush)
->>>>>>> 4065fbed
            (if (positive? paint-suspended)
                ;; suspended => try again later
                (schedule-periodic-backing-flush)
                ;; not suspended
                (let ([hdc (GetDC canvas-hwnd)])
-<<<<<<< HEAD
-                 (do-backing-flush this dc hdc clear-hbrush)
-=======
                  (do-backing-flush this dc hdc #f clear-hbrush)
->>>>>>> 4065fbed
                  (ReleaseDC canvas-hwnd hdc)
                  ;; We'd like to validate the region that
                  ;; we just updated, so we can potentially
