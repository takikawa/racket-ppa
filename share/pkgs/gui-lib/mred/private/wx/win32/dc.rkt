--- conflicted
+++ resolved
@@ -125,11 +125,7 @@
     (define/override (cancel-delay req)
       (cancel-flush-delay req))))
 
-<<<<<<< HEAD
-(define (do-backing-flush canvas dc hdc clear-hbrush)
-=======
 (define (do-backing-flush canvas dc hdc blit-clear-hbrush nada-clear-hbrush)
->>>>>>> 4065fbed
   (send dc on-backing-flush
         (lambda (bm)
           (let ([w (box 0)]
@@ -138,13 +134,8 @@
 	    (define sw (->screen (unbox w)))
 	    (define sh (->screen (unbox h)))
 	    (define r (make-RECT 0 0 sw sh))
-<<<<<<< HEAD
-	    (when clear-hbrush
-	      (FillRect hdc r clear-hbrush))
-=======
 	    (when blit-clear-hbrush
 	      (FillRect hdc r blit-clear-hbrush))
->>>>>>> 4065fbed
 	    (define clip-type
 	      (if need-clip-refresh-workaround?
 		  (GetClipBox hdc r)
@@ -185,19 +176,11 @@
 				 0 0
 				 (->screen 1.0))
 		(cairo_destroy cr))])))
-<<<<<<< HEAD
-	(if clear-hbrush
-	    (lambda ()
-	      (define r (make-RECT 0 0 0 0))
-	      (GetClipBox hdc r)
-	      (FillRect hdc r clear-hbrush))
-=======
 	(if nada-clear-hbrush
 	    (lambda ()
 	      (define r (make-RECT 0 0 0 0))
 	      (GetClipBox hdc r)
 	      (FillRect hdc r nada-clear-hbrush))
->>>>>>> 4065fbed
 	    void)))
 
 (define (request-flush-delay canvas)
