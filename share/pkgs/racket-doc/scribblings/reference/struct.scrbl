#lang scribble/doc
@(require "mz.rkt" (for-label racket/struct racket/struct-info))

@(define struct-eval (make-base-eval))
@(define struct-copy-eval (make-base-eval))

@title[#:tag "structures" #:style 'toc]{Structures}

@guideintro["define-struct"]{structure types via @racket[struct]}

A @deftech{structure type} is a record datatype composing a number of
@idefterm{fields}. A @deftech{structure}, an instance of a structure
type, is a first-class value that contains a value for each field of
the structure type. A structure instance is created with a
type-specific @tech{constructor} procedure, and its field values are
accessed and changed with type-specific @tech{accessor} and
@tech{mutator} procedures. In addition, each structure type has a
@tech{predicate} procedure that answers @racket[#t] for instances of
the structure type and @racket[#f] for any other value.

A structure type's fields are essentially unnamed, though names are
supported for error-reporting purposes. The constructor procedure
takes one value for each field of the structure type, except that some
of the fields of a structure type can be @deftech{automatic fields};
the @tech{automatic fields} are initialized to a constant that is
associated with the structure type, and the corresponding arguments
are omitted from the constructor procedure. All automatic fields in a
structure type follow the non-automatic fields.

A structure type can be created as a @deftech{structure subtype} of
an existing base structure type. An instance of a structure subtype
can always be used as an instance of the base structure type, but the
subtype gets its own predicate procedure, and it may have its own
fields in addition to the fields of the base type.

A structure subtype ``inherits'' the fields of its base type. If the
base type has @math{m} fields, and if @math{n} fields are specified
for the new structure subtype, then the resulting structure type has
@math{m+n} fields. The value for automatic fields can be different in
a subtype than in its base type.

If @math{m'} of the original @math{m} fields are non-automatic (where
@math{m'<m}), and @math{n'} of the new fields are non-automatic (where
@math{n'<n}), then @math{m'+n'} field values must be provided to the
subtype's constructor procedure. Values for the first @math{m} fields
of a subtype instance are accessed with selector procedures for the
original base type (or its supertypes), and the last @math{n} are
accessed with subtype-specific selectors. Subtype-specific
@tech{accessors} and @tech{mutators} for the first @math{m} fields do
not exist.

The @racket[struct] form and @racket[make-struct-type]
procedure typically create a new structure type, but they can also
access @deftech{prefab} (i.e., previously fabricated) structure types
that are globally shared, and whose instances can be parsed and
written by the default reader (see @secref["reader"]) and printer (see
@secref["printing"]). Prefab structure types can inherit only from
other prefab structure types, and they cannot have guards (see
@secref["creatingmorestructs"]) or properties (see
@secref["structprops"]). Exactly one prefab structure type exists for
each combination of name, supertype, field count, automatic field
count, automatic field value (when there is at least one automatic
field), and field mutability.

@refalso["serialization"]{reading and writing structures}

@index['("structures" "equality")]{Two} structure values are
@racket[eqv?] if and only if they are @racket[eq?]. Two structure
values are @racket[equal?] if they are @racket[eq?]. By default, two
structure values are also @racket[equal?] if they are instances of the
same structure type, no fields are opaque, and the results of applying
@racket[struct->vector] to the structs are
@racket[equal?]. (Consequently, @racket[equal?]  testing for
structures may depend on the current inspector.) A structure type can
override the default @racket[equal?] definition through the
@racket[gen:equal+hash] or @racket[gen:equal-mode+hash] @tech{generic interface}.

@local-table-of-contents[]

@;------------------------------------------------------------------------
@include-section["define-struct.scrbl"]

@;------------------------------------------------------------------------
@section[#:tag "creatingmorestructs"]{Creating Structure Types}

@defproc[(make-struct-type [name symbol?]
                           [super-type (or/c struct-type? #f)]
                           [init-field-cnt exact-nonnegative-integer?]
                           [auto-field-cnt exact-nonnegative-integer?]
                           [auto-v any/c #f]
                           [props (listof (cons/c struct-type-property?
                                                  any/c))
                                  null]
                           [inspector (or/c inspector? #f 'prefab)
                                      (current-inspector)]
                           [proc-spec (or/c procedure?
                                            exact-nonnegative-integer?
                                            #f)
                                      #f]
                           [immutables (listof exact-nonnegative-integer?)
                                       null]
                           [guard (or/c procedure? #f) #f]
                           [constructor-name (or/c symbol? #f) #f])
          (values struct-type?
                  struct-constructor-procedure?
                  struct-predicate-procedure?
                  struct-accessor-procedure?
                  struct-mutator-procedure?)]{

Creates a new structure type, unless @racket[inspector] is
@racket['prefab], in which case @racket[make-struct-type] accesses a
@techlink{prefab} structure type.  The @racket[name] argument is used
as the type name. If @racket[super-type] is not @racket[#f], the
resulting type is a subtype of the corresponding structure type.

The resulting structure type has
@math{@racket[init-field-cnt]+@racket[auto-field-cnt]} fields (in
addition to any fields from @racket[super-type]), but only
@racket[init-field-cnt] constructor arguments (in addition to any
constructor arguments from @racket[super-type]). The remaining fields
are initialized with @racket[auto-v]. The total field count (including
@racket[super-type] fields) must be no more than 32768.

The @racket[props] argument is a list of pairs, where the @racket[car]
of each pair is a structure type property descriptor, and the
@racket[cdr] is an arbitrary value. A property can be specified
multiple times in @racket[props] (including properties that are
automatically added by properties that are directly included in
@racket[props]) only if the associated values are @racket[eq?],
otherwise the @exnraise[exn:fail:contract]. See @secref["structprops"]
for more information about properties. When @racket[inspector] is
@racket['prefab], then @racket[props] must be @racket[null].

The @racket[inspector] argument normally controls access to reflective
information about the structure type and its instances; see
@secref["inspectors"] for more information. If @racket[inspector] is
@racket['prefab], then the resulting @tech{prefab} structure type and
its instances are always transparent. If @racket[inspector] is
@racket[#f], then the structure type's instances are transparent.

If @racket[proc-spec] is an integer or procedure, instances of the
structure type act as procedures. See @racket[prop:procedure] for
further information.  Providing a non-@racket[#f] value for
@racket[proc-spec] is the same as pairing the value with
@racket[prop:procedure] at the end of @racket[props], plus including
@racket[proc-spec] in @racket[immutables] when @racket[proc-spec] is
an integer.

The @racket[immutables] argument provides a list of field
positions. Each element in the list must be unique, otherwise
@exnraise[exn:fail:contract]. Each element must also fall in the range
@racket[0] (inclusive) to @racket[init-field-cnt] (exclusive), otherwise
@exnraise[exn:fail:contract].

The @racket[guard] argument is either a procedure of @math{n+1}
arguments or @racket[#f], where @math{n} is the number of arguments
for the new structure type's constructor (i.e.,
@racket[init-field-cnt] plus constructor arguments implied by
@racket[super-type], if any). If @racket[guard] is a procedure, then
the procedure is called whenever an instance of the type is
constructed, or whenever an instance of a subtype is created.  The
arguments to @racket[guard] are the values provided for the
structure's first @math{n} fields, followed by the name of the
instantiated structure type (which is @racket[name], unless a subtype
is instantiated). The @racket[guard] result must be @math{n} values,
which become the actual values for the structure's fields. The
@racket[guard] can raise an exception to prevent creation of a
structure with the given field values. If a structure subtype has its
own guard, the subtype guard is applied first, and the first @math{n}
values produced by the subtype's guard procedure become the first
@math{n} arguments to @racket[guard]. When @racket[inspector] is
@racket['prefab], then @racket[guard] must be @racket[#f].

If @racket[constructor-name] is not @racket[#f], it is used as the
name of the generated @tech{constructor} procedure as returned by
@racket[object-name] or in the printed form of the constructor value.

The result of @racket[make-struct-type] is five values:

@itemize[

 @item{a @tech{structure type descriptor},}

 @item{a @tech{constructor} procedure,}

 @item{a @tech{predicate} procedure,}

 @item{an @tech{accessor} procedure, which consumes a structure and a field
 index between @math{0} (inclusive) and
 @math{@racket[init-field-cnt]+@racket[auto-field-cnt]} (exclusive),
 and}

 @item{a @tech{mutator} procedure, which consumes a structure, a field
 index, and a field value.}

]

@examples[
#:eval struct-eval

(eval:no-prompt
 (define-values (struct:a make-a a? a-ref a-set!)
   (make-struct-type 'a #f 2 1 'uninitialized))
 (define an-a (make-a 'x 'y)))

(a-ref an-a 1)
(a-ref an-a 2)
(define a-first (make-struct-field-accessor a-ref 0))
(a-first an-a)

(eval:no-prompt
 (define-values (struct:b make-b b? b-ref b-set!)
   (make-struct-type 'b struct:a 1 2 'b-uninitialized))
 (define a-b (make-b 'x 'y 'z)))

(a-ref a-b 1)
(a-ref a-b 2)
(b-ref a-b 0)
(b-ref a-b 1)
(b-ref a-b 2)

(eval:no-prompt
 (define-values (struct:c make-c c? c-ref c-set!)
   (make-struct-type
    'c struct:b 0 0 #f null (make-inspector) #f null
    (code:comment #,(t "guard checks for a number, and makes it inexact"))
    (lambda (a1 a2 b1 name)
      (unless (number? a2)
        (error (string->symbol (format "make-~a" name))
               "second field must be a number"))
      (values a1 (exact->inexact a2) b1)))))

(eval:error (make-c 'x 'y 'z))
(define a-c (make-c 'x 2 'z))
(a-ref a-c 1)

(eval:no-prompt
 (define p1 #s(p a b c))
 (define-values (struct:p make-p p? p-ref p-set!)
   (make-struct-type 'p #f 3 0 #f null 'prefab #f '(0 1 2))))

(p? p1)
(p-ref p1 0)
(make-p 'x 'y 'z)
]}

@defproc[(make-struct-field-accessor [accessor-proc struct-accessor-procedure?]
                                     [field-pos exact-nonnegative-integer?]
                                     [field/proc-name (or/c symbol? #f) 
                                                      (symbol->string (format "field~a" field-pos))]
                                     [arg-contract-str (or/c string? symbol? #f) #f]
                                     [realm symbol? 'racket])
         procedure?]{

Returns a field accessor that is equivalent to @racket[(lambda (s)
(accessor-proc s field-pos))].  The @racket[accessor-proc] must be
an @tech{accessor} returned by @racket[make-struct-type].

The @racket[field/proc-name] argument determines the name of the
resulting procedure for error reporting and debugging purposes. If
@racket[field/proc-name] is a symbol and @racket[arg-contract-str] is not
@racket[#f], then @racket[field/proc-name] is used as the procedure
name. If @racket[field/proc-name] is a symbol and
@racket[arg-contract-str] is @racket[#f], then @racket[field/proc-name] is
combined with the name of @racket[accessor-proc]'s structure type to
form the procedure name. If @racket[field/proc-name] is @racket[#f],
then @racket['accessor] is used as the procedure name.

The @racket[arg-contract-str] argument determines how the accessor
procedure reports an error when it is applied to a value that is not
an instance of the @racket[accessor-proc]'s structure type. If it is a
string or symbol, the text of the string or symbol is used as a
contract for error reporting. Otherwise, contract text is synthesized
from the name of @racket[accessor-proc]'s structure type.

The @racket[realm] argument is also used for error reporting. It
specifies a @tech{realm} that an error-message adjuster may use to
determine how to adjust an error message. The @racket[realm] argument
also determines the result of @racket[procedure-realm] for the
accessor procedure.

For examples, see @racket[make-struct-type].

@history[#:changed "8.4.0.2" @elem{Added the @racket[arg-contract-str]
                                    and @racket[realm] arguments.}]}

@defproc[(make-struct-field-mutator [mutator-proc struct-mutator-procedure?]
                                    [field-pos exact-nonnegative-integer?]
                                    [field/proc-name (or/c symbol? #f)
                                                     (symbol->string (format "field~a" field-pos))]
                                    [arg-contract-str (or/c string? symbol? #f) #f]
                                    [realm symbol? 'racket])
         procedure?]{

Returns a field mutator that is equivalent to @racket[(lambda (s v)
(mutator-proc s field-pos v))].  The @racket[mutator-proc] must be
a @tech{mutator} returned by @racket[make-struct-type].

The @racket[field-name], @racket[arg-contract-str], and @racket[realm]
arguments are used for error and debugging purposes analogous to the
same arguments to @racket[make-struct-field-accessor].
<<<<<<< HEAD

For examples, see @racket[make-struct-type].

=======

For examples, see @racket[make-struct-type].

>>>>>>> 4065fbed
@history[#:changed "8.4.0.2" @elem{Added the @racket[arg-contract-str]
                                    and @racket[realm] arguments.}]}


@defthing[prop:sealed struct-type-property?]{

A @tech{structure type property} that declares a structure type as
@deftech{sealed}. The value associated with the property is ignored;
the presence of the property itself makes the structure type
sealed.

A @tech{sealed} structure type cannot be used as the supertype of
another structure type. Declaring a structure type as @tech{sealed} is
typically just a performance hint, since checking for an instance of a
sealed structure type can be slightly faster than checking for an
instance of a structure type that might have subtypes.

@history[#:added "8.0.0.7"]}


@;------------------------------------------------------------------------
@section[#:tag "structprops"]{Structure Type Properties}

@margin-note{@secref{struct-generics} provide a high-level API on top of
structure type properties.}

A @deftech{structure type property} allows per-type information to be
 associated with a structure type (as opposed to per-instance
 information associated with a structure value). A property value is
 associated with a structure type through the
 @racket[make-struct-type] procedure (see
 @secref["creatingmorestructs"]) or through the @racket[#:property]
 option of @racket[struct].  Subtypes inherit the property
 values of their parent types, and subtypes can override an inherited
 property value with a new value.

@defproc[(make-struct-type-property [name symbol?]
                                    [guard (or/c procedure? #f 'can-impersonate) #f]
                                    [supers (listof (cons/c struct-type-property?
                                                            (any/c . -> . any/c)))
                                            null]
                                    [can-impersonate? any/c #f]
                                    [accessor-name (or/c symbol? #f) #f]
                                    [contract-str (or/c string? symbol? #f) #f]
                                    [realm symbol? 'racket])
         (values struct-type-property?
                 procedure?
                 procedure?)]{

Creates a new structure type property and returns three values:

@itemize[

 @item{a @deftech{structure type property descriptor}, for use with
       @racket[make-struct-type] and @racket[struct];}

 @item{a @deftech{property predicate} procedure, which takes an
       arbitrary value and returns @racket[#t] if the value is a
       descriptor or instance of a structure type that has a value for
       the property, @racket[#f] otherwise;}

 @item{a @deftech{property accessor} procedure, which returns the
       value associated with the structure type given its descriptor or
       one of its instances; if the structure type does not have a
       value for the property, or if any other kind of value is
       provided, the @exnraise[exn:fail:contract] unless a second
       argument, @racket[_failure-result], is supplied to the
       procedure. In that case, if @racket[_failure-result] is a
       procedure, it is called (through a tail call) with no arguments
       to produce the result of the property accessor procedure;
       otherwise, @racket[_failure-result] is itself returned as the
       result.}

]

If the optional @racket[guard] is supplied as a procedure, it is
called by @racket[make-struct-type] before attaching the property to a
new structure type. The @racket[guard] must accept two arguments:
a value for the property supplied to @racket[make-struct-type], and a
list containing information about the new structure type. The list
contains the values that @racket[struct-type-info] would return for
the new structure type if it skipped the current-inspector
control checks.

The result of calling @racket[guard] is associated with the property
in the target structure type, instead of the value supplied to
@racket[make-struct-type]. To reject a property association (e.g.,
because the value supplied to @racket[make-struct-type] is
inappropriate for the property), the @racket[guard] can raise an
exception. Such an exception prevents @racket[make-struct-type] from
returning a structure type descriptor.

If @racket[guard] is @racket['can-impersonate], then the property's
accessor can be redirected through
@racket[impersonate-struct]. This option is identical to supplying
@racket[#t] as the @racket[can-impersonate?] argument and is provided
for backwards compatibility.

The optional @racket[supers] argument is a list of properties that are
automatically associated with some structure type when the newly
created property is associated to the structure type. Each property in
@racket[supers] is paired with a procedure that receives the value
supplied for the new property (after it is processed by
@racket[guard]) and returns a value for the associated property (which
is then sent to that property's guard, of any).

The optional @racket[can-impersonate?] argument determines if the
structure type property can be redirected through @racket[impersonate-struct].
If the argument is @racket[#f], then redirection is not allowed.
Otherwise, the property accessor may be redirected by a struct
impersonator.

The optional @racket[accessor-name] argument supplies a name (in the
sense of @racket[object-name]) to use for the returned accessor
function. If @racket[accessor-name] is @racket[#f], a name is created
by adding @racketidfont{-accessor} to the end of @racket[name].

The optional @racket[contract-str] argument supplies a contract that
is included in an error message with the returned accessor is applied
to a value that is not an instance of the property (and where a
@racket[_failure-result] argument is not supplied to the accessor). If
@racket[contract-str] is @racket[#f], a contract is created by adding
@racketidfont{?} to the end of @racket[name].

The optional @racket[realm] argument supplies a @tech{realm} (in the
sense of @racket[procedure-realm]) to associate with the returned
accessor.

@examples[
#:eval struct-eval
(define-values (prop:p p? p-ref) (make-struct-type-property 'p))

(define-values (struct:a make-a a? a-ref a-set!)
  (make-struct-type 'a #f 2 1 'uninitialized
                    (list (cons prop:p 8))))
(p? struct:a)
(p? 13)
(define an-a (make-a 'x 'y))
(p? an-a)
(p-ref an-a)

(define-values (struct:b make-b b? b-ref b-set!)
  (make-struct-type 'b #f 0 0 #f))
(p? struct:b)

(define-values (prop:q q? q-ref) (make-struct-type-property 
                                  'q (lambda (v si) (add1 v))
                                  (list (cons prop:p sqrt))))
(define-values (struct:c make-c c? c-ref c-set!)
  (make-struct-type 'c #f 0 0 'uninit
                    (list (cons prop:q 8))))
(q-ref struct:c)
(p-ref struct:c)
]

<<<<<<< HEAD
@history[#:changed "8.4.0.2" @elem{Added the @racket[accessor-name],
                                    @racket[contract-str], and
                                    @racket[realm] arguments.}]}
=======
@history[#:changed "7.0" @elem{The @tech{CS} implementation of Racket
                               skips the inspector check
                               for exposing an ancestor structure
                               type, if any, in information provided to a guard procedure.}
         #:changed "8.4.0.2" @elem{Added the @racket[accessor-name],
                                    @racket[contract-str], and
                                    @racket[realm] arguments.}
         #:changed "8.5.0.2" @elem{Changed the @tech{BC} implementation of Racket
                                   to skip the inspector check, the same as the @tech{CS} implementation,
                                   for ancestor information provided to a guard procedure.}]}
>>>>>>> 4065fbed


@defproc[(struct-type-property? [v any/c]) boolean?]{

Returns @racket[#t] if @racket[v] is a @tech{structure type property
descriptor} value, @racket[#f] otherwise.}


@defproc[(struct-type-property-accessor-procedure? [v any/c]) boolean?]{

Returns @racket[#t] if @racket[v] is an accessor procedure produced
by @racket[make-struct-type-property], @racket[#f] otherwise.}


@defproc[(struct-type-property-predicate-procedure? [v any/c]
                                                    [prop (or/c struct-type-property? #f) #f])
         boolean?]{

Returns @racket[#t] if @racket[v] is a predicate procedure produced by
@racket[make-struct-type-property] and either @racket[prop] is
@racket[#f] or it was produced by the same call to
@racket[make-struct-type-property], @racket[#f] otherwise.

@history[#:added "7.5.0.11"]}

@;------------------------------------------------------------------------
@include-section["generic.scrbl"]

@;------------------------------------------------------------------------
@section[#:tag "struct-copy"]{Copying and Updating Structures}

@defform/subs[(struct-copy id struct-expr fld-id ...)
              ((fld-id [field-id expr]
                       [field-id #:parent parent-id expr]))]{

Creates a new instance of the structure type @racket[id] (which is defined via a
@seclink["define-struct"]{structure type defining form} such as @racket[struct])
with the same field values as the structure produced by @racket[struct-expr], except
that the value of each supplied @racket[field-id] is instead
determined by the corresponding @racket[expr]. If @racket[#:parent]
is specified, the @racket[parent-id] must be bound to a parent
structure type of @racket[id].

The @racket[id] must have a @tech{transformer} binding that
encapsulates information about a structure type (i.e., like the
initial identifier bound by @racket[struct]), and the binding
must supply a constructor, a predicate, and all field accessors.

Each @racket[field-id] must correspond to a @racket[field-id] in
the @seclink["define-struct"]{structure type defining forms} of @racket[id]
(or @racket[parent-id], if present). The accessor bindings determined by different
@racket[field-id]s under the same @racket[id] (or @racket[parent-id], if present)
must be distinct. The order of the
@racket[field-id]s need not match the order of the corresponding
fields in the structure type.

The @racket[struct-expr] is evaluated first. The result must be an
instance of the @racket[id] structure type, otherwise the
@exnraise[exn:fail:contract]. Next, the field @racket[expr]s are
evaluated in order (even if the fields that correspond to the
@racket[field-id]s are in a different order). Finally, the new
structure instance is created.

The result of @racket[struct-expr] can be an instance of a sub-type of
@racket[id], but the resulting copy is an immediate instance of
@racket[id] (not the sub-type).

@examples[
#:eval struct-copy-eval
(struct fish (color weight) #:transparent)
(define marlin (fish 'orange-and-white 11))
(define dory (struct-copy fish marlin
                          [color 'blue]))
dory
             
(struct shark fish (weeks-since-eating-fish) #:transparent)
(define bruce (shark 'grey 110 3))
(define chum (struct-copy shark bruce
                          [weight #:parent fish 90]
                          [weeks-since-eating-fish 0]))
chum

(code:comment "subtypes can be copied as if they were supertypes,")
(code:comment "but the result is an instance of the supertype")
(define not-really-chum
  (struct-copy fish bruce
               [weight 90]))
not-really-chum
]

}

@;------------------------------------------------------------------------
@section[#:tag "structutils"]{Structure Utilities}

@defproc[(struct->vector [v any/c] [opaque-v any/c '...]) vector?]{

Creates a vector representing @racket[v].  The first slot of the
result vector contains a symbol whose printed name has the form
@racketidfont{struct:}@racket[_id]. Each remaining slot contains
either the value of a field in @racket[v], if it is accessible via the
current inspector, or @racket[opaque-v] for a field that is not
accessible. A single @racket[opaque-v] value is used in the vector for
contiguous inaccessible fields. (Consequently, the size of the vector
does not match the size of the @racket[struct] if more than one field
is inaccessible.)}

@defproc[(struct? [v any/c]) any]{ Returns @racket[#t] if
 @racket[struct-info] exposes any structure types of @racket[v] with
 the current inspector, @racket[#f] otherwise.

 Typically, when @racket[(struct? v)] is true, then
 @racket[(struct->vector v)] exposes at least one field value. It is
 possible, however, for the only visible types of @racket[v] to
 contribute zero fields.}

@defproc[(struct-type? [v any/c]) boolean?]{Returns @racket[#t] if
 @racket[v] is a structure type descriptor value, @racket[#f]
 otherwise.}

@defproc[(struct-constructor-procedure? [v any/c]) boolean?]{Returns
 @racket[#t] if @racket[v] is a constructor procedure generated by
 @racket[struct] or @racket[make-struct-type], @racket[#f]
 otherwise.}

@defproc[(struct-predicate-procedure? [v any/c]) boolean?]{Returns
 @racket[#t] if @racket[v] is a predicate procedure generated by
 @racket[struct] or @racket[make-struct-type], @racket[#f]
 otherwise.}

@defproc[(struct-accessor-procedure? [v any/c]) boolean?]{Returns
 @racket[#t] if @racket[v] is an accessor procedure generated by
 @racket[struct], @racket[make-struct-type], or
 @racket[make-struct-field-accessor], @racket[#f] otherwise.}

@defproc[(struct-mutator-procedure? [v any/c]) boolean?]{Returns
 @racket[#t] if @racket[v] is a mutator procedure generated by
 @racket[struct], @racket[make-struct-type], or
 @racket[make-struct-field-mutator], @racket[#f] otherwise.}

@defproc[(prefab-struct-key [v any/c]) (or/c #f symbol? list?)]{

Returns @racket[#f] if @racket[v] is not an instance of a
@tech{prefab} structure type. Otherwise, the result is the shorted key
that could be used with @racket[make-prefab-struct] to create an instance
of the structure type.

@examples[
(prefab-struct-key #s(cat "Garfield"))
(struct cat (name) #:prefab)
(struct cute-cat cat (shipping-dest) #:prefab)
(cute-cat "Nermel" "Abu Dhabi")
(prefab-struct-key (cute-cat "Nermel" "Abu Dhabi"))
]}


@defproc[(make-prefab-struct [key prefab-key?] [v any/c] ...) struct?]{

Creates an instance of a @tech{prefab} structure type, using the
@racket[v]s as field values. The @racket[key] and the number of
@racket[v]s determine the @tech{prefab} structure type.

A @racket[key] identifies a structure type based on a list with the
following items:

@itemize[

 @item{A symbol for the structure type's name.}

 @item{An exact, nonnegative integer representing the number of
       non-automatic fields in the structure type, not counting fields
       from the supertype (if any).}

 @item{A list of two items, where the first is an exact, nonnegative
       integer for the number of automatic fields in the structure
       type that are not from the supertype (if any), and the second
       element is an arbitrary value that is the value for the
       automatic fields.}

 @item{A vector of exact, nonnegative integers that indicate mutable
       non-automatic fields in the structure type, counting from
       @racket[0] and not including fields from the supertype (if
       any).}

 @item{Nothing else, if the structure type has no
       supertype. Otherwise, the rest of the list is the key
       for the supertype.}

]

An empty vector and an auto-field list that starts with @racket[0] can
be omitted. Furthermore, the first integer (which indicates the number
of non-automatic fields) can be omitted, since it can be inferred from
the number of supplied @racket[v]s. Finally, a single symbol can be
used instead of a list that contains only a symbol (in the case that
the structure type has no supertype, no automatic fields, and no
mutable fields).

The total field count must be no more than 32768. If the number of
fields indicated by @racket[key] is inconsistent with the number of
supplied @racket[v]s, the @exnraise[exn:fail:contract].

@examples[
(make-prefab-struct 'clown "Binky" "pie")
(make-prefab-struct '(clown 2) "Binky" "pie")
(make-prefab-struct '(clown 2 (0 #f) #()) "Binky" "pie")
(make-prefab-struct '(clown 1 (1 #f) #()) "Binky" "pie")
(make-prefab-struct '(clown 1 (1 #f) #(0)) "Binky" "pie")
]}


@defproc[(prefab-struct-type-key+field-count [type struct-type?])
         (or/c #f (cons/c prefab-key? (integer-in 0 32768)))]{

Returns a pair containing the @tech{prefab} key and field count for
the @tech{structure type descriptor} @racket[type] if it represents a
prefab structure type, @racket[#f] otherwise.

@history[#:added "8.5.0.8"]}


@defproc[(prefab-key->struct-type [key prefab-key?]
                                  [field-count (integer-in 0 32768)])
         struct-type?]{

Returns a @tech{structure type descriptor} for the @tech{prefab}
structure type specified by the combination of @racket[key] and
@racket[field-count].

If the number of fields indicated by @racket[key] is inconsistent with
@racket[field-count], the @exnraise[exn:fail:contract].}


@defproc[(prefab-key? [v any/c]) boolean?]{

Return @racket[#t] if @racket[v] can be a @tech{prefab} structure type
key, @racket[#f] otherwise.

See @racket[make-prefab-struct] for a description of valid key shapes.}

@subsection{Additional Structure Utilities}

@note-lib-only[racket/struct]

@defproc[(make-constructor-style-printer
            [get-constructor (-> any/c (or/c symbol? string?))]
            [get-contents    (-> any/c sequence?)])
         (-> any/c output-port? (or/c #t #f 0 1) void?)]{

 Produces a function suitable as a value for 
 @racket[gen:custom-write] or @racket[prop:custom-write].
 The function prints values in ``constructor style.'' When
 the value is @racket[print]ed as an expression, it is shown
 as an application of the constructor (as returned by 
 @racket[get-constructor]) to the contents (as returned by 
 @racket[get-contents]). When given to @racket[write], it is
 shown as an unreadable value with the constructor separated
 from the contents by a colon.

@(struct-eval '(require racket/struct racket/pretty))

@examples[#:eval struct-eval
          (struct point (x y)
            #:methods gen:custom-write
            [(define write-proc
               (make-constructor-style-printer
                (lambda (obj) 'point)
                (lambda (obj) (list (point-x obj) (point-y obj)))))])
          (print (point 1 2))
          (write (point 1 2))]

The function also cooperates with @racket[pretty-print]:

@examples[#:eval struct-eval #:label #f
(parameterize ((pretty-print-columns 10))
  (pretty-print (point #e3e6 #e4e6)))
(parameterize ((pretty-print-columns 10))
  (pretty-write (point #e3e6 #e4e6)))
]

Note that the printer uses a separate property,
@racket[prop:custom-print-quotable], to determine whether a struct
instance is quotable. If so, the printer may print it in
@racket[write] mode it in certain contexts, such as within a list. For
example:
@examples[#:eval struct-eval #:label #f
(print (list (point 1 2) (point 3 4)))
]
Use @racket[#:property prop:custom-print-quotable 'never] to prevent a
struct instance from being considered quotable. For example:
@examples[#:eval struct-eval #:label #f
(struct point2 (x y)
  #:property prop:custom-print-quotable 'never
  #:methods gen:custom-write
  [(define write-proc
     (make-constructor-style-printer
      (lambda (obj) 'point)
      (lambda (obj) (list (point2-x obj) (point2-y obj)))))])
(print (list (point2 1 2) (point2 3 4)))
]

Keyword arguments can be simulated with @racket[unquoted-printing-string]:

@examples[#:eval struct-eval #:label #f
(code:comment "Private implementation")
(struct kwpoint-impl (x y)
  #:methods gen:custom-write
  [(define write-proc
     (make-constructor-style-printer
      (lambda (obj) 'kwpoint)
      (lambda (obj)
        (list (unquoted-printing-string "#:x")
              (kwpoint-impl-x obj)
              (unquoted-printing-string "#:y")
              (kwpoint-impl-y obj)))))])
(code:comment "Public ``constructor''")
(define (kwpoint #:x x #:y y)
  (kwpoint-impl x y))
(code:comment "Example use")
(print (kwpoint #:x 1 #:y 2))
(write (kwpoint #:x 3 #:y 4))
]

@history[#:added "6.3"]{}
}

@defproc[(struct->list [v any/c]
                       [#:on-opaque on-opaque (or/c 'error 'return-false 'skip) 'error])
         (or/c list? #f)]{

Returns a list containing the struct instance @racket[v]'s
fields. Unlike @racket[struct->vector], the struct name itself is not
included.

If any fields of @racket[v] are inaccessible via the current inspector
the behavior of @racket[struct->list] is determined by
@racket[on-opaque]. If @racket[on-opaque] is @racket['error] (the
default), an error is raised. If it is @racket['return-false],
@racket[struct->list] returns @racket[#f]. If it is @racket['skip],
the inaccessible fields are omitted from the list.

@examples[#:eval struct-eval
(struct open (u v) #:transparent)
(struct->list (open 'a 'b))
(struct->list #s(pre 1 2 3))
(struct secret open (x y))
(eval:error (struct->list (secret 0 1 17 22)))
(struct->list (secret 0 1 17 22) #:on-opaque 'return-false)
(struct->list (secret 0 1 17 22) #:on-opaque 'skip)
(struct->list 'not-a-struct #:on-opaque 'return-false)
(struct->list 'not-a-struct #:on-opaque 'skip)
]

@history[#:added "6.3"]{}
}

@;------------------------------------------------------------------------
@section[#:tag "structinfo"]{Structure Type Transformer Binding}

The @racket[struct] form binds the name of a structure type as
a @tech{transformer} binding that records the other identifiers bound
to the structure type, the constructor procedure, the predicate
procedure, and the field accessor and mutator procedures. This
information can be used during the expansion of other expressions via
@racket[syntax-local-value].

For example, the @racket[struct] variant for subtypes uses the
base type name @racket[_t] to find the variable
@racketidfont{struct:}@racket[_t] containing the base type's descriptor; it
also folds the field accessor and mutator information for the base
type into the information for the subtype. As another example, the
@racket[match] form uses a type name to find the predicates and field
accessors for the structure type. The @racket[struct] form in an
imported signature for @racket[unit] causes the @racket[unit]
transformer to generate information about imported structure types, so
that @racket[match] and subtyping @racket[struct] forms work
within the unit.

The expansion-time information for a structure type can be represented
directly as a list of six elements (of the same sort that the
encapsulated procedure must return):

@itemize[

 @item{an identifier that is bound to the structure type's descriptor,
 or @racket[#f] if none is known;}

 @item{an identifier that is bound to the structure type's constructor,
 or @racket[#f] if none is known;}

 @item{an identifier that is bound to the structure type's predicate,
 or @racket[#f] if none is known;}

 @item{a list of identifiers bound to the field accessors of the
 structure type, optionally with @racket[#f] as the list's last
 element. A @racket[#f] as the last element indicates that the
 structure type may have additional fields, otherwise the list is a
 reliable indicator of the number of fields in the structure
 type. Furthermore, the accessors are listed in reverse order for the
 corresponding constructor arguments. (The reverse order enables
 sharing in the lists for a subtype and its base type.)}

 @item{a list of identifiers bound to the field mutators of
 the structure type, or @racket[#f] for each field that has no known
 mutator, and optionally with an extra @racket[#f] as the list's last
 element (if the accessor list has such a @racket[#f]). The list's
 order and the meaning of a final @racket[#f] are the same as for the
 accessor identifiers, and the length of the mutator list is the same
 as the accessor list's length.}

 @item{an identifier that determines a super-type for the structure
 type, @racket[#f] if the super-type (if any) is unknown, or
 @racket[#t] if there is no super-type. If a super-type is specified,
 the identifier is also bound to structure-type expansion-time
 information.}

]

Instead of this direct representation, the representation can be a
structure created by @racket[make-struct-info] (or an instance of a
subtype of @racket[struct:struct-info]), which encapsulates a
procedure that takes no arguments and returns a list of six
elements. Alternately, the representation can be a structure whose
type has the @racket[prop:struct-info] @tech{structure type property}.
Finally, the representation can be an instance of a structure type
derived from @racket[struct:struct-info] or with the
@racket[prop:struct-info] property that also implements
@racket[prop:procedure], and where the instance is further is wrapped
by @racket[make-set!-transformer]. In addition, the representation may
implement the @racket[prop:struct-auto-info] and
@racket[prop:struct-field-info] properties.

Use @racket[struct-info?] to recognize all allowed forms of the
information, and use @racket[extract-struct-info] to obtain a list
from any representation.

The implementor of a syntactic form can expect users of the form to
know what kind of information is available about a structure type. For
example, the @racket[match] implementation works with structure
information containing an incomplete set of accessor bindings, because
the user is assumed to know what information is available in the
context of the @racket[match] expression. In particular, the
@racket[match] expression can appear in a @racket[unit] form with an
imported structure type, in which case the user is expected to know
the set of fields that are listed in the signature for the structure
type.

@note-lib-only[racket/struct-info]

@defproc[(struct-info? [v any/c]) boolean?]{

Returns @racket[#t] if @racket[v] is either a six-element list with
the correct shape for representing structure-type information, a
procedure encapsulated by @racket[make-struct-info], a structure with
the @racket[prop:struct-info] property, or a structure type derived
from @racket[struct:struct-info] or with @racket[prop:struct-info] and
wrapped with @racket[make-set!-transformer].}

@defproc[(checked-struct-info? [v any/c]) boolean?]{

Returns @racket[#t] if @racket[v] is a procedure encapsulated by
@racket[make-struct-info] and produced by @racket[struct], but
only when no parent type is specified or the parent type is also
specified through a transformer binding to such a value.}

@defproc[(make-struct-info [thunk (-> (and/c struct-info? list?))])
         struct-info?]{

Encapsulates a thunk that returns structure-type information in list
form. Note that accessors are listed in reverse order, as mentioned in @secref{structinfo}.}
Note that the field names are not well-defined for struct-type informations
that are created with this method, so it is likely not going to work well
with forms like @racket[struct-copy] and @racket[struct*].
      
@(struct-eval '(require (for-syntax racket/base)))
@(struct-eval '(require racket/match))
@(struct-eval '(require (for-syntax racket/struct-info)))
@examples[
#:eval struct-eval
(define (new-pair? x) (displayln "new pair?") (pair? x))
(define (new-car x) (displayln "new car") (car x))
(define (new-cdr x) (displayln "new cdr") (cdr x))
(define-syntax new-list 
  (make-struct-info 
   (λ () (list #f 
               #'cons 
               #'new-pair? 
               (list #'new-cdr #'new-car) 
               (list #f #f)
               #t))))
(match (list 1 2 3)
  [(new-list hd tl) (append tl (list hd))])
]

@examples[
#:eval struct-eval
(struct A (x y))
(define (new-A-x a) (displayln "A-x") (A-x a))
(define (new-A-y a) (displayln "A-y") (A-y a))
(define (new-A? a) (displayln "A?") (A? a))
(define-syntax A-info
  (make-struct-info
   (λ () (list #'A
               #'A
               #'new-A?
               (list #'new-A-y #'new-A-x)
               (list #f #f)
               #t))))
(define-match-expander B
  (syntax-rules () [(_ x ...) (A-info x ...)]))
(match (A 10 20)
  [(B x y) (list y x)])
]

@defproc[(extract-struct-info [v struct-info?])
         (and/c struct-info? list?)]{

Extracts the list form of the structure type information represented
by @racket[v].}

@defthing[struct:struct-info struct-type?]{

The @tech{structure type descriptor} for the structure type returned
by @racket[make-struct-info]. This @tech{structure type descriptor} is
mostly useful for creating structure subtypes. The structure type
includes a guard that checks an instance's first field in the same way
as @racket[make-struct-info].}

@defthing[prop:struct-info struct-type-property?]{

The @tech{structure type property} for creating new structure types
like @racket[struct:struct-info]. The property value must be a procedure
of one argument that takes an instance structure and returns
structure-type information in list form.}

@deftogether[(
@defthing[prop:struct-auto-info struct-type-property?]
@defproc[(struct-auto-info? [v any/c]) boolean?]
@defproc[(struct-auto-info-lists [sai struct-auto-info?]) 
         (list/c (listof identifier?) (listof identifier?))]
)]{

The @racket[prop:struct-auto-info] property is implemented to provide
static information about which of the accessor and mutator identifiers
for a structure type correspond to @racket[#:auto] fields (so that
they have no corresponding argument in the constructor). The property
value must be a procedure that accepts an instance structure to which
the property is given, and the result must be two lists of identifiers
suitable as a result from @racket[struct-auto-info-lists].

The @racket[struct-auto-info?] predicate recognizes values that
implement the @racket[prop:struct-auto-info] property.

The @racket[struct-auto-info-lists] function extracts two lists of
identifiers from a value that implements the
@racket[prop:struct-auto-info] property. The first list should be a
subset of the accessor identifiers for the structure type described by
@racket[sai], and the second list should be a subset of the mutator
identifiers. The two subsets correspond to @racket[#:auto] fields.}

@deftogether[(
@defthing[prop:struct-field-info struct-type-property?]
@defproc[(struct-field-info? [v any/c]) boolean?]
@defproc[(struct-field-info-list [sfi struct-field-info?]) (listof symbol?)])]{

The @racket[prop:struct-field-info] property is implemented to provide
static information about field names in a structure type. The property
value must be a procedure that accepts an instance structure to which
the property is given, and the result must be a list of symbols
suitable as a result from @racket[struct-field-info-list].

The @racket[struct-field-info?] predicate recognizes values that
implement the @racket[prop:struct-field-info] property.

The @racket[struct-field-info-list] function extracts a list of
symbols from a value that implements the @racket[prop:struct-field-info] property.
The list should contain every immediate field name
(that is, not including fields from its super struct type)
in the reverse order.

@examples[#:escape no-escape
#:eval struct-eval
(struct foo (x))
(struct bar foo (y z))
(define-syntax (get-bar-field-names stx)
  #`'#,(struct-field-info-list (syntax-local-value #'bar)))
(get-bar-field-names)
]

@history[#:added "7.7.0.9"]}

@; ----------------------------------------------------------------------

@close-eval[struct-eval]
@close-eval[struct-copy-eval]<|MERGE_RESOLUTION|>--- conflicted
+++ resolved
@@ -299,15 +299,9 @@
 The @racket[field-name], @racket[arg-contract-str], and @racket[realm]
 arguments are used for error and debugging purposes analogous to the
 same arguments to @racket[make-struct-field-accessor].
-<<<<<<< HEAD
 
 For examples, see @racket[make-struct-type].
 
-=======
-
-For examples, see @racket[make-struct-type].
-
->>>>>>> 4065fbed
 @history[#:changed "8.4.0.2" @elem{Added the @racket[arg-contract-str]
                                     and @racket[realm] arguments.}]}
 
@@ -463,11 +457,6 @@
 (p-ref struct:c)
 ]
 
-<<<<<<< HEAD
-@history[#:changed "8.4.0.2" @elem{Added the @racket[accessor-name],
-                                    @racket[contract-str], and
-                                    @racket[realm] arguments.}]}
-=======
 @history[#:changed "7.0" @elem{The @tech{CS} implementation of Racket
                                skips the inspector check
                                for exposing an ancestor structure
@@ -478,7 +467,6 @@
          #:changed "8.5.0.2" @elem{Changed the @tech{BC} implementation of Racket
                                    to skip the inspector check, the same as the @tech{CS} implementation,
                                    for ancestor information provided to a guard procedure.}]}
->>>>>>> 4065fbed
 
 
 @defproc[(struct-type-property? [v any/c]) boolean?]{
