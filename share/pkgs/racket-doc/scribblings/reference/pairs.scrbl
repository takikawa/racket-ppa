#lang scribble/doc
@(require "mz.rkt" scribble/scheme racket/generator racket/list
          (for-syntax racket/base)
          (for-label racket/list))

@(define (generate-c_r-example proc)
  (define (make-it start n)
    (generator ()
      (let loop ([start start]
                 [n n])
        (yield (list* n start))
        (yield (append start (list n)))
        (when (< (length (flatten start)) 8)
          (loop (list* n start) (add1 n))
          (loop (list start n) (add1 n))
          ))))
  (define (example proc)
    (define maker (make-it '() 1))
    (let loop ([value (maker)])
      (with-handlers ([exn? (lambda (e) (loop (maker)))])
        (proc value)
        value)))
  (example proc))

@(define-syntax (defc_r stx)
   (syntax-case stx ()
     [(_ x ... example-arg)
      (let ([xs (map syntax-e (syntax->list #'(x ...)))])
        (let ([name (string->symbol
                     (string-append
                      "c"
                      (apply string-append (map symbol->string xs))
                      "r"))]
              [contract (let loop ([l (reverse xs)])
                          (cond
                            [(null? (cdr l)) 'pair?]
                            [(eq? (car l) 'a) `(cons/c ,(loop (cdr l)) any/c)]
                            [(eq? (car l) 'd) `(cons/c any/c ,(loop (cdr l)))]))]
              [equiv (let loop ([l xs])
                       (cond
                         [(null? l) 'v]
                         [(eq? (car l) 'a) #`(car #,(loop (cdr l)))]
                         [(eq? (car l) 'd) #`(cdr #,(loop (cdr l)))]))])
          (with-syntax ([name name]
                        [contract (let loop ([c contract] [pos 0])
                                    (if (pair? c)
                                      (let* ([a (loop (car c) (add1 pos))]
                                             [b (loop (cdr c) (+ 1 pos (syntax-span a)))]
                                             [span (+ 1 (syntax-span a) (syntax-span b))])
                                        (datum->syntax #'here
                                                       (cons a b)
                                                       (list (syntax-source stx)
                                                             1
                                                             pos
                                                             (add1 pos)
                                                             span)))
                                      (datum->syntax #'here c
                                                     (list (syntax-source stx) 1 pos (add1 pos) 1))))]
                        [example (let ([ex #'example-arg])
                                   (datum->syntax #'here
                                                  (list
                                                   (datum->syntax #'here
                                                                  name
                                                                  (vector (syntax-source ex)
                                                                          (syntax-line ex)
                                                                          (- (syntax-column ex) 2)
                                                                          (- (syntax-position ex) 2)
                                                                          1))
                                                   ex)
                                                  (vector (syntax-source ex)
                                                          (syntax-line ex)
                                                          (- (syntax-column ex) 3)
                                                          (- (syntax-position ex) 3)
                                                          (+ (syntax-span ex) 4))))]
                        [equiv equiv])
            #'(defproc (name [v contract]) any/c
                "Returns " (racket equiv) "." (mz-examples example)))))]))


@title[#:tag "pairs"]{Pairs and Lists}

@guideintro["pairs"]{pairs and lists}

A @deftech{pair} combines exactly two values. The first value is
accessed with the @racket[car] procedure, and the second value is
accessed with the @racket[cdr] procedure. Pairs are not mutable (but
see @secref["mpairs"]).

A @deftech{list} is recursively defined: it is either the constant
@racket[null], or it is a pair whose second value is a list.

A list can be used as a single-valued sequence (see
@secref["sequences"]). The elements of the list serve as elements
of the sequence. See also @racket[in-list].

Cyclic data structures can be created using only immutable pairs via
@racket[read] or @racket[make-reader-graph]. If starting with a pair
and using some number of @racket[cdr]s returns to the starting pair,
then the pair is not a list.

@see-read-print["pair" #:print "pairs"]{pairs and lists}


@; ----------------------------------------
@section{Pair Constructors and Selectors}

@defproc[(pair? [v any/c])
         boolean?]{

Returns @racket[#t] if @racket[v] is a pair, @racket[#f] otherwise.

@mz-examples[
  (pair? 1)
  (pair? (cons 1 2))
  (pair? (list 1 2))
  (pair? '(1 2))
  (pair? '())]}


@defproc[(null? [v any/c])
         boolean?]{

Returns @racket[#t] if @racket[v] is the empty list, @racket[#f]
otherwise.

@mz-examples[
  (null? 1)
  (null? '(1 2))
  (null? '())
  (null? (cdr (list 1)))]}


@defproc[(cons [a any/c] [d any/c])
         pair?]{

Returns a newly allocated pair whose first element is @racket[a] and
second element is @racket[d].

@mz-examples[
  (cons 1 2)
  (cons 1 '())]}


@defproc[(car [p pair?])
         any/c]{

Returns the first element of the pair @racket[p].

@mz-examples[
  (car '(1 2))
  (car (cons 2 3))]}


@defproc[(cdr [p pair?])
         any/c]{

Returns the second element of the pair @racket[p].

@mz-examples[
  (cdr '(1 2))
  (cdr '(1))]}


@defthing[null null?]{

  The empty list.

  @mz-examples[
    null
    '()
    (eq? '() null)]}


@defproc[(list? [v any/c])
         boolean?]{

Returns @racket[#t] if @racket[v] is a list: either the empty list, or a
pair whose second element is a list.  This procedure effectively takes
constant time due to internal caching (so that any necessary traversals
of pairs can in principle count as an extra cost of allocating the
pairs).

@mz-examples[
  (list? '(1 2))
  (list? (cons 1 (cons 2 '())))
  (list? (cons 1 2))]}


@defproc[(list [v any/c] ...)
         list?]{

Returns a newly allocated list containing the @racket[v]s as its
elements.

@mz-examples[
  (list 1 2 3 4)
  (list (list 1 2) (list 3 4))]}


@defproc[(list* [v any/c] ... [tail any/c])
         any/c]{

Like @racket[list], but the last argument is used as the tail of the
result, instead of the final element.  The result is a list only if the
last argument is a list.

@mz-examples[
 (list* 1 2)
 (list* 1 2 (list 3 4))]}


@defproc[(build-list [n exact-nonnegative-integer?]
                     [proc (exact-nonnegative-integer? . -> . any)])
         list?]{

Creates a list of @racket[n] elements by applying @racket[proc] to the
integers from @racket[0] to @racket[(sub1 n)] in order.  If
@racket[_lst] is the resulting list, then @racket[(list-ref _lst _i)] is
the value produced by @racket[(proc _i)].

@mz-examples[
  (build-list 10 values)
  (build-list 5 (lambda (x) (* x x)))]}


@; ----------------------------------------
@section{List Operations}

@defproc[(length [lst list?])
         exact-nonnegative-integer?]{

Returns the number of elements in @racket[lst]. This function takes
time proportional to that length.

@mz-examples[
  (length (list 1 2 3 4))
  (length '())]}


@defproc[(list-ref [lst pair?] [pos exact-nonnegative-integer?])
         any/c]{

Returns the element of @racket[lst] at position @racket[pos], where the
list's first element is position @racket[0].  If the list has
@racket[pos] or fewer elements, then the @exnraise[exn:fail:contract].

The @racket[lst] argument need not actually be a list; @racket[lst] must
merely start with a chain of at least @racket[(add1 pos)] pairs.

This function takes time proportional to @racket[pos].

@mz-examples[
  (list-ref (list 'a 'b 'c) 0)
  (list-ref (list 'a 'b 'c) 1)
  (list-ref (list 'a 'b 'c) 2)
  (list-ref (cons 1 2) 0)
  (eval:error (list-ref (cons 1 2) 1))]}


@defproc[(list-tail [lst any/c] [pos exact-nonnegative-integer?])
         any/c]{

Returns the list after the first @racket[pos] elements of @racket[lst].
If the list has fewer than @racket[pos] elements, then the
@exnraise[exn:fail:contract].

The @racket[lst] argument need not actually be a list; @racket[lst]
must merely start with a chain of at least @racket[pos] pairs.

This function takes time proportional to @racket[pos].

@mz-examples[
  (list-tail (list 1 2 3 4 5) 2)
  (list-tail (cons 1 2) 1)
  (eval:error (list-tail (cons 1 2) 2))
  (list-tail 'not-a-pair 0)]}


@defproc*[([(append [lst list?] ...) list?]
           [(append [lst list?] ... [v any/c]) any/c])]{

When given all list arguments, the result is a list that contains all of
the elements of the given lists in order.  The last argument is used
directly in the tail of the result.

The last argument need not be a list, in which case the result is an
``improper list.''

This function takes time proportional to the length of all arguments
(added together) except the last argument.

@mz-examples[
  (append (list 1 2) (list 3 4))
  (append (list 1 2) (list 3 4) (list 5 6) (list 7 8))]}


@defproc[(reverse [lst list?]) list?]{

Returns a list that has the same elements as @racket[lst], but in
reverse order.

This function takes time proportional to the length of @racket[lst].

@mz-examples[
  (reverse (list 1 2 3 4))]}


@; ----------------------------------------
@section{List Iteration}

@defproc[(map [proc procedure?] [lst list?] ...+)
         list?]{

Applies @racket[proc] to the elements of the @racket[lst]s from the
first elements to the last.  The @racket[proc] argument must accept the
same number of arguments as the number of supplied @racket[lst]s, and
all @racket[lst]s must have the same number of elements.  The result is
a list containing each result of @racket[proc] in order.

@mz-examples[
  (map (lambda (number)
         (+ 1 number))
       '(1 2 3 4))
  (map (lambda (number1 number2)
         (+ number1 number2))
       '(1 2 3 4)
       '(10 100 1000 10000))]}


@defproc[(andmap [proc procedure?] [lst list?] ...+)
          any]{

Similar to @racket[map] in the sense that @racket[proc] is applied to
each element of @racket[lst], but

@margin-note{The @racket[andmap] function is actually closer to
  @racket[foldl] than @racket[map], since @racket[andmap] doesn't
  produce a list.  Still, @racket[(andmap f (list x y z))] is equivalent
  to @racket[(and (f x) (f y) (f z))] in the same way that
  @racket[(map f (list x y z))] is equivalent to
  @racket[(list (f x) (f y) (f z))].}

@itemize[

 @item{the result is @racket[#f] if any application of @racket[proc]
       produces @racket[#f], in which case @racket[proc] is not applied
       to later elements of the @racket[lst]s; and}

 @item{the result is that of @racket[proc] applied to the last elements
       of the @racket[lst]s; more specifically, the application of
       @racket[proc] to the last elements in the @racket[lst]s is in tail
       position with respect to the @racket[andmap] call.}]

If the @racket[lst]s are empty, then @racket[#t] is returned.

@mz-examples[
  (andmap positive? '(1 2 3))
  (eval:error (andmap positive? '(1 2 a)))
  (andmap positive? '(1 -2 a))
  (andmap + '(1 2 3) '(4 5 6))]}


@defproc[(ormap [proc procedure?] [lst list?] ...+)
         any]{

Similar to @racket[map] in the sense that @racket[proc] is applied to
each element of @racket[lst], but

@margin-note{To continue the @racket[andmap] note above,
  @racket[(ormap f (list x y z))] is equivalent to
  @racket[(or (f x) (f y) (f z))].}

@itemize[

 @item{the result is @racket[#f] if every application of @racket[proc]
       produces @racket[#f]; and}

 @item{the result is that of the first application of @racket[proc]
       producing a value other than @racket[#f], in which case
       @racket[proc] is not applied to later elements of the
       @racket[lst]s; the application of @racket[proc] to the last
       elements of the @racket[lst]s is in tail position with respect to
       the @racket[ormap] call.}]

If the @racket[lst]s are empty, then @racket[#f] is returned.

@mz-examples[
  (ormap eq? '(a b c) '(a b c))
  (ormap positive? '(1 2 a))
  (ormap + '(1 2 3) '(4 5 6))]}


@defproc[(for-each [proc procedure?] [lst list?] ...+)
         void?]{

Similar to @racket[map], but @racket[proc] is called only for its
effect, and its result (which can be any number of values) is ignored.

@mz-examples[
  (for-each (lambda (arg)
              (printf "Got ~a\n" arg)
              23)
            '(1 2 3 4))]}


@defproc[(foldl [proc procedure?] [init any/c] [lst list?] ...+)
         any/c]{

Like @racket[map], @racket[foldl] applies a procedure to the elements of
one or more lists.  Whereas @racket[map] combines the return values into
a list, @racket[foldl] combines the return values in an arbitrary way
that is determined by @racket[proc].

If @racket[foldl] is called with @math{n} lists, then @racket[proc] must
take @math{n+1} arguments.  The extra argument is the combined return
values so far.  The @racket[proc] is initially invoked with the first
item of each list, and the final argument is @racket[init].  In
subsequent invocations of @racket[proc], the last argument is the return
value from the previous invocation of @racket[proc].  The input
@racket[lst]s are traversed from left to right, and the result of the
whole @racket[foldl] application is the result of the last application
of @racket[proc].  If the @racket[lst]s are empty, the result is
@racket[init].

Unlike @racket[foldr], @racket[foldl] processes the @racket[lst]s in
constant space (plus the space for each call to @racket[proc]).

@mz-examples[
  (foldl cons '() '(1 2 3 4))
  (foldl + 0 '(1 2 3 4))
  (foldl (lambda (a b result)
           (* result (- a b)))
         1
         '(1 2 3)
         '(4 5 6))]}


@defproc[(foldr [proc procedure?] [init any/c] [lst list?] ...+)
         any/c]{

Like @racket[foldl], but the lists are traversed from right to left.
Unlike @racket[foldl], @racket[foldr] processes the @racket[lst]s in
space proportional to the length of @racket[lst]s (plus the space for
each call to @racket[proc]).

@mz-examples[
  (foldr cons '() '(1 2 3 4))
  (foldr (lambda (v l) (cons (add1 v) l)) '() '(1 2 3 4))]}


@; ----------------------------------------
@section{List Filtering}

@defproc[(filter [pred procedure?] [lst list?])
         list?]{

Returns a list with the elements of @racket[lst] for which @racket[pred]
produces a true value.  The @racket[pred] procedure is applied to each
element from first to last.

@mz-examples[
  (filter positive? '(1 -2 3 4 -5))]}


@defproc[(remove [v any/c] [lst list?] [proc procedure? equal?])
         list?]{

Returns a list that is like @racket[lst], omitting the first element of
@racket[lst] that is equal to @racket[v] using the comparison procedure
@racket[proc] (which must accept two arguments),
with @racket[v] as the first argument and an element in @racket[lst] as the second argument.
If no element in @racket[lst] is equal to @racket[v] (according to @racket[proc]),
@racket[lst] is returned unchanged.

@mz-examples[
  (remove 2 (list 1 2 3 2 4))
  (remove '(2) (list '(1) '(2) '(3)))
  (remove "2" (list "1" "2" "3"))
  (remove #\c (list #\a #\b #\c))
  (remove "B" (list "a" "A" "b" "B") string-ci=?)
  (remove 5 (list 1 2 3 2 4))]

@history[#:changed "8.2.0.2"
         @elem{Guaranteed that the output is @racket[eq?] to @racket[lst]
               if no removal occurs.}]}


@defproc[(remq [v any/c] [lst list?])
         list?]{

Returns @racket[(remove v lst eq?)].

@mz-examples[
  (remq 2 (list 1 2 3 4 5))
  (remq '(2) (list '(1) '(2) '(3)))
  (remq "2" (list "1" "2" "3"))
  (remq #\c (list #\a #\b #\c))]}


@defproc[(remv [v any/c] [lst list?])
         list?]{

Returns @racket[(remove v lst eqv?)].

@mz-examples[
  (remv 2 (list 1 2 3 4 5))
  (remv '(2) (list '(1) '(2) '(3)))
  (remv "2" (list "1" "2" "3"))
  (remv #\c (list #\a #\b #\c))]}


@defproc[(remw [v any/c] [lst list?])
         list?]{

Returns @racket[(remove v lst equal-always?)].

@mz-examples[
  (remw 2 (list 1 2 3 4 5))
  (remw '(2) (list '(1) '(2) '(3)))
  (remw "2" (list "1" "2" "3"))
  (remw #\c (list #\a #\b #\c))
  (define b1 (box 5))
  (define b2 (box 5))
  (remw b2 (list 0 b1 1 b2 2))]

@history[#:added "8.5.0.3"]}


@defproc[(remove* [v-lst list?] [lst list?] [proc procedure? equal?])
         list?]{

Like @racket[remove], but removes from @racket[lst] every instance of
every element of @racket[v-lst].

@mz-examples[
  (remove* (list 1 2) (list 1 2 3 2 4 5 2))]

@history[#:changed "8.2.0.2"
         @elem{Guaranteed that the output is @racket[eq?] to @racket[lst]
               if no removal occurs.}]}


@defproc[(remq* [v-lst list?] [lst list?])
         list?]{

Returns @racket[(remove* v-lst lst eq?)].

@mz-examples[
  (remq* (list 1 2) (list 1 2 3 2 4 5 2))]}


@defproc[(remv* [v-lst list?] [lst list?])
         list?]{

Returns @racket[(remove* v-lst lst eqv?)].

@mz-examples[
  (remv* (list 1 2) (list 1 2 3 2 4 5 2))]}


@defproc[(remw* [v-lst list?] [lst list?])
         list?]{

Returns @racket[(remove* v-lst lst equal-always?)].

@mz-examples[
  (remw* (list 1 2) (list 1 2 3 2 4 5 2))
  (define b1 (box 5))
  (define b2 (box 5))
  (remw* (list b2) (list 0 b1 1 b2 2 b2 3))]

@history[#:added "8.5.0.3"]}


@defproc[(sort [lst list?] [less-than? (any/c any/c . -> . any/c)]
               [#:key extract-key (any/c . -> . any/c) (lambda (x) x)]
               [#:cache-keys? cache-keys? boolean? #f])
         list?]{

Returns a list sorted according to the @racket[less-than?] procedure,
which takes two elements of @racket[lst] and returns a true value if the
first is less (i.e., should be sorted earlier) than the second.

The sort is stable; if two elements of @racket[lst] are ``equal''
(i.e., @racket[less-than?] does not return a true value when given the pair in
either order), then the elements preserve their relative order from
@racket[lst] in the output list.  To preserve this guarantee, use
@racket[sort] with a strict comparison functions (e.g., @racket[<] or
@racket[string<?]; not @racket[<=] or @racket[string<=?]).

@margin-note{Because of the peculiar fact that the IEEE-754 number system
specifies that +nan.0 is neither greater nor less than nor equal to any other
number, sorting lists containing this value may produce a surprising result.}

The @racket[#:key] argument @racket[extract-key] is used to extract a
key value for comparison from each list element.  That is, the full
comparison procedure is essentially

@racketblock[
  (lambda (x y)
    (less-than? (extract-key x) (extract-key y)))]

By default, @racket[extract-key] is applied to two list elements for
every comparison, but if @racket[cache-keys?] is true, then the
@racket[extract-key] function is used exactly once for each list item.
Supply a true value for @racket[cache-keys?] when @racket[extract-key]
is an expensive operation; for example, if
@racket[file-or-directory-modify-seconds] is used to extract a timestamp
for every file in a list, then @racket[cache-keys?] should be
@racket[#t] to minimize file-system calls, but if @racket[extract-key]
is @racket[car], then @racket[cache-keys?]  should be @racket[#f].  As
another example, providing @racket[extract-key] as
@racket[(lambda (x) (random))] and @racket[#t] for @racket[cache-keys?]
effectively shuffles the list.}

@mz-examples[
  (sort '(1 3 4 2) <)
  (sort '("aardvark" "dingo" "cow" "bear") string<?)
  (sort '(("aardvark") ("dingo") ("cow") ("bear"))
        #:key car string<?)]


@; ----------------------------------------
@section{List Searching}

@defproc[(member [v any/c] [lst (or/c list? any/c)]
                 [is-equal? (any/c any/c -> any/c) equal?])
         (or/c #f list? any/c)]{

Locates the first element of @racket[lst] that is @racket[equal?] to
@racket[v].  If such an element exists, the tail of @racket[lst]
starting with that element is returned.  Otherwise, the result is
@racket[#f].

The @racket[lst] argument need not actually be a list; @racket[lst]
must merely start with a chain of pairs until a matching element is
found. If no matching element is found, then @racket[lst] must be a
list (and not a cyclic list). The result can be a non-list in the case
that an element is found and the returned tail of @racket[lst] is a
non-list.

@mz-examples[
  (member 2 (list 1 2 3 4))
  (member 9 (list 1 2 3 4))
  (member #'x (list #'x #'y) free-identifier=?)
  (member #'a (list #'x #'y) free-identifier=?)
  (member 'b '(a b . etc))]}


@defproc[(memw [v any/c] [lst (or/c list? any/c)])
         (or/c #f list? any/c)]{

Like @racket[member], but finds an element using @racket[equal-always?].

@mz-examples[
  (memw 2 (list 1 2 3 4))
  (memw 9 (list 1 2 3 4))
  (define b1 (box 5))
  (define b2 (box 5))
  (memw b2 (list 0 b1 1 b2 2))]

@history[#:added "8.5.0.3"]}


@defproc[(memv [v any/c] [lst (or/c list? any/c)])
         (or/c #f list? any/c)]{

Like @racket[member], but finds an element using @racket[eqv?].

@mz-examples[
  (memv 2 (list 1 2 3 4))
  (memv 9 (list 1 2 3 4))]}


@defproc[(memq [v any/c] [lst (or/c list? any/c)])
         (or/c #f list? any/c)]{

Like @racket[member], but finds an element using @racket[eq?].

@mz-examples[
  (memq 2 (list 1 2 3 4))
  (memq 9 (list 1 2 3 4))]}


@defproc[(memf [proc procedure?] [lst (or/c list? any/c)])
         (or/c #f list? any/c)]{

Like @racket[member], but finds an element using the predicate
@racket[proc]; an element is found when @racket[proc] applied to the
element returns a true value.

@mz-examples[
  (memf (lambda (arg)
          (> arg 9))
        '(7 8 9 10 11))]}


@defproc[(findf [proc procedure?] [lst list?])
         any/c]{

Like @racket[memf], but returns the element or @racket[#f] instead of a
tail of @racket[lst] or @racket[#f].

@mz-examples[
  (findf (lambda (arg)
           (> arg 9))
         '(7 8 9 10 11))]}


@defproc[(assoc [v any/c]
                [lst (or/c (listof pair?) any/c)]
                [is-equal? (any/c any/c -> any/c) equal?])
         (or/c pair? #f)]{

Locates the first element of @racket[lst] whose @racket[car] is equal to
@racket[v] according to @racket[is-equal?].  If such an element exists,
the pair (i.e., an element of @racket[lst]) is returned.  Otherwise, the
result is @racket[#f].

The @racket[lst] argument need not actually be a list of pairs;
@racket[lst] must merely start with a chain of pairs contains pairs
until a matching element is found. If no matching element is found,
then @racket[lst] must be a list of pairs (and not a cyclic list).

@mz-examples[
  (assoc 3 (list (list 1 2) (list 3 4) (list 5 6)))
  (assoc 9 (list (list 1 2) (list 3 4) (list 5 6)))
  (assoc 3.5
         (list (list 1 2) (list 3 4) (list 5 6))
         (lambda (a b) (< (abs (- a b)) 1)))]}


@defproc[(assw [v any/c] [lst (or/c (listof pair?) any/c)])
         (or/c pair? #f)]{

Like @racket[assoc], but finds an element using @racket[equal-always?].

@mz-examples[
  (assw 3 (list (list 1 2) (list 3 4) (list 5 6)))
  (define b1 (box 0))
  (define b2 (box 0))
  (assw b2 (list (cons b1 1) (cons b2 2)))]

@history[#:added "8.5.0.3"]}


@defproc[(assv [v any/c] [lst (or/c (listof pair?) any/c)])
         (or/c pair? #f)]{

Like @racket[assoc], but finds an element using @racket[eqv?].

@mz-examples[
  (assv 3 (list (list 1 2) (list 3 4) (list 5 6)))]}


@defproc[(assq [v any/c] [lst (or/c (listof pair?) any/c)])
         (or/c pair? #f)]{

Like @racket[assoc], but finds an element using @racket[eq?].

@mz-examples[
  (assq 'c (list (list 'a 'b) (list 'c 'd) (list 'e 'f)))]}


@defproc[(assf [proc procedure?] [lst (or/c (listof pair?) any/c)])
         (or/c pair? #f)]{

Like @racket[assoc], but finds an element using the predicate
@racket[proc]; an element is found when @racket[proc] applied to the
@racket[car] of an @racket[lst] element returns a true value.

@mz-examples[
  (assf (lambda (arg)
          (> arg 2))
        (list (list 1 2) (list 3 4) (list 5 6)))]}


@; ----------------------------------------
@section{Pair Accessor Shorthands}

@defc_r[a a '((1 2) 3 4)]
@defc_r[a d '((1 2) 3 4)]
@defc_r[d a '((7 6 5 4 3 2 1) 8 9)]
@defc_r[d d '(2 1)]
@defc_r[a a a '(((6 5 4 3 2 1) 7) 8 9)]
@defc_r[a a d '(9 (7 6 5 4 3 2 1) 8)]
@defc_r[a d a '((7 6 5 4 3 2 1) 8 9)]
@defc_r[a d d '(3 2 1)]
@defc_r[d a a '(((6 5 4 3 2 1) 7) 8 9)]
@defc_r[d a d '(9 (7 6 5 4 3 2 1) 8)]
@defc_r[d d a '((7 6 5 4 3 2 1) 8 9)]
@defc_r[d d d '(3 2 1)]
@defc_r[a a a a '((((5 4 3 2 1) 6) 7) 8 9)]
@defc_r[a a a d '(9 ((6 5 4 3 2 1) 7) 8)]
@defc_r[a a d a '((7 (5 4 3 2 1) 6) 8 9)]
@defc_r[a a d d '(9 8 (6 5 4 3 2 1) 7)]
@defc_r[a d a a '(((6 5 4 3 2 1) 7) 8 9)]
@defc_r[a d a d '(9 (7 6 5 4 3 2 1) 8)]
@defc_r[a d d a '((7 6 5 4 3 2 1) 8 9)]
@defc_r[a d d d '(4 3 2 1)]
@defc_r[d a a a '((((5 4 3 2 1) 6) 7) 8 9)]
@defc_r[d a a d '(9 ((6 5 4 3 2 1) 7) 8)]
@defc_r[d a d a '((7 (5 4 3 2 1) 6) 8 9)]
@defc_r[d a d d '(9 8 (6 5 4 3 2 1) 7)]
@defc_r[d d a a '(((6 5 4 3 2 1) 7) 8 9)]
@defc_r[d d a d '(9 (7 6 5 4 3 2 1) 8)]
@defc_r[d d d a '((7 6 5 4 3 2 1) 8 9)]
@defc_r[d d d d '(4 3 2 1)]


@; ----------------------------------------
@section{Additional List Functions and Synonyms}

@note-lib[racket/list]
@(define list-eval (make-base-eval))
@examples[#:hidden #:eval list-eval
          (require racket/list (only-in racket/function negate))]


@defthing[empty null?]{

  The empty list.

  @mz-examples[#:eval list-eval
    empty
    (eq? empty null)]}


@defproc[(cons? [v any/c])
         boolean?]{

The same as @racket[(pair? v)].

@mz-examples[#:eval list-eval
  (cons? '(1 2))]}


@defproc[(empty? [v any/c])
         boolean?]{

The same as @racket[(null? v)].

@mz-examples[#:eval list-eval
  (empty? '(1 2))
  (empty? '())]}


@defproc[(first [lst list?])
         any/c]{

The same as @racket[(car lst)], but only for lists (that are not empty).

@mz-examples[#:eval list-eval
  (first '(1 2 3 4 5 6 7 8 9 10))]}


@defproc[(rest [lst list?])
         list?]{

The same as @racket[(cdr lst)], but only for lists (that are not empty).

@mz-examples[#:eval list-eval
  (rest '(1 2 3 4 5 6 7 8 9 10))]}


@defproc[(second [lst list?])
         any]{

Returns the second element of the list.

@mz-examples[#:eval list-eval
  (second '(1 2 3 4 5 6 7 8 9 10))]}


@defproc[(third [lst list?])
         any]{

Returns the third element of the list.

@mz-examples[#:eval list-eval
  (third '(1 2 3 4 5 6 7 8 9 10))]}


@defproc[(fourth [lst list?])
         any]{

Returns the fourth element of the list.

@mz-examples[#:eval list-eval
  (fourth '(1 2 3 4 5 6 7 8 9 10))]}


@defproc[(fifth [lst list?])
         any]{

Returns the fifth element of the list.

@mz-examples[#:eval list-eval
  (fifth '(1 2 3 4 5 6 7 8 9 10))]}


@defproc[(sixth [lst list?])
         any]{

Returns the sixth element of the list.

@mz-examples[#:eval list-eval
  (sixth '(1 2 3 4 5 6 7 8 9 10))]}


@defproc[(seventh [lst list?])
         any]{

Returns the seventh element of the list.

@mz-examples[#:eval list-eval
  (seventh '(1 2 3 4 5 6 7 8 9 10))]}


@defproc[(eighth [lst list?])
         any]{

Returns the eighth element of the list.

@mz-examples[#:eval list-eval
  (eighth '(1 2 3 4 5 6 7 8 9 10))]}


@defproc[(ninth [lst list?]) any]{

Returns the ninth element of the list.

@mz-examples[#:eval list-eval
  (ninth '(1 2 3 4 5 6 7 8 9 10))]}


@defproc[(tenth [lst list?]) any]{

Returns the tenth element of the list.

@mz-examples[#:eval list-eval
  (tenth '(1 2 3 4 5 6 7 8 9 10))]}


@defproc[(last [lst list?]) any]{

Returns the last element of the list.

This function takes time proportional to the length of @racket[lst].

@mz-examples[#:eval list-eval
  (last '(1 2 3 4 5 6 7 8 9 10))]}


@defproc[(last-pair [p pair?])
         pair?]{

Returns the last pair of a (possibly improper) list.

This function takes time proportional to the ``length'' of @racket[p].

@mz-examples[#:eval list-eval
  (last-pair '(1 2 3 4))]}


@defproc[(make-list [k exact-nonnegative-integer?] [v any/c])
         list?]{

Returns a newly constructed list of length @racket[k], holding
@racket[v] in all positions.

@mz-examples[#:eval list-eval
  (make-list 7 'foo)]}

@defproc[(list-update [lst list?]
                      [pos (and/c (>=/c 0) (</c (length lst)))]
                      [updater (-> any/c any/c)])
         list?]{

Returns a list that is the same as @racket[lst] except at the specified index.
The element at the specified index is @racket[(updater (list-ref lst pos))].

This function takes time proportional to @racket[pos].

@examples[#:eval list-eval
(list-update '(zero one two) 1 symbol->string)]
@history[#:added "6.3"]{}
}

@defproc[(list-set [lst list?]
                   [pos (and/c (>=/c 0) (</c (length lst)))]
                   [value any/c])
         list?]{

Returns a list that is the same as @racket[lst] except at the specified index.
The element at the specified index is @racket[value].

This function takes time proportional to @racket[pos].

@examples[#:eval list-eval
(list-set '(zero one two) 2 "two")]
@history[#:added "6.3"]{}
}

@defproc[(index-of [lst list?] [v any/c]
                   [is-equal? (any/c any/c . -> . any/c) equal?])
         (or/c exact-nonnegative-integer? #f)]{
Like @racket[member], but returns the index of the first element found
instead of the tail of the list.
                          
@mz-examples[#:eval list-eval
  (index-of '(1 2 3 4) 3)]

@history[#:added "6.7.0.3"]}

@defproc[(index-where [lst list?] [proc (any/c . -> . any/c)])
         (or/c exact-nonnegative-integer? #f)]{
Like @racket[index-of] but with the predicate-searching behavior of
@racket[memf].

@mz-examples[#:eval list-eval
  (index-where '(1 2 3 4) even?)]

@history[#:added "6.7.0.3"]}

@defproc[(indexes-of [lst list?] [v any/c]
                     [is-equal? (any/c any/c . -> . any/c) equal?])
         (listof exact-nonnegative-integer?)]{
Like @racket[index-of], but returns the a list of all the indexes
where the element occurs in the list instead of just the first one.
                          
@mz-examples[#:eval list-eval
  (indexes-of '(1 2 1 2 1) 2)]

@history[#:added "6.7.0.3"]}

@defproc[(indexes-where [lst list?] [proc (any/c . -> . any/c)])
         (listof exact-nonnegative-integer?)]{
Like @racket[indexes-of] but with the predicate-searching behavior of
@racket[index-where].

@mz-examples[#:eval list-eval
  (indexes-where '(1 2 3 4) even?)]

@history[#:added "6.7.0.3"]}

@defproc[(take [lst any/c] [pos exact-nonnegative-integer?])
         list?]{

Returns a fresh list whose elements are the first @racket[pos] elements
of @racket[lst].  If @racket[lst] has fewer than @racket[pos] elements,
the @exnraise[exn:fail:contract].

The @racket[lst] argument need not actually be a list; @racket[lst]
must merely start with a chain of at least @racket[pos] pairs.

This function takes time proportional to @racket[pos].

@mz-examples[#:eval list-eval
  (take '(1 2 3 4 5) 2)
  (take 'non-list 0)]}


@defproc[(drop [lst any/c] [pos exact-nonnegative-integer?])
         any/c]{

Just like @racket[list-tail].}


@defproc[(split-at [lst any/c] [pos exact-nonnegative-integer?])
         (values list? any/c)]{

Returns the same result as

@racketblock[(values (take lst pos) (drop lst pos))]

except that it can be faster, but it will still take time
proportional to @racket[pos].}


@defproc[(takef [lst any/c] [pred procedure?])
         list?]{

Returns a fresh list whose elements are taken successively from
@racket[lst] as long as they satisfy @racket[pred].  The returned list
includes up to, but not including, the first element in @racket[lst] for
which @racket[pred] returns @racket[#f].

The @racket[lst] argument need not actually be a list; the chain of
pairs in @racket[lst] will be traversed until a non-pair is encountered.

@mz-examples[#:eval list-eval
  (takef '(2 4 5 8) even?)
  (takef '(2 4 6 8) odd?)
  (takef '(2 4 . 6) even?)]}


@defproc[(dropf [lst any/c] [pred procedure?])
         any/c]{

Drops elements from the front of @racket[lst] as long as they satisfy
@racket[pred].

@mz-examples[#:eval list-eval
  (dropf '(2 4 5 8) even?)
  (dropf '(2 4 6 8) odd?)]}


@defproc[(splitf-at [lst any/c] [pred procedure?])
         (values list? any/c)]{

Returns the same result as

@racketblock[(values (takef lst pred) (dropf lst pred))]

except that it can be faster.}


@defproc[(take-right [lst any/c] [pos exact-nonnegative-integer?])
         any/c]{

Returns the @racket[list]'s @racket[pos]-length tail. If @racket[lst]
has fewer than @racket[pos] elements, then the
@exnraise[exn:fail:contract].

The @racket[lst] argument need not actually be a list; @racket[lst]
must merely end with a chain of at least @racket[pos] pairs.

This function takes time proportional to the length of @racket[lst].

@mz-examples[#:eval list-eval
  (take-right '(1 2 3 4 5) 2)
  (take-right 'non-list 0)]}


@defproc[(drop-right [lst any/c] [pos exact-nonnegative-integer?])
         list?]{

Returns a fresh list whose elements are the prefix of @racket[lst],
dropping its @racket[pos]-length tail.  If @racket[lst] has fewer than
@racket[pos] elements, then the @exnraise[exn:fail:contract].

The @racket[lst] argument need not actually be a list; @racket[lst] must
merely end with a chain of at least @racket[pos] pairs.

This function takes time proportional to the length of @racket[lst].

@mz-examples[#:eval list-eval
  (drop-right '(1 2 3 4 5) 2)
  (drop-right 'non-list 0)]}


@defproc[(split-at-right [lst any/c] [pos exact-nonnegative-integer?])
         (values list? any/c)]{

Returns the same result as

@racketblock[(values (drop-right lst pos) (take-right lst pos))]

except that it can be faster, but it will still take time proportional
to the length of @racket[lst].

@mz-examples[#:eval list-eval
  (split-at-right '(1 2 3 4 5 6) 3)
  (split-at-right '(1 2 3 4 5 6) 4)]}


@deftogether[(
  @defproc[(takef-right [lst any/c] [pred procedure?]) any/c]
  @defproc[(dropf-right [lst any/c] [pred procedure?]) list?]
  @defproc[(splitf-at-right [lst any/c] [pred procedure?]) (values list? any/c)]
)]{

Like @racket[takef], @racket[dropf], and @racket[splitf-at], but
combined with the from-right functionality of @racket[take-right],
@racket[drop-right], and @racket[split-at-right].}

@defproc[(list-prefix? [l list?]
                       [r list?]
                       [same? (any/c any/c . -> . any/c) equal?])
         boolean?]{
 True if @racket[l] is a prefix of @racket[r].
@examples[#:eval list-eval
(list-prefix? '(1 2) '(1 2 3 4 5))
]
@history[#:added "6.3"]{}
}

@defproc[(take-common-prefix [l list?] [r list?]
                             [same? (any/c any/c . -> . any/c) equal?])
         list?]{

  Returns the longest common prefix of @racket[l] and @racket[r].

@examples[#:eval list-eval
(take-common-prefix '(a b c d) '(a b x y z))
]
@history[#:added "6.3"]{}
}

@defproc[(drop-common-prefix [l list?] [r list?]
                             [same? (any/c any/c . -> . any/c) equal?])
         (values list? list?)]{

  Returns the tails of @racket[l] and @racket[r] with the common
  prefix removed.

@examples[#:eval list-eval
(drop-common-prefix '(a b c d) '(a b x y z))
]
@history[#:added "6.3"]{}
}

@defproc[(split-common-prefix [l list?] [r list?]
                              [same? (any/c any/c . -> . any/c) equal?])
         (values list? list? list?)]{

  Returns the longest common prefix together with the tails of
  @racket[l] and @racket[r] with the common prefix removed.

@examples[#:eval list-eval
(split-common-prefix '(a b c d) '(a b x y z))
]
@history[#:added "6.3"]{}
}


@defproc[(add-between [lst list?] [v any/c]
                      [#:before-first before-first list? '()]
                      [#:before-last  before-last  any/c v]
                      [#:after-last   after-last   list? '()]
                      [#:splice? splice? any/c #f])
         list?]{

Returns a list with the same elements as @racket[lst], but with
@racket[v] between each pair of elements in @racket[lst]; the last pair
of elements will have @racket[before-last] between them, instead of
@racket[v] (but @racket[before-last] defaults to @racket[v]).

If @racket[splice?] is true, then @racket[v] and @racket[before-last]
should be lists, and the list elements are spliced into the result.  In
addition, when @racket[splice?] is true, @racket[before-first] and
@racket[after-last] are inserted before the first element and after the
last element respectively.

@mz-examples[#:eval list-eval
  (add-between '(x y z) 'and)
  (add-between '(x) 'and)
  (add-between '("a" "b" "c" "d") "," #:before-last "and")
  (add-between '(x y z) '(-) #:before-last '(- -)
               #:before-first '(begin) #:after-last '(end LF)
               #:splice? #t)]}


@defproc*[([(append* [lst list?] ... [lsts (listof list?)]) list?]
           [(append* [lst list?] ... [lsts list?]) any/c])]{
@; Note: this is exactly the same description as the one for string-append*

Like @racket[append], but the last argument is used as a list of
arguments for @racket[append], so @racket[(append* lst ... lsts)] is the
same as @racket[(apply append lst ... lsts)].  In other words, the
relationship between @racket[append] and @racket[append*] is similar to
the one between @racket[list] and @racket[list*].

@mz-examples[#:eval list-eval
  (append* '(a) '(b) '((c) (d)))
  (cdr (append* (map (lambda (x) (list ", " x))
                     '("Alpha" "Beta" "Gamma"))))]}


@defproc[(flatten [v any/c])
         list?]{

Flattens an arbitrary S-expression structure of pairs into a list. More
precisely, @racket[v] is treated as a binary tree where pairs are
interior nodes, and the resulting list contains all of the
non-@racket[null] leaves of the tree in the same order as an inorder
traversal.

@mz-examples[#:eval list-eval
  (flatten '((a) b (c (d) . e) ()))
  (flatten 'a)]}


@defproc[(check-duplicates [lst list?]
                           [same? (any/c any/c . -> . any/c) equal?]
                           [#:key extract-key (-> any/c any/c) (lambda (x) x)]
                           [#:default failure-result failure-result/c (lambda () #f)])
         any]{

Returns the first duplicate item in @racket[lst]. More precisely, it
returns the first @racket[_x] such that there was a previous
@racket[_y] where @racket[(same? (extract-key _x) (extract-key _y))].

If no duplicate is found, then @racket[failure-result] determines the 
result:

@itemize[

 @item{If @racket[failure-result] is a procedure, it is called
       (through a tail call) with no arguments to produce the result.}

 @item{Otherwise, @racket[failure-result] is returned as the result.}

]

The @racket[same?] argument should be an equivalence predicate such as
@racket[equal?] or @racket[eqv?] or a dictionary.
The procedures @racket[equal?], @racket[eqv?], and @racket[eq?] automatically
use a dictionary for speed.

@examples[#:eval list-eval
(check-duplicates '(1 2 3 4))
(check-duplicates '(1 2 3 2 1))
(check-duplicates '((a 1) (b 2) (a 3)) #:key car)
(check-duplicates '(1 2 3 4 5 6)
                  (lambda (x y) (equal? (modulo x 3) (modulo y 3))))
(check-duplicates '(1 2 3 4) #:default "no duplicates")
]

@history[#:added "6.3"
         #:changed "6.11.0.2" @elem{Added the @racket[#:default] optional argument.}]}

@defproc[(remove-duplicates [lst list?]
                            [same? (any/c any/c . -> . any/c) equal?]
                            [#:key extract-key (any/c . -> . any/c)
                                   (lambda (x) x)])
         list?]{

Returns a list that has all items in @racket[lst], but without duplicate
items, where @racket[same?] determines whether two elements of the list
are equivalent.  The resulting list is in the same order as
@racket[lst], and for any item that occurs multiple times, the first one
is kept.

The @racket[#:key] argument @racket[extract-key] is used to extract a
key value from each list element, so two items are considered equal if
@racket[(same? (extract-key x) (extract-key y))] is true.

@mz-examples[#:eval list-eval
  (remove-duplicates '(a b b a))
  (remove-duplicates '(1 2 1.0 0))
  (remove-duplicates '(1 2 1.0 0) =)]}


@defproc[(filter-map [proc procedure?] [lst list?] ...+)
         list?]{

Like @racket[(map proc lst ...)], except that, if @racket[proc]
returns @racket[#false], that element is omitted from the resulting list. 
In other words, @racket[filter-map] is equivalent to 
@racket[(filter (lambda (x) x) (map proc lst ...))], but more efficient, 
because @racket[filter-map] avoids
building the intermediate list.

@mz-examples[#:eval list-eval
  (filter-map (lambda (x) (and (negative? x) (abs x))) '(1 2 -3 -4 8))]}


@defproc[(count [proc procedure?] [lst list?] ...+)
         exact-nonnegative-integer?]{

Returns @racket[(length (filter-map proc lst ...))], but without building
the intermediate list.

@mz-examples[#:eval list-eval
  (count positive? '(1 -1 2 3 -2 5))]}


@defproc[(partition [pred procedure?] [lst list?])
         (values list? list?)]{

Similar to @racket[filter], except that two values are returned: the
items for which @racket[pred] returns a true value, and the items for
which @racket[pred] returns @racket[#f].

The result is the same as

@racketblock[(values (filter pred lst) (filter (negate pred) lst))]

but @racket[pred] is applied to each item in @racket[lst] only once.

@mz-examples[#:eval list-eval
  (partition even? '(1 2 3 4 5 6))]}


@defproc*[([(range [end real?]) list?]
           [(range [start real?] [end real?] [step real? 1]) list?])]{

Similar to @racket[in-range], but returns lists.

The resulting list holds numbers starting at @racket[start] and whose
successive elements are computed by adding @racket[step] to their
predecessor until @racket[end] (excluded) is reached.  If no starting
point is provided, @racket[0] is used. If no @racket[step] argument is
provided, @racket[1] is used.

Like @racket[in-range], a @racket[range] application can provide better
performance when it appears directly in a @racket[for] clause.

@mz-examples[#:eval list-eval
  (range 10)
  (range 10 20)
  (range 20 40 2)
  (range 20 10 -1)
  (range 10 15 1.5)]

@history[#:changed "6.7.0.4"
         @elem{Adjusted to cooperate with @racket[for] in the same
               way that @racket[in-range] does.}]}


@defproc[(inclusive-range [start real?] [end real?] [step real? 1]) list?]{

Similar to @racket[in-inclusive-range], but returns lists.

The resulting list holds numbers starting at @racket[start] and whose
successive elements are computed by adding @racket[step] to their
predecessor until @racket[end] (included) is reached.
If no @racket[step] argument is provided, @racket[1] is used.

Like @racket[in-inclusive-range], an @racket[inclusive-range] application can provide better
performance when it appears directly in a @racket[for] clause.

@mz-examples[#:eval list-eval
  (inclusive-range 10 20)
  (inclusive-range 20 40 2)
  (inclusive-range 20 10 -1)
  (inclusive-range 10 15 1.5)]

@history[#:added "8.0.0.13"]

}


@defproc[(append-map [proc procedure?] [lst list?] ...+)
         list?]{

Returns @racket[(append* (map proc lst ...))].

@mz-examples[#:eval list-eval
  (append-map vector->list '(#(1) #(2 3) #(4)))]}


@defproc[(filter-not [pred (any/c . -> . any/c)] [lst list?])
         list?]{

Like @racket[filter], but the meaning of the @racket[pred] predicate is
reversed: the result is a list of all items for which @racket[pred]
returns @racket[#f].

@mz-examples[#:eval list-eval
  (filter-not even? '(1 2 3 4 5 6))]}


@defproc[(shuffle [lst list?])
         list?]{

Returns a list with all elements from @racket[lst], randomly shuffled.

@mz-examples[#:eval list-eval
  (shuffle '(1 2 3 4 5 6))
  (shuffle '(1 2 3 4 5 6))
  (shuffle '(1 2 3 4 5 6))]}


@defproc*[([(combinations [lst list?]) list?]
           [(combinations [lst list?] [size exact-nonnegative-integer?]) list?])]{
@margin-note{Wikipedia @hyperlink["https://en.wikipedia.org/wiki/Combination"]{combinations}}
Return a list of all combinations of elements in the input list
(aka the @index["powerset"]{powerset} of @racket[lst]).
If @racket[size] is given, limit results to combinations of @racket[size] elements.

@mz-examples[#:eval list-eval
  (combinations '(1 2 3))
  (combinations '(1 2 3) 2)]}


@defproc*[([(in-combinations [lst list?]) sequence?]
           [(in-combinations [lst list?] [size exact-nonnegative-integer?]) sequence?])]{
@index["in-powerset"]{Returns} a sequence of all combinations of elements in the input list,
 or all combinations of length @racket[size] if @racket[size] is given.
Builds combinations one-by-one instead of all at once.

@mz-examples[#:eval list-eval
  (time (begin (combinations (range 15)) (void)))
  (time (begin (in-combinations (range 15)) (void)))]}


@defproc[(permutations [lst list?])
         list?]{

@index["rearrangements"]{Returns} a list of all permutations of the input list.  Note that this
function works without inspecting the elements, and therefore it ignores
repeated elements (which will result in repeated permutations).
Raises an error if the input list contains more than 256 elements.

@mz-examples[#:eval list-eval
  (permutations '(1 2 3))
  (permutations '(x x))]}


@defproc[(in-permutations [lst list?])
         sequence?]{

@index["in-rearrangements"]{Returns} a sequence of all permutations of the input list.  It is
equivalent to @racket[(in-list (permutations l))] but much faster since
it builds the permutations one-by-one on each iteration.
Raises an error if the input list contains more than 256 elements.}


@defproc[(argmin [proc (-> any/c real?)] [lst (and/c pair? list?)])
         any/c]{

Returns the first element in the list @racket[lst] that minimizes the
result of @racket[proc].  Signals an error on an empty list.
See also @racket[min].

@mz-examples[#:eval list-eval
  (argmin car '((3 pears) (1 banana) (2 apples)))
  (argmin car '((1 banana) (1 orange)))]}


@defproc[(argmax [proc (-> any/c real?)] [lst (and/c pair? list?)])
         any/c]{

Returns the first element in the list @racket[lst] that maximizes the
result of @racket[proc].  Signals an error on an empty list.
See also @racket[max].

@mz-examples[#:eval list-eval
  (argmax car '((3 pears) (1 banana) (2 apples)))
  (argmax car '((3 pears) (3 oranges)))]}

@defproc[(group-by [key (-> any/c any/c)]
                   [lst list?]
                   [same? (any/c any/c . -> . any/c) equal?])
         (listof list?)]{

Groups the given list into equivalence classes, with equivalence being
determined by @racket[same?]. Within each equivalence class, @racket[group-by]
preserves the ordering of the original list. Equivalence classes themselves are
in order of first appearance in the input.

@examples[#:eval list-eval
(group-by (lambda (x) (modulo x 3)) '(1 2 1 2 54 2 5 43 7 2 643 1 2 0))
]
@history[#:added "6.3"]{}
}

@defproc[(cartesian-product [lst list?] ...)
         (listof list?)]{

Computes the n-ary cartesian product of the given lists.

@examples[#:eval list-eval
(cartesian-product '(1 2 3) '(a b c))
(cartesian-product '(4 5 6) '(d e f) '(#t #f))
]
@history[#:added "6.3"]{}
}

@defproc[(remf [pred procedure?]
               [lst list?])
         list?]{
Returns a list that is like @racket[lst], omitting the first element of @racket[lst]
for which @racket[pred] produces a true value.

@examples[
#:eval list-eval
(remf negative? '(1 -2 3 4 -5))
]
@history[#:added "6.3"]{}
}

@defproc[(remf* [pred procedure?]
                [lst list?])
         list?]{
Like @racket[remf], but removes all the elements for which @racket[pred]
produces a true value.

@examples[
#:eval list-eval
(remf* negative? '(1 -2 3 4 -5))
]
@history[#:added "6.3"]{}
}


@close-eval[list-eval]


@; ----------------------------------------
@section{Immutable Cyclic Data}

@defproc[(make-reader-graph [v any/c])
         any/c]{

Returns a value like @racket[v], with @deftech{placeholders} created by
@racket[make-placeholder] replaced with the values that they contain, and
with @deftech{hash placeholders} created by @racket[make-hash-placeholder]
with an immutable hash table.  No part of @racket[v] is mutated; instead,
parts of @racket[v] are copied as necessary to construct the resulting
graph, where at most one copy is created for any given value.

Since the copied values can be immutable, and since the copy is also
immutable, @racket[make-reader-graph] can create cycles involving only
immutable pairs, vectors, boxes, and hash tables.

Only the following kinds of values are copied and traversed to detect
placeholders:

@itemize[

 @item{pairs}

 @item{vectors, both mutable and immutable}

 @item{boxes, both mutable and immutable}

 @item{hash tables, both mutable and immutable}

 @item{instances of a @techlink{prefab} structure type}

 @item{placeholders created by @racket[make-placeholder] and
       @racket[make-hash-placeholder]}]

Due to these restrictions, @racket[make-reader-graph] creates exactly
the same sort of cyclic values as @racket[read].

@mz-examples[
  (let* ([ph (make-placeholder #f)]
         [x (cons 1 ph)])
    (placeholder-set! ph x)
    (make-reader-graph x))]}


@defproc[(placeholder? [v any/c])
         boolean?]{

Returns @racket[#t] if @racket[v] is a @tech{placeholder} created by
@racket[make-placeholder], @racket[#f] otherwise.}


@defproc[(make-placeholder [v any/c])
         placeholder?]{

Returns a @tech{placeholder} for use with @racket[placeholder-set!]
and @racket[make-reader-graph]. The @racket[v] argument supplies the
initial value for the placeholder.}


@defproc[(placeholder-set! [ph placeholder?] [datum any/c])
         void?]{

Changes the value of @racket[ph] to @racket[v].}


@defproc[(placeholder-get [ph placeholder?])
         any/c]{

Returns the value of @racket[ph].}


@defproc[(hash-placeholder? [v any/c])
         boolean?]{

Returns @racket[#t] if @racket[v] is a @tech{hash placeholder} created
by @racket[make-hash-placeholder], @racket[#f] otherwise.}


@defproc[(make-hash-placeholder [assocs (listof pair?)])
         hash-placeholder?]{

Like @racket[make-immutable-hash], but produces a @tech{hash placeholder}
for use with @racket[make-reader-graph].}


@defproc[(make-hasheq-placeholder [assocs (listof pair?)])
         hash-placeholder?]{

Like @racket[make-immutable-hasheq], but produces a @tech{hash placeholder}
for use with @racket[make-reader-graph].}


@defproc[(make-hasheqv-placeholder [assocs (listof pair?)])
         hash-placeholder?]{

Like @racket[make-immutable-hasheqv], but produces a @tech{hash placeholder}
<<<<<<< HEAD
for use with @racket[make-reader-graph].}
=======
for use with @racket[make-reader-graph].}

@defproc[(make-hashalw-placeholder [assocs (listof pair?)])
         hash-placeholder?]{

Like @racket[make-immutable-hashalw], but produces a @tech{hash placeholder}
for use with @racket[make-reader-graph].

@history[#:added "8.5.0.3"]}
>>>>>>> 4065fbed
<|MERGE_RESOLUTION|>--- conflicted
+++ resolved
@@ -1687,9 +1687,6 @@
          hash-placeholder?]{
 
 Like @racket[make-immutable-hasheqv], but produces a @tech{hash placeholder}
-<<<<<<< HEAD
-for use with @racket[make-reader-graph].}
-=======
 for use with @racket[make-reader-graph].}
 
 @defproc[(make-hashalw-placeholder [assocs (listof pair?)])
@@ -1698,5 +1695,4 @@
 Like @racket[make-immutable-hashalw], but produces a @tech{hash placeholder}
 for use with @racket[make-reader-graph].
 
-@history[#:added "8.5.0.3"]}
->>>>>>> 4065fbed
+@history[#:added "8.5.0.3"]}