--- conflicted
+++ resolved
@@ -1,12 +1,9 @@
 Stepper
 -------
-<<<<<<< HEAD
-=======
 Changes for 8.6:
 
 None.
 
->>>>>>> 4065fbed
 Changes for 8.5:
 
 None.
