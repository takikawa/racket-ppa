--- conflicted
+++ resolved
@@ -1367,13 +1367,8 @@
         (->* (list Sym -String) Univ (Un)))]
 
 [raise-mismatch-error (-> Sym -String Univ (Un))]
-<<<<<<< HEAD
-;raise-arity-error
-[raise-syntax-error (->optkey (-opt Sym) -String [Univ Univ (-lst (-Syntax Univ)) -String] #:exn (-> (-lst (-Syntax Univ)) -String -Cont-Mark-Set -Exn) #f (Un))]
-=======
 [raise-syntax-error (->optkey (-opt Sym) -String [Univ Univ (-lst (-Syntax Univ)) -String] #:exn (-> (-lst (-Syntax Univ)) -String -Cont-Mark-Set -Exn) #f (Un))]
 ;raise-argument-error, raise-type-error, etc. (in index)
->>>>>>> 4065fbed
 
 [unquoted-printing-string? (make-pred-ty -Unquoted-Printing-String)]
 [unquoted-printing-string (-> -String -Unquoted-Printing-String)]
