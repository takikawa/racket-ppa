--- conflicted
+++ resolved
@@ -1,8 +1,5 @@
-<<<<<<< HEAD
-=======
 8.6
 - Bug fixes and type updates.
->>>>>>> 4065fbed
 8.5
 - Add `typed/xml` and related library wrappers.
 8.4
