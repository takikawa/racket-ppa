--- conflicted
+++ resolved
@@ -140,13 +140,6 @@
            ;; the module-expansion machinery can be used to handle
            ;; requires, etc.:
            #`(#%plain-module-begin
-<<<<<<< HEAD
-              (let ((handle (uncaught-exception-handler)))
-                (uncaught-exception-handler
-                 (lambda (exn)
-                   (test-display-results!)
-                   (handle exn))))
-=======
               #,(stepper-syntax-property
                  #`(let ((handle (uncaught-exception-handler)))
                      (uncaught-exception-handler
@@ -155,7 +148,6 @@
                         (handle exn))))
                  'stepper-skip-completely 
                  #t)
->>>>>>> 4065fbed
               (module-continue (e1 ...) () ())
               (module configure-runtime racket/base
                 (require deinprogramm/sdp/private/runtime)
